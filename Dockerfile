FROM ubuntu:16.04

ARG http_proxy
ARG https_proxy
ARG no_proxy
ARG socks_proxy
ARG TZ

ENV TERM=xterm \
    http_proxy=${http_proxy}   \
    https_proxy=${https_proxy} \
    no_proxy=${no_proxy} \
    socks_proxy=${socks_proxy} \
    LANG='C.UTF-8'  \
    LC_ALL='C.UTF-8' \
    TZ=${TZ}

ARG USER
ARG DJANGO_CONFIGURATION
ENV DJANGO_CONFIGURATION=${DJANGO_CONFIGURATION}

# Install necessary apt packages
RUN apt-get update && \
    apt-get install -yq \
        software-properties-common && \
    add-apt-repository ppa:mc3man/xerus-media -y && \
    add-apt-repository ppa:mc3man/gstffmpeg-keep -y && \
    apt-get update && \
    DEBIAN_FRONTEND=noninteractive apt-get install -yq \
        apache2 \
        apache2-dev \
        ffmpeg \
        git-core \
        gstreamer0.10-ffmpeg \
        libapache2-mod-xsendfile \
        libavcodec-dev \
        libavdevice-dev \
        libavfilter-dev \
        libavformat-dev \
        libavutil-dev \
        libldap2-dev \
        libsasl2-dev \
        libswresample-dev \
        libswscale-dev \
        libsm6 \
        libxext6 \
        p7zip-full \
        pkg-config \
        python3-dev \
        python3-pip \
        supervisor \
        tzdata \
<<<<<<< HEAD
        unrar && \
    python3 -m pip install -U pip && \
    python3 -m pip install -U setuptools && \
=======
        p7zip-full \
        git \
        ssh \
        poppler-utils \
        curl && \
    curl https://packagecloud.io/install/repositories/github/git-lfs/script.deb.sh | bash && \
    apt-get install -y git-lfs && git lfs install && \
    if [ -z ${socks_proxy} ]; then \
        echo export "GIT_SSH_COMMAND=\"ssh -o StrictHostKeyChecking=no -o ConnectTimeout=30\"" >> ${HOME}/.bashrc; \
    else \
        echo export "GIT_SSH_COMMAND=\"ssh -o StrictHostKeyChecking=no -o ConnectTimeout=30 -o ProxyCommand='nc -X 5 -x ${socks_proxy} %h %p'\"" >> ${HOME}/.bashrc; \
    fi && \
    python3 -m pip install --no-cache-dir -U pip setuptools && \
>>>>>>> a5c3da12
    ln -fs /usr/share/zoneinfo/${TZ} /etc/localtime && \
    dpkg-reconfigure -f noninteractive tzdata && \
    add-apt-repository --remove ppa:mc3man/gstffmpeg-keep -y && \
    add-apt-repository --remove ppa:mc3man/xerus-media -y && \
    rm -rf /var/lib/apt/lists/* && \
    echo 'application/wasm                                wasm' >> /etc/mime.types

# Add a non-root user
ENV USER=${USER}
ENV HOME /home/${USER}
WORKDIR ${HOME}
RUN adduser --shell /bin/bash --disabled-password --gecos "" ${USER}

COPY components /tmp/components

# OpenVINO toolkit support
ARG OPENVINO_TOOLKIT
ENV OPENVINO_TOOLKIT=${OPENVINO_TOOLKIT}
ENV REID_MODEL_DIR=${HOME}/reid
RUN if [ "$OPENVINO_TOOLKIT" = "yes" ]; then \
        /tmp/components/openvino/install.sh && \
        mkdir ${REID_MODEL_DIR} && \
        curl https://download.01.org/openvinotoolkit/2018_R5/open_model_zoo/person-reidentification-retail-0079/FP32/person-reidentification-retail-0079.xml -o reid/reid.xml && \
        curl https://download.01.org/openvinotoolkit/2018_R5/open_model_zoo/person-reidentification-retail-0079/FP32/person-reidentification-retail-0079.bin -o reid/reid.bin; \
    fi

# Tensorflow annotation support
ARG TF_ANNOTATION
ENV TF_ANNOTATION=${TF_ANNOTATION}
ENV TF_ANNOTATION_MODEL_PATH=${HOME}/rcnn/inference_graph
RUN if [ "$TF_ANNOTATION" = "yes" ]; then \
        bash -i /tmp/components/tf_annotation/install.sh; \
    fi

# Auto segmentation support. by Mohammad
ARG AUTO_SEGMENTATION
ENV AUTO_SEGMENTATION=${AUTO_SEGMENTATION}
ENV AUTO_SEGMENTATION_PATH=${HOME}/Mask_RCNN
RUN if [ "$AUTO_SEGMENTATION" = "yes" ]; then \
    bash -i /tmp/components/auto_segmentation/install.sh; \
    fi

# Install and initialize CVAT, copy all necessary files
COPY cvat/requirements/ /tmp/requirements/
COPY supervisord.conf mod_wsgi.conf wait-for-it.sh manage.py ${HOME}/
RUN python3 -m pip install --no-cache-dir -r /tmp/requirements/${DJANGO_CONFIGURATION}.txt
# pycocotools package is impossible to install with its dependencies by one pip install command
RUN python3 -m pip install --no-cache-dir pycocotools==2.0.0


# CUDA support
ARG CUDA_SUPPORT
ENV CUDA_SUPPORT=${CUDA_SUPPORT}
RUN if [ "$CUDA_SUPPORT" = "yes" ]; then \
        /tmp/components/cuda/install.sh; \
    fi

# TODO: CHANGE URL
ARG WITH_DEXTR
ENV WITH_DEXTR=${WITH_DEXTR}
ENV DEXTR_MODEL_DIR=${HOME}/dextr
RUN if [ "$WITH_DEXTR" = "yes" ]; then \
        mkdir ${DEXTR_MODEL_DIR} -p && \
        curl https://download.01.org/openvinotoolkit/models_contrib/cvat/dextr_model_v1.zip -o ${DEXTR_MODEL_DIR}/dextr.zip && \
        7z e ${DEXTR_MODEL_DIR}/dextr.zip -o${DEXTR_MODEL_DIR} && rm ${DEXTR_MODEL_DIR}/dextr.zip; \
    fi

COPY ssh ${HOME}/.ssh
COPY utils ${HOME}/utils
COPY cvat/ ${HOME}/cvat
COPY cvat-core/ ${HOME}/cvat-core
COPY cvat-data/ ${HOME}/cvat-data
COPY tests ${HOME}/tests
COPY datumaro/ ${HOME}/datumaro

RUN sed -r "s/^(.*)#.*$/\1/g" ${HOME}/datumaro/requirements.txt | xargs -n 1 -L 1 python3 -m pip install --no-cache-dir

# Binary option is necessary to correctly apply the patch on Windows platform.
# https://unix.stackexchange.com/questions/239364/how-to-fix-hunk-1-failed-at-1-different-line-endings-message
RUN patch --binary -p1 < ${HOME}/cvat/apps/engine/static/engine/js/3rdparty.patch
RUN chown -R ${USER}:${USER} .

# RUN all commands below as 'django' user
USER ${USER}

RUN mkdir data share media keys logs /tmp/supervisord
RUN python3 manage.py collectstatic

EXPOSE 8080 8443
ENTRYPOINT ["/usr/bin/supervisord"]<|MERGE_RESOLUTION|>--- conflicted
+++ resolved
@@ -29,32 +29,23 @@
     DEBIAN_FRONTEND=noninteractive apt-get install -yq \
         apache2 \
         apache2-dev \
+        libapache2-mod-xsendfile \
+        supervisor \
         ffmpeg \
-        git-core \
         gstreamer0.10-ffmpeg \
-        libapache2-mod-xsendfile \
         libavcodec-dev \
         libavdevice-dev \
         libavfilter-dev \
         libavformat-dev \
         libavutil-dev \
         libldap2-dev \
-        libsasl2-dev \
         libswresample-dev \
         libswscale-dev \
-        libsm6 \
-        libxext6 \
-        p7zip-full \
-        pkg-config \
+        libldap2-dev \
+        libsasl2-dev \
         python3-dev \
         python3-pip \
-        supervisor \
         tzdata \
-<<<<<<< HEAD
-        unrar && \
-    python3 -m pip install -U pip && \
-    python3 -m pip install -U setuptools && \
-=======
         p7zip-full \
         git \
         ssh \
@@ -68,13 +59,12 @@
         echo export "GIT_SSH_COMMAND=\"ssh -o StrictHostKeyChecking=no -o ConnectTimeout=30 -o ProxyCommand='nc -X 5 -x ${socks_proxy} %h %p'\"" >> ${HOME}/.bashrc; \
     fi && \
     python3 -m pip install --no-cache-dir -U pip setuptools && \
->>>>>>> a5c3da12
     ln -fs /usr/share/zoneinfo/${TZ} /etc/localtime && \
     dpkg-reconfigure -f noninteractive tzdata && \
     add-apt-repository --remove ppa:mc3man/gstffmpeg-keep -y && \
     add-apt-repository --remove ppa:mc3man/xerus-media -y && \
     rm -rf /var/lib/apt/lists/* && \
-    echo 'application/wasm                                wasm' >> /etc/mime.types
+    echo 'application/wasm wasm' >> /etc/mime.types
 
 # Add a non-root user
 ENV USER=${USER}
