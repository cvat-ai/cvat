{
  "name": "cvat-ui",
  "version": "1.41.1",
  "description": "CVAT single-page application",
  "main": "src/index.tsx",
  "scripts": {
    "build": "webpack --config ./webpack.config.js",
    "start": "webpack serve --env API_URL=http://localhost:7000 --config ./webpack.config.js --mode=development",
    "type-check": "tsc --noEmit",
    "type-check:watch": "yarn run type-check -- --watch",
    "lint": "eslint './src/**/*.{ts,tsx}'",
    "lint:fix": "eslint './src/**/*.{ts,tsx}' --fix"
  },
  "browserslist": [
    "Chrome >= 63",
    "Firefox > 58",
    "not IE 11",
    "> 2%"
  ],
  "author": "CVAT.ai",
  "license": "MIT",
  "dependencies": {
    "@ant-design/icons": "^4.6.3",
    "@types/lodash": "^4.14.172",
    "@types/platform": "^1.3.4",
    "@types/react": "^16.14.15",
    "@types/react-color": "^3.0.5",
    "@types/react-dom": "^16.9.14",
    "@types/react-redux": "^7.1.18",
    "@types/react-resizable": "^3.0.1",
    "@types/react-router": "^5.1.16",
    "@types/react-router-dom": "^5.1.9",
    "@types/react-share": "^3.0.3",
    "@types/redux-logger": "^3.0.9",
    "@types/resize-observer-browser": "^0.1.6",
    "antd": "~4.18.9",
    "copy-to-clipboard": "^3.3.1",
<<<<<<< HEAD
    "cvat-canvas": "file:../cvat-canvas",
    "cvat-canvas3d": "file:../cvat-canvas3d",
    "cvat-core": "file:../cvat-core",
    "dotenv-webpack": "^8.0.0",
=======
    "dotenv-webpack": "^7.1.0",
>>>>>>> b60d3b48
    "error-stack-parser": "^2.0.6",
    "lodash": "^4.17.21",
    "moment": "^2.29.2",
    "mousetrap": "^1.6.5",
    "platform": "^1.3.6",
    "prop-types": "^15.7.2",
    "react": "^16.14.0",
    "react-awesome-query-builder": "^4.5.1",
    "react-color": "^2.19.3",
    "react-cookie": "^4.0.3",
    "react-dom": "^16.14.0",
    "react-moment": "^1.1.1",
    "react-redux": "^8.0.2",
    "react-resizable": "^3.0.4",
    "react-router": "^5.1.0",
    "react-router-dom": "^5.1.0",
    "react-share": "^4.4.0",
    "react-sortable-hoc": "^2.0.0",
    "redux": "^4.1.1",
    "redux-devtools-extension": "^2.13.9",
    "redux-logger": "^4.0.0",
    "redux-thunk": "^2.3.0"
  }
}<|MERGE_RESOLUTION|>--- conflicted
+++ resolved
@@ -35,14 +35,7 @@
     "@types/resize-observer-browser": "^0.1.6",
     "antd": "~4.18.9",
     "copy-to-clipboard": "^3.3.1",
-<<<<<<< HEAD
-    "cvat-canvas": "file:../cvat-canvas",
-    "cvat-canvas3d": "file:../cvat-canvas3d",
-    "cvat-core": "file:../cvat-core",
-    "dotenv-webpack": "^8.0.0",
-=======
     "dotenv-webpack": "^7.1.0",
->>>>>>> b60d3b48
     "error-stack-parser": "^2.0.6",
     "lodash": "^4.17.21",
     "moment": "^2.29.2",
