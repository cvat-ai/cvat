{
  "name": "cvat-ui",
  "version": "1.43.0",
  "description": "CVAT single-page application",
  "main": "src/index.tsx",
  "scripts": {
    "build": "webpack --config ./webpack.config.js",
    "start": "webpack serve --env API_URL=http://localhost:7000 --config ./webpack.config.js --mode=development",
    "type-check": "tsc --noEmit",
    "type-check:watch": "yarn run type-check -- --watch",
    "lint": "eslint './src/**/*.{ts,tsx}'",
    "lint:fix": "eslint './src/**/*.{ts,tsx}' --fix"
  },
  "browserslist": [
    "Chrome >= 63",
    "Firefox > 58",
    "not IE 11",
    "> 2%"
  ],
  "author": "CVAT.ai",
  "license": "MIT",
  "dependencies": {
    "@ant-design/icons": "^4.6.3",
    "@types/lodash": "^4.14.172",
    "@types/platform": "^1.3.4",
    "@types/react": "^16.14.15",
    "@types/react-color": "^3.0.5",
    "@types/react-dom": "^16.9.14",
    "@types/react-redux": "^7.1.18",
    "@types/react-resizable": "^3.0.1",
    "@types/react-router": "^5.1.16",
    "@types/react-router-dom": "^5.1.9",
    "@types/react-share": "^3.0.3",
    "@types/redux-logger": "^3.0.9",
    "@types/resize-observer-browser": "^0.1.6",
    "antd": "~4.18.9",
    "copy-to-clipboard": "^3.3.1",
    "cvat-canvas": "link:./../cvat-canvas",
    "cvat-canvas3d": "link:./../cvat-canvas3d",
    "cvat-core": "link:./../cvat-core",
<<<<<<< HEAD
    "dotenv-webpack": "^8.0.0",
=======
    "dotenv-webpack": "^8.0.1",
>>>>>>> 3aca9bce
    "error-stack-parser": "^2.0.6",
    "lodash": "^4.17.21",
    "moment": "^2.29.2",
    "mousetrap": "^1.6.5",
    "platform": "^1.3.6",
    "prop-types": "^15.7.2",
    "react": "^16.14.0",
    "react-awesome-query-builder": "^4.5.1",
    "react-color": "^2.19.3",
    "react-cookie": "^4.0.3",
    "react-dom": "^16.14.0",
    "react-moment": "^1.1.1",
    "react-redux": "^8.0.2",
    "react-resizable": "^3.0.4",
    "react-router": "^5.1.0",
    "react-router-dom": "^5.1.0",
    "react-share": "^4.4.0",
    "react-sortable-hoc": "^2.0.0",
    "redux": "^4.1.1",
    "redux-devtools-extension": "^2.13.9",
    "redux-logger": "^4.0.0",
    "redux-thunk": "^2.3.0"
  }
}<|MERGE_RESOLUTION|>--- conflicted
+++ resolved
@@ -38,11 +38,7 @@
     "cvat-canvas": "link:./../cvat-canvas",
     "cvat-canvas3d": "link:./../cvat-canvas3d",
     "cvat-core": "link:./../cvat-core",
-<<<<<<< HEAD
-    "dotenv-webpack": "^8.0.0",
-=======
     "dotenv-webpack": "^8.0.1",
->>>>>>> 3aca9bce
     "error-stack-parser": "^2.0.6",
     "lodash": "^4.17.21",
     "moment": "^2.29.2",
