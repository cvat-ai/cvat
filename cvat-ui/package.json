--- conflicted
+++ resolved
@@ -1,10 +1,6 @@
 {
   "name": "cvat-ui",
-<<<<<<< HEAD
-  "version": "1.16.3",
-=======
-  "version": "1.15.5",
->>>>>>> d320c7ef
+  "version": "1.16.0",
   "description": "CVAT single-page application",
   "main": "src/index.tsx",
   "scripts": {
