// Copyright (C) 2020-2022 Intel Corporation
// Copyright (C) 2023-2024 CVAT.ai Corporation
//
// SPDX-License-Identifier: MIT

import CVATCore from 'cvat-core/src';
import _cvat from 'cvat-core/src/api';

import ObjectState from 'cvat-core/src/object-state';
import Webhook from 'cvat-core/src/webhook';
import MLModel from 'cvat-core/src/ml-model';
import CloudStorage from 'cvat-core/src/cloud-storage';
import { ModelProvider } from 'cvat-core/src/lambda-manager';
import {
    Label, Attribute,
} from 'cvat-core/src/labels';
import {
    SerializedAttribute, SerializedLabel, SerializedAPISchema,
} from 'cvat-core/src/server-response-types';
import { Job, Task } from 'cvat-core/src/session';
import Project from 'cvat-core/src/project';
import QualityReport, { QualitySummary } from 'cvat-core/src/quality-report';
import QualityConflict, { AnnotationConflict, ConflictSeverity } from 'cvat-core/src/quality-conflict';
import QualitySettings from 'cvat-core/src/quality-settings';
import { FramesMetaData, FrameData } from 'cvat-core/src/frames';
import { ServerError, RequestError } from 'cvat-core/src/exceptions';
import {
    ShapeType, LabelType, ModelKind, ModelProviders,
    ModelReturnType, DimensionType, JobType,
    JobStage, JobState, RQStatus,
} from 'cvat-core/src/enums';
import { Storage, StorageData } from 'cvat-core/src/storage';
import Issue from 'cvat-core/src/issue';
import Comment from 'cvat-core/src/comment';
import User from 'cvat-core/src/user';
import Organization, { Membership, Invitation } from 'cvat-core/src/organization';
import AnnotationGuide from 'cvat-core/src/guide';
import AnalyticsReport, { AnalyticsEntryViewType, AnalyticsEntry } from 'cvat-core/src/analytics-report';
import { Dumper } from 'cvat-core/src/annotation-formats';
import { Event } from 'cvat-core/src/event';
import { APIWrapperEnterOptions } from 'cvat-core/src/plugins';
<<<<<<< HEAD
import BaseSingleFrameAction, { ActionParameterType } from 'cvat-core/src/annotations-actions';
import { Request } from 'cvat-core/src/request';
=======
import BaseSingleFrameAction, { ActionParameterType, FrameSelectionType } from 'cvat-core/src/annotations-actions';
>>>>>>> ab7ce81a

const cvat: CVATCore = _cvat;

cvat.config.backendAPI = '/api';
cvat.config.origin = window.location.origin;
// Set the TUS chunk size to 2 MB. A small value works better in case of a slow internet connection.
// A larger value may cause a server-side timeout errors in the current implementation.
cvat.config.uploadChunkSize = 2;
(globalThis as any).cvat = cvat;

function getCore(): typeof cvat {
    return cvat;
}

type ProjectOrTaskOrJob = Project | Task | Job;

export {
    getCore,
    ObjectState,
    Label,
    Job,
    Task,
    Project,
    AnnotationGuide,
    Attribute,
    ShapeType,
    LabelType,
    Storage,
    Webhook,
    Issue,
    User,
    CloudStorage,
    Organization,
    Membership,
    Invitation,
    Comment,
    MLModel,
    ModelKind,
    ModelProviders,
    ModelReturnType,
    DimensionType,
    Dumper,
    JobType,
    JobStage,
    JobState,
    RQStatus,
    BaseSingleFrameAction,
    QualityReport,
    QualityConflict,
    QualitySettings,
    AnnotationConflict,
    ConflictSeverity,
    FramesMetaData,
    AnalyticsReport,
    AnalyticsEntry,
    AnalyticsEntryViewType,
    ServerError,
    RequestError,
    Event,
    FrameData,
    ActionParameterType,
<<<<<<< HEAD
    Request,
=======
    FrameSelectionType,
>>>>>>> ab7ce81a
};

export type {
    SerializedAttribute,
    SerializedLabel,
    StorageData,
    ModelProvider,
    APIWrapperEnterOptions,
    QualitySummary,
    CVATCore,
    SerializedAPISchema,
    ProjectOrTaskOrJob,
};<|MERGE_RESOLUTION|>--- conflicted
+++ resolved
@@ -39,12 +39,8 @@
 import { Dumper } from 'cvat-core/src/annotation-formats';
 import { Event } from 'cvat-core/src/event';
 import { APIWrapperEnterOptions } from 'cvat-core/src/plugins';
-<<<<<<< HEAD
-import BaseSingleFrameAction, { ActionParameterType } from 'cvat-core/src/annotations-actions';
+import BaseSingleFrameAction, { ActionParameterType, FrameSelectionType } from 'cvat-core/src/annotations-actions';
 import { Request } from 'cvat-core/src/request';
-=======
-import BaseSingleFrameAction, { ActionParameterType, FrameSelectionType } from 'cvat-core/src/annotations-actions';
->>>>>>> ab7ce81a
 
 const cvat: CVATCore = _cvat;
 
@@ -106,11 +102,8 @@
     Event,
     FrameData,
     ActionParameterType,
-<<<<<<< HEAD
+    FrameSelectionType,
     Request,
-=======
-    FrameSelectionType,
->>>>>>> ab7ce81a
 };
 
 export type {
