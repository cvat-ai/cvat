--- conflicted
+++ resolved
@@ -129,9 +129,6 @@
     RequestOperation,
     UpdateStatusData,
     OrganizationMembersFilter,
-<<<<<<< HEAD
     QualitySettingsSaveFields,
-=======
     AnalyticsEventsFilter,
->>>>>>> 29cde3e2
 };