// Copyright (C) 2020-2022 Intel Corporation
// Copyright (C) 2022-2023 CVAT.ai Corporation
//
// SPDX-License-Identifier: MIT

import { AnyAction } from 'redux';

import { ServerError } from 'cvat-core-wrapper';
import { AuthActionTypes } from 'actions/auth-actions';
import { FormatsActionTypes } from 'actions/formats-actions';
import { ModelsActionTypes } from 'actions/models-actions';
import { TasksActionTypes } from 'actions/tasks-actions';
import { ProjectsActionTypes } from 'actions/projects-actions';
import { AboutActionTypes } from 'actions/about-actions';
import { AnnotationActionTypes } from 'actions/annotation-actions';
import { NotificationsActionType } from 'actions/notification-actions';
import { BoundariesActionTypes } from 'actions/boundaries-actions';
import { UserAgreementsActionTypes } from 'actions/useragreements-actions';
import { ReviewActionTypes } from 'actions/review-actions';
import { ExportActionTypes } from 'actions/export-actions';
import { ImportActionTypes } from 'actions/import-actions';
import { CloudStorageActionTypes } from 'actions/cloud-storage-actions';
import { OrganizationActionsTypes } from 'actions/organization-actions';
import { JobsActionTypes } from 'actions/jobs-actions';
import { WebhooksActionsTypes } from 'actions/webhooks-actions';

import { AnalyticsActionsTypes } from 'actions/analytics-actions';
import { NotificationsState } from '.';

const defaultState: NotificationsState = {
    errors: {
        auth: {
            authorized: null,
            login: null,
            logout: null,
            register: null,
            changePassword: null,
            requestPasswordReset: null,
            resetPassword: null,
            loadAuthActions: null,
        },
        projects: {
            fetching: null,
            updating: null,
            deleting: null,
            creating: null,
            restoring: null,
            backuping: null,
        },
        tasks: {
            fetching: null,
            updating: null,
            dumping: null,
            loading: null,
            exportingAsDataset: null,
            deleting: null,
            creating: null,
            exporting: null,
            importing: null,
            moving: null,
        },
        jobs: {
            updating: null,
            fetching: null,
            creating: null,
            deleting: null,
        },
        formats: {
            fetching: null,
        },
        users: {
            fetching: null,
        },
        about: {
            fetching: null,
        },
        models: {
            starting: null,
            fetching: null,
            canceling: null,
            metaFetching: null,
            inferenceStatusFetching: null,
            creating: null,
            deleting: null,
        },
        annotation: {
            saving: null,
            jobFetching: null,
            frameFetching: null,
            changingLabelColor: null,
            updating: null,
            creating: null,
            merging: null,
            grouping: null,
            splitting: null,
            removing: null,
            propagating: null,
            collectingStatistics: null,
            savingJob: null,
            uploadAnnotations: null,
            removeAnnotations: null,
            fetchingAnnotations: null,
            undo: null,
            redo: null,
            search: null,
            searchEmptyFrame: null,
            deleteFrame: null,
            restoreFrame: null,
            savingLogs: null,
        },
        boundaries: {
            resetError: null,
        },
        userAgreements: {
            fetching: null,
        },
        review: {
            commentingIssue: null,
            finishingIssue: null,
            reopeningIssue: null,
            resolvingIssue: null,
            submittingReview: null,
            deletingIssue: null,
        },
        exporting: {
            dataset: null,
            annotation: null,
            backup: null,
        },
        importing: {
            dataset: null,
            annotation: null,
            backup: null,
        },
        cloudStorages: {
            creating: null,
            fetching: null,
            updating: null,
            deleting: null,
        },
        organizations: {
            fetching: null,
            creating: null,
            updating: null,
            activation: null,
            deleting: null,
            leaving: null,
            inviting: null,
            updatingMembership: null,
            removingMembership: null,
        },
        webhooks: {
            fetching: null,
            creating: null,
            updating: null,
            deleting: null,
        },
        analytics: {
            fetching: null,
            fetchingSettings: null,
            updatingSettings: null,
        },
    },
    messages: {
        tasks: {
            loadingDone: '',
            importingDone: '',
            movingDone: '',
        },
        models: {
            inferenceDone: '',
        },
        auth: {
            changePasswordDone: '',
            registerDone: '',
            requestPasswordResetDone: '',
            resetPasswordDone: '',
        },
        projects: {
            restoringDone: '',
        },
        exporting: {
            dataset: '',
            annotation: '',
            backup: '',
        },
        importing: {
            dataset: '',
            annotation: '',
            backup: '',
        },
    },
};

export default function (state = defaultState, action: AnyAction): NotificationsState {
    switch (action.type) {
        case AuthActionTypes.AUTHORIZED_FAILED: {
            return {
                ...state,
                errors: {
                    ...state.errors,
                    auth: {
                        ...state.errors.auth,
                        authorized: {
                            message: 'Could not check authorization on the server',
                            reason: action.payload.error,
                            shouldLog: !(action.payload.error instanceof ServerError),
                        },
                    },
                },
            };
        }
        case AuthActionTypes.LOGIN_FAILED: {
            return {
                ...state,
                errors: {
                    ...state.errors,
                    auth: {
                        ...state.errors.auth,
                        login: {
                            message: 'Could not login on the server',
                            reason: action.payload.error,
                            shouldLog: !(action.payload.error instanceof ServerError),
                            className: 'cvat-notification-notice-login-failed',
                        },
                    },
                },
            };
        }
        case AuthActionTypes.LOGOUT_FAILED: {
            return {
                ...state,
                errors: {
                    ...state.errors,
                    auth: {
                        ...state.errors.auth,
                        logout: {
                            message: 'Could not logout from the server',
                            reason: action.payload.error,
                            shouldLog: !(action.payload.error instanceof ServerError),
                        },
                    },
                },
            };
        }
        case AuthActionTypes.REGISTER_FAILED: {
            return {
                ...state,
                errors: {
                    ...state.errors,
                    auth: {
                        ...state.errors.auth,
                        register: {
                            message: 'Could not register on the server',
                            reason: action.payload.error,
                            shouldLog: !(action.payload.error instanceof ServerError),
                        },
                    },
                },
            };
        }
        case AuthActionTypes.REGISTER_SUCCESS: {
            if (!action.payload.user.isVerified) {
                return {
                    ...state,
                    messages: {
                        ...state.messages,
                        auth: {
                            ...state.messages.auth,
                            registerDone: `To use your account, you need to confirm the email address. \
                                 We have sent an email with a confirmation link to ${action.payload.user.email}.`,
                        },
                    },
                };
            }

            return {
                ...state,
            };
        }
        case AuthActionTypes.CHANGE_PASSWORD_SUCCESS: {
            return {
                ...state,
                messages: {
                    ...state.messages,
                    auth: {
                        ...state.messages.auth,
                        changePasswordDone: 'New password has been saved.',
                    },
                },
            };
        }
        case AuthActionTypes.CHANGE_PASSWORD_FAILED: {
            return {
                ...state,
                errors: {
                    ...state.errors,
                    auth: {
                        ...state.errors.auth,
                        changePassword: {
                            message: 'Could not change password',
                            reason: action.payload.error,
                            shouldLog: !(action.payload.error instanceof ServerError),
                            className: 'cvat-notification-notice-change-password-failed',
                        },
                    },
                },
            };
        }
        case AuthActionTypes.REQUEST_PASSWORD_RESET_SUCCESS: {
            return {
                ...state,
                messages: {
                    ...state.messages,
                    auth: {
                        ...state.messages.auth,
                        requestPasswordResetDone: `Check your email for a link to reset your password.
                            If it doesn’t appear within a few minutes, check your spam folder.`,
                    },
                },
            };
        }
        case AuthActionTypes.REQUEST_PASSWORD_RESET_FAILED: {
            return {
                ...state,
                errors: {
                    ...state.errors,
                    auth: {
                        ...state.errors.auth,
                        requestPasswordReset: {
                            message: 'Could not reset password on the server.',
                            reason: action.payload.error,
                            shouldLog: !(action.payload.error instanceof ServerError),
                        },
                    },
                },
            };
        }
        case AuthActionTypes.RESET_PASSWORD_SUCCESS: {
            return {
                ...state,
                messages: {
                    ...state.messages,
                    auth: {
                        ...state.messages.auth,
                        resetPasswordDone: 'Password has been reset with the new password.',
                    },
                },
            };
        }
        case AuthActionTypes.RESET_PASSWORD_FAILED: {
            return {
                ...state,
                errors: {
                    ...state.errors,
                    auth: {
                        ...state.errors.auth,
                        resetPassword: {
                            message: 'Could not set new password on the server.',
                            reason: action.payload.error,
                            shouldLog: !(action.payload.error instanceof ServerError),
                        },
                    },
                },
            };
        }
        case AuthActionTypes.LOAD_AUTH_ACTIONS_FAILED: {
            return {
                ...state,
                errors: {
                    ...state.errors,
                    auth: {
                        ...state.errors.auth,
                        loadAuthActions: {
                            message: 'Could not check available auth actions',
                            reason: action.payload.error,
                            shouldLog: !(action.payload.error instanceof ServerError),
                        },
                    },
                },
            };
        }
        case ExportActionTypes.EXPORT_DATASET_FAILED: {
            const { instance, instanceType } = action.payload;
            return {
                ...state,
                errors: {
                    ...state.errors,
                    exporting: {
                        ...state.errors.exporting,
                        dataset: {
                            message:
                                'Could not export dataset for the ' +
                                `[${instanceType} ${instance.id}](/${instanceType}s/${instance.id})`,
                            reason: action.payload.error,
                            shouldLog: !(action.payload.error instanceof ServerError),
                        },
                    },
                },
            };
        }
        case ExportActionTypes.EXPORT_DATASET_SUCCESS: {
            const {
                instance, instanceType, isLocal, resource,
            } = action.payload;
            const auxiliaryVerb = resource === 'Dataset' ? 'has' : 'have';
            return {
                ...state,
                messages: {
                    ...state.messages,
                    exporting: {
                        ...state.messages.exporting,
                        dataset:
                            `${resource} for ${instanceType} ${instance.id} ` +
                            `${auxiliaryVerb} been ${(isLocal) ? 'downloaded' : 'uploaded'} ` +
                            `${(isLocal) ? 'locally' : 'to cloud storage'}`,
                    },
                },
            };
        }
        case ExportActionTypes.EXPORT_BACKUP_FAILED: {
            const { instance, instanceType } = action.payload;
            return {
                ...state,
                errors: {
                    ...state.errors,
                    exporting: {
                        ...state.errors.exporting,
                        backup: {
                            message:
                                `Could not export the ${instanceType} №${instance.id}`,
                            reason: action.payload.error,
                            shouldLog: !(action.payload.error instanceof ServerError),
                        },
                    },
                },
            };
        }
        case ExportActionTypes.EXPORT_BACKUP_SUCCESS: {
            const { instance, instanceType, isLocal } = action.payload;
            return {
                ...state,
                messages: {
                    ...state.messages,
                    exporting: {
                        ...state.messages.exporting,
                        backup:
                            `Backup for the ${instanceType} №${instance.id} ` +
                            `has been ${(isLocal) ? 'downloaded' : 'uploaded'} ` +
                            `${(isLocal) ? 'locally' : 'to cloud storage'}`,
                    },
                },
            };
        }
        case ImportActionTypes.IMPORT_DATASET_SUCCESS: {
            const { instance, resource } = action.payload;
            const message = resource === 'annotation' ?
                'Annotations have been loaded to the ' +
                `[task ${instance.taskId || instance.id}](/tasks/${instance.taskId || instance.id}) ` :
                `Dataset was imported to the [project ${instance.id}](/projects/${instance.id})`;
            return {
                ...state,
                messages: {
                    ...state.messages,
                    importing: {
                        ...state.messages.importing,
                        [resource]: message,
                    },
                },
            };
        }
        case ImportActionTypes.IMPORT_DATASET_FAILED: {
            const { instance, resource } = action.payload;
            const message = resource === 'annotation' ?
                'Could not upload annotation for the ' +
                `[task ${instance.taskId || instance.id}](/tasks/${instance.taskId || instance.id})` :
                `Could not import dataset to the [project ${instance.id}](/projects/${instance.id})`;
            return {
                ...state,
                errors: {
                    ...state.errors,
                    importing: {
                        ...state.errors.importing,
                        dataset: {
                            message,
                            reason: action.payload.error,
                            shouldLog: !(action.payload.error instanceof ServerError),
                            className: 'cvat-notification-notice-' +
                                `${resource === 'annotation' ? 'load-annotation' : 'import-dataset'}-failed`,
                        },
                    },
                },
            };
        }
        case ImportActionTypes.IMPORT_BACKUP_SUCCESS: {
            const { instanceId, instanceType } = action.payload;
            return {
                ...state,
                messages: {
                    ...state.messages,
                    importing: {
                        ...state.messages.importing,
                        backup:
                            `The ${instanceType} has been restored successfully.
                            Click [here](/${instanceType}s/${instanceId}) to open`,
                    },
                },
            };
        }
        case ImportActionTypes.IMPORT_BACKUP_FAILED: {
            const { instanceType } = action.payload;
            return {
                ...state,
                errors: {
                    ...state.errors,
                    importing: {
                        ...state.errors.importing,
                        backup: {
                            message:
                                `Could not restore ${instanceType} backup.`,
                            reason: action.payload.error,
                            shouldLog: !(action.payload.error instanceof ServerError),
                        },
                    },
                },
            };
        }
        case TasksActionTypes.GET_TASKS_FAILED: {
            return {
                ...state,
                errors: {
                    ...state.errors,
                    tasks: {
                        ...state.errors.tasks,
                        fetching: {
                            message: 'Could not fetch tasks',
                            reason: action.payload.error,
                            shouldLog: !(action.payload.error instanceof ServerError),
                        },
                    },
                },
            };
        }
        case TasksActionTypes.DELETE_TASK_FAILED: {
            const { taskID } = action.payload;
            return {
                ...state,
                errors: {
                    ...state.errors,
                    tasks: {
                        ...state.errors.tasks,
                        deleting: {
                            message: `Could not delete the [task ${taskID}](/tasks/${taskID})`,
                            reason: action.payload.error,
                            shouldLog: !(action.payload.error instanceof ServerError),
                            className: 'cvat-notification-notice-delete-task-failed',
                        },
                    },
                },
            };
        }
        case TasksActionTypes.CREATE_TASK_FAILED: {
            return {
                ...state,
                errors: {
                    ...state.errors,
                    tasks: {
                        ...state.errors.tasks,
                        creating: {
                            message: 'Could not create the task',
                            reason: action.payload.error,
                            shouldLog: !(action.payload.error instanceof ServerError),
                            className: 'cvat-notification-notice-create-task-failed',
                        },
                    },
                },
            };
        }
        case ProjectsActionTypes.GET_PROJECTS_FAILED: {
            return {
                ...state,
                errors: {
                    ...state.errors,
                    projects: {
                        ...state.errors.projects,
                        fetching: {
                            message: 'Could not fetch projects',
                            reason: action.payload.error,
                            shouldLog: !(action.payload.error instanceof ServerError),
                        },
                    },
                },
            };
        }
        case ProjectsActionTypes.CREATE_PROJECT_FAILED: {
            return {
                ...state,
                errors: {
                    ...state.errors,
                    projects: {
                        ...state.errors.projects,
                        creating: {
                            message: 'Could not create the project',
                            reason: action.payload.error,
                            shouldLog: !(action.payload.error instanceof ServerError),
                            className: 'cvat-notification-notice-create-project-failed',
                        },
                    },
                },
            };
        }
        case ProjectsActionTypes.DELETE_PROJECT_FAILED: {
            const { projectId } = action.payload;
            return {
                ...state,
                errors: {
                    ...state.errors,
                    projects: {
                        ...state.errors.projects,
                        updating: {
                            message: `Could not delete [project ${projectId}](/project/${projectId})`,
                            reason: action.payload.error,
                            shouldLog: !(action.payload.error instanceof ServerError),
                            className: 'cvat-notification-notice-delete-project-failed',
                        },
                    },
                },
            };
        }
        case FormatsActionTypes.GET_FORMATS_FAILED: {
            return {
                ...state,
                errors: {
                    ...state.errors,
                    formats: {
                        ...state.errors.formats,
                        fetching: {
                            message: 'Could not get formats from the server',
                            reason: action.payload.error,
                            shouldLog: !(action.payload.error instanceof ServerError),
                        },
                    },
                },
            };
        }
        case AboutActionTypes.GET_ABOUT_FAILED: {
            return {
                ...state,
                errors: {
                    ...state.errors,
                    about: {
                        ...state.errors.about,
                        fetching: {
                            message: 'Could not get info about the server',
                            reason: action.payload.error,
                            shouldLog: !(action.payload.error instanceof ServerError),
                        },
                    },
                },
            };
        }
        case ModelsActionTypes.GET_INFERENCE_STATUS_SUCCESS: {
            if (action.payload.activeInference.status === 'finished') {
                const { taskID } = action.payload;
                return {
                    ...state,
                    messages: {
                        ...state.messages,
                        models: {
                            ...state.messages.models,
                            inferenceDone: 'Automatic annotation accomplished for the ' +
                                `[task ${taskID}](/tasks/${taskID})`,
                        },
                    },
                };
            }

            return {
                ...state,
            };
        }
        case ModelsActionTypes.FETCH_META_FAILED: {
            if (action.payload.error.code === 403) {
                return state;
            }

            return {
                ...state,
                errors: {
                    ...state.errors,
                    models: {
                        ...state.errors.models,
                        metaFetching: {
                            message: 'Could not fetch models meta information',
                            reason: action.payload.error,
                            shouldLog: !(action.payload.error instanceof ServerError),
                        },
                    },
                },
            };
        }
        case ModelsActionTypes.GET_INFERENCE_STATUS_FAILED: {
            const { taskID } = action.payload;
            return {
                ...state,
                errors: {
                    ...state.errors,
                    models: {
                        ...state.errors.models,
                        inferenceStatusFetching: {
                            message: `Fetching inference status for the [task ${taskID}](/tasks/${taskID})`,
                            reason: action.payload.error,
                            shouldLog: !(action.payload.error instanceof ServerError),
                        },
                    },
                },
            };
        }
        case ModelsActionTypes.GET_MODELS_FAILED: {
            return {
                ...state,
                errors: {
                    ...state.errors,
                    models: {
                        ...state.errors.models,
                        fetching: {
                            message: 'Could not get models from the server',
                            reason: action.payload.error,
                            shouldLog: !(action.payload.error instanceof ServerError),
                        },
                    },
                },
            };
        }
        case ModelsActionTypes.START_INFERENCE_FAILED: {
            const { taskID } = action.payload;
            return {
                ...state,
                errors: {
                    ...state.errors,
                    models: {
                        ...state.errors.models,
                        starting: {
                            message: `Could not infer model for the [task ${taskID}](/tasks/${taskID})`,
                            reason: action.payload.error,
                            shouldLog: !(action.payload.error instanceof ServerError),
                        },
                    },
                },
            };
        }
        case ModelsActionTypes.CANCEL_INFERENCE_FAILED: {
            const { taskID } = action.payload;
            return {
                ...state,
                errors: {
                    ...state.errors,
                    models: {
                        ...state.errors.models,
                        canceling: {
                            message: `Could not cancel model inference for the [task ${taskID}](/tasks/${taskID})`,
                            reason: action.payload.error,
                            shouldLog: !(action.payload.error instanceof ServerError),
                        },
                    },
                },
            };
        }
<<<<<<< HEAD
=======
        case ModelsActionTypes.CREATE_MODEL_FAILED: {
            return {
                ...state,
                errors: {
                    ...state.errors,
                    models: {
                        ...state.errors.models,
                        creating: {
                            message: 'Could not create model',
                            reason: action.payload.error,
                            shouldLog: !(action.payload.error instanceof ServerError),
                        },
                    },
                },
            };
        }
        case ModelsActionTypes.DELETE_MODEL_FAILED: {
            const { modelName } = action.payload;
            return {
                ...state,
                errors: {
                    ...state.errors,
                    models: {
                        ...state.errors.models,
                        deleting: {
                            message: `Could not delete model ${modelName}`,
                            reason: action.payload.error,
                            shouldLog: !(action.payload.error instanceof ServerError),
                        },
                    },
                },
            };
        }
>>>>>>> 80545430
        case AnnotationActionTypes.GET_JOB_FAILED: {
            return {
                ...state,
                errors: {
                    ...state.errors,
                    annotation: {
                        ...state.errors.annotation,
                        jobFetching: {
                            message: 'Error during fetching a job',
                            reason: action.payload.error,
                            shouldLog: !(action.payload.error instanceof ServerError),
                            className: 'cvat-notification-notice-fetch-job-failed',
                        },
                    },
                },
            };
        }
        case AnnotationActionTypes.CHANGE_FRAME_FAILED: {
            return {
                ...state,
                errors: {
                    ...state.errors,
                    annotation: {
                        ...state.errors.annotation,
                        frameFetching: {
                            message: `Could not receive frame ${action.payload.number}`,
                            reason: action.payload.error,
                            shouldLog: !(action.payload.error instanceof ServerError),
                        },
                    },
                },
            };
        }
        case AnnotationActionTypes.SAVE_ANNOTATIONS_FAILED: {
            return {
                ...state,
                errors: {
                    ...state.errors,
                    annotation: {
                        ...state.errors.annotation,
                        saving: {
                            message: 'Could not save annotations',
                            reason: action.payload.error,
                            shouldLog: !(action.payload.error instanceof ServerError),
                            className: 'cvat-notification-notice-save-annotations-failed',
                        },
                    },
                },
            };
        }
        case AnnotationActionTypes.UPDATE_ANNOTATIONS_FAILED: {
            return {
                ...state,
                errors: {
                    ...state.errors,
                    annotation: {
                        ...state.errors.annotation,
                        updating: {
                            message: 'Could not update annotations',
                            reason: action.payload.error,
                            shouldLog: !(action.payload.error instanceof ServerError),
                            className: 'cvat-notification-notice-update-annotations-failed',
                        },
                    },
                },
            };
        }
        case AnnotationActionTypes.CREATE_ANNOTATIONS_FAILED: {
            return {
                ...state,
                errors: {
                    ...state.errors,
                    annotation: {
                        ...state.errors.annotation,
                        creating: {
                            message: 'Could not create annotations',
                            reason: action.payload.error,
                            shouldLog: !(action.payload.error instanceof ServerError),
                        },
                    },
                },
            };
        }
        case AnnotationActionTypes.MERGE_ANNOTATIONS_FAILED: {
            return {
                ...state,
                errors: {
                    ...state.errors,
                    annotation: {
                        ...state.errors.annotation,
                        merging: {
                            message: 'Could not merge annotations',
                            reason: action.payload.error,
                            shouldLog: !(action.payload.error instanceof ServerError),
                        },
                    },
                },
            };
        }
        case AnnotationActionTypes.GROUP_ANNOTATIONS_FAILED: {
            return {
                ...state,
                errors: {
                    ...state.errors,
                    annotation: {
                        ...state.errors.annotation,
                        grouping: {
                            message: 'Could not group annotations',
                            reason: action.payload.error,
                            shouldLog: !(action.payload.error instanceof ServerError),
                        },
                    },
                },
            };
        }
        case AnnotationActionTypes.SPLIT_ANNOTATIONS_FAILED: {
            return {
                ...state,
                errors: {
                    ...state.errors,
                    annotation: {
                        ...state.errors.annotation,
                        splitting: {
                            message: 'Could not split the track',
                            reason: action.payload.error,
                            shouldLog: !(action.payload.error instanceof ServerError),
                        },
                    },
                },
            };
        }
        case AnnotationActionTypes.REMOVE_OBJECT_FAILED: {
            return {
                ...state,
                errors: {
                    ...state.errors,
                    annotation: {
                        ...state.errors.annotation,
                        removing: {
                            message: 'Could not remove the object',
                            reason: action.payload.error,
                            shouldLog: !(action.payload.error instanceof ServerError),
                            className: 'cvat-notification-notice-remove-object-failed',
                        },
                    },
                },
            };
        }
        case AnnotationActionTypes.PROPAGATE_OBJECT_FAILED: {
            return {
                ...state,
                errors: {
                    ...state.errors,
                    annotation: {
                        ...state.errors.annotation,
                        propagating: {
                            message: 'Could not propagate the object',
                            reason: action.payload.error,
                            shouldLog: !(action.payload.error instanceof ServerError),
                        },
                    },
                },
            };
        }
        case AnnotationActionTypes.COLLECT_STATISTICS_FAILED: {
            return {
                ...state,
                errors: {
                    ...state.errors,
                    annotation: {
                        ...state.errors.annotation,
                        collectingStatistics: {
                            message: 'Could not collect annotations statistics',
                            reason: action.payload.error,
                            shouldLog: !(action.payload.error instanceof ServerError),
                        },
                    },
                },
            };
        }
        case AnnotationActionTypes.UPLOAD_JOB_ANNOTATIONS_FAILED: {
            const { job, error } = action.payload;

            const {
                id: jobID,
                taskId: taskID,
            } = job;

            return {
                ...state,
                errors: {
                    ...state.errors,
                    annotation: {
                        ...state.errors.annotation,
                        uploadAnnotations: {
                            message:
                                `Could not upload annotations for the [job ${jobID}](/tasks/${taskID}/jobs/${jobID})`,
                            reason: error.toString(),
                            className: 'cvat-notification-notice-upload-annotations-fail',
                        },
                    },
                },
            };
        }
        case AnnotationActionTypes.REMOVE_JOB_ANNOTATIONS_FAILED: {
            return {
                ...state,
                errors: {
                    ...state.errors,
                    annotation: {
                        ...state.errors.annotation,
                        removeAnnotations: {
                            message: 'Could not remove annotations',
                            reason: action.payload.error,
                            shouldLog: !(action.payload.error instanceof ServerError),
                        },
                    },
                },
            };
        }
        case AnnotationActionTypes.FETCH_ANNOTATIONS_FAILED: {
            return {
                ...state,
                errors: {
                    ...state.errors,
                    annotation: {
                        ...state.errors.annotation,
                        fetchingAnnotations: {
                            message: 'Could not fetch annotations',
                            reason: action.payload.error,
                            shouldLog: !(action.payload.error instanceof ServerError),
                        },
                    },
                },
            };
        }
        case AnnotationActionTypes.REDO_ACTION_FAILED: {
            return {
                ...state,
                errors: {
                    ...state.errors,
                    annotation: {
                        ...state.errors.annotation,
                        redo: {
                            message: 'Could not redo',
                            reason: action.payload.error,
                            shouldLog: !(action.payload.error instanceof ServerError),
                        },
                    },
                },
            };
        }
        case AnnotationActionTypes.UNDO_ACTION_FAILED: {
            return {
                ...state,
                errors: {
                    ...state.errors,
                    annotation: {
                        ...state.errors.annotation,
                        undo: {
                            message: 'Could not undo',
                            reason: action.payload.error,
                            shouldLog: !(action.payload.error instanceof ServerError),
                        },
                    },
                },
            };
        }
        case AnnotationActionTypes.SEARCH_ANNOTATIONS_FAILED: {
            return {
                ...state,
                errors: {
                    ...state.errors,
                    annotation: {
                        ...state.errors.annotation,
                        search: {
                            message: 'Could not execute search annotations',
                            reason: action.payload.error,
                            shouldLog: !(action.payload.error instanceof ServerError),
                        },
                    },
                },
            };
        }
        case AnnotationActionTypes.SEARCH_EMPTY_FRAME_FAILED: {
            return {
                ...state,
                errors: {
                    ...state.errors,
                    annotation: {
                        ...state.errors.annotation,
                        searchEmptyFrame: {
                            message: 'Could not search an empty frame',
                            reason: action.payload.error,
                            shouldLog: !(action.payload.error instanceof ServerError),
                        },
                    },
                },
            };
        }
        case AnnotationActionTypes.SAVE_LOGS_FAILED: {
            return {
                ...state,
                errors: {
                    ...state.errors,
                    annotation: {
                        ...state.errors.annotation,
                        savingLogs: {
                            message: 'Could not send logs to the server',
                            reason: action.payload.error,
                            shouldLog: !(action.payload.error instanceof ServerError),
                        },
                    },
                },
            };
        }
        case BoundariesActionTypes.THROW_RESET_ERROR: {
            return {
                ...state,
                errors: {
                    ...state.errors,
                    boundaries: {
                        ...state.errors.annotation,
                        resetError: {
                            message: 'Could not reset the state',
                            reason: action.payload.error,
                            shouldLog: !(action.payload.error instanceof ServerError),
                        },
                    },
                },
            };
        }
        case UserAgreementsActionTypes.GET_USER_AGREEMENTS_FAILED: {
            return {
                ...state,
                errors: {
                    ...state.errors,
                    userAgreements: {
                        ...state.errors.userAgreements,
                        fetching: {
                            message: 'Could not get user agreements from the server',
                            reason: action.payload.error,
                            shouldLog: !(action.payload.error instanceof ServerError),
                        },
                    },
                },
            };
        }
        case ReviewActionTypes.FINISH_ISSUE_FAILED: {
            return {
                ...state,
                errors: {
                    ...state.errors,
                    review: {
                        ...state.errors.review,
                        finishingIssue: {
                            message: 'Could not open a new issue',
                            reason: action.payload.error,
                            shouldLog: !(action.payload.error instanceof ServerError),
                        },
                    },
                },
            };
        }
        case ReviewActionTypes.RESOLVE_ISSUE_FAILED: {
            return {
                ...state,
                errors: {
                    ...state.errors,
                    review: {
                        ...state.errors.review,
                        resolvingIssue: {
                            message: 'Could not resolve the issue',
                            reason: action.payload.error,
                            shouldLog: !(action.payload.error instanceof ServerError),
                        },
                    },
                },
            };
        }
        case ReviewActionTypes.REOPEN_ISSUE_FAILED: {
            return {
                ...state,
                errors: {
                    ...state.errors,
                    review: {
                        ...state.errors.review,
                        reopeningIssue: {
                            message: 'Could not reopen the issue',
                            reason: action.payload.error,
                            shouldLog: !(action.payload.error instanceof ServerError),
                        },
                    },
                },
            };
        }
        case ReviewActionTypes.COMMENT_ISSUE_FAILED: {
            return {
                ...state,
                errors: {
                    ...state.errors,
                    review: {
                        ...state.errors.review,
                        commentingIssue: {
                            message: 'Could not comment the issue',
                            reason: action.payload.error,
                            shouldLog: !(action.payload.error instanceof ServerError),
                        },
                    },
                },
            };
        }
        case ReviewActionTypes.SUBMIT_REVIEW_FAILED: {
            return {
                ...state,
                errors: {
                    ...state.errors,
                    review: {
                        ...state.errors.review,
                        submittingReview: {
                            message: `Could not submit review for the job ${action.payload.jobId}`,
                            reason: action.payload.error,
                            shouldLog: !(action.payload.error instanceof ServerError),
                        },
                    },
                },
            };
        }
        case ReviewActionTypes.REMOVE_ISSUE_FAILED: {
            return {
                ...state,
                errors: {
                    ...state.errors,
                    review: {
                        ...state.errors.review,
                        deletingIssue: {
                            message: 'Could not remove issue from the server',
                            reason: action.payload.error,
                            shouldLog: !(action.payload.error instanceof ServerError),
                        },
                    },
                },
            };
        }
        case NotificationsActionType.RESET_ERRORS: {
            return {
                ...state,
                errors: {
                    ...defaultState.errors,
                },
            };
        }
        case NotificationsActionType.RESET_MESSAGES: {
            return {
                ...state,
                messages: {
                    ...defaultState.messages,
                },
            };
        }
        case AnnotationActionTypes.GET_DATA_FAILED: {
            return {
                ...state,
                errors: {
                    ...state.errors,
                    annotation: {
                        ...state.errors.annotation,
                        jobFetching: {
                            message: 'Could not receive image data',
                            reason: action.payload.error,
                            shouldLog: !(action.payload.error instanceof ServerError),
                            className: 'cvat-notification-notice-fetch-frame-data-from-the-server-failed',
                        },
                    },
                },
            };
        }
        case AnnotationActionTypes.DELETE_FRAME_FAILED: {
            return {
                ...state,
                errors: {
                    ...state.errors,
                    annotation: {
                        ...state.errors.annotation,
                        deleteFrame: {
                            message: 'Could not delete frame',
                            reason: action.payload.error,
                            shouldLog: !(action.payload.error instanceof ServerError),
                        },
                    },
                },
            };
        }
        case AnnotationActionTypes.RESTORE_FRAME_FAILED: {
            return {
                ...state,
                errors: {
                    ...state.errors,
                    annotation: {
                        ...state.errors.annotation,
                        restoreFrame: {
                            message: 'Could not restore frame',
                            reason: action.payload.error,
                            shouldLog: !(action.payload.error instanceof ServerError),
                        },
                    },
                },
            };
        }
        case CloudStorageActionTypes.GET_CLOUD_STORAGE_FAILED: {
            return {
                ...state,
                errors: {
                    ...state.errors,
                    cloudStorages: {
                        ...state.errors.cloudStorages,
                        fetching: {
                            message: 'Could not fetch cloud storage',
                            reason: action.payload.error,
                            shouldLog: !(action.payload.error instanceof ServerError),
                        },
                    },
                },
            };
        }
        case CloudStorageActionTypes.CREATE_CLOUD_STORAGE_FAILED: {
            return {
                ...state,
                errors: {
                    ...state.errors,
                    cloudStorages: {
                        ...state.errors.cloudStorages,
                        creating: {
                            message: 'Could not create the cloud storage',
                            reason: action.payload.error,
                            shouldLog: !(action.payload.error instanceof ServerError),
                            className: 'cvat-notification-notice-create-cloud-storage-failed',
                        },
                    },
                },
            };
        }
        case CloudStorageActionTypes.UPDATE_CLOUD_STORAGE_FAILED: {
            const { cloudStorage, error } = action.payload;
            return {
                ...state,
                errors: {
                    ...state.errors,
                    cloudStorages: {
                        ...state.errors.cloudStorages,
                        updating: {
                            message: `Could not update cloud storage #${cloudStorage.id}`,
                            reason: error.toString(),
                            className: 'cvat-notification-notice-update-cloud-storage-failed',
                        },
                    },
                },
            };
        }
        case CloudStorageActionTypes.DELETE_CLOUD_STORAGE_FAILED: {
            const { cloudStorageID } = action.payload;
            return {
                ...state,
                errors: {
                    ...state.errors,
                    cloudStorages: {
                        ...state.errors.cloudStorages,
                        deleting: {
                            message:
                                `Could not delete cloud storage ${cloudStorageID}`,
                            reason: action.payload.error,
                            shouldLog: !(action.payload.error instanceof ServerError),
                            className: 'cvat-notification-notice-delete-cloud-storage-failed',
                        },
                    },
                },
            };
        }
        case CloudStorageActionTypes.LOAD_CLOUD_STORAGE_CONTENT_FAILED: {
            const { cloudStorageID } = action.payload;
            return {
                ...state,
                errors: {
                    ...state.errors,
                    cloudStorages: {
                        ...state.errors.cloudStorages,
                        fetching: {
                            message: `Could not fetch content for cloud storage #${cloudStorageID}`,
                            reason: action.payload.error,
                            shouldLog: !(action.payload.error instanceof ServerError),
                            className: 'cvat-notification-notice-fetch-cloud-storage-content-failed',
                        },
                    },
                },
            };
        }
        case CloudStorageActionTypes.GET_CLOUD_STORAGE_STATUS_FAILED: {
            const { cloudStorageID } = action.payload;
            return {
                ...state,
                errors: {
                    ...state.errors,
                    cloudStorages: {
                        ...state.errors.cloudStorages,
                        fetching: {
                            message: `Could not fetch cloud storage #${cloudStorageID} status`,
                            reason: action.payload.error,
                            shouldLog: !(action.payload.error instanceof ServerError),
                            className: 'cvat-notification-notice-fetch-cloud-storage-status-failed',
                        },
                    },
                },
            };
        }

        case CloudStorageActionTypes.GET_CLOUD_STORAGE_PREVIEW_FAILED: {
            const { cloudStorageID } = action.payload;
            return {
                ...state,
                errors: {
                    ...state.errors,
                    cloudStorages: {
                        ...state.errors.cloudStorages,
                        fetching: {
                            message: `Could not fetch preview for cloud storage #${cloudStorageID}`,
                            reason: action.payload.error,
                            shouldLog: !(action.payload.error instanceof ServerError),
                            className: 'cvat-notification-notice-fetch-cloud-storage-preview-failed',
                        },
                    },
                },
            };
        }
        case OrganizationActionsTypes.GET_ORGANIZATIONS_FAILED: {
            return {
                ...state,
                errors: {
                    ...state.errors,
                    organizations: {
                        ...state.errors.organizations,
                        fetching: {
                            message: 'Could not fetch organizations list',
                            reason: action.payload.error,
                            shouldLog: !(action.payload.error instanceof ServerError),
                            className: 'cvat-notification-notice-fetch-organizations-failed',
                        },
                    },
                },
            };
        }
        case OrganizationActionsTypes.CREATE_ORGANIZATION_FAILED: {
            return {
                ...state,
                errors: {
                    ...state.errors,
                    organizations: {
                        ...state.errors.organizations,
                        creating: {
                            message: `Could not create organization ${action.payload.slug}`,
                            reason: action.payload.error,
                            shouldLog: !(action.payload.error instanceof ServerError),
                            className: 'cvat-notification-notice-create-organization-failed',
                        },
                    },
                },
            };
        }
        case OrganizationActionsTypes.UPDATE_ORGANIZATION_FAILED: {
            const { slug } = action.payload;
            return {
                ...state,
                errors: {
                    ...state.errors,
                    organizations: {
                        ...state.errors.organizations,
                        updating: {
                            message: `Could not update organization "${slug}"`,
                            reason: action.payload.error,
                            shouldLog: !(action.payload.error instanceof ServerError),
                            className: 'cvat-notification-notice-update-organization-failed',
                        },
                    },
                },
            };
        }
        case OrganizationActionsTypes.ACTIVATE_ORGANIZATION_FAILED: {
            return {
                ...state,
                errors: {
                    ...state.errors,
                    organizations: {
                        ...state.errors.organizations,
                        activation: {
                            message: `Could not activate organization ${action.payload.slug || ''}`,
                            reason: action.payload.error,
                            shouldLog: !(action.payload.error instanceof ServerError),
                            className: 'cvat-notification-notice-activate-organization-failed',
                        },
                    },
                },
            };
        }
        case OrganizationActionsTypes.REMOVE_ORGANIZATION_FAILED: {
            return {
                ...state,
                errors: {
                    ...state.errors,
                    organizations: {
                        ...state.errors.organizations,
                        deleting: {
                            message: `Could not remove organization ${action.payload.slug}`,
                            reason: action.payload.error,
                            shouldLog: !(action.payload.error instanceof ServerError),
                            className: 'cvat-notification-notice-remove-organization-failed',
                        },
                    },
                },
            };
        }
        case OrganizationActionsTypes.INVITE_ORGANIZATION_MEMBERS_FAILED: {
            return {
                ...state,
                errors: {
                    ...state.errors,
                    organizations: {
                        ...state.errors.organizations,
                        inviting: {
                            message: 'Could not invite organization members',
                            reason: action.payload.error,
                            shouldLog: !(action.payload.error instanceof ServerError),
                            className: 'cvat-notification-notice-invite-organization-members-failed',
                        },
                    },
                },
            };
        }
        case OrganizationActionsTypes.INVITE_ORGANIZATION_MEMBER_FAILED: {
            return {
                ...state,
                errors: {
                    ...state.errors,
                    organizations: {
                        ...state.errors.organizations,
                        inviting: {
                            message: `Could not invite this member "${action.payload.email}" to the organization`,
                            reason: action.payload.error,
                            shouldLog: !(action.payload.error instanceof ServerError),
                            className: 'cvat-notification-notice-invite-organization-member-failed',
                        },
                    },
                },
            };
        }
        case OrganizationActionsTypes.LEAVE_ORGANIZATION_FAILED: {
            return {
                ...state,
                errors: {
                    ...state.errors,
                    organizations: {
                        ...state.errors.organizations,
                        leaving: {
                            message: 'Could not leave the organization',
                            reason: action.payload.error,
                            shouldLog: !(action.payload.error instanceof ServerError),
                            className: 'cvat-notification-notice-leave-organization-failed',
                        },
                    },
                },
            };
        }
        case OrganizationActionsTypes.REMOVE_ORGANIZATION_MEMBER_FAILED: {
            return {
                ...state,
                errors: {
                    ...state.errors,
                    organizations: {
                        ...state.errors.organizations,
                        removingMembership: {
                            message: `Could not remove member "${action.payload.username}" from the organization`,
                            reason: action.payload.error,
                            shouldLog: !(action.payload.error instanceof ServerError),
                            className: 'cvat-notification-notice-remove-organization-member-failed',
                        },
                    },
                },
            };
        }
        case OrganizationActionsTypes.UPDATE_ORGANIZATION_MEMBER_FAILED: {
            const { role, username } = action.payload;
            return {
                ...state,
                errors: {
                    ...state.errors,
                    organizations: {
                        ...state.errors.organizations,
                        updatingMembership: {
                            message: `Could not assign role "${role}" to the user "${username}"`,
                            reason: action.payload.error,
                            shouldLog: !(action.payload.error instanceof ServerError),
                            className: 'cvat-notification-notice-update-organization-membership-failed',
                        },
                    },
                },
            };
        }
        case JobsActionTypes.GET_JOBS_FAILED: {
            return {
                ...state,
                errors: {
                    ...state.errors,
                    jobs: {
                        ...state.errors.jobs,
                        fetching: {
                            message: 'Could not fetch a list of jobs',
                            reason: action.payload.error,
                            shouldLog: !(action.payload.error instanceof ServerError),
                            className: 'cvat-notification-notice-get-jobs-failed',
                        },
                    },
                },
            };
        }
        case JobsActionTypes.CREATE_JOB_FAILED: {
            return {
                ...state,
                errors: {
                    ...state.errors,
                    jobs: {
                        ...state.errors.jobs,
                        creating: {
                            message: 'Could not create job',
                            reason: action.payload.error,
                            shouldLog: !(action.payload.error instanceof ServerError),
                            className: 'cvat-notification-notice-create-job-failed',
                        },
                    },
                },
            };
        }
        case JobsActionTypes.DELETE_JOB_FAILED: {
            const { jobID } = action.payload;
            return {
                ...state,
                errors: {
                    ...state.errors,
                    jobs: {
                        ...state.errors.jobs,
                        deleting: {
                            message: `Could not delete the job #${jobID}`,
                            reason: action.payload.error,
                            shouldLog: !(action.payload.error instanceof ServerError),
                            className: 'cvat-notification-notice-delete-job-failed',
                        },
                    },
                },
            };
        }
        case WebhooksActionsTypes.GET_WEBHOOKS_FAILED: {
            return {
                ...state,
                errors: {
                    ...state.errors,
                    webhooks: {
                        ...state.errors.webhooks,
                        fetching: {
                            message: 'Could not fetch a list of webhooks',
                            reason: action.payload.error,
                            shouldLog: !(action.payload.error instanceof ServerError),
                            className: 'cvat-notification-notice-get-webhooks-failed',
                        },
                    },
                },
            };
        }
        case WebhooksActionsTypes.CREATE_WEBHOOK_FAILED: {
            return {
                ...state,
                errors: {
                    ...state.errors,
                    webhooks: {
                        ...state.errors.webhooks,
                        creating: {
                            message: 'Could not create webhook',
                            reason: action.payload.error,
                            shouldLog: !(action.payload.error instanceof ServerError),
                            className: 'cvat-notification-notice-create-webhook-failed',
                        },
                    },
                },
            };
        }
        case WebhooksActionsTypes.UPDATE_WEBHOOK_FAILED: {
            return {
                ...state,
                errors: {
                    ...state.errors,
                    webhooks: {
                        ...state.errors.webhooks,
                        updating: {
                            message: 'Could not update webhook',
                            reason: action.payload.error,
                            shouldLog: !(action.payload.error instanceof ServerError),
                            className: 'cvat-notification-notice-update-webhook-failed',
                        },
                    },
                },
            };
        }
        case WebhooksActionsTypes.DELETE_WEBHOOK_FAILED: {
            return {
                ...state,
                errors: {
                    ...state.errors,
                    webhooks: {
                        ...state.errors.webhooks,
                        deleting: {
                            message: 'Could not delete webhook',
                            reason: action.payload.error,
                            shouldLog: !(action.payload.error instanceof ServerError),
                            className: 'cvat-notification-notice-delete-webhook-failed',
                        },
                    },
                },
            };
        }
        case AnalyticsActionsTypes.GET_QUALITY_REPORTS_FAILED: {
            return {
                ...state,
                errors: {
                    ...state.errors,
                    analytics: {
                        ...state.errors.analytics,
                        fetching: {
                            message: 'Could not fetch quality reports',
                            reason: action.payload.error,
                            shouldLog: !(action.payload.error instanceof ServerError),
                            className: 'cvat-notification-notice-get-quality-reports-failed',
                        },
                    },
                },
            };
        }
        case AnalyticsActionsTypes.GET_QUALITY_SETTINGS_FAILED: {
            return {
                ...state,
                errors: {
                    ...state.errors,
                    analytics: {
                        ...state.errors.analytics,
                        fetchingSettings: {
                            message: 'Could not fetch quality settings',
                            reason: action.payload.error,
                            shouldLog: !(action.payload.error instanceof ServerError),
                            className: 'cvat-notification-notice-get-quality-settings-failed',
                        },
                    },
                },
            };
        }
        case AnalyticsActionsTypes.UPDATE_QUALITY_SETTINGS_FAILED: {
            return {
                ...state,
                errors: {
                    ...state.errors,
                    analytics: {
                        ...state.errors.analytics,
                        updatingSettings: {
                            message: 'Could not update quality settings',
                            reason: action.payload.error,
                            shouldLog: !(action.payload.error instanceof ServerError),
                            className: 'cvat-notification-notice-update-quality-settings-failed',
                        },
                    },
                },
            };
        }
        case BoundariesActionTypes.RESET_AFTER_ERROR:
        case AuthActionTypes.LOGOUT_SUCCESS: {
            return { ...defaultState };
        }
        default: {
            return state;
        }
    }
}<|MERGE_RESOLUTION|>--- conflicted
+++ resolved
@@ -766,42 +766,6 @@
                 },
             };
         }
-<<<<<<< HEAD
-=======
-        case ModelsActionTypes.CREATE_MODEL_FAILED: {
-            return {
-                ...state,
-                errors: {
-                    ...state.errors,
-                    models: {
-                        ...state.errors.models,
-                        creating: {
-                            message: 'Could not create model',
-                            reason: action.payload.error,
-                            shouldLog: !(action.payload.error instanceof ServerError),
-                        },
-                    },
-                },
-            };
-        }
-        case ModelsActionTypes.DELETE_MODEL_FAILED: {
-            const { modelName } = action.payload;
-            return {
-                ...state,
-                errors: {
-                    ...state.errors,
-                    models: {
-                        ...state.errors.models,
-                        deleting: {
-                            message: `Could not delete model ${modelName}`,
-                            reason: action.payload.error,
-                            shouldLog: !(action.payload.error instanceof ServerError),
-                        },
-                    },
-                },
-            };
-        }
->>>>>>> 80545430
         case AnnotationActionTypes.GET_JOB_FAILED: {
             return {
                 ...state,
