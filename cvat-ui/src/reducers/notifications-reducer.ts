--- conflicted
+++ resolved
@@ -539,16 +539,9 @@
             const {
                 instance, instanceType, resource, target,
             } = action.payload;
-<<<<<<< HEAD
-            let description = '';
-            if (target === 'local') {
-                description = `Export ${resource} for ${instanceType} ${instance.id} is finished. ` +
-                'You can [download it here](/requests)';
-=======
             let description = `Export ${resource} for ${instanceType} ${instance.id} is finished. `;
             if (target === 'local') {
                 description += 'You can [download it here](/requests)';
->>>>>>> 9e66edb8
             } else if (target === 'cloudstorage') {
                 description =
                     `Export ${resource} for ${instanceType} ${instance.id} has been uploaded to cloud storage`;
@@ -590,16 +583,9 @@
             const {
                 instance, instanceType, target,
             } = action.payload;
-<<<<<<< HEAD
-            let description = '';
-            if (target === 'local') {
-                description = `Backup for the ${instanceType} ${instance.id} is finished. ` +
-                'You can [download it here](/requests)';
-=======
             let description = `Backup for the ${instanceType} ${instance.id} is finished. `;
             if (target === 'local') {
                 description += 'You can [download it here](/requests)';
->>>>>>> 9e66edb8
             } else if (target === 'cloudstorage') {
                 description =
                     `Backup for the ${instanceType} ${instance.id} has been uploaded to cloud storage`;
