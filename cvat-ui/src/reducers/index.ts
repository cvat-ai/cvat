// Copyright (C) 2020-2022 Intel Corporation
// Copyright (C) CVAT.ai Corporation
//
// SPDX-License-Identifier: MIT

import { Canvas3d } from 'cvat-canvas3d/src/typescript/canvas3d';
import { Canvas, RectDrawingMethod, CuboidDrawingMethod } from 'cvat-canvas-wrapper';
import {
    Webhook, MLModel, Organization, Job, Task, Project, Label, User,
    QualityConflict, FramesMetaData, RQStatus, Event, Invitation, SerializedAPISchema,
    Request, JobValidationLayout, QualitySettings, TaskValidationLayout, ObjectState,
<<<<<<< HEAD
    ConsensusSettings,
=======
    AboutData,
>>>>>>> fd096567
} from 'cvat-core-wrapper';
import { IntelligentScissors } from 'utils/opencv-wrapper/intelligent-scissors';
import { KeyMap, KeyMapItem } from 'utils/mousetrap-react';
import { OpenCVTracker } from 'utils/opencv-wrapper/opencv-interfaces';
import { ImageFilter } from 'utils/image-processing';

export interface AuthState {
    initialized: boolean;
    fetching: boolean;
    user: User | null;
    showChangePasswordDialog: boolean;
    hasEmailVerificationBeenSent: boolean;
}

export interface ProjectsQuery {
    page: number;
    id: number | null;
    search: string | null;
    filter: string | null;
    sort: string | null;
}

interface Preview {
    fetching: boolean;
    initialized: boolean;
    preview: string;
}

export interface ProjectsState {
    fetchingTimestamp: number;
    initialized: boolean;
    fetching: boolean;
    count: number;
    current: Project[];
    previews: {
        [index: number]: Preview;
    };
    gettingQuery: ProjectsQuery;
    tasksGettingQuery: TasksQuery & { ordering: string };
    activities: {
        creates: {
            id: null | number;
            error: string;
        };
        deletes: {
            [projectId: number]: boolean; // deleted (deleting if in dictionary)
        };
    };
}

export interface TasksQuery {
    page: number;
    id: number | null;
    search: string | null;
    filter: string | null;
    sort: string | null;
    projectId: number | null;
}

export interface JobsQuery {
    page: number;
    sort: string | null;
    search: string | null;
    filter: string | null;
}

export interface JobsState {
    fetchingTimestamp: number;
    query: JobsQuery;
    fetching: boolean;
    count: number;
    current: Job[];
    previews: {
        [index: number]: Preview;
    };
    activities: {
        deletes: {
            [tid: number]: boolean;
        };
    };
}

export interface TasksState {
    fetchingTimestamp: number;
    initialized: boolean;
    fetching: boolean;
    moveTask: {
        modalVisible: boolean;
        taskId: number | null;
    };
    gettingQuery: TasksQuery;
    count: number;
    current: Task[];
    previews: {
        [index: number]: Preview;
    };
    activities: {
        deletes: {
            [tid: number]: boolean; // deleted (deleting if in dictionary)
        };
    };
}

export interface ExportState {
    projects: {
        dataset: {
            modalInstance: Project | null;
        };
        backup: {
            modalInstance: Project | null;
        };
    };
    tasks: {
        dataset: {
            modalInstance: Task | null;
        };
        backup: {
            modalInstance: Task | null;
        };
    };
    jobs: {
        dataset: {
            modalInstance: Job | null;
        };
    };
    instanceType: 'project' | 'task' | 'job' | null;
}

export interface ImportState {
    projects: {
        dataset: {
            modalInstance: Project | null;
            uploadState: {
                id: number | null,
                format: string;
                progress: number;
                status: string;
            };
        };
        backup: {
            modalVisible: boolean;
            importing: boolean;
        }
    };
    tasks: {
        dataset: {
            modalInstance: Task | null;
        };
        backup: {
            modalVisible: boolean;
            importing: boolean;
        }
    };
    jobs: {
        dataset: {
            modalInstance: Job | null;
        };
    };
    instanceType: 'project' | 'task' | 'job' | null;
}

export interface ConsensusState {
    fetching: boolean;
    consensusSettings: ConsensusSettings | null;
    taskInstance: Task | null;
    jobInstance: Job | null;
    actions: {
        merging: {
            [instanceKey: string]: boolean;
        };
    }
}

export interface FormatsState {
    annotationFormats: any;
    fetching: boolean;
    initialized: boolean;
}

export interface CloudStoragesQuery {
    page: number;
    id: number | null;
    search: string | null;
    sort: string | null;
    filter: string | null;
}

interface CloudStorageStatus {
    fetching: boolean;
    initialized: boolean;
    status: string | null;
}

export type CloudStorage = any;

export interface CloudStoragesState {
    initialized: boolean;
    fetching: boolean;
    count: number;
    current: CloudStorage[];
    statuses: {
        [index: number]: CloudStorageStatus;
    };
    previews: {
        [index: number]: Preview;
    };
    gettingQuery: CloudStoragesQuery;
    activities: {
        creates: {
            attaching: boolean;
            id: null | number;
            error: string;
        };
        updates: {
            updating: boolean;
            cloudStorageID: null | number;
            error: string;
        };
        deletes: {
            [cloudStorageID: number]: boolean;
        };
        contentLoads: {
            cloudStorageID: number | null;
            content: any | null;
            fetching: boolean;
            error: string;
        };
    };
}

export enum SupportedPlugins {
    ANALYTICS = 'ANALYTICS',
    MODELS = 'MODELS',
}

export type PluginsList = {
    [name in SupportedPlugins]: boolean;
};

export interface PluginComponent {
    component: any;
    data: {
        weight: number;
        shouldBeRendered: (props?: object, state?: object) => boolean;
    };
}

export interface PluginsState {
    fetching: boolean;
    initialized: boolean;
    list: PluginsList;
    current: {
        [index: string]: {
            destructor: CallableFunction;
            globalStateDidUpdate?: CallableFunction;
        };
    };
    callbacks: {
        annotationPage: {
            header: {
                menu: {
                    beforeJobFinish: (() => Promise<void>)[];
                };
            };
        };
    };
    overridableComponents: {
        annotationPage: {
            header: {
                saveAnnotationButton: (() => JSX.Element)[];
            };
        };
        qualityControlPage: {
            overviewTab: ((props: {
                task: Task;
                qualitySettings: QualitySettings;
            }) => JSX.Element)[];

            allocationTable: ((
                props: {
                    task: Task;
                    gtJobId: number;
                    gtJobMeta: FramesMetaData;
                    qualitySettings: QualitySettings;
                    validationLayout: TaskValidationLayout;
                    onDeleteFrames: (frames: number[]) => void;
                    onRestoreFrames: (frames: number[]) => void;
                }) => JSX.Element)[];
        };
    },
    components: {
        header: {
            userMenu: {
                items: PluginComponent[];
            };
        };
        loginPage: {
            loginForm: PluginComponent[];
        };
        modelsPage: {
            topBar: {
                items: PluginComponent[];
            };
            modelItem: {
                menu: {
                    items: PluginComponent[];
                };
                topBar:{
                    menu: {
                        items: PluginComponent[];
                    };
                };
            };
        };
        projectActions: {
            items: PluginComponent[];
        };
        taskActions: {
            items: PluginComponent[];
        };
        taskItem: {
            ribbon: PluginComponent[];
        };
        projectItem: {
            ribbon: PluginComponent[];
        };
        settings: {
            player: PluginComponent[];
        };
        about: {
            links: {
                items: PluginComponent[];
            };
        };
        router: PluginComponent[];
    }
}

export interface AboutState {
    server: AboutData;
    packageVersion: {
        ui: string;
    };
    fetching: boolean;
    initialized: boolean;
}

export interface ServerAPIState {
    schema: SerializedAPISchema | null;
    fetching: boolean;
    initialized: boolean;
    configuration: {
        isRegistrationEnabled: boolean;
        isBasicLoginEnabled: boolean;
        isPasswordResetEnabled: boolean;
        isPasswordChangeEnabled: boolean;
    };
}

export interface UserAgreement {
    name: string;
    urlDisplayText: string;
    url: string;
    textPrefix: string;
    required: boolean;
}

export interface UserAgreementsState {
    list: UserAgreement[];
    fetching: boolean;
    initialized: boolean;
}

export type RemoteFileType = 'DIR' | 'REG';

export interface ModelAttribute {
    name: string;
    values: string[];
    input_type: 'select' | 'number' | 'checkbox' | 'radio' | 'text';
}

export interface ModelsQuery {
    page: number;
    id: number | null;
    search: string | null;
    filter: string | null;
    sort: string | null;
}

export type OpenCVTool = IntelligentScissors | OpenCVTracker;

export interface ToolsBlockerState {
    algorithmsLocked?: boolean;
    buttonVisible?: boolean;
}

export enum TaskStatus {
    ANNOTATION = 'annotation',
    REVIEW = 'validation',
    COMPLETED = 'completed',
}

export interface ActiveInference {
    status: RQStatus;
    progress: number;
    error: string;
    id: string;
    functionID: string | number;
}

export interface ModelsState {
    initialized: boolean;
    fetching: boolean;
    creatingStatus: string;
    interactors: MLModel[];
    detectors: MLModel[];
    trackers: MLModel[];
    reid: MLModel[];
    totalCount: number;
    requestedInferenceIDs: {
        [index: string]: boolean;
    };
    inferences: {
        [index: number]: ActiveInference;
    };
    modelRunnerIsVisible: boolean;
    modelRunnerTask: any;
    query: ModelsQuery;
    previews: {
        [index: string]: Preview;
    };
}

export interface ErrorState {
    message: string;
    reason: Error;
    shouldLog?: boolean;
    className?: string;
}

export interface NotificationState {
    message: string;
    description?: string;
    duration?: number;
}

export interface NotificationsState {
    errors: {
        auth: {
            authenticated: null | ErrorState;
            login: null | ErrorState;
            logout: null | ErrorState;
            register: null | ErrorState;
            changePassword: null | ErrorState;
            requestPasswordReset: null | ErrorState;
            resetPassword: null | ErrorState;
        };
        serverAPI: {
            fetching: null | ErrorState;
        };
        projects: {
            fetching: null | ErrorState;
            updating: null | ErrorState;
            deleting: null | ErrorState;
            creating: null | ErrorState;
            restoring: null | ErrorState;
            backuping: null | ErrorState;
        };
        tasks: {
            fetching: null | ErrorState;
            updating: null | ErrorState;
            dumping: null | ErrorState;
            loading: null | ErrorState;
            exportingAsDataset: null | ErrorState;
            deleting: null | ErrorState;
            creating: null | ErrorState;
            exporting: null | ErrorState;
            importing: null | ErrorState;
            moving: null | ErrorState;
            mergingConsensus: null | ErrorState;
        };
        jobs: {
            updating: null | ErrorState;
            fetching: null | ErrorState;
            creating: null | ErrorState;
            deleting: null | ErrorState;
        };
        formats: {
            fetching: null | ErrorState;
        };
        users: {
            fetching: null | ErrorState;
        };
        about: {
            fetching: null | ErrorState;
        };
        models: {
            starting: null | ErrorState;
            fetching: null | ErrorState;
            canceling: null | ErrorState;
            metaFetching: null | ErrorState;
            inferenceStatusFetching: null | ErrorState;
            creating: null | ErrorState;
            deleting: null | ErrorState;
        };
        annotation: {
            saving: null | ErrorState;
            jobFetching: null | ErrorState;
            jobUpdating: null | ErrorState;
            frameFetching: null | ErrorState;
            changingLabelColor: null | ErrorState;
            updating: null | ErrorState;
            creating: null | ErrorState;
            merging: null | ErrorState;
            grouping: null | ErrorState;
            joining: null | ErrorState;
            slicing: null | ErrorState;
            splitting: null | ErrorState;
            removing: null | ErrorState;
            propagating: null | ErrorState;
            collectingStatistics: null | ErrorState;
            savingJob: null | ErrorState;
            uploadAnnotations: null | ErrorState;
            removeAnnotations: null | ErrorState;
            fetchingAnnotations: null | ErrorState;
            undo: null | ErrorState;
            redo: null | ErrorState;
            search: null | ErrorState;
            deleteFrame: null | ErrorState;
            restoreFrame: null | ErrorState;
            savingLogs: null | ErrorState;
            canvas: null | ErrorState;
        };
        boundaries: {
            resetError: null | ErrorState;
        };
        userAgreements: {
            fetching: null | ErrorState;
        };
        review: {
            finishingIssue: null | ErrorState;
            resolvingIssue: null | ErrorState;
            reopeningIssue: null | ErrorState;
            commentingIssue: null | ErrorState;
            submittingReview: null | ErrorState;
            deletingIssue: null | ErrorState;
        };
        exporting: {
            dataset: null | ErrorState;
            annotation: null | ErrorState;
            backup: null | ErrorState;
        };
        importing: {
            dataset: null | ErrorState;
            annotation: null | ErrorState;
            backup: null | ErrorState;
        };
        cloudStorages: {
            creating: null | ErrorState;
            fetching: null | ErrorState;
            updating: null | ErrorState;
            deleting: null | ErrorState;
        };
        organizations: {
            fetching: null | ErrorState;
            creating: null | ErrorState;
            updating: null | ErrorState;
            activation: null | ErrorState;
            deleting: null | ErrorState;
            leaving: null | ErrorState;
            inviting: null | ErrorState;
            updatingMembership: null | ErrorState;
            removingMembership: null | ErrorState;
            deletingInvitation: null | ErrorState;
        };
        webhooks: {
            fetching: null | ErrorState;
            creating: null | ErrorState;
            updating: null | ErrorState;
            deleting: null | ErrorState;
        };
        analytics: {
            fetching: null | ErrorState;
            fetchingSettings: null | ErrorState;
            updatingSettings: null | ErrorState;
        };
        invitations: {
            fetching: null | ErrorState;
            acceptingInvitation: null | ErrorState;
            decliningInvitation: null | ErrorState;
            resendingInvitation: null | ErrorState;
        };
        requests: {
            fetching: null | ErrorState;
            canceling: null | ErrorState;
            deleting: null | ErrorState;
        }
    };
    messages: {
        tasks: {
            loadingDone: null | NotificationState;
            importingDone: null | NotificationState;
            movingDone: null | NotificationState;
            mergingConsensusDone: null | NotificationState;
        };
        models: {
            inferenceDone: null | NotificationState;
        };
        auth: {
            changePasswordDone: null | NotificationState;
            registerDone: null | NotificationState;
            requestPasswordResetDone: null | NotificationState;
            resetPasswordDone: null | NotificationState;
        };
        projects: {
            restoringDone: null | NotificationState;
        };
        exporting: {
            dataset: null | NotificationState;
            annotation: null | NotificationState;
            backup: null | NotificationState;
        };
        importing: {
            dataset: null | NotificationState;
            annotation: null | NotificationState;
            backup: null | NotificationState;
        };
        invitations: {
            newInvitations: null | NotificationState;
            acceptInvitationDone: null | NotificationState;
            declineInvitationDone: null | NotificationState;
            resendingInvitation: null | NotificationState;
        }
    };
}

export enum ActiveControl {
    CURSOR = 'cursor',
    DRAG_CANVAS = 'drag_canvas',
    ZOOM_CANVAS = 'zoom_canvas',
    DRAW_RECTANGLE = 'draw_rectangle',
    DRAW_POLYGON = 'draw_polygon',
    DRAW_POLYLINE = 'draw_polyline',
    DRAW_POINTS = 'draw_points',
    DRAW_ELLIPSE = 'draw_ellipse',
    DRAW_MASK = 'draw_mask',
    DRAW_CUBOID = 'draw_cuboid',
    DRAW_SKELETON = 'draw_skeleton',
    MERGE = 'merge',
    GROUP = 'group',
    JOIN = 'join',
    SPLIT = 'split',
    SLICE = 'slice',
    EDIT = 'edit',
    OPEN_ISSUE = 'open_issue',
    AI_TOOLS = 'ai_tools',
    PHOTO_CONTEXT = 'PHOTO_CONTEXT',
    OPENCV_TOOLS = 'opencv_tools',
}

export enum ShapeType {
    RECTANGLE = 'rectangle',
    POLYGON = 'polygon',
    POLYLINE = 'polyline',
    POINTS = 'points',
    ELLIPSE = 'ellipse',
    CUBOID = 'cuboid',
    MASK = 'mask',
    SKELETON = 'skeleton',
}

export enum ObjectType {
    SHAPE = 'shape',
    TRACK = 'track',
    TAG = 'tag',
}

export enum StatesOrdering {
    ID_DESCENT = 'ID - descent',
    ID_ASCENT = 'ID - ascent',
    UPDATED = 'Updated time',
    Z_ORDER = 'Z Order',
}

export enum ContextMenuType {
    CANVAS_SHAPE = 'canvas_shape',
    CANVAS_SHAPE_POINT = 'canvas_shape_point',
}

export enum Rotation {
    ANTICLOCKWISE90,
    CLOCKWISE90,
}

export enum NavigationType {
    REGULAR = 'regular',
    FILTERED = 'filtered',
    EMPTY = 'empty',
}

export interface EditingState {
    objectState: ObjectState | null;
}

export interface AnnotationState {
    activities: {
        loads: {
            // only one loading simultaneously
            [jid: number]: string; // loader name
        };
    };
    canvas: {
        contextMenu: {
            visible: boolean;
            top: number;
            left: number;
            type: ContextMenuType;
            pointID: number | null;
            parentID: number | null;
            clientID: number | null;
        };
        brushTools: {
            visible: boolean;
            top: number;
            left: number;
        };
        instance: Canvas | Canvas3d | null;
        ready: boolean;
        activeControl: ActiveControl;
        activeObjectHidden: boolean;
    };
    job: {
        openTime: null | number;
        labels: Label[];
        requestedId: number | null;
        meta: FramesMetaData | null;
        instance: Job | null | undefined;
        frameNumbers: number[];
        queryParameters: {
            initialOpenGuide: boolean;
            defaultLabel: string | null;
            defaultPointsCount: number | null;
        };
        groundTruthInfo: {
            validationLayout: JobValidationLayout | null;
            groundTruthJobFramesMeta: FramesMetaData | null;
            groundTruthInstance: Job | null;
        },
        attributes: Record<number, any[]>;
        fetching: boolean;
        saving: boolean;
    };
    player: {
        frame: {
            number: number;
            filename: string;
            relatedFiles: number;
            data: any | null;
            fetching: boolean;
            delay: number;
            changeTime: number | null;
            changeFrameEvent: Event | null;
        };
        navigationType: NavigationType;
        ranges: string;
        navigationBlocked: boolean;
        playing: boolean;
        frameAngles: number[];
    };
    drawing: {
        activeInteractor?: MLModel | OpenCVTool;
        activeInteractorParameters?: MLModel['params']['canvas'];
        activeShapeType: ShapeType | null;
        activeRectDrawingMethod?: RectDrawingMethod;
        activeCuboidDrawingMethod?: CuboidDrawingMethod;
        activeNumOfPoints?: number;
        activeLabelID: number | null;
        activeObjectType: ObjectType;
        activeInitialState?: any;
    };
    editing: EditingState;
    annotations: {
        activatedStateID: number | null;
        activatedElementID: number | null;
        activatedAttributeID: number | null;
        highlightedConflict: QualityConflict | null;
        collapsed: Record<number, boolean>;
        collapsedAll: boolean;
        states: any[];
        filters: object[];
        resetGroupFlag: boolean;
        initialized: boolean;
        history: {
            undo: [string, number][];
            redo: [string, number][];
        };
        saving: {
            forceExit: boolean;
            uploading: boolean;
        };
        zLayer: {
            min: number;
            max: number;
            cur: number;
        };
    };
    remove: {
        objectState: any;
        force: boolean;
    }
    statistics: {
        collecting: boolean;
        visible: boolean;
        data: any;
    };
    propagate: {
        visible: boolean;
    };
    colors: any[];
    filtersPanelVisible: boolean;
    sidebarCollapsed: boolean;
    appearanceCollapsed: boolean;
    workspace: Workspace;
}

export enum Workspace {
    STANDARD3D = 'Standard 3D',
    STANDARD = 'Standard',
    ATTRIBUTES = 'Attribute annotation',
    SINGLE_SHAPE = 'Single shape',
    TAGS = 'Tag annotation',
    REVIEW = 'Review',
}

export enum GridColor {
    White = 'White',
    Black = 'Black',
    Red = 'Red',
    Green = 'Green',
    Blue = 'Blue',
}

export enum FrameSpeed {
    Fastest = 100,
    Fast = 50,
    Usual = 25,
    Slow = 15,
    Slower = 12,
    Slowest = 1,
}

export enum ColorBy {
    INSTANCE = 'Instance',
    GROUP = 'Group',
    LABEL = 'Label',
}

export interface PlayerSettingsState {
    canvasBackgroundColor: string;
    frameStep: number;
    frameSpeed: FrameSpeed;
    resetZoom: boolean;
    rotateAll: boolean;
    smoothImage: boolean;
    showDeletedFrames: boolean;
    grid: boolean;
    gridSize: number;
    gridColor: GridColor;
    gridOpacity: number; // in %
    brightnessLevel: number;
    contrastLevel: number;
    saturationLevel: number;
}

export interface WorkspaceSettingsState {
    autoSave: boolean;
    autoSaveInterval: number; // in ms
    aamZoomMargin: number;
    automaticBordering: boolean;
    showObjectsTextAlways: boolean;
    showAllInterpolationTracks: boolean;
    intelligentPolygonCrop: boolean;
    defaultApproxPolyAccuracy: number;
    toolsBlockerState: ToolsBlockerState;
    textFontSize: number;
    controlPointsSize: number;
    textPosition: 'auto' | 'center';
    textContent: string;
    showTagsOnFrame: boolean;
}

export interface ShapesSettingsState {
    colorBy: ColorBy;
    opacity: number;
    selectedOpacity: number;
    outlined: boolean;
    outlineColor: string;
    showBitmap: boolean;
    showProjections: boolean;
    showGroundTruth: boolean;
}

export interface SettingsState {
    shapes: ShapesSettingsState;
    workspace: WorkspaceSettingsState;
    player: PlayerSettingsState;
    imageFilters: ImageFilter[];
    showDialog: boolean;
}

export interface ShortcutsState {
    visibleShortcutsHelp: boolean;
    keyMap: KeyMap;
    normalizedKeyMap: Record<string, string>;
    defaultState: Record<string, KeyMapItem>
}

export enum StorageLocation {
    LOCAL = 'local',
    CLOUD_STORAGE = 'cloud_storage',
}

export enum ReviewStatus {
    ACCEPTED = 'accepted',
    REJECTED = 'rejected',
    REVIEW_FURTHER = 'review_further',
}

export enum NewIssueSource {
    ISSUE_TOOL = 'tool',
    QUICK_ISSUE = 'quick_issue',
}

export interface ReviewState {
    issues: any[];
    frameIssues: any[];
    latestComments: string[];
    newIssue: {
        position: number[] | null;
        source: NewIssueSource | null;
    }
    issuesHidden: boolean;
    issuesResolvedHidden: boolean;
    conflicts: QualityConflict[];
    frameConflicts: QualityConflict[];
    fetching: {
        jobId: number | null;
        issueId: number | null;
    };
}

export interface OrganizationState {
    current?: Organization | null;
    initialized: boolean;
    fetching: boolean;
    updating: boolean;
    inviting: boolean;
    leaving: boolean;
    removingMember: boolean;
    updatingMember: boolean;
}

export interface WebhooksQuery {
    page: number;
    id: number | null;
    search: string | null;
    filter: string | null;
    sort: string | null;
    projectId: number | null;
}

export interface WebhooksState {
    current: Webhook[],
    totalCount: number;
    fetching: boolean;
    query: WebhooksQuery;
}

export interface InvitationsQuery {
    page: number;
}

export interface InvitationsState {
    fetching: boolean;
    initialized: boolean;
    current: Invitation[];
    count: number;
    query: InvitationsQuery;
}

export interface RequestsQuery {
    page: number;
}

export interface RequestsState {
    fetching: boolean;
    initialized: boolean;
    requests: Record<string, Request>;
    disabled: Record<string, boolean>;
    query: RequestsQuery;
}

export interface NavigationState {
    prevLocation: string | null;
}

export interface CombinedState {
    auth: AuthState;
    projects: ProjectsState;
    jobs: JobsState;
    tasks: TasksState;
    about: AboutState;
    formats: FormatsState;
    userAgreements: UserAgreementsState;
    plugins: PluginsState;
    models: ModelsState;
    notifications: NotificationsState;
    annotation: AnnotationState;
    settings: SettingsState;
    shortcuts: ShortcutsState;
    review: ReviewState;
    export: ExportState;
    import: ImportState;
    consensus: ConsensusState;
    cloudStorages: CloudStoragesState;
    organizations: OrganizationState;
    invitations: InvitationsState;
    webhooks: WebhooksState;
    requests: RequestsState;
    serverAPI: ServerAPIState;
    navigation: NavigationState;
}

export interface Indexable {
    [index: string]: any;
}<|MERGE_RESOLUTION|>--- conflicted
+++ resolved
@@ -9,11 +9,7 @@
     Webhook, MLModel, Organization, Job, Task, Project, Label, User,
     QualityConflict, FramesMetaData, RQStatus, Event, Invitation, SerializedAPISchema,
     Request, JobValidationLayout, QualitySettings, TaskValidationLayout, ObjectState,
-<<<<<<< HEAD
-    ConsensusSettings,
-=======
-    AboutData,
->>>>>>> fd096567
+    ConsensusSettings, AboutData,
 } from 'cvat-core-wrapper';
 import { IntelligentScissors } from 'utils/opencv-wrapper/intelligent-scissors';
 import { KeyMap, KeyMapItem } from 'utils/mousetrap-react';
