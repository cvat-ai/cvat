--- conflicted
+++ resolved
@@ -294,8 +294,7 @@
         };
         loginPage: {
             loginForm: PluginComponent[];
-<<<<<<< HEAD
-        },
+        };
         modelsPage: {
             topBar: {
                 items: PluginComponent[],
@@ -306,10 +305,6 @@
                 },
                 icon: PluginComponent[],
             }
-        },
-        router: PluginComponent[],
-        loggedInModals: PluginComponent[],
-=======
         };
         projectActions: {
             items: PluginComponent[];
@@ -322,7 +317,6 @@
         };
         router: PluginComponent[];
         loggedInModals: PluginComponent[];
->>>>>>> 10fb2b41
     }
 }
 
