--- conflicted
+++ resolved
@@ -259,11 +259,9 @@
             error: string;
         };
     };
-<<<<<<< HEAD
     updateWorkspace: {
         instance: Task | Project | null,
     }
-=======
     selected: number[];
 }
 
@@ -287,7 +285,6 @@
     fetching: boolean;
     status: BulkActionStatus | null;
     cancelled: boolean;
->>>>>>> d3e56b16
 }
 
 export enum SupportedPlugins {
@@ -1052,7 +1049,8 @@
     leaving: boolean;
     removingMember: boolean;
     updatingMember: boolean;
-<<<<<<< HEAD
+    fetchingMembers: boolean;
+
     gettingQuery: OrganizationsQuery;
     currentArray: Organization[];
     currentArrayFetching: boolean;
@@ -1063,12 +1061,10 @@
         visible: boolean;
         onSelectCallback: ((org: Organization | null) => void) | null;
     };
-=======
-    fetchingMembers: boolean;
+
     members: Membership[];
     selectedMembers: number[];
     membersQuery: OrganizationMembersQuery;
->>>>>>> d3e56b16
 }
 
 export interface WebhooksQuery {
