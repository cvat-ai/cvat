--- conflicted
+++ resolved
@@ -10,13 +10,8 @@
     Webhook, MLModel, Organization, Job, Task, Project, Label, User,
     QualityConflict, FramesMetaData, RQStatus, Event, Invitation, SerializedAPISchema,
     Request, JobValidationLayout, QualitySettings, TaskValidationLayout, ObjectState,
-<<<<<<< HEAD
-    ConsensusSettings, AboutData, ShapeType, ObjectType,
+    ConsensusSettings, AboutData, ShapeType, ObjectType, ApiToken,
     Membership, AnnotationFormats,
-=======
-    ConsensusSettings, AboutData, ShapeType, ObjectType, ApiToken,
-    Membership,
->>>>>>> 5419fd0a
 } from 'cvat-core-wrapper';
 import { IntelligentScissors } from 'utils/opencv-wrapper/intelligent-scissors';
 import { KeyMap, KeyMapItem } from 'utils/mousetrap-react';
