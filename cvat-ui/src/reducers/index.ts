// Copyright (C) 2020-2022 Intel Corporation
// Copyright (C) 2022-2023 CVAT.ai Corporation
//
// SPDX-License-Identifier: MIT

import { Canvas3d } from 'cvat-canvas3d/src/typescript/canvas3d';
import { Canvas, RectDrawingMethod, CuboidDrawingMethod } from 'cvat-canvas-wrapper';
import { Webhook, MLModel, ModelProvider } from 'cvat-core-wrapper';
import { IntelligentScissors } from 'utils/opencv-wrapper/intelligent-scissors';
import { KeyMap } from 'utils/mousetrap-react';
import { OpenCVTracker } from 'utils/opencv-wrapper/opencv-interfaces';

export type StringObject = {
    [index: string]: string;
};

export interface AuthState {
    initialized: boolean;
    fetching: boolean;
    user: any;
    authActionsFetching: boolean;
    authActionsInitialized: boolean;
    showChangePasswordDialog: boolean;
    allowChangePassword: boolean;
    allowResetPassword: boolean;
    hasEmailVerificationBeenSent: boolean;
<<<<<<< HEAD
=======
    socialAuthFetching: boolean;
    socialAuthInitialized: boolean;
    socialAuthMethods: SocialAuthMethods;
    ssoIDPSelectFetching: boolean;
    ssoIDPSelected: boolean;
    ssoIDP: string | null;
>>>>>>> 8df8b1fd
}

export interface ProjectsQuery {
    page: number;
    id: number | null;
    search: string | null;
    filter: string | null;
    sort: string | null;
}

interface Preview {
    fetching: boolean;
    initialized: boolean;
    preview: string;
}

export type Project = any;

export interface ProjectsState {
    initialized: boolean;
    fetching: boolean;
    count: number;
    current: Project[];
    previews: {
        [index: number]: Preview;
    };
    gettingQuery: ProjectsQuery;
    tasksGettingQuery: TasksQuery & { ordering: string };
    activities: {
        creates: {
            id: null | number;
            error: string;
        };
        deletes: {
            [projectId: number]: boolean; // deleted (deleting if in dictionary)
        };
    };
}

export interface TasksQuery {
    page: number;
    id: number | null;
    search: string | null;
    filter: string | null;
    sort: string | null;
    projectId: number | null;
}

export type Task = any; // cvat-core instance

export interface JobsQuery {
    page: number;
    sort: string | null;
    search: string | null;
    filter: string | null;
}

export type Job = any;

export interface JobsState {
    query: JobsQuery;
    fetching: boolean;
    count: number;
    current: Job[];
    previews: {
        [index: number]: Preview;
    };
}

export interface TasksState {
    initialized: boolean;
    fetching: boolean;
    hideEmpty: boolean;
    moveTask: {
        modalVisible: boolean;
        taskId: number | null;
    };
    gettingQuery: TasksQuery;
    count: number;
    current: Task[];
    previews: {
        [index: number]: Preview;
    };
    activities: {
        deletes: {
            [tid: number]: boolean; // deleted (deleting if in dictionary)
        };
    };
}

export interface ExportState {
    projects: {
        dataset: {
            current: {
                [id: number]: string[];
            };
            modalInstance: any | null;
        };
        backup: {
            current: {
                [id: number]: boolean;
            };
            modalInstance: any | null;
        };
    };
    tasks: {
        dataset: {
            current: {
                [id: number]: string[];
            };
            modalInstance: any | null;
        };
        backup: {
            current: {
                [id: number]: boolean;
            };
            modalInstance: any | null;
        };
    };
    jobs: {
        dataset: {
            current: {
                [id: number]: string[];
            };
            modalInstance: any | null;
        };
    };
    instanceType: 'project' | 'task' | 'job' | null;
}

export interface ImportState {
    projects: {
        dataset: {
            modalInstance: any | null;
            current: {
                [id: number]: {
                    format: string;
                    progress: number;
                    status: string;
                };
            };
        };
        backup: {
            modalVisible: boolean;
            importing: boolean;
        }
    };
    tasks: {
        dataset: {
            modalInstance: any | null;
            current: {
                [id: number]: string;
            };
        };
        backup: {
            modalVisible: boolean;
            importing: boolean;
        }
    };
    jobs: {
        dataset: {
            modalInstance: any | null;
            current: {
                [id: number]: string;
            };
        };
    };
    instanceType: 'project' | 'task' | 'job' | null;
}

export interface FormatsState {
    annotationFormats: any;
    fetching: boolean;
    initialized: boolean;
}

export interface CloudStoragesQuery {
    page: number;
    id: number | null;
    search: string | null;
    sort: string | null;
    filter: string | null;
}

interface CloudStorageStatus {
    fetching: boolean;
    initialized: boolean;
    status: string | null;
}

export type CloudStorage = any;

export interface CloudStoragesState {
    initialized: boolean;
    fetching: boolean;
    count: number;
    current: CloudStorage[];
    statuses: {
        [index: number]: CloudStorageStatus;
    };
    previews: {
        [index: number]: Preview;
    };
    gettingQuery: CloudStoragesQuery;
    activities: {
        creates: {
            attaching: boolean;
            id: null | number;
            error: string;
        };
        updates: {
            updating: boolean;
            cloudStorageID: null | number;
            error: string;
        };
        deletes: {
            [cloudStorageID: number]: boolean;
        };
        contentLoads: {
            cloudStorageID: number | null;
            content: any | null;
            fetching: boolean;
            error: string;
        };
    };
}

export enum SupportedPlugins {
    GIT_INTEGRATION = 'GIT_INTEGRATION',
    ANALYTICS = 'ANALYTICS',
    MODELS = 'MODELS',
}

export type PluginsList = {
    [name in SupportedPlugins]: boolean;
};

export interface PluginComponent {
    component: any;
    data: {
        weight: number;
        shouldBeRendered: (props: unknown, state: unknown) => boolean;
    };
}

export interface PluginsState {
    fetching: boolean;
    initialized: boolean;
    list: PluginsList;
    components: {
        loginPage: {
            loginForm: PluginComponent[];
        }
        router: PluginComponent[],
    }
}

export interface AboutState {
    server: any;
    packageVersion: {
        core: string;
        canvas: string;
        ui: string;
    };
    fetching: boolean;
    initialized: boolean;
}

export interface UserAgreement {
    name: string;
    urlDisplayText: string;
    url: string;
    textPrefix: string;
    required: boolean;
}

export interface UserAgreementsState {
    list: UserAgreement[];
    fetching: boolean;
    initialized: boolean;
}

export interface ShareFileInfo {
    // get this data from cvat-core
    name: string;
    type: 'DIR' | 'REG';
    mime_type: string;
}

export interface ShareItem {
    name: string;
    type: 'DIR' | 'REG';
    mime_type: string;
    children: ShareItem[];
}

export interface ShareState {
    root: ShareItem;
}

export interface ModelAttribute {
    name: string;
    values: string[];
    input_type: 'select' | 'number' | 'checkbox' | 'radio' | 'text';
}

export interface ModelsQuery {
    page: number;
    id: number | null;
    search: string | null;
    filter: string | null;
    sort: string | null;
}

export type OpenCVTool = IntelligentScissors | OpenCVTracker;

export interface ToolsBlockerState {
    algorithmsLocked?: boolean;
    buttonVisible?: boolean;
}

export enum TaskStatus {
    ANNOTATION = 'annotation',
    REVIEW = 'validation',
    COMPLETED = 'completed',
}

export enum JobStage {
    ANNOTATION = 'annotation',
    REVIEW = 'validation',
    ACCEPTANCE = 'acceptance',
}

export enum RQStatus {
    unknown = 'unknown',
    queued = 'queued',
    started = 'started',
    finished = 'finished',
    failed = 'failed',
}

export interface ActiveInference {
    status: RQStatus;
    progress: number;
    error: string;
    id: string;
    functionID: string | number;
}

export interface ModelsState {
    initialized: boolean;
    fetching: boolean;
    creatingStatus: string;
    interactors: MLModel[];
    detectors: MLModel[];
    trackers: MLModel[];
    reid: MLModel[];
    classifiers: MLModel[];
    totalCount: number;
    inferences: {
        [index: number]: ActiveInference;
    };
    modelRunnerIsVisible: boolean;
    modelRunnerTask: any;
    query: ModelsQuery;
    providers: {
        fetching: boolean;
        list: ModelProvider[];
    }
    previews: {
        [index: string]: Preview;
    };
}

export interface ErrorState {
    message: string;
    reason: string;
    className?: string;
}

export interface NotificationsState {
    errors: {
        auth: {
            authorized: null | ErrorState;
            login: null | ErrorState;
            logout: null | ErrorState;
            register: null | ErrorState;
            changePassword: null | ErrorState;
            requestPasswordReset: null | ErrorState;
            resetPassword: null | ErrorState;
            loadAuthActions: null | ErrorState;
            sso: null | ErrorState;
        };
        projects: {
            fetching: null | ErrorState;
            updating: null | ErrorState;
            deleting: null | ErrorState;
            creating: null | ErrorState;
            restoring: null | ErrorState;
            backuping: null | ErrorState;
        };
        tasks: {
            fetching: null | ErrorState;
            updating: null | ErrorState;
            dumping: null | ErrorState;
            loading: null | ErrorState;
            exportingAsDataset: null | ErrorState;
            deleting: null | ErrorState;
            creating: null | ErrorState;
            exporting: null | ErrorState;
            importing: null | ErrorState;
            moving: null | ErrorState;
        };
        jobs: {
            updating: null | ErrorState;
            fetching: null | ErrorState;
        };
        formats: {
            fetching: null | ErrorState;
        };
        users: {
            fetching: null | ErrorState;
        };
        about: {
            fetching: null | ErrorState;
        };
        share: {
            fetching: null | ErrorState;
        };
        models: {
            starting: null | ErrorState;
            fetching: null | ErrorState;
            canceling: null | ErrorState;
            metaFetching: null | ErrorState;
            inferenceStatusFetching: null | ErrorState;
            creating: null | ErrorState;
            deleting: null | ErrorState;
        };
        annotation: {
            saving: null | ErrorState;
            jobFetching: null | ErrorState;
            frameFetching: null | ErrorState;
            changingLabelColor: null | ErrorState;
            updating: null | ErrorState;
            creating: null | ErrorState;
            merging: null | ErrorState;
            grouping: null | ErrorState;
            splitting: null | ErrorState;
            removing: null | ErrorState;
            propagating: null | ErrorState;
            collectingStatistics: null | ErrorState;
            savingJob: null | ErrorState;
            uploadAnnotations: null | ErrorState;
            removeAnnotations: null | ErrorState;
            fetchingAnnotations: null | ErrorState;
            undo: null | ErrorState;
            redo: null | ErrorState;
            search: null | ErrorState;
            searchEmptyFrame: null | ErrorState;
            deleteFrame: null | ErrorState;
            restoreFrame: null | ErrorState;
            savingLogs: null | ErrorState;
        };
        boundaries: {
            resetError: null | ErrorState;
        };
        userAgreements: {
            fetching: null | ErrorState;
        };
        review: {
            finishingIssue: null | ErrorState;
            resolvingIssue: null | ErrorState;
            reopeningIssue: null | ErrorState;
            commentingIssue: null | ErrorState;
            submittingReview: null | ErrorState;
            deletingIssue: null | ErrorState;
        };
        exporting: {
            dataset: null | ErrorState;
            annotation: null | ErrorState;
            backup: null | ErrorState;
        };
        importing: {
            dataset: null | ErrorState;
            annotation: null | ErrorState;
            backup: null | ErrorState;
        };
        cloudStorages: {
            creating: null | ErrorState;
            fetching: null | ErrorState;
            updating: null | ErrorState;
            deleting: null | ErrorState;
        };
        organizations: {
            fetching: null | ErrorState;
            creating: null | ErrorState;
            updating: null | ErrorState;
            activation: null | ErrorState;
            deleting: null | ErrorState;
            leaving: null | ErrorState;
            inviting: null | ErrorState;
            updatingMembership: null | ErrorState;
            removingMembership: null | ErrorState;
        };
        webhooks: {
            fetching: null | ErrorState;
            creating: null | ErrorState;
            updating: null | ErrorState;
            deleting: null | ErrorState;
        };
    };
    messages: {
        tasks: {
            loadingDone: string;
            importingDone: string;
            movingDone: string;
        };
        models: {
            inferenceDone: string;
        };
        auth: {
            changePasswordDone: string;
            registerDone: string;
            requestPasswordResetDone: string;
            resetPasswordDone: string;
        };
        projects: {
            restoringDone: string;
        };
        exporting: {
            dataset: string;
            annotation: string;
            backup: string;
        };
        importing: {
            dataset: string;
            annotation: string;
            backup: string;
        };
    };
}

export enum ActiveControl {
    CURSOR = 'cursor',
    DRAG_CANVAS = 'drag_canvas',
    ZOOM_CANVAS = 'zoom_canvas',
    DRAW_RECTANGLE = 'draw_rectangle',
    DRAW_POLYGON = 'draw_polygon',
    DRAW_POLYLINE = 'draw_polyline',
    DRAW_POINTS = 'draw_points',
    DRAW_ELLIPSE = 'draw_ellipse',
    DRAW_MASK = 'draw_mask',
    DRAW_CUBOID = 'draw_cuboid',
    DRAW_SKELETON = 'draw_skeleton',
    MERGE = 'merge',
    GROUP = 'group',
    SPLIT = 'split',
    EDIT = 'edit',
    OPEN_ISSUE = 'open_issue',
    AI_TOOLS = 'ai_tools',
    PHOTO_CONTEXT = 'PHOTO_CONTEXT',
    OPENCV_TOOLS = 'opencv_tools',
}

export enum ShapeType {
    RECTANGLE = 'rectangle',
    POLYGON = 'polygon',
    POLYLINE = 'polyline',
    POINTS = 'points',
    ELLIPSE = 'ellipse',
    CUBOID = 'cuboid',
    MASK = 'mask',
    SKELETON = 'skeleton',
}

export enum ObjectType {
    SHAPE = 'shape',
    TRACK = 'track',
    TAG = 'tag',
}

export enum StatesOrdering {
    ID_DESCENT = 'ID - descent',
    ID_ASCENT = 'ID - ascent',
    UPDATED = 'Updated time',
    Z_ORDER = 'Z Order',
}

export enum ContextMenuType {
    CANVAS_SHAPE = 'canvas_shape',
    CANVAS_SHAPE_POINT = 'canvas_shape_point',
}

export enum Rotation {
    ANTICLOCKWISE90,
    CLOCKWISE90,
}

export interface AnnotationState {
    activities: {
        loads: {
            // only one loading simultaneously
            [jid: number]: string; // loader name
        };
    };
    canvas: {
        contextMenu: {
            visible: boolean;
            top: number;
            left: number;
            type: ContextMenuType;
            pointID: number | null;
            parentID: number | null;
            clientID: number | null;
        };
        brushTools: {
            visible: boolean;
            top: number;
            left: number;
        };
        instance: Canvas | Canvas3d | null;
        ready: boolean;
        activeControl: ActiveControl;
    };
    job: {
        openTime: null | number;
        labels: any[];
        requestedId: number | null;
        instance: any | null | undefined;
        attributes: Record<number, any[]>;
        fetching: boolean;
        saving: boolean;
    };
    player: {
        frame: {
            number: number;
            filename: string;
            relatedFiles: number;
            data: any | null;
            fetching: boolean;
            delay: number;
            changeTime: number | null;
        };
        navigationBlocked: boolean;
        playing: boolean;
        frameAngles: number[];
    };
    drawing: {
        activeInteractor?: MLModel | OpenCVTool;
        activeShapeType: ShapeType;
        activeRectDrawingMethod?: RectDrawingMethod;
        activeCuboidDrawingMethod?: CuboidDrawingMethod;
        activeNumOfPoints?: number;
        activeLabelID: number | null;
        activeObjectType: ObjectType;
        activeInitialState?: any;
    };
    annotations: {
        activatedStateID: number | null;
        activatedElementID: number | null;
        activatedAttributeID: number | null;
        collapsed: Record<number, boolean>;
        collapsedAll: boolean;
        states: any[];
        filters: any[];
        resetGroupFlag: boolean;
        history: {
            undo: [string, number][];
            redo: [string, number][];
        };
        saving: {
            forceExit: boolean;
            uploading: boolean;
        };
        zLayer: {
            min: number;
            max: number;
            cur: number;
        };
    };
    remove: {
        objectState: any;
        force: boolean;
    }
    statistics: {
        collecting: boolean;
        visible: boolean;
        data: any;
    };
    propagate: {
        visible: boolean;
    };
    colors: any[];
    filtersPanelVisible: boolean;
    sidebarCollapsed: boolean;
    appearanceCollapsed: boolean;
    workspace: Workspace;
}

export enum Workspace {
    STANDARD3D = 'Standard 3D',
    STANDARD = 'Standard',
    ATTRIBUTE_ANNOTATION = 'Attribute annotation',
    TAG_ANNOTATION = 'Tag annotation',
    REVIEW_WORKSPACE = 'Review',
}

export enum GridColor {
    White = 'White',
    Black = 'Black',
    Red = 'Red',
    Green = 'Green',
    Blue = 'Blue',
}

export enum FrameSpeed {
    Fastest = 100,
    Fast = 50,
    Usual = 25,
    Slow = 15,
    Slower = 12,
    Slowest = 1,
}

export enum ColorBy {
    INSTANCE = 'Instance',
    GROUP = 'Group',
    LABEL = 'Label',
}

export interface PlayerSettingsState {
    canvasBackgroundColor: string;
    frameStep: number;
    frameSpeed: FrameSpeed;
    resetZoom: boolean;
    rotateAll: boolean;
    smoothImage: boolean;
    showDeletedFrames: boolean;
    grid: boolean;
    gridSize: number;
    gridColor: GridColor;
    gridOpacity: number; // in %
    brightnessLevel: number;
    contrastLevel: number;
    saturationLevel: number;
}

export interface WorkspaceSettingsState {
    autoSave: boolean;
    autoSaveInterval: number; // in ms
    aamZoomMargin: number;
    automaticBordering: boolean;
    showObjectsTextAlways: boolean;
    showAllInterpolationTracks: boolean;
    intelligentPolygonCrop: boolean;
    defaultApproxPolyAccuracy: number;
    toolsBlockerState: ToolsBlockerState;
    textFontSize: number;
    controlPointsSize: number;
    textPosition: 'auto' | 'center';
    textContent: string;
    showTagsOnFrame: boolean;
}

export interface ShapesSettingsState {
    colorBy: ColorBy;
    opacity: number;
    selectedOpacity: number;
    outlined: boolean;
    outlineColor: string;
    showBitmap: boolean;
    showProjections: boolean;
}

export interface SettingsState {
    shapes: ShapesSettingsState;
    workspace: WorkspaceSettingsState;
    player: PlayerSettingsState;
    showDialog: boolean;
}

export interface ShortcutsState {
    visibleShortcutsHelp: boolean;
    keyMap: KeyMap;
    normalizedKeyMap: Record<string, string>;
}

export enum StorageLocation {
    LOCAL = 'local',
    CLOUD_STORAGE = 'cloud_storage',
}

export enum ReviewStatus {
    ACCEPTED = 'accepted',
    REJECTED = 'rejected',
    REVIEW_FURTHER = 'review_further',
}

export interface ReviewState {
    issues: any[];
    frameIssues: any[];
    latestComments: string[];
    newIssuePosition: number[] | null;
    issuesHidden: boolean;
    issuesResolvedHidden: boolean;
    fetching: {
        jobId: number | null;
        issueId: number | null;
    };
}

export interface OrganizationState {
    list: any[];
    current: any | null;
    initialized: boolean;
    fetching: boolean;
    creating: boolean;
    updating: boolean;
    inviting: boolean;
    leaving: boolean;
    removingMember: boolean;
    updatingMember: boolean;
}

export interface WebhooksQuery {
    page: number;
    id: number | null;
    search: string | null;
    filter: string | null;
    sort: string | null;
    projectId: number | null;
}

export interface WebhooksState {
    current: Webhook[],
    totalCount: number;
    fetching: boolean;
    query: WebhooksQuery;
}

export interface CombinedState {
    auth: AuthState;
    projects: ProjectsState;
    jobs: JobsState;
    tasks: TasksState;
    about: AboutState;
    share: ShareState;
    formats: FormatsState;
    userAgreements: UserAgreementsState;
    plugins: PluginsState;
    models: ModelsState;
    notifications: NotificationsState;
    annotation: AnnotationState;
    settings: SettingsState;
    shortcuts: ShortcutsState;
    review: ReviewState;
    export: ExportState;
    import: ImportState;
    cloudStorages: CloudStoragesState;
    organizations: OrganizationState;
    webhooks: WebhooksState;
}

export interface Indexable {
    [index: string]: any;
}<|MERGE_RESOLUTION|>--- conflicted
+++ resolved
@@ -24,15 +24,6 @@
     allowChangePassword: boolean;
     allowResetPassword: boolean;
     hasEmailVerificationBeenSent: boolean;
-<<<<<<< HEAD
-=======
-    socialAuthFetching: boolean;
-    socialAuthInitialized: boolean;
-    socialAuthMethods: SocialAuthMethods;
-    ssoIDPSelectFetching: boolean;
-    ssoIDPSelected: boolean;
-    ssoIDP: string | null;
->>>>>>> 8df8b1fd
 }
 
 export interface ProjectsQuery {
