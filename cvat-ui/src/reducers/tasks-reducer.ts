--- conflicted
+++ resolved
@@ -401,20 +401,6 @@
                 hideEmpty: action.payload.hideEmpty,
             };
         }
-<<<<<<< HEAD
-        case TasksActionTypes.SYNC_TASK_WITH_CLOWDER: {
-            return {
-                ...state,
-                updating: true,
-            };
-        }
-
-        case TasksActionTypes.SYNC_TASK_WITH_CLOWDER_SUCCESS:
-        case TasksActionTypes.SYNC_TASK_WITH_CLOWDER_FAILED: {
-            return {
-                ...state,
-                updating: false,
-=======
         case TasksActionTypes.SWITCH_MOVE_TASK_MODAL_VISIBLE: {
             return {
                 ...state,
@@ -423,7 +409,20 @@
                     modalVisible: action.payload.visible,
                     taskId: action.payload.taskId,
                 },
->>>>>>> 0d56e292
+            };
+        }
+        case TasksActionTypes.SYNC_TASK_WITH_CLOWDER: {
+            return {
+                ...state,
+                updating: true,
+            };
+        }
+
+        case TasksActionTypes.SYNC_TASK_WITH_CLOWDER_SUCCESS:
+        case TasksActionTypes.SYNC_TASK_WITH_CLOWDER_FAILED: {
+            return {
+                ...state,
+                updating: false,
             };
         }
         case BoundariesActionTypes.RESET_AFTER_ERROR:
