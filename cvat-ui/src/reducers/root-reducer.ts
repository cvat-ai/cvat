--- conflicted
+++ resolved
@@ -18,11 +18,8 @@
 import userAgreementsReducer from './useragreements-reducer';
 import reviewReducer from './review-reducer';
 import exportReducer from './export-reducer';
-<<<<<<< HEAD
 import importReducer from './import-reducer';
-=======
 import cloudStoragesReducer from './cloud-storages-reducer';
->>>>>>> 5b890b17
 
 export default function createRootReducer(): Reducer {
     return combineReducers({
@@ -40,12 +37,8 @@
         shortcuts: shortcutsReducer,
         userAgreements: userAgreementsReducer,
         review: reviewReducer,
-<<<<<<< HEAD
         export: exportReducer,
         import: importReducer,
-=======
-        export: exportReducer,  
         cloudStorages: cloudStoragesReducer,
->>>>>>> 5b890b17
     });
 }