<<<<<<< HEAD
import { ModelsActionTypes, ModelsActions } from 'actions/models-actions';
import { AuthActionTypes, AuthActions } from 'actions/auth-actions';
=======
// Copyright (C) 2020 Intel Corporation
//
// SPDX-License-Identifier: MIT

import { AnyAction } from 'redux';

import { ModelsActionTypes } from 'actions/models-actions';
import { AuthActionTypes } from 'actions/auth-actions';
>>>>>>> c2d58e5b
import { ModelsState } from './interfaces';

const defaultState: ModelsState = {
    initialized: false,
    fetching: false,
    creatingStatus: '',
    models: [],
    visibleRunWindows: false,
    activeRunTask: null,
    inferences: {},
};

export default function (state = defaultState, action: ModelsActions | AuthActions): ModelsState {
    switch (action.type) {
        case ModelsActionTypes.GET_MODELS: {
            return {
                ...state,
                initialized: false,
                fetching: true,
            };
        }
        case ModelsActionTypes.GET_MODELS_SUCCESS: {
            return {
                ...state,
                models: action.payload.models,
                initialized: true,
                fetching: false,
            };
        }
        case ModelsActionTypes.GET_MODELS_FAILED: {
            return {
                ...state,
                initialized: true,
                fetching: false,
            };
        }
        case ModelsActionTypes.DELETE_MODEL_SUCCESS: {
            return {
                ...state,
                models: state.models.filter(
                    (model): boolean => model.id !== action.payload.id,
                ),
            };
        }
        case ModelsActionTypes.CREATE_MODEL: {
            return {
                ...state,
                creatingStatus: '',
            };
        }
        case ModelsActionTypes.CREATE_MODEL_STATUS_UPDATED: {
            return {
                ...state,
                creatingStatus: action.payload.status,
            };
        }
        case ModelsActionTypes.CREATE_MODEL_FAILED: {
            return {
                ...state,
                creatingStatus: '',
            };
        }
        case ModelsActionTypes.CREATE_MODEL_SUCCESS: {
            return {
                ...state,
                initialized: false,
                creatingStatus: 'CREATED',
            };
        }
        case ModelsActionTypes.SHOW_RUN_MODEL_DIALOG: {
            return {
                ...state,
                visibleRunWindows: true,
                activeRunTask: action.payload.taskInstance,
            };
        }
        case ModelsActionTypes.CLOSE_RUN_MODEL_DIALOG: {
            return {
                ...state,
                visibleRunWindows: false,
                activeRunTask: null,
            };
        }
        case ModelsActionTypes.GET_INFERENCE_STATUS_SUCCESS: {
            const { inferences } = state;
            if (action.payload.activeInference.status === 'finished') {
                delete inferences[action.payload.taskID];
            } else {
                inferences[action.payload.taskID] = action.payload.activeInference;
            }

            return {
                ...state,
                inferences: { ...inferences },
            };
        }
        case ModelsActionTypes.GET_INFERENCE_STATUS_FAILED: {
            const { inferences } = state;
            delete inferences[action.payload.taskID];

            return {
                ...state,
                inferences: { ...inferences },
            };
        }
        case ModelsActionTypes.CANCEL_INFERENCE_SUCCESS: {
            const { inferences } = state;
            delete inferences[action.payload.taskID];

            return {
                ...state,
                inferences: { ...inferences },
            };
        }
        case AuthActionTypes.LOGOUT_SUCCESS: {
            return {
                ...defaultState,
            };
        }
        default: {
            return state;
        }
    }
}<|MERGE_RESOLUTION|>--- conflicted
+++ resolved
@@ -1,16 +1,9 @@
-<<<<<<< HEAD
-import { ModelsActionTypes, ModelsActions } from 'actions/models-actions';
-import { AuthActionTypes, AuthActions } from 'actions/auth-actions';
-=======
 // Copyright (C) 2020 Intel Corporation
 //
 // SPDX-License-Identifier: MIT
 
-import { AnyAction } from 'redux';
-
-import { ModelsActionTypes } from 'actions/models-actions';
-import { AuthActionTypes } from 'actions/auth-actions';
->>>>>>> c2d58e5b
+import { ModelsActionTypes, ModelsActions } from 'actions/models-actions';
+import { AuthActionTypes, AuthActions } from 'actions/auth-actions';
 import { ModelsState } from './interfaces';
 
 const defaultState: ModelsState = {
