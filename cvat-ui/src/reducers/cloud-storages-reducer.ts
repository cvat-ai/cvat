// Copyright (C) 2021-2022 Intel Corporation
// Copyright (C) CVAT.ai Corporation
//
// SPDX-License-Identifier: MIT

import { CloudStorageActions, CloudStorageActionTypes } from 'actions/cloud-storage-actions';
import { AuthActions, AuthActionTypes } from 'actions/auth-actions';
import { SelectionActionsTypes, SelectionActions } from 'actions/selection-actions';
import { CloudStoragesState, CloudStorage, SelectedResourceType } from '.';

const defaultState: CloudStoragesState = {
    initialized: false,
    fetching: false,
    count: 0,
    current: [],
    statuses: {},
    previews: {},
    gettingQuery: {
        page: 1,
        pageSize: 12,
        id: null,
        search: null,
        sort: null,
        filter: null,
    },
    activities: {
        creates: {
            attaching: false,
            id: null,
            error: '',
        },
        updates: {
            updating: false,
            cloudStorageID: null,
            error: '',
        },
        deletes: {},
        contentLoads: {
            cloudStorageID: null,
            content: null,
            fetching: false,
            error: '',
        },
    },
<<<<<<< HEAD
    updateWorkspace: {
        instance: null,
    },
=======
    selected: [],
>>>>>>> d3e56b16
};

export default (
    state: CloudStoragesState = defaultState,
    action: CloudStorageActions | AuthActions | SelectionActions,
): CloudStoragesState => {
    switch (action.type) {
        case CloudStorageActionTypes.UPDATE_CLOUD_STORAGES_GETTING_QUERY:
            return {
                ...state,
                gettingQuery: {
                    ...defaultState.gettingQuery,
                    ...action.payload.query,
                },
            };
        case CloudStorageActionTypes.GET_CLOUD_STORAGES:
            return {
                ...state,
                initialized: false,
                fetching: true,
                count: 0,
                current: [],
                statuses: {},
                previews: {},
            };
        case CloudStorageActionTypes.GET_CLOUD_STORAGE_SUCCESS: {
            const { count, query, array } = action.payload;

            return {
                ...state,
                initialized: true,
                fetching: false,
                count,
                gettingQuery: {
                    ...defaultState.gettingQuery,
                    ...query,
                },
                current: array,
            };
        }
        case CloudStorageActionTypes.GET_CLOUD_STORAGE_FAILED: {
            return {
                ...state,
                initialized: true,
                fetching: false,
            };
        }
        case CloudStorageActionTypes.CREATE_CLOUD_STORAGE: {
            return {
                ...state,
                activities: {
                    ...state.activities,
                    creates: {
                        attaching: true,
                        id: null,
                        error: '',
                    },
                },
            };
        }
        case CloudStorageActionTypes.CREATE_CLOUD_STORAGE_SUCCESS: {
            return {
                ...state,
                activities: {
                    ...state.activities,
                    creates: {
                        attaching: false,
                        id: action.payload.cloudStorageID,
                        error: '',
                    },
                },
            };
        }
        case CloudStorageActionTypes.CREATE_CLOUD_STORAGE_FAILED: {
            return {
                ...state,
                activities: {
                    ...state.activities,
                    creates: {
                        ...state.activities.creates,
                        attaching: false,
                        error: action.payload.error.toString(),
                    },
                },
            };
        }
        case CloudStorageActionTypes.UPDATE_CLOUD_STORAGE: {
            return {
                ...state,
                activities: {
                    ...state.activities,
                    updates: {
                        updating: true,
                        cloudStorageID: null,
                        error: '',
                    },
                },
            };
        }
        case CloudStorageActionTypes.UPDATE_CLOUD_STORAGE_SUCCESS: {
            const { cloudStorage } = action.payload;
            return {
                ...state,
                activities: {
                    ...state.activities,
                    updates: {
                        updating: false,
                        cloudStorageID: cloudStorage.id,
                        error: '',
                    },
                },
                current: state.current.map(
                    (_cloudStorage: CloudStorage): CloudStorage => {
                        if (_cloudStorage.id === cloudStorage.id) {
                            return cloudStorage;
                        }

                        return _cloudStorage;
                    },
                ),
            };
        }
        case CloudStorageActionTypes.UPDATE_CLOUD_STORAGE_FAILED: {
            return {
                ...state,
                activities: {
                    ...state.activities,
                    updates: {
                        ...state.activities.updates,
                        updating: false,
                        error: action.payload.error.toString(),
                    },
                },
            };
        }
        case CloudStorageActionTypes.DELETE_CLOUD_STORAGE: {
            const { cloudStorageID } = action.payload;
            const { deletes } = state.activities;

            deletes[cloudStorageID] = false;

            return {
                ...state,
                activities: {
                    ...state.activities,
                    deletes: {
                        ...deletes,
                    },
                },
            };
        }
        case CloudStorageActionTypes.DELETE_CLOUD_STORAGE_SUCCESS: {
            const { cloudStorageID } = action.payload;
            const { deletes } = state.activities;

            deletes[cloudStorageID] = true;

            return {
                ...state,
                activities: {
                    ...state.activities,
                    deletes: {
                        ...deletes,
                    },
                },
            };
        }
        case CloudStorageActionTypes.DELETE_CLOUD_STORAGE_FAILED: {
            const { cloudStorageID } = action.payload;
            const { deletes } = state.activities;

            delete deletes[cloudStorageID];

            return {
                ...state,
                activities: {
                    ...state.activities,
                    deletes: {
                        ...deletes,
                    },
                },
            };
        }
        case CloudStorageActionTypes.LOAD_CLOUD_STORAGE_CONTENT:
            return {
                ...state,
                activities: {
                    ...state.activities,
                    contentLoads: {
                        cloudStorageID: null,
                        content: null,
                        error: '',
                        fetching: true,
                    },
                },
            };
        case CloudStorageActionTypes.LOAD_CLOUD_STORAGE_CONTENT_SUCCESS: {
            const { cloudStorageID, content } = action.payload;
            return {
                ...state,
                activities: {
                    ...state.activities,
                    contentLoads: {
                        cloudStorageID,
                        content,
                        error: '',
                        fetching: false,
                    },
                },
            };
        }
        case CloudStorageActionTypes.LOAD_CLOUD_STORAGE_CONTENT_FAILED: {
            return {
                ...state,
                activities: {
                    ...state.activities,
                    contentLoads: {
                        ...state.activities.contentLoads,
                        error: action.payload.error.toString(),
                        fetching: false,
                    },
                },
            };
        }
        case CloudStorageActionTypes.GET_CLOUD_STORAGE_STATUS: {
            const { id } = action.payload;
            const { statuses } = state;
            statuses[id] = {
                status: null,
                fetching: true,
                initialized: false,
            };
            return {
                ...state,
                statuses,
            };
        }
        case CloudStorageActionTypes.GET_CLOUD_STORAGE_STATUS_SUCCESS: {
            const { cloudStorageID, status } = action.payload;
            const { statuses } = state;
            statuses[cloudStorageID] = {
                ...statuses[cloudStorageID],
                status,
                initialized: true,
                fetching: false,
            };
            return {
                ...state,
                statuses,
            };
        }
        case CloudStorageActionTypes.GET_CLOUD_STORAGE_STATUS_FAILED: {
            const { cloudStorageID } = action.payload;
            const { statuses } = state;
            statuses[cloudStorageID] = {
                ...statuses[cloudStorageID],
                initialized: true,
                fetching: false,
            };
            return {
                ...state,
                statuses,
            };
        }
        case CloudStorageActionTypes.GET_CLOUD_STORAGE_PREVIEW: {
            const { cloudStorageID } = action.payload;
            const { previews } = state;
            return {
                ...state,
                previews: {
                    ...previews,
                    [cloudStorageID]: {
                        preview: '',
                        fetching: true,
                        initialized: false,
                    },
                },
            };
        }
        case CloudStorageActionTypes.GET_CLOUD_STORAGE_PREVIEW_SUCCESS: {
            const { cloudStorageID, preview } = action.payload;
            const { previews } = state;
            return {
                ...state,
                previews: {
                    ...previews,
                    [cloudStorageID]: {
                        preview,
                        fetching: false,
                        initialized: true,
                    },
                },
            };
        }
        case CloudStorageActionTypes.GET_CLOUD_STORAGE_PREVIEW_FAILED: {
            const { cloudStorageID } = action.payload;
            const { previews } = state;
            return {
                ...state,
                previews: {
                    ...previews,
                    [cloudStorageID]: {
                        ...previews[cloudStorageID],
                        fetching: false,
                        initialized: true,
                    },
                },
            };
        }
        case CloudStorageActionTypes.OPEN_LINKED_CLOUD_STORAGE_UPDATING_MODAL: {
            const { instance } = action.payload;
            return {
                ...state,
                updateWorkspace: {
                    instance,
                },
            };
        }
        case CloudStorageActionTypes.CLOSE_LINKED_CLOUD_STORAGE_UPDATING_MODAL: {
            return {
                ...state,
                updateWorkspace: {
                    instance: null,
                },
            };
        }
        case AuthActionTypes.LOGOUT_SUCCESS: {
            return { ...defaultState };
        }
        case SelectionActionsTypes.SELECT_RESOURCES: {
            if (action.payload.resourceType === SelectedResourceType.CLOUD_STORAGES) {
                return {
                    ...state,
                    selected: Array.from(new Set([...state.selected, ...action.payload.resourceIds as number[]])),
                };
            }
            return state;
        }
        case SelectionActionsTypes.DESELECT_RESOURCES: {
            if (action.payload.resourceType === SelectedResourceType.CLOUD_STORAGES) {
                return {
                    ...state,
                    selected: state.selected.filter((id) => !action.payload.resourceIds.includes(id)),
                };
            }
            return state;
        }
        case SelectionActionsTypes.CLEAR_SELECTED_RESOURCES: {
            return { ...state, selected: [] };
        }
        default:
            return state;
    }
};<|MERGE_RESOLUTION|>--- conflicted
+++ resolved
@@ -42,13 +42,10 @@
             error: '',
         },
     },
-<<<<<<< HEAD
     updateWorkspace: {
         instance: null,
     },
-=======
     selected: [],
->>>>>>> d3e56b16
 };
 
 export default (
