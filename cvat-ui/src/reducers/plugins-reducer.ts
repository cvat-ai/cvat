<<<<<<< HEAD
// Copyright (C) 2022 Intel Corporation
=======
// Copyright (C) 2020-2022 Intel Corporation
>>>>>>> 3db9c2d9
//
// SPDX-License-Identifier: MIT

import { PluginsActionTypes, PluginActions } from 'actions/plugins-actions';
import { registerGitPlugin } from 'utils/git-utils';
import { PluginsState } from '.';

const defaultState: PluginsState = {
    fetching: false,
    initialized: false,
    list: {
        GIT_INTEGRATION: false,
        ANALYTICS: false,
        MODELS: false,
        PREDICT: false,
        HEADER_AUTH_ENABLE: false,
    },
};

export default function (state: PluginsState = defaultState, action: PluginActions): PluginsState {
    switch (action.type) {
        case PluginsActionTypes.GET_PLUGINS: {
            return {
                ...state,
                initialized: false,
                fetching: true,
            };
        }
        case PluginsActionTypes.GET_PLUGINS_SUCCESS: {
            const { list } = action.payload;

            if (!state.list.GIT_INTEGRATION && list.GIT_INTEGRATION) {
                registerGitPlugin();
            }

            return {
                ...state,
                initialized: true,
                fetching: false,
                list,
            };
        }
        case PluginsActionTypes.GET_PLUGINS_FAILED: {
            return {
                ...state,
                initialized: true,
                fetching: false,
            };
        }
        default:
            return state;
    }
}<|MERGE_RESOLUTION|>--- conflicted
+++ resolved
@@ -1,8 +1,5 @@
-<<<<<<< HEAD
-// Copyright (C) 2022 Intel Corporation
-=======
 // Copyright (C) 2020-2022 Intel Corporation
->>>>>>> 3db9c2d9
+// Copyright (C) 2022 CVAT.ai Corp
 //
 // SPDX-License-Identifier: MIT
 
