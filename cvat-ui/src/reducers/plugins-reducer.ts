// Copyright (C) 2020-2022 Intel Corporation
// Copyright (C) 2023 CVAT.ai Corporation
//
// SPDX-License-Identifier: MIT

import { PluginsActionTypes, PluginActions } from 'actions/plugins-actions';
import { PluginComponent, PluginsState } from '.';

const defaultState: PluginsState = {
    fetching: false,
    initialized: false,
    list: {
        GIT_INTEGRATION: false,
        ANALYTICS: false,
        MODELS: false,
    },
    current: {},
    components: {
        header: {
            userMenu: {
                items: [],
            },
        },
        loginPage: {
            loginForm: [],
        },
<<<<<<< HEAD
        modelsPage: {
            topBar: {
                items: [],
            },
            modelItem: {
                menu: {
                    items: [],
                },
                icon: [],
            },
=======
        projectActions: {
            items: [],
        },
        taskActions: {
            items: [],
        },
        taskItem: {
            name: [],
>>>>>>> 10fb2b41
        },
        router: [],
        loggedInModals: [],
    },
};

function findContainerFromPath(path: string, state: PluginsState): PluginComponent[] {
    const pathSegments = path.split('.');
    let updatedStateSegment: any = state.components;
    for (const pathSegment of pathSegments) {
        if (Array.isArray(updatedStateSegment[pathSegment])) {
            updatedStateSegment[pathSegment] = [...updatedStateSegment[pathSegment]];
        } else {
            updatedStateSegment[pathSegment] = { ...updatedStateSegment[pathSegment] };
        }
        updatedStateSegment = updatedStateSegment[pathSegment];
        if (typeof updatedStateSegment === 'undefined') {
            throw new Error('Could not add plugin component. Path is not supported by the core application');
        }
    }

    if (!Array.isArray(updatedStateSegment)) {
        throw new Error('Could not add plugin component. Target path is not array');
    }

    return updatedStateSegment;
}

export default function (state: PluginsState = defaultState, action: PluginActions): PluginsState {
    switch (action.type) {
        case PluginsActionTypes.GET_PLUGINS: {
            return {
                ...state,
                initialized: false,
                fetching: true,
            };
        }
        case PluginsActionTypes.GET_PLUGINS_SUCCESS: {
            const { list, pluginsRegistrar } = action.payload;
            const { gitPlugin, modelsPlugin } = pluginsRegistrar;

            if (!state.list.GIT_INTEGRATION && list.GIT_INTEGRATION) {
                gitPlugin();
            }
            if (!state.list.MODELS && list.MODELS) {
                modelsPlugin();
            }

            return {
                ...state,
                initialized: true,
                fetching: false,
                list,
            };
        }
        case PluginsActionTypes.GET_PLUGINS_FAILED: {
            return {
                ...state,
                initialized: true,
                fetching: false,
            };
        }
        case PluginsActionTypes.ADD_UI_COMPONENT: {
            const { path, component, data } = action.payload;
            const updatedState = {
                ...state,
                components: { ...state.components },
            };

            const container = findContainerFromPath(path, updatedState);
            container.push({
                component,
                data: {
                    weight: data?.weight || Number.MAX_SAFE_INTEGER,
                    shouldBeRendered: (componentProps: object = {}, componentState: object = {}) => {
                        if (data?.shouldBeRendered) {
                            return data.shouldBeRendered(Object.freeze(componentProps), Object.freeze(componentState));
                        }
                        return true;
                    },
                },
            });

            return updatedState;
        }
        case PluginsActionTypes.REMOVE_UI_COMPONENT: {
            const { path, component } = action.payload;
            const updatedState = {
                ...state,
                components: { ...state.components },
            };

            const container = findContainerFromPath(path, updatedState);
            const index = container.findIndex((el) => el.component === component);
            if (index !== -1) {
                container.splice(index, 1);
            }

            return updatedState;
        }
        case PluginsActionTypes.ADD_PLUGIN: {
            const { name, destructor, globalStateDidUpdate } = action.payload;
            return {
                ...state,
                current: {
                    ...state.current,
                    [name]: {
                        destructor,
                        globalStateDidUpdate,
                    },
                },
            };
        }
        default:
            return state;
    }
}<|MERGE_RESOLUTION|>--- conflicted
+++ resolved
@@ -24,7 +24,6 @@
         loginPage: {
             loginForm: [],
         },
-<<<<<<< HEAD
         modelsPage: {
             topBar: {
                 items: [],
@@ -35,7 +34,7 @@
                 },
                 icon: [],
             },
-=======
+        },
         projectActions: {
             items: [],
         },
@@ -44,7 +43,6 @@
         },
         taskItem: {
             name: [],
->>>>>>> 10fb2b41
         },
         router: [],
         loggedInModals: [],
