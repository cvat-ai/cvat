--- conflicted
+++ resolved
@@ -2,19 +2,11 @@
 //
 // SPDX-License-Identifier: MIT
 
-<<<<<<< HEAD
-import { Canvas, RectDrawingMethod } from 'cvat-canvas-wrapper';
-import { Canvas3d } from 'cvat-canvas3d/src/typescript/canvas3d';
-import { MutableRefObject } from 'react';
-import { ExtendedKeyMapOptions } from 'react-hotkeys';
-import { IntelligentScissors } from 'utils/opencv-wrapper/intelligent-scissors';
-=======
 import { MutableRefObject } from 'react';
 import { Canvas, RectDrawingMethod } from 'cvat-canvas-wrapper';
 import { Canvas3d } from 'cvat-canvas3d/src/typescript/canvas3d';
 import { IntelligentScissors } from 'utils/opencv-wrapper/intelligent-scissors';
 import { KeyMap } from 'utils/mousetrap-react';
->>>>>>> 105999b5
 
 export type StringObject = {
     [index: string]: string;
