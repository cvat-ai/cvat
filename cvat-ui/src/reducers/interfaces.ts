// Copyright (C) 2020-2021 Intel Corporation
//
// SPDX-License-Identifier: MIT

import { MutableRefObject } from 'react';
import { Canvas3d } from 'cvat-canvas3d/src/typescript/canvas3d';
import { Canvas, RectDrawingMethod } from 'cvat-canvas-wrapper';
import { IntelligentScissors } from 'utils/opencv-wrapper/intelligent-scissors';
import { KeyMap } from 'utils/mousetrap-react';

export type StringObject = {
    [index: string]: string;
};

export interface AuthState {
    initialized: boolean;
    fetching: boolean;
    user: any;
    authActionsFetching: boolean;
    authActionsInitialized: boolean;
    showChangePasswordDialog: boolean;
    allowChangePassword: boolean;
    allowResetPassword: boolean;
}

export interface ProjectsQuery {
    page: number;
    id: number | null;
    search: string | null;
    owner: string | null;
    name: string | null;
    status: string | null;
    [key: string]: string | number | null | undefined;
}

export type Project = any;

export interface ProjectsState {
    initialized: boolean;
    fetching: boolean;
    count: number;
    current: Project[];
    gettingQuery: ProjectsQuery;
    activities: {
        creates: {
            id: null | number;
            error: string;
        };
        deletes: {
            [projectId: number]: boolean; // deleted (deleting if in dictionary)
        };
    };
}

export interface TasksQuery {
    page: number;
    id: number | null;
    search: string | null;
    owner: string | null;
    assignee: string | null;
    name: string | null;
    status: string | null;
    mode: string | null;
    [key: string]: string | number | null;
}

export interface Task {
    instance: any; // cvat-core instance
    preview: string;
}

export interface TasksState {
    initialized: boolean;
    fetching: boolean;
    updating: boolean;
    hideEmpty: boolean;
    gettingQuery: TasksQuery;
    count: number;
    current: Task[];
    activities: {
        dumps: {
            // dumps in different formats at the same time
            [tid: number]: string[]; // dumper names
        };
        exports: {
            // exports in different formats at the same time
            [tid: number]: string[]; // dumper names
        };
        loads: {
            // only one loading simultaneously
            [tid: number]: string; // loader name
        };
        deletes: {
            [tid: number]: boolean; // deleted (deleting if in dictionary)
        };
        creates: {
            taskId: number | null;
            status: string;
            error: string;
        };
    };
}

export interface FormatsState {
    annotationFormats: any;
    fetching: boolean;
    initialized: boolean;
}

export enum SupportedPlugins {
    GIT_INTEGRATION = 'GIT_INTEGRATION',
    ANALYTICS = 'ANALYTICS',
    MODELS = 'MODELS',
    PREDICT = 'PREDICT',
}

export type PluginsList = {
    [name in SupportedPlugins]: boolean;
};

export interface PluginsState {
    fetching: boolean;
    initialized: boolean;
    list: PluginsList;
}

export interface AboutState {
    server: any;
    packageVersion: {
        core: string;
        canvas: string;
        ui: string;
    };
    fetching: boolean;
    initialized: boolean;
}

export interface UserAgreement {
    name: string;
    displayText: string;
    url: string;
    required: boolean;
}

export interface UserAgreementsState {
    list: UserAgreement[];
    fetching: boolean;
    initialized: boolean;
}

export interface ShareFileInfo {
    // get this data from cvat-core
    name: string;
    type: 'DIR' | 'REG';
}

export interface ShareItem {
    name: string;
    type: 'DIR' | 'REG';
    children: ShareItem[];
}

export interface ShareState {
    root: ShareItem;
}

export interface Model {
    id: string;
    name: string;
    labels: string[];
    framework: string;
    description: string;
    type: string;
    params: {
        canvas: Record<string, unknown>;
    };
}

export type OpenCVTool = IntelligentScissors;
export enum TaskStatus {
    ANNOTATION = 'annotation',
    REVIEW = 'validation',
    COMPLETED = 'completed',
}

export enum RQStatus {
    unknown = 'unknown',
    queued = 'queued',
    started = 'started',
    finished = 'finished',
    failed = 'failed',
}

export interface ActiveInference {
    status: RQStatus;
    progress: number;
    error: string;
    id: string;
}

export interface ModelsState {
    initialized: boolean;
    fetching: boolean;
    creatingStatus: string;
    interactors: Model[];
    detectors: Model[];
    trackers: Model[];
    reid: Model[];
    inferences: {
        [index: number]: ActiveInference;
    };
    visibleRunWindows: boolean;
    activeRunTask: any;
}

export interface ErrorState {
    message: string;
    reason: string;
    className?: string;
}

export interface NotificationsState {
    errors: {
        auth: {
            authorized: null | ErrorState;
            login: null | ErrorState;
            logout: null | ErrorState;
            register: null | ErrorState;
            changePassword: null | ErrorState;
            requestPasswordReset: null | ErrorState;
            resetPassword: null | ErrorState;
            loadAuthActions: null | ErrorState;
        };
        projects: {
            fetching: null | ErrorState;
            updating: null | ErrorState;
            deleting: null | ErrorState;
            creating: null | ErrorState;
        };
        tasks: {
            fetching: null | ErrorState;
            updating: null | ErrorState;
            dumping: null | ErrorState;
            loading: null | ErrorState;
            exporting: null | ErrorState;
            deleting: null | ErrorState;
            creating: null | ErrorState;
        };
        formats: {
            fetching: null | ErrorState;
        };
        users: {
            fetching: null | ErrorState;
        };
        about: {
            fetching: null | ErrorState;
        };
        share: {
            fetching: null | ErrorState;
        };
        models: {
            starting: null | ErrorState;
            fetching: null | ErrorState;
            canceling: null | ErrorState;
            metaFetching: null | ErrorState;
            inferenceStatusFetching: null | ErrorState;
        };
        annotation: {
            saving: null | ErrorState;
            jobFetching: null | ErrorState;
            frameFetching: null | ErrorState;
            changingLabelColor: null | ErrorState;
            updating: null | ErrorState;
            creating: null | ErrorState;
            merging: null | ErrorState;
            grouping: null | ErrorState;
            splitting: null | ErrorState;
            removing: null | ErrorState;
            propagating: null | ErrorState;
            collectingStatistics: null | ErrorState;
            savingJob: null | ErrorState;
            uploadAnnotations: null | ErrorState;
            removeAnnotations: null | ErrorState;
            fetchingAnnotations: null | ErrorState;
            undo: null | ErrorState;
            redo: null | ErrorState;
            search: null | ErrorState;
            searchEmptyFrame: null | ErrorState;
            savingLogs: null | ErrorState;
        };
        boundaries: {
            resetError: null | ErrorState;
        };
        userAgreements: {
            fetching: null | ErrorState;
        };
        review: {
            initialization: null | ErrorState;
            finishingIssue: null | ErrorState;
            resolvingIssue: null | ErrorState;
            reopeningIssue: null | ErrorState;
            commentingIssue: null | ErrorState;
            submittingReview: null | ErrorState;
        };
<<<<<<< HEAD
        clowder: {
            fetching: null | ErrorState;
=======
        predictor: {
            prediction: null | ErrorState;
>>>>>>> 75242024
        };
    };
    messages: {
        tasks: {
            loadingDone: string;
            clowderSyncingDone: string;
        };
        models: {
            inferenceDone: string;
        };
        auth: {
            changePasswordDone: string;
            registerDone: string;
            requestPasswordResetDone: string;
            resetPasswordDone: string;
        };
    };
}

export enum ActiveControl {
    CURSOR = 'cursor',
    DRAG_CANVAS = 'drag_canvas',
    ZOOM_CANVAS = 'zoom_canvas',
    DRAW_RECTANGLE = 'draw_rectangle',
    DRAW_POLYGON = 'draw_polygon',
    DRAW_POLYLINE = 'draw_polyline',
    DRAW_POINTS = 'draw_points',
    DRAW_CUBOID = 'draw_cuboid',
    MERGE = 'merge',
    GROUP = 'group',
    SPLIT = 'split',
    EDIT = 'edit',
    OPEN_ISSUE = 'open_issue',
    AI_TOOLS = 'ai_tools',
    PHOTO_CONTEXT = 'PHOTO_CONTEXT',
    OPENCV_TOOLS = 'opencv_tools',
}

export enum ShapeType {
    RECTANGLE = 'rectangle',
    POLYGON = 'polygon',
    POLYLINE = 'polyline',
    POINTS = 'points',
    CUBOID = 'cuboid',
}

export enum ObjectType {
    SHAPE = 'shape',
    TRACK = 'track',
    TAG = 'tag',
}

export enum StatesOrdering {
    ID_DESCENT = 'ID - descent',
    ID_ASCENT = 'ID - ascent',
    UPDATED = 'Updated time',
}

export enum ContextMenuType {
    CANVAS_SHAPE = 'canvas_shape',
    CANVAS_SHAPE_POINT = 'canvas_shape_point',
}

export enum Rotation {
    ANTICLOCKWISE90,
    CLOCKWISE90,
}

export interface PredictorState {
    timeRemaining: number;
    progress: number;
    projectScore: number;
    message: string;
    error: Error | null;
    enabled: boolean;
    fetching: boolean;
    annotationAmount: number;
    mediaAmount: number;
    annotatedFrames: number[];
}

export interface AnnotationState {
    activities: {
        loads: {
            // only one loading simultaneously
            [jid: number]: string; // loader name
        };
    };
    canvas: {
        contextMenu: {
            visible: boolean;
            top: number;
            left: number;
            type: ContextMenuType;
            pointID: number | null;
            clientID: number | null;
        };
        instance: Canvas | Canvas3d;
        ready: boolean;
        activeControl: ActiveControl;
    };
    job: {
        openTime: null | number;
        labels: any[];
        requestedId: number | null;
        instance: any | null | undefined;
        attributes: Record<number, any[]>;
        fetching: boolean;
        saving: boolean;
    };
    player: {
        frame: {
            number: number;
            filename: string;
            data: any | null;
            fetching: boolean;
            delay: number;
            changeTime: number | null;
        };
        playing: boolean;
        frameAngles: number[];
        contextImage: {
            loaded: boolean;
            data: string;
            hidden: boolean;
        };
    };
    drawing: {
        activeInteractor?: Model | OpenCVTool;
        activeShapeType: ShapeType;
        activeRectDrawingMethod?: RectDrawingMethod;
        activeNumOfPoints?: number;
        activeLabelID: number;
        activeObjectType: ObjectType;
        activeInitialState?: any;
    };
    annotations: {
        selectedStatesID: number[];
        activatedStateID: number | null;
        activatedAttributeID: number | null;
        collapsed: Record<number, boolean>;
        collapsedAll: boolean;
        states: any[];
        filters: any[];
        resetGroupFlag: boolean;
        history: {
            undo: [string, number][];
            redo: [string, number][];
        };
        saving: {
            forceExit: boolean;
            uploading: boolean;
            statuses: string[];
        };
        zLayer: {
            min: number;
            max: number;
            cur: number;
        };
    };
    propagate: {
        objectState: any | null;
        frames: number;
    };
    statistics: {
        collecting: boolean;
        visible: boolean;
        data: any;
    };
    colors: any[];
    filtersPanelVisible: boolean;
    requestReviewDialogVisible: boolean;
    submitReviewDialogVisible: boolean;
    sidebarCollapsed: boolean;
    appearanceCollapsed: boolean;
    tabContentHeight: number;
    workspace: Workspace;
    predictor: PredictorState;
    aiToolsRef: MutableRefObject<any>;
}

export enum Workspace {
    STANDARD3D = 'Standard 3D',
    STANDARD = 'Standard',
    ATTRIBUTE_ANNOTATION = 'Attribute annotation',
    TAG_ANNOTATION = 'Tag annotation',
    REVIEW_WORKSPACE = 'Review',
}

export enum GridColor {
    White = 'White',
    Black = 'Black',
    Red = 'Red',
    Green = 'Green',
    Blue = 'Blue',
}

export enum FrameSpeed {
    Fastest = 100,
    Fast = 50,
    Usual = 25,
    Slow = 15,
    Slower = 12,
    Slowest = 1,
}

export enum ColorBy {
    INSTANCE = 'Instance',
    GROUP = 'Group',
    LABEL = 'Label',
}

export interface PlayerSettingsState {
    canvasBackgroundColor: string;
    frameStep: number;
    frameSpeed: FrameSpeed;
    resetZoom: boolean;
    rotateAll: boolean;
    grid: boolean;
    gridSize: number;
    gridColor: GridColor;
    gridOpacity: number; // in %
    brightnessLevel: number;
    contrastLevel: number;
    saturationLevel: number;
}

export interface WorkspaceSettingsState {
    autoSave: boolean;
    autoSaveInterval: number; // in ms
    aamZoomMargin: number;
    automaticBordering: boolean;
    showObjectsTextAlways: boolean;
    showAllInterpolationTracks: boolean;
    intelligentPolygonCrop: boolean;
}

export interface ShapesSettingsState {
    colorBy: ColorBy;
    opacity: number;
    selectedOpacity: number;
    outlined: boolean;
    outlineColor: string;
    showBitmap: boolean;
    showProjections: boolean;
}

export interface SettingsState {
    shapes: ShapesSettingsState;
    workspace: WorkspaceSettingsState;
    player: PlayerSettingsState;
    showDialog: boolean;
}

export interface ShortcutsState {
    visibleShortcutsHelp: boolean;
    keyMap: KeyMap;
    normalizedKeyMap: Record<string, string>;
}

export enum ReviewStatus {
    ACCEPTED = 'accepted',
    REJECTED = 'rejected',
    REVIEW_FURTHER = 'review_further',
}

export interface ReviewState {
    reviews: any[];
    issues: any[];
    frameIssues: any[];
    latestComments: string[];
    activeReview: any | null;
    newIssuePosition: number[] | null;
    issuesHidden: boolean;
    fetching: {
        reviewId: number | null;
        issueId: number | null;
    };
}

export interface CombinedState {
    auth: AuthState;
    projects: ProjectsState;
    tasks: TasksState;
    about: AboutState;
    share: ShareState;
    formats: FormatsState;
    userAgreements: UserAgreementsState;
    plugins: PluginsState;
    models: ModelsState;
    notifications: NotificationsState;
    annotation: AnnotationState;
    settings: SettingsState;
    shortcuts: ShortcutsState;
    review: ReviewState;
}

export enum DimensionType {
    DIM_3D = '3d',
    DIM_2D = '2d',
}<|MERGE_RESOLUTION|>--- conflicted
+++ resolved
@@ -302,13 +302,11 @@
             commentingIssue: null | ErrorState;
             submittingReview: null | ErrorState;
         };
-<<<<<<< HEAD
         clowder: {
             fetching: null | ErrorState;
-=======
+        };
         predictor: {
             prediction: null | ErrorState;
->>>>>>> 75242024
         };
     };
     messages: {
