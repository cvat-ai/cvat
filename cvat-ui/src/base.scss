// Copyright (C) 2020-2022 Intel Corporation
// Copyright (C) CVAT.ai Corporation
//
// SPDX-License-Identifier: MIT

$grid-unit-size: 8px;
$header-height: $grid-unit-size * 6;
$layout-lg-grid-size: $grid-unit-size * 2;
$layout-sm-grid-color: rgba(0, 0, 0, 15%);
$layout-lg-grid-color: rgba(0, 0, 0, 15%);
$header-color: #d8d8d8;
$text-color: #303030;
$text-color-secondary: rgba(0, 0, 0, 45%);
$hover-menu-color: rgba(24, 144, 255, 5%);
$completed-progress-color: #61c200;
$validation-progress-color: #1890ff;
$annotation-progress-color: #c1c1c1;
$border-color-1: #f0f0f0;
$border-color-hover: #40a9ff;
$background-color-1: white;
$background-color-2: #f1f1f1;
$notification-background-color-1: #d9ecff;
$notification-border-color-1: #1890ff;
$transparent-color: rgba(0, 0, 0, 0%);
$player-slider-color: #979797;
$player-buttons-color: #242424;
$danger-icon-color: #ff4136;
$ok-icon-color: #61c200;
$info-icon-color: #0074d9;
$objects-bar-tabs-color: #bebebe;
$objects-bar-icons-color: #242424; // #6e6e6e
$active-label-background-color: #d8ecff;
$object-item-border-color: rgba(0, 0, 0, 70%);
$slider-color: #1890ff;
$border-radius-base: 8px;
$box-shadow-base: 0 1px 2px -2px rgba(0, 0, 0, 16%), 0 3px 6px 0 rgba(0, 0, 0, 12%), 0 5px 12px 4px rgba(0, 0, 0, 9%);
$box-shadow-transition: 0.2s;
$monospaced-fonts-stack: Consolas, Monaco, Lucida Console, Liberation Mono, DejaVu Sans Mono, Bitstream Vera Sans Mono,
    Courier New, monospace;
$scroll-breakpoint: 1300px;

.cvat-base-preview {
    .ant-spin {
        position: inherit;
    }

    font-size: $grid-unit-size * 15;
    text-align: center;
    height: 100%;
    display: flex;
    justify-content: center;
    align-items: center;

    svg {
        width: 65%;
        height: 65%;
    }

    .anticon {
        width: 100%;
        height: 100%;
        display: flex;
        justify-content: center;
        align-items: center;
    }
}

.cvat-scrollbar {
    overflow-y: auto;

    &::-webkit-scrollbar {
        background-color: #fff;
        width: $grid-unit-size * 2;
    }

    &::-webkit-scrollbar-track {
        background-color: #fff;
    }

    &::-webkit-scrollbar-thumb {
        background-color: #babac0;
        border-radius: $border-radius-base * 2;
        border: 6px solid #fff;
    }
}

@mixin cvat-management-page-header {
    height: $grid-unit-size * 3;
    margin: $grid-unit-size * 2 0;

    h4 {
        margin: 0;
    }
}

@mixin cvat-management-page-inner {
    min-height: inherit;
    display: flex;
    flex-direction: column;
    background: white;
    border-radius: $grid-unit-size;
    padding: 0 $grid-unit-size * 4;

    @media screen and (min-width: $scroll-breakpoint) {
        height: 100%;
        min-height: auto;
    }
}

@mixin cvat-management-page-inner-wrapper {
    min-height: 90%;

    @media screen and (min-width: $scroll-breakpoint) {
        height: 90%;
        min-height: auto;
    }
}

@mixin cvat-management-page-tabs {
    height: 85%;
    position: relative;
    overflow: hidden;
    flex-grow: 1;
    margin-left: -$grid-unit-size;
    margin-right: -$grid-unit-size;

    .ant-table-pagination.ant-pagination {
        margin-bottom: 0;
    }

    .ant-tag {
        margin-inline-end: 0;
    }

    .ant-tabs-content, .ant-tabs-tabpane {
        height: 100%;
    }
<<<<<<< HEAD

    .ant-tabs-content-holder {
        height: 85%;
    }
}

.cvat-management-page-toolip {
    margin-left: $grid-unit-size;
}

.cvat-management-page-toolip-inner {
    span {
        display: block;
        color: white;
=======
}

@mixin cvat-table-dynamic-size {
    flex-grow: 1;
    overflow: hidden;

    .ant-spin-nested-loading, .ant-spin-container, .ant-table, .ant-table-container {
        height: 100%;
    }

    .ant-spin-container {
        display: flex;
        flex-direction: column;
    }

    .ant-table {
        flex-grow: 1;
        height: 70%;
    }

    .ant-table-container {
        overflow: auto;
>>>>>>> 14f9df78
    }
}<|MERGE_RESOLUTION|>--- conflicted
+++ resolved
@@ -135,7 +135,6 @@
     .ant-tabs-content, .ant-tabs-tabpane {
         height: 100%;
     }
-<<<<<<< HEAD
 
     .ant-tabs-content-holder {
         height: 85%;
@@ -150,7 +149,7 @@
     span {
         display: block;
         color: white;
-=======
+    }
 }
 
 @mixin cvat-table-dynamic-size {
@@ -173,6 +172,5 @@
 
     .ant-table-container {
         overflow: auto;
->>>>>>> 14f9df78
     }
 }