--- conflicted
+++ resolved
@@ -6,11 +6,7 @@
 import _ from 'lodash';
 import {
     useRef, useEffect, useState, useCallback,
-<<<<<<< HEAD
-    useLayoutEffect,
-=======
-    EffectCallback, DependencyList,
->>>>>>> 630426ca
+    useLayoutEffect, EffectCallback, DependencyList,
 } from 'react';
 import { useSelector } from 'react-redux';
 import { useHistory } from 'react-router';
@@ -155,7 +151,6 @@
     }, []);
 }
 
-<<<<<<< HEAD
 export function usePageSizeData(ref: any): any {
     const [pageSizeData, setPageSizeData] = useState({ width: 0, height: 0 });
 
@@ -176,7 +171,8 @@
     }, []);
 
     return pageSizeData;
-=======
+}
+
 export function useUpdateEffect(effect: EffectCallback, deps?: DependencyList): void {
     const isFirstRender = useRef(true);
 
@@ -188,5 +184,4 @@
 
         return effect();
     }, deps);
->>>>>>> 630426ca
 }