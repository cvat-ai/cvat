// Copyright (C) 2021-2022 Intel Corporation
// Copyright (C) 2023 CVAT.ai Corporation
//
// SPDX-License-Identifier: MIT

import React, { useEffect } from 'react';
import Mousetrap from 'mousetrap';
import { ShortcutScope } from './enums';

export interface KeyMapItem {
    name: string;
    description: string;
    sequences: string[];
    displayedSequences?: string[];
<<<<<<< HEAD
    view: string;
=======
    scope: ShortcutScope;
    applicable?: string[];
>>>>>>> 7277b8ec
}

export interface KeyMap {
    [index: string]: KeyMapItem;
}

export interface Handlers {
    [index: string]: (event: KeyboardEvent, shortcut: string) => void;
}

interface Props {
    children?: JSX.Element;
    keyMap: KeyMap;
    handlers: Handlers;
}

const applicationKeyMap: KeyMap = {};

export default function GlobalHotKeys(props: Props): JSX.Element {
    const { children, keyMap, handlers } = props;
    useEffect(() => {
        for (const key of Object.keys(keyMap)) {
            const { sequences } = keyMap[key];
            const handler = handlers[key];
            Mousetrap.bind(sequences, handler, 'keydown');
            applicationKeyMap[key] = keyMap[key];
        }

        return () => {
            for (const key of Object.keys(keyMap)) {
                const { sequences } = keyMap[key];
                Mousetrap.unbind(sequences, 'keydown');
                delete applicationKeyMap[key];
            }
        };
    });
    // eslint-disable-next-line react/jsx-no-useless-fragment
    return children || <></>;
}

Mousetrap.prototype.stopCallback = function (e: KeyboardEvent, element: Element, combo: string): boolean {
    // stop when modals are opened
    const someModalsOpened = Array.from(
        window.document.getElementsByClassName('ant-modal'),
    ).some((el) => (el as HTMLElement).style.display !== 'none');
    if (someModalsOpened && !['f1', 'f2'].includes(combo)) {
        return true;
    }

    // stop for input, select, and textarea
    return element.tagName === 'INPUT' ||
        element.tagName === 'SELECT' ||
        element.tagName === 'TEXTAREA';
};

export function getApplicationKeyMap(): KeyMap {
    return {
        ...applicationKeyMap,
    };
}<|MERGE_RESOLUTION|>--- conflicted
+++ resolved
@@ -12,12 +12,8 @@
     description: string;
     sequences: string[];
     displayedSequences?: string[];
-<<<<<<< HEAD
-    view: string;
-=======
     scope: ShortcutScope;
     applicable?: string[];
->>>>>>> 7277b8ec
 }
 
 export interface KeyMap {
