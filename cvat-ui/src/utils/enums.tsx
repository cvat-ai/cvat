// Copyright (C) 2021-2022 Intel Corporation
//
// SPDX-License-Identifier: MIT

export enum ProviderType {
    AWS_S3_BUCKET = 'AWS_S3_BUCKET',
    AZURE_CONTAINER = 'AZURE_CONTAINER',
    GOOGLE_CLOUD_STORAGE = 'GOOGLE_CLOUD_STORAGE',
}

export enum CredentialsType {
    KEY_SECRET_KEY_PAIR = 'KEY_SECRET_KEY_PAIR',
    ACCOUNT_NAME_TOKEN_PAIR = 'ACCOUNT_NAME_TOKEN_PAIR',
    ANONYMOUS_ACCESS = 'ANONYMOUS_ACCESS',
    CONNECTION_STRING = 'CONNECTION_STRING',
    KEY_FILE_PATH = 'KEY_FILE_PATH',
}

export enum StorageStatuses {
    AVAILABLE = 'AVAILABLE',
    FORBIDDEN = 'FORBIDDEN',
    NOT_FOUND = 'NOT_FOUND',
}

<<<<<<< HEAD
export enum ViewType {
    TASKS = 'tasks',
=======
export enum ShortcutScope {
>>>>>>> 7277b8ec
    ALL = 'all',
}<|MERGE_RESOLUTION|>--- conflicted
+++ resolved
@@ -22,11 +22,6 @@
     NOT_FOUND = 'NOT_FOUND',
 }
 
-<<<<<<< HEAD
-export enum ViewType {
-    TASKS = 'tasks',
-=======
 export enum ShortcutScope {
->>>>>>> 7277b8ec
     ALL = 'all',
 }