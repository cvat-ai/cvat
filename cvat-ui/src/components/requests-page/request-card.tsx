--- conflicted
+++ resolved
@@ -230,6 +230,15 @@
                                             </Row>
                                         ) : null
                                     }
+                                    {
+                                        operation?.lightweight ? (
+                                            <Row>
+                                                <Col className='cvat-lightweight-label'>
+                                                    <Text type='secondary'>Lightweight backup</Text>
+                                                </Col>
+                                            </Row>
+                                        ) : null
+                                    }
                                 </Col>
                                 <Col span={3} style={{ display: 'flex', justifyContent: 'end' }}>
                                     <RequestActionsComponent
@@ -246,44 +255,6 @@
                                     />
                                 </Col>
                             </Row>
-<<<<<<< HEAD
-                            {
-                                operation?.format ? (
-                                    <Row>
-                                        <Col className='cvat-format-name'>
-                                            <Text type='secondary'>{operation.format}</Text>
-                                        </Col>
-                                    </Row>
-                                ) : null
-                            }
-                            {
-                                operation?.lightweight ? (
-                                    <Row>
-                                        <Col className='cvat-lightweight-label'>
-                                            <Text type='secondary'>Lightweight backup</Text>
-                                        </Col>
-                                    </Row>
-                                ) : null
-                            }
-                        </Col>
-                        <Col span={3} style={{ display: 'flex', justifyContent: 'end' }}>
-                            {
-                                menuItems.length !== 0 ? (
-                                    <Dropdown
-                                        destroyPopupOnHide
-                                        trigger={['click']}
-                                        menu={{
-                                            items: menuItems,
-                                            triggerSubMenuAction: 'click',
-                                            className: 'cvat-request-menu',
-                                        }}
-                                    >
-                                        <Button type='link' size='middle' className='cvat-requests-page-actions-button' icon={<MoreOutlined className='cvat-menu-icon' />} />
-                                    </Dropdown>
-                                ) : null
-                            }
-=======
->>>>>>> 177fbe53
                         </Col>
                     </Row>
                 </Card>
