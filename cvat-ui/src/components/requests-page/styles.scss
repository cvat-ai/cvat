--- conflicted
+++ resolved
@@ -55,18 +55,12 @@
 }
 
 .cvat-requests-card {
-<<<<<<< HEAD
     height: $grid-unit-size * 12;
-    width: 100%;
-    position: relative;
-=======
-    height: $grid-unit-size * 11;
     width: calc(100% - $grid-unit-size * 2);
     border: 1px solid $border-color-1;
     border-radius: $border-radius-base;
     background: $background-color-1;
     margin: $grid-unit-size;
->>>>>>> 4ddc47a7
 
     .cvat-request-item-progress-wrapper {
         > .ant-row {
