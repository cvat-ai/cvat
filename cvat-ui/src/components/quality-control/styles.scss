// Copyright (C) CVAT.ai Corporation
//
// SPDX-License-Identifier: MIT

@import 'base';

.cvat-quality-control-inner {
    height: 100%;
    display: flex;
    flex-direction: column;
    background: $background-color-1;
    border-radius: $border-radius-base;
}

.cvat-quality-settings-title {
    margin-bottom: $grid-unit-size * 2;
    align-items: center;
}

<<<<<<< HEAD
.cvat-quality-control-settings-tab {
    @extend .cvat-quality-scrollbar;
=======
.cvat-quality-settings-form {
    @extend .cvat-scrollbar;
>>>>>>> 9247d7ae

    display: block;
    height: 100%;
    position: relative;

    .cvat-quality-settings-save-btn {
        position: sticky;
        z-index: 1;
        top: $grid-unit-size;
        height: 0;
    }

    .ant-divider-horizontal {
        margin: $grid-unit-size 0;
    }

    .cvat-resource-page-filters {
        position: relative;
        width: 70%;

        .cvat-switch-filters-constructor-button {
            flex-grow: 1;
            display: flex;
            justify-content: space-between;
            align-items: center;
        }
    }

    .cvat-quality-control-settings-header {
        display: flex;
        align-items: center;
        min-height: $grid-unit-size * 4;
        margin-bottom: $grid-unit-size * 2;

        button[role='switch'] {
            margin-right: $grid-unit-size;
        }

        .ant-alert-warning {
            width: 90%;
            display: flex;
            justify-content: space-between;
        }
    }

    .cvat-quality-settings-form-disabled {
        label, span {
            opacity: 0.5;
        }
    }
}


$excluded-background: #d9d9d973;

.cvat-allocation-frame-row-excluded:not(.ant-table-row-selected) {
    background-color: $excluded-background;


   .ant-table-cell-row-hover {
        background-color: $excluded-background !important;
    }
}

.cvat-quality-table-header {
    span[role='img'] {
        padding: 0 $grid-unit-size;
    }

    span[role='img']:hover {
        cursor: pointer;
    }
}

.cvat-quality-table-header-title {
    margin-bottom: 0;
    font-size: 20px;
    font-weight: bold;
}

.cvat-allocation-summary {
    span {
        font-size: 13px !important;
    }
}

.cvat-open-frame-button {
    text-align: left;

    span {
        display: block;
        word-wrap: break-word;
        word-break: break-word;
        white-space: nowrap;
        overflow: hidden;
        text-overflow: ellipsis;
        direction: rtl;
    }
}

.cvat-quality-control-page, .cvat-quality-control-wrapper {
    height: 100%;
}

.cvat-quality-control-page {
    overflow: auto;
}

.cvat-quality-control-wrapper  {
    .cvat-quality-control-inner-wrapper {
        @media screen and (min-width: $scroll-breakpoint) {
            height: 90%;
        }
    }
}

.cvat-quality-control-loading, .cvat-quality-control-page-error {
    position: absolute;
    top: 50%;
    left: 50%;
    transform: translate(-50%, -50%);
}

.cvat-annotations-quality-allocation-table-summary {
    margin-bottom: $grid-unit-size * 2;

    .ant-statistic {
        display: flex;
        flex-direction: column;
        justify-content: center;
        align-items: center;
    }

    .ant-card-body {
        padding: $grid-unit-size * 2 $grid-unit-size * 3;
    }
}

.cvat-dynamic-table {
    flex-grow: 1;
    overflow: hidden;

    .ant-spin-nested-loading, .ant-spin-container, .ant-table, .ant-table-container {
        height: 100%;
    }

    .ant-spin-container {
        display: flex;
        flex-direction: column;
    }

    .ant-table {
        flex-grow: 1;
        height: 70%;
    }

    .ant-table-container {
        overflow: auto;
    }
}

.cvat-frame-allocation-table {
    @extend .cvat-dynamic-table;

    .ant-table-tbody .ant-table-cell {
        padding: $grid-unit-size * 0.5 $grid-unit-size !important;
    }
}

.cvat-task-control-tabs {
    overflow: hidden;
    flex-grow: 1;
    padding: 0 $grid-unit-size * 5 $grid-unit-size * 2 $grid-unit-size * 5;
    margin-left: -$grid-unit-size;
    margin-right: -$grid-unit-size;
    margin-top: $grid-unit-size * 7;

    .ant-table-pagination.ant-pagination {
        margin-bottom: 0;
    }

    .ant-tag {
        margin-inline-end: 0;
    }

    .ant-tabs-content-holder, .ant-tabs-content, .ant-tabs-tabpane {
        height: 100%;
    }
}

.cvat-quality-control-management-tab-summary {
    margin-left: - $grid-unit-size;
    margin-right: - $grid-unit-size;

    > .ant-col {
        padding: 0 $grid-unit-size;
    }
}

.cvat-quality-control-management-tab {
    display: flex;
    flex-direction: column;
    height: 100%;
}

.cvat-quality-page-header {
    position: absolute;
    height: $grid-unit-size * 3;
    padding: 0 $grid-unit-size * 4;
    margin: $grid-unit-size * 2 0;

    h4 {
        margin: 0;
    }
}

.cvat-quality-table-search-wrapper {
    padding-bottom: $grid-unit-size * 0.5;

    .ant-input, .ant-input-search-button {
        height: $grid-unit-size * 3.5;
    }
}

.cvat-quality-download-report-button {
    padding-left: $grid-unit-size * 2;
    padding-right: 0;
}<|MERGE_RESOLUTION|>--- conflicted
+++ resolved
@@ -17,13 +17,8 @@
     align-items: center;
 }
 
-<<<<<<< HEAD
 .cvat-quality-control-settings-tab {
     @extend .cvat-quality-scrollbar;
-=======
-.cvat-quality-settings-form {
-    @extend .cvat-scrollbar;
->>>>>>> 9247d7ae
 
     display: block;
     height: 100%;
