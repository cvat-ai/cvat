// Copyright (C) 2024 CVAT.ai Corporation
//
// SPDX-License-Identifier: MIT

import React, { useState } from 'react';
import { useHistory } from 'react-router';
import { Row, Col } from 'antd/lib/grid';
import Table from 'antd/lib/table';
import Button from 'antd/lib/button';
import Text from 'antd/lib/typography/Text';
import { Key } from 'antd/lib/table/interface';
import Icon, { DeleteOutlined } from '@ant-design/icons';

import { RestoreIcon } from 'icons';
import { Task, Job, FramesMetaData } from 'cvat-core-wrapper';
import CVATTooltip from 'components/common/cvat-tooltip';
import { sorter } from 'utils/quality';
<<<<<<< HEAD
import { range } from 'lodash';
=======
import { useSelector } from 'react-redux';
import { CombinedState } from 'reducers';
>>>>>>> d452fcd5

interface Props {
    task: Task;
    gtJob: Job;
    gtJobMeta: FramesMetaData;
    onDeleteFrames: (frames: number[]) => void;
    onRestoreFrames: (frames: number[]) => void;
}

interface RowData {
    frame: number;
    name: string;
    active: boolean;
}

function AllocationTable(props: Readonly<Props>): JSX.Element {
    const {
        task, gtJob, gtJobMeta,
        onDeleteFrames, onRestoreFrames,
    } = props;

    const history = useHistory();
    const [selection, setSelection] = useState<{ selectedRowKeys: Key[], selectedRows: RowData[] }>({
        selectedRowKeys: [],
        selectedRows: [],
    });

    const data = (() => {
        // A workaround for meta frames using source data numbers
        // TODO: remove once meta is migrated to relative frame numbers
        function getDataStartFrame(meta: FramesMetaData, localStartFrame: number): number {
            return meta.startFrame - localStartFrame * meta.frameStep;
        }

        function getFrameNumber(dataFrameNumber: number, dataStartFrame: number, step: number): number {
            return (dataFrameNumber - dataStartFrame) / step;
        }

        const dataStartFrame = getDataStartFrame(gtJobMeta, gtJob.startFrame);
        const jobFrameNumbers = gtJobMeta.getDataFrameNumbers().map((dataFrameID: number) => (
            getFrameNumber(dataFrameID, dataStartFrame, gtJobMeta.frameStep)
        ));

        const jobDataSegmentFrameNumbers = range(
            gtJobMeta.startFrame, gtJobMeta.stopFrame + 1, gtJobMeta.frameStep,
        );

        let includedIndex = 0;
        const result: any[] = [];
        for (let index = 0; index < jobDataSegmentFrameNumbers.length; ++index) {
            const dataFrameID = jobDataSegmentFrameNumbers[index];

            if (gtJobMeta.includedFrames && !gtJobMeta.includedFrames.includes(dataFrameID)) {
                continue;
            }

            const frameID = jobFrameNumbers[includedIndex];

            result.push({
                key: frameID,
                frame: frameID,
                name: gtJobMeta.frames[index]?.name ?? gtJobMeta.frames[0].name,
                active: !(frameID in gtJobMeta.deletedFrames),
            });

            ++includedIndex;
        }

        return result;
    })();

    const columns = [
        {
            title: 'Frame',
            dataIndex: 'frame',
            key: 'frame',
            width: 50,
            sorter: sorter('frame'),
            render: (frame: number): JSX.Element => (
                <div>
                    <Button
                        className='cvat-open-frame-button'
                        type='link'
                        onClick={(e: React.MouseEvent): void => {
                            e.preventDefault();
                            history.push(`/tasks/${task.id}/jobs/${gtJob.id}?frame=${frame}`);
                        }}
                    >
                        {`#${frame}`}
                    </Button>
                </div>
            ),
        },
        {
            title: 'Name',
            dataIndex: 'name',
            key: 'name',
            width: 300,
            sorter: sorter('name'),
            render: (name: string, record: RowData) => (
                <CVATTooltip title={name}>
                    <Button
                        className='cvat-open-frame-button'
                        type='link'
                        onClick={(e: React.MouseEvent): void => {
                            e.preventDefault();
                            history.push(`/tasks/${task.id}/jobs/${gtJob.id}?frame=${record.frame}`);
                        }}
                    >
                        {name}
                    </Button>
                </CVATTooltip>
            ),
        },
        {
            title: 'Actions',
            dataIndex: 'active',
            key: 'actions',
            align: 'center' as const,
            width: 20,
            filters: [
                { text: 'Active', value: true },
                { text: 'Excluded', value: false },
            ],
            sorter: sorter('active'),
            onFilter: (value: boolean | Key, record: RowData) => record.active === value,
            render: (active: boolean, record: RowData): JSX.Element => (
                active ? (
                    <DeleteOutlined
                        className='cvat-allocation-frame-delete'
                        onClick={() => { onDeleteFrames([record.frame]); }}
                    />
                ) : (
                    <Icon
                        className='cvat-allocation-frame-restore'
                        onClick={() => { onRestoreFrames([record.frame]); }}
                        component={RestoreIcon}
                    />
                )
            ),
        },
    ];

    return (
        <div className='cvat-frame-allocation-list'>
            <Row justify='start' align='middle' className='cvat-frame-allocation-actions'>
                <Col>
                    <Text className='cvat-text-color cvat-frame-allocation-header'> Frames </Text>
                </Col>
                {
                    selection.selectedRowKeys.length !== 0 ? (
                        <>
                            <Col className='cvat-allocation-selection-frame-delete'>
                                <DeleteOutlined
                                    onClick={() => {
                                        const framesToUpdate = selection.selectedRows
                                            .filter((frameData) => frameData.active)
                                            .map((frameData) => frameData.frame);
                                        onDeleteFrames(framesToUpdate);
                                        setSelection({ selectedRowKeys: [], selectedRows: [] });
                                    }}
                                />
                            </Col>
                            <Col className='cvat-allocation-selection-frame-restore'>
                                <Icon
                                    onClick={() => {
                                        const framesToUpdate = selection.selectedRows
                                            .filter((frameData) => !frameData.active)
                                            .map((frameData) => frameData.frame);
                                        onRestoreFrames(framesToUpdate);
                                        setSelection({ selectedRowKeys: [], selectedRows: [] });
                                    }}
                                    component={RestoreIcon}
                                />
                            </Col>
                        </>
                    ) : null
                }
            </Row>
            <Table
                className='cvat-frame-allocation-table'
                rowClassName={(rowData) => {
                    if (!rowData.active) {
                        return 'cvat-allocation-frame-row cvat-allocation-frame-row-excluded';
                    }
                    return 'cvat-allocation-frame-row';
                }}
                columns={columns}
                dataSource={data}
                rowSelection={{
                    selectedRowKeys: selection.selectedRowKeys,
                    onChange: (selectedRowKeys: Key[], selectedRows: RowData[]) => {
                        setSelection({
                            ...selection,
                            selectedRowKeys,
                            selectedRows,
                        });
                    },
                }}
                size='small'
                pagination={{ showSizeChanger: true }}
            />
        </div>
    );
}

function AllocationTableWrap(props: Readonly<Props>): JSX.Element {
    const overrides = useSelector(
        (state: CombinedState) => state.plugins.overridableComponents.qualityControlPage.allocationTable,
    );

    if (overrides.length) {
        const [Component] = overrides.slice(-1);
        return <Component {...props} />;
    }

    return <AllocationTable {...props} />;
}

export default React.memo(AllocationTableWrap);<|MERGE_RESOLUTION|>--- conflicted
+++ resolved
@@ -2,8 +2,11 @@
 //
 // SPDX-License-Identifier: MIT
 
+import { range } from 'lodash';
 import React, { useState } from 'react';
 import { useHistory } from 'react-router';
+import { useSelector } from 'react-redux';
+import { CombinedState } from 'reducers';
 import { Row, Col } from 'antd/lib/grid';
 import Table from 'antd/lib/table';
 import Button from 'antd/lib/button';
@@ -15,12 +18,6 @@
 import { Task, Job, FramesMetaData } from 'cvat-core-wrapper';
 import CVATTooltip from 'components/common/cvat-tooltip';
 import { sorter } from 'utils/quality';
-<<<<<<< HEAD
-import { range } from 'lodash';
-=======
-import { useSelector } from 'react-redux';
-import { CombinedState } from 'reducers';
->>>>>>> d452fcd5
 
 interface Props {
     task: Task;
