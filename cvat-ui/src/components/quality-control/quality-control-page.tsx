--- conflicted
+++ resolved
@@ -7,11 +7,6 @@
 import React, {
     useCallback, useEffect, useReducer, useState,
 } from 'react';
-<<<<<<< HEAD
-import { Link, useLocation } from 'react-router-dom';
-=======
-import { useParams } from 'react-router';
->>>>>>> c9924350
 import { Row, Col } from 'antd/lib/grid';
 import Tabs, { TabsProps } from 'antd/lib/tabs';
 import Title from 'antd/lib/typography/Title';
@@ -186,19 +181,6 @@
 
     return state;
 };
-
-function setupTitle(instance: Task | Project): JSX.Element {
-    const instanceType = instance instanceof Task ? 'Task' : 'Project';
-    const instanceLink = instance instanceof Task ? `/tasks/${instance.id}` : `/projects/${instance.id}`;
-    return (
-        <Col className='cvat-quality-page-header'>
-            <Title level={4} className='cvat-text-color'>
-                Quality control for
-                <Link to={instanceLink}>{` ${instanceType} #${instance.id}`}</Link>
-            </Title>
-        </Col>
-    );
-}
 
 const supportedTabs = ['overview', 'settings', 'management'];
 function QualityControlPage(): JSX.Element {
@@ -448,9 +430,6 @@
     }
 
     if (instance) {
-<<<<<<< HEAD
-        title = setupTitle(instance);
-=======
         title = (
             <Col className='cvat-quality-page-header'>
                 <Title level={4} className='cvat-text-color'>
@@ -459,7 +438,6 @@
                 </Title>
             </Col>
         );
->>>>>>> c9924350
 
         const tabsItems: NonNullable<TabsProps['items']>[0][] = [];
 
