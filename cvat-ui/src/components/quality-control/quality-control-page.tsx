--- conflicted
+++ resolved
@@ -7,8 +7,7 @@
 import React, {
     useCallback, useEffect, useReducer, useState,
 } from 'react';
-import { useLocation } from 'react-router';
-import { Link } from 'react-router-dom';
+import { Link, useLocation } from 'react-router-dom';
 import { Row, Col } from 'antd/lib/grid';
 import Tabs, { TabsProps } from 'antd/lib/tabs';
 import Title from 'antd/lib/typography/Title';
@@ -23,15 +22,10 @@
 import CVATLoadingSpinner from 'components/common/loading-spinner';
 import GoBackButton from 'components/common/go-back-button';
 import { ActionUnion, createAction } from 'utils/redux';
-<<<<<<< HEAD
 import { readInstanceId, readInstanceType, InstanceType } from 'utils/instance-helper';
 import { useIsMounted } from 'utils/hooks';
+import { getTabFromHash } from 'utils/location-utils';
 import QualityOverviewTab from './quality-overview-tab';
-=======
-import { getTabFromHash } from 'utils/location-utils';
-import { fetchTask } from 'utils/fetch';
-import QualityOverviewTab from './task-quality/quality-overview-tab';
->>>>>>> 2054e90b
 import QualityManagementTab from './task-quality/quality-magement-tab';
 import QualitySettingsTab from './quality-settings-tab';
 
@@ -188,7 +182,6 @@
     return state;
 };
 
-<<<<<<< HEAD
 function setupTitle(instance: Task | Project): JSX.Element {
     const instanceType = instance instanceof Task ? 'Task' : 'Project';
     const instanceLink = instance instanceof Task ? `/tasks/${instance.id}` : `/projects/${instance.id}`;
@@ -202,14 +195,8 @@
     );
 }
 
-function QualityControlPage(): JSX.Element {
-    const location = useLocation();
-
-    const supportedTabs = ['overview', 'settings', 'management'];
-=======
 const supportedTabs = ['overview', 'settings', 'management'];
 function QualityControlPage(): JSX.Element {
->>>>>>> 2054e90b
     const [state, dispatch] = useReducer(reducer, {
         instance: null,
         instanceType: null,
@@ -228,6 +215,7 @@
 
     const [activeTab, setActiveTab] = useState(getTabFromHash(supportedTabs));
 
+    const location = useLocation();
     const requestedInstanceType: InstanceType = readInstanceType(location);
     const requestedInstanceID = readInstanceId(requestedInstanceType);
 
