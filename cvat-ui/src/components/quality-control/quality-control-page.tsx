--- conflicted
+++ resolved
@@ -23,14 +23,9 @@
 import CVATLoadingSpinner from 'components/common/loading-spinner';
 import GoBackButton from 'components/common/go-back-button';
 import { ActionUnion, createAction } from 'utils/redux';
-<<<<<<< HEAD
 import { readInstanceId, readInstanceType, InstanceType } from 'utils/instance-helper';
 import { useIsMounted } from 'utils/hooks';
 import QualityOverviewTab from './quality-overview-tab';
-=======
-import { fetchTask } from 'utils/fetch';
-import QualityOverviewTab from './task-quality/quality-overview-tab';
->>>>>>> 9247d7ae
 import QualityManagementTab from './task-quality/quality-magement-tab';
 import QualitySettingsTab from './quality-settings-tab';
 
@@ -235,7 +230,6 @@
         let receivedInstance: Task | Project | null = null;
 
         try {
-<<<<<<< HEAD
             switch (type) {
                 case 'project': {
                     [receivedInstance] = await core.projects.get({ id });
@@ -259,9 +253,6 @@
                 default:
                     return;
             }
-=======
-            const taskInstance = await fetchTask(id);
->>>>>>> 9247d7ae
 
             if (isMounted()) {
                 dispatch(reducerActions.setInstance(receivedInstance));
@@ -463,18 +454,7 @@
     }
 
     if (instance) {
-<<<<<<< HEAD
         title = setupTitle(instance);
-=======
-        title = (
-            <Col className='cvat-quality-page-header'>
-                <Title level={4} className='cvat-text-color'>
-                    Quality control for
-                    <Link to={`/tasks/${instance.id}`}>{` Task #${instance.id}`}</Link>
-                </Title>
-            </Col>
-        );
->>>>>>> 9247d7ae
 
         const tabsItems: NonNullable<TabsProps['items']>[0][] = [];
 
@@ -488,7 +468,6 @@
             });
         }
 
-<<<<<<< HEAD
         const isTaskWithGT = instance instanceof Task && gtJobInstance && gtJobMeta && qualitySettings;
         const isProject = instance instanceof Project && qualitySettings;
 
@@ -511,29 +490,6 @@
         }
 
         if (isTaskWithGT || isProject) {
-=======
-        if (gtJobInstance && gtJobMeta) {
-            if (validationLayout && qualitySettings) {
-                tabsItems.push({
-                    key: 'management',
-                    label: 'Management',
-                    children: (
-                        <QualityManagementTab
-                            task={instance}
-                            gtJobId={gtJobInstance.id}
-                            gtJobMeta={gtJobMeta}
-                            validationLayout={validationLayout}
-                            qualitySettings={qualitySettings}
-                            onDeleteFrames={onDeleteFrames}
-                            onRestoreFrames={onRestoreFrames}
-                        />
-                    ),
-                });
-            }
-        }
-
-        if (qualitySettings) {
->>>>>>> 9247d7ae
             tabsItems.push({
                 key: 'settings',
                 label: 'Settings',
