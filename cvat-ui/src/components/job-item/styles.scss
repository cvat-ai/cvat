--- conflicted
+++ resolved
@@ -71,15 +71,6 @@
     .cvat-job-item-dates-info {
         margin-top: $grid-unit-size;
     }
-<<<<<<< HEAD
-
-    .cvat-job-assignee-selector {
-        max-width: $grid-unit-size * 16;
-
-        @media screen and (width <= 1620px) {
-            max-width: $grid-unit-size * 12;
-        }
-    }
 
     .cvat-consensus-job-collapse {
         margin-top: 12px;
@@ -94,8 +85,6 @@
         top: $grid-unit-size * 6.5;
     }
 
-=======
->>>>>>> 41d2f04d
 }
 
 .ant-menu.cvat-job-item-menu {
