--- conflicted
+++ resolved
@@ -71,7 +71,6 @@
     .cvat-job-item-dates-info {
         margin-top: $grid-unit-size;
     }
-<<<<<<< HEAD
 
     .cvat-job-assignee-selector {
         max-width: $grid-unit-size * 16;
@@ -83,6 +82,7 @@
 
     .cvat-consensus-job-collapse {
         margin-top: 12px;
+
         .ant-collapse-item > .ant-collapse-header {
             align-items: center;
         }
@@ -93,8 +93,6 @@
         top: $grid-unit-size * 6.5;
     }
 
-=======
->>>>>>> f1726c45
 }
 
 .ant-menu.cvat-job-item-menu {
