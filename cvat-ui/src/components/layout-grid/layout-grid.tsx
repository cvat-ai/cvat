--- conflicted
+++ resolved
@@ -5,10 +5,7 @@
 import React, { useCallback, useState } from 'react';
 import ReactDOM from 'react-dom';
 import { useSelector } from 'react-redux';
-<<<<<<< HEAD
-=======
 
->>>>>>> adbc74fa
 import GlobalHotKeys from 'utils/mousetrap-react';
 import { CombinedState } from 'reducers/interfaces';
 import './styles.scss';
