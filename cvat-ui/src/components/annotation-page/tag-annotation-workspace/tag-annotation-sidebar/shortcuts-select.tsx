<<<<<<< HEAD
// Copyright (C) 2021 Intel Corporation
=======
// Copyright (C) 2020-2021 Intel Corporation
>>>>>>> 4191ea2d
//
// SPDX-License-Identifier: MIT

import React, { useState, useEffect } from 'react';
import { useSelector } from 'react-redux';
import GlobalHotKeys, { KeyMap } from 'utils/mousetrap-react';
import { Row, Col } from 'antd/lib/grid';
import Text from 'antd/lib/typography/Text';
import Select from 'antd/lib/select';

import { CombinedState } from 'reducers/interfaces';
import { shift } from 'utils/math';

interface ShortcutLabelMap {
    [index: number]: any;
}

type Props = {
    onAddTag(labelID: number): void;
};

const defaultShortcutLabelMap = {
    1: '',
    2: '',
    3: '',
    4: '',
    5: '',
    6: '',
    7: '',
    8: '',
    9: '',
    0: '',
} as ShortcutLabelMap;

const ShortcutsSelect = (props: Props): JSX.Element => {
    const { onAddTag } = props;
    const { labels } = useSelector((state: CombinedState) => state.annotation.job);
    const [shortcutLabelMap, setShortcutLabelMap] = useState(defaultShortcutLabelMap);

    const keyMap: KeyMap = {};
    const handlers: {
        [key: string]: (keyEvent?: KeyboardEvent) => void;
    } = {};

    useEffect(() => {
        const newShortcutLabelMap = { ...shortcutLabelMap };
        (labels as any[]).slice(0, 10).forEach((label, index) => {
            newShortcutLabelMap[(index + 1) % 10] = label.id;
        });
        setShortcutLabelMap(newShortcutLabelMap);
    }, []);

    Object.keys(shortcutLabelMap)
        .map((id) => Number.parseInt(id, 10))
        .filter((id) => shortcutLabelMap[id])
        .forEach((id: number): void => {
            const [label] = labels.filter((_label) => _label.id === shortcutLabelMap[id]);
            const key = `SETUP_${id}_TAG`;
            keyMap[key] = {
                name: `Setup ${label.name} tag`,
                description: `Setup tag with "${label.name}" label`,
                sequences: [`${id}`],
                action: 'keydown',
            };

            handlers[key] = (event: KeyboardEvent | undefined) => {
                if (event) {
                    event.preventDefault();
                }

                onAddTag(label.id);
            };
        });

    const onChangeShortcutLabel = (value: string, id: number): void => {
        const newShortcutLabelMap = { ...shortcutLabelMap };
        newShortcutLabelMap[id] = value ? Number.parseInt(value, 10) : '';
        setShortcutLabelMap(newShortcutLabelMap);
    };

    return (
        <div className='cvat-tag-annotation-label-selects'>
            <GlobalHotKeys keyMap={keyMap as KeyMap} handlers={handlers} />
            <Row>
                <Col>
                    <Text strong>Shortcuts for labels:</Text>
                </Col>
            </Row>
            {shift(Object.keys(shortcutLabelMap), 1)
                .slice(0, Math.min(labels.length, 10))
                .map((id) => (
                    <Row key={id}>
                        <Col>
                            <Text strong>{`Key ${id}:`}</Text>
                            <Select
                                value={`${shortcutLabelMap[Number.parseInt(id, 10)]}`}
                                onChange={(value: string) => {
                                    onChangeShortcutLabel(value, Number.parseInt(id, 10));
                                }}
                                style={{ width: 200 }}
                                className='cvat-tag-annotation-label-select'
                            >
                                <Select.Option value=''>
                                    <Text type='secondary'>None</Text>
                                </Select.Option>
                                {(labels as any[]).map((label: any) => (
                                    <Select.Option key={label.id} value={`${label.id}`}>
                                        {label.name}
                                    </Select.Option>
                                ))}
                            </Select>
                        </Col>
                    </Row>
                ))}
        </div>
    );
};

export default ShortcutsSelect;<|MERGE_RESOLUTION|>--- conflicted
+++ resolved
@@ -1,19 +1,15 @@
-<<<<<<< HEAD
-// Copyright (C) 2021 Intel Corporation
-=======
 // Copyright (C) 2020-2021 Intel Corporation
->>>>>>> 4191ea2d
 //
 // SPDX-License-Identifier: MIT
 
 import React, { useState, useEffect } from 'react';
 import { useSelector } from 'react-redux';
-import GlobalHotKeys, { KeyMap } from 'utils/mousetrap-react';
 import { Row, Col } from 'antd/lib/grid';
 import Text from 'antd/lib/typography/Text';
 import Select from 'antd/lib/select';
 
 import { CombinedState } from 'reducers/interfaces';
+import GlobalHotKeys, { KeyMap } from 'utils/mousetrap-react';
 import { shift } from 'utils/math';
 
 interface ShortcutLabelMap {
