// Copyright (C) 2020-2022 Intel Corporation
// Copyright (C) 2022-2024 CVAT.ai Corporation
//
// SPDX-License-Identifier: MIT

import React, { useState, useEffect } from 'react';
import { connect } from 'react-redux';
import { Action } from 'redux';
import { ThunkDispatch } from 'redux-thunk';
import { Row, Col } from 'antd/lib/grid';
import {
    MenuFoldOutlined, MenuUnfoldOutlined, PlusOutlined,
} from '@ant-design/icons';
import Layout, { SiderProps } from 'antd/lib/layout';
import Checkbox, { CheckboxChangeEvent } from 'antd/lib/checkbox/Checkbox';
import Button from 'antd/lib/button/button';
import Text from 'antd/lib/typography/Text';

import {
    createAnnotationsAsync,
    removeObject as removeObjectAction,
    changeFrameAsync,
    rememberObject,
} from 'actions/annotation-actions';
import { getCore, Label, LabelType } from 'cvat-core-wrapper';
import { CombinedState, ObjectType } from 'reducers';
import { filterApplicableForType } from 'utils/filter-applicable-labels';
import LabelSelector from 'components/label-selector/label-selector';
import isAbleToChangeFrame from 'utils/is-able-to-change-frame';
import GlobalHotKeys, { KeyMap } from 'utils/mousetrap-react';
<<<<<<< HEAD
import { ViewType } from 'utils/enums';
import { useRegisterShortcuts } from 'utils/hooks';
=======
import { ShortcutScope } from 'utils/enums';
import { registerComponentShortcuts } from 'actions/shortcuts-actions';
import { subKeyMap } from 'utils/component-subkeymap';
>>>>>>> 7277b8ec
import ShortcutsSelect from './shortcuts-select';

const cvat = getCore();

interface StateToProps {
    states: any[];
    labels: any[];
    jobInstance: any;
    frameNumber: number;
    keyMap: KeyMap;
    normalizedKeyMap: Record<string, string>;
    frameData: any;
    showDeletedFrames: boolean;
}

interface DispatchToProps {
    removeObject(objectState: any): void;
    createAnnotations(objectStates: any[]): void;
    changeFrame(frame: number, fillBuffer?: boolean, frameStep?: number): void;
    onRememberObject(labelID: number): void;
}

function mapStateToProps(state: CombinedState): StateToProps {
    const {
        annotation: {
            player: {
                frame: { number: frameNumber, data: frameData },
            },
            annotations: { states },
            job: { instance: jobInstance, labels },
        },
        shortcuts: { keyMap, normalizedKeyMap },
        settings: {
            player: { showDeletedFrames },
        },
    } = state;

    return {
        jobInstance,
        labels,
        states,
        frameNumber,
        keyMap,
        normalizedKeyMap,
        frameData,
        showDeletedFrames,
    };
}

const componentShortcuts = {
    SWITCH_DRAW_MODE: {
        name: 'Draw mode',
        description:
            'Repeat the latest procedure of drawing with the same parameters (shift to redraw an existing shape)',
        sequences: ['shift+n', 'n'],
<<<<<<< HEAD
        view: ViewType.ALL,
    },
};

useRegisterShortcuts(componentShortcuts);
=======
        scope: ShortcutScope.ALL,
    },
};

registerComponentShortcuts(componentShortcuts);
>>>>>>> 7277b8ec

function mapDispatchToProps(dispatch: ThunkDispatch<CombinedState, {}, Action>): DispatchToProps {
    return {
        changeFrame(frame: number, fillBuffer?: boolean, frameStep?: number): void {
            dispatch(changeFrameAsync(frame, fillBuffer, frameStep));
        },
        createAnnotations(objectStates: any[]): void {
            dispatch(createAnnotationsAsync(objectStates));
        },
        removeObject(objectState: any): void {
            dispatch(removeObjectAction(objectState, false));
        },
        onRememberObject(labelID: number): void {
            dispatch(rememberObject({ activeObjectType: ObjectType.TAG, activeLabelID: labelID }));
        },
    };
}

function TagAnnotationSidebar(props: StateToProps & DispatchToProps): JSX.Element {
    const {
        states,
        labels,
        removeObject,
        jobInstance,
        changeFrame,
        frameNumber,
        onRememberObject,
        createAnnotations,
        keyMap,
        frameData,
        showDeletedFrames,
    } = props;

    const preventDefault = (event: KeyboardEvent | undefined): void => {
        if (event) {
            event.preventDefault();
        }
    };

    const [applicableLabels, setApplicableLabels] = useState<Label[]>(
        filterApplicableForType(LabelType.TAG, labels),
    );
    const controlsDisabled = !applicableLabels.length || frameData.deleted;
    const defaultLabelID = applicableLabels.length ? applicableLabels[0].id as number : null;

    const [sidebarCollapsed, setSidebarCollapsed] = useState(false);
    const [frameTags, setFrameTags] = useState([] as any[]);
    const [selectedLabelID, setSelectedLabelID] = useState<number | null>(defaultLabelID);
    const [skipFrame, setSkipFrame] = useState(false);

    useEffect(() => {
        if (document.activeElement instanceof HTMLElement) {
            document.activeElement.blur();
        }
    }, []);

    useEffect(() => {
        setApplicableLabels(filterApplicableForType(LabelType.TAG, labels));
    }, [labels]);

    useEffect(() => {
        const listener = (event: Event): void => {
            if (
                (event as TransitionEvent).propertyName === 'width' &&
                ((event.target as any).classList as DOMTokenList).contains('cvat-tag-annotation-sidebar')
            ) {
                window.dispatchEvent(new Event('resize'));
            }
        };

        const [sidebar] = window.document.getElementsByClassName('cvat-tag-annotation-sidebar');

        sidebar.addEventListener('transitionend', listener);

        return () => {
            sidebar.removeEventListener('transitionend', listener);
        };
    }, []);

    useEffect(() => {
        const tags = states.filter((objectState: any): boolean => objectState.objectType === ObjectType.TAG);
        setFrameTags(tags);
    }, [states]);

    const siderProps: SiderProps = {
        className: 'cvat-tag-annotation-sidebar',
        theme: 'light',
        width: 300,
        collapsedWidth: 0,
        reverseArrow: true,
        collapsible: true,
        trigger: null,
        collapsed: sidebarCollapsed,
    };

    const onChangeLabel = (value: any): void => {
        setSelectedLabelID(value.id);
    };

    const onRemoveState = (labelID: number): void => {
        const objectState = frameTags.find((tag: any): boolean => tag.label.id === labelID);
        if (objectState) removeObject(objectState);
    };

    const onChangeFrame = async (): Promise<void> => {
        const frame = await jobInstance.frames.search(
            { notDeleted: !showDeletedFrames },
            frameNumber + 1,
            jobInstance.stopFrame,
        );
        if (frame !== null && isAbleToChangeFrame()) {
            changeFrame(frame);
        }
    };

    const onAddTag = (labelID: number): void => {
        if (frameTags.every((objectState: any): boolean => objectState.label.id !== labelID)) {
            onRememberObject(labelID);

            const objectState = new cvat.classes.ObjectState({
                objectType: ObjectType.TAG,
                label: labels.filter((label: any) => label.id === labelID)[0],
                frame: frameNumber,
            });
            createAnnotations([objectState]);

            if (skipFrame) onChangeFrame();
        }
    };

    const onShortcutPress = (event: KeyboardEvent | undefined, labelID: number): void => {
        if (event?.shiftKey) {
            onRemoveState(labelID);
        } else {
            onAddTag(labelID);
        }
    };

    const handlers: Record<keyof typeof componentShortcuts, (event?: KeyboardEvent) => void> = {
        SWITCH_DRAW_MODE: (event: KeyboardEvent | undefined) => {
            preventDefault(event);
            if (selectedLabelID !== null) {
                onShortcutPress(event, selectedLabelID);
            }
        },
    };

    return controlsDisabled ? (
        <Layout.Sider {...siderProps}>
            {/* eslint-disable-next-line */}
            <span
                className='cvat-objects-sidebar-sider'
                onClick={() => {
                    setSidebarCollapsed(!sidebarCollapsed);
                }}
            >
                {sidebarCollapsed ? <MenuFoldOutlined title='Show' /> : <MenuUnfoldOutlined title='Hide' />}
            </span>
            <Row justify='center' className='cvat-tag-annotation-sidebar-empty'>
                <Col>
                    <Text strong>Can&apos;t place tag on this frame.</Text>
                </Col>
            </Row>
        </Layout.Sider>
    ) : (
        <>
            <GlobalHotKeys keyMap={subKeyMap(componentShortcuts, keyMap)} handlers={handlers} />
            <Layout.Sider {...siderProps}>
                {/* eslint-disable-next-line */}
                <span
                    className='cvat-objects-sidebar-sider'
                    onClick={() => {
                        setSidebarCollapsed(!sidebarCollapsed);
                    }}
                >
                    {sidebarCollapsed ? <MenuFoldOutlined title='Show' /> : <MenuUnfoldOutlined title='Hide' />}
                </span>
                <Row justify='start' className='cvat-tag-annotation-sidebar-tag-label'>
                    <Col>
                        <Text strong>Tag label:</Text>
                    </Col>
                </Row>
                <Row justify='start' className='cvat-tag-annotation-sidebar-label-select'>
                    <Col>
                        <LabelSelector
                            labels={applicableLabels}
                            value={selectedLabelID}
                            onChange={onChangeLabel}
                            onEnterPress={onAddTag}
                        />
                        <Button
                            type='primary'
                            className='cvat-add-tag-button'
                            onClick={() => onAddTag(selectedLabelID as number)}
                            icon={<PlusOutlined />}
                        />
                    </Col>
                </Row>
                <Row className='cvat-tag-annotation-sidebar-checkbox-skip-frame'>
                    <Col>
                        <Checkbox
                            checked={skipFrame}
                            onChange={(event: CheckboxChangeEvent): void => {
                                setSkipFrame(event.target.checked);
                            }}
                        >
                            Automatically go to the next frame
                        </Checkbox>
                    </Col>
                </Row>
                <Row>
                    <Col>
                        <ShortcutsSelect labels={applicableLabels} onShortcutPress={onShortcutPress} />
                    </Col>
                </Row>
                <Row justify='center' className='cvat-tag-annotation-sidebar-shortcut-help'>
                    <Col>
                        <Text>
                            Use&nbsp;
                            <Text code>N</Text>
                            &nbsp;or digits&nbsp;
                            <Text code>0-9</Text>
                            &nbsp;to add selected tag.&nbsp;
                            Add&nbsp;
                            <Text code>Shift</Text>
                            &nbsp;modifier to remove selected tag.
                        </Text>
                    </Col>
                </Row>
            </Layout.Sider>
        </>
    );
}

export default connect(mapStateToProps, mapDispatchToProps)(TagAnnotationSidebar);<|MERGE_RESOLUTION|>--- conflicted
+++ resolved
@@ -28,14 +28,9 @@
 import LabelSelector from 'components/label-selector/label-selector';
 import isAbleToChangeFrame from 'utils/is-able-to-change-frame';
 import GlobalHotKeys, { KeyMap } from 'utils/mousetrap-react';
-<<<<<<< HEAD
-import { ViewType } from 'utils/enums';
-import { useRegisterShortcuts } from 'utils/hooks';
-=======
 import { ShortcutScope } from 'utils/enums';
 import { registerComponentShortcuts } from 'actions/shortcuts-actions';
 import { subKeyMap } from 'utils/component-subkeymap';
->>>>>>> 7277b8ec
 import ShortcutsSelect from './shortcuts-select';
 
 const cvat = getCore();
@@ -91,19 +86,11 @@
         description:
             'Repeat the latest procedure of drawing with the same parameters (shift to redraw an existing shape)',
         sequences: ['shift+n', 'n'],
-<<<<<<< HEAD
-        view: ViewType.ALL,
-    },
-};
-
-useRegisterShortcuts(componentShortcuts);
-=======
         scope: ShortcutScope.ALL,
     },
 };
 
 registerComponentShortcuts(componentShortcuts);
->>>>>>> 7277b8ec
 
 function mapDispatchToProps(dispatch: ThunkDispatch<CombinedState, {}, Action>): DispatchToProps {
     return {
