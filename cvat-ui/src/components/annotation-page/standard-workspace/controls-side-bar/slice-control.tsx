--- conflicted
+++ resolved
@@ -12,15 +12,10 @@
 import GlobalHotKeys, { KeyMapItem } from 'utils/mousetrap-react';
 import opencvWrapper from 'utils/opencv-wrapper/opencv-wrapper';
 import { SliceIcon } from 'icons';
-<<<<<<< HEAD
-import { ViewType } from 'utils/enums';
-import { useRegisterShortcuts } from 'utils/hooks';
-=======
 import { ShortcutScope } from 'utils/enums';
 import { registerComponentShortcuts } from 'actions/shortcuts-actions';
 import { subKeyMap } from 'utils/component-subkeymap';
 import { useSelector } from 'react-redux';
->>>>>>> 7277b8ec
 
 export interface Props {
     updateActiveControl(activeControl: ActiveControl): void;
@@ -40,19 +35,11 @@
         name: 'Slice mode',
         description: 'Activate or deactivate a mode to slice a polygon/mask',
         sequences: ['alt+j'],
-<<<<<<< HEAD
-        view: ViewType.ALL,
-    },
-};
-
-useRegisterShortcuts(componentShortcuts);
-=======
         scope: ShortcutScope.ALL,
     },
 };
 
 registerComponentShortcuts(componentShortcuts);
->>>>>>> 7277b8ec
 
 function SliceControl(props: Props): JSX.Element {
     const {
