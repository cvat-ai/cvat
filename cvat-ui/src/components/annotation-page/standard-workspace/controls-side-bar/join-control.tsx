// Copyright (C) 2023 CVAT.ai Corporation
//
// SPDX-License-Identifier: MIT

import React from 'react';
import Icon from '@ant-design/icons';

import { Canvas } from 'cvat-canvas-wrapper';
import { ActiveControl, CombinedState } from 'reducers';
import CVATTooltip from 'components/common/cvat-tooltip';
import GlobalHotKeys, { KeyMapItem } from 'utils/mousetrap-react';
import { JoinIcon } from 'icons';
<<<<<<< HEAD
import { useRegisterShortcuts } from 'utils/hooks';
import { ViewType } from 'utils/enums';
=======
import { registerComponentShortcuts } from 'actions/shortcuts-actions';
import { ShortcutScope } from 'utils/enums';
import { subKeyMap } from 'utils/component-subkeymap';
import { useSelector } from 'react-redux';
>>>>>>> 7277b8ec

export interface Props {
    updateActiveControl(activeControl: ActiveControl): void;
    canvasInstance: Canvas;
    disabled?: boolean;
    activeControl: ActiveControl;
    shortcuts: {
        SWITCH_JOIN_MODE: {
            details: KeyMapItem;
            displayValue: string;
        };
    }
}

const componentShortcuts = {
    SWITCH_JOIN_MODE: {
        name: 'Join mode',
        description: 'Activate or deactivate a mode where you can join masks',
        sequences: ['j'],
<<<<<<< HEAD
        view: ViewType.ALL,
    },
};

useRegisterShortcuts(componentShortcuts);
=======
        scope: ShortcutScope.ALL,
    },
};

registerComponentShortcuts(componentShortcuts);
>>>>>>> 7277b8ec

function JoinControl(props: Props): JSX.Element {
    const {
        updateActiveControl,
        canvasInstance,
        activeControl,
        disabled,
        shortcuts,
    } = props;

    const { keyMap } = useSelector((state: CombinedState) => state.shortcuts);

    const dynamicIconProps =
        activeControl === ActiveControl.JOIN ?
            {
                className: 'cvat-join-control cvat-active-canvas-control',
                onClick: (): void => {
                    canvasInstance.join({ enabled: false });
                },
            } :
            {
                className: 'cvat-join-control',
                onClick: (): void => {
                    canvasInstance.cancel();
                    canvasInstance.join({ enabled: true });
                    updateActiveControl(ActiveControl.JOIN);
                },
            };

    const handlers: Record<keyof typeof componentShortcuts, (event?: KeyboardEvent) => void> = {
        SWITCH_JOIN_MODE: (event: KeyboardEvent | undefined) => {
            if (event) event.preventDefault();
            dynamicIconProps.onClick();
        },
    };

    return disabled ? (
        <Icon className='cvat-join-control cvat-disabled-canvas-control' component={JoinIcon} />
    ) : (
        <>
            <GlobalHotKeys
                keyMap={subKeyMap(componentShortcuts, keyMap)}
                handlers={handlers}
            />
            <CVATTooltip title={`Join masks ${shortcuts.SWITCH_JOIN_MODE.displayValue}`} placement='right'>
                <Icon {...dynamicIconProps} component={JoinIcon} />
            </CVATTooltip>
        </>
    );
}

export default React.memo(JoinControl);<|MERGE_RESOLUTION|>--- conflicted
+++ resolved
@@ -10,15 +10,10 @@
 import CVATTooltip from 'components/common/cvat-tooltip';
 import GlobalHotKeys, { KeyMapItem } from 'utils/mousetrap-react';
 import { JoinIcon } from 'icons';
-<<<<<<< HEAD
-import { useRegisterShortcuts } from 'utils/hooks';
-import { ViewType } from 'utils/enums';
-=======
 import { registerComponentShortcuts } from 'actions/shortcuts-actions';
 import { ShortcutScope } from 'utils/enums';
 import { subKeyMap } from 'utils/component-subkeymap';
 import { useSelector } from 'react-redux';
->>>>>>> 7277b8ec
 
 export interface Props {
     updateActiveControl(activeControl: ActiveControl): void;
@@ -38,19 +33,11 @@
         name: 'Join mode',
         description: 'Activate or deactivate a mode where you can join masks',
         sequences: ['j'],
-<<<<<<< HEAD
-        view: ViewType.ALL,
-    },
-};
-
-useRegisterShortcuts(componentShortcuts);
-=======
         scope: ShortcutScope.ALL,
     },
 };
 
 registerComponentShortcuts(componentShortcuts);
->>>>>>> 7277b8ec
 
 function JoinControl(props: Props): JSX.Element {
     const {
