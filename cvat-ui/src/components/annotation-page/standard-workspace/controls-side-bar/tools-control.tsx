// Copyright (C) 2020-2021 Intel Corporation
//
// SPDX-License-Identifier: MIT

import React, {MutableRefObject} from 'react';
import {connect} from 'react-redux';
import Icon, {LoadingOutlined} from '@ant-design/icons';
import Popover from 'antd/lib/popover';
import Select from 'antd/lib/select';
import Button from 'antd/lib/button';
import Modal from 'antd/lib/modal';
import Text from 'antd/lib/typography/Text';
import Tabs from 'antd/lib/tabs';
import {Col, Row} from 'antd/lib/grid';
import notification from 'antd/lib/notification';
import Progress from 'antd/lib/progress';
import InputNumber from 'antd/lib/input-number';

import {AIToolsIcon} from 'icons';
import {Canvas, convertShapesForInteractor} from 'cvat-canvas-wrapper';
import range from 'utils/range';
import getCore from 'cvat-core-wrapper';
import {ActiveControl, CombinedState, Model, ObjectType, ShapeType,} from 'reducers/interfaces';
import {
    createAnnotationsAsync,
    fetchAnnotationsAsync,
    interactWithCanvas,
    updateAnnotationsAsync,
} from 'actions/annotation-actions';
import DetectorRunner from 'components/model-runner-modal/detector-runner';
import LabelSelector from 'components/label-selector/label-selector';
import withVisibilityHandling from './handle-popover-visibility';

interface StateToProps {
    canvasInstance: Canvas;
    labels: any[];
    states: any[];
    activeLabelID: number;
    jobInstance: any;
    isActivated: boolean;
    frame: number;
    interactors: Model[];
    detectors: Model[];
    trackers: Model[];
    curZOrder: number;
    aiToolsRef: MutableRefObject<any>;
}

interface DispatchToProps {
    onInteractionStart(activeInteractor: Model, activeLabelID: number): void;
    updateAnnotations(statesToUpdate: any[]): void;
    createAnnotations(sessionInstance: any, frame: number, statesToCreate: any[]): void;
    fetchAnnotations(): void;
}

const core = getCore();
const CustomPopover = withVisibilityHandling(Popover, 'tools-control');

function mapStateToProps(state: CombinedState): StateToProps {
    const { annotation } = state;
    const { number: frame } = annotation.player.frame;
    const { instance: jobInstance } = annotation.job;
    const { instance: canvasInstance, activeControl } = annotation.canvas;
    const { models } = state;
    const { interactors, detectors, trackers } = models;

    return {
        interactors,
        detectors,
        trackers,
        isActivated: activeControl === ActiveControl.AI_TOOLS,
        activeLabelID: annotation.drawing.activeLabelID,
        labels: annotation.job.labels,
        states: annotation.annotations.states,
        canvasInstance: canvasInstance as Canvas,
        jobInstance,
        frame,
        curZOrder: annotation.annotations.zLayer.cur,
        aiToolsRef: annotation.aiToolsRef,
    };
}

const mapDispatchToProps = {
    onInteractionStart: interactWithCanvas,
    updateAnnotations: updateAnnotationsAsync,
    fetchAnnotations: fetchAnnotationsAsync,
    createAnnotations: createAnnotationsAsync,
};

type Props = StateToProps & DispatchToProps;
interface State {
    activeInteractor: Model | null;
    activeLabelID: number;
    interactiveStateID: number | null;
    activeTracker: Model | null;
    trackingProgress: number | null;
    trackingFrames: number;
    fetching: boolean;
    mode: 'detection' | 'interaction' | 'tracking';
}

export class ToolsControlComponent extends React.PureComponent<Props, State> {
    private interactionIsAborted: boolean;

    private interactionIsDone: boolean;

    public constructor(props: Props) {
        super(props);
        this.state = {
            activeInteractor: props.interactors.length ? props.interactors[0] : null,
            activeTracker: props.trackers.length ? props.trackers[0] : null,
            activeLabelID: props.labels[0].id,
            interactiveStateID: null,
            trackingProgress: null,
            trackingFrames: 10,
            fetching: false,
            mode: 'interaction',
        };

        this.interactionIsAborted = false;
        this.interactionIsDone = false;
    }

    public componentDidMount(): void {
        const { canvasInstance, aiToolsRef } = this.props;
        aiToolsRef.current = this;
        canvasInstance.html().addEventListener('canvas.interacted', this.interactionListener);
        canvasInstance.html().addEventListener('canvas.canceled', this.cancelListener);
    }

    public componentDidUpdate(prevProps: Props): void {
        const { isActivated } = this.props;
        if (prevProps.isActivated && !isActivated) {
            window.removeEventListener('contextmenu', this.contextmenuDisabler);
        } else if (!prevProps.isActivated && isActivated) {
            // reset flags when start interaction/tracking
            this.interactionIsDone = false;
            this.interactionIsAborted = false;
            window.addEventListener('contextmenu', this.contextmenuDisabler);
        }
    }

    public componentWillUnmount(): void {
        const { canvasInstance, aiToolsRef } = this.props;
        aiToolsRef.current = undefined;
        canvasInstance.html().removeEventListener('canvas.interacted', this.interactionListener);
        canvasInstance.html().removeEventListener('canvas.canceled', this.cancelListener);
    }

    private getInteractiveState(): any | null {
        const { states } = this.props;
        const { interactiveStateID } = this.state;
        return states.filter((_state: any): boolean => _state.clientID === interactiveStateID)[0] || null;
    }

    private contextmenuDisabler = (e: MouseEvent): void => {
        if (
            e.target &&
            (e.target as Element).classList &&
            (e.target as Element).classList.toString().includes('ant-modal')
        ) {
            e.preventDefault();
        }
    };

    private cancelListener = async (): Promise<void> => {
        const {
            isActivated, jobInstance, frame, fetchAnnotations,
        } = this.props;
        const { interactiveStateID, fetching } = this.state;

        if (isActivated) {
            if (fetching && !this.interactionIsDone) {
                // user pressed ESC
                this.setState({ fetching: false });
                this.interactionIsAborted = true;
            }

            if (interactiveStateID !== null) {
                const state = this.getInteractiveState();
                this.setState({ interactiveStateID: null });
                await state.delete(frame);
                fetchAnnotations();
            }

            await jobInstance.actions.freeze(false);
        }
    };

    private onInteraction = async (e: Event): Promise<void> => {
        const {
            frame,
            labels,
            curZOrder,
            jobInstance,
            isActivated,
            activeLabelID,
            fetchAnnotations,
            updateAnnotations,
        } = this.props;
        const { activeInteractor, interactiveStateID, fetching } = this.state;

        if (!isActivated) {
            return;
        }

        try {
            if (fetching) {
                this.interactionIsDone = (e as CustomEvent).detail.isDone;
                return;
            }

            const interactor = activeInteractor as Model;

            let result = [];
            if ((e as CustomEvent).detail.shapesUpdated) {
                this.setState({ fetching: true });
                try {
                    result = await core.lambda.call(jobInstance.task, interactor, {
                        frame,
                        points: convertShapesForInteractor((e as CustomEvent).detail.shapes),
                    });

                    if (this.interactionIsAborted) {
                        // while the server request
                        // user has cancelled interaction (for example pressed ESC)
                        return;
                    }
                } finally {
                    this.setState({ fetching: false });
                }
            }

            if (this.interactionIsDone) {
                // while the server request, user has done interaction (for example pressed N)
                const object = new core.classes.ObjectState({
                    frame,
                    objectType: ObjectType.SHAPE,
                    label: labels.filter((label: any) => label.id === activeLabelID)[0],
                    shapeType: ShapeType.POLYGON,
                    points: result.flat(),
                    occluded: false,
                    zOrder: curZOrder,
                });

                await jobInstance.annotations.put([object]);
                fetchAnnotations();
            } else {
                // no shape yet, then create it and save to collection
                if (interactiveStateID === null) {
                    // freeze history for interaction time
                    // (points updating shouldn't cause adding new actions to history)
                    await jobInstance.actions.freeze(true);
                    const object = new core.classes.ObjectState({
                        frame,
                        objectType: ObjectType.SHAPE,
                        label: labels.filter((label: any) => label.id === activeLabelID)[0],
                        shapeType: ShapeType.POLYGON,
                        points: result.flat(),
                        occluded: false,
                        zOrder: curZOrder,
                    });
                    // need a clientID of a created object to interact with it further
                    // so, we do not use createAnnotationAction
                    const [clientID] = await jobInstance.annotations.put([object]);

                    // update annotations on a canvas
                    fetchAnnotations();
                    this.setState({ interactiveStateID: clientID });
                    return;
                }

                const state = this.getInteractiveState();
                if ((e as CustomEvent).detail.isDone) {
                    const finalObject = new core.classes.ObjectState({
                        frame: state.frame,
                        objectType: state.objectType,
                        label: state.label,
                        shapeType: state.shapeType,
                        points: result.length ? result.flat() : state.points,
                        occluded: state.occluded,
                        zOrder: state.zOrder,
                    });
                    this.setState({ interactiveStateID: null });
                    await state.delete(frame);
                    await jobInstance.actions.freeze(false);
                    await jobInstance.annotations.put([finalObject]);
                    fetchAnnotations();
                } else {
                    state.points = result.flat();
                    updateAnnotations([state]);
                    fetchAnnotations();
                }
            }
        } catch (err) {
            notification.error({
                description: err.toString(),
                message: 'Interaction error occured',
            });
        }
    };

    private onTracking = async (e: Event): Promise<void> => {
        const {
            isActivated, jobInstance, frame, curZOrder, fetchAnnotations,
        } = this.props;

        if (!isActivated) {
            return;
        }

        const { activeLabelID } = this.state;
        const [label] = jobInstance.task.labels.filter((_label: any): boolean => _label.id === activeLabelID);

        if (!(e as CustomEvent).detail.isDone) {
            return;
        }

        this.interactionIsDone = true;
        try {
            const { points } = (e as CustomEvent).detail.shapes[0];
            const state = new core.classes.ObjectState({
                shapeType: ShapeType.RECTANGLE,
                objectType: ObjectType.TRACK,
                zOrder: curZOrder,
                label,
                points,
                frame,
                occluded: false,
                source: 'auto',
                attributes: {},
            });

            const [clientID] = await jobInstance.annotations.put([state]);

            // update annotations on a canvas
            fetchAnnotations();

            const states = await jobInstance.annotations.get(frame);
            const [objectState] = states.filter((_state: any): boolean => _state.clientID === clientID);
            await this.trackState(objectState);
        } catch (err) {
            notification.error({
                description: err.toString(),
                message: 'Tracking error occured',
            });
        }
    };

    private interactionListener = async (e: Event): Promise<void> => {
        const { mode } = this.state;

        if (mode === 'interaction') {
            await this.onInteraction(e);
        }

        if (mode === 'tracking') {
            await this.onTracking(e);
        }
    };

    private setActiveInteractor = (value: string): void => {
        const { interactors } = this.props;
        this.setState({
            activeInteractor: interactors.filter((interactor: Model) => interactor.id === value)[0],
        });
    };

    private setActiveTracker = (value: string): void => {
        const { trackers } = this.props;
        this.setState({
            activeTracker: trackers.filter((tracker: Model) => tracker.id === value)[0],
        });
    };

    public async trackState(state: any): Promise<void> {
        const { jobInstance, frame } = this.props;
        const { activeTracker, trackingFrames } = this.state;
        const { clientID, points } = state;

        const tracker = activeTracker as Model;
        try {
            this.setState({ trackingProgress: 0, fetching: true });
            let response = await core.lambda.call(jobInstance.task, tracker, {
                task: jobInstance.task,
                frame,
                shape: points,
            });

            for (const offset of range(1, trackingFrames + 1)) {
                /* eslint-disable no-await-in-loop */
                const states = await jobInstance.annotations.get(frame + offset);
                const [objectState] = states.filter((_state: any): boolean => _state.clientID === clientID);
                response = await core.lambda.call(jobInstance.task, tracker, {
                    task: jobInstance.task,
                    frame: frame + offset,
                    shape: response.points,
                    state: response.state,
                });

                const reduced = response.shape.reduce(
                    (acc: number[], value: number, index: number): number[] => {
                        if (index % 2) {
                            // y
                            acc[1] = Math.min(acc[1], value);
                            acc[3] = Math.max(acc[3], value);
                        } else {
                            // x
                            acc[0] = Math.min(acc[0], value);
                            acc[2] = Math.max(acc[2], value);
                        }
                        return acc;
                    },
                    [
                        Number.MAX_SAFE_INTEGER,
                        Number.MAX_SAFE_INTEGER,
                        Number.MIN_SAFE_INTEGER,
                        Number.MIN_SAFE_INTEGER,
                    ],
                );

                objectState.points = reduced;
                await objectState.save();

                this.setState({ trackingProgress: offset / trackingFrames });
            }
        } finally {
            this.setState({ trackingProgress: null, fetching: false });
        }
    }

    public trackingAvailable(): boolean {
        const { activeTracker, trackingFrames } = this.state;
        const { trackers } = this.props;

        return !!trackingFrames && !!trackers.length && activeTracker !== null;
    }

    private renderLabelBlock(): JSX.Element {
        const { labels } = this.props;
        const { activeLabelID } = this.state;
        return (
            <>
                <Row justify='start'>
                    <Col>
                        <Text className='cvat-text-color'>Label</Text>
                    </Col>
                </Row>
                <Row justify='center'>
                    <Col span={24}>
                        <LabelSelector
                            style={{ width: '100%' }}
                            labels={labels}
                            value={activeLabelID}
                            onChange={(value: any) => this.setState({ activeLabelID: value.id })}
                        />
                    </Col>
                </Row>
            </>
        );
    }

    private renderTrackerBlock(): JSX.Element {
        const {
            trackers, canvasInstance, jobInstance, frame, onInteractionStart,
        } = this.props;
        const {
            activeTracker, activeLabelID, fetching, trackingFrames,
        } = this.state;

        if (!trackers.length) {
            return (
                <Row justify='center' align='middle' style={{ marginTop: '5px' }}>
                    <Col>
                        <Text type='warning' className='cvat-text-color'>
                            No available trackers found
                        </Text>
                    </Col>
                </Row>
            );
        }

        return (
            <>
                <Row justify='start'>
                    <Col>
                        <Text className='cvat-text-color'>Tracker</Text>
                    </Col>
                </Row>
                <Row align='middle' justify='center'>
                    <Col span={24}>
                        <Select
                            style={{ width: '100%' }}
                            defaultValue={trackers[0].name}
                            onChange={this.setActiveTracker}
                        >
                            {trackers.map(
                                (tracker: Model): JSX.Element => (
                                    <Select.Option value={tracker.id} title={tracker.description} key={tracker.id}>
                                        {tracker.name}
                                    </Select.Option>
                                ),
                            )}
                        </Select>
                    </Col>
                </Row>
                <Row align='middle' justify='start' style={{ marginTop: '5px' }}>
                    <Col>
                        <Text>Tracking frames</Text>
                    </Col>
                    <Col offset={2}>
                        <InputNumber
                            value={trackingFrames}
                            step={1}
                            min={1}
                            precision={0}
                            max={jobInstance.stopFrame - frame}
                            onChange={(value: number | undefined | string | null): void => {
                                if (typeof value !== 'undefined' && value !== null) {
                                    this.setState({
                                        trackingFrames: +value,
                                    });
                                }
                            }}
                        />
                    </Col>
                </Row>
                <Row align='middle' justify='end'>
                    <Col>
                        <Button
                            type='primary'
                            loading={fetching}
                            className='cvat-tools-track-button'
                            disabled={!activeTracker || fetching || frame === jobInstance.stopFrame}
                            onClick={() => {
                                this.setState({ mode: 'tracking' });

                                if (activeTracker) {
                                    canvasInstance.cancel();
                                    canvasInstance.interact({
                                        shapeType: 'rectangle',
                                        enabled: true,
                                    });

                                    onInteractionStart(activeTracker, activeLabelID);
                                }
                            }}
                        >
                            Track
                        </Button>
                    </Col>
                </Row>
            </>
        );
    }

    private renderInteractorBlock(): JSX.Element {
        const { interactors, canvasInstance, onInteractionStart } = this.props;
        const { activeInteractor, activeLabelID, fetching } = this.state;

        if (!interactors.length) {
            return (
                <Row justify='center' align='middle' style={{ marginTop: '5px' }}>
                    <Col>
                        <Text type='warning' className='cvat-text-color'>
                            No available interactors found
                        </Text>
                    </Col>
                </Row>
            );
        }

        return (
            <>
                <Row justify='start'>
                    <Col>
                        <Text className='cvat-text-color'>Interactor</Text>
                    </Col>
                </Row>
                <Row align='middle' justify='center'>
                    <Col span={24}>
                        <Select
                            style={{ width: '100%' }}
                            defaultValue={interactors[0].name}
                            onChange={this.setActiveInteractor}
                        >
                            {interactors.map(
                                (interactor: Model): JSX.Element => (
                                    <Select.Option
                                        value={interactor.id}
                                        title={interactor.description}
                                        key={interactor.id}
                                    >
                                        {interactor.name}
                                    </Select.Option>
                                ),
                            )}
                        </Select>
                    </Col>
                </Row>
                <Row align='middle' justify='end'>
                    <Col>
                        <Button
                            type='primary'
                            loading={fetching}
                            className='cvat-tools-interact-button'
                            disabled={!activeInteractor || fetching}
                            onClick={() => {
                                this.setState({ mode: 'interaction' });

                                if (activeInteractor) {
                                    canvasInstance.cancel();
                                    canvasInstance.interact({
                                        shapeType: 'points',
                                        enabled: true,
                                        ...activeInteractor.params.canvas,
                                    });

                                    onInteractionStart(activeInteractor, activeLabelID);
                                }
                            }}
                        >
                            Interact
                        </Button>
                    </Col>
                </Row>
            </>
        );
    }

    private renderDetectorBlock(): JSX.Element {
        const {
            jobInstance, detectors, curZOrder, frame, fetchAnnotations,
        } = this.props;

        if (!detectors.length) {
            return (
                <Row justify='center' align='middle' style={{ marginTop: '5px' }}>
                    <Col>
                        <Text type='warning' className='cvat-text-color'>
                            No available detectors found
                        </Text>
                    </Col>
                </Row>
            );
        }

        return (
            <DetectorRunner
                withCleanup={false}
                models={detectors}
                task={jobInstance.task}
                runInference={async (task: any, model: Model, body: object) => {
                    try {
                        this.setState({ mode: 'detection', fetching: true });
                        const result = await core.lambda.call(task, model, { ...body, frame });
<<<<<<< HEAD
                        const states = result.map((data: any): any => (
                            new core.classes.ObjectState({
                                shapeType: data.type,
                                label: task.labels.filter((label: any): boolean => label.id === data.label)[0],
                                points: data.points,
                                objectType: ObjectType.SHAPE,
                                frame,
                                occluded: false,
                                source: 'auto',
                                attributes: {},
                                zOrder: curZOrder,
                            })
                        ));
=======
                        const states = result.map(
                            (data: any): any =>
                                new core.classes.ObjectState({
                                    shapeType: data.type,
                                    label: task.labels.filter((label: any): boolean => label.name === data.label)[0],
                                    points: data.points,
                                    objectType: ObjectType.SHAPE,
                                    frame,
                                    occluded: false,
                                    source: 'auto',
                                    attributes: {},
                                    zOrder: curZOrder,
                                }),
                        );
>>>>>>> 51c3dd8f

                        await jobInstance.annotations.put(states);
                        fetchAnnotations();
                    } catch (error) {
                        notification.error({
                            description: error.toString(),
                            message: 'Detection error occured',
                        });
                    } finally {
                        this.setState({ fetching: false });
                    }
                }}
            />
        );
    }

    private renderPopoverContent(): JSX.Element {
        return (
            <div className='cvat-tools-control-popover-content'>
                <Row justify='start'>
                    <Col>
                        <Text className='cvat-text-color' strong>
                            AI Tools
                        </Text>
                    </Col>
                </Row>
                <Tabs type='card' tabBarGutter={8}>
                    <Tabs.TabPane key='interactors' tab='Interactors'>
                        {this.renderLabelBlock()}
                        {this.renderInteractorBlock()}
                    </Tabs.TabPane>
                    <Tabs.TabPane key='detectors' tab='Detectors'>
                        {this.renderDetectorBlock()}
                    </Tabs.TabPane>
                    <Tabs.TabPane key='trackers' tab='Trackers'>
                        {this.renderLabelBlock()}
                        {this.renderTrackerBlock()}
                    </Tabs.TabPane>
                </Tabs>
            </div>
        );
    }

    public render(): JSX.Element | null {
        const {
            interactors, detectors, trackers, isActivated, canvasInstance,
        } = this.props;
        const { fetching, trackingProgress } = this.state;

        if (![...interactors, ...detectors, ...trackers].length) return null;

        const dynamcPopoverPros = isActivated ?
            {
                overlayStyle: {
                    display: 'none',
                },
            } :
            {};

        const dynamicIconProps = isActivated ?
            {
                className: 'cvat-active-canvas-control cvat-tools-control',
                onClick: (): void => {
                    canvasInstance.interact({ enabled: false });
                },
            } :
            {
                className: 'cvat-tools-control',
            };

        return (
            <>
                <Modal
                    title='Making a server request'
                    zIndex={Number.MAX_SAFE_INTEGER}
                    visible={fetching}
                    closable={false}
                    footer={[]}
                >
                    <Text>Waiting for a server response..</Text>
                    <LoadingOutlined style={{ marginLeft: '10px' }} />
                    {trackingProgress !== null && (
                        <Progress percent={+(trackingProgress * 100).toFixed(0)} status='active' />
                    )}
                </Modal>
                <CustomPopover {...dynamcPopoverPros} placement='right' content={this.renderPopoverContent()}>
                    <Icon {...dynamicIconProps} component={AIToolsIcon} />
                </CustomPopover>
            </>
        );
    }
}

export default connect(mapStateToProps, mapDispatchToProps)(ToolsControlComponent);<|MERGE_RESOLUTION|>--- conflicted
+++ resolved
@@ -2,30 +2,32 @@
 //
 // SPDX-License-Identifier: MIT
 
-import React, {MutableRefObject} from 'react';
-import {connect} from 'react-redux';
-import Icon, {LoadingOutlined} from '@ant-design/icons';
+import React, { MutableRefObject } from 'react';
+import { connect } from 'react-redux';
+import Icon, { LoadingOutlined } from '@ant-design/icons';
 import Popover from 'antd/lib/popover';
 import Select from 'antd/lib/select';
 import Button from 'antd/lib/button';
 import Modal from 'antd/lib/modal';
 import Text from 'antd/lib/typography/Text';
 import Tabs from 'antd/lib/tabs';
-import {Col, Row} from 'antd/lib/grid';
+import { Row, Col } from 'antd/lib/grid';
 import notification from 'antd/lib/notification';
 import Progress from 'antd/lib/progress';
 import InputNumber from 'antd/lib/input-number';
 
-import {AIToolsIcon} from 'icons';
-import {Canvas, convertShapesForInteractor} from 'cvat-canvas-wrapper';
+import { AIToolsIcon } from 'icons';
+import { Canvas, convertShapesForInteractor } from 'cvat-canvas-wrapper';
 import range from 'utils/range';
 import getCore from 'cvat-core-wrapper';
-import {ActiveControl, CombinedState, Model, ObjectType, ShapeType,} from 'reducers/interfaces';
 import {
+    CombinedState, ActiveControl, Model, ObjectType, ShapeType,
+} from 'reducers/interfaces';
+import {
+    interactWithCanvas,
+    fetchAnnotationsAsync,
+    updateAnnotationsAsync,
     createAnnotationsAsync,
-    fetchAnnotationsAsync,
-    interactWithCanvas,
-    updateAnnotationsAsync,
 } from 'actions/annotation-actions';
 import DetectorRunner from 'components/model-runner-modal/detector-runner';
 import LabelSelector from 'components/label-selector/label-selector';
@@ -654,21 +656,6 @@
                     try {
                         this.setState({ mode: 'detection', fetching: true });
                         const result = await core.lambda.call(task, model, { ...body, frame });
-<<<<<<< HEAD
-                        const states = result.map((data: any): any => (
-                            new core.classes.ObjectState({
-                                shapeType: data.type,
-                                label: task.labels.filter((label: any): boolean => label.id === data.label)[0],
-                                points: data.points,
-                                objectType: ObjectType.SHAPE,
-                                frame,
-                                occluded: false,
-                                source: 'auto',
-                                attributes: {},
-                                zOrder: curZOrder,
-                            })
-                        ));
-=======
                         const states = result.map(
                             (data: any): any =>
                                 new core.classes.ObjectState({
@@ -683,7 +670,6 @@
                                     zOrder: curZOrder,
                                 }),
                         );
->>>>>>> 51c3dd8f
 
                         await jobInstance.annotations.put(states);
                         fetchAnnotations();
