--- conflicted
+++ resolved
@@ -112,7 +112,6 @@
 }
 
 export class ToolsControlComponent extends React.PureComponent<Props, State> {
-<<<<<<< HEAD
     private interaction: {
         id: string | null;
         isAborted: boolean;
@@ -128,12 +127,6 @@
         } | null;
         hideMessage: (() => void) | null;
     };
-=======
-    private interactionIsAborted: boolean;
-    private interactionIsDone: boolean;
-    private latestResponseResult: number[][];
-    private latestResult: number[][];
->>>>>>> 0ea4897b
 
     public constructor(props: Props) {
         super(props);
@@ -149,7 +142,6 @@
             mode: 'interaction',
         };
 
-<<<<<<< HEAD
         this.interaction = {
             id: null,
             isAborted: false,
@@ -158,12 +150,6 @@
             latestRequest: null,
             hideMessage: null,
         };
-=======
-        this.latestResponseResult = [];
-        this.latestResult = [];
-        this.interactionIsAborted = false;
-        this.interactionIsDone = false;
->>>>>>> 0ea4897b
     }
 
     public componentDidMount(): void {
@@ -175,11 +161,7 @@
 
     public componentDidUpdate(prevProps: Props, prevState: State): void {
         const { isActivated, defaultApproxPolyAccuracy, canvasInstance } = this.props;
-<<<<<<< HEAD
         const { approxPolyAccuracy, mode } = this.state;
-=======
-        const { approxPolyAccuracy, activeInteractor } = this.state;
->>>>>>> 0ea4897b
 
         if (prevProps.isActivated && !isActivated) {
             window.removeEventListener('contextmenu', this.contextmenuDisabler);
@@ -190,7 +172,6 @@
             }
         } else if (!prevProps.isActivated && isActivated) {
             // reset flags when start interaction/tracking
-<<<<<<< HEAD
             this.interaction = {
                 id: null,
                 isAborted: false,
@@ -200,42 +181,22 @@
                 hideMessage: null,
             };
 
-=======
->>>>>>> 0ea4897b
             this.setState({
                 approxPolyAccuracy: defaultApproxPolyAccuracy,
                 pointsRecieved: false,
             });
-<<<<<<< HEAD
-
-=======
-            this.latestResult = [];
-            this.latestResponseResult = [];
-            this.interactionIsDone = false;
-            this.interactionIsAborted = false;
->>>>>>> 0ea4897b
             window.addEventListener('contextmenu', this.contextmenuDisabler);
         }
 
         if (prevState.approxPolyAccuracy !== approxPolyAccuracy) {
-<<<<<<< HEAD
             if (isActivated && mode === 'interaction' && this.interaction.latestResponse.length) {
                 this.approximateResponsePoints(this.interaction.latestResponse).then((points: number[][]) => {
                     this.interaction.latestResult = points;
-=======
-            if (isActivated && activeInteractor !== null && this.latestResponseResult.length) {
-                this.approximateResponsePoints(this.latestResponseResult).then((points: number[][]) => {
-                    this.latestResult = points;
->>>>>>> 0ea4897b
                     canvasInstance.interact({
                         enabled: true,
                         intermediateShape: {
                             shapeType: ShapeType.POLYGON,
-<<<<<<< HEAD
                             points: this.interaction.latestResult.flat(),
-=======
-                            points: this.latestResult.flat(),
->>>>>>> 0ea4897b
                         },
                     });
                 });
@@ -289,35 +250,11 @@
             try {
                 // run server request
                 this.setState({ fetching: true });
-<<<<<<< HEAD
                 const response = await core.lambda.call(jobInstance.task, interactor, data);
 
                 if (this.interaction.id !== interactionId || this.interaction.isAborted) {
                     // new interaction session or the session is aborted
                     return;
-=======
-                try {
-                    this.latestResponseResult = await core.lambda.call(jobInstance.task, interactor, {
-                        frame,
-                        pos_points: convertShapesForInteractor((e as CustomEvent).detail.shapes, 0),
-                        neg_points: convertShapesForInteractor((e as CustomEvent).detail.shapes, 2),
-                    });
-
-                    this.latestResult = this.latestResponseResult;
-
-                    if (this.interactionIsAborted) {
-                        // while the server request
-                        // user has cancelled interaction (for example pressed ESC)
-                        // need to clean variables that have been just set
-                        this.latestResult = [];
-                        this.latestResponseResult = [];
-                        return;
-                    }
-
-                    this.latestResult = await this.approximateResponsePoints(this.latestResponseResult);
-                } finally {
-                    this.setState({ fetching: false, pointsRecieved: !!this.latestResult.length });
->>>>>>> 0ea4897b
                 }
 
                 this.interaction.latestResponse = response;
@@ -462,7 +399,6 @@
         });
     };
 
-<<<<<<< HEAD
     private constructFromPoints(points: number[][]): void {
         const {
             frame, labels, curZOrder, jobInstance, activeLabelID, createAnnotations,
@@ -481,17 +417,11 @@
         createAnnotations(jobInstance, frame, [object]);
     }
 
-=======
->>>>>>> 0ea4897b
     private async approximateResponsePoints(points: number[][]): Promise<number[][]> {
         const { approxPolyAccuracy } = this.state;
         if (points.length > 3) {
             if (!openCVWrapper.isInitialized) {
-<<<<<<< HEAD
                 const hide = message.loading('OpenCV.js initialization..', 0);
-=======
-                const hide = message.loading('OpenCV.js initialization..');
->>>>>>> 0ea4897b
                 try {
                     await openCVWrapper.initialize(() => {});
                 } finally {
@@ -849,11 +779,7 @@
             interactors, detectors, trackers, isActivated, canvasInstance, labels,
         } = this.props;
         const {
-<<<<<<< HEAD
             fetching, trackingProgress, approxPolyAccuracy, pointsRecieved, mode,
-=======
-            fetching, trackingProgress, approxPolyAccuracy, activeInteractor, pointsRecieved,
->>>>>>> 0ea4897b
         } = this.state;
 
         if (![...interactors, ...detectors, ...trackers].length) return null;
@@ -910,21 +836,10 @@
                         <Progress percent={formattedTrackingProgress as number} status='active' />
                     ) : null}
                 </Modal>
-<<<<<<< HEAD
             ) : null;
 
         return showAnyContent ? (
             <>
-=======
-                {isActivated && activeInteractor !== null && pointsRecieved ? (
-                    <ApproximationAccuracy
-                        approxPolyAccuracy={approxPolyAccuracy}
-                        onChange={(value: number) => {
-                            this.setState({ approxPolyAccuracy: value });
-                        }}
-                    />
-                ) : null}
->>>>>>> 0ea4897b
                 <CustomPopover {...dynamcPopoverPros} placement='right' content={this.renderPopoverContent()}>
                     <Icon {...dynamicIconProps} component={AIToolsIcon} />
                 </CustomPopover>
