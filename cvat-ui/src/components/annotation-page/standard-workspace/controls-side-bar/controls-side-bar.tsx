// Copyright (C) 2020 Intel Corporation
//
// SPDX-License-Identifier: MIT

import React from 'react';
import { GlobalHotKeys, ExtendedKeyMapOptions } from 'react-hotkeys';
import Layout from 'antd/lib/layout';

import { ActiveControl, Rotation } from 'reducers/interfaces';
import { Canvas } from 'cvat-canvas-wrapper';

import RotateControl from './rotate-control';
import CursorControl from './cursor-control';
import MoveControl from './move-control';
import FitControl from './fit-control';
import ResizeControl from './resize-control';
import ToolsControl from './tools-control';
import OpenCVControl from './opencv-control';
import DrawRectangleControl from './draw-rectangle-control';
import DrawPolygonControl from './draw-polygon-control';
import DrawPolylineControl from './draw-polyline-control';
import DrawPointsControl from './draw-points-control';
import DrawCuboidControl from './draw-cuboid-control';
import SetupTagControl from './setup-tag-control';
import MergeControl from './merge-control';
import GroupControl from './group-control';
import SplitControl from './split-control';

interface Props {
    canvasInstance: Canvas;
    activeControl: ActiveControl;
    keyMap: Record<string, ExtendedKeyMapOptions>;
    normalizedKeyMap: Record<string, string>;

    mergeObjects(enabled: boolean): void;
    groupObjects(enabled: boolean): void;
    splitTrack(enabled: boolean): void;
    rotateFrame(rotation: Rotation): void;
    repeatDrawShape(): void;
    pasteShape(): void;
    resetGroup(): void;
    redrawShape(): void;
}

export default function ControlsSideBarComponent(props: Props): JSX.Element {
    const {
        canvasInstance,
        activeControl,
        normalizedKeyMap,
        keyMap,
        mergeObjects,
        groupObjects,
        splitTrack,
        rotateFrame,
        repeatDrawShape,
        pasteShape,
        resetGroup,
        redrawShape,
    } = props;

    const preventDefault = (event: KeyboardEvent | undefined): void => {
        if (event) {
            event.preventDefault();
        }
    };

    const subKeyMap = {
        PASTE_SHAPE: keyMap.PASTE_SHAPE,
        SWITCH_DRAW_MODE: keyMap.SWITCH_DRAW_MODE,
        SWITCH_MERGE_MODE: keyMap.SWITCH_MERGE_MODE,
        SWITCH_SPLIT_MODE: keyMap.SWITCH_SPLIT_MODE,
        SWITCH_GROUP_MODE: keyMap.SWITCH_GROUP_MODE,
        RESET_GROUP: keyMap.RESET_GROUP,
        CANCEL: keyMap.CANCEL,
        CLOCKWISE_ROTATION: keyMap.CLOCKWISE_ROTATION,
        ANTICLOCKWISE_ROTATION: keyMap.ANTICLOCKWISE_ROTATION,
    };

    const handlers = {
        PASTE_SHAPE: (event: KeyboardEvent | undefined) => {
            preventDefault(event);
            canvasInstance.cancel();
            pasteShape();
        },
        SWITCH_DRAW_MODE: (event: KeyboardEvent | undefined) => {
            preventDefault(event);
<<<<<<< HEAD
            const drawing = [ActiveControl.DRAW_POINTS, ActiveControl.DRAW_POLYGON,
                ActiveControl.DRAW_POLYLINE, ActiveControl.DRAW_RECTANGLE,
                ActiveControl.DRAW_CUBOID, ActiveControl.AI_TOOLS, ActiveControl.OPENCV_TOOLS].includes(activeControl);
=======
            const drawing = [
                ActiveControl.DRAW_POINTS,
                ActiveControl.DRAW_POLYGON,
                ActiveControl.DRAW_POLYLINE,
                ActiveControl.DRAW_RECTANGLE,
                ActiveControl.DRAW_CUBOID,
                ActiveControl.AI_TOOLS,
            ].includes(activeControl);
>>>>>>> 7512fd68

            if (!drawing) {
                canvasInstance.cancel();
                // repeateDrawShapes gets all the latest parameters
                // and calls canvasInstance.draw() with them

                if (event && event.shiftKey) {
                    redrawShape();
                } else {
                    repeatDrawShape();
                }
            } else {
                if ([ActiveControl.AI_TOOLS, ActiveControl.OPENCV_TOOLS].includes(activeControl)) {
                    // separated API method
                    canvasInstance.interact({ enabled: false });
                    return;
                }

                canvasInstance.draw({ enabled: false });
            }
        },
        SWITCH_MERGE_MODE: (event: KeyboardEvent | undefined) => {
            preventDefault(event);
            const merging = activeControl === ActiveControl.MERGE;
            if (!merging) {
                canvasInstance.cancel();
            }
            canvasInstance.merge({ enabled: !merging });
            mergeObjects(!merging);
        },
        SWITCH_SPLIT_MODE: (event: KeyboardEvent | undefined) => {
            preventDefault(event);
            const splitting = activeControl === ActiveControl.SPLIT;
            if (!splitting) {
                canvasInstance.cancel();
            }
            canvasInstance.split({ enabled: !splitting });
            splitTrack(!splitting);
        },
        SWITCH_GROUP_MODE: (event: KeyboardEvent | undefined) => {
            preventDefault(event);
            const grouping = activeControl === ActiveControl.GROUP;
            if (!grouping) {
                canvasInstance.cancel();
            }
            canvasInstance.group({ enabled: !grouping });
            groupObjects(!grouping);
        },
        RESET_GROUP: (event: KeyboardEvent | undefined) => {
            preventDefault(event);
            const grouping = activeControl === ActiveControl.GROUP;
            if (!grouping) {
                return;
            }
            resetGroup();
            canvasInstance.group({ enabled: false });
            groupObjects(false);
        },
        CANCEL: (event: KeyboardEvent | undefined) => {
            preventDefault(event);
            if (activeControl !== ActiveControl.CURSOR) {
                canvasInstance.cancel();
            }
        },
        CLOCKWISE_ROTATION: (event: KeyboardEvent | undefined) => {
            preventDefault(event);
            rotateFrame(Rotation.CLOCKWISE90);
        },
        ANTICLOCKWISE_ROTATION: (event: KeyboardEvent | undefined) => {
            preventDefault(event);
            rotateFrame(Rotation.ANTICLOCKWISE90);
        },
    };

    return (
        <Layout.Sider className='cvat-canvas-controls-sidebar' theme='light' width={44}>
            <GlobalHotKeys keyMap={subKeyMap} handlers={handlers} allowChanges />
            <CursorControl
                cursorShortkey={normalizedKeyMap.CANCEL}
                canvasInstance={canvasInstance}
                activeControl={activeControl}
            />
            <MoveControl canvasInstance={canvasInstance} activeControl={activeControl} />
            <RotateControl
                anticlockwiseShortcut={normalizedKeyMap.ANTICLOCKWISE_ROTATION}
                clockwiseShortcut={normalizedKeyMap.CLOCKWISE_ROTATION}
                rotateFrame={rotateFrame}
            />

            <hr />

            <FitControl canvasInstance={canvasInstance} />
            <ResizeControl canvasInstance={canvasInstance} activeControl={activeControl} />

            <hr />
            <ToolsControl />
            <OpenCVControl />
            <DrawRectangleControl
                canvasInstance={canvasInstance}
                isDrawing={activeControl === ActiveControl.DRAW_RECTANGLE}
            />
            <DrawPolygonControl
                canvasInstance={canvasInstance}
                isDrawing={activeControl === ActiveControl.DRAW_POLYGON}
            />
            <DrawPolylineControl
                canvasInstance={canvasInstance}
                isDrawing={activeControl === ActiveControl.DRAW_POLYLINE}
            />
            <DrawPointsControl
                canvasInstance={canvasInstance}
                isDrawing={activeControl === ActiveControl.DRAW_POINTS}
            />
            <DrawCuboidControl
                canvasInstance={canvasInstance}
                isDrawing={activeControl === ActiveControl.DRAW_CUBOID}
            />
            <SetupTagControl canvasInstance={canvasInstance} isDrawing={false} />

            <hr />

            <MergeControl
                switchMergeShortcut={normalizedKeyMap.SWITCH_MERGE_MODE}
                canvasInstance={canvasInstance}
                activeControl={activeControl}
                mergeObjects={mergeObjects}
            />
            <GroupControl
                switchGroupShortcut={normalizedKeyMap.SWITCH_GROUP_MODE}
                resetGroupShortcut={normalizedKeyMap.RESET_GROUP}
                canvasInstance={canvasInstance}
                activeControl={activeControl}
                groupObjects={groupObjects}
            />
            <SplitControl
                canvasInstance={canvasInstance}
                switchSplitShortcut={normalizedKeyMap.SWITCH_SPLIT_MODE}
                activeControl={activeControl}
                splitTrack={splitTrack}
            />
        </Layout.Sider>
    );
}<|MERGE_RESOLUTION|>--- conflicted
+++ resolved
@@ -84,11 +84,6 @@
         },
         SWITCH_DRAW_MODE: (event: KeyboardEvent | undefined) => {
             preventDefault(event);
-<<<<<<< HEAD
-            const drawing = [ActiveControl.DRAW_POINTS, ActiveControl.DRAW_POLYGON,
-                ActiveControl.DRAW_POLYLINE, ActiveControl.DRAW_RECTANGLE,
-                ActiveControl.DRAW_CUBOID, ActiveControl.AI_TOOLS, ActiveControl.OPENCV_TOOLS].includes(activeControl);
-=======
             const drawing = [
                 ActiveControl.DRAW_POINTS,
                 ActiveControl.DRAW_POLYGON,
@@ -96,8 +91,8 @@
                 ActiveControl.DRAW_RECTANGLE,
                 ActiveControl.DRAW_CUBOID,
                 ActiveControl.AI_TOOLS,
+                ActiveControl.OPENCV_TOOLS,
             ].includes(activeControl);
->>>>>>> 7512fd68
 
             if (!drawing) {
                 canvasInstance.cancel();
