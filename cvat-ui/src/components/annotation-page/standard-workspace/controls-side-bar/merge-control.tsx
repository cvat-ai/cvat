// Copyright (C) 2020-2022 Intel Corporation
// Copyright (C) 2023 CVAT.ai Corporation
//
// SPDX-License-Identifier: MIT

import React from 'react';
import Icon from '@ant-design/icons';

import { MergeIcon } from 'icons';
import { Canvas } from 'cvat-canvas-wrapper';
import { Canvas3d } from 'cvat-canvas3d-wrapper';
import { ActiveControl, CombinedState } from 'reducers';
import CVATTooltip from 'components/common/cvat-tooltip';
import GlobalHotKeys, { KeyMapItem } from 'utils/mousetrap-react';
<<<<<<< HEAD
import { useRegisterShortcuts } from 'utils/hooks';
import { ViewType } from 'utils/enums';
=======
import { registerComponentShortcuts } from 'actions/shortcuts-actions';
import { ShortcutScope } from 'utils/enums';
import { useSelector } from 'react-redux';
import { subKeyMap } from 'utils/component-subkeymap';
>>>>>>> 7277b8ec

export interface Props {
    updateActiveControl(activeControl: ActiveControl): void;
    canvasInstance: Canvas | Canvas3d;
    activeControl: ActiveControl;
    disabled?: boolean;
    shortcuts: {
        SWITCH_MERGE_MODE: {
            details: KeyMapItem;
            displayValue: string;
        }
    };
}

const componentShortcuts = {
    SWITCH_MERGE_MODE: {
        name: 'Merge mode',
        description: 'Activate or deactivate mode to merging shapes',
        sequences: ['m'],
<<<<<<< HEAD
        view: ViewType.ALL,
    },
};

useRegisterShortcuts(componentShortcuts);
=======
        scope: ShortcutScope.ALL,
    },
};

registerComponentShortcuts(componentShortcuts);
>>>>>>> 7277b8ec

function MergeControl(props: Props): JSX.Element {
    const {
        shortcuts, activeControl, canvasInstance, updateActiveControl, disabled,
    } = props;

    const { keyMap } = useSelector((state: CombinedState) => state.shortcuts);

    const dynamicIconProps =
        activeControl === ActiveControl.MERGE ?
            {
                className: 'cvat-merge-control cvat-active-canvas-control',
                onClick: (): void => {
                    canvasInstance.merge({ enabled: false });
                    updateActiveControl(ActiveControl.CURSOR);
                },
            } :
            {
                className: 'cvat-merge-control',
                onClick: (): void => {
                    canvasInstance.cancel();
                    canvasInstance.merge({ enabled: true });
                    updateActiveControl(ActiveControl.MERGE);
                },
            };

    const handlers: Record<keyof typeof componentShortcuts, (event?: KeyboardEvent) => void> = {
        SWITCH_MERGE_MODE: (event: KeyboardEvent | undefined) => {
            if (event) event.preventDefault();
            dynamicIconProps.onClick();
        },
    };

    return disabled ? (
        <Icon className='cvat-merge-control cvat-disabled-canvas-control' component={MergeIcon} />
    ) : (
        <>
            <GlobalHotKeys
                keyMap={subKeyMap(componentShortcuts, keyMap)}
                handlers={handlers}
            />
            <CVATTooltip title={`Merge shapes/tracks ${shortcuts.SWITCH_MERGE_MODE.displayValue}`} placement='right'>
                <Icon {...dynamicIconProps} component={MergeIcon} />
            </CVATTooltip>
        </>
    );
}

export default React.memo(MergeControl);<|MERGE_RESOLUTION|>--- conflicted
+++ resolved
@@ -12,15 +12,10 @@
 import { ActiveControl, CombinedState } from 'reducers';
 import CVATTooltip from 'components/common/cvat-tooltip';
 import GlobalHotKeys, { KeyMapItem } from 'utils/mousetrap-react';
-<<<<<<< HEAD
-import { useRegisterShortcuts } from 'utils/hooks';
-import { ViewType } from 'utils/enums';
-=======
 import { registerComponentShortcuts } from 'actions/shortcuts-actions';
 import { ShortcutScope } from 'utils/enums';
 import { useSelector } from 'react-redux';
 import { subKeyMap } from 'utils/component-subkeymap';
->>>>>>> 7277b8ec
 
 export interface Props {
     updateActiveControl(activeControl: ActiveControl): void;
@@ -40,19 +35,11 @@
         name: 'Merge mode',
         description: 'Activate or deactivate mode to merging shapes',
         sequences: ['m'],
-<<<<<<< HEAD
-        view: ViewType.ALL,
-    },
-};
-
-useRegisterShortcuts(componentShortcuts);
-=======
         scope: ShortcutScope.ALL,
     },
 };
 
 registerComponentShortcuts(componentShortcuts);
->>>>>>> 7277b8ec
 
 function MergeControl(props: Props): JSX.Element {
     const {
