--- conflicted
+++ resolved
@@ -92,15 +92,9 @@
 }
 
 .cvat-draw-shape-popover,
-<<<<<<< HEAD
-.cvat-tools-control-popover,
-.cvat-opencv-control-popover {
-    > .ant-popover-content >
-    .ant-popover-inner > div >
-=======
+.cvat-opencv-control-popover,
 .cvat-setup-tag-popover,
 .cvat-tools-control-popover {
->>>>>>> b41afad3
     .ant-popover-inner-content {
         padding: 0;
     }
