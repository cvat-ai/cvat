// Copyright (C) 2020-2022 Intel Corporation
// Copyright (C) 2022-2024 CVAT.ai Corporation
//
// SPDX-License-Identifier: MIT

import React, { useCallback, useState } from 'react';
import { useDispatch, useSelector } from 'react-redux';
import message from 'antd/lib/message';

import { LabelType } from 'cvat-core-wrapper';
import { CombinedState, ObjectType } from 'reducers';
import { rememberObject, updateAnnotationsAsync } from 'actions/annotation-actions';
import LabelItemContainer from 'containers/annotation-page/standard-workspace/objects-side-bar/label-item';
import GlobalHotKeys from 'utils/mousetrap-react';
import Text from 'antd/lib/typography/Text';
<<<<<<< HEAD
import { ViewType } from 'utils/enums';
import { useRegisterShortcuts } from 'utils/hooks';
=======
import { ShortcutScope } from 'utils/enums';
import { registerComponentShortcuts } from 'actions/shortcuts-actions';
import { subKeyMap } from 'utils/component-subkeymap';
>>>>>>> 7277b8ec

const componentShortcuts = {
    SWITCH_LABEL: {
        name: 'Switch label',
        description: 'Changes a label for an activated object or for the next drawn object if no objects are activated',
        sequences: ['1', '2', '3', '4', '5', '6', '7', '8', '9', '0'].map((val: string): string => `ctrl+${val}`),
<<<<<<< HEAD
        view: ViewType.ALL,
    },
};

useRegisterShortcuts(componentShortcuts);
=======
        scope: ShortcutScope.ALL,
    },
};

registerComponentShortcuts(componentShortcuts);
>>>>>>> 7277b8ec

function LabelsListComponent(): JSX.Element {
    const dispatch = useDispatch();
    const labels = useSelector((state: CombinedState) => state.annotation.job.labels);
    const activatedStateID = useSelector((state: CombinedState) => state.annotation.annotations.activatedStateID);
    const activeShapeType = useSelector((state: CombinedState) => state.annotation.drawing.activeShapeType);
    const activeObjectType = useSelector((state: CombinedState) => state.annotation.drawing.activeObjectType);
    const states = useSelector((state: CombinedState) => state.annotation.annotations.states);
    const keyMap = useSelector((state: CombinedState) => state.shortcuts.keyMap);
    const labelIDs = labels.map((label: any): number => label.id);

    const [keyToLabelMapping, setKeyToLabelMapping] = useState<Record<string, number>>(
        Object.fromEntries(labelIDs.slice(0, 10).map((labelID: number, idx: number) => [(idx + 1) % 10, labelID])),
    );

    const updateLabelShortcutKey = useCallback(
        (key: string, labelID: number) => {
            // unassign any keys assigned to the current labels
            const keyToLabelMappingCopy = { ...keyToLabelMapping };
            for (const shortKey of Object.keys(keyToLabelMappingCopy)) {
                if (keyToLabelMappingCopy[shortKey] === labelID) {
                    delete keyToLabelMappingCopy[shortKey];
                }
            }

            if (key === '—') {
                setKeyToLabelMapping(keyToLabelMappingCopy);
                return;
            }

            // check if this key is assigned to another label
            if (key in keyToLabelMappingCopy) {
                // try to find a new key for the other label
                for (let i = 0; i < 10; i++) {
                    const adjustedI = (i + 1) % 10;
                    if (!(adjustedI in keyToLabelMappingCopy)) {
                        keyToLabelMappingCopy[adjustedI] = keyToLabelMappingCopy[key];
                        break;
                    }
                }
                // delete assigning to the other label
                delete keyToLabelMappingCopy[key];
            }

            // assigning to the current label
            keyToLabelMappingCopy[key] = labelID;
            setKeyToLabelMapping(keyToLabelMappingCopy);
        },
        [keyToLabelMapping],
    );

    const handlers: Record<keyof typeof componentShortcuts, (event: KeyboardEvent, shortcut: string) => void> = {
        SWITCH_LABEL: (event: KeyboardEvent | undefined, shortcut: string) => {
            if (event) event.preventDefault();
            const labelID = keyToLabelMapping[shortcut.split('+')[1].trim()];
            const label = labels.filter((_label: any) => _label.id === labelID)[0];
            if (Number.isInteger(labelID) && label) {
                if (Number.isInteger(activatedStateID)) {
                    const activatedState = states.filter((state: any) => state.clientID === activatedStateID)[0];
                    const bothAreTags = activatedState.objectType === ObjectType.TAG && label.type === ObjectType.TAG;
                    const labelIsApplicable = label.type === LabelType.ANY ||
                        activatedState.shapeType === label.type || bothAreTags;
                    if (activatedState && labelIsApplicable) {
                        activatedState.label = label;
                        dispatch(updateAnnotationsAsync([activatedState]));
                    }
                } else {
                    const bothAreTags = activeObjectType === ObjectType.TAG && label.type === ObjectType.TAG;
                    const labelIsApplicable = label.type === LabelType.ANY ||
                        activeShapeType === label.type || bothAreTags;
                    if (labelIsApplicable) {
                        dispatch(rememberObject({ activeLabelID: labelID }));
                        message.destroy();
                        message.success(`Default label has been changed to "${label.name}"`);
                    }
                }
            }
        },
    };

    return (
        <div className='cvat-objects-sidebar-labels-list'>
            <GlobalHotKeys keyMap={subKeyMap(componentShortcuts, keyMap)} handlers={handlers} />
            <div className='cvat-objects-sidebar-labels-list-header'>
                <Text>{`Items: ${labels.length}`}</Text>
            </div>
            {labelIDs.map(
                (labelID: number): JSX.Element => (
                    <LabelItemContainer
                        key={labelID}
                        labelID={labelID}
                        keyToLabelMapping={keyToLabelMapping}
                        updateLabelShortcutKey={updateLabelShortcutKey}
                    />
                ),
            )}
        </div>
    );
}

export default React.memo(LabelsListComponent);<|MERGE_RESOLUTION|>--- conflicted
+++ resolved
@@ -13,33 +13,20 @@
 import LabelItemContainer from 'containers/annotation-page/standard-workspace/objects-side-bar/label-item';
 import GlobalHotKeys from 'utils/mousetrap-react';
 import Text from 'antd/lib/typography/Text';
-<<<<<<< HEAD
-import { ViewType } from 'utils/enums';
-import { useRegisterShortcuts } from 'utils/hooks';
-=======
 import { ShortcutScope } from 'utils/enums';
 import { registerComponentShortcuts } from 'actions/shortcuts-actions';
 import { subKeyMap } from 'utils/component-subkeymap';
->>>>>>> 7277b8ec
 
 const componentShortcuts = {
     SWITCH_LABEL: {
         name: 'Switch label',
         description: 'Changes a label for an activated object or for the next drawn object if no objects are activated',
         sequences: ['1', '2', '3', '4', '5', '6', '7', '8', '9', '0'].map((val: string): string => `ctrl+${val}`),
-<<<<<<< HEAD
-        view: ViewType.ALL,
-    },
-};
-
-useRegisterShortcuts(componentShortcuts);
-=======
         scope: ShortcutScope.ALL,
     },
 };
 
 registerComponentShortcuts(componentShortcuts);
->>>>>>> 7277b8ec
 
 function LabelsListComponent(): JSX.Element {
     const dispatch = useDispatch();
