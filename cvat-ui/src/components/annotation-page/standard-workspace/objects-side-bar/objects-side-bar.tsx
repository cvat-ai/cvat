--- conflicted
+++ resolved
@@ -3,25 +3,15 @@
 // SPDX-License-Identifier: MIT
 
 import './styles.scss';
-<<<<<<< HEAD
 import React, { Dispatch, useEffect } from 'react';
 import { AnyAction } from 'redux';
 import { connect } from 'react-redux';
-=======
-import React, { useEffect } from 'react';
->>>>>>> 49a7ad59
 import Text from 'antd/lib/typography/Text';
 import Icon from 'antd/lib/icon';
 import Tabs from 'antd/lib/tabs';
 import Layout from 'antd/lib/layout';
-<<<<<<< HEAD
-=======
-import { RadioChangeEvent } from 'antd/lib/radio';
-import { SliderValue } from 'antd/lib/slider';
-import { CheckboxChangeEvent } from 'antd/lib/checkbox';
+
 import { Canvas } from 'cvat-canvas-wrapper';
->>>>>>> 49a7ad59
-
 import { CombinedState } from 'reducers/interfaces';
 import ObjectsListContainer from 'containers/annotation-page/standard-workspace/objects-side-bar/objects-list';
 import LabelsListContainer from 'containers/annotation-page/standard-workspace/objects-side-bar/labels-list';
@@ -31,23 +21,10 @@
 } from 'actions/annotation-actions';
 import AppearanceBlock, { computeHeight } from 'components/annotation-page/appearance-block';
 
-<<<<<<< HEAD
 interface StateToProps {
     sidebarCollapsed: boolean;
+    canvasInstance: Canvas;
 }
-=======
-
-interface Props {
-    sidebarCollapsed: boolean;
-    appearanceCollapsed: boolean;
-    colorBy: ColorBy;
-    opacity: number;
-    selectedOpacity: number;
-    blackBorders: boolean;
-    showBitmap: boolean;
-    showProjections: boolean;
-    canvasInstance: Canvas;
->>>>>>> 49a7ad59
 
 interface DispatchToProps {
     collapseSidebar(): void;
@@ -58,11 +35,15 @@
     const {
         annotation: {
             sidebarCollapsed,
+            canvas: {
+                instance: canvasInstance,
+            },
         },
     } = state;
 
     return {
         sidebarCollapsed,
+        canvasInstance,
     };
 }
 
@@ -81,17 +62,7 @@
 function ObjectsSideBar(props: StateToProps & DispatchToProps): JSX.Element {
     const {
         sidebarCollapsed,
-<<<<<<< HEAD
-=======
-        appearanceCollapsed,
-        colorBy,
-        opacity,
-        selectedOpacity,
-        blackBorders,
-        showBitmap,
-        showProjections,
         canvasInstance,
->>>>>>> 49a7ad59
         collapseSidebar,
         updateTabContentHeight,
     } = props;
