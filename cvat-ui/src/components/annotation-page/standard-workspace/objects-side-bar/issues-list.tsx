--- conflicted
+++ resolved
@@ -22,13 +22,8 @@
     const frameIssues = useSelector((state: CombinedState): any[] => state.review.frameIssues);
     const issues = useSelector((state: CombinedState): any[] => state.review.issues);
     const issuesHidden = useSelector((state: CombinedState): any => state.review.issuesHidden);
-<<<<<<< HEAD
+    const issuesResolvedHidden = useSelector((state: CombinedState): any => state.review.issuesResolvedHidden);
     const frames = issues.map((issue: any): number => issue.frame).sort((a: number, b: number) => +a - +b);
-=======
-    const issuesResolvedHidden = useSelector((state: CombinedState): any => state.review.issuesResolvedHidden);
-    const combinedIssues = activeReview ? issues.concat(activeReview.issues) : issues;
-    const frames = combinedIssues.map((issue: any): number => issue.frame).sort((a: number, b: number) => +a - +b);
->>>>>>> 1d952ace
     const nearestLeft = frames.filter((_frame: number): boolean => _frame < frame).reverse()[0];
     const dinamicLeftProps: any = Number.isInteger(nearestLeft) ?
         {
