--- conflicted
+++ resolved
@@ -132,12 +132,7 @@
                     </ColorPicker>
                 ) : (
                     <Dropdown
-<<<<<<< HEAD
-                        open={menuVisible}
-                        onOpenChange={changeMenuVisible}
-=======
                         destroyPopupOnHide
->>>>>>> 24479c06
                         placement='bottomLeft'
                         trigger={['click']}
                         overlay={ItemMenu({
