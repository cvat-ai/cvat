// Copyright (C) 2020-2021 Intel Corporation
//
// SPDX-License-Identifier: MIT

import React, { useState } from 'react';
import { Row, Col } from 'antd/lib/grid';
import { MoreOutlined } from '@ant-design/icons';
import Dropdown from 'antd/lib/dropdown';
import Text from 'antd/lib/typography/Text';

import { ObjectType, ShapeType, ColorBy } from 'reducers/interfaces';
import CVATTooltip from 'components/common/cvat-tooltip';
import { Canvas } from 'cvat-canvas-wrapper';
import { Canvas3d } from 'cvat-canvas3d-wrapper';
import LabelSelector from 'components/label-selector/label-selector';
import ItemMenu from './object-item-menu';

interface Props {
<<<<<<< HEAD
    canvasInstance: Canvas | Canvas3d;
=======
    jobInstance: any;
>>>>>>> c6d4a48e
    readonly: boolean;
    clientID: number;
    serverID: number | undefined;
    labelID: number;
    labels: any[];
    shapeType: ShapeType;
    objectType: ObjectType;
    color: string;
    colorBy: ColorBy;
    type: string;
    locked: boolean;
    changeColorShortcut: string;
    copyShortcut: string;
    pasteShortcut: string;
    propagateShortcut: string;
    toBackgroundShortcut: string;
    toForegroundShortcut: string;
    removeShortcut: string;
    changeColor(color: string): void;
    changeLabel(label: any): void;
    copy(): void;
    remove(): void;
    propagate(): void;
    createURL(): void;
    switchOrientation(): void;
    toBackground(): void;
    toForeground(): void;
    resetCuboidPerspective(): void;
    activateTracking(): void;
}

function ItemTopComponent(props: Props): JSX.Element {
    const {
        readonly,
        clientID,
        serverID,
        labelID,
        labels,
        shapeType,
        objectType,
        color,
        colorBy,
        type,
        locked,
        changeColorShortcut,
        copyShortcut,
        pasteShortcut,
        propagateShortcut,
        toBackgroundShortcut,
        toForegroundShortcut,
        removeShortcut,
        changeColor,
        changeLabel,
        copy,
        remove,
        propagate,
        createURL,
        switchOrientation,
        toBackground,
        toForeground,
        resetCuboidPerspective,
        activateTracking,
<<<<<<< HEAD
        canvasInstance,
=======
        jobInstance,
>>>>>>> c6d4a48e
    } = props;

    const [menuVisible, setMenuVisible] = useState(false);
    const [colorPickerVisible, setColorPickerVisible] = useState(false);

    const changeMenuVisible = (visible: boolean): void => {
        if (!visible && colorPickerVisible) return;
        setMenuVisible(visible);
    };

    const changeColorPickerVisible = (visible: boolean): void => {
        if (!visible) {
            setMenuVisible(false);
        }
        setColorPickerVisible(visible);
    };

    return (
        <Row align='middle'>
            <Col span={10}>
                <Text style={{ fontSize: 12 }}>{clientID}</Text>
                <br />
                <Text
                    type='secondary'
                    style={{ fontSize: 10 }}
                    className='cvat-objects-sidebar-state-item-object-type-text'
                >
                    {type}
                </Text>
            </Col>
            <Col span={12}>
                <CVATTooltip title='Change current label'>
                    <LabelSelector
                        disabled={readonly}
                        size='small'
                        labels={labels}
                        value={labelID}
                        onChange={changeLabel}
                        className='cvat-objects-sidebar-state-item-label-selector'
                    />
                </CVATTooltip>
            </Col>
            <Col span={2}>
                <Dropdown
                    visible={menuVisible}
                    onVisibleChange={changeMenuVisible}
                    placement='bottomLeft'
                    overlay={ItemMenu({
<<<<<<< HEAD
                        canvasInstance,
=======
                        jobInstance,
>>>>>>> c6d4a48e
                        readonly,
                        serverID,
                        locked,
                        shapeType,
                        objectType,
                        color,
                        colorBy,
                        colorPickerVisible,
                        changeColorShortcut,
                        copyShortcut,
                        pasteShortcut,
                        propagateShortcut,
                        toBackgroundShortcut,
                        toForegroundShortcut,
                        removeShortcut,
                        changeColor,
                        copy,
                        remove,
                        propagate,
                        createURL,
                        switchOrientation,
                        toBackground,
                        toForeground,
                        resetCuboidPerspective,
                        changeColorPickerVisible,
                        activateTracking,
                    })}
                >
                    <MoreOutlined />
                </Dropdown>
            </Col>
        </Row>
    );
}

export default React.memo(ItemTopComponent);<|MERGE_RESOLUTION|>--- conflicted
+++ resolved
@@ -10,17 +10,11 @@
 
 import { ObjectType, ShapeType, ColorBy } from 'reducers/interfaces';
 import CVATTooltip from 'components/common/cvat-tooltip';
-import { Canvas } from 'cvat-canvas-wrapper';
-import { Canvas3d } from 'cvat-canvas3d-wrapper';
 import LabelSelector from 'components/label-selector/label-selector';
 import ItemMenu from './object-item-menu';
 
 interface Props {
-<<<<<<< HEAD
-    canvasInstance: Canvas | Canvas3d;
-=======
     jobInstance: any;
->>>>>>> c6d4a48e
     readonly: boolean;
     clientID: number;
     serverID: number | undefined;
@@ -83,11 +77,7 @@
         toForeground,
         resetCuboidPerspective,
         activateTracking,
-<<<<<<< HEAD
-        canvasInstance,
-=======
         jobInstance,
->>>>>>> c6d4a48e
     } = props;
 
     const [menuVisible, setMenuVisible] = useState(false);
@@ -136,11 +126,7 @@
                     onVisibleChange={changeMenuVisible}
                     placement='bottomLeft'
                     overlay={ItemMenu({
-<<<<<<< HEAD
-                        canvasInstance,
-=======
                         jobInstance,
->>>>>>> c6d4a48e
                         readonly,
                         serverID,
                         locked,
