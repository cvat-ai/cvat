--- conflicted
+++ resolved
@@ -2,22 +2,13 @@
 //
 // SPDX-License-Identifier: MIT
 
-<<<<<<< HEAD
-import React, { useState, useEffect } from 'react';
-=======
 import React, { useEffect, useState } from 'react';
->>>>>>> 4f7b1f91
 import { connect } from 'react-redux';
 import { MenuFoldOutlined, MenuUnfoldOutlined } from '@ant-design/icons';
 import { SelectValue } from 'antd/lib/select';
 import Layout, { SiderProps } from 'antd/lib/layout';
 import Text from 'antd/lib/typography/Text';
 
-<<<<<<< HEAD
-import GlobalHotKeys, { KeyMap } from 'utils/mousetrap-react';
-import { ThunkDispatch } from 'utils/redux';
-=======
->>>>>>> 4f7b1f91
 import { Canvas } from 'cvat-canvas-wrapper';
 import { LogType } from 'cvat-logger';
 import {
