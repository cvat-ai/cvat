--- conflicted
+++ resolved
@@ -36,11 +36,8 @@
     jobInstance: any;
     keyMap: Record<string, ExtendedKeyMapOptions>;
     normalizedKeyMap: Record<string, string>;
-<<<<<<< HEAD
     canvasInstance: Canvas;
-=======
     canvasIsReady: boolean;
->>>>>>> 45b09dfc
 }
 
 interface DispatchToProps {
@@ -65,11 +62,8 @@
                 labels,
             },
             canvas: {
-<<<<<<< HEAD
                 instance: canvasInstance,
-=======
                 ready: canvasIsReady,
->>>>>>> 45b09dfc
             },
         },
         shortcuts: {
@@ -86,11 +80,8 @@
         states,
         keyMap,
         normalizedKeyMap,
-<<<<<<< HEAD
         canvasInstance,
-=======
         canvasIsReady,
->>>>>>> 45b09dfc
     };
 }
 
@@ -116,11 +107,8 @@
         activateObject,
         keyMap,
         normalizedKeyMap,
-<<<<<<< HEAD
         canvasInstance,
-=======
         canvasIsReady,
->>>>>>> 45b09dfc
     } = props;
 
     const [labelAttrMap, setLabelAttrMap] = useState(
