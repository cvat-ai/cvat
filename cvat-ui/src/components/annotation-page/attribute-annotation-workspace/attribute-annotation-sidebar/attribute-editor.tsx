--- conflicted
+++ resolved
@@ -38,101 +38,56 @@
     SET_1_VALUE: {
         name: 'Set 2nd value to the current attribute',
         description: 'Change current value for the attribute to the 2nd value in the list',
-<<<<<<< HEAD
         sequences: ['1'],
         scope: ShortcutScope.ANNOTATION_PAGE_ATTRIBUTE_ANNOTATION_WORKSPACE,
-=======
-        scope: ShortcutScope.ALL,
-        sequences: ['1'],
->>>>>>> 820f3909
     },
     SET_2_VALUE: {
         name: 'Set 3rd value to the current attribute',
         description: 'Change current value for the attribute to the 3rd value in the list',
-<<<<<<< HEAD
         sequences: ['2'],
         scope: ShortcutScope.ANNOTATION_PAGE_ATTRIBUTE_ANNOTATION_WORKSPACE,
-=======
-        scope: ShortcutScope.ALL,
-        sequences: ['2'],
->>>>>>> 820f3909
     },
     SET_3_VALUE: {
         name: 'Set 4th value to the current attribute',
         description: 'Change current value for the attribute to the 4th value in the list',
-<<<<<<< HEAD
         sequences: ['3'],
         scope: ShortcutScope.ANNOTATION_PAGE_ATTRIBUTE_ANNOTATION_WORKSPACE,
-=======
-        scope: ShortcutScope.ALL,
-        sequences: ['3'],
->>>>>>> 820f3909
     },
     SET_4_VALUE: {
         name: 'Set 5th value to the current attribute',
         description: 'Change current value for the attribute to the 5th value in the list',
-<<<<<<< HEAD
         sequences: ['4'],
         scope: ShortcutScope.ANNOTATION_PAGE_ATTRIBUTE_ANNOTATION_WORKSPACE,
-=======
-        scope: ShortcutScope.ALL,
-        sequences: ['4'],
->>>>>>> 820f3909
     },
     SET_5_VALUE: {
         name: 'Set 6th value to the current attribute',
         description: 'Change current value for the attribute to the 6th value in the list',
-<<<<<<< HEAD
         sequences: ['5'],
         scope: ShortcutScope.ANNOTATION_PAGE_ATTRIBUTE_ANNOTATION_WORKSPACE,
-=======
-        scope: ShortcutScope.ALL,
-        sequences: ['5'],
->>>>>>> 820f3909
     },
     SET_6_VALUE: {
         name: 'Set 7th value to the current attribute',
         description: 'Change current value for the attribute to the 7th value in the list',
-<<<<<<< HEAD
         sequences: ['6'],
         scope: ShortcutScope.ANNOTATION_PAGE_ATTRIBUTE_ANNOTATION_WORKSPACE,
-=======
-        scope: ShortcutScope.ALL,
-        sequences: ['6'],
->>>>>>> 820f3909
     },
     SET_7_VALUE: {
         name: 'Set 8th value to the current attribute',
         description: 'Change current value for the attribute to the 8th value in the list',
-<<<<<<< HEAD
         sequences: ['7'],
         scope: ShortcutScope.ANNOTATION_PAGE_ATTRIBUTE_ANNOTATION_WORKSPACE,
-=======
-        scope: ShortcutScope.ALL,
-        sequences: ['7'],
->>>>>>> 820f3909
     },
     SET_8_VALUE: {
         name: 'Set 9th value to the current attribute',
         description: 'Change current value for the attribute to the 9th value in the list',
-<<<<<<< HEAD
         sequences: ['8'],
         scope: ShortcutScope.ANNOTATION_PAGE_ATTRIBUTE_ANNOTATION_WORKSPACE,
-=======
-        scope: ShortcutScope.ALL,
-        sequences: ['8'],
->>>>>>> 820f3909
     },
     SET_10_VALUE: {
         name: 'Set 10th value to the current attribute',
         description: 'Change current value for the attribute to the 10th value in the list',
-<<<<<<< HEAD
         sequences: ['9'],
         scope: ShortcutScope.ANNOTATION_PAGE_ATTRIBUTE_ANNOTATION_WORKSPACE,
-=======
-        scope: ShortcutScope.ALL,
-        sequences: ['9'],
->>>>>>> 820f3909
     },
 };
 
