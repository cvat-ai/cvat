<<<<<<< HEAD
// Copyright (C) 2021 Intel Corporation
=======
// Copyright (C) 2020-2021 Intel Corporation
>>>>>>> 4191ea2d
//
// SPDX-License-Identifier: MIT

import React from 'react';
import GlobalHotKeys, { KeyMap } from 'utils/mousetrap-react';
import Text from 'antd/lib/typography/Text';
import Checkbox, { CheckboxChangeEvent } from 'antd/lib/checkbox';
import Select, { SelectValue } from 'antd/lib/select';
import Radio, { RadioChangeEvent } from 'antd/lib/radio';
import Input from 'antd/lib/input';

import consts from 'consts';

interface InputElementParameters {
    clientID: number;
    attrID: number;
    inputType: string;
    values: string[];
    currentValue: string;
    onChange(value: string): void;
}

function renderInputElement(parameters: InputElementParameters): JSX.Element {
    const {
        inputType, attrID, clientID, values, currentValue, onChange,
    } = parameters;

    const renderCheckbox = (): JSX.Element => (
        <>
            <Text strong>Checkbox: </Text>
            <div className='attribute-annotation-sidebar-attr-elem-wrapper'>
                <Checkbox
                    onChange={(event: CheckboxChangeEvent): void => onChange(event.target.checked ? 'true' : 'false')}
                    checked={currentValue === 'true'}
                />
            </div>
        </>
    );

    const renderSelect = (): JSX.Element => (
        <>
            <Text strong>Values: </Text>
            <div className='attribute-annotation-sidebar-attr-elem-wrapper'>
                <Select
                    value={currentValue}
                    style={{ width: '80%' }}
                    onChange={(value: SelectValue) => onChange(value as string)}
                >
                    {values.map(
                        (value: string): JSX.Element => (
                            <Select.Option key={value} value={value}>
                                {value === consts.UNDEFINED_ATTRIBUTE_VALUE ? consts.NO_BREAK_SPACE : value}
                            </Select.Option>
                        ),
                    )}
                </Select>
            </div>
        </>
    );

    const renderRadio = (): JSX.Element => (
        <>
            <Text strong>Values: </Text>
            <div className='attribute-annotation-sidebar-attr-elem-wrapper'>
                <Radio.Group value={currentValue} onChange={(event: RadioChangeEvent) => onChange(event.target.value)}>
                    {values.map(
                        (value: string): JSX.Element => (
                            <Radio style={{ display: 'block' }} key={value} value={value}>
                                {value === consts.UNDEFINED_ATTRIBUTE_VALUE ? consts.NO_BREAK_SPACE : value}
                            </Radio>
                        ),
                    )}
                </Radio.Group>
            </div>
        </>
    );

    const handleKeydown = (event: React.KeyboardEvent<HTMLInputElement>): void => {
        if (['ArrowDown', 'ArrowUp', 'ArrowLeft', 'ArrowRight', 'Tab', 'Shift', 'Control'].includes(event.key)) {
            event.preventDefault();
            const copyEvent = new KeyboardEvent('keydown', event);
            window.document.dispatchEvent(copyEvent);
        }
    };

    const renderText = (): JSX.Element => (
        <>
            {inputType === 'number' ? <Text strong>Number: </Text> : <Text strong>Text: </Text>}
            <div className='attribute-annotation-sidebar-attr-elem-wrapper'>
                <Input
                    autoFocus
                    key={`${clientID}:${attrID}`}
                    defaultValue={currentValue}
                    onChange={(event: React.ChangeEvent<HTMLInputElement>) => {
                        const { value } = event.target;
                        if (inputType === 'number') {
                            if (value !== '') {
                                const numberValue = +value;
                                if (!Number.isNaN(numberValue)) {
                                    onChange(`${numberValue}`);
                                }
                            }
                        } else {
                            onChange(value);
                        }
                    }}
                    onKeyDown={handleKeydown}
                />
            </div>
        </>
    );

    let element = null;
    if (inputType === 'checkbox') {
        element = renderCheckbox();
    } else if (inputType === 'select') {
        element = renderSelect();
    } else if (inputType === 'radio') {
        element = renderRadio();
    } else {
        element = renderText();
    }

    return <div className='cvat-attribute-annotation-sidebar-attr-editor'>{element}</div>;
}

interface ListParameters {
    inputType: string;
    values: string[];
    onChange(value: string): void;
}

function renderList(parameters: ListParameters): JSX.Element | null {
    const { inputType, values, onChange } = parameters;

    if (inputType === 'checkbox') {
        const sortedValues = ['true', 'false'];
        if (values[0].toLowerCase() !== 'true') {
            sortedValues.reverse();
        }

        const keyMap: KeyMap = {};
        const handlers: {
            [key: string]: (keyEvent?: KeyboardEvent) => void;
        } = {};

        sortedValues.forEach((value: string, index: number): void => {
            const key = `SET_${index}_VALUE`;
            keyMap[key] = {
                name: `Set value "${value}"`,
                description: `Change current value for the attribute to "${value}"`,
                sequences: [`${index}`],
                action: 'keydown',
            };

            handlers[key] = (event: KeyboardEvent | undefined) => {
                if (event) {
                    event.preventDefault();
                }

                onChange(value);
            };
        });

        return (
            <div className='attribute-annotation-sidebar-attr-list-wrapper'>
                <GlobalHotKeys keyMap={keyMap} handlers={handlers} />
                <div>
                    <Text strong>0:</Text>
                    <Text>{` ${sortedValues[0]}`}</Text>
                </div>
                <div>
                    <Text strong>1:</Text>
                    <Text>{` ${sortedValues[1]}`}</Text>
                </div>
            </div>
        );
    }

    if (inputType === 'radio' || inputType === 'select') {
        const keyMap: KeyMap = {};
        const handlers: {
            [key: string]: (keyEvent?: KeyboardEvent) => void;
        } = {};

        const filteredValues = values.filter((value: string): boolean => value !== consts.UNDEFINED_ATTRIBUTE_VALUE);
        filteredValues.slice(0, 10).forEach((value: string, index: number): void => {
            const key = `SET_${index}_VALUE`;
            keyMap[key] = {
                name: `Set value "${value}"`,
                description: `Change current value for the attribute to "${value}"`,
                sequences: [`${index}`],
                action: 'keydown',
            };

            handlers[key] = (event: KeyboardEvent | undefined) => {
                if (event) {
                    event.preventDefault();
                }

                onChange(value);
            };
        });

        return (
            <div className='attribute-annotation-sidebar-attr-list-wrapper'>
                <GlobalHotKeys keyMap={keyMap} handlers={handlers} />
                {filteredValues.map(
                    (value: string, index: number): JSX.Element => (
                        <div key={value}>
                            <Text strong>{`${index}:`}</Text>
                            <Text>{` ${value}`}</Text>
                        </div>
                    ),
                )}
            </div>
        );
    }

    if (inputType === 'number') {
        return (
            <div className='attribute-annotation-sidebar-attr-list-wrapper'>
                <div>
                    <Text strong>From:</Text>
                    <Text>{` ${values[0]}`}</Text>
                </div>
                <div>
                    <Text strong>To:</Text>
                    <Text>{` ${values[1]}`}</Text>
                </div>
                <div>
                    <Text strong>Step:</Text>
                    <Text>{` ${values[2]}`}</Text>
                </div>
            </div>
        );
    }

    return null;
}

interface Props {
    clientID: number;
    attribute: any;
    currentValue: string;
    onChange(value: string): void;
}

function AttributeEditor(props: Props): JSX.Element {
    const {
        attribute, currentValue, onChange, clientID,
    } = props;
    const { inputType, values, id: attrID } = attribute;

    return (
        <div>
            {renderList({ values, inputType, onChange })}
            <hr />
            {renderInputElement({
                clientID,
                attrID,
                inputType,
                currentValue,
                values,
                onChange,
            })}
        </div>
    );
}

export default React.memo(AttributeEditor);<|MERGE_RESOLUTION|>--- conflicted
+++ resolved
@@ -1,18 +1,15 @@
-<<<<<<< HEAD
-// Copyright (C) 2021 Intel Corporation
-=======
 // Copyright (C) 2020-2021 Intel Corporation
->>>>>>> 4191ea2d
 //
 // SPDX-License-Identifier: MIT
 
 import React from 'react';
-import GlobalHotKeys, { KeyMap } from 'utils/mousetrap-react';
 import Text from 'antd/lib/typography/Text';
 import Checkbox, { CheckboxChangeEvent } from 'antd/lib/checkbox';
 import Select, { SelectValue } from 'antd/lib/select';
 import Radio, { RadioChangeEvent } from 'antd/lib/radio';
 import Input from 'antd/lib/input';
+
+import GlobalHotKeys, { KeyMap } from 'utils/mousetrap-react';
 
 import consts from 'consts';
 
