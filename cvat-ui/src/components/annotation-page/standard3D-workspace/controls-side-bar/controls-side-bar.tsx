// Copyright (C) 2021-2022 Intel Corporation
// Copyright (C) 2022-2023 CVAT.ai Corporation
//
// SPDX-License-Identifier: MIT

import React from 'react';
import Layout from 'antd/lib/layout';
import { ActiveControl } from 'reducers';
import { Label, LabelType } from 'cvat-core-wrapper';
import { Canvas3d as Canvas } from 'cvat-canvas3d-wrapper';
import MoveControl, {
    Props as MoveControlProps,
} from 'components/annotation-page/standard-workspace/controls-side-bar/move-control';
import CursorControl, {
    Props as CursorControlProps,
} from 'components/annotation-page/standard-workspace/controls-side-bar/cursor-control';
import DrawCuboidControl, {
    Props as DrawCuboidControlProps,
} from 'components/annotation-page/standard-workspace/controls-side-bar/draw-cuboid-control';
import GroupControl, {
    Props as GroupControlProps,
} from 'components/annotation-page/standard-workspace/controls-side-bar/group-control';
import MergeControl, {
    Props as MergeControlProps,
} from 'components/annotation-page/standard-workspace/controls-side-bar/merge-control';
import SplitControl, {
    Props as SplitControlProps,
} from 'components/annotation-page/standard-workspace/controls-side-bar/split-control';
import GlobalHotKeys, { KeyMap } from 'utils/mousetrap-react';
import ControlVisibilityObserver from 'components/annotation-page/standard-workspace/controls-side-bar/control-visibility-observer';
import { filterApplicableForType } from 'utils/filter-applicable-labels';
<<<<<<< HEAD
import { ViewType } from 'utils/enums';
import { useRegisterShortcuts } from 'utils/hooks';
=======
import { ShortcutScope } from 'utils/enums';
import { registerComponentShortcuts } from 'actions/shortcuts-actions';
import { subKeyMap } from 'utils/component-subkeymap';
>>>>>>> 7277b8ec

interface Props {
    keyMap: KeyMap;
    canvasInstance: Canvas;
    activeControl: ActiveControl;
    normalizedKeyMap: Record<string, string>;
    labels: Label[];
    jobInstance: any;
    repeatDrawShape(): void;
    redrawShape(): void;
    pasteShape(): void;
    resetGroup(): void;
    updateActiveControl(activeControl: ActiveControl): void;
}

const componentShortcuts = {
    PASTE_SHAPE: {
        name: 'Paste shape',
        description: 'Paste a shape from internal CVAT clipboard',
        sequences: ['ctrl+v'],
<<<<<<< HEAD
        view: ViewType.ALL,
=======
        scope: ShortcutScope.ALL,
>>>>>>> 7277b8ec
    },
    SWITCH_DRAW_MODE: {
        name: 'Draw mode',
        description:
            'Repeat the latest procedure of drawing with the same parameters (shift to redraw an existing shape)',
        sequences: ['shift+n', 'n'],
<<<<<<< HEAD
        view: ViewType.ALL,
    },
};

useRegisterShortcuts(componentShortcuts);
=======
        scope: ShortcutScope.ALL,
    },
};

registerComponentShortcuts(componentShortcuts);
>>>>>>> 7277b8ec

const ObservedCursorControl = ControlVisibilityObserver<CursorControlProps>(CursorControl);
const ObservedMoveControl = ControlVisibilityObserver<MoveControlProps>(MoveControl);
const ObservedDrawCuboidControl = ControlVisibilityObserver<DrawCuboidControlProps>(DrawCuboidControl);
const ObservedGroupControl = ControlVisibilityObserver<GroupControlProps>(GroupControl);
const ObservedMergeControl = ControlVisibilityObserver<MergeControlProps>(MergeControl);
const ObservedSplitControl = ControlVisibilityObserver<SplitControlProps>(SplitControl);

export default function ControlsSideBarComponent(props: Props): JSX.Element {
    const {
        canvasInstance,
        pasteShape,
        activeControl,
        normalizedKeyMap,
        keyMap,
        labels,
        redrawShape,
        repeatDrawShape,
        updateActiveControl,
        resetGroup,
    } = props;

    const applicableLabels = filterApplicableForType(LabelType.CUBOID, labels);
    const preventDefault = (event: KeyboardEvent | undefined): void => {
        if (event) {
            event.preventDefault();
        }
    };

    const handlers: any = applicableLabels.length ? {
        PASTE_SHAPE: (event: KeyboardEvent | undefined) => {
            preventDefault(event);
            canvasInstance.cancel();
            pasteShape();
        },
        SWITCH_DRAW_MODE: (event: KeyboardEvent | undefined) => {
            preventDefault(event);
            const drawing = [ActiveControl.DRAW_CUBOID].includes(activeControl);

            if (!drawing) {
                canvasInstance.cancel();
                if (event && event.shiftKey) {
                    redrawShape();
                } else {
                    repeatDrawShape();
                }
            } else {
                canvasInstance.draw({ enabled: false });
            }
        },
    } : {};

    const controlsDisabled = !applicableLabels.length;
    return (
        <Layout.Sider className='cvat-canvas-controls-sidebar' theme='light' width={44}>
            <GlobalHotKeys
                keyMap={applicableLabels.length ? subKeyMap(componentShortcuts, keyMap) : {}}
                handlers={handlers}
            />
            <ObservedCursorControl
                cursorShortkey={normalizedKeyMap.CANCEL}
                canvasInstance={canvasInstance}
                activeControl={activeControl}
                shortcuts={{
                    CANCEL: {
                        details: keyMap.CANCEL,
                        displayValue: normalizedKeyMap.CANCEL,
                    },
                }}
            />
            <ObservedMoveControl canvasInstance={canvasInstance} activeControl={activeControl} />
            <ObservedDrawCuboidControl
                canvasInstance={canvasInstance}
                isDrawing={activeControl === ActiveControl.DRAW_CUBOID}
                disabled={controlsDisabled}
            />

            <hr />

            <ObservedMergeControl
                updateActiveControl={updateActiveControl}
                canvasInstance={canvasInstance}
                activeControl={activeControl}
                disabled={controlsDisabled}
                shortcuts={{
                    SWITCH_MERGE_MODE: {
                        details: keyMap.SWITCH_MERGE_MODE,
                        displayValue: normalizedKeyMap.SWITCH_MERGE_MODE,
                    },
                }}
            />
            <ObservedGroupControl
                updateActiveControl={updateActiveControl}
                resetGroup={resetGroup}
                canvasInstance={canvasInstance}
                activeControl={activeControl}
                disabled={controlsDisabled}
                shortcuts={{
                    SWITCH_GROUP_MODE: {
                        details: keyMap.SWITCH_GROUP_MODE,
                        displayValue: normalizedKeyMap.SWITCH_GROUP_MODE,
                    },
                    RESET_GROUP: {
                        details: keyMap.RESET_GROUP,
                        displayValue: normalizedKeyMap.RESET_GROUP,
                    },
                }}
            />
            <ObservedSplitControl
                updateActiveControl={updateActiveControl}
                canvasInstance={canvasInstance}
                activeControl={activeControl}
                disabled={controlsDisabled}
                shortcuts={{
                    SWITCH_SPLIT_MODE: {
                        details: keyMap.SWITCH_SPLIT_MODE,
                        displayValue: normalizedKeyMap.SWITCH_SPLIT_MODE,
                    },
                }}
            />
        </Layout.Sider>
    );
}<|MERGE_RESOLUTION|>--- conflicted
+++ resolved
@@ -29,14 +29,9 @@
 import GlobalHotKeys, { KeyMap } from 'utils/mousetrap-react';
 import ControlVisibilityObserver from 'components/annotation-page/standard-workspace/controls-side-bar/control-visibility-observer';
 import { filterApplicableForType } from 'utils/filter-applicable-labels';
-<<<<<<< HEAD
-import { ViewType } from 'utils/enums';
-import { useRegisterShortcuts } from 'utils/hooks';
-=======
 import { ShortcutScope } from 'utils/enums';
 import { registerComponentShortcuts } from 'actions/shortcuts-actions';
 import { subKeyMap } from 'utils/component-subkeymap';
->>>>>>> 7277b8ec
 
 interface Props {
     keyMap: KeyMap;
@@ -57,30 +52,18 @@
         name: 'Paste shape',
         description: 'Paste a shape from internal CVAT clipboard',
         sequences: ['ctrl+v'],
-<<<<<<< HEAD
-        view: ViewType.ALL,
-=======
         scope: ShortcutScope.ALL,
->>>>>>> 7277b8ec
     },
     SWITCH_DRAW_MODE: {
         name: 'Draw mode',
         description:
             'Repeat the latest procedure of drawing with the same parameters (shift to redraw an existing shape)',
         sequences: ['shift+n', 'n'],
-<<<<<<< HEAD
-        view: ViewType.ALL,
-    },
-};
-
-useRegisterShortcuts(componentShortcuts);
-=======
         scope: ShortcutScope.ALL,
     },
 };
 
 registerComponentShortcuts(componentShortcuts);
->>>>>>> 7277b8ec
 
 const ObservedCursorControl = ControlVisibilityObserver<CursorControlProps>(CursorControl);
 const ObservedMoveControl = ControlVisibilityObserver<MoveControlProps>(MoveControl);
