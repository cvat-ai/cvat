--- conflicted
+++ resolved
@@ -1,15 +1,11 @@
-<<<<<<< HEAD
-// Copyright (C) 2021 Intel Corporation
-=======
 // Copyright (C) 2020-2021 Intel Corporation
->>>>>>> 4191ea2d
 //
 // SPDX-License-Identifier: MIT
 
 import React from 'react';
-import GlobalHotKeys, { KeyMap } from 'utils/mousetrap-react';
 import Layout from 'antd/lib/layout';
 
+import GlobalHotKeys, { KeyMap } from 'utils/mousetrap-react';
 import { ActiveControl, Rotation } from 'reducers/interfaces';
 import { Canvas } from 'cvat-canvas-wrapper';
 
