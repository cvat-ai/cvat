--- conflicted
+++ resolved
@@ -90,12 +90,8 @@
 
     return (
         <>
-<<<<<<< HEAD
+            <GlobalHotKeys keyMap={subKeyMap} handlers={handlers} />
             <Modal className='cvat-saving-job-modal' title='Saving changes on the server' open={saving} footer={[]} closable={false}>
-=======
-            <GlobalHotKeys keyMap={subKeyMap} handlers={handlers} />
-            <Modal className='cvat-saving-job-modal' title='Saving changes on the server' visible={saving} footer={[]} closable={false}>
->>>>>>> 6919c5e3
                 <Text>CVAT is saving your annotations, please wait </Text>
                 <LoadingOutlined />
             </Modal>
