// Copyright (C) 2020 Intel Corporation
//
// SPDX-License-Identifier: MIT

import React from 'react';
import Menu from 'antd/lib/menu';
import Modal from 'antd/lib/modal';
// eslint-disable-next-line import/no-extraneous-dependencies
import { MenuInfo } from 'rc-menu/lib/interface';

import DumpSubmenu from 'components/actions-menu/dump-submenu';
import LoadSubmenu from 'components/actions-menu/load-submenu';
import ExportSubmenu from 'components/actions-menu/export-submenu';

interface Props {
    taskMode: string;
    loaders: any[];
    dumpers: any[];
    loadActivity: string | null;
    dumpActivities: string[] | null;
    exportActivities: string[] | null;
    isReviewer: boolean;
    jobInstance: any;
    onClickMenu(params: MenuInfo, file?: File): void;
    setForceExitAnnotationFlag(forceExit: boolean): void;
    saveAnnotations(jobInstance: any, afterSave?: () => void): void;
}

export enum Actions {
    DUMP_TASK_ANNO = 'dump_task_anno',
    LOAD_JOB_ANNO = 'load_job_anno',
    EXPORT_TASK_DATASET = 'export_task_dataset',
    REMOVE_ANNO = 'remove_anno',
    OPEN_TASK = 'open_task',
    REQUEST_REVIEW = 'request_review',
    SUBMIT_REVIEW = 'submit_review',
    FINISH_JOB = 'finish_job',
    RENEW_JOB = 'renew_job',
}

export default function AnnotationMenuComponent(props: Props): JSX.Element {
    const {
        taskMode,
        loaders,
        dumpers,
        loadActivity,
        dumpActivities,
        exportActivities,
        isReviewer,
        jobInstance,
        onClickMenu,
        setForceExitAnnotationFlag,
        saveAnnotations,
    } = props;

    const jobStatus = jobInstance.status;
    const taskID = jobInstance.task.id;

    let latestParams: MenuInfo | null = null;
    function onClickMenuWrapper(params: MenuInfo | null, file?: File): void {
        const copyParams = params || latestParams;
        if (!copyParams) {
            return;
        }
        latestParams = params;

        function checkUnsavedChanges(_copyParams: MenuInfo): void {
            if (jobInstance.annotations.hasUnsavedChanges()) {
                Modal.confirm({
                    title: 'The job has unsaved annotations',
                    content: 'Would you like to save changes before continue?',
                    okButtonProps: {
                        children: 'Save',
                    },
                    cancelButtonProps: {
                        children: 'No',
                    },
                    onOk: () => {
                        saveAnnotations(jobInstance, () => onClickMenu(_copyParams));
                    },
                    onCancel: () => {
                        // do not ask leave confirmation
                        setForceExitAnnotationFlag(true);
                        setTimeout(() => {
                            onClickMenu(_copyParams);
                        });
                    },
                });
            } else {
                onClickMenu(_copyParams);
            }
        }

        if (copyParams.keyPath.length === 2) {
            const [, action] = copyParams.keyPath;
            if (action === Actions.LOAD_JOB_ANNO) {
                if (file) {
                    Modal.confirm({
                        title: 'Current annotation will be lost',
                        content: 'You are going to upload new annotations to this job. Continue?',
                        onOk: () => {
                            onClickMenu(copyParams, file);
                        },
                        okButtonProps: {
                            type: 'primary',
                            danger: true,
                        },
                        okText: 'Update',
                    });
                }
            } else {
                onClickMenu(copyParams);
            }
        } else if (copyParams.key === Actions.REMOVE_ANNO) {
            Modal.confirm({
                title: 'All the annotations will be removed',
                content:
                    'You are going to remove all the annotations from the client. ' +
                    'It will stay on the server till you save the job. Continue?',
<<<<<<< HEAD
                className: 'cvat-modal-remove-annotation',
=======
                className: 'cvat-modal-confirm-remove-annotation',
>>>>>>> e6e6be94
                onOk: () => {
                    onClickMenu(copyParams);
                },
                okButtonProps: {
                    type: 'primary',
                    danger: true,
                },
                okText: 'Delete',
            });
        } else if ([Actions.REQUEST_REVIEW].includes(copyParams.key as Actions)) {
            checkUnsavedChanges(copyParams);
        } else if (copyParams.key === Actions.FINISH_JOB) {
            Modal.confirm({
                title: 'The job status is going to be switched',
                content: 'Status will be changed to "completed". Would you like to continue?',
                okText: 'Continue',
                cancelText: 'Cancel',
                onOk: () => {
                    checkUnsavedChanges(copyParams);
                },
            });
        } else if (copyParams.key === Actions.RENEW_JOB) {
            Modal.confirm({
                title: 'The job status is going to be switched',
                content: 'Status will be changed to "annotations". Would you like to continue?',
                okText: 'Continue',
                cancelText: 'Cancel',
                onOk: () => {
                    onClickMenu(copyParams);
                },
            });
        } else {
            onClickMenu(copyParams);
        }
    }

    return (
        <Menu onClick={onClickMenuWrapper} className='cvat-annotation-menu' selectable={false}>
            {DumpSubmenu({
                taskMode,
                dumpers,
                dumpActivities,
                menuKey: Actions.DUMP_TASK_ANNO,
            })}
            {LoadSubmenu({
                loaders,
                loadActivity,
                onFileUpload: (file: File): void => {
                    onClickMenuWrapper(null, file);
                },
                menuKey: Actions.LOAD_JOB_ANNO,
            })}
            {ExportSubmenu({
                exporters: dumpers,
                exportActivities,
                menuKey: Actions.EXPORT_TASK_DATASET,
            })}

            <Menu.Item key={Actions.REMOVE_ANNO}>Remove annotations</Menu.Item>
            <Menu.Item key={Actions.OPEN_TASK}>
                <a href={`/tasks/${taskID}`} onClick={(e: React.MouseEvent) => e.preventDefault()}>
                    Open the task
                </a>
            </Menu.Item>
            {jobStatus === 'annotation' && <Menu.Item key={Actions.REQUEST_REVIEW}>Request a review</Menu.Item>}
            {jobStatus === 'annotation' && <Menu.Item key={Actions.FINISH_JOB}>Finish the job</Menu.Item>}
            {jobStatus === 'validation' && isReviewer && (
                <Menu.Item key={Actions.SUBMIT_REVIEW}>Submit the review</Menu.Item>
            )}
            {jobStatus === 'completed' && <Menu.Item key={Actions.RENEW_JOB}>Renew the job</Menu.Item>}
        </Menu>
    );
}<|MERGE_RESOLUTION|>--- conflicted
+++ resolved
@@ -117,11 +117,7 @@
                 content:
                     'You are going to remove all the annotations from the client. ' +
                     'It will stay on the server till you save the job. Continue?',
-<<<<<<< HEAD
-                className: 'cvat-modal-remove-annotation',
-=======
                 className: 'cvat-modal-confirm-remove-annotation',
->>>>>>> e6e6be94
                 onOk: () => {
                     onClickMenu(copyParams);
                 },
