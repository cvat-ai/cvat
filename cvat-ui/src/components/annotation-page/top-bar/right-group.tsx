// Copyright (C) 2020-2021 Intel Corporation
//
// SPDX-License-Identifier: MIT

import React from 'react';
import { Col } from 'antd/lib/grid';
import Icon from '@ant-design/icons';
import Select from 'antd/lib/select';
import Button from 'antd/lib/button';
<<<<<<< HEAD
import Text from 'antd/lib/typography/Text';
import Tooltip from 'antd/lib/tooltip';
import Moment from 'react-moment';

import moment from 'moment';
import { DimensionType, PredictorState, Workspace } from 'reducers/interfaces';
import { BrainIcon, FullscreenIcon, InfoIcon } from 'icons';
=======
import { useSelector } from 'react-redux';

import { FilterIcon, FullscreenIcon, InfoIcon } from 'icons';
import { CombinedState, DimensionType, Workspace } from 'reducers/interfaces';
>>>>>>> 4f7b1f91

interface Props {
    workspace: Workspace;
    predictor: PredictorState;
    isTrainingActive: boolean;

    showStatistics(): void;
<<<<<<< HEAD

    switchPredictor(predictorEnabled: boolean): void;

=======
    showFilters(): void;
>>>>>>> 4f7b1f91
    changeWorkspace(workspace: Workspace): void;

    jobInstance: any;
}

function RightGroup(props: Props): JSX.Element {
    const {
<<<<<<< HEAD
        showStatistics,
        changeWorkspace,
        switchPredictor,
        workspace,
        predictor,
        jobInstance,
        isTrainingActive,
=======
        showFilters, showStatistics, changeWorkspace, workspace, jobInstance,
>>>>>>> 4f7b1f91
    } = props;
    predictor.annotationAmount = predictor.annotationAmount ? predictor.annotationAmount : 0;
    predictor.mediaAmount = predictor.mediaAmount ? predictor.mediaAmount : 0;
    const formattedScore = `${(predictor.projectScore * 100).toFixed(0)}%`;
    const predictorTooltip = (
        <div className='cvat-predictor-tooltip'>
            <span>Adaptive auto annotation is</span>
            {predictor.enabled ? (
                <Text type='success' strong>
                    {' active'}
                </Text>
            ) : (
                <Text type='warning' strong>
                    {' inactive'}
                </Text>
            )}
            <br />
            <span>
                Annotations amount:
                {predictor.annotationAmount}
            </span>
            <br />
            <span>
                Media amount:
                {predictor.mediaAmount}
            </span>
            <br />
            {predictor.annotationAmount > 0 ? (
                <span>
                    Model mAP is
                    {' '}
                    {formattedScore}
                    <br />
                </span>
            ) : null}
            {predictor.error ? (
                <Text type='danger'>
                    {predictor.error.toString()}
                    <br />
                </Text>
            ) : null}
            {predictor.message ? (
                <span>
                    Status:
                    {' '}
                    {predictor.message}
                    <br />
                </span>
            ) : null}
            {predictor.timeRemaining > 0 ? (
                <span>
                    Time Remaining:
                    {' '}
                    <Moment date={moment().add(-predictor.timeRemaining, 's')} format='hh:mm:ss' trim durationFromNow />
                    <br />
                </span>
            ) : null}
            {predictor.progress > 0 ? (
                <span>
                    Progress:
                    {predictor.progress.toFixed(1)}
                    {' '}
                    %
                </span>
            ) : null}
        </div>
    );

    let predictorClassName = 'cvat-annotation-header-button cvat-predictor-button';
    if (!!predictor.error || !predictor.projectScore) {
        predictorClassName += ' cvat-predictor-disabled';
    } else if (predictor.enabled) {
        if (predictor.fetching) {
            predictorClassName += ' cvat-predictor-fetching';
        }
        predictorClassName += ' cvat-predictor-inprogress';
    }

    const filters = useSelector((state: CombinedState) => state.annotation.annotations.filters);

    return (
        <Col className='cvat-annotation-header-right-group'>
            {isTrainingActive && (
                <Button
                    type='link'
                    className={predictorClassName}
                    onClick={() => {
                        switchPredictor(!predictor.enabled);
                    }}
                >
                    <Tooltip title={predictorTooltip}>
                        <Icon component={BrainIcon} />
                    </Tooltip>
                    {predictor.annotationAmount ? `mAP ${formattedScore}` : 'not trained'}
                </Button>
            )}
            <Button
                type='link'
                className='cvat-annotation-header-button'
                onClick={(): void => {
                    if (window.document.fullscreenEnabled) {
                        if (window.document.fullscreenElement) {
                            window.document.exitFullscreen();
                        } else {
                            window.document.documentElement.requestFullscreen();
                        }
                    }
                }}
            >
                <Icon component={FullscreenIcon} />
                Fullscreen
            </Button>
            <Button type='link' className='cvat-annotation-header-button' onClick={showStatistics}>
                <Icon component={InfoIcon} />
                Info
            </Button>
            <Button
                type='link'
                className={`cvat-annotation-header-button ${filters.length ? 'filters-armed' : ''}`}
                onClick={showFilters}
            >
                <Icon component={FilterIcon} />
                Filters
            </Button>
            <div>
                <Select
                    dropdownClassName='cvat-workspace-selector-dropdown'
                    className='cvat-workspace-selector'
                    onChange={changeWorkspace}
                    value={workspace}
                >
                    {Object.values(Workspace).map((ws) => {
                        if (jobInstance.task.dimension === DimensionType.DIM_3D) {
                            if (ws === Workspace.STANDARD) {
                                return null;
                            }
                            return (
                                <Select.Option disabled={ws !== Workspace.STANDARD3D} key={ws} value={ws}>
                                    {ws}
                                </Select.Option>
                            );
                        }
                        if (ws !== Workspace.STANDARD3D) {
                            return (
                                <Select.Option key={ws} value={ws}>
                                    {ws}
                                </Select.Option>
                            );
                        }
                        return null;
                    })}
                </Select>
            </div>
        </Col>
    );
}

export default React.memo(RightGroup);<|MERGE_RESOLUTION|>--- conflicted
+++ resolved
@@ -7,20 +7,19 @@
 import Icon from '@ant-design/icons';
 import Select from 'antd/lib/select';
 import Button from 'antd/lib/button';
-<<<<<<< HEAD
 import Text from 'antd/lib/typography/Text';
 import Tooltip from 'antd/lib/tooltip';
 import Moment from 'react-moment';
 
 import moment from 'moment';
-import { DimensionType, PredictorState, Workspace } from 'reducers/interfaces';
-import { BrainIcon, FullscreenIcon, InfoIcon } from 'icons';
-=======
 import { useSelector } from 'react-redux';
 
-import { FilterIcon, FullscreenIcon, InfoIcon } from 'icons';
-import { CombinedState, DimensionType, Workspace } from 'reducers/interfaces';
->>>>>>> 4f7b1f91
+import {
+    FilterIcon, FullscreenIcon, InfoIcon, BrainIcon,
+} from 'icons';
+import {
+    CombinedState, DimensionType, Workspace, PredictorState,
+} from 'reducers/interfaces';
 
 interface Props {
     workspace: Workspace;
@@ -28,13 +27,10 @@
     isTrainingActive: boolean;
 
     showStatistics(): void;
-<<<<<<< HEAD
 
     switchPredictor(predictorEnabled: boolean): void;
 
-=======
     showFilters(): void;
->>>>>>> 4f7b1f91
     changeWorkspace(workspace: Workspace): void;
 
     jobInstance: any;
@@ -42,7 +38,6 @@
 
 function RightGroup(props: Props): JSX.Element {
     const {
-<<<<<<< HEAD
         showStatistics,
         changeWorkspace,
         switchPredictor,
@@ -50,9 +45,7 @@
         predictor,
         jobInstance,
         isTrainingActive,
-=======
-        showFilters, showStatistics, changeWorkspace, workspace, jobInstance,
->>>>>>> 4f7b1f91
+        showFilters,
     } = props;
     predictor.annotationAmount = predictor.annotationAmount ? predictor.annotationAmount : 0;
     predictor.mediaAmount = predictor.mediaAmount ? predictor.mediaAmount : 0;
