// Copyright (C) 2020-2021 Intel Corporation
//
// SPDX-License-Identifier: MIT

import React from 'react';
import { Row, Col } from 'antd/lib/grid';
import { QuestionCircleOutlined } from '@ant-design/icons';
import Table from 'antd/lib/table';
import Modal from 'antd/lib/modal';
import Spin from 'antd/lib/spin';
import Text from 'antd/lib/typography/Text';
import { Canvas } from 'cvat-canvas-wrapper';
import { Canvas3d } from 'cvat-canvas3d-wrapper';

import CVATTooltip from 'components/common/cvat-tooltip';
import { DimensionType } from 'reducers/interfaces';

interface Props {
    collecting: boolean;
    data: any;
    visible: boolean;
    assignee: string;
    reviewer: string;
    startFrame: number;
    stopFrame: number;
    bugTracker: string;
    jobStatus: string;
    savingJobStatus: boolean;
    closeStatistics(): void;
<<<<<<< HEAD
    canvasInstance: Canvas | Canvas3d;
=======
    jobInstance: any;
>>>>>>> c6d4a48e
}

export default function StatisticsModalComponent(props: Props): JSX.Element {
    const {
        collecting,
        data,
        visible,
        assignee,
        reviewer,
        startFrame,
        stopFrame,
        bugTracker,
        closeStatistics,
<<<<<<< HEAD
        canvasInstance,
    } = props;

    const is2D = canvasInstance instanceof Canvas;
=======
        jobInstance,
    } = props;

    const is2D = jobInstance.task.dimension === DimensionType.DIM_2D;
>>>>>>> c6d4a48e

    const baseProps = {
        cancelButtonProps: { style: { display: 'none' } },
        okButtonProps: { style: { width: 100 } },
        onOk: closeStatistics,
        width: 1024,
        visible,
        closable: false,
    };

    if (collecting || !data) {
        return (
            <Modal {...baseProps}>
                <Spin style={{ margin: '0 50%' }} />
            </Modal>
        );
    }

    const rows = Object.keys(data.label).map((key: string) => ({
        key,
        label: key,
        rectangle: `${data.label[key].rectangle.shape} / ${data.label[key].rectangle.track}`,
        polygon: `${data.label[key].polygon.shape} / ${data.label[key].polygon.track}`,
        polyline: `${data.label[key].polyline.shape} / ${data.label[key].polyline.track}`,
        points: `${data.label[key].points.shape} / ${data.label[key].points.track}`,
        cuboid: `${data.label[key].cuboid.shape} / ${data.label[key].cuboid.track}`,
        tags: data.label[key].tags,
        manually: data.label[key].manually,
        interpolated: data.label[key].interpolated,
        total: data.label[key].total,
    }));

    rows.push({
        key: '___total',
        label: 'Total',
        rectangle: `${data.total.rectangle.shape} / ${data.total.rectangle.track}`,
        polygon: `${data.total.polygon.shape} / ${data.total.polygon.track}`,
        polyline: `${data.total.polyline.shape} / ${data.total.polyline.track}`,
        points: `${data.total.points.shape} / ${data.total.points.track}`,
        cuboid: `${data.total.cuboid.shape} / ${data.total.cuboid.track}`,
        tags: data.total.tags,
        manually: data.total.manually,
        interpolated: data.total.interpolated,
        total: data.total.total,
    });

    const makeShapesTracksTitle = (title: string): JSX.Element => (
        <CVATTooltip title={is2D ? 'Shapes / Tracks' : 'Shapes'}>
            <Text strong style={{ marginRight: 5 }}>
                {title}
            </Text>
            <QuestionCircleOutlined className='cvat-info-circle-icon' />
        </CVATTooltip>
    );

    const columns = [
        {
            title: <Text strong> Label </Text>,
            dataIndex: 'label',
            key: 'label',
        },
        {
            title: makeShapesTracksTitle('Rectangle'),
            dataIndex: 'rectangle',
            key: 'rectangle',
        },
        {
            title: makeShapesTracksTitle('Polygon'),
            dataIndex: 'polygon',
            key: 'polygon',
        },
        {
            title: makeShapesTracksTitle('Polyline'),
            dataIndex: 'polyline',
            key: 'polyline',
        },
        {
            title: makeShapesTracksTitle('Points'),
            dataIndex: 'points',
            key: 'points',
        },
        {
            title: makeShapesTracksTitle('Cuboids'),
            dataIndex: 'cuboid',
            key: 'cuboid',
        },
        {
            title: <Text strong> Tags </Text>,
            dataIndex: 'tags',
            key: 'tags',
        },
        {
            title: <Text strong> Manually </Text>,
            dataIndex: 'manually',
            key: 'manually',
        },
        {
            title: <Text strong> Interpolated </Text>,
            dataIndex: 'interpolated',
            key: 'interpolated',
        },
        {
            title: <Text strong> Total </Text>,
            dataIndex: 'total',
            key: 'total',
        },
    ];

    const columns3D = [
        {
            title: <Text strong> Label </Text>,
            dataIndex: 'label',
            key: 'label',
        },
        {
            title: makeShapesTracksTitle('Cuboids'),
            dataIndex: 'cuboid',
            key: 'cuboid',
        },
        {
            title: <Text strong> Total </Text>,
            dataIndex: 'total',
            key: 'total',
        },
    ];

    return (
        <Modal {...baseProps}>
            <div className='cvat-job-info-modal-window'>
                <Row justify='start'>
                    <Col>
                        <Text className='cvat-text'>Overview</Text>
                    </Col>
                </Row>
                <Row justify='start'>
                    <Col span={4}>
                        <Text strong className='cvat-text'>
                            Assignee
                        </Text>
                        <Text className='cvat-text'>{assignee}</Text>
                    </Col>
                    <Col span={4}>
                        <Text strong className='cvat-text'>
                            Reviewer
                        </Text>
                        <Text className='cvat-text'>{reviewer}</Text>
                    </Col>
                    <Col span={4}>
                        <Text strong className='cvat-text'>
                            Start frame
                        </Text>
                        <Text className='cvat-text'>{startFrame}</Text>
                    </Col>
                    <Col span={4}>
                        <Text strong className='cvat-text'>
                            Stop frame
                        </Text>
                        <Text className='cvat-text'>{stopFrame}</Text>
                    </Col>
                    <Col span={4}>
                        <Text strong className='cvat-text'>
                            Frames
                        </Text>
                        <Text className='cvat-text'>{stopFrame - startFrame + 1}</Text>
                    </Col>
                </Row>
                {!!bugTracker && (
                    <Row justify='start' className='cvat-job-info-bug-tracker'>
                        <Col>
                            <Text strong className='cvat-text'>
                                Bug tracker
                            </Text>
                            <a href={bugTracker}>{bugTracker}</a>
                        </Col>
                    </Row>
                )}
                <Row justify='space-around' className='cvat-job-info-statistics'>
                    <Col span={24}>
                        <Text className='cvat-text'>Annotations statistics</Text>
                        <Table
                            scroll={{ y: 400 }}
                            bordered
                            pagination={false}
                            columns={is2D ? columns : columns3D}
                            dataSource={rows}
                        />
                    </Col>
                </Row>
            </div>
        </Modal>
    );
}<|MERGE_RESOLUTION|>--- conflicted
+++ resolved
@@ -9,8 +9,6 @@
 import Modal from 'antd/lib/modal';
 import Spin from 'antd/lib/spin';
 import Text from 'antd/lib/typography/Text';
-import { Canvas } from 'cvat-canvas-wrapper';
-import { Canvas3d } from 'cvat-canvas3d-wrapper';
 
 import CVATTooltip from 'components/common/cvat-tooltip';
 import { DimensionType } from 'reducers/interfaces';
@@ -27,11 +25,7 @@
     jobStatus: string;
     savingJobStatus: boolean;
     closeStatistics(): void;
-<<<<<<< HEAD
-    canvasInstance: Canvas | Canvas3d;
-=======
     jobInstance: any;
->>>>>>> c6d4a48e
 }
 
 export default function StatisticsModalComponent(props: Props): JSX.Element {
@@ -45,17 +39,10 @@
         stopFrame,
         bugTracker,
         closeStatistics,
-<<<<<<< HEAD
-        canvasInstance,
-    } = props;
-
-    const is2D = canvasInstance instanceof Canvas;
-=======
         jobInstance,
     } = props;
 
     const is2D = jobInstance.task.dimension === DimensionType.DIM_2D;
->>>>>>> c6d4a48e
 
     const baseProps = {
         cancelButtonProps: { style: { display: 'none' } },
