--- conflicted
+++ resolved
@@ -265,11 +265,7 @@
         name: 'Switch automatic bordering',
         description: 'Switch automatic bordering for polygons and polylines during drawing/editing',
         sequences: ['ctrl'],
-<<<<<<< HEAD
         scope: ShortcutScope.ANNOTATION_PAGE_CANVAS_WORKSPACE,
-=======
-        scope: ShortcutScope.ALL,
->>>>>>> 4dae8549
     },
 };
 
