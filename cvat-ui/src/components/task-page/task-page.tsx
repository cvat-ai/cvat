// Copyright (C) 2020-2022 Intel Corporation
// Copyright (C) CVAT.ai Corporation
//
// SPDX-License-Identifier: MIT

import './styles.scss';
import React, { useEffect, useState } from 'react';
import { useHistory, useParams } from 'react-router';
import { useDispatch, useSelector } from 'react-redux';
import { Row, Col } from 'antd/lib/grid';
import Spin from 'antd/lib/spin';
import notification from 'antd/lib/notification';

import { getInferenceStatusAsync } from 'actions/models-actions';
import { updateJobAsync } from 'actions/jobs-actions';
import { getCore, Task, Job } from 'cvat-core-wrapper';
import { TaskNotFoundComponent } from 'components/common/not-found';
import JobListComponent from 'components/task-page/job-list';
import ModelRunnerModal from 'components/model-runner-modal/model-runner-dialog';
import CVATLoadingSpinner from 'components/common/loading-spinner';
import MoveTaskModal from 'components/move-task-modal/move-task-modal';
import { CombinedState } from 'reducers';
import TopBarComponent from './top-bar';
import DetailsComponent from './details';

const core = getCore();

function TaskPageComponent(): JSX.Element {
    const history = useHistory();
    const id = +useParams<{ id: string }>().id;
    const dispatch = useDispatch();
    const [taskInstance, setTaskInstance] = useState<Task | null>(null);
    const [fetchingTask, setFetchingTask] = useState(true);
    const [updatingTask, setUpdatingTask] = useState(false);

    const deletes = useSelector((state: CombinedState) => state.tasks.activities.deletes);

<<<<<<< HEAD
    const receiveTask = (): void => {
=======
    const receieveTask = (): Promise<Task[]> => {
>>>>>>> 3caac72f
        if (Number.isInteger(id)) {
            const promise = core.tasks.get({ id });
            promise.then(([task]: Task[]) => {
                if (task) {
                    setTaskInstance(task);
                }
            }).catch((error: Error) => {
                notification.error({
                    message: 'Could not receive the requested task from the server',
                    description: error.toString(),
                });
            });

            return promise;
        }

        notification.error({
            message: 'Could not receive the requested task from the server',
            description: `Requested task id "${id}" is not valid`,
        });

        return Promise.reject();
    };

    useEffect(() => {
<<<<<<< HEAD
        receiveTask();
=======
        receieveTask().finally(() => {
            setFetchingTask(false);
        });
>>>>>>> 3caac72f
        dispatch(getInferenceStatusAsync());
    }, []);

    useEffect(() => {
        if (taskInstance && id in deletes && deletes[id]) {
            history.push('/tasks');
        }
    }, [deletes]);

    if (fetchingTask) {
        return <Spin size='large' className='cvat-spinner' />;
    }

    if (!taskInstance) {
        return <TaskNotFoundComponent />;
    }

    const onUpdateTask = (task: Task): Promise<void> => (
        new Promise((resolve, reject) => {
            setUpdatingTask(true);
            task.save().then((updatedTask: Task) => {
                setTaskInstance(updatedTask);
                resolve();
            }).catch((error: Error) => {
                notification.error({
                    message: 'Could not update the task',
                    className: 'cvat-notification-notice-update-task-failed',
                    description: error.toString(),
                });
                reject();
            }).finally(() => {
                setUpdatingTask(false);
            });
        })
    );

    const onJobUpdate = (job: Job, data: Parameters<Job['save']>[0]): void => {
        setUpdatingTask(true);
<<<<<<< HEAD
        job.save().then(() => {
            if (mounted.current) {
                receiveTask();
            }
=======
        dispatch(updateJobAsync(job, data)).then(() => {
            // if one of jobs changes, task will have its updated_date bumped
            // but generally we do not use this field anywhere on the page
            // so, as a kind of optimization we do not fetch the task again
            setUpdatingTask(false);
>>>>>>> 3caac72f
        }).catch((error: Error) => {
            setUpdatingTask(false);
            notification.error({
                message: 'Could not update the job',
                description: error.toString(),
            });
        });
    };

    return (
        <div className='cvat-task-page'>
            { updatingTask ? <CVATLoadingSpinner size='large' /> : null }
            <Row
                justify='center'
                align='top'
                className='cvat-task-details-wrapper'
            >
                <Col span={22} xl={18} xxl={14}>
                    <TopBarComponent taskInstance={taskInstance} />
                    <DetailsComponent task={taskInstance} onUpdateTask={onUpdateTask} />
                    <JobListComponent task={taskInstance} onJobUpdate={onJobUpdate} />
                </Col>
            </Row>
            <ModelRunnerModal />
            <MoveTaskModal onUpdateTask={onUpdateTask} />
        </div>
    );
}

export default React.memo(TaskPageComponent);<|MERGE_RESOLUTION|>--- conflicted
+++ resolved
@@ -35,11 +35,7 @@
 
     const deletes = useSelector((state: CombinedState) => state.tasks.activities.deletes);
 
-<<<<<<< HEAD
-    const receiveTask = (): void => {
-=======
     const receieveTask = (): Promise<Task[]> => {
->>>>>>> 3caac72f
         if (Number.isInteger(id)) {
             const promise = core.tasks.get({ id });
             promise.then(([task]: Task[]) => {
@@ -65,13 +61,9 @@
     };
 
     useEffect(() => {
-<<<<<<< HEAD
-        receiveTask();
-=======
         receieveTask().finally(() => {
             setFetchingTask(false);
         });
->>>>>>> 3caac72f
         dispatch(getInferenceStatusAsync());
     }, []);
 
@@ -110,18 +102,11 @@
 
     const onJobUpdate = (job: Job, data: Parameters<Job['save']>[0]): void => {
         setUpdatingTask(true);
-<<<<<<< HEAD
-        job.save().then(() => {
-            if (mounted.current) {
-                receiveTask();
-            }
-=======
         dispatch(updateJobAsync(job, data)).then(() => {
             // if one of jobs changes, task will have its updated_date bumped
             // but generally we do not use this field anywhere on the page
             // so, as a kind of optimization we do not fetch the task again
             setUpdatingTask(false);
->>>>>>> 3caac72f
         }).catch((error: Error) => {
             setUpdatingTask(false);
             notification.error({
