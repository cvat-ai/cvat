--- conflicted
+++ resolved
@@ -12,15 +12,10 @@
 import notification from 'antd/lib/notification';
 
 import { getInferenceStatusAsync } from 'actions/models-actions';
-<<<<<<< HEAD
-import { updateJobAsync } from 'actions/jobs-actions';
+import { updateJobAsync, jobsActions } from 'actions/jobs-actions';
 import {
     getCore, Task, Job, FramesMetaData,
 } from 'cvat-core-wrapper';
-=======
-import { updateJobAsync, jobsActions } from 'actions/jobs-actions';
-import { getCore, Task, Job } from 'cvat-core-wrapper';
->>>>>>> 177fbe53
 import { TaskNotFoundComponent } from 'components/common/not-found';
 import JobListComponent from 'components/task-page/job-list';
 import ModelRunnerModal from 'components/model-runner-modal/model-runner-dialog';
@@ -56,38 +51,15 @@
     }), shallowEqual);
     const isTaskUpdating = (updates[id] || jobsFetching) && !bulkFetching;
 
-<<<<<<< HEAD
     const receiveTask = async (): Promise<void> => {
-        if (!Number.isInteger(id)) {
-            notification.error({
-                message: 'Could not receive the requested task from the server',
-                description: `Requested task id "${id}" is not valid`,
-=======
-    const receiveTask = (): Promise<Task[]> => {
-        if (Number.isInteger(id)) {
-            const promise = core.tasks.get({ id });
-            promise.then(([task]: Task[]) => {
-                if (task) {
-                    setTaskInstance(task);
-                    dispatch(jobsActions.getJobsSuccess(
-                        Object.assign([...task.jobs], { count: task.jobs.length })),
-                    );
-                }
-            }).catch((error: Error) => {
-                notification.error({
-                    message: 'Could not receive the requested task from the server',
-                    description: error.toString(),
-                });
->>>>>>> 177fbe53
-            });
-            return;
-        }
-
         try {
             const [task]: Task[] = await core.tasks.get({ id });
 
             if (task) {
                 setTaskInstance(task);
+                dispatch(jobsActions.getJobsSuccess(
+                    Object.assign([...task.jobs], { count: task.jobs.length })),
+                );
 
                 const meta = await task.meta.get();
                 setTaskMeta(meta);
@@ -157,8 +129,7 @@
                 className='cvat-task-details-wrapper'
             >
                 <Col span={22} xl={18} xxl={14}>
-<<<<<<< HEAD
-                    <TopBarComponent taskInstance={taskInstance} />
+                    <TopBarComponent taskInstance={taskInstance} onUpdateTask={onUpdateTask} />
                     <DetailsComponent
                         task={taskInstance}
                         onUpdateTask={onUpdateTask}
@@ -166,10 +137,6 @@
                         cloudStorageInstance={cloudStorageInstance}
                         onUpdateTaskMeta={onUpdateTaskMeta}
                     />
-=======
-                    <TopBarComponent taskInstance={taskInstance} onUpdateTask={onUpdateTask} />
-                    <DetailsComponent task={taskInstance} onUpdateTask={onUpdateTask} />
->>>>>>> 177fbe53
                     <JobListComponent task={taskInstance} onJobUpdate={onJobUpdate} />
                 </Col>
             </Row>
