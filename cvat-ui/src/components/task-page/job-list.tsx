--- conflicted
+++ resolved
@@ -169,12 +169,7 @@
 
                 return (
                     <UserSelector
-<<<<<<< HEAD
                         className='cvat-job-assignee-selector'
-                        style={{ marginLeft: 0 }}
-                        users={registeredUsers}
-=======
->>>>>>> 332bef21
                         value={assignee}
                         onSelect={(value: User | null): void => {
                             // eslint-disable-next-line
@@ -195,18 +190,10 @@
                 return (
                     <UserSelector
                         className='cvat-job-reviewer-selector'
-                        style={{ marginLeft: 0 }}
-                        users={registeredUsers}
                         value={reviewer}
-                        onChange={(value: string): void => {
-                            let [userInstance] = [...registeredUsers].filter((user: any) => user.username === value);
-
-                            if (userInstance === undefined) {
-                                userInstance = null;
-                            }
-
+                        onSelect={(value: User | null): void => {
                             // eslint-disable-next-line
-                            jobInstance.reviewer = userInstance;
+                            jobInstance.reviewer = value;
                             onJobUpdate(jobInstance);
                         }}
                     />
