// Copyright (C) 2020-2022 Intel Corporation
// Copyright (C) 2023-2024 CVAT.ai Corporation
//
// SPDX-License-Identifier: MIT

import React, { useCallback, useEffect, useState } from 'react';
import jsonLogic from 'json-logic-js';
import _ from 'lodash';
<<<<<<< HEAD
import copy from 'copy-to-clipboard';
import { CombinedState, Indexable, JobsQuery } from 'reducers';
=======
import { Indexable, JobsQuery } from 'reducers';
>>>>>>> 10a5f661
import { useHistory } from 'react-router';
import { Row, Col } from 'antd/lib/grid';
import Text from 'antd/lib/typography/Text';
import Pagination from 'antd/lib/pagination';
import Empty from 'antd/lib/empty';
import Button from 'antd/lib/button';
import { PlusOutlined } from '@ant-design/icons';
import { Task, Job } from 'cvat-core-wrapper';
import JobItem from 'components/job-item/job-item';
import {
    SortingComponent, ResourceFilterHOC, defaultVisibility, updateHistoryFromQuery,
} from 'components/resource-sorting-filtering';
import { useSelector } from 'react-redux';
import {
    localStorageRecentKeyword, localStorageRecentCapacity, predefinedFilterValues, config,
} from './jobs-filter-configuration';

const FilteringComponent = ResourceFilterHOC(
    config, localStorageRecentKeyword, localStorageRecentCapacity, predefinedFilterValues,
);

interface Props {
    task: Task;
    onJobUpdate(job: Job, data: Parameters<Job['save']>[0]): void;
    onJobDelete: (job: Job) => void;
    onJobExport: (job: Job) => void;
    onJobImport: (job: Job) => void;
}

const PAGE_SIZE = 10;
function setUpJobsList(jobs: Job[], query: JobsQuery): Job[] {
    let result = jobs;
    if (query.sort) {
        let sort = query.sort.split(',');
        const orders = sort.map((elem: string) => (elem.startsWith('-') ? 'desc' : 'asc'));
        sort = sort.map((elem: string) => (elem.startsWith('-') ? elem.substring(1) : elem));
        const assigneeInd = sort.indexOf('assignee');
        if (assigneeInd > -1) {
            sort[assigneeInd] = 'assignee.username';
        }
        result = _.orderBy(result, sort, orders);
    }
    if (query.filter) {
        const converted = result.map((job) => ({
            assignee: job.assignee ? job.assignee.username : null,
            stage: job.stage,
            state: job.state,
            dimension: job.dimension,
            updatedDate: job.updatedDate,
            type: job.type,
            id: job.id,
        }));
        const filter = JSON.parse(query.filter);
        result = result.filter((job, index) => jsonLogic.apply(filter, converted[index]));
    }

    return result;
}

function JobListComponent(props: Props): JSX.Element {
    const {
        task: taskInstance, onJobUpdate, onJobDelete, onJobExport, onJobImport,
    } = props;
    const [visibility, setVisibility] = useState(defaultVisibility);

    const deletedJobs = useSelector((state: CombinedState) => state.jobs.activities.deletes);

    const history = useHistory();
    const { id: taskId } = taskInstance;
    const { jobs } = taskInstance;

    const queryParams = new URLSearchParams(history.location.search);
    const updatedQuery: JobsQuery = {
        page: 1,
        sort: null,
        search: null,
        filter: null,
    };
    for (const key of Object.keys(updatedQuery)) {
        (updatedQuery as Indexable)[key] = queryParams.get(key) || null;
        if (key === 'page') {
            updatedQuery.page = updatedQuery.page ? +updatedQuery.page : 1;
        }
    }
    const [query, setQuery] = useState<JobsQuery>(updatedQuery);
    const filteredJobs = setUpJobsList(jobs, query);
    const jobViews = filteredJobs
        .slice((query.page - 1) * PAGE_SIZE, query.page * PAGE_SIZE)
        .map((job: Job) => (
            <JobItem
                key={job.id}
                job={job}
                task={taskInstance}
                deleted={job.id in deletedJobs}
                onJobUpdate={onJobUpdate}
                onJobDelete={onJobDelete}
                onJobExport={onJobExport}
                onJobImport={onJobImport}
            />
        ));
    useEffect(() => {
        history.replace({
            search: updateHistoryFromQuery(query),
        });
    }, [query]);

    const onCreateJob = useCallback(() => {
        history.push(`/tasks/${taskId}/jobs/create`);
    }, []);

    return (
        <>
            <div className='cvat-jobs-list-filters-wrapper'>
                <Row>
                    <Col>
                        <Text className='cvat-text-color cvat-jobs-header'> Jobs </Text>
                    </Col>
                </Row>
                <Row>
                    <SortingComponent
                        visible={visibility.sorting}
                        onVisibleChange={(visible: boolean) => (
                            setVisibility({ ...defaultVisibility, sorting: visible })
                        )}
                        defaultFields={query.sort?.split(',') || ['-ID']}
                        sortingFields={['ID', 'Assignee', 'State', 'Stage']}
                        onApplySorting={(sort: string | null) => {
                            setQuery({
                                ...query,
                                sort,
                            });
                        }}
                    />
                    <FilteringComponent
                        value={query.filter}
                        predefinedVisible={visibility.predefined}
                        builderVisible={visibility.builder}
                        recentVisible={visibility.recent}
                        onPredefinedVisibleChange={(visible: boolean) => (
                            setVisibility({ ...defaultVisibility, predefined: visible })
                        )}
                        onBuilderVisibleChange={(visible: boolean) => (
                            setVisibility({ ...defaultVisibility, builder: visible })
                        )}
                        onRecentVisibleChange={(visible: boolean) => (
                            setVisibility({ ...defaultVisibility, builder: visibility.builder, recent: visible })
                        )}
                        onApplyFilter={(filter: string | null) => {
                            setQuery({
                                ...query,
                                filter,
                            });
                        }}
                    />
                    <div className='cvat-job-add-wrapper'>
                        <Button onClick={onCreateJob} type='primary' className='cvat-create-job' icon={<PlusOutlined />} />
                    </div>
                </Row>
            </div>

            {
                jobViews.length ? (
                    <>
                        <div className='cvat-task-job-list'>
                            <Col className='cvat-jobs-list'>
                                {jobViews}
                            </Col>
                        </div>
                        <Row justify='center' align='middle'>
                            <Col>
                                <Pagination
                                    className='cvat-tasks-pagination'
                                    onChange={(page: number) => {
                                        setQuery({
                                            ...query,
                                            page,
                                        });
                                    }}
                                    showSizeChanger={false}
                                    total={filteredJobs.length}
                                    pageSize={PAGE_SIZE}
                                    current={query.page}
                                    showQuickJumper
                                />
                            </Col>
                        </Row>
                    </>
                ) : (
                    <Empty description='No jobs found' />
                )
            }
        </>
    );
}

export default React.memo(JobListComponent);<|MERGE_RESOLUTION|>--- conflicted
+++ resolved
@@ -6,12 +6,7 @@
 import React, { useCallback, useEffect, useState } from 'react';
 import jsonLogic from 'json-logic-js';
 import _ from 'lodash';
-<<<<<<< HEAD
-import copy from 'copy-to-clipboard';
 import { CombinedState, Indexable, JobsQuery } from 'reducers';
-=======
-import { Indexable, JobsQuery } from 'reducers';
->>>>>>> 10a5f661
 import { useHistory } from 'react-router';
 import { Row, Col } from 'antd/lib/grid';
 import Text from 'antd/lib/typography/Text';
