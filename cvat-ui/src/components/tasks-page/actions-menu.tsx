// Copyright (C) CVAT.ai Corporation
//
// SPDX-License-Identifier: MIT

import React, { useCallback } from 'react';
import { shallowEqual, useDispatch, useSelector } from 'react-redux';
import Modal from 'antd/lib/modal';
import Dropdown from 'antd/lib/dropdown';

<<<<<<< HEAD
import { RQStatus, Task, Organization } from 'cvat-core-wrapper';
import { usePlugins } from 'utils/hooks';
=======
import { RQStatus, Task, User } from 'cvat-core-wrapper';
import { useDropdownEditField, usePlugins } from 'utils/hooks';
>>>>>>> 89f1a284
import { CombinedState } from 'reducers';
import { exportActions } from 'actions/export-actions';
import { importActions } from 'actions/import-actions';
import { modelsActions } from 'actions/models-actions';
import { mergeConsensusJobsAsync } from 'actions/consensus-actions';
<<<<<<< HEAD
import { organizationActions } from 'actions/organization-actions';
import {
    deleteTaskAsync, switchMoveTaskModalVisible,
    openLinkedCloudStorageUpdatingModal, updateTaskAsync,
    TaskUpdateTypes,
} from 'actions/tasks-actions';
=======
import { deleteTaskAsync, switchMoveTaskModalVisible, updateTaskAsync } from 'actions/tasks-actions';
import UserSelector from 'components/task-page/user-selector';
>>>>>>> 89f1a284
import TaskActionsItems from './actions-menu-items';

interface Props {
    taskInstance: Task;
    triggerElement: JSX.Element;
}

function TaskActionsComponent(props: Props): JSX.Element {
    const { taskInstance, triggerElement } = props;
    const dispatch = useDispatch();

    const pluginActions = usePlugins((state: CombinedState) => state.plugins.components.taskActions.items, props);
    const {
        activeInference,
        mergingConsensus,
    } = useSelector((state: CombinedState) => ({
        activeInference: state.models.inferences[taskInstance.id],
        mergingConsensus: state.consensus.actions.merging,
    }), shallowEqual);

    const {
        dropdownOpen,
        editField,
        startEditField,
        stopEditField,
        onOpenChange,
        onMenuClick,
    } = useDropdownEditField();

    const onOpenBugTracker = useCallback(() => {
        if (taskInstance.bugTracker) {
            window.open(taskInstance.bugTracker, '_blank', 'noopener noreferrer');
        }
    }, [taskInstance.bugTracker]);

    const onMergeConsensusJobs = useCallback(() => {
        if (taskInstance.consensusEnabled) {
            Modal.confirm({
                title: 'The consensus jobs will be merged',
                content: 'Existing annotations in parent jobs will be updated. Continue?',
                className: 'cvat-modal-confirm-consensus-merge-task',
                onOk: () => {
                    dispatch(mergeConsensusJobsAsync(taskInstance));
                },
                okButtonProps: {
                    type: 'primary',
                    danger: true,
                },
                okText: 'Merge',
            });
        }
    }, [taskInstance.consensusEnabled, taskInstance]);

    const onExportDataset = useCallback(() => {
        dispatch(exportActions.openExportDatasetModal(taskInstance));
    }, [taskInstance]);

    const onBackupTask = useCallback(() => {
        dispatch(exportActions.openExportBackupModal(taskInstance));
    }, [taskInstance]);

    const onUploadAnnotations = useCallback(() => {
        dispatch(importActions.openImportDatasetModal(taskInstance));
    }, [taskInstance]);

    const onRunAutoAnnotation = useCallback(() => {
        dispatch(modelsActions.showRunModelDialog(taskInstance));
    }, [taskInstance]);

    const onMoveTaskToProject = useCallback(() => {
        if (taskInstance.projectId === null) {
            dispatch(switchMoveTaskModalVisible(true, taskInstance.id));
        }
    }, [taskInstance.id]);

    const onUpdateTaskAssignee = useCallback((assignee: User | null) => {
        taskInstance.assignee = assignee;
        dispatch(updateTaskAsync(taskInstance, { assignee })).then(stopEditField);
    }, [taskInstance]);

    const onDeleteTask = useCallback(() => {
        Modal.confirm({
            title: `The task ${taskInstance.id} will be deleted`,
            content: 'All related data (images, annotations) will be lost. Continue?',
            className: 'cvat-modal-confirm-delete-task',
            onOk: () => {
                dispatch(deleteTaskAsync(taskInstance));
            },
            okButtonProps: {
                type: 'primary',
                danger: true,
            },
            okText: 'Delete',
        });
    }, [taskInstance]);

<<<<<<< HEAD
    const updateWorkspace = useCallback((dstOrganizationId: number | null) => {
        taskInstance.organizationId = dstOrganizationId;
        if (
            taskInstance.cloudStorageId ||
            taskInstance.sourceStorage.cloudStorageId ||
            taskInstance.targetStorage.cloudStorageId
        ) {
            dispatch(openLinkedCloudStorageUpdatingModal(taskInstance));
        } else {
            dispatch(updateTaskAsync(taskInstance, TaskUpdateTypes.UPDATE_ORGANIZATION));
        }
    }, [taskInstance]);

    const setNewOrganization = useCallback((dstOrganization: Organization | null) => {
        const isOrgWorkspace = Boolean(localStorage.getItem('currentOrganization'));
        const dstOrganizationId = (dstOrganization) ? dstOrganization.id : dstOrganization;

        if (isOrgWorkspace) {
            Modal.confirm({
                title: `Other organization members will lose access to the task #${taskInstance.id}.`,
                content: (
                    `You are going to move a task to the ${
                        (dstOrganization) ? `${dstOrganization.slug} organization` : 'Personal sandbox'
                    }. Continue?`
                ),
                className: 'cvat-modal-confirm-task-transfer-between-workspaces',
                onOk: () => {
                    updateWorkspace(dstOrganizationId);
                },
                okButtonProps: {
                    type: 'primary',
                    danger: true,
                },
                okText: 'Move anyway',
            });
        } else {
            updateWorkspace(dstOrganizationId);
        }
    }, [taskInstance]);

    // TODO: update menu item after Kirill's PR is merged
    const onTransferTaskBetweenWorkspaces = useCallback(() => {
        dispatch(organizationActions.openSelectOrganizationModal(setNewOrganization));
    }, [taskInstance]);
=======
    let menuItems;
    if (editField) {
        const fieldSelectors: Record<string, JSX.Element> = {
            assignee: (
                <UserSelector
                    value={taskInstance.assignee}
                    onSelect={(value: User | null): void => {
                        if (taskInstance.assignee?.id === value?.id) return;
                        onUpdateTaskAssignee(value);
                    }}
                />
            ),
        };
        menuItems = [{
            key: `${editField}-selector`,
            label: fieldSelectors[editField],
        }];
    } else {
        menuItems = TaskActionsItems({
            startEditField,
            taskId: taskInstance.id,
            isAutomaticAnnotationEnabled: (
                activeInference &&
                ![RQStatus.FAILED, RQStatus.FINISHED].includes(activeInference.status)
            ),
            isConsensusEnabled: taskInstance.consensusEnabled,
            isMergingConsensusEnabled: mergingConsensus[`task_${taskInstance.id}`],
            pluginActions,
            onMergeConsensusJobs: taskInstance.consensusEnabled ? onMergeConsensusJobs : null,
            onOpenBugTracker: taskInstance.bugTracker ? onOpenBugTracker : null,
            onUploadAnnotations,
            onExportDataset,
            onBackupTask,
            onRunAutoAnnotation,
            onMoveTaskToProject: taskInstance.projectId === null ? onMoveTaskToProject : null,
            onDeleteTask,
        }, props);
    }
>>>>>>> 89f1a284

    return (
        <Dropdown
            destroyPopupOnHide
            trigger={['click']}
            open={dropdownOpen}
            onOpenChange={onOpenChange}
            menu={{
                selectable: false,
                className: 'cvat-actions-menu',
<<<<<<< HEAD
                items: TaskActionsItems({
                    taskID: taskInstance.id,
                    isAutomaticAnnotationEnabled: (
                        activeInference &&
                        ![RQStatus.FAILED, RQStatus.FINISHED].includes(activeInference.status)
                    ),
                    isConsensusEnabled: taskInstance.consensusEnabled,
                    isMergingConsensusEnabled: mergingConsensus[`task_${taskInstance.id}`],
                    pluginActions,
                    onMergeConsensusJobs: taskInstance.consensusEnabled ? onMergeConsensusJobs : null,
                    onOpenBugTracker: taskInstance.bugTracker ? onOpenBugTracker : null,
                    onUploadAnnotations,
                    onExportDataset,
                    onBackupTask,
                    onRunAutoAnnotation,
                    onMoveTaskToProject: taskInstance.projectId === null ? onMoveTaskToProject : null,
                    onDeleteTask,
                    onTransferTaskBetweenWorkspaces: (
                        taskInstance.projectId === null ? onTransferTaskBetweenWorkspaces : null
                    ),
                }, props),
=======
                items: menuItems,
                onClick: onMenuClick,
>>>>>>> 89f1a284
            }}
        >
            {triggerElement}
        </Dropdown>
    );
}

export default React.memo(TaskActionsComponent);<|MERGE_RESOLUTION|>--- conflicted
+++ resolved
@@ -7,29 +7,25 @@
 import Modal from 'antd/lib/modal';
 import Dropdown from 'antd/lib/dropdown';
 
-<<<<<<< HEAD
-import { RQStatus, Task, Organization } from 'cvat-core-wrapper';
-import { usePlugins } from 'utils/hooks';
-=======
-import { RQStatus, Task, User } from 'cvat-core-wrapper';
+import {
+    RQStatus, Task, User, Organization,
+} from 'cvat-core-wrapper';
 import { useDropdownEditField, usePlugins } from 'utils/hooks';
->>>>>>> 89f1a284
+
 import { CombinedState } from 'reducers';
 import { exportActions } from 'actions/export-actions';
 import { importActions } from 'actions/import-actions';
 import { modelsActions } from 'actions/models-actions';
 import { mergeConsensusJobsAsync } from 'actions/consensus-actions';
-<<<<<<< HEAD
+
 import { organizationActions } from 'actions/organization-actions';
 import {
     deleteTaskAsync, switchMoveTaskModalVisible,
     openLinkedCloudStorageUpdatingModal, updateTaskAsync,
     TaskUpdateTypes,
 } from 'actions/tasks-actions';
-=======
-import { deleteTaskAsync, switchMoveTaskModalVisible, updateTaskAsync } from 'actions/tasks-actions';
 import UserSelector from 'components/task-page/user-selector';
->>>>>>> 89f1a284
+
 import TaskActionsItems from './actions-menu-items';
 
 interface Props {
@@ -126,7 +122,6 @@
         });
     }, [taskInstance]);
 
-<<<<<<< HEAD
     const updateWorkspace = useCallback((dstOrganizationId: number | null) => {
         taskInstance.organizationId = dstOrganizationId;
         if (
@@ -136,7 +131,7 @@
         ) {
             dispatch(openLinkedCloudStorageUpdatingModal(taskInstance));
         } else {
-            dispatch(updateTaskAsync(taskInstance, TaskUpdateTypes.UPDATE_ORGANIZATION));
+            dispatch(updateTaskAsync(taskInstance, { dstOrganizationId }, TaskUpdateTypes.UPDATE_ORGANIZATION));
         }
     }, [taskInstance]);
 
@@ -171,7 +166,7 @@
     const onTransferTaskBetweenWorkspaces = useCallback(() => {
         dispatch(organizationActions.openSelectOrganizationModal(setNewOrganization));
     }, [taskInstance]);
-=======
+
     let menuItems;
     if (editField) {
         const fieldSelectors: Record<string, JSX.Element> = {
@@ -208,9 +203,11 @@
             onRunAutoAnnotation,
             onMoveTaskToProject: taskInstance.projectId === null ? onMoveTaskToProject : null,
             onDeleteTask,
+            onTransferTaskBetweenWorkspaces: (
+                taskInstance.projectId === null ? onTransferTaskBetweenWorkspaces : null
+            ),
         }, props);
     }
->>>>>>> 89f1a284
 
     return (
         <Dropdown
@@ -221,32 +218,8 @@
             menu={{
                 selectable: false,
                 className: 'cvat-actions-menu',
-<<<<<<< HEAD
-                items: TaskActionsItems({
-                    taskID: taskInstance.id,
-                    isAutomaticAnnotationEnabled: (
-                        activeInference &&
-                        ![RQStatus.FAILED, RQStatus.FINISHED].includes(activeInference.status)
-                    ),
-                    isConsensusEnabled: taskInstance.consensusEnabled,
-                    isMergingConsensusEnabled: mergingConsensus[`task_${taskInstance.id}`],
-                    pluginActions,
-                    onMergeConsensusJobs: taskInstance.consensusEnabled ? onMergeConsensusJobs : null,
-                    onOpenBugTracker: taskInstance.bugTracker ? onOpenBugTracker : null,
-                    onUploadAnnotations,
-                    onExportDataset,
-                    onBackupTask,
-                    onRunAutoAnnotation,
-                    onMoveTaskToProject: taskInstance.projectId === null ? onMoveTaskToProject : null,
-                    onDeleteTask,
-                    onTransferTaskBetweenWorkspaces: (
-                        taskInstance.projectId === null ? onTransferTaskBetweenWorkspaces : null
-                    ),
-                }, props),
-=======
                 items: menuItems,
                 onClick: onMenuClick,
->>>>>>> 89f1a284
             }}
         >
             {triggerElement}
