// Copyright (C) 2020-2022 Intel Corporation
// Copyright (C) 2022 CVAT.ai Corporation
//
// SPDX-License-Identifier: MIT

import React, { useState, useEffect } from 'react';
import { useDispatch } from 'react-redux';
import { useHistory } from 'react-router';

import { Row, Col } from 'antd/lib/grid';
import Dropdown from 'antd/lib/dropdown';
import { PlusOutlined, UploadOutlined, LoadingOutlined } from '@ant-design/icons';
import Button from 'antd/lib/button';
import Input from 'antd/lib/input';
import { importActions } from 'actions/import-actions';
import { SortingComponent, ResourceFilterHOC, defaultVisibility } from 'components/resource-sorting-filtering';
import { TasksQuery } from 'reducers';
import { usePrevious } from 'utils/hooks';
import {
    localStorageRecentKeyword, localStorageRecentCapacity, predefinedFilterValues, config,
} from './tasks-filter-configuration';
import { MutliPlusIcon } from '../../icons';

const FilteringComponent = ResourceFilterHOC(
    config, localStorageRecentKeyword, localStorageRecentCapacity, predefinedFilterValues,
);

interface VisibleTopBarProps {
    onApplyFilter(filter: string | null): void;
    onApplySorting(sorting: string | null): void;
    onApplySearch(search: string | null): void;
    query: TasksQuery;
    importing: boolean;
}

export default function TopBarComponent(props: VisibleTopBarProps): JSX.Element {
    const dispatch = useDispatch();
    const {
        importing, query, onApplyFilter, onApplySorting, onApplySearch,
    } = props;
    const [visibility, setVisibility] = useState(defaultVisibility);
    const history = useHistory();
    const prevImporting = usePrevious(importing);

    useEffect(() => {
        if (prevImporting && !importing) {
            onApplyFilter(query.filter);
        }
    }, [importing]);

    return (
        <Row className='cvat-tasks-page-top-bar' justify='center' align='middle'>
            <Col md={22} lg={18} xl={16} xxl={14}>
                <div className='cvat-tasks-page-filters-wrapper'>
                    <Input.Search
                        enterButton
                        onSearch={(phrase: string) => {
                            onApplySearch(phrase);
                        }}
                        defaultValue={query.search || ''}
                        className='cvat-tasks-page-search-bar'
                        placeholder='Search ...'
                    />
                    <div>
                        <SortingComponent
                            visible={visibility.sorting}
                            onVisibleChange={(visible: boolean) => (
                                setVisibility({ ...defaultVisibility, sorting: visible })
                            )}
                            defaultFields={query.sort?.split(',') || ['-ID']}
                            sortingFields={['ID', 'Owner', 'Status', 'Assignee', 'Updated date', 'Subset', 'Mode', 'Dimension', 'Project ID', 'Name', 'Project name']}
                            onApplySorting={onApplySorting}
                        />
                        <FilteringComponent
                            value={query.filter}
                            predefinedVisible={visibility.predefined}
                            builderVisible={visibility.builder}
                            recentVisible={visibility.recent}
                            onPredefinedVisibleChange={(visible: boolean) => (
                                setVisibility({ ...defaultVisibility, predefined: visible })
                            )}
                            onBuilderVisibleChange={(visible: boolean) => (
                                setVisibility({ ...defaultVisibility, builder: visible })
                            )}
                            onRecentVisibleChange={(visible: boolean) => (
                                setVisibility({ ...defaultVisibility, builder: visibility.builder, recent: visible })
                            )}
                            onApplyFilter={onApplyFilter}
                        />
                    </div>
                </div>
                <div>
                    <Dropdown
                        trigger={['click']}
                        overlay={(
                            <div className='cvat-tasks-page-control-buttons-wrapper'>
                                <Button
                                    className='cvat-create-task-button'
                                    type='primary'
                                    onClick={(): void => history.push('/tasks/create')}
                                    icon={<PlusOutlined />}
                                >
                                    Create a new task
                                </Button>
                                <Button
<<<<<<< HEAD
                                    className='cvat-import-task-button'
                                    type='primary'
                                    disabled={importing}
                                    icon={<UploadOutlined />}
                                    onClick={() => dispatch(importActions.openImportBackupModal('task'))}
                                >
=======
                                    className='cvat-create-multi-tasks-button'
                                    type='primary'
                                    onClick={(): void => history.push('/tasks/create?many=true')}
                                    icon={<span className='anticon'><MutliPlusIcon /></span>}
                                >
                                    Create multi tasks
                                </Button>
                                <Button
                                    className='cvat-import-task-button'
                                    type='primary'
                                    disabled={importing}
                                    icon={<UploadOutlined />}
                                    onClick={() => dispatch(importActions.openImportBackupModal('task'))}
                                >
>>>>>>> 1db247ae
                                    Create from backup
                                    {importing && <LoadingOutlined />}
                                </Button>
                            </div>
                        )}
                    >
                        <Button type='primary' className='cvat-create-task-dropdown' icon={<PlusOutlined />} />
                    </Dropdown>
                </div>
            </Col>
        </Row>
    );
}<|MERGE_RESOLUTION|>--- conflicted
+++ resolved
@@ -103,14 +103,6 @@
                                     Create a new task
                                 </Button>
                                 <Button
-<<<<<<< HEAD
-                                    className='cvat-import-task-button'
-                                    type='primary'
-                                    disabled={importing}
-                                    icon={<UploadOutlined />}
-                                    onClick={() => dispatch(importActions.openImportBackupModal('task'))}
-                                >
-=======
                                     className='cvat-create-multi-tasks-button'
                                     type='primary'
                                     onClick={(): void => history.push('/tasks/create?many=true')}
@@ -125,7 +117,6 @@
                                     icon={<UploadOutlined />}
                                     onClick={() => dispatch(importActions.openImportBackupModal('task'))}
                                 >
->>>>>>> 1db247ae
                                     Create from backup
                                     {importing && <LoadingOutlined />}
                                 </Button>
