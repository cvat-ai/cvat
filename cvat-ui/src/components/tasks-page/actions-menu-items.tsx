// Copyright (C) CVAT.ai Corporation
//
// SPDX-License-Identifier: MIT

import React from 'react';
import { Link } from 'react-router-dom';
import { LoadingOutlined } from '@ant-design/icons';
import { MenuProps } from 'antd/lib/menu';
import { usePlugins } from 'utils/hooks';
import { CVATMenuEditLabel } from 'components/common/cvat-menu-edit-label';

interface MenuItemsData {
    taskId: number;
    isAutomaticAnnotationEnabled: boolean;
    isConsensusEnabled: boolean;
    isMergingConsensusEnabled: boolean;
    pluginActions: ReturnType<typeof usePlugins>;
    onMergeConsensusJobs: (() => void) | null;
    onOpenBugTracker: (() => void) | null;
    onUploadAnnotations: () => void;
    onExportDataset: () => void;
    onBackupTask: () => void;
    onRunAutoAnnotation: (() => void) | null;
    onMoveTaskToProject: (() => void) | null;
    onDeleteTask: () => void;
<<<<<<< HEAD
    onTransferTaskBetweenWorkspaces: (() => void) | null;
=======
    startEditField: (key: string) => void;
>>>>>>> 89f1a284
}

export default function TaskActionsItems(menuItemsData: MenuItemsData, taskMenuProps: unknown): MenuProps['items'] {
    const {
        startEditField,
        taskId,
        pluginActions,
        isAutomaticAnnotationEnabled,
        isConsensusEnabled,
        isMergingConsensusEnabled,
        onMergeConsensusJobs,
        onUploadAnnotations,
        onExportDataset,
        onOpenBugTracker,
        onBackupTask,
        onRunAutoAnnotation,
        onMoveTaskToProject,
        onDeleteTask,
        onTransferTaskBetweenWorkspaces,
    } = menuItemsData;

    const menuItems: [NonNullable<MenuProps['items']>[0], number][] = [];

    menuItems.push([{
        key: 'load_task_anno',
        onClick: onUploadAnnotations,
        label: 'Upload annotations',
    }, 0]);

    menuItems.push([{
        key: 'export_task_dataset',
        onClick: onExportDataset,
        label: 'Export task dataset',
    }, 10]);

    if (onOpenBugTracker) {
        menuItems.push([{
            key: 'open_bug_tracker',
            onClick: onOpenBugTracker,
            label: 'Open bug tracker',
        }, 20]);
    }

    menuItems.push([{
        disabled: isAutomaticAnnotationEnabled,
        key: 'run_auto_annotation',
        onClick: onRunAutoAnnotation ?? undefined,
        label: 'Automatic annotation',
    }, 30]);

    menuItems.push([{
        key: 'backup_task',
        onClick: onBackupTask,
        label: 'Backup Task',
    }, 40]);

    menuItems.push([{
        key: 'edit_assignee',
        onClick: () => startEditField('assignee'),
        label: <CVATMenuEditLabel>Assignee</CVATMenuEditLabel>,
    }, 50]);

    menuItems.push([{
        key: 'view-analytics',
        label: <Link to={`/tasks/${taskId}/analytics`}>View analytics</Link>,
    }, 60]);

    menuItems.push([{
        key: 'quality_control',
        label: <Link to={`/tasks/${taskId}/quality-control`}>Quality control</Link>,
    }, 70]);

    if (isConsensusEnabled) {
        menuItems.push([{
            key: 'consensus_management',
            label: <Link to={`/tasks/${taskId}/consensus`}>Consensus management</Link>,
        }, 75]);
    }

    if (onMergeConsensusJobs) {
        menuItems.push([{
            key: 'merge_consensus_jobs',
            onClick: onMergeConsensusJobs,
            label: 'Merge consensus jobs',
            disabled: isMergingConsensusEnabled,
            itemIcon: isMergingConsensusEnabled ? <LoadingOutlined /> : undefined,
        }, 80]);
    }

    if (onMoveTaskToProject) {
        menuItems.push([{
            key: 'move_task_to_project',
            onClick: onMoveTaskToProject,
            label: 'Move to project',
        }, 90]);
    }

    if (onTransferTaskBetweenWorkspaces) {
        menuItems.push([{
            key: 'transfer_task_between_workspaces',
            onClick: onTransferTaskBetweenWorkspaces,
            label: 'Move to organization/sandbox',
        }, 85]);
    }

    menuItems.push([{ type: 'divider' }, 89]);
    menuItems.push([{
        key: 'delete_task',
        onClick: onDeleteTask,
        label: 'Delete',
    }, 100]);

    menuItems.push(
        ...pluginActions.map(({ component: Component, weight }, index) => {
            const menuItem = Component({ key: index, targetProps: taskMenuProps });
            return [menuItem, weight] as [NonNullable<MenuProps['items']>[0], number];
        }),
    );

    return menuItems.sort((menuItem1, menuItem2) => menuItem1[1] - menuItem2[1]).map((menuItem) => menuItem[0]);
}<|MERGE_RESOLUTION|>--- conflicted
+++ resolved
@@ -23,11 +23,8 @@
     onRunAutoAnnotation: (() => void) | null;
     onMoveTaskToProject: (() => void) | null;
     onDeleteTask: () => void;
-<<<<<<< HEAD
     onTransferTaskBetweenWorkspaces: (() => void) | null;
-=======
     startEditField: (key: string) => void;
->>>>>>> 89f1a284
 }
 
 export default function TaskActionsItems(menuItemsData: MenuItemsData, taskMenuProps: unknown): MenuProps['items'] {
