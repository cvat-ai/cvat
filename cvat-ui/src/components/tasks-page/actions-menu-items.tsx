// Copyright (C) CVAT.ai Corporation
//
// SPDX-License-Identifier: MIT

import React from 'react';
import { LoadingOutlined } from '@ant-design/icons';
import { MenuProps } from 'antd/lib/menu';
import { usePlugins } from 'utils/hooks';
import { LabelWithCountHOC } from 'components/common/label-with-count';
import { CVATMenuEditLabel } from '../common/cvat-menu-edit-label';

interface MenuItemsData {
    taskId: number;
    projectId: number | null;
    isAutomaticAnnotationEnabled: boolean;
    isConsensusEnabled: boolean;
    isMergingConsensusEnabled: boolean;
    pluginActions: ReturnType<typeof usePlugins>;
    onMergeConsensusJobs: (() => void) | null;
    onOpenBugTracker: (() => void) | null;
    onUploadAnnotations: () => void;
    onExportDataset: () => void;
    onBackupTask: () => void;
    onRunAutoAnnotation: (() => void) | null;
    onMoveTaskToProject: () => void;
    onDeleteTask: () => void;
    startEditField: (key: string) => void;
    selectedIds: number[];
}

export default function TaskActionsItems(menuItemsData: MenuItemsData, taskMenuProps: unknown): MenuProps['items'] {
    const {
        startEditField,
<<<<<<< HEAD
        taskId,
        projectId,
=======
>>>>>>> d3e56b16
        pluginActions,
        isAutomaticAnnotationEnabled,
        isConsensusEnabled,
        isMergingConsensusEnabled,
        onMergeConsensusJobs,
        onUploadAnnotations,
        onExportDataset,
        onOpenBugTracker,
        onBackupTask,
        onRunAutoAnnotation,
        onMoveTaskToProject,
        onDeleteTask,
        selectedIds,
        taskId,
    } = menuItemsData;

    const isBulkMode = selectedIds.length > 1;
    const bulkAllowedKeys = ['edit_assignee', 'backup_task', 'export_task_dataset', 'delete_task'];
    const isDisabled = (key: string): boolean => isBulkMode && !bulkAllowedKeys.includes(key);
    const withCount = LabelWithCountHOC(selectedIds, bulkAllowedKeys);

    const menuItems: [NonNullable<MenuProps['items']>[0], number][] = [];

    menuItems.push([{
        key: 'load_task_anno',
        onClick: onUploadAnnotations,
        label: withCount('Upload annotations', 'load_task_anno'),
        disabled: isDisabled('load_task_anno'),
    }, 0]);

    menuItems.push([{
        key: 'export_task_dataset',
        onClick: onExportDataset,
        label: withCount('Export task dataset', 'export_task_dataset'),
        disabled: isDisabled('export_task_dataset'),
    }, 10]);

    if (onOpenBugTracker) {
        menuItems.push([{
            key: 'open_bug_tracker',
            onClick: onOpenBugTracker,
            label: withCount('Open bug tracker', 'open_bug_tracker'),
            disabled: isDisabled('open_bug_tracker'),
        }, 20]);
    }

    menuItems.push([{
        disabled: isAutomaticAnnotationEnabled || isDisabled('run_auto_annotation'),
        key: 'run_auto_annotation',
        onClick: onRunAutoAnnotation ?? undefined,
        label: withCount('Automatic annotation', 'run_auto_annotation'),
    }, 30]);

    menuItems.push([{
        key: 'backup_task',
        onClick: onBackupTask,
        label: withCount('Backup Task', 'backup_task'),
        disabled: isDisabled('backup_task'),
    }, 40]);

    menuItems.push([{
        key: 'edit_assignee',
        onClick: () => startEditField('assignee'),
        label: <CVATMenuEditLabel>{withCount('Assignee', 'edit_assignee')}</CVATMenuEditLabel>,
        disabled: isDisabled('edit_assignee'),
    }, 50]);

    menuItems.push([{
        key: 'view-analytics',
        label: withCount('View analytics', 'view-analytics', `/tasks/${taskId}/analytics`),
        disabled: isDisabled('view-analytics'),
    }, 60]);

    menuItems.push([{
        key: 'quality_control',
        label: withCount('Quality control', 'quality_control', `/tasks/${taskId}/quality-control`),
        disabled: isDisabled('quality_control'),
    }, 70]);

    if (isConsensusEnabled) {
        menuItems.push([{
            key: 'consensus_management',
            label: withCount('Consensus management', 'consensus_management', `/tasks/${taskId}/consensus`),
            disabled: isDisabled('consensus_management'),
        }, 75]);
    }

    if (onMergeConsensusJobs) {
        menuItems.push([{
            key: 'merge_consensus_jobs',
            onClick: onMergeConsensusJobs,
            label: withCount('Merge consensus jobs', 'merge_consensus_jobs'),
            disabled: isMergingConsensusEnabled || isDisabled('merge_consensus_jobs'),
            itemIcon: isMergingConsensusEnabled ? <LoadingOutlined /> : undefined,
        }, 80]);
    }

    menuItems.push([{ type: 'divider' }, 89]);

    if (!projectId) {
        menuItems.push([{
            key: 'move_task_to_project',
            onClick: onMoveTaskToProject,
            label: withCount('Move to project', 'move_task_to_project'),
            disabled: isDisabled('move_task_to_project'),
        }, 90]);

        menuItems.push([{
            key: 'edit_organization',
            onClick: () => startEditField('organization'),
            label: <CVATMenuEditLabel>Organization</CVATMenuEditLabel>,
        }, 100]);
    }

    menuItems.push([{
        key: 'delete_task',
        onClick: onDeleteTask,
<<<<<<< HEAD
        label: 'Delete',
    }, 110]);
=======
        label: withCount('Delete', 'delete_task'),
        disabled: isDisabled('delete_task'),
    }, 100]);
>>>>>>> d3e56b16

    menuItems.push(
        ...pluginActions.map(({ component: Component, weight }, index) => {
            const menuItem = Component({ key: index, targetProps: taskMenuProps });
            return [menuItem, weight] as [NonNullable<MenuProps['items']>[0], number];
        }),
    );

    const sortedMenuItems = menuItems.toSorted((menuItem1, menuItem2) => menuItem1[1] - menuItem2[1]);
    return sortedMenuItems.map((menuItem) => menuItem[0]);
}<|MERGE_RESOLUTION|>--- conflicted
+++ resolved
@@ -31,11 +31,8 @@
 export default function TaskActionsItems(menuItemsData: MenuItemsData, taskMenuProps: unknown): MenuProps['items'] {
     const {
         startEditField,
-<<<<<<< HEAD
         taskId,
         projectId,
-=======
->>>>>>> d3e56b16
         pluginActions,
         isAutomaticAnnotationEnabled,
         isConsensusEnabled,
@@ -49,7 +46,6 @@
         onMoveTaskToProject,
         onDeleteTask,
         selectedIds,
-        taskId,
     } = menuItemsData;
 
     const isBulkMode = selectedIds.length > 1;
@@ -153,14 +149,9 @@
     menuItems.push([{
         key: 'delete_task',
         onClick: onDeleteTask,
-<<<<<<< HEAD
-        label: 'Delete',
-    }, 110]);
-=======
         label: withCount('Delete', 'delete_task'),
         disabled: isDisabled('delete_task'),
-    }, 100]);
->>>>>>> d3e56b16
+    }, 110]);
 
     menuItems.push(
         ...pluginActions.map(({ component: Component, weight }, index) => {
