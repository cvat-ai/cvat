// Copyright (C) 2021-2022 Intel Corporation
//
// SPDX-License-Identifier: MIT

import React, { useState, useEffect, useRef } from 'react';
import { useDispatch, useSelector } from 'react-redux';
import { useHistory } from 'react-router';
import { Row, Col } from 'antd/lib/grid';
import Button from 'antd/lib/button';
import Form from 'antd/lib/form';
import Select from 'antd/lib/select';
import Input from 'antd/lib/input';
import TextArea from 'antd/lib/input/TextArea';
import notification from 'antd/lib/notification';
import Tooltip from 'antd/lib/tooltip';

import { CombinedState, CloudStorage } from 'reducers';
import { createCloudStorageAsync, updateCloudStorageAsync } from 'actions/cloud-storage-actions';
import { ProviderType, CredentialsType } from 'utils/enums';
import { QuestionCircleOutlined, UploadOutlined } from '@ant-design/icons';
import Upload, { RcFile } from 'antd/lib/upload';
import Space from 'antd/lib/space';
import { AzureProvider, S3Provider, GoogleCloudProvider } from '../../icons';
import S3Region from './s3-region';
import GCSLocation from './gcs-locatiion';
import ManifestsManager from './manifests-manager';

export interface Props {
    cloudStorage?: CloudStorage;
}

type CredentialsFormNames = 'key' | 'secret_key' | 'account_name' | 'session_token';
type CredentialsCamelCaseNames = 'key' | 'secretKey' | 'accountName' | 'sessionToken';

interface CloudStorageForm {
    credentials_type: CredentialsType;
    display_name: string;
    provider_type: ProviderType;
    resource: string;
    account_name?: string;
    session_token?: string;
    key?: string;
    secret_key?: string;
    SAS_token?: string;
    key_file?: File;
    description?: string;
    region?: string;
    prefix?: string;
    project_id?: string;
    manifests: string[];
    endpoint_url?: string;
}

const { Dragger } = Upload;

export default function CreateCloudStorageForm(props: Props): JSX.Element {
    const { cloudStorage } = props;
    const cloudStorageId = cloudStorage ? cloudStorage.id : null;
    const dispatch = useDispatch();
    const history = useHistory();
    const [form] = Form.useForm();
    const shouldShowCreationNotification = useRef(false);
    const shouldShowUpdationNotification = useRef(false);
    const [providerType, setProviderType] = useState<ProviderType | null>(null);
    const [credentialsType, setCredentialsType] = useState<CredentialsType | null>(null);
    const [selectedRegion, setSelectedRegion] = useState<string | undefined>(undefined);
    const newCloudStorageId = useSelector((state: CombinedState) => state.cloudStorages.activities.creates.id);
    const attaching = useSelector((state: CombinedState) => state.cloudStorages.activities.creates.attaching);
    const updating = useSelector((state: CombinedState) => state.cloudStorages.activities.updates.updating);
    const updatedCloudStorageId = useSelector(
        (state: CombinedState) => state.cloudStorages.activities.updates.cloudStorageID,
    );
    const loading = cloudStorage ? updating : attaching;
    const fakeCredentialsData = {
        accountName: 'X'.repeat(24),
        sessionToken: 'X'.repeat(300),
        key: 'X'.repeat(128),
        secretKey: 'X'.repeat(40),
        keyFile: new File([], 'fakeKey.json'),
    };

    const [keyVisibility, setKeyVisibility] = useState(false);
    const [secretKeyVisibility, setSecretKeyVisibility] = useState(false);
    const [sessionTokenVisibility, setSessionTokenVisibility] = useState(false);
    const [accountNameVisibility, setAccountNameVisibility] = useState(false);

    const [manifestNames, setManifestNames] = useState<string[]>([]);

    const [uploadedKeyFile, setUploadedKeyFile] = useState<File | null>(null);
    const [isFakeKeyFileAttached, setIsFakeKeyFileAttached] = useState(!!cloudStorage);

    function initializeFields(): void {
        setManifestNames(cloudStorage.manifests);
        const fieldsValue: CloudStorageForm = {
            credentials_type: cloudStorage.credentialsType,
            display_name: cloudStorage.displayName,
            description: cloudStorage.description,
            provider_type: cloudStorage.providerType,
            resource: cloudStorage.resource,
            manifests: manifestNames,
        };

        setProviderType(cloudStorage.providerType);
        setCredentialsType(cloudStorage.credentialsType);

        if (cloudStorage.credentialsType === CredentialsType.ACCOUNT_NAME_TOKEN_PAIR) {
            fieldsValue.account_name = fakeCredentialsData.accountName;
            fieldsValue.SAS_token = fakeCredentialsData.sessionToken;
        } else if (cloudStorage.credentialsType === CredentialsType.KEY_SECRET_KEY_PAIR) {
            fieldsValue.key = fakeCredentialsData.key;
            fieldsValue.secret_key = fakeCredentialsData.secretKey;
        } else if (cloudStorage.credentialsType === CredentialsType.KEY_FILE_PATH) {
            setUploadedKeyFile(fakeCredentialsData.keyFile);
        }

        if (cloudStorage.specificAttributes) {
            const parsedOptions = new URLSearchParams(cloudStorage.specificAttributes);
            const location = parsedOptions.get('region') || parsedOptions.get('location');
            const prefix = parsedOptions.get('prefix');
            const projectId = parsedOptions.get('project_id');
            const endpointUrl = parsedOptions.get('endpoint_url');

            if (location) {
                setSelectedRegion(location);
            }
            if (prefix) {
                fieldsValue.prefix = prefix;
            }
            if (projectId) {
                fieldsValue.project_id = projectId;
            }
            if (endpointUrl) {
                fieldsValue.endpoint_url = endpointUrl;
            }
        }

        form.setFieldsValue(fieldsValue);
    }

    function onReset(): void {
        if (cloudStorage) {
            initializeFields();
        } else {
            setManifestNames([]);
            setSelectedRegion(undefined);
            setUploadedKeyFile(null);
            form.resetFields();
        }
    }

    const onCancel = (): void => {
        if (history.length) {
            history.goBack();
        } else {
            history.push('/cloudstorages');
        }
    };

    useEffect(() => {
        onReset();
    }, []);

    useEffect(() => {
        if (
            Number.isInteger(newCloudStorageId) &&
            shouldShowCreationNotification &&
            shouldShowCreationNotification.current
        ) {
            // Clear form
            onReset();

            notification.info({
                message: 'The cloud storage has been attached',
                className: 'cvat-notification-create-cloud-storage-success',
            });
        }
        if (shouldShowCreationNotification !== undefined) {
            shouldShowCreationNotification.current = true;
        }
    }, [newCloudStorageId]);

    useEffect(() => {
        if (updatedCloudStorageId && shouldShowUpdationNotification && shouldShowUpdationNotification.current) {
            notification.info({
                message: 'The cloud storage has been updated',
                className: 'cvat-notification-update-cloud-storage-success',
            });
        }
        if (shouldShowUpdationNotification !== undefined) {
            shouldShowUpdationNotification.current = true;
        }
    }, [updatedCloudStorageId]);

    useEffect(() => {
        if (cloudStorageId && cloudStorage.credentialsType !== CredentialsType.ANONYMOUS_ACCESS) {
            notification.info({
                message: `For security reasons, your credentials are hidden and represented by fake values
                    that will not be taken into account when updating the cloud storage.
                    If you want to replace the original credentials, simply enter new ones.`,
                className: 'cvat-notification-update-info-cloud-storage',
                duration: 15,
            });
        }
    }, []);

    const handleOnFinish = (formValues: CloudStorageForm): void => {
<<<<<<< HEAD
        let cloudStorageData: Record<string, any> = {};
        cloudStorageData = { ...formValues };
=======
        const cloudStorageData: Record<string, any> = { ...formValues };
>>>>>>> 1db247ae
        // specific attributes
        const specificAttributes = new URLSearchParams();

        if (selectedRegion) {
            if (cloudStorageData.provider_type === ProviderType.AWS_S3_BUCKET) {
                delete cloudStorageData.region;
                specificAttributes.append('region', selectedRegion as string);
            } else if (cloudStorageData.provider_type === ProviderType.GOOGLE_CLOUD_STORAGE) {
                delete cloudStorageData.location;
                specificAttributes.append('location', selectedRegion as string);
            }
        }
        if (formValues.prefix) {
            delete cloudStorageData.prefix;
            specificAttributes.append('prefix', formValues.prefix);
        }
        if (formValues.project_id) {
            delete cloudStorageData.project_id;
            specificAttributes.append('project_id', formValues.project_id);
        }
        if (formValues.endpoint_url) {
            delete cloudStorageData.endpoint_url;
            specificAttributes.append('endpoint_url', formValues.endpoint_url);
        }

        cloudStorageData.specific_attributes = specificAttributes.toString();

        if (uploadedKeyFile && !isFakeKeyFileAttached) {
            cloudStorageData.key_file = uploadedKeyFile;
        }

        if (cloudStorageData.credentials_type === CredentialsType.ACCOUNT_NAME_TOKEN_PAIR) {
            delete cloudStorageData.SAS_token;
            cloudStorageData.session_token = formValues.SAS_token;
        }

        if (cloudStorageData.manifests && cloudStorageData.manifests.length) {
            delete cloudStorageData.manifests;
            cloudStorageData.manifests = form.getFieldValue('manifests').map((manifest: any): string => manifest.name);
        }

        if (cloudStorage) {
            cloudStorageData.id = cloudStorage.id;

            if (cloudStorageData.account_name === fakeCredentialsData.accountName) {
                delete cloudStorageData.account_name;
            }
            if (cloudStorageData.key === fakeCredentialsData.key) {
                delete cloudStorageData.key;
            }
            if (cloudStorageData.secret_key === fakeCredentialsData.secretKey) {
                delete cloudStorageData.secret_key;
            }
            if (cloudStorageData.session_token === fakeCredentialsData.sessionToken) {
                delete cloudStorageData.session_token;
            }
            dispatch(updateCloudStorageAsync(cloudStorageData));
        } else {
            dispatch(createCloudStorageAsync(cloudStorageData));
        }
    };

    const handleOnFinishFailed = (
        { values, errorFields, outOfDate }: { values: CloudStorageForm, errorFields: any[], outOfDate: boolean },
    ): void => {
        console.log(values, errorFields, outOfDate);
    };

    const resetCredentialsValues = (): void => {
        form.setFieldsValue({
            key: undefined,
            secret_key: undefined,
            session_token: undefined,
            account_name: undefined,
        });
        setUploadedKeyFile(null);
    };

    const onFocusCredentialsItem = (credential: CredentialsCamelCaseNames, key: CredentialsFormNames): void => {
        // reset fake credential when updating a cloud storage and cursor is in this field
        if (cloudStorage && form.getFieldValue(key) === fakeCredentialsData[credential]) {
            form.setFieldsValue({
                [key]: undefined,
            });
        }
    };

    const onBlurCredentialsItem = (
        credential: CredentialsCamelCaseNames,
        key: CredentialsFormNames,
        setVisibility: any,
    ): void => {
        // set fake credential when updating a cloud storage and cursor disappears from the field and value not changed
        if (cloudStorage && !form.getFieldValue(key)) {
            form.setFieldsValue({
                [key]: fakeCredentialsData[credential],
            });
            setVisibility(false);
        }
    };

    const onChangeCredentialsType = (value: CredentialsType): void => {
        setCredentialsType(value);
        resetCredentialsValues();
    };

    const onSelectRegion = (key: string): void => {
        setSelectedRegion(key);
    };

    const commonProps = {
        className: 'cvat-cloud-storage-form-item',
    };

    const credentialsBlok = (): JSX.Element => {
        const internalCommonProps = {
            ...commonProps,
            labelCol: { span: 8, offset: 2 },
            wrapperCol: { offset: 2 },
        };

        if (providerType === ProviderType.AWS_S3_BUCKET && credentialsType === CredentialsType.KEY_SECRET_KEY_PAIR) {
            return (
                <>
                    <Form.Item
                        label='ACCESS KEY ID'
                        name='key'
                        rules={[{ required: true, message: 'Please, specify your access_key_id' }]}
                        {...internalCommonProps}
                    >
                        <Input.Password
                            maxLength={128}
                            visibilityToggle={keyVisibility}
                            onChange={() => setKeyVisibility(true)}
                            onFocus={() => onFocusCredentialsItem('key', 'key')}
                            onBlur={() => onBlurCredentialsItem('key', 'key', setKeyVisibility)}
                        />
                    </Form.Item>
                    <Form.Item
                        label='SECRET ACCESS KEY ID'
                        name='secret_key'
                        rules={[{ required: true, message: 'Please, specify your secret_access_key_id' }]}
                        {...internalCommonProps}
                    >
                        <Input.Password
                            maxLength={44}
                            visibilityToggle={secretKeyVisibility}
                            onChange={() => setSecretKeyVisibility(true)}
                            onFocus={() => onFocusCredentialsItem('secretKey', 'secret_key')}
                            onBlur={() => onBlurCredentialsItem('secretKey', 'secret_key', setSecretKeyVisibility)}
                        />
                    </Form.Item>
                </>
            );
        }

        if (
            providerType === ProviderType.AZURE_CONTAINER &&
            credentialsType === CredentialsType.ACCOUNT_NAME_TOKEN_PAIR
        ) {
            return (
                <>
                    <Form.Item
                        label='Account name'
                        name='account_name'
                        rules={[{ required: true, message: 'Please, specify your account name' }]}
                        {...internalCommonProps}
                    >
                        <Input.Password
                            minLength={3}
                            maxLength={24}
                            visibilityToggle={accountNameVisibility}
                            onChange={() => setAccountNameVisibility(true)}
                            onFocus={() => onFocusCredentialsItem('accountName', 'account_name')}
                            onBlur={() => onBlurCredentialsItem('accountName', 'account_name', setAccountNameVisibility)}
                        />
                    </Form.Item>
                    <Form.Item
                        label='SAS token'
                        name='SAS_token'
                        rules={[{ required: true, message: 'Please, specify your SAS token' }]}
                        {...internalCommonProps}
                    >
                        <Input.Password
                            visibilityToggle={sessionTokenVisibility}
                            maxLength={437}
                            onChange={() => setSessionTokenVisibility(true)}
                            onFocus={() => onFocusCredentialsItem('sessionToken', 'session_token')}
                            onBlur={() => onBlurCredentialsItem('sessionToken', 'session_token', setSessionTokenVisibility)}
                        />
                    </Form.Item>
                </>
            );
        }

        if (providerType === ProviderType.AZURE_CONTAINER && credentialsType === CredentialsType.ANONYMOUS_ACCESS) {
            return (
                <>
                    <Form.Item
                        label='Account name'
                        name='account_name'
                        rules={[{ required: true, message: 'Please, specify your account name' }]}
                        {...internalCommonProps}
                    >
                        <Input.Password
                            minLength={3}
                            maxLength={24}
                            visibilityToggle={accountNameVisibility}
                            onChange={() => setAccountNameVisibility(true)}
                        />
                    </Form.Item>
                </>
            );
        }

        if (providerType === ProviderType.GOOGLE_CLOUD_STORAGE && credentialsType === CredentialsType.KEY_FILE_PATH) {
            return (
                <Form.Item
                    name='key_file'
                    {...internalCommonProps}
                    label={(
                        <Tooltip title='You can upload a key file.
                                If you leave this field blank, the environment variable
                                GOOGLE_APPLICATION_CREDENTIALS will be used.'
                        >
                            Key file
                            <Button
                                href='https://cloud.google.com/docs/authentication/getting-started#setting_the_environment_variable'
                                target='_blank'
                                type='link'
                                className='cvat-cloud-storage-help-button'
                            >
                                <QuestionCircleOutlined />
                            </Button>
                        </Tooltip>

                    )}
                >
                    <Space align='start' className='cvat-cloud-storage-form-item-key-file'>
                        <Dragger
                            accept='.json, application/json'
                            multiple={false}
                            maxCount={1}
                            fileList={
                                uploadedKeyFile ? [{ uid: '1', name: uploadedKeyFile.name }] : []
                            }
                            beforeUpload={(file: RcFile): boolean => {
                                setIsFakeKeyFileAttached(false);
                                setUploadedKeyFile(file);
                                return false;
                            }}
                            onRemove={() => setUploadedKeyFile(null)}
                        >
                            <Space>
                                Attach a file
                                <UploadOutlined />
                            </Space>
                        </Dragger>
                    </Space>
                </Form.Item>
            );
        }

        return <></>;
    };

    const AWSS3Configuration = (): JSX.Element => {
        const internalCommonProps = {
            ...commonProps,
            labelCol: { offset: 1 },
            wrapperCol: { offset: 1 },
        };

        return (
            <>
                <Form.Item
                    label='Bucket name'
                    name='resource'
                    rules={[{ required: true, message: 'Please, specify a bucket name' }]}
                    {...internalCommonProps}
                >
                    <Input disabled={!!cloudStorage} maxLength={63} />
                </Form.Item>
                <Form.Item
                    label='Authorization type'
                    name='credentials_type'
                    rules={[{ required: true, message: 'Please, specify credentials type' }]}
                    {...internalCommonProps}
                >
                    <Select onSelect={(value: CredentialsType) => onChangeCredentialsType(value)}>
                        <Select.Option value={CredentialsType.KEY_SECRET_KEY_PAIR}>
                            Key id and secret access key pair
                        </Select.Option>
                        <Select.Option value={CredentialsType.ANONYMOUS_ACCESS}>Anonymous access</Select.Option>
                    </Select>
                </Form.Item>
                {credentialsBlok()}
                <Form.Item
                    label='Endpoint URL'
                    help='You can specify an endpoint for your storage when using the AWS S3 cloud storage compatible API'
                    name='endpoint_url'
                    {...internalCommonProps}
                >
                    <Input />
                </Form.Item>
                <S3Region
                    selectedRegion={selectedRegion}
                    onSelectRegion={onSelectRegion}
                    internalCommonProps={internalCommonProps}
                />
            </>
        );
    };

    const AzureBlobStorageConfiguration = (): JSX.Element => {
        const internalCommonProps = {
            ...commonProps,
            labelCol: { offset: 1 },
            wrapperCol: { offset: 1 },
        };

        return (
            <>
                <Form.Item
                    label='Container name'
                    name='resource'
                    rules={[{ required: true, message: 'Please, specify a container name' }]}
                    {...internalCommonProps}
                >
                    <Input disabled={!!cloudStorage} maxLength={63} />
                </Form.Item>
                <Form.Item
                    label='Authorization type'
                    name='credentials_type'
                    rules={[{ required: true, message: 'Please, specify credentials type' }]}
                    {...internalCommonProps}
                >
                    <Select onSelect={(value: CredentialsType) => onChangeCredentialsType(value)}>
                        <Select.Option value={CredentialsType.ACCOUNT_NAME_TOKEN_PAIR}>
                            Account name and SAS token
                        </Select.Option>
                        <Select.Option value={CredentialsType.ANONYMOUS_ACCESS}>Anonymous access</Select.Option>
                    </Select>
                </Form.Item>

                {credentialsBlok()}
            </>
        );
    };

    const GoogleCloudStorageConfiguration = (): JSX.Element => {
        const internalCommonProps = {
            ...commonProps,
            labelCol: { span: 6, offset: 1 },
            wrapperCol: { offset: 1 },
        };

        return (
            <>
                <Form.Item
                    label='Bucket name'
                    name='resource'
                    rules={[{ required: true, message: 'Please, specify a bucket name' }]}
                    {...internalCommonProps}
                >
                    {/* maxlength https://cloud.google.com/storage/docs/naming-buckets#requirements */}
                    <Input disabled={!!cloudStorage} maxLength={222} />
                </Form.Item>
                <Form.Item
                    label='Authorization type'
                    name='credentials_type'
                    rules={[{ required: true, message: 'Please, specify credentials type' }]}
                    {...internalCommonProps}
                >
                    <Select onSelect={(value: CredentialsType) => onChangeCredentialsType(value)}>
                        <Select.Option value={CredentialsType.KEY_FILE_PATH}>
                            Key file
                        </Select.Option>
                        <Select.Option value={CredentialsType.ANONYMOUS_ACCESS}>Anonymous access</Select.Option>
                    </Select>
                </Form.Item>
                {credentialsBlok()}
                <Form.Item
                    label='Prefix'
                    name='prefix'
                    {...internalCommonProps}
                >
                    <Input />
                </Form.Item>
                <Form.Item
                    label='Project ID'
                    name='project_id'
                    {...internalCommonProps}
                >
                    <Input />
                </Form.Item>
                <GCSLocation
                    selectedRegion={selectedRegion}
                    onSelectRegion={onSelectRegion}
                    internalCommonProps={internalCommonProps}
                />
            </>
        );
    };

    return (
        <Form
            className='cvat-cloud-storage-form'
            layout='vertical'
            form={form}
            onFinish={(values: CloudStorageForm): void => handleOnFinish(values)}
<<<<<<< HEAD
            onFinishFailed={(values: any): void => handleOnFinishFailed(values)}
=======
>>>>>>> 1db247ae
        >
            <Form.Item
                {...commonProps}
                label='Display name'
                name='display_name'
                rules={[{ required: true, message: 'Please, specify a display name' }]}
            >
                <Input maxLength={63} />
            </Form.Item>
            <Form.Item {...commonProps} label='Description' name='description'>
                <TextArea autoSize={{ minRows: 1, maxRows: 5 }} placeholder='Any useful description' />
            </Form.Item>
            <Form.Item
                {...commonProps}
                label='Provider'
                name='provider_type'
                rules={[{ required: true, message: 'Please, specify a cloud storage provider' }]}
            >
                <Select
                    disabled={!!cloudStorage}
                    onSelect={(value: ProviderType) => {
                        setProviderType(value);
                        setCredentialsType(null);
                        form.resetFields(['credentials_type']);
                    }}
                >
                    <Select.Option value={ProviderType.AWS_S3_BUCKET}>
                        <span className='cvat-cloud-storage-select-provider'>
                            <S3Provider />
                            AWS S3
                        </span>
                    </Select.Option>
                    <Select.Option value={ProviderType.AZURE_CONTAINER}>
                        <span className='cvat-cloud-storage-select-provider'>
                            <AzureProvider />
                            Azure Blob Container
                        </span>
                    </Select.Option>
                    <Select.Option value={ProviderType.GOOGLE_CLOUD_STORAGE}>
                        <span className='cvat-cloud-storage-select-provider'>
                            <GoogleCloudProvider />
                            Google Cloud Storage
                        </span>
                    </Select.Option>
                </Select>
            </Form.Item>
            {providerType === ProviderType.AWS_S3_BUCKET && AWSS3Configuration()}
            {providerType === ProviderType.AZURE_CONTAINER && AzureBlobStorageConfiguration()}
            {providerType === ProviderType.GOOGLE_CLOUD_STORAGE && GoogleCloudStorageConfiguration()}
            <ManifestsManager form={form} manifestNames={manifestNames} setManifestNames={setManifestNames} />
            <Row justify='end'>
                <Col>
                    <Button
                        htmlType='button'
                        onClick={() => onCancel()}
                        className='cvat-cloud-storage-reset-button'
                        disabled={loading}
                    >
                        Cancel
                    </Button>
                </Col>
                <Col offset={1}>
                    <Button
                        type='primary'
                        htmlType='submit'
                        className='cvat-cloud-storage-submit-button'
                        loading={loading}
                        disabled={loading}
                    >
                        {cloudStorage ? 'Update' : 'Submit'}
                    </Button>
                </Col>
            </Row>
        </Form>
    );
}<|MERGE_RESOLUTION|>--- conflicted
+++ resolved
@@ -204,12 +204,7 @@
     }, []);
 
     const handleOnFinish = (formValues: CloudStorageForm): void => {
-<<<<<<< HEAD
-        let cloudStorageData: Record<string, any> = {};
-        cloudStorageData = { ...formValues };
-=======
         const cloudStorageData: Record<string, any> = { ...formValues };
->>>>>>> 1db247ae
         // specific attributes
         const specificAttributes = new URLSearchParams();
 
@@ -270,12 +265,6 @@
         } else {
             dispatch(createCloudStorageAsync(cloudStorageData));
         }
-    };
-
-    const handleOnFinishFailed = (
-        { values, errorFields, outOfDate }: { values: CloudStorageForm, errorFields: any[], outOfDate: boolean },
-    ): void => {
-        console.log(values, errorFields, outOfDate);
     };
 
     const resetCredentialsValues = (): void => {
@@ -621,10 +610,6 @@
             layout='vertical'
             form={form}
             onFinish={(values: CloudStorageForm): void => handleOnFinish(values)}
-<<<<<<< HEAD
-            onFinishFailed={(values: any): void => handleOnFinishFailed(values)}
-=======
->>>>>>> 1db247ae
         >
             <Form.Item
                 {...commonProps}
