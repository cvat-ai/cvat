--- conflicted
+++ resolved
@@ -41,13 +41,8 @@
     };
 }
 
-<<<<<<< HEAD
-function ShorcutsDialog(props: StateToProps & DispatchToProps): JSX.Element | null {
+function ShortcutsDialog(props: StateToProps & DispatchToProps): JSX.Element | null {
     const { visible, switchShortcutsDialog, jobInstance } = props;
-=======
-function ShortcutsDialog(props: StateToProps & DispatchToProps): JSX.Element | null {
-    const { visible, switchShortcutsDialog } = props;
->>>>>>> 3afd7e82
     const keyMap = getApplicationKeyMap();
 
     const splitToRows = (data: string[]): JSX.Element[] =>
