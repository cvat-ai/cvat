// Copyright (C) 2023-2024 CVAT.ai Corporation
//
// SPDX-License-Identifier: MIT

import React, { useCallback } from 'react';
import Text from 'antd/lib/typography/Text';
import Form from 'antd/lib/form';
import notification from 'antd/lib/notification';
import { ConsensusSettings } from 'cvat-core-wrapper';
import { formFieldsError } from 'utils/validation';
import CVATLoadingSpinner from 'components/common/loading-spinner';
import ConsensusSettingsForm from './task-consensus/consensus-settings-form';

interface Props {
    fetching: boolean;
    settings: ConsensusSettings | null;
    setSettings: (settings: ConsensusSettings) => void;
}

function ConsensusSettingsTab(props: Readonly<Props>): JSX.Element | null {
    const {
        fetching,
        settings,
        setSettings,
    } = props;

    const [form] = Form.useForm();
<<<<<<< HEAD
    const onSave = useCallback(() => {
        form.validateFields().then((values) => {
            setSettings(values);
        }).catch(() => { /* do nothing */ });
=======
    const onSave = useCallback(async () => {
        try {
            const values = await form.validateFields();
            setSettings(values);
        } catch (error) {
            notification.error({
                message: 'Could not save consensus settings',
                description: formFieldsError(error).map((text: string): JSX.Element => <div>{text}</div>),
                className: 'cvat-notification-save-consensus-settings-failed',
            });
        }
>>>>>>> 2b835e21
    }, [form, setSettings]);

    if (fetching) {
        return (
            <div className='cvat-consensus-management-settings-tab'>
                <div className='cvat-consensus-management-loading'>
                    <CVATLoadingSpinner />
                </div>
            </div>
        );
    }

    return (
        <div className='cvat-consensus-management-settings-tab'>
            { settings ? (
                <ConsensusSettingsForm
                    form={form}
                    settings={settings}
                    onSave={onSave}
                />
            ) : <Text>No consensus settings found</Text> }
        </div>
    );
}

export default React.memo(ConsensusSettingsTab);<|MERGE_RESOLUTION|>--- conflicted
+++ resolved
@@ -25,12 +25,6 @@
     } = props;
 
     const [form] = Form.useForm();
-<<<<<<< HEAD
-    const onSave = useCallback(() => {
-        form.validateFields().then((values) => {
-            setSettings(values);
-        }).catch(() => { /* do nothing */ });
-=======
     const onSave = useCallback(async () => {
         try {
             const values = await form.validateFields();
@@ -42,7 +36,6 @@
                 className: 'cvat-notification-save-consensus-settings-failed',
             });
         }
->>>>>>> 2b835e21
     }, [form, setSettings]);
 
     if (fetching) {
