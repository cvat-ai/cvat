--- conflicted
+++ resolved
@@ -5,19 +5,9 @@
 
 import React, { useEffect } from 'react';
 import { RouteComponentProps, useHistory } from 'react-router';
-<<<<<<< HEAD
 import { withRouter } from 'react-router-dom';
 import { Row, Col } from 'antd/lib/grid';
-=======
-import { Link, withRouter } from 'react-router-dom';
-import Button from 'antd/lib/button';
-import Title from 'antd/lib/typography/Title';
-import Text from 'antd/lib/typography/Text';
-import { Row, Col } from 'antd/lib/grid';
-import Layout from 'antd/lib/layout';
-import Space from 'antd/lib/space';
-import { GithubOutlined, GooglePlusOutlined } from '@ant-design/icons';
->>>>>>> 0a5b7112
+
 
 import SigningLayout, { formSizes } from 'components/signing-common/signing-layout';
 import SocialAccountLink from 'components/signing-common/social-account-link';
@@ -40,26 +30,7 @@
 function LoginPageComponent(props: LoginPageComponentProps & RouteComponentProps): JSX.Element {
     const history = useHistory();
     const { backendAPI } = cvat.config;
-<<<<<<< HEAD
-
-    const {
-        fetching, renderResetPassword, hasEmailVerificationBeenSent,
-        googleAuthentication, githubAuthentication, onLogin, loadAdvancedAuthenticationMethods,
-    } = props;
-=======
-    const sizes = {
-        style: {
-            width: 400,
-        },
-    };
->>>>>>> 0a5b7112
-
-    if (hasEmailVerificationBeenSent) {
-        history.push('/auth/email-verification-sent');
-    }
-
-<<<<<<< HEAD
-=======
+    
     const {
         fetching, renderResetPassword, hasEmailVerificationBeenSent,
         googleAuthentication, githubAuthentication, onLogin, loadAdvancedAuthenticationMethods,
@@ -69,7 +40,6 @@
         history.push('/auth/email-verification-sent');
     }
 
->>>>>>> 0a5b7112
     useEffect(() => {
         loadAdvancedAuthenticationMethods();
     }, []);
@@ -108,61 +78,6 @@
                                 onLogin(loginData.credential, loginData.password);
                             }}
                         />
-<<<<<<< HEAD
-=======
-                        {(googleAuthentication || githubAuthentication) &&
-                        (
-                            <>
-                                <Row justify='center' align='top'>
-                                    <Col>
-                                        or
-                                    </Col>
-                                </Row>
-                                <Row justify='space-between' align='middle'>
-                                    {googleAuthentication && (
-                                        <Col span={11}>
-                                            <Button href={`${backendAPI}/auth/google/login`}>
-                                                <Space>
-                                                    <GooglePlusOutlined />
-                                                    Continue with Google
-                                                </Space>
-                                            </Button>
-                                        </Col>
-                                    )}
-                                    {githubAuthentication && (
-                                        <Col
-                                            span={11}
-                                            offset={googleAuthentication ? 1 : 0}
-                                        >
-                                            <Button href={`${backendAPI}/auth/github/login`}>
-                                                <Space>
-                                                    <GithubOutlined />
-                                                    Continue with Github
-                                                </Space>
-                                            </Button>
-                                        </Col>
-                                    )}
-                                </Row>
-                            </>
-                        )}
-                        <Row justify='start' align='top'>
-                            <Col>
-                                <Text strong>
-                                    New to CVAT? Create
-                                    <Link to='/auth/register'> an account</Link>
-                                </Text>
-                            </Col>
-                        </Row>
-                        {renderResetPassword && (
-                            <Row justify='start' align='top'>
-                                <Col>
-                                    <Text strong>
-                                        <Link to='/auth/password/reset'>Forgot your password?</Link>
-                                    </Text>
-                                </Col>
-                            </Row>
-                        )}
->>>>>>> 0a5b7112
                     </Col>
                 </Row>
             </Col>
