--- conflicted
+++ resolved
@@ -10,33 +10,20 @@
 import GlobalHotKeys from 'utils/mousetrap-react';
 import CVATTooltip from 'components/common/cvat-tooltip';
 import { CombinedState } from 'reducers';
-<<<<<<< HEAD
-import { ViewType } from 'utils/enums';
-import { useRegisterShortcuts } from 'utils/hooks';
-=======
 import { ShortcutScope } from 'utils/enums';
 import { registerComponentShortcuts } from 'actions/shortcuts-actions';
 import { subKeyMap } from 'utils/component-subkeymap';
->>>>>>> 7277b8ec
 
 const componentShortcuts = {
     SAVE_JOB: {
         name: 'Save the job',
         description: 'Send all changes of annotations to the server',
         sequences: ['ctrl+s'],
-<<<<<<< HEAD
-        view: ViewType.ALL,
-    },
-};
-
-useRegisterShortcuts(componentShortcuts);
-=======
         scope: ShortcutScope.ALL,
     },
 };
 
 registerComponentShortcuts(componentShortcuts);
->>>>>>> 7277b8ec
 
 const storage = {
     SAVE_ANNOTATION_BUTTON: (props: any & {
