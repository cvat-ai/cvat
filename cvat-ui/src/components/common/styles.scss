// Copyright (C) CVAT.ai Corporation
//
// SPDX-License-Identifier: MIT

@import 'base';

.cvat-modal-upload-file-status .ant-modal-body {
    display: flex;
    align-items: center;
    flex-flow: column;

    .ant-progress {
        margin-bottom: $grid-unit-size * 2;
    }

    .ant-alert {
        width: 100%;
    }
}

.cvat-card-title {
    font-size: 16px;
}

.cvat-card-tooltip {
    margin-left: $grid-unit-size;
}

.cvat-card-holder {
    .ant-card-body {
        padding: $grid-unit-size * 2;
    }
}

.cvat-card-value {
    font-size: 28px;
}

<<<<<<< HEAD
.cvat-card-tooltip {
    margin-left: $grid-unit-size;
=======
.cvat-table-wrapper {
    > *:not(:last-child) {
        margin-bottom: $grid-unit-size;
    }

    display: flex;
    flex-direction: column;
}

.cvat-table-header {
    font-size: $grid-unit-size * 2;
}

.cvat-table-columns-settings-menu {
    display: flex;
    flex-direction: column;
    max-height: $grid-unit-size * 40;
    overflow-y: auto;
>>>>>>> c3804c04
}<|MERGE_RESOLUTION|>--- conflicted
+++ resolved
@@ -36,10 +36,6 @@
     font-size: 28px;
 }
 
-<<<<<<< HEAD
-.cvat-card-tooltip {
-    margin-left: $grid-unit-size;
-=======
 .cvat-table-wrapper {
     > *:not(:last-child) {
         margin-bottom: $grid-unit-size;
@@ -58,5 +54,4 @@
     flex-direction: column;
     max-height: $grid-unit-size * 40;
     overflow-y: auto;
->>>>>>> c3804c04
 }