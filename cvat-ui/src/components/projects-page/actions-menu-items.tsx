--- conflicted
+++ resolved
@@ -50,29 +50,29 @@
     }, 20]);
 
     menuItems.push([{
-<<<<<<< HEAD
+        key: 'view-analytics',
+        label: <Link to={`/projects/${projectID}/analytics`}>View analytics</Link>,
+    }, 30]);
+
+    menuItems.push([{
         key: 'quality-control',
         label: <Link to={`/projects/${projectID}/quality-control`}>Quality control</Link>,
-=======
-        key: 'view-analytics',
-        label: <Link to={`/projects/${projectID}/analytics`}>View analytics</Link>,
->>>>>>> 29cde3e2
-    }, 30]);
+    }, 40]);
 
     menuItems.push([{
         key: 'set-webhooks',
         label: <Link to={`/projects/${projectID}/webhooks`}>Setup webhooks</Link>,
-    }, 40]);
+    }, 50]);
 
     menuItems.push([{
         type: 'divider',
-    }, 49]);
+    }, 59]);
 
     menuItems.push([{
         key: 'delete',
         onClick: onDeleteProject,
         label: 'Delete',
-    }, 50]);
+    }, 60]);
 
     menuItems.push(
         ...pluginActions.map(({ component: Component, weight }, index) => {
