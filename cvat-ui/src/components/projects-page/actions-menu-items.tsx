--- conflicted
+++ resolved
@@ -5,16 +5,11 @@
 import React from 'react';
 import { Link } from 'react-router-dom';
 import { MenuProps } from 'antd/lib/menu';
-import { User } from 'cvat-core-wrapper';
 import { usePlugins } from 'utils/hooks';
 import { CVATMenuEditLabel } from 'components/common/cvat-menu-edit-label';
 
 interface MenuItemsData {
     projectId: number;
-<<<<<<< HEAD
-    assignee: User | null;
-=======
->>>>>>> 98c53b8d
     startEditField: (key: string) => void;
     pluginActions: ReturnType<typeof usePlugins>;
     onExportDataset: () => void;
