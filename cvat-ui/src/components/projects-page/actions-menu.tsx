--- conflicted
+++ resolved
@@ -22,11 +22,7 @@
         Modal.confirm({
             title: `The project ${projectInstance.id} will be deleted`,
             content: 'All related data (images, annotations) will be lost. Continue?',
-<<<<<<< HEAD
-            className: 'cvat-modal-confirm-delete-project',
-=======
             className: 'cvat-modal-confirm-remove-project',
->>>>>>> 01d35c87
             onOk: () => {
                 dispatch(deleteProjectAsync(projectInstance));
             },
