--- conflicted
+++ resolved
@@ -2,13 +2,8 @@
 //
 // SPDX-License-Identifier: MIT
 
-<<<<<<< HEAD
-import React from 'react';
+import React, { useCallback } from 'react';
 import { useDispatch, useSelector } from 'react-redux';
-=======
-import React, { useCallback } from 'react';
-import { useDispatch } from 'react-redux';
->>>>>>> 85938b3d
 import Modal from 'antd/lib/modal';
 import Menu from 'antd/lib/menu';
 import { LoadingOutlined } from '@ant-design/icons';
@@ -50,7 +45,9 @@
             <Menu.Item key='export-dataset' onClick={() => dispatch(exportActions.openExportModal(projectInstance))}>
                 Export dataset
             </Menu.Item>
-<<<<<<< HEAD
+            <Menu.Item key='import-dataset' onClick={() => dispatch(importActions.openImportModal(projectInstance))}>
+                Import dataset
+            </Menu.Item>
             <Menu.Item
                 disabled={exportIsActive}
                 onClick={() => dispatch(backupProjectAsync(projectInstance))}
@@ -58,18 +55,8 @@
             >
                 Backup Project
             </Menu.Item>
-            <hr />
-            <Menu.Item
-                key='project-delete'
-                onClick={onDeleteProject}
-            >
-=======
-            <Menu.Item key='import-dataset' onClick={() => dispatch(importActions.openImportModal(projectInstance))}>
-                Import dataset
-            </Menu.Item>
             <Menu.Divider />
             <Menu.Item key='delete' onClick={onDeleteProject}>
->>>>>>> 85938b3d
                 Delete
             </Menu.Item>
         </Menu>
