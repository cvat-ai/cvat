// Copyright (C) CVAT.ai Corporation
//
// SPDX-License-Identifier: MIT

import React, { useCallback } from 'react';
import { useDispatch } from 'react-redux';
import { useHistory } from 'react-router';
import Dropdown from 'antd/lib/dropdown';
import Modal from 'antd/lib/modal';

import { Project } from 'cvat-core-wrapper';
import { usePlugins } from 'utils/hooks';
import { CombinedState } from 'reducers';
import { deleteProjectAsync } from 'actions/projects-actions';
import { exportActions } from 'actions/export-actions';
import { importActions } from 'actions/import-actions';
import ProjectActionsItems from './actions-menu-items';

interface Props {
    projectInstance: Project;
    triggerElement: JSX.Element;
}

function ProjectActionsComponent(props: Props): JSX.Element {
    const { projectInstance, triggerElement } = props;
    const dispatch = useDispatch();
    const history = useHistory();

    const pluginActions = usePlugins((state: CombinedState) => state.plugins.components.projectActions.items, props);
    const onExportDataset = useCallback(() => {
        dispatch(exportActions.openExportDatasetModal(projectInstance));
    }, [projectInstance]);

    const onImportDataset = useCallback(() => {
        dispatch(importActions.openImportDatasetModal(projectInstance));
    }, [projectInstance]);

    const onBackupProject = useCallback(() => {
        dispatch(exportActions.openExportBackupModal(projectInstance));
    }, [projectInstance]);

    const onSetupWebhooks = useCallback(() => {
        history.push({ pathname: `/projects/${projectInstance.id}/webhooks` });
    }, [projectInstance.id]);

    const onDeleteProject = useCallback((): void => {
        Modal.confirm({
            title: `The project ${projectInstance.id} will be deleted`,
            content: 'All related data (images, annotations) will be lost. Continue?',
            className: 'cvat-modal-confirm-remove-project',
            onOk: () => {
                dispatch(deleteProjectAsync(projectInstance));
            },
            okButtonProps: {
                type: 'primary',
                danger: true,
            },
            okText: 'Delete',
        });
<<<<<<< HEAD
    }, []);

    const menuItems: [JSX.Element, number][] = [];
    menuItems.push([(
        <Menu.Item key='export-dataset' onClick={() => dispatch(exportActions.openExportDatasetModal(projectInstance))}>
            Export dataset
        </Menu.Item>
    ), 0]);

    menuItems.push([(
        <Menu.Item key='import-dataset' onClick={() => dispatch(importActions.openImportDatasetModal(projectInstance))}>
            Import dataset
        </Menu.Item>
    ), 10]);

    menuItems.push([(
        <Menu.Item
            key='backup-project'
            onClick={() => dispatch(exportActions.openExportBackupModal(projectInstance))}
        >
            Backup Project
        </Menu.Item>
    ), 20]);

    menuItems.push([(
        <Menu.Item key='view-analytics'>
            <a
                href={`/projects/${projectInstance.id}/analytics`}
                onClick={(e: React.MouseEvent) => {
                    e.preventDefault();
                    history.push({
                        pathname: `/projects/${projectInstance.id}/analytics`,
                    });
                    return false;
                }}
            >
                View analytics
            </a>
        </Menu.Item>
    ), 30]);

    menuItems.push([(
        <Menu.Item key='view-quality-control'>
            <a
                href={`/projects/${projectInstance.id}/quality-control`}
                onClick={(e: React.MouseEvent) => {
                    e.preventDefault();
                    history.push({
                        pathname: `/projects/${projectInstance.id}/quality-control`,
                    });
                    return false;
                }}
            >
                Quality control
            </a>
        </Menu.Item>
    ), 40]);

    menuItems.push([(
        <Menu.Item key='set-webhooks'>
            <a
                href={`/projects/${projectInstance.id}/webhooks`}
                onClick={(e: React.MouseEvent) => {
                    e.preventDefault();
                    history.push({
                        pathname: `/projects/${projectInstance.id}/webhooks`,
                    });
                    return false;
                }}
            >
                Setup webhooks
            </a>
        </Menu.Item>
    ), 50]);

    menuItems.push([(
        <React.Fragment key='delete'>
            <Menu.Divider />
            <Menu.Item key='delete' onClick={onDeleteProject}>
                Delete
            </Menu.Item>
        </React.Fragment>
    ), 60]);

    menuItems.push(
        ...plugins.map(({ component: Component, weight }, index) => {
            const menuItem = Component({ key: index, targetProps: props });
            return [menuItem, weight] as [JSX.Element, number];
        }),
    );
=======
    }, [projectInstance]);
>>>>>>> 83a212e6

    return (
        <Dropdown
            destroyPopupOnHide
            trigger={['click']}
            menu={{
                selectable: false,
                className: 'cvat-project-actions-menu',
                items: ProjectActionsItems({
                    pluginActions,
                    onExportDataset,
                    onImportDataset,
                    onBackupProject,
                    onSetupWebhooks,
                    onDeleteProject,
                }, { ...props, history }),
            }}
        >
            {triggerElement}
        </Dropdown>
    );
}

export default React.memo(ProjectActionsComponent);<|MERGE_RESOLUTION|>--- conflicted
+++ resolved
@@ -57,100 +57,7 @@
             },
             okText: 'Delete',
         });
-<<<<<<< HEAD
-    }, []);
-
-    const menuItems: [JSX.Element, number][] = [];
-    menuItems.push([(
-        <Menu.Item key='export-dataset' onClick={() => dispatch(exportActions.openExportDatasetModal(projectInstance))}>
-            Export dataset
-        </Menu.Item>
-    ), 0]);
-
-    menuItems.push([(
-        <Menu.Item key='import-dataset' onClick={() => dispatch(importActions.openImportDatasetModal(projectInstance))}>
-            Import dataset
-        </Menu.Item>
-    ), 10]);
-
-    menuItems.push([(
-        <Menu.Item
-            key='backup-project'
-            onClick={() => dispatch(exportActions.openExportBackupModal(projectInstance))}
-        >
-            Backup Project
-        </Menu.Item>
-    ), 20]);
-
-    menuItems.push([(
-        <Menu.Item key='view-analytics'>
-            <a
-                href={`/projects/${projectInstance.id}/analytics`}
-                onClick={(e: React.MouseEvent) => {
-                    e.preventDefault();
-                    history.push({
-                        pathname: `/projects/${projectInstance.id}/analytics`,
-                    });
-                    return false;
-                }}
-            >
-                View analytics
-            </a>
-        </Menu.Item>
-    ), 30]);
-
-    menuItems.push([(
-        <Menu.Item key='view-quality-control'>
-            <a
-                href={`/projects/${projectInstance.id}/quality-control`}
-                onClick={(e: React.MouseEvent) => {
-                    e.preventDefault();
-                    history.push({
-                        pathname: `/projects/${projectInstance.id}/quality-control`,
-                    });
-                    return false;
-                }}
-            >
-                Quality control
-            </a>
-        </Menu.Item>
-    ), 40]);
-
-    menuItems.push([(
-        <Menu.Item key='set-webhooks'>
-            <a
-                href={`/projects/${projectInstance.id}/webhooks`}
-                onClick={(e: React.MouseEvent) => {
-                    e.preventDefault();
-                    history.push({
-                        pathname: `/projects/${projectInstance.id}/webhooks`,
-                    });
-                    return false;
-                }}
-            >
-                Setup webhooks
-            </a>
-        </Menu.Item>
-    ), 50]);
-
-    menuItems.push([(
-        <React.Fragment key='delete'>
-            <Menu.Divider />
-            <Menu.Item key='delete' onClick={onDeleteProject}>
-                Delete
-            </Menu.Item>
-        </React.Fragment>
-    ), 60]);
-
-    menuItems.push(
-        ...plugins.map(({ component: Component, weight }, index) => {
-            const menuItem = Component({ key: index, targetProps: props });
-            return [menuItem, weight] as [JSX.Element, number];
-        }),
-    );
-=======
     }, [projectInstance]);
->>>>>>> 83a212e6
 
     return (
         <Dropdown
