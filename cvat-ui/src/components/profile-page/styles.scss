// Copyright (C) CVAT.ai Corporation
//
// SPDX-License-Identifier: MIT

@import 'base';
@import '../../styles';

.cvat-profile-page {
    height: 100%;
    width: 100%;
    display: flex;
    flex-direction: column;

    .cvat-profile-page-wrapper {
        flex-grow: 1;
        overflow-y: auto;
        align-items: start;
    }
}

.cvat-change-password-form-button {
    margin-left: $grid-unit-size;
}

.cvat-profile-page-navigation-menu {
    position: sticky;
    top: 0;
    border-radius: $grid-unit-size;
}

.cvat-profile-page-content {
    padding-left: $grid-unit-size * 3;
    padding-bottom: $grid-unit-size * 2;

    .ant-form {
        >.ant-form-item:last-child {
            margin-bottom: 0;
        }
    }
}

.cvat-api-token-form {
    h4 {
        margin: 0;
        margin-bottom: $grid-unit-size;
    }

    .cvat-api-token-form-expiration-date {
        margin-bottom: $grid-unit-size * 5;
    }
}

.cvat-api-token-created-modal-content {
    .ant-typography, .cvat-api-token-value-input {
        display: block;
        margin-bottom: $grid-unit-size * 3;
    }

    .ant-typography {
        margin-top: $grid-unit-size;
    }
}

.cvat-security-api-tokens-card {
<<<<<<< HEAD
=======
    h5 {
        margin-top: $grid-unit-size;
    }

    .cvat-security-api-tokens-card-title > div:first-child {
        display: flex;
        align-items: center;

        span[role="img"] {
            margin-left: $grid-unit-size;
        }
    }

>>>>>>> c53d069b
    .ant-pagination {
        margin-bottom: 0;
    }

    .ant-card-body {
        padding-bottom: $grid-unit-size;
    }
}

.cvat-api-tokens-tooltip-inner {
    @extend .cvat-settings-tooltip-inner;

    > div:not(:last-child) {
        margin-bottom: $grid-unit-size;
    }
}<|MERGE_RESOLUTION|>--- conflicted
+++ resolved
@@ -62,8 +62,6 @@
 }
 
 .cvat-security-api-tokens-card {
-<<<<<<< HEAD
-=======
     h5 {
         margin-top: $grid-unit-size;
     }
@@ -77,7 +75,6 @@
         }
     }
 
->>>>>>> c53d069b
     .ant-pagination {
         margin-bottom: 0;
     }
