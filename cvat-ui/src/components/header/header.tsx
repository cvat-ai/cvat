// Copyright (C) 2020-2021 Intel Corporation
//
// SPDX-License-Identifier: MIT

import './styles.scss';
import React from 'react';
import { connect } from 'react-redux';
import { useHistory } from 'react-router';
import { Row, Col } from 'antd/lib/grid';
import Icon, {
    SettingOutlined,
    InfoCircleOutlined,
    EditOutlined,
    LoadingOutlined,
    LogoutOutlined,
    GithubOutlined,
    QuestionCircleOutlined,
    CaretDownOutlined,
    ControlOutlined,
} from '@ant-design/icons';
import Layout from 'antd/lib/layout';
import Button from 'antd/lib/button';
import Menu from 'antd/lib/menu';
import Dropdown from 'antd/lib/dropdown';
import Modal from 'antd/lib/modal';
import Text from 'antd/lib/typography/Text';

import getCore from 'cvat-core-wrapper';
import consts from 'consts';

import { CVATLogo, AccountIcon } from 'icons';
import ChangePasswordDialog from 'components/change-password-modal/change-password-modal';
import { switchSettingsDialog as switchSettingsDialogAction } from 'actions/settings-actions';
import { logoutAsync, authActions } from 'actions/auth-actions';
import { CombinedState } from 'reducers/interfaces';
import SettingsModal from './settings-modal/settings-modal';

const core = getCore();

interface Tool {
    name: string;
    description: string;
    server: {
        host: string;
        version: string;
    };
    core: {
        version: string;
    };
    canvas: {
        version: string;
    };
    ui: {
        version: string;
    };
}

interface StateToProps {
    user: any;
    tool: Tool;
    switchSettingsShortcut: string;
    settingsDialogShown: boolean;
    changePasswordDialogShown: boolean;
    changePasswordFetching: boolean;
    logoutFetching: boolean;
    renderChangePasswordItem: boolean;
    isAnalyticsPluginActive: boolean;
    isModelsPluginActive: boolean;
    isGitPluginActive: boolean;
}

interface DispatchToProps {
    onLogout: () => void;
    switchSettingsDialog: (show: boolean) => void;
    switchChangePasswordDialog: (show: boolean) => void;
}

function mapStateToProps(state: CombinedState): StateToProps {
    const {
        auth: {
            user,
            fetching: logoutFetching,
            fetching: changePasswordFetching,
            showChangePasswordDialog: changePasswordDialogShown,
            allowChangePassword: renderChangePasswordItem,
        },
        plugins: { list },
        about: { server, packageVersion },
        shortcuts: { normalizedKeyMap },
        settings: { showDialog: settingsDialogShown },
    } = state;

    return {
        user,
        tool: {
            name: server.name as string,
            description: server.description as string,
            server: {
                host: core.config.backendAPI.slice(0, -7),
                version: server.version as string,
            },
            canvas: {
                version: packageVersion.canvas,
            },
            core: {
                version: packageVersion.core,
            },
            ui: {
                version: packageVersion.ui,
            },
        },
        switchSettingsShortcut: normalizedKeyMap.SWITCH_SETTINGS,
        settingsDialogShown,
        changePasswordDialogShown,
        changePasswordFetching,
        logoutFetching,
        renderChangePasswordItem,
        isAnalyticsPluginActive: list.ANALYTICS,
        isModelsPluginActive: list.MODELS,
        isGitPluginActive: list.GIT_INTEGRATION,
    };
}

function mapDispatchToProps(dispatch: any): DispatchToProps {
    return {
        onLogout: (): void => dispatch(logoutAsync()),
        switchSettingsDialog: (show: boolean): void => dispatch(switchSettingsDialogAction(show)),
        switchChangePasswordDialog: (show: boolean): void => dispatch(authActions.switchChangePasswordDialog(show)),
    };
}

type Props = StateToProps & DispatchToProps;

function HeaderContainer(props: Props): JSX.Element {
    const {
        user,
        tool,
        logoutFetching,
        changePasswordFetching,
        settingsDialogShown,
        switchSettingsShortcut,
        onLogout,
        switchSettingsDialog,
        switchChangePasswordDialog,
        renderChangePasswordItem,
        isAnalyticsPluginActive,
        isModelsPluginActive,
    } = props;

    const {
        CHANGELOG_URL, LICENSE_URL, GITTER_URL, FORUM_URL, GITHUB_URL,
    } = consts;

    const history = useHistory();

    function showAboutModal(): void {
        Modal.info({
            title: `${tool.name}`,
            content: (
                <div>
                    <p>{`${tool.description}`}</p>
                    <p>
                        <Text strong>Server version:</Text>
                        <Text type='secondary'>{` ${tool.server.version}`}</Text>
                    </p>
                    <p>
                        <Text strong>Core version:</Text>
                        <Text type='secondary'>{` ${tool.core.version}`}</Text>
                    </p>
                    <p>
                        <Text strong>Canvas version:</Text>
                        <Text type='secondary'>{` ${tool.canvas.version}`}</Text>
                    </p>
                    <p>
                        <Text strong>UI version:</Text>
                        <Text type='secondary'>{` ${tool.ui.version}`}</Text>
                    </p>
                    <Row justify='space-around'>
                        <Col>
                            <a href={CHANGELOG_URL} target='_blank' rel='noopener noreferrer'>
                                What&apos;s new?
                            </a>
                        </Col>
                        <Col>
                            <a href={LICENSE_URL} target='_blank' rel='noopener noreferrer'>
                                License
                            </a>
                        </Col>
                        <Col>
                            <a href={GITTER_URL} target='_blank' rel='noopener noreferrer'>
                                Need help?
                            </a>
                        </Col>
                        <Col>
                            <a href={FORUM_URL} target='_blank' rel='noopener noreferrer'>
                                Forum on Intel Developer Zone
                            </a>
                        </Col>
                    </Row>
                </div>
            ),
            width: 800,
            okButtonProps: {
                style: {
                    width: '100px',
                },
            },
        });
    }

    const menu = (
        <Menu className='cvat-header-menu' mode='vertical'>
            {user.isStaff && (
                <Menu.Item
                    onClick={(): void => {
                        // false positive
                        // eslint-disable-next-line
                        window.open(`${tool.server.host}/admin`, '_blank');
                    }}
                >
                    <ControlOutlined />
                    Admin page
                </Menu.Item>
            )}

            <Menu.Item title={`Press ${switchSettingsShortcut} to switch`} onClick={() => switchSettingsDialog(true)}>
                <SettingOutlined />
                Settings
            </Menu.Item>
            <Menu.Item onClick={showAboutModal}>
                <InfoCircleOutlined />
                About
            </Menu.Item>
            {renderChangePasswordItem && (
                <Menu.Item
                    className='cvat-header-menu-change-password'
                    onClick={(): void => switchChangePasswordDialog(true)}
                    disabled={changePasswordFetching}
                >
                    {changePasswordFetching ? <LoadingOutlined /> : <EditOutlined />}
                    Change password
                </Menu.Item>
            )}

            <Menu.Item onClick={onLogout} disabled={logoutFetching}>
                {logoutFetching ? <LoadingOutlined /> : <LogoutOutlined />}
                Logout
            </Menu.Item>
        </Menu>
    );

    return (
        <Layout.Header className='cvat-header'>
            <div className='cvat-left-header'>
                <Icon className='cvat-logo-icon' component={CVATLogo} />
                <Button
                    className='cvat-header-button'
                    type='link'
                    value='projects'
                    href='/projects'
                    onClick={(event: React.MouseEvent): void => {
                        event.preventDefault();
                        history.push('/projects');
                    }}
                >
                    Projects
                </Button>
                <Button
                    className='cvat-header-button'
                    type='link'
                    value='tasks'
                    href='/tasks?page=1'
                    onClick={(event: React.MouseEvent): void => {
                        event.preventDefault();
                        history.push('/tasks?page=1');
                    }}
                >
                    Tasks
                </Button>
                <Button
                    className='cvat-header-button'
                    type='link'
<<<<<<< HEAD
                    value='cloudstorage'
                    href='/cloudstorages'
                    onClick={(event: React.MouseEvent): void => {
                        event.preventDefault();
                        history.push('/cloudstorages');
                    }}
                >
                    Cloud Storages
=======
                    value='storages'
                    href='/storages?page=1'
                    onClick={(event: React.MouseEvent): void => {
                        event.preventDefault();
                        history.push('/storages?page=1');
                    }}
                >
                    Storages
>>>>>>> 0bc4b9d7
                </Button>

                {isModelsPluginActive && (
                    <Button
                        className='cvat-header-button'
                        type='link'
                        value='models'
                        href='/models'
                        onClick={(event: React.MouseEvent): void => {
                            event.preventDefault();
                            history.push('/models');
                        }}
                    >
                        Models
                    </Button>
                )}
                {isAnalyticsPluginActive && (
                    <Button
                        className='cvat-header-button'
                        type='link'
                        href={`${tool.server.host}/analytics/app/kibana`}
                        onClick={(event: React.MouseEvent): void => {
                            event.preventDefault();
                            // false positive
                            // eslint-disable-next-line
                            window.open(`${tool.server.host}/analytics/app/kibana`, '_blank');
                        }}
                    >
                        Analytics
                    </Button>
                )}
            </div>
            <div className='cvat-right-header'>
                <Button
                    className='cvat-header-button'
                    type='link'
                    href={GITHUB_URL}
                    onClick={(event: React.MouseEvent): void => {
                        event.preventDefault();
                        window.open(GITHUB_URL, '_blank');
                    }}
                >
                    <GithubOutlined />
                    <Text className='cvat-text-color'>GitHub</Text>
                </Button>
                <Button
                    className='cvat-header-button'
                    type='link'
                    href='https://openvinotoolkit.github.io/cvat/docs'
                    onClick={(event: React.MouseEvent): void => {
                        event.preventDefault();
                        // false positive
                        // eslint-disable-next-line
                        window.open('https://openvinotoolkit.github.io/cvat/docs');
                    }}
                >
                    <QuestionCircleOutlined />
                    Help
                </Button>
                <Dropdown overlay={menu} className='cvat-header-menu-dropdown'>
                    <span>
                        <Icon className='cvat-header-account-icon' component={AccountIcon} />
                        <Text strong>
                            {user.username.length > 14 ? `${user.username.slice(0, 10)} ...` : user.username}
                        </Text>
                        <CaretDownOutlined className='cvat-header-menu-icon' />
                    </span>
                </Dropdown>
            </div>
            <SettingsModal visible={settingsDialogShown} onClose={() => switchSettingsDialog(false)} />
            {renderChangePasswordItem && <ChangePasswordDialog onClose={() => switchChangePasswordDialog(false)} />}
        </Layout.Header>
    );
}

function propsAreTheSame(prevProps: Props, nextProps: Props): boolean {
    let equal = true;
    for (const prop in nextProps) {
        if (prop in prevProps && (prevProps as any)[prop] !== (nextProps as any)[prop]) {
            if (prop !== 'tool') {
                equal = false;
            }
        }
    }

    return equal;
}

export default connect(mapStateToProps, mapDispatchToProps)(React.memo(HeaderContainer, propsAreTheSame));<|MERGE_RESOLUTION|>--- conflicted
+++ resolved
@@ -280,27 +280,15 @@
                 <Button
                     className='cvat-header-button'
                     type='link'
-<<<<<<< HEAD
-                    value='cloudstorage'
-                    href='/cloudstorages'
-                    onClick={(event: React.MouseEvent): void => {
-                        event.preventDefault();
-                        history.push('/cloudstorages');
+                    value='cloudstorages'
+                    href='/cloudstorages?page=1'
+                    onClick={(event: React.MouseEvent): void => {
+                        event.preventDefault();
+                        history.push('/cloudstorages?page=1');
                     }}
                 >
                     Cloud Storages
-=======
-                    value='storages'
-                    href='/storages?page=1'
-                    onClick={(event: React.MouseEvent): void => {
-                        event.preventDefault();
-                        history.push('/storages?page=1');
-                    }}
-                >
-                    Storages
->>>>>>> 0bc4b9d7
-                </Button>
-
+                </Button>
                 {isModelsPluginActive && (
                     <Button
                         className='cvat-header-button'
