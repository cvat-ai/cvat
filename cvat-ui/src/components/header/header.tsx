// Copyright (C) 2020-2022 Intel Corporation
// Copyright (C) 2022-2024 CVAT.ai Corporation
//
// SPDX-License-Identifier: MIT

import './styles.scss';
import React, { useCallback, useEffect, useState } from 'react';
import { connect } from 'react-redux';
import { useHistory, useLocation } from 'react-router';
import { Row, Col } from 'antd/lib/grid';
import { MenuProps } from 'antd/lib/menu';
import Icon, {
    SettingOutlined,
    InfoCircleOutlined,
    EditOutlined,
    LoadingOutlined,
    LogoutOutlined,
    GithubOutlined,
    QuestionCircleOutlined,
    CaretDownOutlined,
    ControlOutlined,
    UserOutlined,
    TeamOutlined,
    PlusOutlined,
    MailOutlined,
} from '@ant-design/icons';
import Layout from 'antd/lib/layout';
import Button from 'antd/lib/button';
import Dropdown from 'antd/lib/dropdown';
import Modal from 'antd/lib/modal';
import Text from 'antd/lib/typography/Text';
import notification from 'antd/lib/notification';

import config from 'config';

import { Organization, getCore } from 'cvat-core-wrapper';
import { CVATLogo } from 'icons';
import ChangePasswordDialog from 'components/change-password-modal/change-password-modal';
import CVATTooltip from 'components/common/cvat-tooltip';
import { switchSettingsModalVisible as switchSettingsModalVisibleAction } from 'actions/settings-actions';
import { logoutAsync, authActions } from 'actions/auth-actions';
import { shortcutsActions, registerComponentShortcuts } from 'actions/shortcuts-actions';
import { AboutState, CombinedState } from 'reducers';
import { useIsMounted, usePlugins, useRegisterShortcuts } from 'utils/hooks';
import GlobalHotKeys, { KeyMap } from 'utils/mousetrap-react';
<<<<<<< HEAD
import { ViewType } from 'utils/enums';
=======
import { ShortcutScope } from 'utils/enums';
import { subKeyMap } from 'utils/component-subkeymap';
>>>>>>> 7277b8ec
import SettingsModal from './settings-modal/settings-modal';
import OrganizationsSearch from './organizations-search';

interface StateToProps {
    user: any;
    about: AboutState;
    keyMap: KeyMap;
    switchSettingsShortcut: string;
    settingsModalVisible: boolean;
    shortcutsModalVisible: boolean;
    changePasswordDialogShown: boolean;
    changePasswordFetching: boolean;
    logoutFetching: boolean;
    renderChangePasswordItem: boolean;
    isAnalyticsPluginActive: boolean;
    isModelsPluginActive: boolean;
    organizationFetching: boolean;
    currentOrganization: any | null;
}

interface DispatchToProps {
    onLogout: () => void;
    switchSettingsModalVisible: (visible: boolean) => void;
    switchShortcutsModalVisible: (visible: boolean) => void;
    switchChangePasswordModalVisible: (visible: boolean) => void;
}

const core = getCore();

const componentShortcuts = {
    SWITCH_SHORTCUTS: {
        name: 'Show shortcuts',
        description: 'Open/hide the list of available shortcuts',
        sequences: ['f1'],
<<<<<<< HEAD
        view: ViewType.ALL,
=======
        scope: ShortcutScope.ALL,
>>>>>>> 7277b8ec
    },
    SWITCH_SETTINGS: {
        name: 'Show settings',
        description: 'Open/hide settings dialog',
        sequences: ['f2'],
<<<<<<< HEAD
        view: ViewType.ALL,
    },
};

useRegisterShortcuts(componentShortcuts);
=======
        scope: ShortcutScope.ALL,
    },
};

registerComponentShortcuts(componentShortcuts);
>>>>>>> 7277b8ec

function mapStateToProps(state: CombinedState): StateToProps {
    const {
        auth: {
            user,
            fetching: logoutFetching,
            fetching: changePasswordFetching,
            showChangePasswordDialog: changePasswordDialogShown,
        },
        plugins: { list },
        about,
        shortcuts: { normalizedKeyMap, keyMap, visibleShortcutsHelp: shortcutsModalVisible },
        settings: { showDialog: settingsModalVisible },
        organizations: { fetching: organizationFetching, current: currentOrganization },
        serverAPI: {
            configuration: {
                isPasswordChangeEnabled: renderChangePasswordItem,
            },
        },
    } = state;

    return {
        user,
        about,
        switchSettingsShortcut: normalizedKeyMap.SWITCH_SETTINGS,
        keyMap,
        settingsModalVisible,
        shortcutsModalVisible,
        changePasswordDialogShown,
        changePasswordFetching,
        logoutFetching,
        renderChangePasswordItem,
        isAnalyticsPluginActive: list.ANALYTICS,
        isModelsPluginActive: list.MODELS,
        organizationFetching,
        currentOrganization,
    };
}

function mapDispatchToProps(dispatch: any): DispatchToProps {
    return {
        onLogout: (): void => dispatch(logoutAsync()),
        switchShortcutsModalVisible: (visible: boolean): void => dispatch(
            shortcutsActions.switchShortcutsModalVisible(visible),
        ),
        switchSettingsModalVisible: (visible: boolean): void => dispatch(
            switchSettingsModalVisibleAction(visible),
        ),
        switchChangePasswordModalVisible: (visible: boolean): void => dispatch(
            authActions.switchChangePasswordModalVisible(visible),
        ),
    };
}

type Props = StateToProps & DispatchToProps;

function HeaderComponent(props: Props): JSX.Element {
    const {
        user,
        about,
        keyMap,
        logoutFetching,
        changePasswordFetching,
        settingsModalVisible,
        shortcutsModalVisible,
        switchSettingsShortcut,
        renderChangePasswordItem,
        isAnalyticsPluginActive,
        isModelsPluginActive,
        organizationFetching,
        currentOrganization,
        switchSettingsModalVisible,
        switchShortcutsModalVisible,
        switchChangePasswordModalVisible,
    } = props;

    const {
        CHANGELOG_URL, LICENSE_URL, GITHUB_URL, GUIDE_URL, DISCORD_URL,
    } = config;

    const isMounted = useIsMounted();
    const [listFetching, setListFetching] = useState(false);
    const [organizationsList, setOrganizationList] = useState<Organization[] | null>(null);

    const searchCallback = useCallback((search?: string): Promise<Organization[]> => new Promise((resolve, reject) => {
        const promise = core.organizations.get(search ? { search } : {});

        setListFetching(true);
        promise.then((organizations: Organization[]) => {
            resolve(organizations);
        }).catch((error: unknown) => {
            reject(error);
        }).finally(() => {
            if (isMounted()) {
                setListFetching(false);
            }
        });
    }), []);

    useEffect(() => {
        searchCallback().then((organizations: Organization[]) => {
            if (isMounted()) {
                setOrganizationList(organizations);
            }
        }).catch((error: unknown) => {
            setOrganizationList([]);
            notification.error({
                message: 'Could not receive a list of organizations',
                description: error instanceof Error ? error.message : '',
            });
        });
    }, []);

    const history = useHistory();
    const location = useLocation();

    const handlers: Record<keyof typeof componentShortcuts, (event?: KeyboardEvent) => void> = {
        SWITCH_SHORTCUTS: (event: KeyboardEvent | undefined) => {
            if (event) event.preventDefault();
            if (!settingsModalVisible) {
                switchShortcutsModalVisible(!shortcutsModalVisible);
            }
        },
        SWITCH_SETTINGS: (event: KeyboardEvent | undefined) => {
            if (event) event.preventDefault();
            if (!shortcutsModalVisible) {
                switchSettingsModalVisible(!settingsModalVisible);
            }
        },
    };

    const aboutPlugins = usePlugins((state: CombinedState) => state.plugins.components.about.links.items, props);
    const aboutLinks: [JSX.Element, number][] = [];
    aboutLinks.push([(
        <Col key='changelog'>
            <a href={CHANGELOG_URL} target='_blank' rel='noopener noreferrer'>
                What&apos;s new?
            </a>
        </Col>
    ), 0]);
    aboutLinks.push([(
        <Col key='license'>
            <a href={LICENSE_URL} target='_blank' rel='noopener noreferrer'>
                MIT License
            </a>
        </Col>
    ), 10]);
    aboutLinks.push([(
        <Col key='discord'>
            <a href={DISCORD_URL} target='_blank' rel='noopener noreferrer'>
                Find us on Discord
            </a>
        </Col>
    ), 20]);

    aboutLinks.push(...aboutPlugins.map(({ component: Component, weight }, index: number) => (
        [<Component key={index} targetProps={props} />, weight] as [JSX.Element, number]
    )));

    const showAboutModal = useCallback((): void => {
        Modal.info({
            title: `${about.server.name}`,
            content: (
                <div>
                    <p>{`${about.server.description}`}</p>
                    <p>
                        <Text strong>Server version:</Text>
                        <Text type='secondary'>{` ${about.server.version}`}</Text>
                    </p>
                    <p>
                        <Text strong>Core version:</Text>
                        <Text type='secondary'>{` ${about.packageVersion.core}`}</Text>
                    </p>
                    <p>
                        <Text strong>Canvas version:</Text>
                        <Text type='secondary'>{` ${about.packageVersion.canvas}`}</Text>
                    </p>
                    <p>
                        <Text strong>UI version:</Text>
                        <Text type='secondary'>{` ${about.packageVersion.ui}`}</Text>
                    </p>
                    <Row justify='space-around'>
                        { aboutLinks.sort((item1, item2) => item1[1] - item2[1])
                            .map((item) => item[0]) }
                    </Row>
                </div>
            ),
            width: 800,
            okButtonProps: {
                style: {
                    width: '100px',
                },
            },
        });
    }, [about]);

    const closeSettings = useCallback(() => {
        switchSettingsModalVisible(false);
    }, []);

    const resetOrganization = (): void => {
        localStorage.removeItem('currentOrganization');
        if (/(webhooks)|(\d+)/.test(window.location.pathname)) {
            window.location.pathname = '/';
        } else {
            window.location.reload();
        }
    };

    const setNewOrganization = (organization: any): void => {
        if (!currentOrganization || currentOrganization.slug !== organization.slug) {
            localStorage.setItem('currentOrganization', organization.slug);
            if (/\d+/.test(window.location.pathname)) {
                // a resource is opened (task/job/etc.)
                window.location.pathname = '/';
            } else {
                window.location.reload();
            }
        }
    };

    const plugins = usePlugins((state: CombinedState) => state.plugins.components.header.userMenu.items, props);

    const menuItems: [NonNullable<MenuProps['items']>[0], number][] = [];
    if (user.isStaff) {
        menuItems.push([{
            key: 'admin_page',
            icon: <ControlOutlined />,
            onClick: (): void => {
                window.open('/admin', '_blank');
            },
            label: 'Admin page',
        }, 0]);
    }

    const viewType: 'menu' | 'list' = (organizationsList?.length || 0) > 5 ? 'list' : 'menu';

    menuItems.push([{
        key: 'organization',
        icon: organizationFetching || listFetching ? <LoadingOutlined /> : <TeamOutlined />,
        label: 'Organization',
        disabled: organizationFetching || listFetching,
        children: [
            ...(currentOrganization ? [{
                key: 'open_organization',
                icon: <SettingOutlined />,
                label: 'Settings',
                className: 'cvat-header-menu-open-organization',
                onClick: () => history.push('/organization'),
            }] : []), {
                key: 'invitations',
                icon: <MailOutlined />,
                label: 'Invitations',
                className: 'cvat-header-menu-organization-invitations-item',
                onClick: () => history.push('/invitations'),
            }, {
                key: 'create_organization',
                icon: <PlusOutlined />,
                label: 'Create',
                className: 'cvat-header-menu-create-organization',
                onClick: () => history.push('/organizations/create'),
            },
            ...(!!organizationsList && viewType === 'list' ? [{
                key: 'switch_organization',
                label: 'Switch organization',
                onClick: () => {
                    Modal.confirm({
                        title: 'Select an organization',
                        okButtonProps: {
                            style: { display: 'none' },
                        },
                        content: (
                            <OrganizationsSearch
                                defaultOrganizationList={organizationsList}
                                resetOrganization={resetOrganization}
                                searchOrganizations={searchCallback}
                                setNewOrganization={setNewOrganization}
                            />
                        ),
                    });
                },
            }] : []),
            ...(!!organizationsList && viewType === 'menu' ? [{
                type: 'divider' as const,
            }, {
                key: '$personal',
                label: 'Personal workspace',
                className: !currentOrganization ? 'cvat-header-menu-active-organization-item' : 'cvat-header-menu-organization-item',
                onClick: resetOrganization,
            }, ...organizationsList.map((organization: Organization) => ({
                key: organization.slug,
                onClick: () => setNewOrganization(organization),
                className: currentOrganization?.slug === organization.slug ? 'cvat-header-menu-active-organization-item' : 'cvat-header-menu-organization-item',
                label: organization.slug,
            }))] : []),
        ],
    }, 10]);

    menuItems.push([{
        key: 'settings',
        icon: <SettingOutlined />,
        onClick: () => switchSettingsModalVisible(true),
        title: `Press ${switchSettingsShortcut} to switch`,
        label: 'Settings',
    }, 20]);

    menuItems.push([{
        key: 'about',
        icon: <InfoCircleOutlined />,
        onClick: () => showAboutModal(),
        label: 'About',
    }, 30]);

    if (renderChangePasswordItem) {
        menuItems.push([{
            key: 'change_password',
            icon: changePasswordFetching ? <LoadingOutlined /> : <EditOutlined />,
            className: 'cvat-header-menu-change-password',
            onClick: () => switchChangePasswordModalVisible(true),
            label: 'Change password',
            disabled: changePasswordFetching,
        }, 40]);
    }

    menuItems.push([{
        key: 'logout',
        icon: logoutFetching ? <LoadingOutlined /> : <LogoutOutlined />,
        onClick: () => history.push('/auth/logout'),
        label: 'Logout',
        disabled: logoutFetching,
    }, 50]);

    menuItems.push(...plugins
        .map(({ component, weight }): typeof menuItems[0] => [component({ targetProps: props }), weight]),
    );

    const getButtonClassName = (value: string, highlightable = true): string => {
        // eslint-disable-next-line security/detect-non-literal-regexp
        const regex = new RegExp(`${value}$`);
        const baseClass = `cvat-header-${value}-button cvat-header-button`;
        return highlightable && location.pathname.match(regex) ?
            `${baseClass} cvat-active-header-button` : baseClass;
    };

    return (
        <Layout.Header className='cvat-header'>
            <GlobalHotKeys keyMap={subKeyMap(componentShortcuts, keyMap)} handlers={handlers} />
            <div className='cvat-left-header'>
                <Icon className='cvat-logo-icon' component={CVATLogo} />
                <Button
                    className={getButtonClassName('projects')}
                    type='link'
                    value='projects'
                    href='/projects?page=1'
                    onClick={(event: React.MouseEvent): void => {
                        event.preventDefault();
                        history.push('/projects');
                    }}
                >
                    Projects
                </Button>
                <Button
                    className={getButtonClassName('tasks')}
                    type='link'
                    value='tasks'
                    href='/tasks?page=1'
                    onClick={(event: React.MouseEvent): void => {
                        event.preventDefault();
                        history.push('/tasks');
                    }}
                >
                    Tasks
                </Button>
                <Button
                    className={getButtonClassName('jobs')}
                    type='link'
                    value='jobs'
                    href='/jobs?page=1'
                    onClick={(event: React.MouseEvent): void => {
                        event.preventDefault();
                        history.push('/jobs');
                    }}
                >
                    Jobs
                </Button>
                <Button
                    className={getButtonClassName('cloudstorages')}
                    type='link'
                    value='cloudstorages'
                    href='/cloudstorages?page=1'
                    onClick={(event: React.MouseEvent): void => {
                        event.preventDefault();
                        history.push('/cloudstorages');
                    }}
                >
                    Cloud Storages
                </Button>
                <Button
                    className={getButtonClassName('requests')}
                    type='link'
                    value='requests'
                    href='/requests?page=1'
                    onClick={(event: React.MouseEvent): void => {
                        event.preventDefault();
                        history.push('/requests');
                    }}
                >
                    Requests
                </Button>
                {isModelsPluginActive ? (
                    <Button
                        className={getButtonClassName('models')}
                        type='link'
                        value='models'
                        href='/models'
                        onClick={(event: React.MouseEvent): void => {
                            event.preventDefault();
                            history.push('/models');
                        }}
                    >
                        Models
                    </Button>
                ) : null}
                {isAnalyticsPluginActive && user.isSuperuser ? (
                    <Button
                        className={getButtonClassName('analytics', false)}
                        type='link'
                        href='/analytics'
                        onClick={(event: React.MouseEvent): void => {
                            event.preventDefault();
                            window.open('/analytics', '_blank');
                        }}
                    >
                        Analytics
                    </Button>
                ) : null}
            </div>
            <div className='cvat-right-header'>
                <CVATTooltip overlay='Click to open repository'>
                    <Button
                        icon={<GithubOutlined />}
                        size='large'
                        className='cvat-open-repository-button cvat-header-button'
                        type='link'
                        href={GITHUB_URL}
                        onClick={(event: React.MouseEvent): void => {
                            event.preventDefault();
                            window.open(GITHUB_URL, '_blank');
                        }}
                    />
                </CVATTooltip>
                <CVATTooltip overlay='Click to open guide'>
                    <Button
                        icon={<QuestionCircleOutlined />}
                        size='large'
                        className='cvat-open-guide-button cvat-header-button'
                        type='link'
                        href={GUIDE_URL}
                        onClick={(event: React.MouseEvent): void => {
                            event.preventDefault();
                            window.open(GUIDE_URL, '_blank');
                        }}
                    />
                </CVATTooltip>
                <Dropdown
                    trigger={['click']}
                    destroyPopupOnHide
                    placement='bottomRight'
                    menu={{
                        items: menuItems.sort((menuItem1, menuItem2) => menuItem1[1] - menuItem2[1])
                            .map((menuItem) => menuItem[0]),
                        triggerSubMenuAction: 'click',
                        className: 'cvat-header-menu',
                    }}
                    className='cvat-header-menu-user-dropdown'
                >
                    <span>
                        <UserOutlined className='cvat-header-dropdown-icon' />
                        <Row>
                            <Col span={24}>
                                <Text strong className='cvat-header-menu-user-dropdown-user'>
                                    {user.username.length > 14 ? `${user.username.slice(0, 10)} ...` : user.username}
                                </Text>
                            </Col>
                            { currentOrganization ? (
                                <Col span={24}>
                                    <Text className='cvat-header-menu-user-dropdown-organization'>
                                        {currentOrganization.slug}
                                    </Text>
                                </Col>
                            ) : null }
                        </Row>
                        <CaretDownOutlined className='cvat-header-dropdown-icon' />
                    </span>
                </Dropdown>
            </div>
            <SettingsModal visible={settingsModalVisible} onClose={closeSettings} />
            {renderChangePasswordItem && (
                <ChangePasswordDialog onClose={() => switchChangePasswordModalVisible(false)} />
            )}
        </Layout.Header>
    );
}

export default connect(mapStateToProps, mapDispatchToProps)(React.memo(HeaderComponent));<|MERGE_RESOLUTION|>--- conflicted
+++ resolved
@@ -41,14 +41,10 @@
 import { logoutAsync, authActions } from 'actions/auth-actions';
 import { shortcutsActions, registerComponentShortcuts } from 'actions/shortcuts-actions';
 import { AboutState, CombinedState } from 'reducers';
-import { useIsMounted, usePlugins, useRegisterShortcuts } from 'utils/hooks';
+import { useIsMounted, usePlugins } from 'utils/hooks';
 import GlobalHotKeys, { KeyMap } from 'utils/mousetrap-react';
-<<<<<<< HEAD
-import { ViewType } from 'utils/enums';
-=======
 import { ShortcutScope } from 'utils/enums';
 import { subKeyMap } from 'utils/component-subkeymap';
->>>>>>> 7277b8ec
 import SettingsModal from './settings-modal/settings-modal';
 import OrganizationsSearch from './organizations-search';
 
@@ -83,29 +79,17 @@
         name: 'Show shortcuts',
         description: 'Open/hide the list of available shortcuts',
         sequences: ['f1'],
-<<<<<<< HEAD
-        view: ViewType.ALL,
-=======
         scope: ShortcutScope.ALL,
->>>>>>> 7277b8ec
     },
     SWITCH_SETTINGS: {
         name: 'Show settings',
         description: 'Open/hide settings dialog',
         sequences: ['f2'],
-<<<<<<< HEAD
-        view: ViewType.ALL,
-    },
-};
-
-useRegisterShortcuts(componentShortcuts);
-=======
         scope: ShortcutScope.ALL,
     },
 };
 
 registerComponentShortcuts(componentShortcuts);
->>>>>>> 7277b8ec
 
 function mapStateToProps(state: CombinedState): StateToProps {
     const {
