--- conflicted
+++ resolved
@@ -36,26 +36,17 @@
         ),
     ), [keyMap, searchValue]);
 
-<<<<<<< HEAD
-    const items: any = useMemo(() => Object.values(ShortcutScope).map((scope: string) => {
-        const viewFilteredItems = filteredKeyMap.filter(
-            ([, item]) => item.scope === scope,
-        );
-=======
     const items: any = useMemo(() => {
-        const scopeItems = Object.values(ShortcutScope).map((viewType: string) => {
+        const scopeItems = Object.values(ShortcutScope).map((scope: string) => {
             const viewFilteredItems = filteredKeyMap.filter(
-                ([, item]) => item.scope === viewType,
+                ([, item]) => item.scope === scope,
             );
->>>>>>> f598b8fa
-
             if (viewFilteredItems.length === 0) {
                 return null;
             }
-
             return {
-                label: <span className='cvat-shortcuts-settings-label'>{`${viewType} Shortcuts`}</span>,
-                key: viewType,
+                label: <span className='cvat-shortcuts-settings-label'>{`${scope.split('_').join(' ').toLowerCase()} Shortcuts`}</span>,
+                key: scope,
                 children: (
                     <List
                         dataSource={viewFilteredItems}
@@ -67,6 +58,7 @@
                                 />
                                 <MultipleShortcutsDisplay
                                     id={id}
+                                    keyMap={keyMap}
                                     item={item}
                                     onKeySequenceUpdate={onKeySequenceUpdate}
                                 />
@@ -82,36 +74,8 @@
             return null;
         }
 
-<<<<<<< HEAD
-        return {
-            label: <span className='cvat-shortcuts-settings-label'>{`${scope.split('_').join(' ').toLowerCase()} Shortcuts`}</span>,
-            key: scope,
-            children: (
-                <List
-                    dataSource={viewFilteredItems}
-                    renderItem={([id, item]) => (
-                        <List.Item>
-                            <List.Item.Meta
-                                title={<p className='cvat-shortcuts-settings-item-title'>{item.name}</p>}
-                                description={<span className='cvat-shortcuts-settings-item-description'>{item.description}</span>}
-                            />
-                            <MultipleShortcutsDisplay
-                                id={id}
-                                keyMap={keyMap}
-                                item={item}
-                                onKeySequenceUpdate={onKeySequenceUpdate}
-                            />
-                        </List.Item>
-                    )}
-                    style={{ paddingLeft: 5 }}
-                />
-            ),
-        };
-    }).filter(Boolean), [filteredKeyMap]);
-=======
         return scopeItems;
     }, [filteredKeyMap]);
->>>>>>> f598b8fa
 
     return (
         <div className='cvat-shortcuts-settings'>
@@ -136,7 +100,6 @@
                             items={items}
                             bordered={false}
                             defaultActiveKey={Object.values(ShortcutScope).map((scope: string) => scope)}
-                            className='cvat-shortcuts-settings-collapse'
                         />
                     ) : (
                         <Empty image={Empty.PRESENTED_IMAGE_SIMPLE} />
