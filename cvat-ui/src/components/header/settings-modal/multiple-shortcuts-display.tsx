<<<<<<< HEAD
import React, { useRef, useState } from 'react';
import { Select, Modal } from 'antd/lib';
import { conflictDetector } from 'reducers/shortcuts-reducer';
import { ShortcutScope } from 'utils/enums';
import { KeyMapItem } from 'utils/mousetrap-react';
=======
import { Select } from 'antd/lib';
import React, { useRef, useState, useEffect } from 'react';
>>>>>>> f598b8fa

interface Props {
    id: string;
    item: { sequences: string[]; name: string; description: string; scope: string };
    keyMap: Record<string, KeyMapItem>
    onKeySequenceUpdate: (keyMapId: string, updatedSequence: string[]) => void;
}

const ShortcutMapper = (key: string): string => {
    const mapping: Record<string, string> = {
        control: 'ctrl',
        ' ': 'space',
        escape: 'esc',
    };
    return mapping[key] || key;
};

function MultipleShortcutsDisplay(props: Props): JSX.Element {
    const {
        id,
        item,
        keyMap,
        onKeySequenceUpdate,
    } = props;
    const { sequences } = item;
    const selectRef = useRef<any>(null);
    const [focus, setFocus] = useState(false);
    const [pressedKeys, setPressedKeys] = useState<string[][]>([[]]);
    const [currentIdx, setCurrentIdx] = useState<number>(0);
    const [timer, setTimer] = useState<NodeJS.Timeout | null>(null);

    useEffect(() => () => {
        if (timer) clearTimeout(timer);
    }, [timer]);

    const finalizeCombination = (): void => {
        const keyCombination = pressedKeys.map((keys) => keys.map((key) => ShortcutMapper(key)).join('+')).join(' ');
        if (!sequences.includes(keyCombination)) {
            onKeySequenceUpdate(id, [...sequences, keyCombination]);
        }
        setPressedKeys([[]]);
        setCurrentIdx(0);
        setTimer(null);
        selectRef.current.blur();
    };

    const handleKeyDown = (event: React.KeyboardEvent): void => {
        event.stopPropagation();
        event.preventDefault();
        const key = ShortcutMapper(event.key.toLowerCase());
        if (!focus) return;

        if (timer) {
            clearTimeout(timer);
            setTimer(null);
            const newPressedKeys = [...pressedKeys, [key]];
            setPressedKeys(newPressedKeys);
            setCurrentIdx(currentIdx + 1);
        } else if (!pressedKeys[currentIdx].includes(key)) {
            const newPressedKeys = [...pressedKeys];
            newPressedKeys[currentIdx].push(key);
            setPressedKeys(newPressedKeys);
        }
    };

    function conflictNotifier(keyMapId: string, updatedSequence: string[]): void {
        const shortcut = {
            [keyMapId]: { ...keyMap[keyMapId], sequences: updatedSequence },
        };
        const conflictingShortcuts = conflictDetector(shortcut, keyMap);
        if (conflictingShortcuts) {
            Modal.confirm({
                title: 'Shortcut conflict',
                content: (
                    <p>
                        This sequence conflicts with the following shortcuts:
                        <br />
                        {Object.values(conflictingShortcuts).map((s, idx) => (
                            <>
                                <strong key={idx}>{s.name}</strong>
                                <br />
                            </>
                        ))}
                        in the scope:
                        <br />
                        <strong>{ShortcutScope[shortcut[keyMapId].scope]}</strong>
                        <br />
                        Do you want to unset the conflicting shortcuts?
                    </p>
                ),
                onOk: () => {
                    onKeySequenceUpdate(keyMapId, updatedSequence);
                },
                onCancel: () => {},
            });
        } else {
            onKeySequenceUpdate(keyMapId, updatedSequence);
        }
    }

    const handleKeyUp = (event: React.KeyboardEvent): void => {
        event.stopPropagation();
        event.preventDefault();
        if (focus) {
            const newTimer = setTimeout(finalizeCombination, 1000);
            setTimer(newTimer);
        }
    };

    return (
        <Select
            allowClear
            onFocus={() => setFocus(true)}
            onBlur={() => {
                setFocus(false);
                if (timer) {
                    clearTimeout(timer);
                    finalizeCombination();
                }
            }}
            onClear={() => onKeySequenceUpdate(id, [])}
            ref={selectRef}
<<<<<<< HEAD
            searchValue=''
            onChange={(value: string[]) => conflictNotifier(id, value)}
=======
            searchValue={pressedKeys.map((keys) => keys.map((key) => ShortcutMapper(key)).join('+')).join(' ')}
            onChange={(value: string[]) => onKeySequenceUpdate(id, value)}
>>>>>>> f598b8fa
            suffixIcon={null}
            dropdownStyle={{ display: 'none' }}
            mode='multiple'
            placeholder='Register shortcut...'
            value={sequences}
            className='cvat-shortcuts-settings-select'
            onKeyDown={handleKeyDown}
            onKeyUp={handleKeyUp}
            onInputKeyDown={handleKeyDown}
        />
    );
}

export default MultipleShortcutsDisplay;<|MERGE_RESOLUTION|>--- conflicted
+++ resolved
@@ -1,13 +1,8 @@
-<<<<<<< HEAD
-import React, { useRef, useState } from 'react';
+import React, { useRef, useState, useEffect } from 'react';
 import { Select, Modal } from 'antd/lib';
 import { conflictDetector } from 'reducers/shortcuts-reducer';
 import { ShortcutScope } from 'utils/enums';
 import { KeyMapItem } from 'utils/mousetrap-react';
-=======
-import { Select } from 'antd/lib';
-import React, { useRef, useState, useEffect } from 'react';
->>>>>>> f598b8fa
 
 interface Props {
     id: string;
@@ -42,36 +37,6 @@
     useEffect(() => () => {
         if (timer) clearTimeout(timer);
     }, [timer]);
-
-    const finalizeCombination = (): void => {
-        const keyCombination = pressedKeys.map((keys) => keys.map((key) => ShortcutMapper(key)).join('+')).join(' ');
-        if (!sequences.includes(keyCombination)) {
-            onKeySequenceUpdate(id, [...sequences, keyCombination]);
-        }
-        setPressedKeys([[]]);
-        setCurrentIdx(0);
-        setTimer(null);
-        selectRef.current.blur();
-    };
-
-    const handleKeyDown = (event: React.KeyboardEvent): void => {
-        event.stopPropagation();
-        event.preventDefault();
-        const key = ShortcutMapper(event.key.toLowerCase());
-        if (!focus) return;
-
-        if (timer) {
-            clearTimeout(timer);
-            setTimer(null);
-            const newPressedKeys = [...pressedKeys, [key]];
-            setPressedKeys(newPressedKeys);
-            setCurrentIdx(currentIdx + 1);
-        } else if (!pressedKeys[currentIdx].includes(key)) {
-            const newPressedKeys = [...pressedKeys];
-            newPressedKeys[currentIdx].push(key);
-            setPressedKeys(newPressedKeys);
-        }
-    };
 
     function conflictNotifier(keyMapId: string, updatedSequence: string[]): void {
         const shortcut = {
@@ -108,6 +73,36 @@
         }
     }
 
+    const finalizeCombination = (): void => {
+        const keyCombination = pressedKeys.map((keys) => keys.map((key) => ShortcutMapper(key)).join('+')).join(' ');
+        if (!sequences.includes(keyCombination)) {
+            conflictNotifier(id, [...sequences, keyCombination]);
+        }
+        setPressedKeys([[]]);
+        setCurrentIdx(0);
+        setTimer(null);
+        selectRef.current.blur();
+    };
+
+    const handleKeyDown = (event: React.KeyboardEvent): void => {
+        event.stopPropagation();
+        event.preventDefault();
+        const key = ShortcutMapper(event.key.toLowerCase());
+        if (!focus) return;
+
+        if (timer) {
+            clearTimeout(timer);
+            setTimer(null);
+            const newPressedKeys = [...pressedKeys, [key]];
+            setPressedKeys(newPressedKeys);
+            setCurrentIdx(currentIdx + 1);
+        } else if (!pressedKeys[currentIdx].includes(key)) {
+            const newPressedKeys = [...pressedKeys];
+            newPressedKeys[currentIdx].push(key);
+            setPressedKeys(newPressedKeys);
+        }
+    };
+
     const handleKeyUp = (event: React.KeyboardEvent): void => {
         event.stopPropagation();
         event.preventDefault();
@@ -130,13 +125,8 @@
             }}
             onClear={() => onKeySequenceUpdate(id, [])}
             ref={selectRef}
-<<<<<<< HEAD
-            searchValue=''
-            onChange={(value: string[]) => conflictNotifier(id, value)}
-=======
             searchValue={pressedKeys.map((keys) => keys.map((key) => ShortcutMapper(key)).join('+')).join(' ')}
             onChange={(value: string[]) => onKeySequenceUpdate(id, value)}
->>>>>>> f598b8fa
             suffixIcon={null}
             dropdownStyle={{ display: 'none' }}
             mode='multiple'
