<<<<<<< HEAD
import { Select, Modal } from 'antd/lib';
import React, { useEffect, useRef, useState } from 'react';
import { conflictDetector } from 'reducers/shortcuts-reducer';
import { ShortcutScope } from 'utils/enums';
import { KeyMapItem } from 'utils/mousetrap-react';
=======
import { Select } from 'antd/lib';
import React, { useRef, useState, useEffect } from 'react';
>>>>>>> f598b8fa

interface Props {
    id: string;
    item: { sequences: string[]; name: string; description: string; scope: string };
    keyMap: Record<string, KeyMapItem>
    onKeySequenceUpdate: (keyMapId: string, updatedSequence: string[]) => void;
}

const ShortcutMapper = (key: string): string => {
    const mapping: Record<string, string> = {
        control: 'ctrl',
        ' ': 'space',
        escape: 'esc',
    };
    return mapping[key] || key;
};

function MultipleShortcutsDisplay(props: Props): JSX.Element {
    const {
        id,
        item,
        keyMap,
        onKeySequenceUpdate,
    } = props;
    const { sequences } = item;
    const selectRef = useRef<any>(null);
    const [focus, setFocus] = useState(false);
    const [pressedKeys, setPressedKeys] = useState<string[][]>([[]]);
    const [currentIdx, setCurrentIdx] = useState<number>(0);
    const [timer, setTimer] = useState<NodeJS.Timeout | null>(null);

<<<<<<< HEAD
    function conflictNotifier(keyMapId: string, updatedSequence: string[]): void {
        const shortcut = {
            [keyMapId]: { ...keyMap[keyMapId], sequences: updatedSequence },
        };
        const conflictingShortcuts = conflictDetector(shortcut, keyMap);
        if (conflictingShortcuts) {
            Modal.confirm({
                title: 'Shortcut conflict',
                content: (
                    <p>
                        This sequence conflicts with the following shortcuts:
                        <br />
                        {Object.values(conflictingShortcuts).map((s, idx) => (
                            <>
                                <strong key={idx}>{s.name}</strong>
                                <br />
                            </>
                        ))}
                        in the scope:
                        <br />
                        <strong>{ShortcutScope[shortcut[keyMapId].scope]}</strong>
                        <br />
                        Do you want to unset the conflicting shortcuts?
                    </p>
                ),
                onOk: () => {
                    onKeySequenceUpdate(keyMapId, updatedSequence);
                },
                onCancel: () => {},
            });
        } else {
            onKeySequenceUpdate(keyMapId, updatedSequence);
        }
    }

    useEffect(() => {
        const handleKeyDown = (event: KeyboardEvent): void => {
            if (focus) {
                event.preventDefault();
                setPressedKeys((prevKeys) => {
                    if (!prevKeys.includes(event.key)) {
                        return [...prevKeys, (event.key).toLowerCase()];
                    }
                    return prevKeys;
                });
            }
        };

        const handleKeyUp = (event: KeyboardEvent): void => {
            if (focus) {
                event.preventDefault();
                const newKeyCombination = pressedKeys.join('+');
                if (!sequences.includes(newKeyCombination)) {
                    conflictNotifier(id, [...sequences, newKeyCombination]);
                }
                setPressedKeys([]);
                selectRef.current.blur();
            }
        };
=======
    useEffect(() => () => {
        if (timer) clearTimeout(timer);
    }, [timer]);

    const finalizeCombination = (): void => {
        const keyCombination = pressedKeys.map((keys) => keys.map((key) => ShortcutMapper(key)).join('+')).join(' ');
        if (!sequences.includes(keyCombination)) {
            onKeySequenceUpdate(id, [...sequences, keyCombination]);
        }
        setPressedKeys([[]]);
        setCurrentIdx(0);
        setTimer(null);
        selectRef.current.blur();
    };
>>>>>>> f598b8fa

    const handleKeyDown = (event: React.KeyboardEvent): void => {
        event.stopPropagation();
        event.preventDefault();
        const key = ShortcutMapper(event.key.toLowerCase());
        if (!focus) return;

        if (timer) {
            clearTimeout(timer);
            setTimer(null);
            const newPressedKeys = [...pressedKeys, [key]];
            setPressedKeys(newPressedKeys);
            setCurrentIdx(currentIdx + 1);
        } else if (!pressedKeys[currentIdx].includes(key)) {
            const newPressedKeys = [...pressedKeys];
            newPressedKeys[currentIdx].push(key);
            setPressedKeys(newPressedKeys);
        }
    };

    const handleKeyUp = (event: React.KeyboardEvent): void => {
        event.stopPropagation();
        event.preventDefault();
        if (focus) {
            const newTimer = setTimeout(finalizeCombination, 1000);
            setTimer(newTimer);
        }
    };

    return (
        <Select
            allowClear
            onFocus={() => setFocus(true)}
            onBlur={() => {
                setFocus(false);
                if (timer) {
                    clearTimeout(timer);
                    finalizeCombination();
                }
            }}
            onClear={() => onKeySequenceUpdate(id, [])}
            ref={selectRef}
<<<<<<< HEAD
            searchValue=''
            onChange={(value: string[]) => conflictNotifier(id, value)}
=======
            searchValue={pressedKeys.map((keys) => keys.map((key) => ShortcutMapper(key)).join('+')).join(' ')}
            onChange={(value: string[]) => onKeySequenceUpdate(id, value)}
>>>>>>> f598b8fa
            suffixIcon={null}
            dropdownStyle={{ display: 'none' }}
            mode='multiple'
            placeholder='Register shortcut...'
            value={sequences}
            className='cvat-shortcuts-settings-select'
            onKeyDown={handleKeyDown}
            onKeyUp={handleKeyUp}
            onInputKeyDown={handleKeyDown}
        />
    );
}

export default MultipleShortcutsDisplay;<|MERGE_RESOLUTION|>--- conflicted
+++ resolved
@@ -1,13 +1,8 @@
-<<<<<<< HEAD
 import { Select, Modal } from 'antd/lib';
 import React, { useEffect, useRef, useState } from 'react';
 import { conflictDetector } from 'reducers/shortcuts-reducer';
 import { ShortcutScope } from 'utils/enums';
 import { KeyMapItem } from 'utils/mousetrap-react';
-=======
-import { Select } from 'antd/lib';
-import React, { useRef, useState, useEffect } from 'react';
->>>>>>> f598b8fa
 
 interface Props {
     id: string;
@@ -39,7 +34,6 @@
     const [currentIdx, setCurrentIdx] = useState<number>(0);
     const [timer, setTimer] = useState<NodeJS.Timeout | null>(null);
 
-<<<<<<< HEAD
     function conflictNotifier(keyMapId: string, updatedSequence: string[]): void {
         const shortcut = {
             [keyMapId]: { ...keyMap[keyMapId], sequences: updatedSequence },
@@ -75,31 +69,6 @@
         }
     }
 
-    useEffect(() => {
-        const handleKeyDown = (event: KeyboardEvent): void => {
-            if (focus) {
-                event.preventDefault();
-                setPressedKeys((prevKeys) => {
-                    if (!prevKeys.includes(event.key)) {
-                        return [...prevKeys, (event.key).toLowerCase()];
-                    }
-                    return prevKeys;
-                });
-            }
-        };
-
-        const handleKeyUp = (event: KeyboardEvent): void => {
-            if (focus) {
-                event.preventDefault();
-                const newKeyCombination = pressedKeys.join('+');
-                if (!sequences.includes(newKeyCombination)) {
-                    conflictNotifier(id, [...sequences, newKeyCombination]);
-                }
-                setPressedKeys([]);
-                selectRef.current.blur();
-            }
-        };
-=======
     useEffect(() => () => {
         if (timer) clearTimeout(timer);
     }, [timer]);
@@ -107,14 +76,13 @@
     const finalizeCombination = (): void => {
         const keyCombination = pressedKeys.map((keys) => keys.map((key) => ShortcutMapper(key)).join('+')).join(' ');
         if (!sequences.includes(keyCombination)) {
-            onKeySequenceUpdate(id, [...sequences, keyCombination]);
+            conflictNotifier(id, [...sequences, keyCombination]);
         }
         setPressedKeys([[]]);
         setCurrentIdx(0);
         setTimer(null);
         selectRef.current.blur();
     };
->>>>>>> f598b8fa
 
     const handleKeyDown = (event: React.KeyboardEvent): void => {
         event.stopPropagation();
@@ -155,15 +123,10 @@
                     finalizeCombination();
                 }
             }}
-            onClear={() => onKeySequenceUpdate(id, [])}
+            onClear={() => conflictNotifier(id, [])}
             ref={selectRef}
-<<<<<<< HEAD
-            searchValue=''
+            searchValue={pressedKeys.map((keys) => keys.map((key) => ShortcutMapper(key)).join('+')).join(' ')}
             onChange={(value: string[]) => conflictNotifier(id, value)}
-=======
-            searchValue={pressedKeys.map((keys) => keys.map((key) => ShortcutMapper(key)).join('+')).join(' ')}
-            onChange={(value: string[]) => onKeySequenceUpdate(id, value)}
->>>>>>> f598b8fa
             suffixIcon={null}
             dropdownStyle={{ display: 'none' }}
             mode='multiple'
