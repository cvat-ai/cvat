// Copyright (C) 2020 Intel Corporation
//
// SPDX-License-Identifier: MIT

import React from 'react';
import { RouteComponentProps } from 'react-router';
import { Link, withRouter } from 'react-router-dom';
import Title from 'antd/lib/typography/Title';
import Text from 'antd/lib/typography/Text';
import { Row, Col } from 'antd/lib/grid';

<<<<<<< HEAD
import { UserAgreement } from 'reducers/interfaces'
import RegisterForm, { RegisterData, UserConfirmation } from './register-form';
=======
import RegisterForm, { RegisterData } from './register-form';
import CookieDrawer from 'components/login-page/cookie-policy-drawer';
>>>>>>> d62ae15f

interface RegisterPageComponentProps {
    fetching: boolean;
    userAgreements: UserAgreement[];
    onRegister: (username: string, firstName: string,
        lastName: string, email: string,
        password1: string, password2: string,
        confirmations: UserConfirmation[]) => void;
}

function RegisterPageComponent(
    props: RegisterPageComponentProps & RouteComponentProps,
): JSX.Element {
    const sizes = {
        xs: { span: 14 },
        sm: { span: 14 },
        md: { span: 10 },
        lg: { span: 4 },
        xl: { span: 4 },
    };

    const {
        fetching,
        userAgreements,
        onRegister,
    } = props;

    return (
<<<<<<< HEAD
        <Row type='flex' justify='center' align='middle'>
            <Col {...sizes}>
                <Title level={2}> Create an account </Title>
                <RegisterForm
                    fetching={fetching}
                    userAgreements={userAgreements}
                    onSubmit={(registerData: RegisterData): void => {
                        onRegister(
                            registerData.username,
                            registerData.firstName,
                            registerData.lastName,
                            registerData.email,
                            registerData.password1,
                            registerData.password2,
                            registerData.confirmations,
                        );
                    }}
                />
                <Row type='flex' justify='start' align='top'>
                    <Col>
                        <Text strong>
                            Already have an account?
                            <Link to='/auth/login'> Login </Link>
                        </Text>
                    </Col>
                </Row>
            </Col>
        </Row>
=======
        <>
            <Row type='flex' justify='center' align='middle'>
                <Col {...sizes}>
                    <Title level={2}> Create an account </Title>
                    <RegisterForm
                        fetching={fetching}
                        onSubmit={(registerData: RegisterData): void => {
                            onRegister(
                                registerData.username,
                                registerData.firstName,
                                registerData.lastName,
                                registerData.email,
                                registerData.password1,
                                registerData.password2,
                            );
                        }}
                    />
                    <Row type='flex' justify='start' align='top'>
                        <Col>
                            <Text strong>
                                Already have an account?
                                <Link to='/auth/login'> Login </Link>
                            </Text>
                        </Col>
                    </Row>
                </Col>
            </Row>
            <CookieDrawer />
        </>
>>>>>>> d62ae15f
    );
}

export default withRouter(RegisterPageComponent);<|MERGE_RESOLUTION|>--- conflicted
+++ resolved
@@ -9,13 +9,9 @@
 import Text from 'antd/lib/typography/Text';
 import { Row, Col } from 'antd/lib/grid';
 
-<<<<<<< HEAD
 import { UserAgreement } from 'reducers/interfaces'
 import RegisterForm, { RegisterData, UserConfirmation } from './register-form';
-=======
-import RegisterForm, { RegisterData } from './register-form';
 import CookieDrawer from 'components/login-page/cookie-policy-drawer';
->>>>>>> d62ae15f
 
 interface RegisterPageComponentProps {
     fetching: boolean;
@@ -44,42 +40,13 @@
     } = props;
 
     return (
-<<<<<<< HEAD
-        <Row type='flex' justify='center' align='middle'>
-            <Col {...sizes}>
-                <Title level={2}> Create an account </Title>
-                <RegisterForm
-                    fetching={fetching}
-                    userAgreements={userAgreements}
-                    onSubmit={(registerData: RegisterData): void => {
-                        onRegister(
-                            registerData.username,
-                            registerData.firstName,
-                            registerData.lastName,
-                            registerData.email,
-                            registerData.password1,
-                            registerData.password2,
-                            registerData.confirmations,
-                        );
-                    }}
-                />
-                <Row type='flex' justify='start' align='top'>
-                    <Col>
-                        <Text strong>
-                            Already have an account?
-                            <Link to='/auth/login'> Login </Link>
-                        </Text>
-                    </Col>
-                </Row>
-            </Col>
-        </Row>
-=======
         <>
             <Row type='flex' justify='center' align='middle'>
                 <Col {...sizes}>
                     <Title level={2}> Create an account </Title>
                     <RegisterForm
                         fetching={fetching}
+                        userAgreements={userAgreements}
                         onSubmit={(registerData: RegisterData): void => {
                             onRegister(
                                 registerData.username,
@@ -88,6 +55,7 @@
                                 registerData.email,
                                 registerData.password1,
                                 registerData.password2,
+                                registerData.confirmations,
                             );
                         }}
                     />
@@ -103,7 +71,6 @@
             </Row>
             <CookieDrawer />
         </>
->>>>>>> d62ae15f
     );
 }
 
