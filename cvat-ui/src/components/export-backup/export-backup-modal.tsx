--- conflicted
+++ resolved
@@ -11,11 +11,8 @@
 import Text from 'antd/lib/typography/Text';
 import Input from 'antd/lib/input';
 import Form from 'antd/lib/form';
-<<<<<<< HEAD
 import Space from 'antd/lib/space';
 import Switch from 'antd/lib/switch';
-=======
->>>>>>> 177fbe53
 import Tooltip from 'antd/lib/tooltip';
 import { QuestionCircleOutlined } from '@ant-design/icons';
 import { CombinedState } from 'reducers';
@@ -58,11 +55,8 @@
     const [defaultStorageLocation, setDefaultStorageLocation] = useState(StorageLocation.LOCAL);
     const [defaultStorageCloudId, setDefaultStorageCloudId] = useState<number | undefined>(undefined);
     const [helpMessage, setHelpMessage] = useState('');
-<<<<<<< HEAD
     const [lightweight, setLightweight] = useState(true);
-=======
     const [nameTemplate, setNameTemplate] = useState('backup_task_{{id}}');
->>>>>>> 177fbe53
 
     const instanceT = useSelector((state: CombinedState) => state.export.instanceType);
     const selectedIds = useSelector((state: CombinedState) => {
@@ -139,36 +133,6 @@
 
     const handleExport = useCallback(
         (values: FormValues): void => {
-<<<<<<< HEAD
-            dispatch(
-                exportBackupAsync(
-                    instance,
-                    new Storage({
-                        location: useDefaultStorage ? defaultStorageLocation : values.targetStorage?.location,
-                        cloudStorageId: useDefaultStorage ? (
-                            defaultStorageCloudId
-                        ) : (
-                            values.targetStorage?.cloudStorageId
-                        ),
-                    }),
-                    useDefaultStorage,
-                    values.customName ? `${values.customName}.zip` : undefined,
-                    lightweight,
-                ),
-            );
-            closeModal();
-
-            const description = 'Backup export was started. You can check progress [here](/requests).';
-            Notification.info({
-                message: 'Backup export started',
-                description: (
-                    <CVATMarkdown history={history}>{description}</CVATMarkdown>
-                ),
-                className: 'cvat-notification-notice-export-backup-start',
-            });
-        },
-        [instance, useDefaultStorage, defaultStorageLocation, defaultStorageCloudId, lightweight],
-=======
             if (isBulkMode) {
                 dispatch(makeBulkOperationAsync<Exclude<ProjectOrTaskOrJob, Job>>(
                     selectedInstances,
@@ -187,6 +151,7 @@
                                 }),
                                 false,
                                 backupName,
+                                lightweight,
                             ),
                         );
                     },
@@ -221,6 +186,7 @@
                         }),
                         useDefaultStorage,
                         customName,
+                        lightweight,
                     ),
                 );
                 closeModal();
@@ -245,8 +211,8 @@
             useDefaultStorage,
             defaultStorageLocation,
             defaultStorageCloudId,
+            lightweight,
         ],
->>>>>>> 177fbe53
     );
 
     const exampleName = (isBulkMode && selectedInstances.length > 0 && selectedInstances[0]) ?
