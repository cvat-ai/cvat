--- conflicted
+++ resolved
@@ -1031,11 +1031,8 @@
                 {this.renderLabelsBlock()}
                 {this.renderFilesBlock()}
                 {this.renderAdvancedBlock()}
-<<<<<<< HEAD
-=======
                 {/* {this.renderQualityBlock()} disabled while https://github.com/cvat-ai/cvat/pull/8348 not merged */}
 
->>>>>>> 29b33c39
                 <Col span={24} className='cvat-create-task-content-footer'>
                     {many ? this.renderFooterMultiTasks() : this.renderFooterSingleTask() }
                 </Col>
