--- conflicted
+++ resolved
@@ -32,12 +32,9 @@
 import MultiTasksProgress from './multi-task-progress';
 import AdvancedConfigurationForm, { AdvancedConfiguration, SortingMethod } from './advanced-configuration-form';
 
-<<<<<<< HEAD
 type TabName = 'local' | 'share' | 'remote' | 'cloudStorage';
-=======
 const core = getCore();
 
->>>>>>> 9f89787f
 export interface CreateTaskData {
     projectId: number | null;
     basic: BaseConfiguration;
@@ -362,13 +359,8 @@
         });
     };
 
-<<<<<<< HEAD
     private validateBlocks = (): Promise<any> => new Promise((resolve, reject) => {
-=======
-    private handleSubmit = (): Promise<any> => new Promise((resolve, reject) => {
         const { projectId } = this.state;
-
->>>>>>> 9f89787f
         if (!this.validateLabelsOrProject()) {
             notification.error({
                 message: 'Could not create a task',
