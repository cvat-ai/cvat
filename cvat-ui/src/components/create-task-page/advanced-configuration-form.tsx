// Copyright (C) 2020-2021 Intel Corporation
//
// SPDX-License-Identifier: MIT

import React, { RefObject } from 'react';
import { Row, Col } from 'antd/lib/grid';
import { PercentageOutlined } from '@ant-design/icons';
import Input from 'antd/lib/input';
import Select from 'antd/lib/select';
import Radio from 'antd/lib/radio';
import Checkbox from 'antd/lib/checkbox';
import Form, { FormInstance, RuleObject, RuleRender } from 'antd/lib/form';
import Text from 'antd/lib/typography/Text';
import { Store } from 'antd/lib/form/interface';
import CVATTooltip from 'components/common/cvat-tooltip';
import patterns from 'utils/validation-patterns';

const { Option } = Select;

export enum SortingMethod {
    LEXICOGRAPHICAL = 'lexicographical',
    NATURAL = 'natural',
    PREDEFINED = 'predefined',
    RANDOM = 'random',
}

export interface AdvancedConfiguration {
    bugTracker?: string;
    imageQuality?: number;
    overlapSize?: number;
    segmentSize?: number;
    startFrame?: number;
    stopFrame?: number;
    frameFilter?: string;
    lfs: boolean;
    format?: string,
    repository?: string;
    useZipChunks: boolean;
    dataChunkSize?: number;
    useCache: boolean;
    copyData?: boolean;
    sortingMethod: SortingMethod;
}

const initialValues: AdvancedConfiguration = {
    imageQuality: 70,
    lfs: false,
    useZipChunks: true,
    useCache: true,
    copyData: false,
    sortingMethod: SortingMethod.LEXICOGRAPHICAL,
};

interface Props {
    onSubmit(values: AdvancedConfiguration): void;
    installedGit: boolean;
    activeFileManagerTab: string;
    dumpers: []
}

function validateURL(_: RuleObject, value: string): Promise<void> {
    if (value && !patterns.validateURL.pattern.test(value)) {
        return Promise.reject(new Error('URL is not a valid URL'));
    }

    return Promise.resolve();
}

function validateRepositoryPath(_: RuleObject, value: string): Promise<void> {
    if (value && !patterns.validatePath.pattern.test(value)) {
        return Promise.reject(new Error('Repository path is not a valid path'));
    }

    return Promise.resolve();
}

function validateRepository(_: RuleObject, value: string): Promise<[void, void]> | Promise<void> {
    if (value) {
        const [url, path] = value.split(/\s+/);
        return Promise.all([validateURL(_, url), validateRepositoryPath(_, path)]);
    }

    return Promise.resolve();
}

const isInteger = ({ min, max }: { min?: number; max?: number }) => (
    _: RuleObject,
    value?: number | string,
): Promise<void> => {
    if (typeof value === 'undefined' || value === '') {
        return Promise.resolve();
    }

    const intValue = +value;
    if (Number.isNaN(intValue) || !Number.isInteger(intValue)) {
        return Promise.reject(new Error('Value must be a positive integer'));
    }

    if (typeof min !== 'undefined' && intValue < min) {
        return Promise.reject(new Error(`Value must be more than ${min}`));
    }

    if (typeof max !== 'undefined' && intValue > max) {
        return Promise.reject(new Error(`Value must be less than ${max}`));
    }

    return Promise.resolve();
};

const validateOverlapSize: RuleRender = ({ getFieldValue }): RuleObject => ({
    validator(_: RuleObject, value?: string | number): Promise<void> {
        if (typeof value !== 'undefined' && value !== '') {
            const segmentSize = getFieldValue('segmentSize');
            if (typeof segmentSize !== 'undefined' && segmentSize !== '') {
                if (+segmentSize <= +value) {
                    return Promise.reject(new Error('Segment size must be more than overlap size'));
                }
            }
        }

        return Promise.resolve();
    },
});

const validateStopFrame: RuleRender = ({ getFieldValue }): RuleObject => ({
    validator(_: RuleObject, value?: string | number): Promise<void> {
        if (typeof value !== 'undefined' && value !== '') {
            const startFrame = getFieldValue('startFrame');
            if (typeof startFrame !== 'undefined' && startFrame !== '') {
                if (+startFrame > +value) {
                    return Promise.reject(new Error('Start frame must not be more than stop frame'));
                }
            }
        }

        return Promise.resolve();
    },
});

class AdvancedConfigurationForm extends React.PureComponent<Props> {
    private formRef: RefObject<FormInstance>;

    public constructor(props: Props) {
        super(props);
        this.formRef = React.createRef<FormInstance>();
    }

    public submit(): Promise<void> {
        const { onSubmit } = this.props;
        if (this.formRef.current) {
            return this.formRef.current.validateFields().then(
                (values: Store): Promise<void> => {
                    const frameFilter = values.frameStep ? `step=${values.frameStep}` : undefined;
                    const entries = Object.entries(values).filter(
                        (entry: [string, unknown]): boolean => entry[0] !== frameFilter,
                    );

                    onSubmit({
                        ...((Object.fromEntries(entries) as any) as AdvancedConfiguration),
                        frameFilter,
                    });
                    return Promise.resolve();
                },
            );
        }

        return Promise.reject(new Error('Form ref is empty'));
    }

    public resetFields(): void {
        if (this.formRef.current) {
            this.formRef.current.resetFields();
        }
    }

    /* eslint-disable class-methods-use-this */
    private renderCopyDataChechbox(): JSX.Element {
        return (
            <Form.Item
                help='If you have a low data transfer rate over the network you can copy data into CVAT to speed up work'
                name='copyData'
                valuePropName='checked'
            >
                <Checkbox>
                    <Text className='cvat-text-color'>Copy data into CVAT</Text>
                </Checkbox>
            </Form.Item>
        );
    }

    private renderSortingMethodRadio(): JSX.Element {
        return (
            <Form.Item
                label='Sorting method'
                name='sortingMethod'
                rules={[
                    {
                        required: true,
                        message: 'The field is required.',
                    },
                ]}
                help='Specify how to sort images. It is not relevant for videos.'
            >
                <Radio.Group>
                    <Radio value={SortingMethod.LEXICOGRAPHICAL} key={SortingMethod.LEXICOGRAPHICAL}>
                        Lexicographical
                    </Radio>
                    <Radio value={SortingMethod.NATURAL} key={SortingMethod.NATURAL}>Natural</Radio>
                    <Radio value={SortingMethod.PREDEFINED} key={SortingMethod.PREDEFINED}>
                        Predefined
                    </Radio>
                    <Radio value={SortingMethod.RANDOM} key={SortingMethod.RANDOM}>Random</Radio>
                </Radio.Group>
            </Form.Item>
        );
    }

    private renderImageQuality(): JSX.Element {
        return (
            <CVATTooltip title='Defines images compression level'>
                <Form.Item
                    label='Image quality'
                    name='imageQuality'
                    rules={[
                        {
                            required: true,
                            message: 'The field is required.',
                        },
                        { validator: isInteger({ min: 5, max: 100 }) },
                    ]}
                >
                    <Input size='large' type='number' min={5} max={100} suffix={<PercentageOutlined />} />
                </Form.Item>
            </CVATTooltip>
        );
    }

    private renderOverlap(): JSX.Element {
        return (
            <CVATTooltip title='Defines a number of intersected frames between different segments'>
                <Form.Item
                    label='Overlap size'
                    name='overlapSize'
                    dependencies={['segmentSize']}
                    rules={[{ validator: isInteger({ min: 0 }) }, validateOverlapSize]}
                >
                    <Input size='large' type='number' min={0} />
                </Form.Item>
            </CVATTooltip>
        );
    }

    private renderSegmentSize(): JSX.Element {
        return (
            <CVATTooltip title='Defines a number of frames in a segment'>
                <Form.Item label='Segment size' name='segmentSize' rules={[{ validator: isInteger({ min: 1 }) }]}>
                    <Input size='large' type='number' min={1} />
                </Form.Item>
            </CVATTooltip>
        );
    }

    private renderStartFrame(): JSX.Element {
        return (
            <Form.Item label='Start frame' name='startFrame' rules={[{ validator: isInteger({ min: 0 }) }]}>
                <Input size='large' type='number' min={0} step={1} />
            </Form.Item>
        );
    }

    private renderStopFrame(): JSX.Element {
        return (
            <Form.Item
                label='Stop frame'
                name='stopFrame'
                dependencies={['startFrame']}
                rules={[{ validator: isInteger({ min: 0 }) }, validateStopFrame]}
            >
                <Input size='large' type='number' min={0} step={1} />
            </Form.Item>
        );
    }

    private renderFrameStep(): JSX.Element {
        return (
            <Form.Item label='Frame step' name='frameStep' rules={[{ validator: isInteger({ min: 1 }) }]}>
                <Input size='large' type='number' min={1} step={1} />
            </Form.Item>
        );
    }

    private renderGitLFSBox(): JSX.Element {
        return (
            <Form.Item
                help='If annotation files are large, you can use git LFS feature'
                name='lfs'
                valuePropName='checked'
            >
                <Checkbox>
                    <Text className='cvat-text-color'>Use LFS (Large File Support):</Text>
                </Checkbox>
            </Form.Item>
        );
    }

    private renderGitRepositoryURL(): JSX.Element {
        return (
            <Form.Item
                hasFeedback
                name='repository'
                label='Dataset repository URL'
                extra='Attach a repository to store annotations there'
                rules={[{ validator: validateRepository }]}
            >
                <Input size='large' placeholder='e.g. https//github.com/user/repos [annotation/<anno_file_name>.zip]' />
            </Form.Item>
        );
    }

    private renderGitFormat(): JSX.Element {
        const { dumpers } = this.props;
        return (
            <Form.Item
                initialValue='CVAT for video 1.1'
                name='format'
                label='Choose format'
            >
                <Select style={{ width: '100%' }}>
                    {
<<<<<<< HEAD
                        dumpers.map((dumper: any) => (
                            <Option
                                key={dumper.name}
                                value={dumper.name}
                            >
                                {dumper.name}
                            </Option>
                        ))
=======
                        dumpers.map((dumper: any) => <Option value={dumper.name}>{dumper.name}</Option>)
>>>>>>> 68fbcdec
                    }
                </Select>
            </Form.Item>
        );
    }

    private renderGit(): JSX.Element {
        return (
            <>
                <Row>
                    <Col span={24}>{this.renderGitRepositoryURL()}</Col>
                </Row>
                <Row>
                    <Col span={24}>{this.renderGitFormat()}</Col>
                </Row>
                <Row>
                    <Col span={24}>{this.renderGitLFSBox()}</Col>
                </Row>

            </>
        );
    }

    private renderBugTracker(): JSX.Element {
        return (
            <Form.Item
                hasFeedback
                name='bugTracker'
                label='Issue tracker'
                extra='Attach issue tracker where the task is described'
                rules={[{ validator: validateURL }]}
            >
                <Input size='large' />
            </Form.Item>
        );
    }

    private renderUzeZipChunks(): JSX.Element {
        return (
            <Form.Item
                help='Force to use zip chunks as compressed data. Actual for videos only.'
                name='useZipChunks'
                valuePropName='checked'
            >
                <Checkbox>
                    <Text className='cvat-text-color'>Use zip chunks</Text>
                </Checkbox>
            </Form.Item>
        );
    }

    private renderCreateTaskMethod(): JSX.Element {
        return (
            <Form.Item help='Using cache to store data.' name='useCache' valuePropName='checked'>
                <Checkbox>
                    <Text className='cvat-text-color'>Use cache</Text>
                </Checkbox>
            </Form.Item>
        );
    }

    private renderChunkSize(): JSX.Element {
        return (
            <CVATTooltip
                title={(
                    <>
                        Defines a number of frames to be packed in a chunk when send from client to server. Server
                        defines automatically if empty.
                        <br />
                        Recommended values:
                        <br />
                        1080p or less: 36
                        <br />
                        2k or less: 8 - 16
                        <br />
                        4k or less: 4 - 8
                        <br />
                        More: 1 - 4
                    </>
                )}
            >
                <Form.Item label='Chunk size' name='dataChunkSize' rules={[{ validator: isInteger({ min: 1 }) }]}>
                    <Input size='large' type='number' />
                </Form.Item>
            </CVATTooltip>
        );
    }

    public render(): JSX.Element {
        const { installedGit, activeFileManagerTab } = this.props;
        return (
            <Form initialValues={initialValues} ref={this.formRef} layout='vertical'>
                <Row>
                    <Col>{this.renderSortingMethodRadio()}</Col>
                </Row>
                {activeFileManagerTab === 'share' ? (
                    <Row>
                        <Col>{this.renderCopyDataChechbox()}</Col>
                    </Row>
                ) : null}
                <Row>
                    <Col>{this.renderUzeZipChunks()}</Col>
                </Row>
                <Row>
                    <Col>{this.renderCreateTaskMethod()}</Col>
                </Row>
                <Row justify='start'>
                    <Col span={7}>{this.renderImageQuality()}</Col>
                    <Col span={7} offset={1}>
                        {this.renderOverlap()}
                    </Col>
                    <Col span={7} offset={1}>
                        {this.renderSegmentSize()}
                    </Col>
                </Row>

                <Row justify='start'>
                    <Col span={7}>{this.renderStartFrame()}</Col>
                    <Col span={7} offset={1}>
                        {this.renderStopFrame()}
                    </Col>
                    <Col span={7} offset={1}>
                        {this.renderFrameStep()}
                    </Col>
                </Row>

                <Row justify='start'>
                    <Col span={7}>{this.renderChunkSize()}</Col>
                </Row>

                {installedGit ? this.renderGit() : null}

                <Row>
                    <Col span={24}>{this.renderBugTracker()}</Col>
                </Row>
            </Form>
        );
    }
}

export default AdvancedConfigurationForm;<|MERGE_RESOLUTION|>--- conflicted
+++ resolved
@@ -327,7 +327,6 @@
             >
                 <Select style={{ width: '100%' }}>
                     {
-<<<<<<< HEAD
                         dumpers.map((dumper: any) => (
                             <Option
                                 key={dumper.name}
@@ -336,9 +335,6 @@
                                 {dumper.name}
                             </Option>
                         ))
-=======
-                        dumpers.map((dumper: any) => <Option value={dumper.name}>{dumper.name}</Option>)
->>>>>>> 68fbcdec
                     }
                 </Select>
             </Form.Item>
