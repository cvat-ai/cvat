// Copyright (C) 2022 Intel Corporation
//
// SPDX-License-Identifier: MIT

@import '../../base.scss';

.cvat-jobs-page {
    padding-top: $grid-unit-size * 2;
    padding-bottom: $grid-unit-size;
    height: 100%;
    width: 100%;

    .cvat-jobs-page-top-bar {
        > div:nth-child(1) {
            > div:nth-child(1) {
                width: 100%;

                > div:nth-child(1) {
                    display: flex;

                    span {
                        margin-right: $grid-unit-size;
                    }
                }
            }
        }
    }

    > div:nth-child(1) {
        div > {
            .cvat-title {
                color: $text-color;
            }
        }
    }

    > div:nth-child(2) {
        &.ant-empty {
            position: absolute;
            top: 40%;
            left: 50%;
        }

        padding-bottom: $grid-unit-size;
        padding-top: $grid-unit-size;
    }

    .cvat-job-page-list-item {
        width: 25%;
<<<<<<< HEAD
        border-width: $grid-unit-size * 0.5;
=======
        border-width: 4px;
>>>>>>> 696e51fe
        display: flex;
        flex-direction: column;

        .ant-card-cover {
            flex: 1;
            height: 0;
            margin: 0;
        }

        .ant-card-body {
            padding: $grid-unit-size;

            .ant-descriptions-item {
                padding: 0;
            }
        }

        &:hover {
            .cvat-job-page-list-item-id {
                opacity: 1;
            }

            .cvat-job-page-list-item-dimension {
                opacity: 1;
            }
        }

        .cvat-jobs-page-job-item-card-preview {
            height: 100%;
            display: flex;
            align-items: center;
            justify-content: space-around;
            object-fit: cover;
            cursor: pointer;
        }

        .cvat-job-page-list-item-dimension {
            position: absolute;
            top: 0;
            right: 0;
            margin: $grid-unit-size;
            width: $grid-unit-size * 4;
            background: white;
            border-radius: 4px;
            text-align: center;
            opacity: 0.5;
            padding: $grid-unit-size;
        }

        .cvat-job-page-list-item-id {
            position: absolute;
            top: 0;
            left: 0;
            margin: $grid-unit-size $grid-unit-size $grid-unit-size 0;
            width: fit-content;
            background: white;
            border-radius: 0 4px 4px 0;
            padding: $grid-unit-size;
            opacity: 0.5;
            transition: 0.15s all ease;
            box-shadow: $box-shadow-base;
        }
    }

    .cvat-jobs-page-pagination {
        display: flex;
        justify-content: center;
    }

    .cvat-jobs-page-list {
        display: flex;
        flex-wrap: wrap;
    }

    .cvat-job-card-more-button {
        position: absolute;
        bottom: $grid-unit-size * 2;
        right: $grid-unit-size;
        font-size: 16px;
    }

    .cvat-jobs-page-filters {
        .ant-table-cell {
            width: $grid-unit-size * 15;
            background: #f0f2f5;
        }

        .ant-table-tbody {
            display: none;
        }
    }
}

.cvat-jobs-filter-dropdown-users {
    padding: $grid-unit-size;
}<|MERGE_RESOLUTION|>--- conflicted
+++ resolved
@@ -47,11 +47,7 @@
 
     .cvat-job-page-list-item {
         width: 25%;
-<<<<<<< HEAD
         border-width: $grid-unit-size * 0.5;
-=======
-        border-width: 4px;
->>>>>>> 696e51fe
         display: flex;
         flex-direction: column;
 
