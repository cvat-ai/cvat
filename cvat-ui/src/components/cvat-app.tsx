// Copyright (C) 2020 Intel Corporation
//
// SPDX-License-Identifier: MIT

import 'antd/dist/antd.css';
import '../styles.scss';
import React from 'react';
import { Switch, Route, Redirect } from 'react-router';
import { withRouter, RouteComponentProps } from 'react-router-dom';
import { GlobalHotKeys, ExtendedKeyMapOptions, configure } from 'react-hotkeys';
import Spin from 'antd/lib/spin';
import Layout from 'antd/lib/layout';
import { Row, Col } from 'antd/lib/grid';
import Text from 'antd/lib/typography/Text';
import notification from 'antd/lib/notification';

import GlobalErrorBoundary from 'components/global-error-boundary/global-error-boundary';
import ShorcutsDialog from 'components/shortcuts-dialog/shortcuts-dialog';
import ProjectsPageComponent from 'components/projects-page/projects-page';
import CreateProjectPageComponent from 'components/create-project-page/create-project-page';
import ProjectPageComponent from 'components/project-page/project-page';
import TasksPageContainer from 'containers/tasks-page/tasks-page';
import CreateTaskPageContainer from 'containers/create-task-page/create-task-page';
import TaskPageContainer from 'containers/task-page/task-page';
import ModelsPageContainer from 'containers/models-page/models-page';
import AnnotationPageContainer from 'containers/annotation-page/annotation-page';
import LoginPageContainer from 'containers/login-page/login-page';
import RegisterPageContainer from 'containers/register-page/register-page';
import ResetPasswordPageComponent from 'components/reset-password-page/reset-password-page';
import ResetPasswordPageConfirmComponent from 'components/reset-password-confirm-page/reset-password-confirm-page';
import Header from 'components/header/header';
import { customWaViewHit } from 'utils/enviroment';
import showPlatformNotification, { stopNotifications, platformInfo } from 'utils/platform-checker';

import getCore from 'cvat-core-wrapper';
import { NotificationsState } from 'reducers/interfaces';
import Modal from 'antd/lib/modal';

interface CVATAppProps {
    loadFormats: () => void;
    loadUsers: () => void;
    loadAbout: () => void;
    verifyAuthorized: () => void;
    loadUserAgreements: () => void;
    initPlugins: () => void;
    initModels: () => void;
    resetErrors: () => void;
    resetMessages: () => void;
    switchShortcutsDialog: () => void;
    switchSettingsDialog: () => void;
    loadAuthActions: () => void;
    keyMap: Record<string, ExtendedKeyMapOptions>;
    userInitialized: boolean;
    userFetching: boolean;
    pluginsInitialized: boolean;
    pluginsFetching: boolean;
    modelsInitialized: boolean;
    modelsFetching: boolean;
    formatsInitialized: boolean;
    formatsFetching: boolean;
    usersInitialized: boolean;
    usersFetching: boolean;
    aboutInitialized: boolean;
    aboutFetching: boolean;
    userAgreementsFetching: boolean;
    userAgreementsInitialized: boolean;
    authActionsFetching: boolean;
    authActionsInitialized: boolean;
    notifications: NotificationsState;
    user: any;
    isModelPluginActive: boolean;
}

class CVATApplication extends React.PureComponent<CVATAppProps & RouteComponentProps> {
    public componentDidMount(): void {
        const core = getCore();
        const { verifyAuthorized, history, location } = this.props;
        configure({ ignoreRepeatedEventsWhenKeyHeldDown: false });

        // Logger configuration
        const userActivityCallback: (() => void)[] = [];
        window.addEventListener('click', () => {
            userActivityCallback.forEach((handler) => handler());
        });
        core.logger.configure(() => window.document.hasFocus, userActivityCallback);

        customWaViewHit(location.pathname, location.search, location.hash);
        history.listen((_location) => {
            customWaViewHit(_location.pathname, _location.search, _location.hash);
        });

        verifyAuthorized();
    }

    public componentDidUpdate(): void {
        const {
            verifyAuthorized,
            loadFormats,
            loadUsers,
            loadAbout,
            loadUserAgreements,
            initPlugins,
            initModels,
            loadAuthActions,
            userInitialized,
            userFetching,
            formatsInitialized,
            formatsFetching,
            usersInitialized,
            usersFetching,
            aboutInitialized,
            aboutFetching,
            pluginsInitialized,
            pluginsFetching,
            modelsInitialized,
            modelsFetching,
            user,
            userAgreementsFetching,
            userAgreementsInitialized,
            authActionsFetching,
            authActionsInitialized,
            isModelPluginActive,
        } = this.props;

        this.showErrors();
        this.showMessages();

        if (!userInitialized && !userFetching) {
            verifyAuthorized();
            return;
        }

        if (!userAgreementsInitialized && !userAgreementsFetching) {
            loadUserAgreements();
            return;
        }

        if (user == null || !user.isVerified) {
            return;
        }

        if (!authActionsInitialized && !authActionsFetching) {
            loadAuthActions();
        }

        if (!formatsInitialized && !formatsFetching) {
            loadFormats();
        }

        if (!usersInitialized && !usersFetching) {
            loadUsers();
        }

        if (!aboutInitialized && !aboutFetching) {
            loadAbout();
        }

        if (isModelPluginActive && !modelsInitialized && !modelsFetching) {
            initModels();
        }

        if (!pluginsInitialized && !pluginsFetching) {
            initPlugins();
        }
    }

    private showMessages(): void {
        function showMessage(title: string): void {
            notification.info({
                message: (
                    <div
                        // eslint-disable-next-line
                        dangerouslySetInnerHTML={{
                            __html: title,
                        }}
                    />
                ),
                duration: null,
            });
        }

        const {
            notifications,
            resetMessages,
        } = this.props;

        let shown = false;
        for (const where of Object.keys(notifications.messages)) {
            for (const what of Object.keys((notifications as any).messages[where])) {
                const message = (notifications as any).messages[where][what];
                shown = shown || !!message;
                if (message) {
                    showMessage(message);
                }
            }
        }

        if (shown) {
            resetMessages();
        }
    }

    private showErrors(): void {
        function showError(title: string, _error: any): void {
            const error = _error.toString();
            notification.error({
                message: (
                    <div
                        // eslint-disable-next-line
                        dangerouslySetInnerHTML={{
                            __html: title,
                        }}
                    />
                ),
                duration: null,
                description: error.length > 200 ? 'Open the Browser Console to get details' : error,
            });

            // eslint-disable-next-line no-console
            console.error(error);
        }

        const {
            notifications,
            resetErrors,
        } = this.props;

        let shown = false;
        for (const where of Object.keys(notifications.errors)) {
            for (const what of Object.keys((notifications as any).errors[where])) {
                const error = (notifications as any).errors[where][what];
                shown = shown || !!error;
                if (error) {
                    showError(error.message, error.reason);
                }
            }
        }

        if (shown) {
            resetErrors();
        }
    }

    // Where you go depends on your URL
    public render(): JSX.Element {
        const {
            userInitialized,
            usersInitialized,
            aboutInitialized,
            pluginsInitialized,
            formatsInitialized,
            switchShortcutsDialog,
            switchSettingsDialog,
            user,
            keyMap,
            isModelPluginActive,
        } = this.props;

        const readyForRender = (userInitialized && (user == null || !user.isVerified))
            || (userInitialized && formatsInitialized && pluginsInitialized
            && usersInitialized && aboutInitialized);

        const subKeyMap = {
            SWITCH_SHORTCUTS: keyMap.SWITCH_SHORTCUTS,
            SWITCH_SETTINGS: keyMap.SWITCH_SETTINGS,
        };

        const handlers = {
            SWITCH_SHORTCUTS: (event: KeyboardEvent | undefined) => {
                if (event) event.preventDefault();

                switchShortcutsDialog();
            },
            SWITCH_SETTINGS: (event: KeyboardEvent | undefined) => {
                if (event) event.preventDefault();

                switchSettingsDialog();
            },
        };

        if (showPlatformNotification()) {
            stopNotifications(false);
            const info = platformInfo();
            Modal.warning({
                title: 'Unsupported platform detected',
                content: (
                    <>
                        <Row>
                            <Col>
                                <Text>
                                    {`The browser you are using is ${info.name} ${info.version} based on ${info.engine} .`
                                        + ' CVAT was tested in the latest versions of Chrome and Firefox.'
                                        + ' We recommend to use Chrome (or another Chromium based browser)'}
                                </Text>
                            </Col>
                        </Row>
                        <Row>
                            <Col>
                                <Text type='secondary'>
                                    {`The operating system is ${info.os}`}
                                </Text>
                            </Col>
                        </Row>
                    </>
                ),
                onOk: () => stopNotifications(true),
            });
        }


        if (readyForRender) {
            if (user && user.isVerified) {
                return (
                    <GlobalErrorBoundary>
                        <Layout>
                            <Header />
                            <Layout.Content style={{ height: '100%' }}>
                                <ShorcutsDialog />
                                <GlobalHotKeys keyMap={subKeyMap} handlers={handlers}>
                                    <Switch>
                                        <Route exact path='/projects' component={ProjectsPageComponent} />
                                        <Route exact path='/projects/create' component={CreateProjectPageComponent} />
                                        <Route exact path='/projects/:id' component={ProjectPageComponent} />
                                        <Route exact path='/tasks' component={TasksPageContainer} />
                                        <Route exact path='/tasks/create' component={CreateTaskPageContainer} />
                                        <Route exact path='/tasks/:id' component={TaskPageContainer} />
                                        <Route exact path='/tasks/:tid/jobs/:jid' component={AnnotationPageContainer} />
<<<<<<< HEAD
                                        <Route exact path='/models' component={ModelsPageContainer} />
                                        <Redirect push to='/projects' />
=======
                                        { isModelPluginActive
                                            && <Route exact path='/models' component={ModelsPageContainer} /> }
                                        <Redirect push to='/tasks' />
>>>>>>> 4841f838
                                    </Switch>
                                </GlobalHotKeys>
                                {/* eslint-disable-next-line */}
                                <a id='downloadAnchor' style={{ display: 'none' }} download />
                            </Layout.Content>
                        </Layout>
                    </GlobalErrorBoundary>
                );
            }

            return (
                <GlobalErrorBoundary>
                    <Switch>
                        <Route exact path='/auth/register' component={RegisterPageContainer} />
                        <Route exact path='/auth/login' component={LoginPageContainer} />
                        <Route exact path='/auth/password/reset' component={ResetPasswordPageComponent} />
                        <Route exact path='/auth/password/reset/confirm' component={ResetPasswordPageConfirmComponent} />
                        <Redirect to='/auth/login' />
                    </Switch>
                </GlobalErrorBoundary>
            );
        }

        return (
            <Spin size='large' className='cvat-spinner' />
        );
    }
}

export default withRouter(CVATApplication);<|MERGE_RESOLUTION|>--- conflicted
+++ resolved
@@ -325,14 +325,9 @@
                                         <Route exact path='/tasks/create' component={CreateTaskPageContainer} />
                                         <Route exact path='/tasks/:id' component={TaskPageContainer} />
                                         <Route exact path='/tasks/:tid/jobs/:jid' component={AnnotationPageContainer} />
-<<<<<<< HEAD
-                                        <Route exact path='/models' component={ModelsPageContainer} />
-                                        <Redirect push to='/projects' />
-=======
                                         { isModelPluginActive
                                             && <Route exact path='/models' component={ModelsPageContainer} /> }
-                                        <Redirect push to='/tasks' />
->>>>>>> 4841f838
+                                        <Redirect push to='/projects' />
                                     </Switch>
                                 </GlobalHotKeys>
                                 {/* eslint-disable-next-line */}
