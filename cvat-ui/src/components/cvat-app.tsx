--- conflicted
+++ resolved
@@ -130,19 +130,12 @@
             return;
         }
 
-<<<<<<< HEAD
-=======
         if (user == null || !user.isVerified) {
             return;
         }
 
->>>>>>> 026e8e58
         if (!authActionsInitialized && !authActionsFetching) {
             loadAuthActions();
-        }
-
-        if (user == null) {
-            return;
         }
 
         if (!formatsInitialized && !formatsFetching) {
