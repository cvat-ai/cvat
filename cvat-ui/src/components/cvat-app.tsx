// Copyright (C) 2020-2022 Intel Corporation
// Copyright (C) CVAT.ai Corporation
//
// SPDX-License-Identifier: MIT

import React from 'react';
import { Redirect, Route, Switch } from 'react-router';
import { RouteComponentProps, withRouter } from 'react-router-dom';
import { Col, Row } from 'antd/lib/grid';
import Layout from 'antd/lib/layout';
import Modal from 'antd/lib/modal';
import notification from 'antd/lib/notification';
import Spin from 'antd/lib/spin';
import { DisconnectOutlined } from '@ant-design/icons';
import Space from 'antd/lib/space';
import Text from 'antd/lib/typography/Text';

import LogoutComponent from 'components/logout-component';
import LoginPageContainer from 'containers/login-page/login-page';
import RegisterPageContainer from 'containers/register-page/register-page';
import ResetPasswordPageConfirmComponent from 'components/reset-password-confirm-page/reset-password-confirm-page';
import ResetPasswordPageComponent from 'components/reset-password-page/reset-password-page';

import Header from 'components/header/header';
import GlobalErrorBoundary from 'components/global-error-boundary/global-error-boundary';

import ShortcutsDialog from 'components/shortcuts-dialog/shortcuts-dialog';
import ExportDatasetModal from 'components/export-dataset/export-dataset-modal';
import ExportBackupModal from 'components/export-backup/export-backup-modal';
import ImportDatasetModal from 'components/import-dataset/import-dataset-modal';
import ImportBackupModal from 'components/import-backup/import-backup-modal';
import UploadFileStatusModal from 'components/common/upload-file-status-modal';

import JobsPageComponent from 'components/jobs-page/jobs-page';
import ModelsPageComponent from 'components/models-page/models-page';

import TasksPageContainer from 'containers/tasks-page/tasks-page';
import CreateTaskPageContainer from 'containers/create-task-page/create-task-page';
import TaskPageComponent from 'components/task-page/task-page';

import ProjectsPageComponent from 'components/projects-page/projects-page';
import CreateProjectPageComponent from 'components/create-project-page/create-project-page';
import ProjectPageComponent from 'components/project-page/project-page';

import CloudStoragesPageComponent from 'components/cloud-storages-page/cloud-storages-page';
import CreateCloudStoragePageComponent from 'components/create-cloud-storage-page/create-cloud-storage-page';
import UpdateCloudStoragePageComponent from 'components/update-cloud-storage-page/update-cloud-storage-page';

import OrganizationPage from 'components/organization-page/organization-page';
import CreateOrganizationComponent from 'components/create-organization-page/create-organization-page';
import { ShortcutsContextProvider } from 'components/shortcuts.context';

import WebhooksPage from 'components/webhooks-page/webhooks-page';
import CreateWebhookPage from 'components/setup-webhook-pages/create-webhook-page';
import UpdateWebhookPage from 'components/setup-webhook-pages/update-webhook-page';

import AnnotationGuidePage from 'components/md-guide/annotation-guide-page';

import InvitationsPage from 'components/invitations-page/invitations-page';

import RequestsPage from 'components/requests-page/requests-page';

import AnnotationPageContainer from 'containers/annotation-page/annotation-page';
import { Organization, getCore } from 'cvat-core-wrapper';
import {
    ErrorState, NotificationState, NotificationsState, PluginsState,
} from 'reducers';
import showPlatformNotification, {
    platformInfo,
    stopNotifications,
    showUnsupportedNotification,
} from 'utils/platform-checker';
import '../styles.scss';
import appConfig from 'config';
import EventRecorder from 'utils/event-recorder';
import { authQuery } from 'utils/auth-query';
import CVATMarkdown from './common/cvat-markdown';
import EmailConfirmationPage from './email-confirmation-pages/email-confirmed';
import EmailVerificationSentPage from './email-confirmation-pages/email-verification-sent';
import IncorrectEmailConfirmationPage from './email-confirmation-pages/incorrect-email-confirmation';
import CreateJobPage from './create-job-page/create-job-page';
import AnalyticsPage from './analytics-page/analytics-page';
import QualityControlPage from './quality-control/quality-control-page';
import InvitationWatcher from './invitation-watcher/invitation-watcher';

interface CVATAppProps {
    loadFormats: () => void;
    loadAbout: () => void;
    verifyAuthenticated: () => void;
    loadUserAgreements: () => void;
    initPlugins: () => void;
    initModels: () => void;
    resetErrors: () => void;
    resetMessages: () => void;
    loadOrganization: () => void;
    initInvitations: () => void;
    initRequests: () => void;
    loadServerAPISchema: () => void;
    onChangeLocation: (from: string, to: string) => void;
    userInitialized: boolean;
    userFetching: boolean;
    organizationFetching: boolean;
    organizationInitialized: boolean;
    pluginsInitialized: boolean;
    pluginsFetching: boolean;
    modelsInitialized: boolean;
    modelsFetching: boolean;
    formatsInitialized: boolean;
    formatsFetching: boolean;
    aboutInitialized: boolean;
    aboutFetching: boolean;
    userAgreementsFetching: boolean;
    userAgreementsInitialized: boolean;
    notifications: NotificationsState;
    user: any;
    isModelPluginActive: boolean;
    pluginComponents: PluginsState['components'];
    invitationsFetching: boolean;
    invitationsInitialized: boolean;
    requestsFetching: boolean;
    requestsInitialized: boolean;
    serverAPISchemaFetching: boolean;
    serverAPISchemaInitialized: boolean;
    isPasswordResetEnabled: boolean;
    isRegistrationEnabled: boolean;
}

interface CVATAppState {
    healthIinitialized: boolean;
    backendIsHealthy: boolean;
}
class CVATApplication extends React.PureComponent<CVATAppProps & RouteComponentProps, CVATAppState> {
    constructor(props: CVATAppProps & RouteComponentProps) {
        super(props);

        this.state = {
            healthIinitialized: false,
            backendIsHealthy: false,
        };
    }

    public componentDidMount(): void {
        const core = getCore();
        const { history, onChangeLocation } = this.props;
        const {
            HEALTH_CHECK_RETRIES, HEALTH_CHECK_PERIOD, HEALTH_CHECK_REQUEST_TIMEOUT,
            SERVER_UNAVAILABLE_COMPONENT, RESET_NOTIFICATIONS_PATHS,
        } = appConfig;

        // Logger configuration
        window.addEventListener('click', (event: MouseEvent) => {
            EventRecorder.recordMouseEvent(event);
        });

        core.logger.configure(() => window.document.hasFocus());
        core.config.onOrganizationChange = (newOrgId: number | null) => {
            if (newOrgId === null) {
                localStorage.removeItem('currentOrganization');
                window.location.reload();
            } else {
                core.organizations.get({
                    filter: `{"and":[{"==":[{"var":"id"},${newOrgId}]}]}`,
                }).then(([organization]: Organization[]) => {
                    if (organization) {
                        localStorage.setItem('currentOrganization', organization.slug);
                        window.location.reload();
                    }
                });
            }
        };

        history.listen((newLocation) => {
            const { location: prevLocation } = this.props;

            onChangeLocation(prevLocation.pathname, newLocation.pathname);

            const shouldResetNotifications = RESET_NOTIFICATIONS_PATHS.from.some(
                (pathname) => prevLocation.pathname === pathname,
            );
            const pathExcluded = shouldResetNotifications && RESET_NOTIFICATIONS_PATHS.exclude.some(
                (pathname) => newLocation.pathname.includes(pathname),
            );
            if (shouldResetNotifications && !pathExcluded) {
                this.resetNotifications();
            }
        });

        core.server.healthCheck(
            HEALTH_CHECK_RETRIES,
            HEALTH_CHECK_PERIOD,
            HEALTH_CHECK_REQUEST_TIMEOUT,
        ).then(() => {
            this.setState({
                healthIinitialized: true,
                backendIsHealthy: true,
            });
        })
            .catch(() => {
                this.setState({
                    healthIinitialized: true,
                    backendIsHealthy: false,
                });

                Modal.error({
                    title: 'Cannot connect to the server',
                    className: 'cvat-modal-cannot-connect-server',
                    closable: false,
                    content:
    <Text>
        {SERVER_UNAVAILABLE_COMPONENT}
    </Text>,
                });
            });

        const {
            name, version, engine, os,
        } = platformInfo();

        if (showPlatformNotification()) {
            stopNotifications(false);
            Modal.warning({
                title: 'Unsupported platform detected',
                className: 'cvat-modal-unsupported-platform-warning',
                content: (
                    <>
                        <Row>
                            <Col>
                                <Text>
                                    {`The browser you are using is ${name} ${version} based on ${engine}.` +
                                        ' CVAT was tested in the latest versions of Chrome and Firefox.' +
                                        ' We recommend to use Chrome (or another Chromium based browser)'}
                                </Text>
                            </Col>
                        </Row>
                        <Row>
                            <Col>
                                <Text type='secondary'>{`The operating system is ${os}`}</Text>
                            </Col>
                        </Row>
                    </>
                ),
                onOk: () => stopNotifications(true),
            });
        } else if (showUnsupportedNotification()) {
            stopNotifications(false);
            Modal.warning({
                title: 'Unsupported features detected',
                className: 'cvat-modal-unsupported-features-warning',
                content: (
                    <Text>
                        {`${name} v${version} does not support API, which is used by CVAT. `}
                        It is strongly recommended to update your browser.
                    </Text>
                ),
                onOk: () => stopNotifications(true),
            });
        }
    }

    public componentDidUpdate(prevProps: CVATAppProps): void {
        const {
            verifyAuthenticated,
            loadFormats,
            loadAbout,
            loadUserAgreements,
            initPlugins,
            initModels,
            loadOrganization,
            loadServerAPISchema,
            userInitialized,
            userFetching,
            organizationFetching,
            organizationInitialized,
            formatsInitialized,
            formatsFetching,
            aboutInitialized,
            aboutFetching,
            pluginsInitialized,
            pluginsFetching,
            modelsInitialized,
            modelsFetching,
            user,
            userAgreementsFetching,
            userAgreementsInitialized,
            isModelPluginActive,
            invitationsInitialized,
            invitationsFetching,
            initInvitations,
            requestsFetching,
            requestsInitialized,
            initRequests,
            history,
            serverAPISchemaFetching,
            serverAPISchemaInitialized,
        } = this.props;

        const { backendIsHealthy } = this.state;

        if (!backendIsHealthy) {
            return;
        }

        this.showErrors();
        this.showMessages();

        if (!userInitialized && !userFetching) {
            verifyAuthenticated();
            return;
        }

        if (user !== prevProps.user) {
            if (user) {
                EventRecorder.initSave();
            } else {
                EventRecorder.cancelSave();
            }
        }

        if (!userAgreementsInitialized && !userAgreementsFetching) {
            loadUserAgreements();
            return;
        }

        if (!serverAPISchemaInitialized && !serverAPISchemaFetching) {
            loadServerAPISchema();
        }

        if (!aboutInitialized && !aboutFetching) {
            loadAbout();
            return;
        }

        if (user == null || !user.isVerified || !user.id) {
            return;
        }

        if (!organizationInitialized && !organizationFetching) {
            loadOrganization();
        }

        if (!formatsInitialized && !formatsFetching) {
            loadFormats();
        }

        if (organizationInitialized && !requestsInitialized && !requestsFetching) {
            initRequests();
        }

        if (isModelPluginActive && !modelsInitialized && !modelsFetching) {
            initModels();
        }

        if (!invitationsInitialized && !invitationsFetching && history.location.pathname !== '/invitations') {
            initInvitations();
        }

        if (!pluginsInitialized && !pluginsFetching) {
            initPlugins();
        }
    }

    private showMessages(): void {
        const { notifications, resetMessages, history } = this.props;

        function showMessage(notificationState: NotificationState): void {
            notification.info({
                message: (
                    <CVATMarkdown history={history}>{notificationState.message}</CVATMarkdown>
                ),
                description: notificationState?.description && (
                    <CVATMarkdown history={history}>{notificationState?.description}</CVATMarkdown>
                ),
                duration: notificationState.duration || null,
            });
        }

        let shown = false;
        for (const where of Object.keys(notifications.messages)) {
            for (const what of Object.keys((notifications as any).messages[where])) {
                const notificationState = (notifications as any).messages[where][what] as NotificationState;
                shown = shown || !!notificationState;
                if (notificationState) {
                    showMessage(notificationState);
                }
            }
        }

        if (shown) {
            resetMessages();
        }
    }

    private showErrors(): void {
        const { notifications, resetErrors, history } = this.props;

        function showError(title: string, _error: Error, shouldLog?: boolean, className?: string): void {
            const error = _error?.message || _error.toString();
            const dynamicProps = typeof className === 'undefined' ? {} : { className };

            let errorLength = error.length;
            // Do not count the length of the link in the Markdown error message
            if (/]\(.+\)/.test(error)) {
                errorLength = error.replace(/]\(.+\)/, ']').length;
            }

            notification.error({
                ...dynamicProps,
                message: (
                    <CVATMarkdown history={history}>{title}</CVATMarkdown>
                ),
                duration: null,
                description: errorLength > appConfig.MAXIMUM_NOTIFICATION_MESSAGE_LENGTH ?
                    'Open the Browser Console to get details' : <CVATMarkdown history={history}>{error}</CVATMarkdown>,
            });

            if (shouldLog) {
                setTimeout(() => {
                    // throw the error to be caught by global listener
                    throw _error;
                });
            } else {
                console.error(error);
            }
        }

        let shown = false;
        for (const where of Object.keys(notifications.errors)) {
            for (const what of Object.keys((notifications as any).errors[where])) {
                const error = (notifications as any).errors[where][what] as ErrorState;
                shown = shown || !!error;
                if (error) {
                    showError(error.message, error.reason, error.shouldLog, error.className);
                }
            }
        }

        if (shown) {
            resetErrors();
        }
    }

    private resetNotifications(): void {
        const { resetErrors, resetMessages } = this.props;

        notification.destroy();
        resetErrors();
        resetMessages();
    }

    // Where you go depends on your URL
    public render(): JSX.Element {
        const {
            userInitialized,
            aboutInitialized,
            pluginsInitialized,
            formatsInitialized,
            modelsInitialized,
            organizationInitialized,
            userAgreementsInitialized,
            serverAPISchemaInitialized,
            pluginComponents,
            user,
            location,
            isModelPluginActive,
            isPasswordResetEnabled,
            isRegistrationEnabled,
        } = this.props;

        const { healthIinitialized, backendIsHealthy } = this.state;

        const notRegisteredUserInitialized = (userInitialized && (user == null || !user.isVerified));
        let readyForRender = userAgreementsInitialized && serverAPISchemaInitialized;
        readyForRender = readyForRender && (notRegisteredUserInitialized ||
            (
                userInitialized &&
                formatsInitialized &&
                pluginsInitialized &&
                aboutInitialized &&
                organizationInitialized &&
                (!isModelPluginActive || modelsInitialized)
            )
        );

        const routesToRender = pluginComponents.router
            .filter(({ data: { shouldBeRendered } }) => shouldBeRendered(this.props, this.state))
            .map(({ component: Component }) => Component());

        const queryParams = new URLSearchParams(location.search);
        const authParams = authQuery(queryParams);

        if (readyForRender) {
            if (user && user.isVerified) {
                return (
                    <GlobalErrorBoundary>
                        <ShortcutsContextProvider>
                            <Layout>
                                <Header />
                                <Layout.Content style={{ height: '100%' }}>
                                    <ShortcutsDialog />
<<<<<<< HEAD
                                    <GlobalHotKeys keyMap={subKeyMap} handlers={handlers}>
                                        <Switch>
                                            <Route exact path='/auth/logout' component={LogoutComponent} />
                                            <Route exact path='/projects' component={ProjectsPageComponent} />
                                            <Route exact path='/projects/create' component={CreateProjectPageComponent} />
                                            <Route exact path='/projects/:id' component={ProjectPageComponent} />
                                            <Route exact path='/projects/:pid/analytics' component={AnalyticsPage} />
                                            <Route exact path='/projects/:id/webhooks' component={WebhooksPage} />
                                            <Route exact path='/projects/:id/guide' component={GuidePage} />
                                            <Route exact path='/tasks' component={TasksPageContainer} />
                                            <Route exact path='/tasks/create' component={CreateTaskPageContainer} />
                                            <Route exact path='/tasks/:id' component={TaskPageComponent} />
                                            <Route exact path='/tasks/:tid/analytics' component={AnalyticsPage} />
                                            <Route exact path='/tasks/:id/jobs/create' component={CreateJobPage} />
                                            <Route exact path='/tasks/:id/guide' component={GuidePage} />
                                            <Route exact path='/tasks/:tid/jobs/:jid' component={AnnotationPageContainer} />
                                            <Route exact path='/tasks/:tid/jobs/:jid/analytics' component={AnalyticsPage} />
                                            <Route exact path='/jobs' component={JobsPageComponent} />
                                            <Route exact path='/cloudstorages' component={CloudStoragesPageComponent} />
=======
                                    <Switch>
                                        <Route exact path='/auth/logout' component={LogoutComponent} />
                                        <Route exact path='/projects' component={ProjectsPageComponent} />
                                        <Route exact path='/projects/create' component={CreateProjectPageComponent} />
                                        <Route exact path='/projects/:id' component={ProjectPageComponent} />
                                        <Route exact path='/projects/:id/webhooks' component={WebhooksPage} />
                                        <Route exact path='/projects/:id/guide' component={AnnotationGuidePage} />
                                        <Route exact path='/projects/:pid/analytics' component={AnalyticsPage} />
                                        <Route exact path='/tasks' component={TasksPageContainer} />
                                        <Route exact path='/tasks/create' component={CreateTaskPageContainer} />
                                        <Route exact path='/tasks/:id' component={TaskPageComponent} />
                                        <Route exact path='/tasks/:tid/analytics' component={AnalyticsPage} />
                                        <Route exact path='/tasks/:tid/quality-control' component={QualityControlPage} />
                                        <Route exact path='/tasks/:id/jobs/create' component={CreateJobPage} />
                                        <Route exact path='/tasks/:id/guide' component={AnnotationGuidePage} />
                                        <Route exact path='/tasks/:tid/jobs/:jid' component={AnnotationPageContainer} />
                                        <Route exact path='/tasks/:tid/jobs/:jid/analytics' component={AnalyticsPage} />
                                        <Route exact path='/jobs' component={JobsPageComponent} />
                                        <Route exact path='/cloudstorages' component={CloudStoragesPageComponent} />
                                        <Route
                                            exact
                                            path='/cloudstorages/create'
                                            component={CreateCloudStoragePageComponent}
                                        />
                                        <Route
                                            exact
                                            path='/cloudstorages/update/:id'
                                            component={UpdateCloudStoragePageComponent}
                                        />
                                        <Route
                                            exact
                                            path='/organizations/create'
                                            component={CreateOrganizationComponent}
                                        />
                                        <Route exact path='/organization/webhooks' component={WebhooksPage} />
                                        <Route exact path='/webhooks/create' component={CreateWebhookPage} />
                                        <Route exact path='/webhooks/update/:id' component={UpdateWebhookPage} />
                                        <Route exact path='/invitations' component={InvitationsPage} />
                                        <Route exact path='/organization' component={OrganizationPage} />
                                        <Route exact path='/requests' component={RequestsPage} />
                                        { routesToRender }
                                        {isModelPluginActive && (
>>>>>>> 3caac72f
                                            <Route
                                                path='/models'
                                            >
                                                <Switch>
                                                    <Route exact path='/models' component={ModelsPageComponent} />
                                                </Switch>
                                            </Route>
                                        )}
                                        <Redirect
                                            push
                                            to={{
                                                pathname: queryParams.get('next') || '/tasks',
                                                search: authParams ? new URLSearchParams(authParams).toString() : '',
                                            }}
                                        />
                                    </Switch>
                                    <ExportDatasetModal />
                                    <ExportBackupModal />
                                    <ImportDatasetModal />
                                    <ImportBackupModal />
                                    <InvitationWatcher />
                                    <UploadFileStatusModal />
                                    {/* eslint-disable-next-line */}
                                    <a id='downloadAnchor' target='_blank' style={{ display: 'none' }} download />
                                </Layout.Content>
                            </Layout>
                        </ShortcutsContextProvider>
                    </GlobalErrorBoundary>
                );
            }

            return (
                <GlobalErrorBoundary>
                    <>
                        <Switch>
                            {isRegistrationEnabled && (
                                <Route exact path='/auth/register' component={RegisterPageContainer} />
                            )}
                            <Route exact path='/auth/email-verification-sent' component={EmailVerificationSentPage} />
                            <Route exact path='/auth/incorrect-email-confirmation' component={IncorrectEmailConfirmationPage} />
                            <Route exact path='/auth/login' component={LoginPageContainer} />
                            {isPasswordResetEnabled && (
                                <Route exact path='/auth/password/reset' component={ResetPasswordPageComponent} />
                            )}
                            {isPasswordResetEnabled && (
                                <Route
                                    exact
                                    path='/auth/password/reset/confirm'
                                    component={ResetPasswordPageConfirmComponent}
                                />
                            )}

                            <Route exact path='/auth/email-confirmation' component={EmailConfirmationPage} />
                            { routesToRender }
                            <Redirect
                                to={location.pathname.length > 1 ? `/auth/login?next=${location.pathname}` : '/auth/login'}
                            />
                        </Switch>
                        <InvitationWatcher />
                    </>
                </GlobalErrorBoundary>
            );
        }

        if (healthIinitialized && !backendIsHealthy) {
            return (
                <Space align='center' direction='vertical' className='cvat-spinner'>
                    <DisconnectOutlined className='cvat-disconnected' />
                    Cannot connect to the server.
                </Space>
            );
        }

        return (
            <Spin size='large' fullscreen className='cvat-spinner' tip='Connecting...' />
        );
    }
}

export default withRouter(CVATApplication);<|MERGE_RESOLUTION|>--- conflicted
+++ resolved
@@ -497,27 +497,6 @@
                                 <Header />
                                 <Layout.Content style={{ height: '100%' }}>
                                     <ShortcutsDialog />
-<<<<<<< HEAD
-                                    <GlobalHotKeys keyMap={subKeyMap} handlers={handlers}>
-                                        <Switch>
-                                            <Route exact path='/auth/logout' component={LogoutComponent} />
-                                            <Route exact path='/projects' component={ProjectsPageComponent} />
-                                            <Route exact path='/projects/create' component={CreateProjectPageComponent} />
-                                            <Route exact path='/projects/:id' component={ProjectPageComponent} />
-                                            <Route exact path='/projects/:pid/analytics' component={AnalyticsPage} />
-                                            <Route exact path='/projects/:id/webhooks' component={WebhooksPage} />
-                                            <Route exact path='/projects/:id/guide' component={GuidePage} />
-                                            <Route exact path='/tasks' component={TasksPageContainer} />
-                                            <Route exact path='/tasks/create' component={CreateTaskPageContainer} />
-                                            <Route exact path='/tasks/:id' component={TaskPageComponent} />
-                                            <Route exact path='/tasks/:tid/analytics' component={AnalyticsPage} />
-                                            <Route exact path='/tasks/:id/jobs/create' component={CreateJobPage} />
-                                            <Route exact path='/tasks/:id/guide' component={GuidePage} />
-                                            <Route exact path='/tasks/:tid/jobs/:jid' component={AnnotationPageContainer} />
-                                            <Route exact path='/tasks/:tid/jobs/:jid/analytics' component={AnalyticsPage} />
-                                            <Route exact path='/jobs' component={JobsPageComponent} />
-                                            <Route exact path='/cloudstorages' component={CloudStoragesPageComponent} />
-=======
                                     <Switch>
                                         <Route exact path='/auth/logout' component={LogoutComponent} />
                                         <Route exact path='/projects' component={ProjectsPageComponent} />
@@ -560,7 +539,6 @@
                                         <Route exact path='/requests' component={RequestsPage} />
                                         { routesToRender }
                                         {isModelPluginActive && (
->>>>>>> 3caac72f
                                             <Route
                                                 path='/models'
                                             >
