// Copyright (C) 2020-2022 Intel Corporation
// Copyright (C) CVAT.ai Corporation
//
// SPDX-License-Identifier: MIT

import React from 'react';
import { Redirect, Route, Switch } from 'react-router';
import { RouteComponentProps, withRouter } from 'react-router-dom';
import { Col, Row } from 'antd/lib/grid';
import Layout from 'antd/lib/layout';
import Modal from 'antd/lib/modal';
import notification from 'antd/lib/notification';
import Spin from 'antd/lib/spin';
import { DisconnectOutlined } from '@ant-design/icons';
import Space from 'antd/lib/space';
import Text from 'antd/lib/typography/Text';

import LogoutComponent from 'components/logout-component';
import LoginPageContainer from 'containers/login-page/login-page';
import RegisterPageContainer from 'containers/register-page/register-page';
import ResetPasswordPageConfirmComponent from 'components/reset-password-confirm-page/reset-password-confirm-page';
import ResetPasswordPageComponent from 'components/reset-password-page/reset-password-page';

import Header from 'components/header/header';
import GlobalErrorBoundary from 'components/global-error-boundary/global-error-boundary';

import ShortcutsDialog from 'components/shortcuts-dialog/shortcuts-dialog';
import ExportDatasetModal from 'components/export-dataset/export-dataset-modal';
import ExportBackupModal from 'components/export-backup/export-backup-modal';
import ImportDatasetModal from 'components/import-dataset/import-dataset-modal';
import ImportBackupModal from 'components/import-backup/import-backup-modal';
import UploadFileStatusModal from 'components/common/upload-file-status-modal';

import JobsPageComponent from 'components/jobs-page/jobs-page';
import ModelsPageComponent from 'components/models-page/models-page';

import TasksPageContainer from 'containers/tasks-page/tasks-page';
import CreateTaskPageContainer from 'containers/create-task-page/create-task-page';
import TaskPageComponent from 'components/task-page/task-page';

import ProjectsPageComponent from 'components/projects-page/projects-page';
import CreateProjectPageComponent from 'components/create-project-page/create-project-page';
import ProjectPageComponent from 'components/project-page/project-page';

import CloudStoragesPageComponent from 'components/cloud-storages-page/cloud-storages-page';
import CreateCloudStoragePageComponent from 'components/create-cloud-storage-page/create-cloud-storage-page';
import UpdateCloudStoragePageComponent from 'components/update-cloud-storage-page/update-cloud-storage-page';

import OrganizationPage from 'components/organization-page/organization-page';
import CreateOrganizationComponent from 'components/create-organization-page/create-organization-page';
import { ShortcutsContextProvider } from 'components/shortcuts.context';

import WebhooksPage from 'components/webhooks-page/webhooks-page';
import CreateWebhookPage from 'components/setup-webhook-pages/create-webhook-page';
import UpdateWebhookPage from 'components/setup-webhook-pages/update-webhook-page';

import AnnotationGuidePage from 'components/md-guide/annotation-guide-page';

import InvitationsPage from 'components/invitations-page/invitations-page';

import RequestsPage from 'components/requests-page/requests-page';

import AnnotationPageContainer from 'containers/annotation-page/annotation-page';
import { Organization, getCore } from 'cvat-core-wrapper';
import {
    ErrorState, NotificationState, NotificationsState, PluginsState,
} from 'reducers';
import showPlatformNotification, {
    platformInfo,
    stopNotifications,
    showUnsupportedNotification,
} from 'utils/platform-checker';
import '../styles.scss';
import appConfig from 'config';
import EventRecorder from 'utils/event-recorder';
import { authQuery } from 'utils/auth-query';
import CVATMarkdown from './common/cvat-markdown';
import EmailConfirmationPage from './email-confirmation-pages/email-confirmed';
import EmailVerificationSentPage from './email-confirmation-pages/email-verification-sent';
import IncorrectEmailConfirmationPage from './email-confirmation-pages/incorrect-email-confirmation';
import CreateJobPage from './create-job-page/create-job-page';
import QualityControlPage from './quality-control/quality-control-page';
import ConsensusManagementPage from './consensus-management-page/consensus-management-page';
import InvitationWatcher from './invitation-watcher/invitation-watcher';

interface CVATAppProps {
    loadFormats: () => void;
    loadAbout: () => void;
    verifyAuthenticated: () => void;
    loadUserAgreements: () => void;
    initPlugins: () => void;
    initModels: () => void;
    resetErrors: () => void;
    resetMessages: () => void;
    loadOrganization: () => void;
    initInvitations: () => void;
    initRequests: () => void;
    loadServerAPISchema: () => void;
    onChangeLocation: (from: string, to: string) => void;
    userInitialized: boolean;
    userFetching: boolean;
    organizationFetching: boolean;
    organizationInitialized: boolean;
    pluginsInitialized: boolean;
    pluginsFetching: boolean;
    modelsInitialized: boolean;
    modelsFetching: boolean;
    formatsInitialized: boolean;
    formatsFetching: boolean;
    aboutInitialized: boolean;
    aboutFetching: boolean;
    userAgreementsFetching: boolean;
    userAgreementsInitialized: boolean;
    notifications: NotificationsState;
    user: any;
    isModelPluginActive: boolean;
    pluginComponents: PluginsState['components'];
    invitationsFetching: boolean;
    invitationsInitialized: boolean;
    requestsFetching: boolean;
    requestsInitialized: boolean;
    serverAPISchemaFetching: boolean;
    serverAPISchemaInitialized: boolean;
    isPasswordResetEnabled: boolean;
    isRegistrationEnabled: boolean;
}

interface CVATAppState {
    healthIinitialized: boolean;
    backendIsHealthy: boolean;
}
class CVATApplication extends React.PureComponent<CVATAppProps & RouteComponentProps, CVATAppState> {
    constructor(props: CVATAppProps & RouteComponentProps) {
        super(props);

        this.state = {
            healthIinitialized: false,
            backendIsHealthy: false,
        };
    }

    public componentDidMount(): void {
        const core = getCore();
        const { history, onChangeLocation } = this.props;
        const {
            HEALTH_CHECK_RETRIES, HEALTH_CHECK_PERIOD, HEALTH_CHECK_REQUEST_TIMEOUT,
            SERVER_UNAVAILABLE_COMPONENT, RESET_NOTIFICATIONS_PATHS,
        } = appConfig;

        // Logger configuration
        window.addEventListener('click', (event: MouseEvent) => {
            EventRecorder.recordMouseEvent(event);
        });

        core.logger.configure(() => window.document.hasFocus());
        core.config.onOrganizationChange = (newOrgId: number | null) => {
            if (newOrgId === null) {
                localStorage.removeItem('currentOrganization');
                window.location.reload();
            } else {
                core.organizations.get({
                    filter: `{"and":[{"==":[{"var":"id"},${newOrgId}]}]}`,
                }).then(([organization]: Organization[]) => {
                    if (organization) {
                        localStorage.setItem('currentOrganization', organization.slug);
                        window.location.reload();
                    }
                });
            }
        };

        history.listen((newLocation) => {
            const { location: prevLocation } = this.props;

            onChangeLocation(prevLocation.pathname, newLocation.pathname);

            const shouldResetNotifications = RESET_NOTIFICATIONS_PATHS.from.some(
                (pathname) => prevLocation.pathname === pathname,
            );
            const pathExcluded = shouldResetNotifications && RESET_NOTIFICATIONS_PATHS.exclude.some(
                (pathname) => newLocation.pathname.includes(pathname),
            );
            if (shouldResetNotifications && !pathExcluded) {
                this.resetNotifications();
            }
        });

        core.server.healthCheck(
            HEALTH_CHECK_RETRIES,
            HEALTH_CHECK_PERIOD,
            HEALTH_CHECK_REQUEST_TIMEOUT,
        ).then(() => {
            this.setState({
                healthIinitialized: true,
                backendIsHealthy: true,
            });
        })
            .catch(() => {
                this.setState({
                    healthIinitialized: true,
                    backendIsHealthy: false,
                });

                Modal.error({
                    title: 'Cannot connect to the server',
                    className: 'cvat-modal-cannot-connect-server',
                    closable: false,
                    content:
    <Text>
        {SERVER_UNAVAILABLE_COMPONENT}
    </Text>,
                });
            });

        const {
            name, version, engine, os,
        } = platformInfo();

        if (showPlatformNotification()) {
            stopNotifications(false);
            Modal.warning({
                title: 'Unsupported platform detected',
                className: 'cvat-modal-unsupported-platform-warning',
                content: (
                    <>
                        <Row>
                            <Col>
                                <Text>
                                    {`The browser you are using is ${name} ${version} based on ${engine}.` +
                                        ' CVAT was tested in the latest versions of Chrome and Firefox.' +
                                        ' We recommend to use Chrome (or another Chromium based browser)'}
                                </Text>
                            </Col>
                        </Row>
                        <Row>
                            <Col>
                                <Text type='secondary'>{`The operating system is ${os}`}</Text>
                            </Col>
                        </Row>
                    </>
                ),
                onOk: () => stopNotifications(true),
            });
        } else if (showUnsupportedNotification()) {
            stopNotifications(false);
            Modal.warning({
                title: 'Unsupported features detected',
                className: 'cvat-modal-unsupported-features-warning',
                content: (
                    <Text>
                        {`${name} v${version} does not support API, which is used by CVAT. `}
                        It is strongly recommended to update your browser.
                    </Text>
                ),
                onOk: () => stopNotifications(true),
            });
        }
    }

    public componentDidUpdate(prevProps: CVATAppProps): void {
        const {
            verifyAuthenticated,
            loadFormats,
            loadAbout,
            loadUserAgreements,
            initPlugins,
            initModels,
            loadOrganization,
            loadServerAPISchema,
            userInitialized,
            userFetching,
            organizationFetching,
            organizationInitialized,
            formatsInitialized,
            formatsFetching,
            aboutInitialized,
            aboutFetching,
            pluginsInitialized,
            pluginsFetching,
            modelsInitialized,
            modelsFetching,
            user,
            userAgreementsFetching,
            userAgreementsInitialized,
            isModelPluginActive,
            invitationsInitialized,
            invitationsFetching,
            initInvitations,
            requestsFetching,
            requestsInitialized,
            initRequests,
            history,
            serverAPISchemaFetching,
            serverAPISchemaInitialized,
        } = this.props;

        const { backendIsHealthy } = this.state;

        if (!backendIsHealthy) {
            return;
        }

        this.showErrors();
        this.showMessages();

        if (!userInitialized && !userFetching) {
            verifyAuthenticated();
            return;
        }

        if (user !== prevProps.user) {
            if (user) {
                EventRecorder.initSave();
            } else {
                EventRecorder.cancelSave();
            }
        }

        if (!userAgreementsInitialized && !userAgreementsFetching) {
            loadUserAgreements();
            return;
        }

        if (!serverAPISchemaInitialized && !serverAPISchemaFetching) {
            loadServerAPISchema();
        }

        if (!aboutInitialized && !aboutFetching) {
            loadAbout();
            return;
        }

        if (user == null || !user.isVerified || !user.id) {
            return;
        }

        if (!organizationInitialized && !organizationFetching) {
            loadOrganization();
        }

        if (!formatsInitialized && !formatsFetching) {
            loadFormats();
        }

        if (organizationInitialized && !requestsInitialized && !requestsFetching) {
            initRequests();
        }

        if (isModelPluginActive && !modelsInitialized && !modelsFetching) {
            initModels();
        }

        if (!invitationsInitialized && !invitationsFetching && history.location.pathname !== '/invitations') {
            initInvitations();
        }

        if (!pluginsInitialized && !pluginsFetching) {
            initPlugins();
        }
    }

    private showMessages(): void {
        const { notifications, resetMessages, history } = this.props;

        function showMessage(notificationState: NotificationState): void {
            notification.info({
                message: (
                    <CVATMarkdown history={history}>{notificationState.message}</CVATMarkdown>
                ),
                description: notificationState?.description && (
                    <CVATMarkdown history={history}>{notificationState?.description}</CVATMarkdown>
                ),
                duration: notificationState.duration || null,
            });
        }

        let shown = false;
        for (const where of Object.keys(notifications.messages)) {
            for (const what of Object.keys((notifications as any).messages[where])) {
                const notificationState = (notifications as any).messages[where][what] as NotificationState;
                shown = shown || !!notificationState;
                if (notificationState) {
                    showMessage(notificationState);
                }
            }
        }

        if (shown) {
            resetMessages();
        }
    }

    private showErrors(): void {
        const { notifications, resetErrors, history } = this.props;

        function showError(title: string, _error: Error, shouldLog?: boolean, className?: string): void {
            const error = _error?.message || _error.toString();
            const dynamicProps = typeof className === 'undefined' ? {} : { className };

            let errorLength = error.length;
            // Do not count the length of the link in the Markdown error message
            if (/]\(.+\)/.test(error)) {
                errorLength = error.replace(/]\(.+\)/, ']').length;
            }

            notification.error({
                ...dynamicProps,
                message: (
                    <CVATMarkdown history={history}>{title}</CVATMarkdown>
                ),
                duration: null,
                description: errorLength > appConfig.MAXIMUM_NOTIFICATION_MESSAGE_LENGTH ?
                    'Open the Browser Console to get details' : <CVATMarkdown history={history}>{error}</CVATMarkdown>,
            });

            if (shouldLog) {
                setTimeout(() => {
                    // throw the error to be caught by global listener
                    throw _error;
                });
            } else {
                console.error(error);
            }
        }

        let shown = false;
        for (const where of Object.keys(notifications.errors)) {
            for (const what of Object.keys((notifications as any).errors[where])) {
                const error = (notifications as any).errors[where][what] as ErrorState;
                shown = shown || !!error;
                if (error) {
                    showError(error.message, error.reason, error.shouldLog, error.className);
                }
            }
        }

        if (shown) {
            resetErrors();
        }
    }

    private resetNotifications(): void {
        const { resetErrors, resetMessages } = this.props;

        notification.destroy();
        resetErrors();
        resetMessages();
    }

    // Where you go depends on your URL
    public render(): JSX.Element {
        const {
            userInitialized,
            aboutInitialized,
            pluginsInitialized,
            formatsInitialized,
            modelsInitialized,
            organizationInitialized,
            userAgreementsInitialized,
            serverAPISchemaInitialized,
            pluginComponents,
            user,
            location,
            isModelPluginActive,
            isPasswordResetEnabled,
            isRegistrationEnabled,
        } = this.props;

        const { healthIinitialized, backendIsHealthy } = this.state;

        const notRegisteredUserInitialized = (userInitialized && (user == null || !user.isVerified));
        let readyForRender = userAgreementsInitialized && serverAPISchemaInitialized;
        readyForRender = readyForRender && (notRegisteredUserInitialized ||
            (
                userInitialized &&
                formatsInitialized &&
                pluginsInitialized &&
                aboutInitialized &&
                organizationInitialized &&
                (!isModelPluginActive || modelsInitialized)
            )
        );

        const routesToRender = pluginComponents.router
            .filter(({ data: { shouldBeRendered } }) => shouldBeRendered(this.props, this.state))
            .map(({ component: Component }) => Component());

        const queryParams = new URLSearchParams(location.search);
        const authParams = authQuery(queryParams);

        if (readyForRender) {
            if (user && user.isVerified) {
                return (
                    <GlobalErrorBoundary>
                        <ShortcutsContextProvider>
                            <Layout>
                                <Header />
                                <Layout.Content style={{ height: '100%' }}>
                                    <ShortcutsDialog />
                                    <Switch>
                                        <Route exact path='/auth/logout' component={LogoutComponent} />
                                        <Route exact path='/projects' component={ProjectsPageComponent} />
                                        <Route exact path='/projects/create' component={CreateProjectPageComponent} />
                                        <Route exact path='/projects/:id' component={ProjectPageComponent} />
                                        <Route exact path='/projects/:id/webhooks' component={WebhooksPage} />
                                        <Route exact path='/projects/:id/guide' component={AnnotationGuidePage} />
<<<<<<< HEAD
                                        <Route exact path='/projects/:pid/analytics' component={AnalyticsPage} />
                                        <Route exact path='/projects/:pid/quality-control' component={QualityControlPage} />
=======
>>>>>>> 83a212e6
                                        <Route exact path='/tasks' component={TasksPageContainer} />
                                        <Route exact path='/tasks/create' component={CreateTaskPageContainer} />
                                        <Route exact path='/tasks/:id' component={TaskPageComponent} />
                                        <Route exact path='/tasks/:tid/quality-control' component={QualityControlPage} />
                                        <Route exact path='/tasks/:tid/consensus' component={ConsensusManagementPage} />
                                        <Route exact path='/tasks/:id/jobs/create' component={CreateJobPage} />
                                        <Route exact path='/tasks/:id/guide' component={AnnotationGuidePage} />
                                        <Route exact path='/tasks/:tid/jobs/:jid' component={AnnotationPageContainer} />

                                        <Route exact path='/jobs' component={JobsPageComponent} />
                                        <Route exact path='/cloudstorages' component={CloudStoragesPageComponent} />
                                        <Route
                                            exact
                                            path='/cloudstorages/create'
                                            component={CreateCloudStoragePageComponent}
                                        />
                                        <Route
                                            exact
                                            path='/cloudstorages/update/:id'
                                            component={UpdateCloudStoragePageComponent}
                                        />
                                        <Route
                                            exact
                                            path='/organizations/create'
                                            component={CreateOrganizationComponent}
                                        />
                                        <Route exact path='/organization/webhooks' component={WebhooksPage} />
                                        <Route exact path='/webhooks/create' component={CreateWebhookPage} />
                                        <Route exact path='/webhooks/update/:id' component={UpdateWebhookPage} />
                                        <Route exact path='/invitations' component={InvitationsPage} />
                                        <Route exact path='/organization' component={OrganizationPage} />
                                        <Route exact path='/requests' component={RequestsPage} />
                                        { routesToRender }
                                        {isModelPluginActive && (
                                            <Route
                                                path='/models'
                                            >
                                                <Switch>
                                                    <Route exact path='/models' component={ModelsPageComponent} />
                                                </Switch>
                                            </Route>
                                        )}
                                        <Redirect
                                            push
                                            to={{
                                                pathname: queryParams.get('next') || '/tasks',
                                                search: authParams ? new URLSearchParams(authParams).toString() : '',
                                            }}
                                        />
                                    </Switch>
                                    <ExportDatasetModal />
                                    <ExportBackupModal />
                                    <ImportDatasetModal />
                                    <ImportBackupModal />
                                    <InvitationWatcher />
                                    <UploadFileStatusModal />
                                    {/* eslint-disable-next-line */}
                                    <a id='downloadAnchor' target='_blank' style={{ display: 'none' }} download />
                                </Layout.Content>
                            </Layout>
                        </ShortcutsContextProvider>
                    </GlobalErrorBoundary>
                );
            }

            return (
                <GlobalErrorBoundary>
                    <>
                        <Switch>
                            {isRegistrationEnabled && (
                                <Route exact path='/auth/register' component={RegisterPageContainer} />
                            )}
                            <Route exact path='/auth/email-verification-sent' component={EmailVerificationSentPage} />
                            <Route exact path='/auth/incorrect-email-confirmation' component={IncorrectEmailConfirmationPage} />
                            <Route exact path='/auth/login' component={LoginPageContainer} />
                            {isPasswordResetEnabled && (
                                <Route exact path='/auth/password/reset' component={ResetPasswordPageComponent} />
                            )}
                            {isPasswordResetEnabled && (
                                <Route
                                    exact
                                    path='/auth/password/reset/confirm'
                                    component={ResetPasswordPageConfirmComponent}
                                />
                            )}

                            <Route exact path='/auth/email-confirmation' component={EmailConfirmationPage} />
                            { routesToRender }
                            <Redirect
                                to={location.pathname.length > 1 ? `/auth/login?next=${location.pathname}` : '/auth/login'}
                            />
                        </Switch>
                        <InvitationWatcher />
                    </>
                </GlobalErrorBoundary>
            );
        }

        if (healthIinitialized && !backendIsHealthy) {
            return (
                <Space align='center' direction='vertical' className='cvat-spinner'>
                    <DisconnectOutlined className='cvat-disconnected' />
                    Cannot connect to the server.
                </Space>
            );
        }

        return (
            <Spin size='large' fullscreen className='cvat-spinner' tip='Connecting...' />
        );
    }
}

export default withRouter(CVATApplication);<|MERGE_RESOLUTION|>--- conflicted
+++ resolved
@@ -504,11 +504,7 @@
                                         <Route exact path='/projects/:id' component={ProjectPageComponent} />
                                         <Route exact path='/projects/:id/webhooks' component={WebhooksPage} />
                                         <Route exact path='/projects/:id/guide' component={AnnotationGuidePage} />
-<<<<<<< HEAD
-                                        <Route exact path='/projects/:pid/analytics' component={AnalyticsPage} />
                                         <Route exact path='/projects/:pid/quality-control' component={QualityControlPage} />
-=======
->>>>>>> 83a212e6
                                         <Route exact path='/tasks' component={TasksPageContainer} />
                                         <Route exact path='/tasks/create' component={CreateTaskPageContainer} />
                                         <Route exact path='/tasks/:id' component={TaskPageComponent} />
