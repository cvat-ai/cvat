import React from 'react';
import 'antd/dist/antd.css';
import '../stylesheet.css';
import { BrowserRouter } from 'react-router-dom';
import {
    Switch,
    Route,
    Redirect,
} from 'react-router';
import {
    Spin,
    Layout,
    notification,
} from 'antd';

import TasksPageContainer from '../containers/tasks-page/tasks-page';
import CreateTaskPageContainer from '../containers/create-task-page/create-task-page';
import TaskPageContainer from '../containers/task-page/task-page';
import ModelsPageContainer from '../containers/models-page/models-page';
import CreateModelPageContainer from '../containers/create-model-page/create-model-page';
import AnnotationPageContainer from '../containers/annotation-page/annotation-page';
import LoginPageContainer from '../containers/login-page/login-page';
import RegisterPageContainer from '../containers/register-page/register-page';
import HeaderContainer from '../containers/header/header';
import ModelRunnerModalContainer from '../containers/model-runner-dialog/model-runner-dialog';

import FeedbackComponent from './feedback';
import { NotificationsState } from '../reducers/interfaces';

type CVATAppProps = {
    loadFormats: () => void;
    loadUsers: () => void;
    verifyAuthorized: () => void;
    initPlugins: () => void;
    resetErrors: () => void;
    resetMessages: () => void;
    userInitialized: boolean;
    pluginsInitialized: boolean;
    pluginsFetching: boolean;
    formatsInitialized: boolean;
    formatsFetching: boolean;
    usersInitialized: boolean;
    usersFetching: boolean;
    installedAutoAnnotation: boolean;
    installedTFAnnotation: boolean;
    installedTFSegmentation: boolean;
    notifications: NotificationsState;
    user: any;
};

export default class CVATApplication extends React.PureComponent<CVATAppProps> {
    public componentDidMount(): void {
        const { verifyAuthorized } = this.props;
        verifyAuthorized();
    }

    public componentDidUpdate(): void {
        const {
            loadFormats,
            loadUsers,
            initPlugins,
            userInitialized,
            formatsInitialized,
            formatsFetching,
            usersInitialized,
            usersFetching,
            pluginsInitialized,
            pluginsFetching,
            user,
        } = this.props;

        this.showErrors();
        this.showMessages();

        if (!userInitialized || user == null) {
            // not authorized user
            return;
        }

        if (!formatsInitialized && !formatsFetching) {
            loadFormats();
        }

        if (!usersInitialized && !usersFetching) {
            loadUsers();
        }

        if (!pluginsInitialized && !pluginsFetching) {
            initPlugins();
        }
    }

    private showMessages(): void {
        function showMessage(title: string): void {
            notification.info({
                message: (
                    <div
                        // eslint-disable-next-line
                        dangerouslySetInnerHTML={{
                            __html: title,
                        }}
                    />
                ),
                duration: null,
            });
        }

        const {
            notifications,
            resetMessages,
        } = this.props;

        const { tasks } = notifications.messages;
        const { models } = notifications.messages;
        const shown = !!tasks.loadingDone || !!models.inferenceDone;

        if (tasks.loadingDone) {
            showMessage(tasks.loadingDone);
        }
        if (models.inferenceDone) {
            showMessage(models.inferenceDone);
        }

        if (shown) {
            resetMessages();
        }
    }

    private showErrors(): void {
        function showError(title: string, _error: any): void {
            const error = _error.toString();
            notification.error({
                message: (
                    <div
                        // eslint-disable-next-line
                        dangerouslySetInnerHTML={{
                            __html: title,
                        }}
                    />
                ),
                duration: null,
                description: error.length > 200 ? '' : error,
            });

            console.error(error);
        }

        const {
            notifications,
            resetErrors,
        } = this.props;

        const { auth } = notifications.errors;
        const { tasks } = notifications.errors;
        const { formats } = notifications.errors;
        const { users } = notifications.errors;
        const { share } = notifications.errors;
        const { models } = notifications.errors;

        const shown = !!auth.authorized || !!auth.login || !!auth.logout || !!auth.register
            || !!tasks.fetching || !!tasks.updating || !!tasks.dumping || !!tasks.loading
            || !!tasks.exporting || !!tasks.deleting || !!tasks.creating || !!formats.fetching
            || !!users.fetching || !!share.fetching || !!models.creating || !!models.starting
            || !!models.fetching || !!models.deleting || !!models.inferenceStatusFetching
            || !!models.metaFetching;

        if (auth.authorized) {
            showError(auth.authorized.message, auth.authorized.reason);
        }
        if (auth.login) {
            showError(auth.login.message, auth.login.reason);
        }
        if (auth.register) {
            showError(auth.register.message, auth.register.reason);
        }
        if (auth.logout) {
            showError(auth.logout.message, auth.logout.reason);
        }
        if (tasks.fetching) {
            showError(tasks.fetching.message, tasks.fetching.reason);
        }
        if (tasks.updating) {
            showError(tasks.updating.message, tasks.updating.reason);
        }
        if (tasks.dumping) {
            showError(tasks.dumping.message, tasks.dumping.reason);
        }
        if (tasks.loading) {
            showError(tasks.loading.message, tasks.loading.reason);
        }
        if (tasks.exporting) {
            showError(tasks.exporting.message, tasks.exporting.reason);
        }
        if (tasks.deleting) {
            showError(tasks.deleting.message, tasks.deleting.reason);
        }
        if (tasks.creating) {
            showError(tasks.creating.message, tasks.creating.reason);
        }
        if (formats.fetching) {
            showError(formats.fetching.message, formats.fetching.reason);
        }
        if (users.fetching) {
            showError(users.fetching.message, users.fetching.reason);
        }
        if (share.fetching) {
            showError(share.fetching.message, share.fetching.reason);
        }
        if (models.creating) {
            showError(models.creating.message, models.creating.reason);
        }
        if (models.starting) {
            showError(models.starting.message, models.starting.reason);
        }
        if (models.fetching) {
            showError(models.fetching.message, models.fetching.reason);
        }
        if (models.deleting) {
            showError(models.deleting.message, models.deleting.reason);
        }
        if (models.metaFetching) {
            showError(models.metaFetching.message, models.metaFetching.reason);
        }
        if (models.inferenceStatusFetching) {
            showError(
                models.inferenceStatusFetching.message,
                models.inferenceStatusFetching.reason,
            );
        }

        if (shown) {
            resetErrors();
        }
    }

    // Where you go depends on your URL
    public render(): JSX.Element {
        const {
            userInitialized,
            usersInitialized,
            pluginsInitialized,
            formatsInitialized,
            installedAutoAnnotation,
            installedTFSegmentation,
            installedTFAnnotation,
            user,
        } = this.props;

        const readyForRender = (userInitialized && user == null)
            || (userInitialized && formatsInitialized
            && pluginsInitialized && usersInitialized);

        const withModels = installedAutoAnnotation
            || installedTFAnnotation || installedTFSegmentation;

        if (readyForRender) {
            if (user) {
                return (
                    <BrowserRouter>
                        <Layout>
                            <HeaderContainer> </HeaderContainer>
                            <Layout.Content>
                                <Switch>
                                    <Route exact path='/tasks' component={TasksPageContainer} />
                                    <Route path='/tasks/create' component={CreateTaskPageContainer} />
                                    <Route exact path='/tasks/:id' component={TaskPageContainer} />
                                    <Route path='/tasks/:id/jobs/:id' component={AnnotationPageContainer} />
                                    { withModels
                                        && <Route exact path='/models' component={ModelsPageContainer} /> }
                                    { installedAutoAnnotation
                                        && <Route path='/models/create' component={CreateModelPageContainer} /> }
                                    <Redirect push to='/tasks' />
                                </Switch>
<<<<<<< HEAD
                                <FeedbackComponent />
                                <ModelRunnerModalContainer />
=======
                                <FeedbackComponent/>
                                <ModelRunnerModalContainer/>
                                <a id='downloadAnchor' style={{ display: 'none' }} download/>
>>>>>>> c0f1854f
                            </Layout.Content>
                        </Layout>
                    </BrowserRouter>
                );
            }

            return (
                <BrowserRouter>
                    <Switch>
                        <Route exact path='/auth/register' component={RegisterPageContainer} />
                        <Route exact path='/auth/login' component={LoginPageContainer} />
                        <Redirect to='/auth/login' />
                    </Switch>
                </BrowserRouter>
            );
        }

        return (
            <Spin size='large' style={{ margin: '25% 50%' }} />
        );
    }
}<|MERGE_RESOLUTION|>--- conflicted
+++ resolved
@@ -271,14 +271,10 @@
                                         && <Route path='/models/create' component={CreateModelPageContainer} /> }
                                     <Redirect push to='/tasks' />
                                 </Switch>
-<<<<<<< HEAD
                                 <FeedbackComponent />
                                 <ModelRunnerModalContainer />
-=======
-                                <FeedbackComponent/>
-                                <ModelRunnerModalContainer/>
+                                {/* eslint-disable-next-line */}
                                 <a id='downloadAnchor' style={{ display: 'none' }} download/>
->>>>>>> c0f1854f
                             </Layout.Content>
                         </Layout>
                     </BrowserRouter>
