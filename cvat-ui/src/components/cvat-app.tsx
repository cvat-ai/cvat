// Copyright (C) 2020-2022 Intel Corporation
// Copyright (C) CVAT.ai Corporation
//
// SPDX-License-Identifier: MIT

import React from 'react';
import { Redirect, Route, Switch } from 'react-router';
import { RouteComponentProps, withRouter } from 'react-router-dom';
import { Col, Row } from 'antd/lib/grid';
import Layout from 'antd/lib/layout';
import Modal from 'antd/lib/modal';
import notification from 'antd/lib/notification';
import Spin from 'antd/lib/spin';
import { DisconnectOutlined } from '@ant-design/icons';
import Space from 'antd/lib/space';
import Text from 'antd/lib/typography/Text';

import LogoutComponent from 'components/logout-component';
import LoginPageContainer from 'containers/login-page/login-page';
import RegisterPageContainer from 'containers/register-page/register-page';
import ResetPasswordPageConfirmComponent from 'components/reset-password-confirm-page/reset-password-confirm-page';
import ResetPasswordPageComponent from 'components/reset-password-page/reset-password-page';

import Header from 'components/header/header';
import GlobalErrorBoundary from 'components/global-error-boundary/global-error-boundary';

import ShortcutsDialog from 'components/shortcuts-dialog/shortcuts-dialog';
import ExportDatasetModal from 'components/export-dataset/export-dataset-modal';
import ExportBackupModal from 'components/export-backup/export-backup-modal';
import ImportDatasetModal from 'components/import-dataset/import-dataset-modal';
import ImportBackupModal from 'components/import-backup/import-backup-modal';
import UploadFileStatusModal from 'components/common/upload-file-status-modal';

import JobsPageComponent from 'components/jobs-page/jobs-page';
import ModelsPageComponent from 'components/models-page/models-page';

import TasksPageContainer from 'containers/tasks-page/tasks-page';
import CreateTaskPageContainer from 'containers/create-task-page/create-task-page';
import TaskPageComponent from 'components/task-page/task-page';

import ProjectsPageComponent from 'components/projects-page/projects-page';
import CreateProjectPageComponent from 'components/create-project-page/create-project-page';
import ProjectPageComponent from 'components/project-page/project-page';

import CloudStoragesPageComponent from 'components/cloud-storages-page/cloud-storages-page';
import CreateCloudStoragePageComponent from 'components/create-cloud-storage-page/create-cloud-storage-page';
import UpdateCloudStoragePageComponent from 'components/update-cloud-storage-page/update-cloud-storage-page';

import OrganizationPage from 'components/organization-page/organization-page';
import CreateOrganizationComponent from 'components/create-organization-page/create-organization-page';
import { ShortcutsContextProvider } from 'components/shortcuts.context';

import WebhooksPage from 'components/webhooks-page/webhooks-page';
import CreateWebhookPage from 'components/setup-webhook-pages/create-webhook-page';
import UpdateWebhookPage from 'components/setup-webhook-pages/update-webhook-page';

import AnnotationGuidePage from 'components/md-guide/annotation-guide-page';

import InvitationsPage from 'components/invitations-page/invitations-page';

import RequestsPage from 'components/requests-page/requests-page';

import AnnotationPageContainer from 'containers/annotation-page/annotation-page';
import { Organization, getCore } from 'cvat-core-wrapper';
import {
    ErrorState, NotificationState, NotificationsState, PluginsState,
} from 'reducers';
import showPlatformNotification, {
    platformInfo,
    stopNotifications,
    showUnsupportedNotification,
} from 'utils/platform-checker';
import '../styles.scss';
import appConfig from 'config';
import EventRecorder from 'utils/event-recorder';
import { authQuery } from 'utils/auth-query';
import CVATMarkdown from './common/cvat-markdown';
import EmailConfirmationPage from './email-confirmation-pages/email-confirmed';
import EmailVerificationSentPage from './email-confirmation-pages/email-verification-sent';
import IncorrectEmailConfirmationPage from './email-confirmation-pages/incorrect-email-confirmation';
import CreateJobPage from './create-job-page/create-job-page';
import QualityControlPage from './quality-control/quality-control-page';
import AnalyticsReportPage from './analytics-report/analytics-report-page';
import ConsensusManagementPage from './consensus-management-page/consensus-management-page';
import InvitationWatcher from './invitation-watcher/invitation-watcher';

interface CVATAppProps {
    loadFormats: () => void;
    loadAbout: () => void;
    verifyAuthenticated: () => void;
    loadUserAgreements: () => void;
    initPlugins: () => void;
    initModels: () => void;
    resetErrors: () => void;
    resetMessages: () => void;
    loadOrganization: () => void;
    initInvitations: () => void;
    initRequests: () => void;
    loadServerAPISchema: () => void;
    onChangeLocation: (from: string, to: string) => void;
    userInitialized: boolean;
    userFetching: boolean;
    organizationFetching: boolean;
    organizationInitialized: boolean;
    pluginsInitialized: boolean;
    pluginsFetching: boolean;
    modelsInitialized: boolean;
    modelsFetching: boolean;
    formatsInitialized: boolean;
    formatsFetching: boolean;
    aboutInitialized: boolean;
    aboutFetching: boolean;
    userAgreementsFetching: boolean;
    userAgreementsInitialized: boolean;
    notifications: NotificationsState;
    user: any;
    isModelPluginActive: boolean;
    pluginComponents: PluginsState['components'];
    invitationsFetching: boolean;
    invitationsInitialized: boolean;
    requestsFetching: boolean;
    requestsInitialized: boolean;
    serverAPISchemaFetching: boolean;
    serverAPISchemaInitialized: boolean;
    isPasswordResetEnabled: boolean;
    isRegistrationEnabled: boolean;
}

interface CVATAppState {
    healthIinitialized: boolean;
    backendIsHealthy: boolean;
}
class CVATApplication extends React.PureComponent<CVATAppProps & RouteComponentProps, CVATAppState> {
    constructor(props: CVATAppProps & RouteComponentProps) {
        super(props);

        this.state = {
            healthIinitialized: false,
            backendIsHealthy: false,
        };
    }

    public componentDidMount(): void {
        const core = getCore();
        const { history, onChangeLocation } = this.props;
        const {
            HEALTH_CHECK_RETRIES, HEALTH_CHECK_PERIOD, HEALTH_CHECK_REQUEST_TIMEOUT,
            SERVER_UNAVAILABLE_COMPONENT, RESET_NOTIFICATIONS_PATHS,
        } = appConfig;

        // Logger configuration
        const listener = (e: MouseEvent | KeyboardEvent): void => {
            if (e instanceof MouseEvent && e.type === 'click') {
                EventRecorder.recordMouseEvent(e);
            }

            EventRecorder.recordUserActivity();
        };

        let listenerRegistered = false;
        const visibilityChangeListener = (): void => {
            if (!window.document.hidden) {
                if (!listenerRegistered) {
                    window.addEventListener('keydown', listener, { capture: true });
                    window.addEventListener('click', listener, { capture: true });
                    listenerRegistered = true;
                }
            } else {
                window.removeEventListener('keydown', listener);
                window.removeEventListener('click', listener);
                listenerRegistered = false;
            }
        };

        visibilityChangeListener(); // initial setup other event listeners
        window.addEventListener('visibilitychange', visibilityChangeListener);

        core.logger.configure(() => window.document.hasFocus());
        core.config.onOrganizationChange = (newOrgId: number | null) => {
            if (newOrgId === null) {
                localStorage.removeItem('currentOrganization');
                window.location.reload();
            } else {
                core.organizations.get({
                    filter: `{"and":[{"==":[{"var":"id"},${newOrgId}]}]}`,
                }).then(([organization]: Organization[]) => {
                    if (organization) {
                        localStorage.setItem('currentOrganization', organization.slug);
                        window.location.reload();
                    }
                });
            }
        };

        history.listen((newLocation) => {
            const { location: prevLocation } = this.props;

            onChangeLocation(prevLocation.pathname, newLocation.pathname);

            const shouldResetNotifications = RESET_NOTIFICATIONS_PATHS.from.some(
                (pathname) => prevLocation.pathname === pathname,
            );
            const pathExcluded = shouldResetNotifications && RESET_NOTIFICATIONS_PATHS.exclude.some(
                (pathname) => newLocation.pathname.includes(pathname),
            );
            if (shouldResetNotifications && !pathExcluded) {
                this.resetNotifications();
            }
        });

        core.server.healthCheck(
            HEALTH_CHECK_RETRIES,
            HEALTH_CHECK_PERIOD,
            HEALTH_CHECK_REQUEST_TIMEOUT,
        ).then(() => {
            this.setState({
                healthIinitialized: true,
                backendIsHealthy: true,
            });
        })
            .catch(() => {
                this.setState({
                    healthIinitialized: true,
                    backendIsHealthy: false,
                });

                Modal.error({
                    title: 'Cannot connect to the server',
                    className: 'cvat-modal-cannot-connect-server',
                    closable: false,
                    content:
    <Text>
        {SERVER_UNAVAILABLE_COMPONENT}
    </Text>,
                });
            });

        const {
            name, version, engine, os,
        } = platformInfo();

        if (showPlatformNotification()) {
            stopNotifications(false);
            Modal.warning({
                title: 'Unsupported platform detected',
                className: 'cvat-modal-unsupported-platform-warning',
                content: (
                    <>
                        <Row>
                            <Col>
                                <Text>
                                    {`The browser you are using is ${name} ${version} based on ${engine}.` +
                                        ' CVAT was tested in the latest versions of Chrome and Firefox.' +
                                        ' We recommend to use Chrome (or another Chromium based browser)'}
                                </Text>
                            </Col>
                        </Row>
                        <Row>
                            <Col>
                                <Text type='secondary'>{`The operating system is ${os}`}</Text>
                            </Col>
                        </Row>
                    </>
                ),
                onOk: () => stopNotifications(true),
            });
        } else if (showUnsupportedNotification()) {
            stopNotifications(false);
            Modal.warning({
                title: 'Unsupported features detected',
                className: 'cvat-modal-unsupported-features-warning',
                content: (
                    <Text>
                        {`${name} v${version} does not support API, which is used by CVAT. `}
                        It is strongly recommended to update your browser.
                    </Text>
                ),
                onOk: () => stopNotifications(true),
            });
        }
    }

    public componentDidUpdate(prevProps: CVATAppProps): void {
        const {
            verifyAuthenticated,
            loadFormats,
            loadAbout,
            loadUserAgreements,
            initPlugins,
            initModels,
            loadOrganization,
            loadServerAPISchema,
            userInitialized,
            userFetching,
            organizationFetching,
            organizationInitialized,
            formatsInitialized,
            formatsFetching,
            aboutInitialized,
            aboutFetching,
            pluginsInitialized,
            pluginsFetching,
            modelsInitialized,
            modelsFetching,
            user,
            userAgreementsFetching,
            userAgreementsInitialized,
            isModelPluginActive,
            invitationsInitialized,
            invitationsFetching,
            initInvitations,
            requestsFetching,
            requestsInitialized,
            initRequests,
            history,
            serverAPISchemaFetching,
            serverAPISchemaInitialized,
        } = this.props;

        const { backendIsHealthy } = this.state;

        if (!backendIsHealthy) {
            return;
        }

        this.showErrors();
        this.showMessages();

        if (!userInitialized && !userFetching) {
            verifyAuthenticated();
            return;
        }

        if (user !== prevProps.user) {
            if (user) {
                EventRecorder.initSave();
            } else {
                EventRecorder.cancelSave();
            }
        }

        if (!userAgreementsInitialized && !userAgreementsFetching) {
            loadUserAgreements();
            return;
        }

        if (!serverAPISchemaInitialized && !serverAPISchemaFetching) {
            loadServerAPISchema();
        }

        if (!aboutInitialized && !aboutFetching) {
            loadAbout();
            return;
        }

        if (user == null || !user.isVerified || !user.id) {
            return;
        }

        if (!organizationInitialized && !organizationFetching) {
            loadOrganization();
        }

        if (!formatsInitialized && !formatsFetching) {
            loadFormats();
        }

        if (organizationInitialized && !requestsInitialized && !requestsFetching) {
            initRequests();
        }

        if (isModelPluginActive && !modelsInitialized && !modelsFetching) {
            initModels();
        }

        if (!invitationsInitialized && !invitationsFetching && history.location.pathname !== '/invitations') {
            initInvitations();
        }

        if (!pluginsInitialized && !pluginsFetching) {
            initPlugins();
        }
    }

    private showMessages(): void {
        const { notifications, resetMessages, history } = this.props;

        function showMessage(notificationState: NotificationState): void {
            notification.info({
                message: (
                    <CVATMarkdown history={history}>{notificationState.message}</CVATMarkdown>
                ),
                description: notificationState?.description && (
                    <CVATMarkdown history={history}>{notificationState?.description}</CVATMarkdown>
                ),
                duration: notificationState.duration || null,
            });
        }

        let shown = false;
        for (const where of Object.keys(notifications.messages)) {
            for (const what of Object.keys((notifications as any).messages[where])) {
                const notificationState = (notifications as any).messages[where][what] as NotificationState;
                shown = shown || !!notificationState;
                if (notificationState) {
                    showMessage(notificationState);
                }
            }
        }

        if (shown) {
            resetMessages();
        }
    }

    private showErrors(): void {
        const { notifications, resetErrors, history } = this.props;

        function showError(title: string, _error: Error, shouldLog?: boolean, className?: string): void {
            const error = _error?.message || _error.toString();
            const dynamicProps = typeof className === 'undefined' ? {} : { className };

            let errorLength = error.length;
            // Do not count the length of the link in the Markdown error message
            if (/]\(.+\)/.test(error)) {
                errorLength = error.replace(/]\(.+\)/, ']').length;
            }

            notification.error({
                ...dynamicProps,
                message: (
                    <CVATMarkdown history={history}>{title}</CVATMarkdown>
                ),
                duration: null,
                description: errorLength > appConfig.MAXIMUM_NOTIFICATION_MESSAGE_LENGTH ?
                    'Open the Browser Console to get details' : <CVATMarkdown history={history}>{error}</CVATMarkdown>,
            });

            if (shouldLog) {
                setTimeout(() => {
                    // throw the error to be caught by global listener
                    throw _error;
                });
            } else {
                console.error(error);
            }
        }

        let shown = false;
        for (const where of Object.keys(notifications.errors)) {
            for (const what of Object.keys((notifications as any).errors[where])) {
                const error = (notifications as any).errors[where][what] as ErrorState;
                shown = shown || !!error;
                if (error) {
                    showError(error.message, error.reason, error.shouldLog, error.className);
                }
            }
        }

        if (shown) {
            resetErrors();
        }
    }

    private resetNotifications(): void {
        const { resetErrors, resetMessages } = this.props;

        notification.destroy();
        resetErrors();
        resetMessages();
    }

    // Where you go depends on your URL
    public render(): JSX.Element {
        const {
            userInitialized,
            aboutInitialized,
            pluginsInitialized,
            formatsInitialized,
            modelsInitialized,
            organizationInitialized,
            userAgreementsInitialized,
            serverAPISchemaInitialized,
            pluginComponents,
            user,
            location,
            isModelPluginActive,
            isPasswordResetEnabled,
            isRegistrationEnabled,
        } = this.props;

        const { healthIinitialized, backendIsHealthy } = this.state;

        const notRegisteredUserInitialized = (userInitialized && (user == null || !user.isVerified));
        let readyForRender = userAgreementsInitialized && serverAPISchemaInitialized;
        readyForRender = readyForRender && (notRegisteredUserInitialized ||
            (
                userInitialized &&
                formatsInitialized &&
                pluginsInitialized &&
                aboutInitialized &&
                organizationInitialized &&
                (!isModelPluginActive || modelsInitialized)
            )
        );

        const routesToRender = pluginComponents.router
            .filter(({ data: { shouldBeRendered } }) => shouldBeRendered(this.props, this.state))
            .map(({ component: Component }) => Component());

        const queryParams = new URLSearchParams(location.search);
        const authParams = authQuery(queryParams);

        if (readyForRender) {
            if (user && user.isVerified) {
                return (
                    <GlobalErrorBoundary>
                        <ShortcutsContextProvider>
                            <Layout>
                                <Header />
                                <Layout.Content style={{ height: '100%' }}>
                                    <ShortcutsDialog />
                                    <Switch>
                                        <Route exact path='/auth/logout' component={LogoutComponent} />
                                        <Route exact path='/projects' component={ProjectsPageComponent} />
                                        <Route exact path='/projects/create' component={CreateProjectPageComponent} />
                                        <Route exact path='/projects/:id' component={ProjectPageComponent} />
                                        <Route exact path='/projects/:id/webhooks' component={WebhooksPage} />
                                        <Route exact path='/projects/:id/guide' component={AnnotationGuidePage} />
<<<<<<< HEAD
                                        <Route exact path='/projects/:pid/quality-control' component={QualityControlPage} />
=======
                                        <Route exact path='/projects/:pid/analytics' component={AnalyticsReportPage} />
>>>>>>> 29cde3e2
                                        <Route exact path='/tasks' component={TasksPageContainer} />
                                        <Route exact path='/tasks/create' component={CreateTaskPageContainer} />
                                        <Route exact path='/tasks/:id' component={TaskPageComponent} />
                                        <Route exact path='/tasks/:tid/quality-control' component={QualityControlPage} />
                                        <Route exact path='/tasks/:tid/analytics' component={AnalyticsReportPage} />
                                        <Route exact path='/tasks/:tid/consensus' component={ConsensusManagementPage} />
                                        <Route exact path='/tasks/:id/jobs/create' component={CreateJobPage} />
                                        <Route exact path='/tasks/:id/guide' component={AnnotationGuidePage} />
                                        <Route exact path='/tasks/:tid/jobs/:jid' component={AnnotationPageContainer} />
                                        <Route exact path='/tasks/:tid/jobs/:jid/analytics' component={AnalyticsReportPage} />
                                        <Route exact path='/jobs' component={JobsPageComponent} />
                                        <Route exact path='/cloudstorages' component={CloudStoragesPageComponent} />
                                        <Route
                                            exact
                                            path='/cloudstorages/create'
                                            component={CreateCloudStoragePageComponent}
                                        />
                                        <Route
                                            exact
                                            path='/cloudstorages/update/:id'
                                            component={UpdateCloudStoragePageComponent}
                                        />
                                        <Route
                                            exact
                                            path='/organizations/create'
                                            component={CreateOrganizationComponent}
                                        />
                                        <Route exact path='/organization/webhooks' component={WebhooksPage} />
                                        <Route exact path='/webhooks/create' component={CreateWebhookPage} />
                                        <Route exact path='/webhooks/update/:id' component={UpdateWebhookPage} />
                                        <Route exact path='/invitations' component={InvitationsPage} />
                                        <Route exact path='/organization' component={OrganizationPage} />
                                        <Route exact path='/requests' component={RequestsPage} />
                                        { routesToRender }
                                        {isModelPluginActive && (
                                            <Route
                                                path='/models'
                                            >
                                                <Switch>
                                                    <Route exact path='/models' component={ModelsPageComponent} />
                                                </Switch>
                                            </Route>
                                        )}
                                        <Redirect
                                            push
                                            to={{
                                                pathname: queryParams.get('next') || '/tasks',
                                                search: authParams ? new URLSearchParams(authParams).toString() : '',
                                            }}
                                        />
                                    </Switch>
                                    <ExportDatasetModal />
                                    <ExportBackupModal />
                                    <ImportDatasetModal />
                                    <ImportBackupModal />
                                    <InvitationWatcher />
                                    <UploadFileStatusModal />
                                    {/* eslint-disable-next-line */}
                                    <a id='downloadAnchor' target='_blank' style={{ display: 'none' }} download />
                                </Layout.Content>
                            </Layout>
                        </ShortcutsContextProvider>
                    </GlobalErrorBoundary>
                );
            }

            return (
                <GlobalErrorBoundary>
                    <>
                        <Switch>
                            {isRegistrationEnabled && (
                                <Route exact path='/auth/register' component={RegisterPageContainer} />
                            )}
                            <Route exact path='/auth/email-verification-sent' component={EmailVerificationSentPage} />
                            <Route exact path='/auth/incorrect-email-confirmation' component={IncorrectEmailConfirmationPage} />
                            <Route exact path='/auth/login' component={LoginPageContainer} />
                            {isPasswordResetEnabled && (
                                <Route exact path='/auth/password/reset' component={ResetPasswordPageComponent} />
                            )}
                            {isPasswordResetEnabled && (
                                <Route
                                    exact
                                    path='/auth/password/reset/confirm'
                                    component={ResetPasswordPageConfirmComponent}
                                />
                            )}

                            <Route exact path='/auth/email-confirmation' component={EmailConfirmationPage} />
                            { routesToRender }
                            <Redirect
                                to={location.pathname.length > 1 ? `/auth/login?next=${location.pathname}` : '/auth/login'}
                            />
                        </Switch>
                        <InvitationWatcher />
                    </>
                </GlobalErrorBoundary>
            );
        }

        if (healthIinitialized && !backendIsHealthy) {
            return (
                <Space align='center' direction='vertical' className='cvat-spinner'>
                    <DisconnectOutlined className='cvat-disconnected' />
                    Cannot connect to the server.
                </Space>
            );
        }

        return (
            <Spin size='large' fullscreen className='cvat-spinner' tip='Connecting...' />
        );
    }
}

export default withRouter(CVATApplication);<|MERGE_RESOLUTION|>--- conflicted
+++ resolved
@@ -527,11 +527,8 @@
                                         <Route exact path='/projects/:id' component={ProjectPageComponent} />
                                         <Route exact path='/projects/:id/webhooks' component={WebhooksPage} />
                                         <Route exact path='/projects/:id/guide' component={AnnotationGuidePage} />
-<<<<<<< HEAD
                                         <Route exact path='/projects/:pid/quality-control' component={QualityControlPage} />
-=======
                                         <Route exact path='/projects/:pid/analytics' component={AnalyticsReportPage} />
->>>>>>> 29cde3e2
                                         <Route exact path='/tasks' component={TasksPageContainer} />
                                         <Route exact path='/tasks/create' component={CreateTaskPageContainer} />
                                         <Route exact path='/tasks/:id' component={TaskPageComponent} />
