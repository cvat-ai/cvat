// Copyright (C) 2020-2022 Intel Corporation
// Copyright (C) CVAT.ai Corporation
//
// SPDX-License-Identifier: MIT

import React from 'react';
import { Redirect, Route, Switch } from 'react-router';
import { RouteComponentProps, withRouter } from 'react-router-dom';
import { Col, Row } from 'antd/lib/grid';
import Layout from 'antd/lib/layout';
import Modal from 'antd/lib/modal';
import notification from 'antd/lib/notification';
import Spin from 'antd/lib/spin';
import { DisconnectOutlined } from '@ant-design/icons';
import Space from 'antd/lib/space';
import Text from 'antd/lib/typography/Text';

import LogoutComponent from 'components/logout-component';
import LoginPageContainer from 'containers/login-page/login-page';
import RegisterPageContainer from 'containers/register-page/register-page';
import ResetPasswordPageConfirmComponent from 'components/reset-password-confirm-page/reset-password-confirm-page';
import ResetPasswordPageComponent from 'components/reset-password-page/reset-password-page';

import Header from 'components/header/header';
import GlobalErrorBoundary from 'components/global-error-boundary/global-error-boundary';

import ShortcutsDialog from 'components/shortcuts-dialog/shortcuts-dialog';
import ExportDatasetModal from 'components/export-dataset/export-dataset-modal';
import ExportBackupModal from 'components/export-backup/export-backup-modal';
import ImportDatasetModal from 'components/import-dataset/import-dataset-modal';
import ImportBackupModal from 'components/import-backup/import-backup-modal';
import UploadFileStatusModal from 'components/common/upload-file-status-modal';
import SelectCSUpdatingSchemeModal from 'components/update-linked-cs-modal/select-cs-updating-scheme-modal';

import JobsPageComponent from 'components/jobs-page/jobs-page';
import ModelsPageComponent from 'components/models-page/models-page';

import TasksPageContainer from 'containers/tasks-page/tasks-page';
import CreateTaskPageContainer from 'containers/create-task-page/create-task-page';
import TaskPageComponent from 'components/task-page/task-page';

import ProjectsPageComponent from 'components/projects-page/projects-page';
import CreateProjectPageComponent from 'components/create-project-page/create-project-page';
import ProjectPageComponent from 'components/project-page/project-page';

import CloudStoragesPageComponent from 'components/cloud-storages-page/cloud-storages-page';
import CreateCloudStoragePageComponent from 'components/create-cloud-storage-page/create-cloud-storage-page';
import UpdateCloudStoragePageComponent from 'components/update-cloud-storage-page/update-cloud-storage-page';

import OrganizationPage from 'components/organization-page/organization-page';
import CreateOrganizationComponent from 'components/create-organization-page/create-organization-page';
import { ShortcutsContextProvider } from 'components/shortcuts.context';

import WebhooksPage from 'components/webhooks-page/webhooks-page';
import CreateWebhookPage from 'components/setup-webhook-pages/create-webhook-page';
import UpdateWebhookPage from 'components/setup-webhook-pages/update-webhook-page';

import AnnotationGuidePage from 'components/md-guide/annotation-guide-page';

import InvitationsPage from 'components/invitations-page/invitations-page';

import RequestsPage from 'components/requests-page/requests-page';

import AnnotationPageContainer from 'containers/annotation-page/annotation-page';
import { Organization, getCore } from 'cvat-core-wrapper';
import {
    ErrorState, NotificationState, NotificationsState, PluginsState,
} from 'reducers';
import showPlatformNotification, {
    platformInfo,
    stopNotifications,
    showUnsupportedNotification,
} from 'utils/platform-checker';
import '../styles.scss';
import appConfig from 'config';
import EventRecorder from 'utils/event-recorder';
import { authQuery } from 'utils/auth-query';
import CVATMarkdown from './common/cvat-markdown';
import EmailConfirmationPage from './email-confirmation-pages/email-confirmed';
import EmailVerificationSentPage from './email-confirmation-pages/email-verification-sent';
import IncorrectEmailConfirmationPage from './email-confirmation-pages/incorrect-email-confirmation';
import CreateJobPage from './create-job-page/create-job-page';
import QualityControlPage from './quality-control/quality-control-page';
import AnalyticsReportPage from './analytics-report/analytics-report-page';
import ConsensusManagementPage from './consensus-management-page/consensus-management-page';
import InvitationWatcher from './invitation-watcher/invitation-watcher';
<<<<<<< HEAD
import SelectOrganizationModal from './select-organization-modal/select-organization-modal';
=======
import BulkProgress from './bulk-progress';
>>>>>>> d3e56b16

interface CVATAppProps {
    loadFormats: () => void;
    loadAbout: () => void;
    verifyAuthenticated: () => void;
    loadUserAgreements: () => void;
    initPlugins: () => void;
    initModels: () => void;
    resetErrors: () => void;
    resetMessages: () => void;
    loadOrganization: () => void;
    initInvitations: () => void;
    initRequests: () => void;
    loadServerAPISchema: () => void;
    onChangeLocation: (from: string, to: string) => void;
    userInitialized: boolean;
    userFetching: boolean;
    organizationFetching: boolean;
    organizationInitialized: boolean;
    pluginsInitialized: boolean;
    pluginsFetching: boolean;
    modelsInitialized: boolean;
    modelsFetching: boolean;
    formatsInitialized: boolean;
    formatsFetching: boolean;
    aboutInitialized: boolean;
    aboutFetching: boolean;
    userAgreementsFetching: boolean;
    userAgreementsInitialized: boolean;
    notifications: NotificationsState;
    user: any;
    isModelPluginActive: boolean;
    pluginComponents: PluginsState['components'];
    invitationsFetching: boolean;
    invitationsInitialized: boolean;
    requestsFetching: boolean;
    requestsInitialized: boolean;
    serverAPISchemaFetching: boolean;
    serverAPISchemaInitialized: boolean;
    isPasswordResetEnabled: boolean;
    isRegistrationEnabled: boolean;
}

interface CVATAppState {
    healthIinitialized: boolean;
    backendIsHealthy: boolean;
}
class CVATApplication extends React.PureComponent<CVATAppProps & RouteComponentProps, CVATAppState> {
    constructor(props: CVATAppProps & RouteComponentProps) {
        super(props);

        this.state = {
            healthIinitialized: false,
            backendIsHealthy: false,
        };
    }

    public componentDidMount(): void {
        const core = getCore();
        const { history, onChangeLocation } = this.props;
        const {
            HEALTH_CHECK_RETRIES, HEALTH_CHECK_PERIOD, HEALTH_CHECK_REQUEST_TIMEOUT,
            SERVER_UNAVAILABLE_COMPONENT, RESET_NOTIFICATIONS_PATHS,
        } = appConfig;

        // Logger configuration
        const listener = (e: MouseEvent | KeyboardEvent): void => {
            if (e instanceof MouseEvent && e.type === 'click') {
                EventRecorder.recordMouseEvent(e);
            }

            EventRecorder.recordUserActivity();
        };

        let listenerRegistered = false;
        const visibilityChangeListener = (): void => {
            if (!window.document.hidden) {
                if (!listenerRegistered) {
                    window.addEventListener('keydown', listener, { capture: true });
                    window.addEventListener('click', listener, { capture: true });
                    listenerRegistered = true;
                }
            } else {
                window.removeEventListener('keydown', listener);
                window.removeEventListener('click', listener);
                listenerRegistered = false;
            }
        };

        visibilityChangeListener(); // initial setup other event listeners
        window.addEventListener('visibilitychange', visibilityChangeListener);

        core.logger.configure(() => window.document.hasFocus());
        core.config.onOrganizationChange = (newOrgId: number | null) => {
            if (newOrgId === null) {
                localStorage.removeItem('currentOrganization');
                window.location.reload();
            } else {
                core.organizations.get({
                    filter: `{"and":[{"==":[{"var":"id"},${newOrgId}]}]}`,
                }).then(([organization]: Organization[]) => {
                    if (organization) {
                        localStorage.setItem('currentOrganization', organization.slug);
                        window.location.reload();
                    }
                });
            }
        };

        history.listen((newLocation) => {
            const { location: prevLocation } = this.props;

            onChangeLocation(prevLocation.pathname, newLocation.pathname);

            const shouldResetNotifications = RESET_NOTIFICATIONS_PATHS.from.some(
                (pathname) => prevLocation.pathname === pathname,
            );
            const pathExcluded = shouldResetNotifications && RESET_NOTIFICATIONS_PATHS.exclude.some(
                (pathname) => newLocation.pathname.includes(pathname),
            );
            if (shouldResetNotifications && !pathExcluded) {
                this.resetNotifications();
            }
        });

        core.server.healthCheck(
            HEALTH_CHECK_RETRIES,
            HEALTH_CHECK_PERIOD,
            HEALTH_CHECK_REQUEST_TIMEOUT,
        ).then(() => {
            this.setState({
                healthIinitialized: true,
                backendIsHealthy: true,
            });
        })
            .catch(() => {
                this.setState({
                    healthIinitialized: true,
                    backendIsHealthy: false,
                });

                Modal.error({
                    title: 'Cannot connect to the server',
                    className: 'cvat-modal-cannot-connect-server',
                    closable: false,
                    content:
    <Text>
        {SERVER_UNAVAILABLE_COMPONENT}
    </Text>,
                });
            });

        const {
            name, version, engine, os,
        } = platformInfo();

        if (showPlatformNotification()) {
            stopNotifications(false);
            Modal.warning({
                title: 'Unsupported platform detected',
                className: 'cvat-modal-unsupported-platform-warning',
                content: (
                    <>
                        <Row>
                            <Col>
                                <Text>
                                    {`The browser you are using is ${name} ${version} based on ${engine}.` +
                                        ' CVAT was tested in the latest versions of Chrome and Firefox.' +
                                        ' We recommend to use Chrome (or another Chromium based browser)'}
                                </Text>
                            </Col>
                        </Row>
                        <Row>
                            <Col>
                                <Text type='secondary'>{`The operating system is ${os}`}</Text>
                            </Col>
                        </Row>
                    </>
                ),
                onOk: () => stopNotifications(true),
            });
        } else if (showUnsupportedNotification()) {
            stopNotifications(false);
            Modal.warning({
                title: 'Unsupported features detected',
                className: 'cvat-modal-unsupported-features-warning',
                content: (
                    <Text>
                        {`${name} v${version} does not support API, which is used by CVAT. `}
                        It is strongly recommended to update your browser.
                    </Text>
                ),
                onOk: () => stopNotifications(true),
            });
        }
    }

    public componentDidUpdate(prevProps: CVATAppProps): void {
        const {
            verifyAuthenticated,
            loadFormats,
            loadAbout,
            loadUserAgreements,
            initPlugins,
            initModels,
            loadOrganization,
            loadServerAPISchema,
            userInitialized,
            userFetching,
            organizationFetching,
            organizationInitialized,
            formatsInitialized,
            formatsFetching,
            aboutInitialized,
            aboutFetching,
            pluginsInitialized,
            pluginsFetching,
            modelsInitialized,
            modelsFetching,
            user,
            userAgreementsFetching,
            userAgreementsInitialized,
            isModelPluginActive,
            invitationsInitialized,
            invitationsFetching,
            initInvitations,
            requestsFetching,
            requestsInitialized,
            initRequests,
            history,
            serverAPISchemaFetching,
            serverAPISchemaInitialized,
        } = this.props;

        const { backendIsHealthy } = this.state;

        if (!backendIsHealthy) {
            return;
        }

        this.showErrors();
        this.showMessages();

        if (!userInitialized && !userFetching) {
            verifyAuthenticated();
            return;
        }

        if (user !== prevProps.user) {
            if (user) {
                EventRecorder.initSave();
            } else {
                EventRecorder.cancelSave();
            }
        }

        if (!userAgreementsInitialized && !userAgreementsFetching) {
            loadUserAgreements();
            return;
        }

        if (!serverAPISchemaInitialized && !serverAPISchemaFetching) {
            loadServerAPISchema();
        }

        if (!aboutInitialized && !aboutFetching) {
            loadAbout();
            return;
        }

        if (user == null || !user.isVerified || !user?.id) {
            return;
        }

        if (!organizationInitialized && !organizationFetching) {
            loadOrganization();
        }

        if (!formatsInitialized && !formatsFetching) {
            loadFormats();
        }

        if (organizationInitialized && !requestsInitialized && !requestsFetching) {
            initRequests();
        }

        if (isModelPluginActive && !modelsInitialized && !modelsFetching) {
            initModels();
        }

        if (!invitationsInitialized && !invitationsFetching && history.location.pathname !== '/invitations') {
            initInvitations();
        }

        if (!pluginsInitialized && !pluginsFetching) {
            initPlugins();
        }
    }

    private showMessages(): void {
        const { notifications, resetMessages, history } = this.props;
        function showMessage(notificationState: NotificationState): void {
            notification.info({
                message: (
                    <CVATMarkdown history={history}>{notificationState.message}</CVATMarkdown>
                ),
                description: notificationState?.description && (
                    <CVATMarkdown history={history}>{notificationState?.description}</CVATMarkdown>
                ),
                duration: notificationState.duration ?? null,
            });
        }

        let shown = false;
        for (const where of Object.keys(notifications.messages)) {
            for (const what of Object.keys((notifications as any).messages[where])) {
                const notificationState = (notifications as any).messages[where][what] as NotificationState;
                shown = shown || !!notificationState;
                if (notificationState) {
                    showMessage(notificationState);
                }
            }
        }

        if (shown) {
            resetMessages();
        }
    }

    private showErrors(): void {
        const { notifications, resetErrors, history } = this.props;

        function showError(title: string, _error: Error, shouldLog?: boolean, className?: string): void {
            const error = _error?.message || _error.toString();
            const dynamicProps = typeof className === 'undefined' ? {} : { className };

            let errorLength = error.length;
            // Do not count the length of the link in the Markdown error message
            if (/]\(.+\)/.test(error)) {
                errorLength = error.replace(/]\(.+\)/, ']').length;
            }

            notification.error({
                ...dynamicProps,
                message: (
                    <CVATMarkdown history={history}>{title}</CVATMarkdown>
                ),
                duration: null,
                description: errorLength > appConfig.MAXIMUM_NOTIFICATION_MESSAGE_LENGTH ?
                    'Open the Browser Console to get details' : <CVATMarkdown history={history}>{error}</CVATMarkdown>,
            });

            if (shouldLog) {
                setTimeout(() => {
                    // throw the error to be caught by global listener
                    throw _error;
                });
            } else {
                console.error(error);
            }
        }

        let shown = false;
        for (const where of Object.keys(notifications.errors)) {
            for (const what of Object.keys((notifications as any).errors[where])) {
                const error = (notifications as any).errors[where][what] as ErrorState;
                shown = shown || !!error;
                if (error && !error.ignore) {
                    showError(error.message, error.reason, error.shouldLog, error.className);
                }
            }
        }
        if (shown) {
            resetErrors();
        }
    }

    private resetNotifications(): void {
        const { resetErrors, resetMessages } = this.props;

        notification.destroy();
        resetErrors();
        resetMessages();
    }

    // Where you go depends on your URL
    public render(): JSX.Element {
        const {
            userInitialized,
            aboutInitialized,
            pluginsInitialized,
            formatsInitialized,
            modelsInitialized,
            organizationInitialized,
            userAgreementsInitialized,
            serverAPISchemaInitialized,
            pluginComponents,
            user,
            location,
            isModelPluginActive,
            isPasswordResetEnabled,
            isRegistrationEnabled,
        } = this.props;

        const { healthIinitialized, backendIsHealthy } = this.state;

        const notRegisteredUserInitialized = (userInitialized && (user == null || !user.isVerified));
        let readyForRender = userAgreementsInitialized && serverAPISchemaInitialized;
        readyForRender = readyForRender && (notRegisteredUserInitialized ||
            (
                userInitialized &&
                formatsInitialized &&
                pluginsInitialized &&
                aboutInitialized &&
                organizationInitialized &&
                (!isModelPluginActive || modelsInitialized)
            )
        );

        const routesToRender = pluginComponents.router
            .filter(({ data: { shouldBeRendered } }) => shouldBeRendered(this.props, this.state))
            .map(({ component: Component }) => Component());

        const queryParams = new URLSearchParams(location.search);
        const authParams = authQuery(queryParams);

        if (readyForRender) {
            if (user && user.isVerified) {
                return (
                    <GlobalErrorBoundary>
                        <ShortcutsContextProvider>
                            <Layout>
                                <Header />
                                <Layout.Content style={{ height: '100%' }}>
                                    <ShortcutsDialog />
                                    <Switch>
                                        <Route exact path='/auth/logout' component={LogoutComponent} />
                                        <Route exact path='/projects' component={ProjectsPageComponent} />
                                        <Route exact path='/projects/create' component={CreateProjectPageComponent} />
                                        <Route exact path='/projects/:id' component={ProjectPageComponent} />
                                        <Route exact path='/projects/:id/webhooks' component={WebhooksPage} />
                                        <Route exact path='/projects/:id/guide' component={AnnotationGuidePage} />
                                        <Route exact path='/projects/:pid/quality-control' component={QualityControlPage} />
                                        <Route exact path='/projects/:pid/analytics' component={AnalyticsReportPage} />
                                        <Route exact path='/tasks' component={TasksPageContainer} />
                                        <Route exact path='/tasks/create' component={CreateTaskPageContainer} />
                                        <Route exact path='/tasks/:id' component={TaskPageComponent} />
                                        <Route exact path='/tasks/:tid/quality-control' component={QualityControlPage} />
                                        <Route exact path='/tasks/:tid/analytics' component={AnalyticsReportPage} />
                                        <Route exact path='/tasks/:tid/consensus' component={ConsensusManagementPage} />
                                        <Route exact path='/tasks/:id/jobs/create' component={CreateJobPage} />
                                        <Route exact path='/tasks/:id/guide' component={AnnotationGuidePage} />
                                        <Route exact path='/tasks/:tid/jobs/:jid' component={AnnotationPageContainer} />
                                        <Route exact path='/tasks/:tid/jobs/:jid/analytics' component={AnalyticsReportPage} />
                                        <Route exact path='/jobs' component={JobsPageComponent} />
                                        <Route exact path='/cloudstorages' component={CloudStoragesPageComponent} />
                                        <Route
                                            exact
                                            path='/cloudstorages/create'
                                            component={CreateCloudStoragePageComponent}
                                        />
                                        <Route
                                            exact
                                            path='/cloudstorages/update/:id'
                                            component={UpdateCloudStoragePageComponent}
                                        />
                                        <Route
                                            exact
                                            path='/organizations/create'
                                            component={CreateOrganizationComponent}
                                        />
                                        <Route exact path='/organization/webhooks' component={WebhooksPage} />
                                        <Route exact path='/webhooks/create' component={CreateWebhookPage} />
                                        <Route exact path='/webhooks/update/:id' component={UpdateWebhookPage} />
                                        <Route exact path='/invitations' component={InvitationsPage} />
                                        <Route exact path='/organization' component={OrganizationPage} />
                                        <Route exact path='/requests' component={RequestsPage} />
                                        { routesToRender }
                                        {isModelPluginActive && (
                                            <Route
                                                path='/models'
                                            >
                                                <Switch>
                                                    <Route exact path='/models' component={ModelsPageComponent} />
                                                </Switch>
                                            </Route>
                                        )}
                                        <Redirect
                                            push
                                            to={{
                                                pathname: queryParams.get('next') ?? '/tasks',
                                                search: authParams ? new URLSearchParams(authParams).toString() : '',
                                            }}
                                        />
                                    </Switch>
                                    <ExportDatasetModal />
                                    <ExportBackupModal />
                                    <ImportDatasetModal />
                                    <ImportBackupModal />
                                    <InvitationWatcher />
                                    <UploadFileStatusModal />
<<<<<<< HEAD
                                    <SelectCSUpdatingSchemeModal />
                                    <SelectOrganizationModal />
=======
                                    <BulkProgress />
>>>>>>> d3e56b16
                                    {/* eslint-disable-next-line */}
                                    <a id='downloadAnchor' target='_blank' style={{ display: 'none' }} download />
                                </Layout.Content>
                            </Layout>
                        </ShortcutsContextProvider>
                    </GlobalErrorBoundary>
                );
            }

            return (
                <GlobalErrorBoundary>
                    <>
                        <Switch>
                            {isRegistrationEnabled && (
                                <Route exact path='/auth/register' component={RegisterPageContainer} />
                            )}
                            <Route exact path='/auth/email-verification-sent' component={EmailVerificationSentPage} />
                            <Route exact path='/auth/incorrect-email-confirmation' component={IncorrectEmailConfirmationPage} />
                            <Route exact path='/auth/login' component={LoginPageContainer} />
                            {isPasswordResetEnabled && (
                                <Route exact path='/auth/password/reset' component={ResetPasswordPageComponent} />
                            )}
                            {isPasswordResetEnabled && (
                                <Route
                                    exact
                                    path='/auth/password/reset/confirm'
                                    component={ResetPasswordPageConfirmComponent}
                                />
                            )}

                            <Route exact path='/auth/email-confirmation' component={EmailConfirmationPage} />
                            { routesToRender }
                            <Redirect
                                to={location.pathname.length > 1 ? `/auth/login?next=${location.pathname}` : '/auth/login'}
                            />
                        </Switch>
                        <InvitationWatcher />
                    </>
                </GlobalErrorBoundary>
            );
        }

        if (healthIinitialized && !backendIsHealthy) {
            return (
                <Space align='center' direction='vertical' className='cvat-spinner'>
                    <DisconnectOutlined className='cvat-disconnected' />
                    Cannot connect to the server.
                </Space>
            );
        }

        return (
            <Spin size='large' fullscreen className='cvat-spinner' tip='Connecting...' />
        );
    }
}

export default withRouter(CVATApplication);<|MERGE_RESOLUTION|>--- conflicted
+++ resolved
@@ -84,11 +84,8 @@
 import AnalyticsReportPage from './analytics-report/analytics-report-page';
 import ConsensusManagementPage from './consensus-management-page/consensus-management-page';
 import InvitationWatcher from './invitation-watcher/invitation-watcher';
-<<<<<<< HEAD
 import SelectOrganizationModal from './select-organization-modal/select-organization-modal';
-=======
 import BulkProgress from './bulk-progress';
->>>>>>> d3e56b16
 
 interface CVATAppProps {
     loadFormats: () => void;
@@ -590,12 +587,9 @@
                                     <ImportBackupModal />
                                     <InvitationWatcher />
                                     <UploadFileStatusModal />
-<<<<<<< HEAD
                                     <SelectCSUpdatingSchemeModal />
                                     <SelectOrganizationModal />
-=======
                                     <BulkProgress />
->>>>>>> d3e56b16
                                     {/* eslint-disable-next-line */}
                                     <a id='downloadAnchor' target='_blank' style={{ display: 'none' }} download />
                                 </Layout.Content>
