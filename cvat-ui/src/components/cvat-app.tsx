// Copyright (C) 2020-2022 Intel Corporation
// Copyright (C) 2022 CVAT.ai Corporation
//
// SPDX-License-Identifier: MIT

import React from 'react';
import { Redirect, Route, Switch } from 'react-router';
import { RouteComponentProps, withRouter } from 'react-router-dom';
import { Col, Row } from 'antd/lib/grid';
import Layout from 'antd/lib/layout';
import Modal from 'antd/lib/modal';
import notification from 'antd/lib/notification';
import Spin from 'antd/lib/spin';
import Text from 'antd/lib/typography/Text';
import 'antd/dist/antd.css';

import LoginPageContainer from 'containers/login-page/login-page';
import LoginWithTokenComponent from 'components/login-with-token/login-with-token';
import RegisterPageContainer from 'containers/register-page/register-page';
import ResetPasswordPageConfirmComponent from 'components/reset-password-confirm-page/reset-password-confirm-page';
import ResetPasswordPageComponent from 'components/reset-password-page/reset-password-page';

import Header from 'components/header/header';
import GlobalErrorBoundary from 'components/global-error-boundary/global-error-boundary';

import ShortcutsDialog from 'components/shortcuts-dialog/shortcuts-dialog';
import ExportDatasetModal from 'components/export-dataset/export-dataset-modal';
import ExportBackupModal from 'components/export-backup/export-backup-modal';
import ImportDatasetModal from 'components/import-dataset/import-dataset-modal';
import ImportBackupModal from 'components/import-backup/import-backup-modal';
import ModelsPageContainer from 'containers/models-page/models-page';

import JobsPageComponent from 'components/jobs-page/jobs-page';

import TasksPageContainer from 'containers/tasks-page/tasks-page';
import CreateTaskPageContainer from 'containers/create-task-page/create-task-page';
import TaskPageContainer from 'containers/task-page/task-page';

import ProjectsPageComponent from 'components/projects-page/projects-page';
import CreateProjectPageComponent from 'components/create-project-page/create-project-page';
import ProjectPageComponent from 'components/project-page/project-page';

import CloudStoragesPageComponent from 'components/cloud-storages-page/cloud-storages-page';
import CreateCloudStoragePageComponent from 'components/create-cloud-storage-page/create-cloud-storage-page';
import UpdateCloudStoragePageComponent from 'components/update-cloud-storage-page/update-cloud-storage-page';

import OrganizationPage from 'components/organization-page/organization-page';
import CreateOrganizationComponent from 'components/create-organization-page/create-organization-page';
import { ShortcutsContextProvider } from 'components/shortcuts.context';

import AnnotationPageContainer from 'containers/annotation-page/annotation-page';
import { getCore } from 'cvat-core-wrapper';
import GlobalHotKeys, { KeyMap } from 'utils/mousetrap-react';
import { NotificationsState } from 'reducers';
import { customWaViewHit } from 'utils/enviroment';
import showPlatformNotification, {
    platformInfo,
    stopNotifications,
    showUnsupportedNotification,
} from 'utils/platform-checker';
import '../styles.scss';
import EmailConfirmationPage from './email-confirmation-page/email-confirmed';

interface CVATAppProps {
    loadFormats: () => void;
    loadAbout: () => void;
    verifyAuthorized: () => void;
    loadUserAgreements: () => void;
    initPlugins: () => void;
    initModels: () => void;
    resetErrors: () => void;
    resetMessages: () => void;
    switchShortcutsDialog: () => void;
    switchSettingsDialog: () => void;
    loadAuthActions: () => void;
    loadOrganizations: () => void;
    keyMap: KeyMap;
    userInitialized: boolean;
    userFetching: boolean;
    organizationsFetching: boolean;
    organizationsInitialized: boolean;
    pluginsInitialized: boolean;
    pluginsFetching: boolean;
    modelsInitialized: boolean;
    modelsFetching: boolean;
    formatsInitialized: boolean;
    formatsFetching: boolean;
    aboutInitialized: boolean;
    aboutFetching: boolean;
    userAgreementsFetching: boolean;
    userAgreementsInitialized: boolean;
    authActionsFetching: boolean;
    authActionsInitialized: boolean;
    notifications: NotificationsState;
    user: any;
    isModelPluginActive: boolean;
}

class CVATApplication extends React.PureComponent<CVATAppProps & RouteComponentProps> {
    public componentDidMount(): void {
        const core = getCore();
        const { verifyAuthorized, history, location } = this.props;
        // configure({ ignoreRepeatedEventsWhenKeyHeldDown: false });

        // Logger configuration
        const userActivityCallback: (() => void)[] = [];
        window.addEventListener('click', () => {
            userActivityCallback.forEach((handler) => handler());
        });
        core.logger.configure(() => window.document.hasFocus, userActivityCallback);

        customWaViewHit(location.pathname, location.search, location.hash);
        history.listen((_location) => {
            customWaViewHit(_location.pathname, _location.search, _location.hash);
        });

        verifyAuthorized();

        const {
            name, version, engine, os,
        } = platformInfo();

        if (showPlatformNotification()) {
            stopNotifications(false);
            Modal.warning({
                title: 'Unsupported platform detected',
                className: 'cvat-modal-unsupported-platform-warning',
                content: (
                    <>
                        <Row>
                            <Col>
                                <Text>
                                    {`The browser you are using is ${name} ${version} based on ${engine}.` +
                                        ' CVAT was tested in the latest versions of Chrome and Firefox.' +
                                        ' We recommend to use Chrome (or another Chromium based browser)'}
                                </Text>
                            </Col>
                        </Row>
                        <Row>
                            <Col>
                                <Text type='secondary'>{`The operating system is ${os}`}</Text>
                            </Col>
                        </Row>
                    </>
                ),
                onOk: () => stopNotifications(true),
            });
        } else if (showUnsupportedNotification()) {
            stopNotifications(false);
            Modal.warning({
                title: 'Unsupported features detected',
                className: 'cvat-modal-unsupported-features-warning',
                content: (
                    <Text>
                        {`${name} v${version} does not support API, which is used by CVAT. `}
                        It is strongly recommended to update your browser.
                    </Text>
                ),
                onOk: () => stopNotifications(true),
            });
        }
    }

    public componentDidUpdate(): void {
        const {
            verifyAuthorized,
            loadFormats,
            loadAbout,
            loadUserAgreements,
            initPlugins,
            initModels,
            loadOrganizations,
            loadAuthActions,
            userInitialized,
            userFetching,
            organizationsFetching,
            organizationsInitialized,
            formatsInitialized,
            formatsFetching,
            aboutInitialized,
            aboutFetching,
            pluginsInitialized,
            pluginsFetching,
            modelsInitialized,
            modelsFetching,
            user,
            userAgreementsFetching,
            userAgreementsInitialized,
            authActionsFetching,
            authActionsInitialized,
            isModelPluginActive,
        } = this.props;

        this.showErrors();
        this.showMessages();

        if (!userInitialized && !userFetching) {
            verifyAuthorized();
            return;
        }

        if (!userAgreementsInitialized && !userAgreementsFetching) {
            loadUserAgreements();
            return;
        }

        if (!authActionsInitialized && !authActionsFetching) {
            loadAuthActions();
        }

        if (user == null || !user.isVerified) {
            return;
        }

        if (!organizationsInitialized && !organizationsFetching) {
            loadOrganizations();
        }

        if (!formatsInitialized && !formatsFetching) {
            loadFormats();
        }

        if (!aboutInitialized && !aboutFetching) {
            loadAbout();
        }

        if (isModelPluginActive && !modelsInitialized && !modelsFetching) {
            initModels();
        }

        if (!pluginsInitialized && !pluginsFetching) {
            initPlugins();
        }
    }

    private showMessages(): void {
        function showMessage(title: string): void {
            notification.info({
                message: (
                    <div
                        // eslint-disable-next-line
                        dangerouslySetInnerHTML={{
                            __html: title,
                        }}
                    />
                ),
                duration: null,
            });
        }

        const { notifications, resetMessages } = this.props;

        let shown = false;
        for (const where of Object.keys(notifications.messages)) {
            for (const what of Object.keys((notifications as any).messages[where])) {
                const message = (notifications as any).messages[where][what];
                shown = shown || !!message;
                if (message) {
                    showMessage(message);
                }
            }
        }

        if (shown) {
            resetMessages();
        }
    }

    private showErrors(): void {
        function showError(title: string, _error: any, className?: string): void {
            const error = _error.toString();
            const dynamicProps = typeof className === 'undefined' ? {} : { className };
            notification.error({
                ...dynamicProps,
                message: (
                    <div
                        // eslint-disable-next-line
                        dangerouslySetInnerHTML={{
                            __html: title,
                        }}
                    />
                ),
                duration: null,
                description: error.length > 200 ? 'Open the Browser Console to get details' : error,
            });

            // eslint-disable-next-line no-console
            console.error(error);
        }

        const { notifications, resetErrors } = this.props;

        let shown = false;
        for (const where of Object.keys(notifications.errors)) {
            for (const what of Object.keys((notifications as any).errors[where])) {
                const error = (notifications as any).errors[where][what];
                shown = shown || !!error;
                if (error) {
                    showError(error.message, error.reason, error.className);
                }
            }
        }

        if (shown) {
            resetErrors();
        }
    }

    // Where you go depends on your URL
    public render(): JSX.Element {
        const {
            userInitialized,
            aboutInitialized,
            pluginsInitialized,
            formatsInitialized,
            modelsInitialized,
            organizationsInitialized,
            userAgreementsInitialized,
            authActionsInitialized,
            switchShortcutsDialog,
            switchSettingsDialog,
            user,
            keyMap,
            location,
            isModelPluginActive,
        } = this.props;

        const notRegisteredUserInitialized = (userInitialized && (user == null || !user.isVerified));
        let readyForRender = userAgreementsInitialized && authActionsInitialized;
        readyForRender = readyForRender && (notRegisteredUserInitialized ||
            (
                userInitialized &&
                formatsInitialized &&
                pluginsInitialized &&
                aboutInitialized &&
                organizationsInitialized &&
                (!isModelPluginActive || modelsInitialized)
            )
        );

        const subKeyMap = {
            SWITCH_SHORTCUTS: keyMap.SWITCH_SHORTCUTS,
            SWITCH_SETTINGS: keyMap.SWITCH_SETTINGS,
        };

        const handlers = {
            SWITCH_SHORTCUTS: (event: KeyboardEvent) => {
                if (event) event.preventDefault();

                switchShortcutsDialog();
            },
            SWITCH_SETTINGS: (event: KeyboardEvent) => {
                if (event) event.preventDefault();

                switchSettingsDialog();
            },
        };

        if (readyForRender) {
            if (user && user.isVerified) {
                return (
                    <GlobalErrorBoundary>
<<<<<<< HEAD
                        <Layout>
                            <Header />
                            <Layout.Content style={{ height: '100%' }}>
                                <ShortcutsDialog />
                                <GlobalHotKeys keyMap={subKeyMap} handlers={handlers}>
                                    <Switch>
                                        <Route exact path='/projects' component={ProjectsPageComponent} />
                                        <Route exact path='/projects/create' component={CreateProjectPageComponent} />
                                        <Route exact path='/projects/:id' component={ProjectPageComponent} />
                                        <Route exact path='/tasks' component={TasksPageContainer} />
                                        <Route exact path='/tasks/create' component={CreateTaskPageContainer} />
                                        <Route exact path='/tasks/:id' component={TaskPageContainer} />
                                        <Route exact path='/tasks/:tid/jobs/:jid' component={AnnotationPageContainer} />
                                        <Route exact path='/jobs' component={JobsPageComponent} />
                                        <Route exact path='/cloudstorages' component={CloudStoragesPageComponent} />
                                        <Route
                                            exact
                                            path='/cloudstorages/create'
                                            component={CreateCloudStoragePageComponent}
                                        />
                                        <Route
                                            exact
                                            path='/cloudstorages/update/:id'
                                            component={UpdateCloudStoragePageComponent}
                                        />
                                        <Route
                                            exact
                                            path='/organizations/create'
                                            component={CreateOrganizationComponent}
                                        />
                                        <Route exact path='/organization' component={OrganizationPage} />
                                        {isModelPluginActive && (
                                            <Route exact path='/models' component={ModelsPageContainer} />
                                        )}
                                        <Redirect
                                            push
                                            to={new URLSearchParams(location.search).get('next') || '/tasks'}
                                        />
                                    </Switch>
                                </GlobalHotKeys>
                                {/* eslint-disable-next-line */}
                                <ExportDatasetModal />
                                <ExportBackupModal />
                                <ImportDatasetModal />
                                <ImportBackupModal />
                                {/* eslint-disable-next-line */}
                                <a id='downloadAnchor' target='_blank' style={{ display: 'none' }} download />
                            </Layout.Content>
                        </Layout>
=======
                        <ShortcutsContextProvider>
                            <Layout>
                                <Header />
                                <Layout.Content style={{ height: '100%' }}>
                                    <ShortcutsDialog />
                                    <GlobalHotKeys keyMap={subKeyMap} handlers={handlers}>
                                        <Switch>
                                            <Route exact path='/projects' component={ProjectsPageComponent} />
                                            <Route exact path='/projects/create' component={CreateProjectPageComponent} />
                                            <Route exact path='/projects/:id' component={ProjectPageComponent} />
                                            <Route exact path='/tasks' component={TasksPageContainer} />
                                            <Route exact path='/tasks/create' component={CreateTaskPageContainer} />
                                            <Route exact path='/tasks/:id' component={TaskPageContainer} />
                                            <Route exact path='/tasks/:tid/jobs/:jid' component={AnnotationPageContainer} />
                                            <Route exact path='/jobs' component={JobsPageComponent} />
                                            <Route exact path='/cloudstorages' component={CloudStoragesPageComponent} />
                                            <Route
                                                exact
                                                path='/cloudstorages/create'
                                                component={CreateCloudStoragePageComponent}
                                            />
                                            <Route
                                                exact
                                                path='/cloudstorages/update/:id'
                                                component={UpdateCloudStoragePageComponent}
                                            />
                                            <Route
                                                exact
                                                path='/organizations/create'
                                                component={CreateOrganizationComponent}
                                            />
                                            <Route exact path='/organization' component={OrganizationPage} />
                                            {isModelPluginActive && (
                                                <Route exact path='/models' component={ModelsPageContainer} />
                                            )}
                                            <Redirect
                                                push
                                                to={new URLSearchParams(location.search).get('next') || '/tasks'}
                                            />
                                        </Switch>
                                    </GlobalHotKeys>
                                    {/* eslint-disable-next-line */}
                                    <ExportDatasetModal />
                                    {/* eslint-disable-next-line */}
                                    <a id='downloadAnchor' target='_blank' style={{ display: 'none' }} download />
                                </Layout.Content>
                            </Layout>
                        </ShortcutsContextProvider>
>>>>>>> 7e20b279
                    </GlobalErrorBoundary>
                );
            }

            return (
                <GlobalErrorBoundary>
                    <Switch>
                        <Route exact path='/auth/register' component={RegisterPageContainer} />
                        <Route exact path='/auth/login' component={LoginPageContainer} />
                        <Route
                            exact
                            path='/auth/login-with-token/:sessionId/:token'
                            component={LoginWithTokenComponent}
                        />
                        <Route exact path='/auth/password/reset' component={ResetPasswordPageComponent} />
                        <Route
                            exact
                            path='/auth/password/reset/confirm'
                            component={ResetPasswordPageConfirmComponent}
                        />

                        <Route exact path='/auth/email-confirmation' component={EmailConfirmationPage} />

                        <Redirect
                            to={location.pathname.length > 1 ? `/auth/login/?next=${location.pathname}` : '/auth/login'}
                        />
                    </Switch>
                </GlobalErrorBoundary>
            );
        }

        return <Spin size='large' className='cvat-spinner' />;
    }
}

export default withRouter(CVATApplication);<|MERGE_RESOLUTION|>--- conflicted
+++ resolved
@@ -360,57 +360,6 @@
             if (user && user.isVerified) {
                 return (
                     <GlobalErrorBoundary>
-<<<<<<< HEAD
-                        <Layout>
-                            <Header />
-                            <Layout.Content style={{ height: '100%' }}>
-                                <ShortcutsDialog />
-                                <GlobalHotKeys keyMap={subKeyMap} handlers={handlers}>
-                                    <Switch>
-                                        <Route exact path='/projects' component={ProjectsPageComponent} />
-                                        <Route exact path='/projects/create' component={CreateProjectPageComponent} />
-                                        <Route exact path='/projects/:id' component={ProjectPageComponent} />
-                                        <Route exact path='/tasks' component={TasksPageContainer} />
-                                        <Route exact path='/tasks/create' component={CreateTaskPageContainer} />
-                                        <Route exact path='/tasks/:id' component={TaskPageContainer} />
-                                        <Route exact path='/tasks/:tid/jobs/:jid' component={AnnotationPageContainer} />
-                                        <Route exact path='/jobs' component={JobsPageComponent} />
-                                        <Route exact path='/cloudstorages' component={CloudStoragesPageComponent} />
-                                        <Route
-                                            exact
-                                            path='/cloudstorages/create'
-                                            component={CreateCloudStoragePageComponent}
-                                        />
-                                        <Route
-                                            exact
-                                            path='/cloudstorages/update/:id'
-                                            component={UpdateCloudStoragePageComponent}
-                                        />
-                                        <Route
-                                            exact
-                                            path='/organizations/create'
-                                            component={CreateOrganizationComponent}
-                                        />
-                                        <Route exact path='/organization' component={OrganizationPage} />
-                                        {isModelPluginActive && (
-                                            <Route exact path='/models' component={ModelsPageContainer} />
-                                        )}
-                                        <Redirect
-                                            push
-                                            to={new URLSearchParams(location.search).get('next') || '/tasks'}
-                                        />
-                                    </Switch>
-                                </GlobalHotKeys>
-                                {/* eslint-disable-next-line */}
-                                <ExportDatasetModal />
-                                <ExportBackupModal />
-                                <ImportDatasetModal />
-                                <ImportBackupModal />
-                                {/* eslint-disable-next-line */}
-                                <a id='downloadAnchor' target='_blank' style={{ display: 'none' }} download />
-                            </Layout.Content>
-                        </Layout>
-=======
                         <ShortcutsContextProvider>
                             <Layout>
                                 <Header />
@@ -454,12 +403,14 @@
                                     </GlobalHotKeys>
                                     {/* eslint-disable-next-line */}
                                     <ExportDatasetModal />
+                                    <ExportBackupModal />
+                                    <ImportDatasetModal />
+                                    <ImportBackupModal />
                                     {/* eslint-disable-next-line */}
                                     <a id='downloadAnchor' target='_blank' style={{ display: 'none' }} download />
                                 </Layout.Content>
                             </Layout>
                         </ShortcutsContextProvider>
->>>>>>> 7e20b279
                     </GlobalErrorBoundary>
                 );
             }
