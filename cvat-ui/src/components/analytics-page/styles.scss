--- conflicted
+++ resolved
@@ -17,30 +17,12 @@
     }
 }
 
-<<<<<<< HEAD
-.cvat-task-quality-page,
-.cvat-project-quality-page {
-=======
 .cvat-analytics-overview {
->>>>>>> 3caac72f
     >.ant-row {
         margin-top: $grid-unit-size;
     }
 }
 
-<<<<<<< HEAD
-.cvat-task-mean-annotation-quality {
-    .ant-statistic {
-        display: flex;
-        flex-direction: column;
-        justify-content: center;
-        align-items: center;
-    }
-
-    .ant-card-body {
-        padding: $grid-unit-size * 2 $grid-unit-size * 3;
-    }
-=======
 .cvat-empty-performance-analytics-item {
     display: flex;
     align-items: center;
@@ -49,7 +31,6 @@
 
 .cvat-analytics-refresh-button {
     margin-right: $grid-unit-size;
->>>>>>> 3caac72f
 }
 
 .cvat-analytics-card-title {
@@ -93,87 +74,4 @@
     overflow-y: auto;
     width: 100%;
     height: 100%;
-<<<<<<< HEAD
-    padding-bottom: $grid-unit-size * 2;
-}
-
-.cvat-task-quality-reports-hint {
-    margin-bottom: $grid-unit-size * 3;
-}
-
-.cvat-job-empty-ground-truth-item {
-    .ant-card-body {
-        padding: $grid-unit-size * 3;
-    }
-
-    .ant-btn {
-        padding-left: $grid-unit-size * 3;
-        padding-right: $grid-unit-size * 3;
-    }
-}
-
-.cvat-quality-settings-switch {
-    padding: 8px;
-    border: 1px solid lightgray;
-    margin-left: 8px;
-    border-radius: 2px;
-}
-
-.cvat-quality-settings-title {
-    margin-bottom: $grid-unit-size * 2;
-    align-items: center;
-}
-
-.cvat-modal-quality-settings {
-    top: $grid-unit-size * 3;
-
-    .ant-divider {
-        margin: $grid-unit-size 0;
-    }
-
-    .ant-form-item-control-input {
-        min-height: 0;
-    }
-}
-
-.cvat-job-list-item-conflicts {
-    display: flex;
-    justify-content: space-between;
-    align-items: center;
-}
-
-.cvat-quality-summary-controls {
-    display: flex;
-    align-items: center;
-}
-
-.cvat-project-mean-annotation-quality {
-    .ant-statistic {
-        display: flex;
-        flex-direction: column;
-        justify-content: center;
-        align-items: center;
-    }
-
-    .ant-card-body {
-        padding: $grid-unit-size * 2 $grid-unit-size * 3;
-    }
-}
-
-.cvat-project-quality-task-list {
-    width: 100%;
-    height: auto;
-    margin-top: $grid-unit-size * 2;
-
-    .cvat-project-quality-task-list-table-row {
-        margin-bottom: $grid-unit-size;
-    }
-
-    .ant-typography.cvat-project-quality-task-list-header {
-        margin-bottom: 0;
-        font-size: 20px;
-        font-weight: bold;
-    }
-=======
->>>>>>> 3caac72f
 }