--- conflicted
+++ resolved
@@ -16,10 +16,6 @@
     }
 }
 
-<<<<<<< HEAD
-.cvat-task-quality-page,
-=======
->>>>>>> 042709e7
 .cvat-analytics-overview {
     >.ant-row {
         margin-top: $grid-unit-size;
