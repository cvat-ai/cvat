// Copyright (C) 2023-2024 CVAT.ai Corporation
//
// SPDX-License-Identifier: MIT

import './styles.scss';

import React, { useCallback, useEffect, useState } from 'react';
import { useLocation, useParams } from 'react-router';
import { Link } from 'react-router-dom';
import { Row, Col } from 'antd/lib/grid';
import Tabs from 'antd/lib/tabs';
import Title from 'antd/lib/typography/Title';
import notification from 'antd/lib/notification';
import moment from 'moment';
import { useIsMounted } from 'utils/hooks';
import {
<<<<<<< HEAD
    AnalyticsReport, Job, RQStatus, getCore, Project, Task,
=======
    AnalyticsReport, Job, Project, RQStatus, Task, getCore,
>>>>>>> 042709e7
} from 'cvat-core-wrapper';
import CVATLoadingSpinner from 'components/common/loading-spinner';
import GoBackButton from 'components/common/go-back-button';
import AnalyticsOverview, { DateIntervals } from './analytics-performance';

const core = getCore();

enum AnalyticsTabs {
    OVERVIEW = 'overview',
    QUALITY = 'quality',
}

function getTabFromHash(): AnalyticsTabs {
    const tab = window.location.hash.slice(1) as AnalyticsTabs;
    return Object.values(AnalyticsTabs).includes(tab) ? tab : AnalyticsTabs.OVERVIEW;
}

function handleTimePeriod(interval: DateIntervals): [string, string] {
    const now = moment.utc();
    switch (interval) {
        case DateIntervals.LAST_WEEK: {
            return [now.format(), now.subtract(7, 'd').format()];
        }
        case DateIntervals.LAST_MONTH: {
            return [now.format(), now.subtract(30, 'd').format()];
        }
        case DateIntervals.LAST_QUARTER: {
            return [now.format(), now.subtract(90, 'd').format()];
        }
        case DateIntervals.LAST_YEAR: {
            return [now.format(), now.subtract(365, 'd').format()];
        }
        default: {
            throw Error(`Date interval is not supported: ${interval}`);
        }
    }
}

function readInstanceType(location: ReturnType<typeof useLocation>): InstanceType {
    if (location.pathname.includes('projects')) {
        return 'project';
    }
    if (location.pathname.includes('jobs')) {
        return 'job';
    }
    return 'task';
}

function readInstanceId(type: InstanceType): number {
    if (type === 'project') {
        return +useParams<{ pid: string }>().pid;
    }
    if (type === 'job') {
        return +useParams<{ jid: string }>().jid;
    }
    return +useParams<{ tid: string }>().tid;
}

type InstanceType = 'project' | 'task' | 'job';

function AnalyticsPage(): JSX.Element {
    const location = useLocation();

    const requestedInstanceType: InstanceType = readInstanceType(location);
    const requestedInstanceID = readInstanceId(requestedInstanceType);

    const [activeTab, setTab] = useState(getTabFromHash());
    const [instanceType, setInstanceType] = useState<InstanceType | null>(null);
    const [instance, setInstance] = useState<Project | Task | Job | null>(null);
    const [analyticsReport, setAnalyticsReport] = useState<AnalyticsReport | null>(null);
    const [timePeriod, setTimePeriod] = useState<DateIntervals>(DateIntervals.LAST_WEEK);
    const [reportRefreshingStatus, setReportRefreshingStatus] = useState<string | null>(null);
    const [fetching, setFetching] = useState(true);
    const isMounted = useIsMounted();

    const receiveInstance = async (type: InstanceType, id: number): Promise<void> => {
        let receivedInstance: Task | Project | Job | null = null;

        try {
            switch (type) {
                case 'project': {
                    [receivedInstance] = await core.projects.get({ id });
                    break;
                }
                case 'task': {
                    [receivedInstance] = await core.tasks.get({ id });
                    break;
                }
                case 'job': {
                    [receivedInstance] = await core.jobs.get({ jobID: id });
                    break;
                }
                default:
                    return;
            }

            if (isMounted()) {
                setInstance(receivedInstance);
                setInstanceType(type);
            }
        } catch (error: unknown) {
            notification.error({
                message: `Could not receive requested ${type}`,
                description: `${error instanceof Error ? error.message : ''}`,
            });
        }
    };

    const receiveReport = async (timeInterval: DateIntervals, type: InstanceType, id: number): Promise<void> => {
        const [endDate, startDate] = handleTimePeriod(timeInterval);
        let report: AnalyticsReport | null = null;

        try {
            const body = { endDate, startDate };
            switch (type) {
                case 'project': {
                    report = await core.analytics.performance.reports({ ...body, projectID: id });
                    break;
                }
                case 'task': {
                    report = await core.analytics.performance.reports({ ...body, taskID: id });
                    break;
                }
                case 'job': {
                    report = await core.analytics.performance.reports({ ...body, jobID: id });
                    break;
                }
                default:
                    return;
            }

            if (isMounted()) {
                setAnalyticsReport(report);
            }
        } catch (error: unknown) {
            notification.error({
                message: 'Could not receive requested report',
                description: `${error instanceof Error ? error.message : ''}`,
            });
        }
    };

    useEffect(() => {
        if (Number.isInteger(requestedInstanceID) && ['project', 'task', 'job'].includes(requestedInstanceType)) {
            setFetching(true);
            Promise.all([
                receiveInstance(requestedInstanceType, requestedInstanceID),
                receiveReport(timePeriod, requestedInstanceType, requestedInstanceID),
            ]).finally(() => {
                if (isMounted()) {
                    setFetching(false);
                }
            });
        } else {
            notification.error({
                message: 'Could not load this page',
                description: `Not valid resource ${requestedInstanceType} #${requestedInstanceID}`,
            });
        }

        return () => {
            if (isMounted()) {
                setInstance(null);
                setAnalyticsReport(null);
            }
        };
    }, [requestedInstanceType, requestedInstanceID, timePeriod]);

    useEffect(() => {
        window.addEventListener('hashchange', () => {
            const hash = getTabFromHash();
            setTab(hash);
        });
    }, []);

    useEffect(() => {
        window.location.hash = activeTab;
    }, [activeTab]);

    const onCreateReport = useCallback(() => {
        const onUpdate = (status: RQStatus, progress: number, message: string): void => {
            setReportRefreshingStatus(message);
        };

        const body = {
            ...(requestedInstanceType === 'project' ? { projectID: requestedInstanceID } : {}),
            ...(requestedInstanceType === 'task' ? { taskID: requestedInstanceID } : {}),
            ...(requestedInstanceType === 'job' ? { jobID: requestedInstanceID } : {}),
        };

        core.analytics.performance.calculate(body, onUpdate).then(() => {
            receiveReport(timePeriod, requestedInstanceType, requestedInstanceID);
        }).finally(() => {
            setReportRefreshingStatus(null);
        }).catch((error: unknown) => {
            if (isMounted()) {
                notification.error({
                    message: 'Error occurred during requesting performance report',
                    description: error instanceof Error ? error.message : '',
                });
            }
        });
    }, [requestedInstanceType, requestedInstanceID, timePeriod]);

    const onTabKeyChange = useCallback((key: string): void => {
        setTab(key as AnalyticsTabs);
    }, []);

    let backNavigation: JSX.Element | null = null;
    let title: JSX.Element | null = null;
    let tabs: JSX.Element | null = null;
    if (instanceType && instance) {
        backNavigation = (
            <Col span={22} xl={18} xxl={14} className='cvat-task-top-bar'>
                <GoBackButton />
            </Col>
        );

        let analyticsFor: JSX.Element | null = <Link to={`/projects/${instance.id}`}>{`Project #${instance.id}`}</Link>;
        if (instanceType === 'task') {
            analyticsFor = <Link to={`/tasks/${instance.id}`}>{`Task #${instance.id}`}</Link>;
        } else if (instanceType === 'job') {
            analyticsFor = <Link to={`/tasks/${instance.taskId}/jobs/${instance.id}`}>{`Job #${instance.id}`}</Link>;
        }
        title = (
            <Col>
                <Title level={4} className='cvat-text-color'>
                    Analytics for
                    {' '}
                    {analyticsFor}
                </Title>
            </Col>
        );

        tabs = (
            <Tabs
                type='card'
                activeKey={activeTab}
                defaultActiveKey={AnalyticsTabs.OVERVIEW}
                onChange={onTabKeyChange}
                className='cvat-task-analytics-tabs'
                items={[{
                    key: AnalyticsTabs.OVERVIEW,
                    label: 'Performance',
                    children: (
                        <AnalyticsOverview
                            report={analyticsReport}
                            timePeriod={timePeriod}
                            reportRefreshingStatus={reportRefreshingStatus}
                            onTimePeriodChange={setTimePeriod}
                            onCreateReport={onCreateReport}
                        />
                    ),
                }]}
            />
        );
    }

    return (
        <div className='cvat-analytics-page'>
            {fetching ? (
                <div className='cvat-analytics-loading'>
                    <CVATLoadingSpinner />
                </div>
            ) : (
                <Row justify='center' align='top' className='cvat-analytics-wrapper'>
                    {backNavigation}
                    <Col span={22} xl={18} xxl={14} className='cvat-analytics-inner'>
                        {title}
                        {tabs}
                    </Col>
                </Row>
            )}
        </div>
    );
}

export default React.memo(AnalyticsPage);<|MERGE_RESOLUTION|>--- conflicted
+++ resolved
@@ -14,11 +14,7 @@
 import moment from 'moment';
 import { useIsMounted } from 'utils/hooks';
 import {
-<<<<<<< HEAD
-    AnalyticsReport, Job, RQStatus, getCore, Project, Task,
-=======
     AnalyticsReport, Job, Project, RQStatus, Task, getCore,
->>>>>>> 042709e7
 } from 'cvat-core-wrapper';
 import CVATLoadingSpinner from 'components/common/loading-spinner';
 import GoBackButton from 'components/common/go-back-button';
