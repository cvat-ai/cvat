// Copyright (C) 2020-2022 Intel Corporation
//
// SPDX-License-Identifier: MIT

import React from 'react';
import { connect } from 'react-redux';

import { uniqBy } from 'lodash';

import { TreeNodeNormal } from 'antd/lib/tree/Tree';
import FileManagerComponent, { Files } from 'components/file-manager/file-manager';

import { loadShareDataAsync } from 'actions/share-actions';
<<<<<<< HEAD
import { ShareItem, CombinedState, ShareFileInfo } from 'reducers/interfaces';
=======
import { ShareItem, CombinedState } from 'reducers';
>>>>>>> a61d50a9

interface OwnProps {
    ref: any;
    isMultiTask: boolean
    onChangeActiveKey(key: string): void;
    onUploadLocalFiles(files: File[]): void;
    onUploadRemoteFiles(urls: string[]): void;
    onUploadShareFiles(shareFiles: {
        key: string;
        type: string;
        mime_type: string;
    }[]): void;
}

interface StateToProps {
    treeData: (TreeNodeNormal & { mime_type: string })[];
}

interface DispatchToProps {
    getTreeData(key: string): Promise<ShareFileInfo[]>;
}

function mapStateToProps(state: CombinedState): StateToProps {
    function convert(items: ShareItem[], path?: string): (TreeNodeNormal & { mime_type: string })[] {
        return items.map(
            (item): (TreeNodeNormal & { mime_type: string }) => {
                const isLeaf = item.type !== 'DIR';
                const key = `${path}${item.name}${isLeaf ? '' : '/'}`;
                return {
                    key,
                    isLeaf,
                    title: item.name || 'root',
                    mime_type: item.mime_type,
                    children: convert(item.children, key),
                };
            },
        );
    }

    const { root } = state.share;
    return {
        treeData: convert([root], ''),
    };
}

function mapDispatchToProps(dispatch: any): DispatchToProps {
    return {
        getTreeData: (key: string):
        Promise<ShareFileInfo[]> => dispatch(loadShareDataAsync(key)),
    };
}

type Props = StateToProps & DispatchToProps & OwnProps;

export class FileManagerContainer extends React.PureComponent<Props> {
    private managerComponentRef: any;

    public constructor(props: Props) {
        super(props);

        this.managerComponentRef = React.createRef();
    }

    private handleUploadShareFiles = (keys: string[]): Promise<void> => new Promise(() => {
        const { onUploadShareFiles, getTreeData } = this.props;
        const getItemTreeDataByPath = (data: any, partsPath: string[]): any => {
            if (partsPath.length === 1) return data.children.find((child: any) => child.title === partsPath[0]);
            return getItemTreeDataByPath(
                data.children.find((child: any) => child.title === partsPath[0]),
                [...partsPath].filter((it, index) => index !== 0),
            );
        };

        const getShareFiles = async (localKeys: string[]): Promise<{
            key: string;
            type: string;
            mime_type: string;
        }[]> => {
            const { treeData } = this.props;
            let files: {
                key: string;
                type: string;
                mime_type: string;
            }[] = [];
            for await (const key of localKeys) {
                const partsPath = key.split('/').filter(Boolean);
                const itemTreeData =
                getItemTreeDataByPath(treeData[0], partsPath);
                if (itemTreeData.isLeaf) {
                    files = [...files, {
                        key,
                        type: itemTreeData.type,
                        mime_type: itemTreeData.mime_type,
                    }];
                } else {
                    const children: {
                        key: string;
                        type: string;
                        mime_type: string;
                    }[] = await getTreeData(key)
                        .then((items) => items.map(
                            (item): string => {
                                const isLeaf = item.type !== 'DIR';
                                return `${key}${item.name}${isLeaf ? '' : '/'}`;
                            },
                        ))
                        .then(getShareFiles);
                    files = [...files, ...children];
                }
            }
            return files;
        };

        getShareFiles(keys).then((data) => {
            onUploadShareFiles(uniqBy(data, 'key'));
        });
    });

    public getFiles(): Files {
        return this.managerComponentRef.getFiles();
    }

    public getCloudStorageId(): number | null {
        return this.managerComponentRef.getCloudStorageId();
    }

    public reset(): Files {
        return this.managerComponentRef.reset();
    }

    public render(): JSX.Element {
        const {
            treeData,
            getTreeData,
            isMultiTask,
            onChangeActiveKey,
            onUploadLocalFiles,
            onUploadRemoteFiles,
        } = this.props;

        return (
            <FileManagerComponent
                treeData={treeData}
                isMultiTask={isMultiTask}
                onLoadData={getTreeData}
                onUploadLocalFiles={onUploadLocalFiles}
                onUploadRemoteFiles={onUploadRemoteFiles}
                onUploadShareFiles={this.handleUploadShareFiles}
                onChangeActiveKey={onChangeActiveKey}
                ref={(component): void => {
                    this.managerComponentRef = component;
                }}
            />
        );
    }
}

export default connect(mapStateToProps, mapDispatchToProps, null, { forwardRef: true })(FileManagerContainer);<|MERGE_RESOLUTION|>--- conflicted
+++ resolved
@@ -11,11 +11,7 @@
 import FileManagerComponent, { Files } from 'components/file-manager/file-manager';
 
 import { loadShareDataAsync } from 'actions/share-actions';
-<<<<<<< HEAD
-import { ShareItem, CombinedState, ShareFileInfo } from 'reducers/interfaces';
-=======
-import { ShareItem, CombinedState } from 'reducers';
->>>>>>> a61d50a9
+import { ShareItem, CombinedState, ShareFileInfo } from 'reducers';
 
 interface OwnProps {
     ref: any;
