// Copyright (C) 2021-2022 Intel Corporation
// Copyright (C) 2022 CVAT.ai Corporation
//
// SPDX-License-Identifier: MIT

import React from 'react';
import { connect } from 'react-redux';
// eslint-disable-next-line import/no-extraneous-dependencies
import { MenuInfo } from 'rc-menu/lib/interface';
import ActionsMenuComponent, { Actions } from 'components/actions-menu/actions-menu';
import { CombinedState } from 'reducers';

import { modelsActions } from 'actions/models-actions';
import {
    deleteTaskAsync,
    switchMoveTaskModalVisible,
} from 'actions/tasks-actions';
import { exportActions } from 'actions/export-actions';
import { importActions } from 'actions/import-actions';
import { mergeTaskConsensusJobsAsync } from 'actions/consensus-actions';

interface OwnProps {
    taskInstance: any;
    onViewAnalytics: () => void;
<<<<<<< HEAD
    onViewConsensusAnalytics: () => void;
=======
    onViewQualityControl: () => void;
>>>>>>> 29b33c39
}

interface StateToProps {
    annotationFormats: any;
    inferenceIsActive: boolean;
}

interface DispatchToProps {
    showExportModal: (taskInstance: any, resource: 'dataset' | 'backup') => void;
    showImportModal: (taskInstance: any) => void;
    openRunModelWindow: (taskInstance: any) => void;
    deleteTask: (taskInstance: any) => void;
    openMoveTaskToProjectWindow: (taskInstance: any) => void;
    mergeConsensusJobs: (taskInstance: any) => void;
}

function mapStateToProps(state: CombinedState, own: OwnProps): StateToProps {
    const {
        taskInstance: { id: tid },
    } = own;

    const {
        formats: { annotationFormats },
    } = state;

    return {
        annotationFormats,
        inferenceIsActive: tid in state.models.inferences,
    };
}

function mapDispatchToProps(dispatch: any): DispatchToProps {
    return {
        showExportModal: (taskInstance: any, resource: 'dataset' | 'backup'): void => {
            if (resource === 'dataset') {
                dispatch(exportActions.openExportDatasetModal(taskInstance));
            } else {
                dispatch(exportActions.openExportBackupModal(taskInstance));
            }
        },
        showImportModal: (taskInstance: any): void => {
            dispatch(importActions.openImportDatasetModal(taskInstance));
        },
        deleteTask: (taskInstance: any): void => {
            dispatch(deleteTaskAsync(taskInstance));
        },
        openRunModelWindow: (taskInstance: any): void => {
            dispatch(modelsActions.showRunModelDialog(taskInstance));
        },
        openMoveTaskToProjectWindow: (taskId: number): void => {
            dispatch(switchMoveTaskModalVisible(true, taskId));
        },
        mergeConsensusJobs: (taskInstance: any): void => {
            dispatch(mergeTaskConsensusJobsAsync(taskInstance));
        },
    };
}

function ActionsMenuContainer(props: OwnProps & StateToProps & DispatchToProps): JSX.Element {
    const {
        taskInstance,
        annotationFormats: { loaders, dumpers },
        inferenceIsActive,
        showExportModal,
        showImportModal,
        deleteTask,
        openRunModelWindow,
        openMoveTaskToProjectWindow,
        onViewAnalytics,
<<<<<<< HEAD
        onViewConsensusAnalytics,
        mergeConsensusJobs,
=======
        onViewQualityControl,
>>>>>>> 29b33c39
    } = props;
    const onClickMenu = (params: MenuInfo): void | JSX.Element => {
        const [action] = params.keyPath;
        if (action === Actions.EXPORT_TASK_DATASET) {
            showExportModal(taskInstance, 'dataset');
        } else if (action === Actions.DELETE_TASK) {
            deleteTask(taskInstance);
        } else if (action === Actions.OPEN_BUG_TRACKER) {
            window.open(`${taskInstance.bugTracker}`, '_blank');
        } else if (action === Actions.RUN_AUTO_ANNOTATION) {
            openRunModelWindow(taskInstance);
        } else if (action === Actions.BACKUP_TASK) {
            showExportModal(taskInstance, 'backup');
        } else if (action === Actions.MOVE_TASK_TO_PROJECT) {
            openMoveTaskToProjectWindow(taskInstance.id);
        } else if (action === Actions.LOAD_TASK_ANNO) {
            showImportModal(taskInstance);
        } else if (action === Actions.VIEW_ANALYTICS) {
            onViewAnalytics();
<<<<<<< HEAD
        } else if (action === Actions.VIEW_CONSENSUS_ANALYTICS) {
            onViewConsensusAnalytics();
        } else if (action === Actions.MERGE_CONSENSUS_JOBS) {
            mergeConsensusJobs(taskInstance);
=======
        } else if (action === Actions.QUALITY_CONTROL) {
            onViewQualityControl();
>>>>>>> 29b33c39
        }
    };

    return (
        <ActionsMenuComponent
            taskID={taskInstance.id}
            projectID={taskInstance.projectId}
            taskMode={taskInstance.mode}
            bugTracker={taskInstance.bugTracker}
            loaders={loaders}
            dumpers={dumpers}
            inferenceIsActive={inferenceIsActive}
            onClickMenu={onClickMenu}
            taskDimension={taskInstance.dimension}
            consensusJobsPerRegularJob={taskInstance.consensusJobsPerRegularJob}
        />
    );
}

export default connect(mapStateToProps, mapDispatchToProps)(ActionsMenuContainer);<|MERGE_RESOLUTION|>--- conflicted
+++ resolved
@@ -22,11 +22,8 @@
 interface OwnProps {
     taskInstance: any;
     onViewAnalytics: () => void;
-<<<<<<< HEAD
+    onViewQualityControl: () => void;
     onViewConsensusAnalytics: () => void;
-=======
-    onViewQualityControl: () => void;
->>>>>>> 29b33c39
 }
 
 interface StateToProps {
@@ -96,12 +93,9 @@
         openRunModelWindow,
         openMoveTaskToProjectWindow,
         onViewAnalytics,
-<<<<<<< HEAD
+        onViewQualityControl,
         onViewConsensusAnalytics,
         mergeConsensusJobs,
-=======
-        onViewQualityControl,
->>>>>>> 29b33c39
     } = props;
     const onClickMenu = (params: MenuInfo): void | JSX.Element => {
         const [action] = params.keyPath;
@@ -121,15 +115,12 @@
             showImportModal(taskInstance);
         } else if (action === Actions.VIEW_ANALYTICS) {
             onViewAnalytics();
-<<<<<<< HEAD
+        } else if (action === Actions.QUALITY_CONTROL) {
+            onViewQualityControl();
         } else if (action === Actions.VIEW_CONSENSUS_ANALYTICS) {
             onViewConsensusAnalytics();
         } else if (action === Actions.MERGE_CONSENSUS_JOBS) {
             mergeConsensusJobs(taskInstance);
-=======
-        } else if (action === Actions.QUALITY_CONTROL) {
-            onViewQualityControl();
->>>>>>> 29b33c39
         }
     };
 
