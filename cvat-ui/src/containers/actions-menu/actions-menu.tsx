--- conflicted
+++ resolved
@@ -127,11 +127,7 @@
             inferenceIsActive={inferenceIsActive}
             onClickMenu={onClickMenu}
             taskDimension={taskInstance.dimension}
-<<<<<<< HEAD
-            backupIsActive={backupIsActive}
             consensusJobsPerSegment={taskInstance.consensusJobsPerSegment}
-=======
->>>>>>> 05b77ad4
         />
     );
 }
