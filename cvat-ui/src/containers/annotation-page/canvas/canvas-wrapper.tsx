--- conflicted
+++ resolved
@@ -1,13 +1,9 @@
-<<<<<<< HEAD
-// Copyright (C) 2021 Intel Corporation
-=======
 // Copyright (C) 2020-2021 Intel Corporation
->>>>>>> 4191ea2d
 //
 // SPDX-License-Identifier: MIT
 
+import { connect } from 'react-redux';
 import { KeyMap } from 'utils/mousetrap-react';
-import { connect } from 'react-redux';
 
 import CanvasWrapperComponent from 'components/annotation-page/canvas/canvas-wrapper';
 import {
