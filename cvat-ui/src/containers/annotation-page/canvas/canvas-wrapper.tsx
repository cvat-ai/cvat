// Copyright (C) 2020-2022 Intel Corporation
//
// SPDX-License-Identifier: MIT

import { connect } from 'react-redux';
import { KeyMap } from 'utils/mousetrap-react';

import CanvasWrapperComponent from 'components/annotation-page/canvas/canvas-wrapper';
import {
    confirmCanvasReady,
    dragCanvas,
    zoomCanvas,
    resetCanvas,
    shapeDrawn,
    mergeObjects,
    groupObjects,
    splitTrack,
    editShape,
    updateAnnotationsAsync,
    createAnnotationsAsync,
    mergeAnnotationsAsync,
    groupAnnotationsAsync,
    splitAnnotationsAsync,
    activateObjects,
    updateCanvasContextMenu,
    addZLayer,
    switchZLayer,
    fetchAnnotationsAsync,
    getDataFailed,
    deactivateObject,
} from 'actions/annotation-actions';
import {
    switchGrid,
    changeGridColor,
    changeGridOpacity,
    changeBrightnessLevel,
    changeContrastLevel,
    changeSaturationLevel,
    switchAutomaticBordering,
} from 'actions/settings-actions';
import { reviewActions } from 'actions/review-actions';
import {
    ColorBy,
    GridColor,
    ObjectType,
    CombinedState,
    ContextMenuType,
    Workspace,
    ActiveControl,
} from 'reducers';

import { Canvas } from 'cvat-canvas-wrapper';
import { Canvas3d } from 'cvat-canvas3d-wrapper';

interface StateToProps {
    sidebarCollapsed: boolean;
    canvasInstance: Canvas | Canvas3d | null;
    jobInstance: any;
<<<<<<< HEAD
    activatedStateID: number | null;
    activatedElementID: number | null;
=======
    activatedStateIDs: number[];
>>>>>>> 79018c5a
    activatedAttributeID: number | null;
    annotations: any[];
    frameData: any;
    frameAngle: number;
    frameFetching: boolean;
    frame: number;
    opacity: number;
    colorBy: ColorBy;
    selectedOpacity: number;
    outlined: boolean;
    outlineColor: string;
    showBitmap: boolean;
    showProjections: boolean;
    grid: boolean;
    gridSize: number;
    gridColor: GridColor;
    gridOpacity: number;
    activeLabelID: number;
    activeObjectType: ObjectType;
    brightnessLevel: number;
    contrastLevel: number;
    saturationLevel: number;
    resetZoom: boolean;
    smoothImage: boolean;
    aamZoomMargin: number;
    showObjectsTextAlways: boolean;
    textFontSize: number;
    controlPointsSize: number;
    textPosition: 'auto' | 'center';
    textContent: string;
    showAllInterpolationTracks: boolean;
    workspace: Workspace;
    minZLayer: number;
    maxZLayer: number;
    curZLayer: number;
    automaticBordering: boolean;
    intelligentPolygonCrop: boolean;
    switchableAutomaticBordering: boolean;
    keyMap: KeyMap;
    canvasBackgroundColor: string;
    showTagsOnFrame: boolean;
}

interface DispatchToProps {
    onSetupCanvas(): void;
    onDragCanvas: (enabled: boolean) => void;
    onZoomCanvas: (enabled: boolean) => void;
    onResetCanvas: () => void;
    onShapeDrawn: () => void;
    onMergeObjects: (enabled: boolean) => void;
    onGroupObjects: (enabled: boolean) => void;
    onSplitTrack: (enabled: boolean) => void;
    onEditShape: (enabled: boolean) => void;
    onUpdateAnnotations(states: any[]): void;
    onCreateAnnotations(sessionInstance: any, frame: number, states: any[]): void;
    onMergeAnnotations(sessionInstance: any, frame: number, states: any[]): void;
    onGroupAnnotations(sessionInstance: any, frame: number, states: any[]): void;
    onSplitAnnotations(sessionInstance: any, frame: number, state: any): void;
<<<<<<< HEAD
    onActivateObject: (activatedStateID: number | null, activatedElementID: number | null) => void;
=======
    onActivateObjects: (activatedStateIDs: number[], multiSelect: boolean) => void;
    onDeactivateObject(deactivatedStateID: number | null): void;
>>>>>>> 79018c5a
    onUpdateContextMenu(visible: boolean, left: number, top: number, type: ContextMenuType, pointID?: number): void;
    onAddZLayer(): void;
    onSwitchZLayer(cur: number): void;
    onChangeBrightnessLevel(level: number): void;
    onChangeContrastLevel(level: number): void;
    onChangeSaturationLevel(level: number): void;
    onChangeGridOpacity(opacity: number): void;
    onChangeGridColor(color: GridColor): void;
    onSwitchGrid(enabled: boolean): void;
    onSwitchAutomaticBordering(enabled: boolean): void;
    onFetchAnnotation(): void;
    onGetDataFailed(error: any): void;
    onStartIssue(position: number[]): void;
}

function mapStateToProps(state: CombinedState): StateToProps {
    const {
        annotation: {
            canvas: { activeControl, instance: canvasInstance },
            drawing: { activeLabelID, activeObjectType },
            job: { instance: jobInstance },
            player: {
                frame: { data: frameData, number: frame, fetching: frameFetching },
                frameAngles,
            },
            annotations: {
                states: annotations,
<<<<<<< HEAD
                activatedStateID,
                activatedElementID,
=======
                activatedStateIDs,
>>>>>>> 79018c5a
                activatedAttributeID,
                zLayer: { cur: curZLayer, min: minZLayer, max: maxZLayer },
            },
            sidebarCollapsed,
            workspace,
        },
        settings: {
            player: {
                canvasBackgroundColor,
                grid,
                gridSize,
                gridColor,
                gridOpacity,
                brightnessLevel,
                contrastLevel,
                saturationLevel,
                resetZoom,
                smoothImage,
            },
            workspace: {
                aamZoomMargin,
                showObjectsTextAlways,
                showAllInterpolationTracks,
                showTagsOnFrame,
                automaticBordering,
                intelligentPolygonCrop,
                textFontSize,
                controlPointsSize,
                textPosition,
                textContent,
            },
            shapes: {
                opacity, colorBy, selectedOpacity, outlined, outlineColor, showBitmap, showProjections,
            },
        },
        shortcuts: { keyMap },
    } = state;

    return {
        sidebarCollapsed,
        canvasInstance,
        jobInstance,
        frameData,
        frameAngle: frameAngles[frame - jobInstance.startFrame],
        frameFetching,
        frame,
<<<<<<< HEAD
        activatedStateID,
        activatedElementID,
=======
        activatedStateIDs,
>>>>>>> 79018c5a
        activatedAttributeID,
        annotations,
        opacity: opacity / 100,
        colorBy,
        selectedOpacity: selectedOpacity / 100,
        outlined,
        outlineColor,
        showBitmap,
        showProjections,
        grid,
        gridSize,
        gridColor,
        gridOpacity: gridOpacity / 100,
        activeLabelID,
        activeObjectType,
        brightnessLevel: brightnessLevel / 100,
        contrastLevel: contrastLevel / 100,
        saturationLevel: saturationLevel / 100,
        resetZoom,
        smoothImage,
        aamZoomMargin,
        showObjectsTextAlways,
        textFontSize,
        controlPointsSize,
        textPosition,
        textContent,
        showAllInterpolationTracks,
        showTagsOnFrame,
        curZLayer,
        minZLayer,
        maxZLayer,
        automaticBordering,
        intelligentPolygonCrop,
        workspace,
        keyMap,
        canvasBackgroundColor,
        switchableAutomaticBordering:
            activeControl === ActiveControl.DRAW_POLYGON ||
            activeControl === ActiveControl.DRAW_POLYLINE ||
            activeControl === ActiveControl.EDIT,
    };
}

function mapDispatchToProps(dispatch: any): DispatchToProps {
    return {
        onSetupCanvas(): void {
            dispatch(confirmCanvasReady());
        },
        onDragCanvas(enabled: boolean): void {
            dispatch(dragCanvas(enabled));
        },
        onZoomCanvas(enabled: boolean): void {
            dispatch(zoomCanvas(enabled));
        },
        onResetCanvas(): void {
            dispatch(resetCanvas());
        },
        onShapeDrawn(): void {
            dispatch(shapeDrawn());
        },
        onMergeObjects(enabled: boolean): void {
            dispatch(mergeObjects(enabled));
        },
        onGroupObjects(enabled: boolean): void {
            dispatch(groupObjects(enabled));
        },
        onSplitTrack(enabled: boolean): void {
            dispatch(splitTrack(enabled));
        },
        onEditShape(enabled: boolean): void {
            dispatch(editShape(enabled));
        },
        onUpdateAnnotations(states: any[]): void {
            dispatch(updateAnnotationsAsync(states));
        },
        onCreateAnnotations(sessionInstance: any, frame: number, states: any[]): void {
            dispatch(createAnnotationsAsync(sessionInstance, frame, states));
        },
        onMergeAnnotations(sessionInstance: any, frame: number, states: any[]): void {
            dispatch(mergeAnnotationsAsync(sessionInstance, frame, states));
        },
        onGroupAnnotations(sessionInstance: any, frame: number, states: any[]): void {
            dispatch(groupAnnotationsAsync(sessionInstance, frame, states));
        },
        onSplitAnnotations(sessionInstance: any, frame: number, state: any): void {
            dispatch(splitAnnotationsAsync(sessionInstance, frame, state));
        },
<<<<<<< HEAD
        onActivateObject(activatedStateID: number | null, activatedElementID: number | null = null): void {
            if (activatedStateID === null) {
                dispatch(updateCanvasContextMenu(false, 0, 0));
            }

            dispatch(activateObject(activatedStateID, activatedElementID, null));
=======
        onActivateObjects(activatedStateIDs: number[], multiSelect: boolean): void {
            dispatch(activateObjects(activatedStateIDs, null, multiSelect));
        },
        onDeactivateObject(deactivatedStateID: number | null): void {
            if (deactivatedStateID === null) {
                dispatch(updateCanvasContextMenu(false, 0, 0));
            }
            dispatch(deactivateObject(deactivatedStateID));
>>>>>>> 79018c5a
        },
        onUpdateContextMenu(
            visible: boolean,
            left: number,
            top: number,
            type: ContextMenuType,
            pointID?: number,
        ): void {
            dispatch(updateCanvasContextMenu(visible, left, top, pointID, type));
        },
        onAddZLayer(): void {
            dispatch(addZLayer());
        },
        onSwitchZLayer(cur: number): void {
            dispatch(switchZLayer(cur));
        },
        onChangeBrightnessLevel(level: number): void {
            dispatch(changeBrightnessLevel(level));
        },
        onChangeContrastLevel(level: number): void {
            dispatch(changeContrastLevel(level));
        },
        onChangeSaturationLevel(level: number): void {
            dispatch(changeSaturationLevel(level));
        },
        onChangeGridOpacity(opacity: number): void {
            dispatch(changeGridOpacity(opacity));
        },
        onChangeGridColor(color: GridColor): void {
            dispatch(changeGridColor(color));
        },
        onSwitchGrid(enabled: boolean): void {
            dispatch(switchGrid(enabled));
        },
        onSwitchAutomaticBordering(enabled: boolean): void {
            dispatch(switchAutomaticBordering(enabled));
        },
        onFetchAnnotation(): void {
            dispatch(fetchAnnotationsAsync());
        },
        onGetDataFailed(error: any): void {
            dispatch(getDataFailed(error));
        },
        onStartIssue(position: number[]): void {
            dispatch(reviewActions.startIssue(position));
        },
    };
}

export default connect(mapStateToProps, mapDispatchToProps)(CanvasWrapperComponent);<|MERGE_RESOLUTION|>--- conflicted
+++ resolved
@@ -56,12 +56,8 @@
     sidebarCollapsed: boolean;
     canvasInstance: Canvas | Canvas3d | null;
     jobInstance: any;
-<<<<<<< HEAD
-    activatedStateID: number | null;
+    activatedStateIDs: number[];
     activatedElementID: number | null;
-=======
-    activatedStateIDs: number[];
->>>>>>> 79018c5a
     activatedAttributeID: number | null;
     annotations: any[];
     frameData: any;
@@ -120,12 +116,8 @@
     onMergeAnnotations(sessionInstance: any, frame: number, states: any[]): void;
     onGroupAnnotations(sessionInstance: any, frame: number, states: any[]): void;
     onSplitAnnotations(sessionInstance: any, frame: number, state: any): void;
-<<<<<<< HEAD
-    onActivateObject: (activatedStateID: number | null, activatedElementID: number | null) => void;
-=======
-    onActivateObjects: (activatedStateIDs: number[], multiSelect: boolean) => void;
+    onActivateObjects: (activatedStateIDs: number[], activatedElementID: number | null, multiSelect: boolean) => void;
     onDeactivateObject(deactivatedStateID: number | null): void;
->>>>>>> 79018c5a
     onUpdateContextMenu(visible: boolean, left: number, top: number, type: ContextMenuType, pointID?: number): void;
     onAddZLayer(): void;
     onSwitchZLayer(cur: number): void;
@@ -153,12 +145,8 @@
             },
             annotations: {
                 states: annotations,
-<<<<<<< HEAD
-                activatedStateID,
+                activatedStateIDs,
                 activatedElementID,
-=======
-                activatedStateIDs,
->>>>>>> 79018c5a
                 activatedAttributeID,
                 zLayer: { cur: curZLayer, min: minZLayer, max: maxZLayer },
             },
@@ -205,12 +193,8 @@
         frameAngle: frameAngles[frame - jobInstance.startFrame],
         frameFetching,
         frame,
-<<<<<<< HEAD
-        activatedStateID,
+        activatedStateIDs,
         activatedElementID,
-=======
-        activatedStateIDs,
->>>>>>> 79018c5a
         activatedAttributeID,
         annotations,
         opacity: opacity / 100,
@@ -298,23 +282,14 @@
         onSplitAnnotations(sessionInstance: any, frame: number, state: any): void {
             dispatch(splitAnnotationsAsync(sessionInstance, frame, state));
         },
-<<<<<<< HEAD
-        onActivateObject(activatedStateID: number | null, activatedElementID: number | null = null): void {
-            if (activatedStateID === null) {
-                dispatch(updateCanvasContextMenu(false, 0, 0));
-            }
-
-            dispatch(activateObject(activatedStateID, activatedElementID, null));
-=======
-        onActivateObjects(activatedStateIDs: number[], multiSelect: boolean): void {
-            dispatch(activateObjects(activatedStateIDs, null, multiSelect));
+        onActivateObjects(activatedStateIDs: number[], activatedElementID: number | null, multiSelect: boolean): void {
+            dispatch(activateObjects(activatedStateIDs, activatedElementID, null, multiSelect));
         },
         onDeactivateObject(deactivatedStateID: number | null): void {
             if (deactivatedStateID === null) {
                 dispatch(updateCanvasContextMenu(false, 0, 0));
             }
             dispatch(deactivateObject(deactivatedStateID));
->>>>>>> 79018c5a
         },
         onUpdateContextMenu(
             visible: boolean,
