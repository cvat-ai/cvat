--- conflicted
+++ resolved
@@ -13,11 +13,8 @@
     pasteShapeAsync,
     copyShape as copyShapeAction,
     propagateObject as propagateObjectAction,
-<<<<<<< HEAD
+    activateObjects as activateObjectsAction,
     removeObject as removeObjectAction,
-=======
-    activateObjects as activateObjectsAction,
->>>>>>> 79018c5a
 } from 'actions/annotation-actions';
 import {
     ActiveControl, CombinedState, ColorBy, ShapeType,
@@ -33,11 +30,8 @@
     readonly: boolean;
     clientID: number;
     objectStates: any[];
-<<<<<<< HEAD
-=======
     activateOnClick: boolean;
     initialCollapsed: boolean;
->>>>>>> 79018c5a
 }
 
 interface StateToProps {
@@ -61,14 +55,9 @@
 interface DispatchToProps {
     changeFrame(frame: number): void;
     updateState(objectState: any): void;
-<<<<<<< HEAD
-    activateObject: (activatedStateID: number | null, activatedElementID: number | null) => void;
-    removeObject: (objectState: any) => void;
-=======
     collapseOrExpand(objectStates: any[], collapsed: boolean): void;
-    activateObjects: (activatedStateIDs: number[], multiSelect: boolean) => void;
+    activateObjects: (activatedStateIDs: number[], activatedElementID: number | null, multiSelect: boolean) => void;
     removeObject: (sessionInstance: any, objectState: any) => void;
->>>>>>> 79018c5a
     copyShape: (objectState: any) => void;
     propagateObject: (objectState: any) => void;
     changeGroupColor(group: number, color: string): void;
@@ -78,12 +67,8 @@
     const {
         annotation: {
             annotations: {
-<<<<<<< HEAD
-                activatedStateID,
-=======
                 collapsed: statesCollapsed,
                 activatedStateIDs,
->>>>>>> 79018c5a
                 zLayer: { min: minZLayer, max: maxZLayer },
             },
             job: { attributes: jobAttributes, instance: jobInstance, labels },
@@ -98,13 +83,9 @@
         shortcuts: { normalizedKeyMap },
     } = state;
 
-<<<<<<< HEAD
-    const { objectStates: states, clientID } = own;
-=======
     const {
         objectStates: states, initialCollapsed, clientID, activateOnClick,
     } = own;
->>>>>>> 79018c5a
     const stateIDs = states.map((_state: any): number => _state.clientID);
     const index = stateIDs.indexOf(clientID);
 
@@ -134,16 +115,11 @@
         updateState(state: any): void {
             dispatch(updateAnnotationsAsync([state]));
         },
-<<<<<<< HEAD
-        activateObject(activatedStateID: number | null): void {
-            dispatch(activateObjectAction(activatedStateID, null, null));
-=======
         collapseOrExpand(objectStates: any[], collapsed: boolean): void {
             dispatch(collapseObjectItems(objectStates, collapsed));
         },
-        activateObjects(activatedStateIDs: number[], multiSelect: boolean): void {
-            dispatch(activateObjectsAction(activatedStateIDs, null, multiSelect));
->>>>>>> 79018c5a
+        activateObjects(activatedStateIDs: number[], activatedElementID: number | null, multiSelect: boolean): void {
+            dispatch(activateObjectsAction(activatedStateIDs, activatedElementID, null, multiSelect));
         },
         removeObject(objectState: any): void {
             dispatch(removeObjectAction(objectState, false));
@@ -245,25 +221,13 @@
         }
     };
 
-<<<<<<< HEAD
-    private activate = (activeElementID?: number): void => {
-=======
-    private activate = (multiSelect: boolean): void => {
->>>>>>> 79018c5a
+    private activate = (activatedElementID: number, multiSelect: boolean): void => {
         const {
             objectState, ready, activeControl, activateObjects, canvasInstance, activateOnClick,
         } = this.props;
 
-<<<<<<< HEAD
-        if (ready && activeControl === ActiveControl.CURSOR) {
-            activateObject(
-                objectState.clientID,
-                (Number.isInteger(activeElementID) ? activeElementID : null) as number | null,
-            );
-=======
         if (activateOnClick && ready && activeControl === ActiveControl.CURSOR) {
-            activateObjects([objectState.clientID], multiSelect);
->>>>>>> 79018c5a
+            activateObjects([objectState.clientID], activatedElementID, multiSelect);
             if (canvasInstance instanceof Canvas3d) {
                 canvasInstance.activate(objectState.clientID);
             }
