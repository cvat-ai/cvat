--- conflicted
+++ resolved
@@ -49,12 +49,8 @@
 
 interface DispatchToProps {
     changeFrame(frame: number): void;
-<<<<<<< HEAD
     updateState(objectState: any): void;
-=======
-    updateState(sessionInstance: any, frameNumber: number, objectState: any): void;
     createAnnotations(sessionInstance: any, frameNumber: number, state: any): void;
->>>>>>> 6a7bf6d2
     collapseOrExpand(objectStates: any[], collapsed: boolean): void;
     activateObject: (activatedStateID: number | null) => void;
     removeObject: (sessionInstance: any, objectState: any) => void;
