// Copyright (C) 2020 Intel Corporation
//
// SPDX-License-Identifier: MIT

import React from 'react';
import { connect } from 'react-redux';
import { GlobalHotKeys, KeyMap } from 'react-hotkeys';

import { SelectValue } from 'antd/lib/select';

import ObjectsListComponent from 'components/annotation-page/standard-workspace/objects-side-bar/objects-list';
import {
    updateAnnotationsAsync,
    fetchAnnotationsAsync,
    removeObjectAsync,
    changeAnnotationsFilters as changeAnnotationsFiltersAction,
    collapseObjectItems,
    copyShape as copyShapeAction,
} from 'actions/annotation-actions';

import {
    CombinedState,
    StatesOrdering,
    ObjectType,
} from 'reducers/interfaces';

interface StateToProps {
    jobInstance: any;
    frameNumber: any;
    listHeight: number;
    statesHidden: boolean;
    statesLocked: boolean;
    statesCollapsed: boolean;
    objectStates: any[];
    annotationsFilters: string[];
<<<<<<< HEAD
    activatedStateID: number | null;
    minZLayer: number;
    maxZLayer: number;
=======
    annotationsFiltersHistory: string[];
>>>>>>> 65cbabd8
}

interface DispatchToProps {
    updateAnnotations(sessionInstance: any, frameNumber: number, states: any[]): void;
    changeAnnotationsFilters(sessionInstance: any, filters: string[]): void;
    collapseStates(states: any[], value: boolean): void;
    removeObject: (sessionInstance: any, objectState: any, force: boolean) => void;
    copyShape: (objectState: any) => void;
}

function mapStateToProps(state: CombinedState): StateToProps {
    const {
        annotation: {
            annotations: {
                states: objectStates,
                filters: annotationsFilters,
                filtersHistory: annotationsFiltersHistory,
                collapsed,
                activatedStateID,
                zLayer: {
                    min: minZLayer,
                    max: maxZLayer,
                },
            },
            job: {
                instance: jobInstance,
            },
            player: {
                frame: {
                    number: frameNumber,
                },
            },
            tabContentHeight: listHeight,
        },
    } = state;

    let statesHidden = true;
    let statesLocked = true;
    let statesCollapsed = true;

    objectStates.forEach((objectState: any) => {
        const { clientID, lock } = objectState;
        if (!lock) {
            statesHidden = statesHidden && objectState.hidden;
            statesLocked = statesLocked && objectState.lock;
        }
        const stateCollapsed = clientID in collapsed ? collapsed[clientID] : true;
        statesCollapsed = statesCollapsed && stateCollapsed;
    });

    return {
        listHeight,
        statesHidden,
        statesLocked,
        statesCollapsed,
        objectStates,
        frameNumber,
        jobInstance,
        annotationsFilters,
<<<<<<< HEAD
        activatedStateID,
        minZLayer,
        maxZLayer,
=======
        annotationsFiltersHistory,
>>>>>>> 65cbabd8
    };
}

function mapDispatchToProps(dispatch: any): DispatchToProps {
    return {
        updateAnnotations(sessionInstance: any, frameNumber: number, states: any[]): void {
            dispatch(updateAnnotationsAsync(sessionInstance, frameNumber, states));
        },
        collapseStates(states: any[], collapsed: boolean): void {
            dispatch(collapseObjectItems(states, collapsed));
        },
        changeAnnotationsFilters(
            sessionInstance: any,
            filters: string[],
        ): void {
            dispatch(changeAnnotationsFiltersAction(filters));
            dispatch(fetchAnnotationsAsync(sessionInstance));
        },
        removeObject(sessionInstance: any, objectState: any, force: boolean): void {
            dispatch(removeObjectAsync(sessionInstance, objectState, force));
        },
        copyShape(objectState: any): void {
            dispatch(copyShapeAction(objectState));
        },
    };
}

function sortAndMap(objectStates: any[], ordering: StatesOrdering): number[] {
    let sorted = [];
    if (ordering === StatesOrdering.ID_ASCENT) {
        sorted = [...objectStates].sort((a: any, b: any): number => a.clientID - b.clientID);
    } else if (ordering === StatesOrdering.ID_DESCENT) {
        sorted = [...objectStates].sort((a: any, b: any): number => b.clientID - a.clientID);
    } else {
        sorted = [...objectStates].sort((a: any, b: any): number => b.updated - a.updated);
    }

    return sorted.map((state: any) => state.clientID);
}

type Props = StateToProps & DispatchToProps;

interface State {
    statesOrdering: StatesOrdering;
    objectStates: any[];
    sortedStatesID: number[];
}

class ObjectsListContainer extends React.PureComponent<Props, State> {
    public constructor(props: Props) {
        super(props);
        this.state = {
            statesOrdering: StatesOrdering.ID_ASCENT,
            objectStates: [],
            sortedStatesID: [],
        };
    }

    static getDerivedStateFromProps(props: Props, state: State): State | null {
        if (props.objectStates === state.objectStates) {
            return null;
        }

        return {
            ...state,
            objectStates: props.objectStates,
            sortedStatesID: sortAndMap(props.objectStates, state.statesOrdering),
        };
    }

    private onChangeStatesOrdering = (statesOrdering: StatesOrdering): void => {
        const { objectStates } = this.props;
        this.setState({
            statesOrdering,
            sortedStatesID: sortAndMap(objectStates, statesOrdering),
        });
    };

    private onChangeAnnotationsFilters = (value: SelectValue): void => {
        const {
            jobInstance,
            changeAnnotationsFilters,
        } = this.props;
        const filters = value as string[];
        changeAnnotationsFilters(jobInstance, filters);
    };

    private onLockAllStates = (): void => {
        this.lockAllStates(true);
    };

    private onUnlockAllStates = (): void => {
        this.lockAllStates(false);
    };

    private onCollapseAllStates = (): void => {
        this.collapseAllStates(true);
    };

    private onExpandAllStates = (): void => {
        this.collapseAllStates(false);
    };

    private onHideAllStates = (): void => {
        this.hideAllStates(true);
    };

    private onShowAllStates = (): void => {
        this.hideAllStates(false);
    };

    private lockAllStates(locked: boolean): void {
        const {
            objectStates,
            updateAnnotations,
            jobInstance,
            frameNumber,
        } = this.props;
        for (const objectState of objectStates) {
            objectState.lock = locked;
        }

        updateAnnotations(jobInstance, frameNumber, objectStates);
    }

    private hideAllStates(hidden: boolean): void {
        const {
            objectStates,
            updateAnnotations,
            jobInstance,
            frameNumber,
        } = this.props;
        for (const objectState of objectStates) {
            objectState.hidden = hidden;
        }

        updateAnnotations(jobInstance, frameNumber, objectStates);
    }

    private collapseAllStates(collapsed: boolean): void {
        const {
            objectStates,
            collapseStates,
        } = this.props;

        collapseStates(objectStates, collapsed);
    }

    public render(): JSX.Element {
        const {
            annotationsFilters,
<<<<<<< HEAD
            statesHidden,
            statesLocked,
            activatedStateID,
            objectStates,
            frameNumber,
            jobInstance,
            updateAnnotations,
            removeObject,
            copyShape,
            maxZLayer,
            minZLayer,
=======
            annotationsFiltersHistory,
>>>>>>> 65cbabd8
        } = this.props;
        const {
            sortedStatesID,
            statesOrdering,
        } = this.state;

        const keyMap = {
            SWITCH_ALL_LOCK: {
                name: 'Lock/unlock all objects',
                description: 'Change locked state for all objects in the side bar',
                sequence: 't+l',
                action: 'keydown',
            },
            SWITCH_LOCK: {
                name: 'Lock/unlock an object',
                description: 'Change locked state for an active object',
                sequence: 'l',
                action: 'keydown',
            },
            SWITCH_ALL_HIDDEN: {
                name: 'Hide/show all objects',
                description: 'Change hidden state for objects in the side bar',
                sequence: 't+h',
                action: 'keydown',
            },
            SWITCH_HIDDEN: {
                name: 'Hide/show an object',
                description: 'Change hidden state for an active object',
                sequence: 'h',
                action: 'keydown',
            },
            SWITCH_OCCLUDED: {
                name: 'Switch occluded',
                description: 'Change occluded property for an active object',
                sequences: ['q', '/'],
                action: 'keydown',
            },
            SWITCH_KEYFRAME: {
                name: 'Switch keyframe',
                description: 'Change keyframe property for an active track',
                sequence: 'k',
                action: 'keydown',
            },
            SWITCH_OUTSIDE: {
                name: 'Switch outside',
                description: 'Change outside property for an active track',
                sequence: 'o',
                action: 'keydown',
            },
            DELETE_OBJECT: {
                name: 'Delete object',
                description: 'Delete an active object. Use shift to force delete of locked objects',
                sequences: ['del', 'shift+del'],
                action: 'keydown',
            },
            TO_BACKGROUND: {
                name: 'To background',
                description: 'Put an active object "farther" from the user (decrease z axis value)',
                sequences: ['-', '_'],
                action: 'keydown',
            },
            TO_FOREGROUND: {
                name: 'To foreground',
                description: 'Put an active object "closer" to the user (increase z axis value)',
                sequences: ['+', '='],
                action: 'keydown',
            },
            COPY_SHAPE: {
                name: 'Copy shape',
                description: 'Copy shape to CVAT internal clipboard',
                sequence: 'ctrl+c',
                action: 'keydown',
            },
        };

        const preventDefault = (event: KeyboardEvent | undefined): void => {
            if (event) {
                event.preventDefault();
            }
        };

        const activatedStated = (): any | null => {
            if (activatedStateID !== null) {
                const [state] = objectStates
                    .filter((objectState: any): boolean => (
                        objectState.clientID === activatedStateID
                    ));

                return state || null;
            }

            return null;
        };

        const handlers = {
            SWITCH_ALL_LOCK: (event: KeyboardEvent | undefined) => {
                preventDefault(event);
                this.lockAllStates(!statesLocked);
            },
            SWITCH_LOCK: (event: KeyboardEvent | undefined) => {
                preventDefault(event);
                const state = activatedStated();
                if (state) {
                    state.lock = !state.lock;
                    updateAnnotations(jobInstance, frameNumber, [state]);
                }
            },
            SWITCH_ALL_HIDDEN: (event: KeyboardEvent | undefined) => {
                preventDefault(event);
                this.hideAllStates(!statesHidden);
            },
            SWITCH_HIDDEN: (event: KeyboardEvent | undefined) => {
                preventDefault(event);
                const state = activatedStated();
                if (state) {
                    state.hidden = !state.hidden;
                    updateAnnotations(jobInstance, frameNumber, [state]);
                }
            },
            SWITCH_OCCLUDED: (event: KeyboardEvent | undefined) => {
                preventDefault(event);
                const state = activatedStated();
                if (state && state.objectType !== ObjectType.TAG) {
                    state.occluded = !state.occluded;
                    updateAnnotations(jobInstance, frameNumber, [state]);
                }
            },
            SWITCH_KEYFRAME: (event: KeyboardEvent | undefined) => {
                preventDefault(event);
                const state = activatedStated();
                if (state && state.objectType === ObjectType.TRACK) {
                    state.keyframe = !state.keyframe;
                    updateAnnotations(jobInstance, frameNumber, [state]);
                }
            },
            SWITCH_OUTSIDE: (event: KeyboardEvent | undefined) => {
                preventDefault(event);
                const state = activatedStated();
                if (state && state.objectType === ObjectType.TRACK) {
                    state.outside = !state.outside;
                    updateAnnotations(jobInstance, frameNumber, [state]);
                }
            },
            DELETE_OBJECT: (event: KeyboardEvent | undefined) => {
                preventDefault(event);
                const state = activatedStated();
                if (state) {
                    removeObject(jobInstance, state, event ? event.shiftKey : false);
                }
            },
            TO_BACKGROUND: (event: KeyboardEvent | undefined) => {
                preventDefault(event);
                const state = activatedStated();
                if (state && state.objectType !== ObjectType.TAG) {
                    state.zOrder = minZLayer - 1;
                    updateAnnotations(jobInstance, frameNumber, [state]);
                }
            },
            TO_FOREGROUND: (event: KeyboardEvent | undefined) => {
                preventDefault(event);
                const state = activatedStated();
                if (state && state.objectType !== ObjectType.TAG) {
                    state.zOrder = maxZLayer + 1;
                    updateAnnotations(jobInstance, frameNumber, [state]);
                }
            },
            COPY_SHAPE: (event: KeyboardEvent | undefined) => {
                preventDefault(event);
                const state = activatedStated();
                if (state && state.objectType !== ObjectType.TAG) {
                    copyShape(state);
                }
            },
        };

        return (
<<<<<<< HEAD
            <GlobalHotKeys keyMap={keyMap as any as KeyMap} handlers={handlers} allowChanges>
                <ObjectsListComponent
                    {...this.props}
                    statesOrdering={statesOrdering}
                    sortedStatesID={sortedStatesID}
                    annotationsFilters={annotationsFilters}
                    changeStatesOrdering={this.onChangeStatesOrdering}
                    changeAnnotationsFilters={this.onChangeAnnotationsFilters}
                    lockAllStates={this.onLockAllStates}
                    unlockAllStates={this.onUnlockAllStates}
                    collapseAllStates={this.onCollapseAllStates}
                    expandAllStates={this.onExpandAllStates}
                    hideAllStates={this.onHideAllStates}
                    showAllStates={this.onShowAllStates}
                />
            </GlobalHotKeys>
=======
            <ObjectsListComponent
                {...this.props}
                statesOrdering={statesOrdering}
                sortedStatesID={sortedStatesID}
                annotationsFilters={annotationsFilters}
                annotationsFiltersHistory={annotationsFiltersHistory}
                changeStatesOrdering={this.onChangeStatesOrdering}
                changeAnnotationsFilters={this.onChangeAnnotationsFilters}
                lockAllStates={this.onLockAllStates}
                unlockAllStates={this.onUnlockAllStates}
                collapseAllStates={this.onCollapseAllStates}
                expandAllStates={this.onExpandAllStates}
                hideAllStates={this.onHideAllStates}
                showAllStates={this.onShowAllStates}
            />
>>>>>>> 65cbabd8
        );
    }
}

export default connect(
    mapStateToProps,
    mapDispatchToProps,
)(ObjectsListContainer);<|MERGE_RESOLUTION|>--- conflicted
+++ resolved
@@ -33,13 +33,10 @@
     statesCollapsed: boolean;
     objectStates: any[];
     annotationsFilters: string[];
-<<<<<<< HEAD
     activatedStateID: number | null;
     minZLayer: number;
     maxZLayer: number;
-=======
     annotationsFiltersHistory: string[];
->>>>>>> 65cbabd8
 }
 
 interface DispatchToProps {
@@ -99,13 +96,10 @@
         frameNumber,
         jobInstance,
         annotationsFilters,
-<<<<<<< HEAD
         activatedStateID,
         minZLayer,
         maxZLayer,
-=======
         annotationsFiltersHistory,
->>>>>>> 65cbabd8
     };
 }
 
@@ -257,7 +251,6 @@
     public render(): JSX.Element {
         const {
             annotationsFilters,
-<<<<<<< HEAD
             statesHidden,
             statesLocked,
             activatedStateID,
@@ -269,9 +262,7 @@
             copyShape,
             maxZLayer,
             minZLayer,
-=======
             annotationsFiltersHistory,
->>>>>>> 65cbabd8
         } = this.props;
         const {
             sortedStatesID,
@@ -448,7 +439,6 @@
         };
 
         return (
-<<<<<<< HEAD
             <GlobalHotKeys keyMap={keyMap as any as KeyMap} handlers={handlers} allowChanges>
                 <ObjectsListComponent
                     {...this.props}
@@ -457,6 +447,7 @@
                     annotationsFilters={annotationsFilters}
                     changeStatesOrdering={this.onChangeStatesOrdering}
                     changeAnnotationsFilters={this.onChangeAnnotationsFilters}
+                    annotationsFiltersHistory={annotationsFiltersHistory}
                     lockAllStates={this.onLockAllStates}
                     unlockAllStates={this.onUnlockAllStates}
                     collapseAllStates={this.onCollapseAllStates}
@@ -465,23 +456,6 @@
                     showAllStates={this.onShowAllStates}
                 />
             </GlobalHotKeys>
-=======
-            <ObjectsListComponent
-                {...this.props}
-                statesOrdering={statesOrdering}
-                sortedStatesID={sortedStatesID}
-                annotationsFilters={annotationsFilters}
-                annotationsFiltersHistory={annotationsFiltersHistory}
-                changeStatesOrdering={this.onChangeStatesOrdering}
-                changeAnnotationsFilters={this.onChangeAnnotationsFilters}
-                lockAllStates={this.onLockAllStates}
-                unlockAllStates={this.onUnlockAllStates}
-                collapseAllStates={this.onCollapseAllStates}
-                expandAllStates={this.onExpandAllStates}
-                hideAllStates={this.onHideAllStates}
-                showAllStates={this.onShowAllStates}
-            />
->>>>>>> 65cbabd8
         );
     }
 }
