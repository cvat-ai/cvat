// Copyright (C) 2020-2022 Intel Corporation
//
// SPDX-License-Identifier: MIT

import React from 'react';
import PropTypes from 'prop-types';

import { connect } from 'react-redux';
import GlobalHotKeys, { KeyMap } from 'utils/mousetrap-react';

import ObjectsListComponent from 'components/annotation-page/standard-workspace/objects-side-bar/objects-list';
import {
    updateAnnotationsAsync,
    changeFrameAsync,
    collapseObjectItems,
    changeGroupColorAsync,
    copyShape as copyShapeAction,
    propagateObject as propagateObjectAction,
    removeObject as removeObjectAction,
} from 'actions/annotation-actions';
import isAbleToChangeFrame from 'utils/is-able-to-change-frame';
import {
    CombinedState, StatesOrdering, ObjectType, ColorBy,
} from 'reducers';
import { ObjectState, ShapeType } from 'cvat-core-wrapper';

interface OwnProps {
    readonly: boolean;
}

interface StateToProps {
    jobInstance: any;
    frameNumber: any;
    statesHidden: boolean;
    statesLocked: boolean;
    statesCollapsedAll: boolean;
    collapsedStates: Record<number, boolean>;
    objectStates: ObjectState[];
    annotationsFilters: any[];
    colors: string[];
    colorBy: ColorBy;
<<<<<<< HEAD
    activatedStateID: number | null;
    activatedElementID: number | null;
=======
    activatedStateIDs: number[];
>>>>>>> 79018c5a
    minZLayer: number;
    maxZLayer: number;
    keyMap: KeyMap;
    normalizedKeyMap: Record<string, string>;
}

interface DispatchToProps {
    updateAnnotations(states: any[]): void;
    collapseStates(states: any[], value: boolean): void;
    removeObject: (objectState: any, force: boolean) => void;
    copyShape: (objectState: any) => void;
    propagateObject: (objectState: any) => void;
    changeFrame(frame: number): void;
    changeGroupColor(group: number, color: string): void;
}

function mapStateToProps(state: CombinedState): StateToProps {
    const {
        annotation: {
            annotations: {
                states: objectStates,
                filters: annotationsFilters,
                collapsed,
                collapsedAll,
<<<<<<< HEAD
                activatedStateID,
                activatedElementID,
=======
                activatedStateIDs,
>>>>>>> 79018c5a
                zLayer: { min: minZLayer, max: maxZLayer },
            },
            job: { instance: jobInstance },
            player: {
                frame: { number: frameNumber },
            },
            colors,
        },
        settings: {
            shapes: { colorBy },
        },
        shortcuts: { keyMap, normalizedKeyMap },
    } = state;

    let statesHidden = true;
    let statesLocked = true;

    objectStates.forEach((objectState: ObjectState) => {
        const { lock } = objectState;
        if (!lock) {
            if (objectState.objectType !== ObjectType.TAG) {
                if (objectState.shapeType === ShapeType.SKELETON) {
                    objectState.elements.forEach((element: ObjectState) => {
                        statesHidden = statesHidden && (element.lock || element.hidden);
                    });
                } else {
                    statesHidden = statesHidden && objectState.hidden;
                }
            }
            statesLocked = statesLocked && objectState.lock;
        }
    });

    return {
        statesHidden,
        statesLocked,
        statesCollapsedAll: collapsedAll,
        collapsedStates: collapsed,
        objectStates,
        frameNumber,
        jobInstance,
        annotationsFilters,
        colors,
        colorBy,
<<<<<<< HEAD
        activatedStateID,
        activatedElementID,
=======
        activatedStateIDs,
>>>>>>> 79018c5a
        minZLayer,
        maxZLayer,
        keyMap,
        normalizedKeyMap,
    };
}

function mapDispatchToProps(dispatch: any): DispatchToProps {
    return {
        updateAnnotations(states: ObjectState[]): void {
            dispatch(updateAnnotationsAsync(states));
        },
        collapseStates(states: ObjectState[], collapsed: boolean): void {
            dispatch(collapseObjectItems(states, collapsed));
        },
        removeObject(objectState: ObjectState, force: boolean): void {
            dispatch(removeObjectAction(objectState, force));
        },
        copyShape(objectState: ObjectState): void {
            dispatch(copyShapeAction(objectState));
        },
        propagateObject(objectState: ObjectState): void {
            dispatch(propagateObjectAction(objectState));
        },
        changeFrame(frame: number): void {
            dispatch(changeFrameAsync(frame));
        },
        changeGroupColor(group: number, color: string): void {
            dispatch(changeGroupColorAsync(group, color));
        },
    };
}

function sortAndMap(objectStates: ObjectState[], ordering: StatesOrdering): number[] {
    let sorted = [];
    if (ordering === StatesOrdering.ID_ASCENT) {
        sorted = [...objectStates].sort((a: any, b: any): number => a.clientID - b.clientID);
    } else if (ordering === StatesOrdering.ID_DESCENT) {
        sorted = [...objectStates].sort((a: any, b: any): number => b.clientID - a.clientID);
    } else {
        sorted = [...objectStates].sort((a: any, b: any): number => b.updated - a.updated);
    }

    return sorted.map((state: any) => state.clientID);
}

type Props = StateToProps & DispatchToProps & OwnProps;

interface State {
    statesOrdering: StatesOrdering;
    objectStates: ObjectState[];
    sortedStatesID: number[];
}

class ObjectsListContainer extends React.PureComponent<Props, State> {
    static propTypes = {
        readonly: PropTypes.bool,
    };

    static defaultProps = {
        readonly: false,
    };

    public constructor(props: Props) {
        super(props);
        this.state = {
            statesOrdering: StatesOrdering.ID_ASCENT,
            objectStates: [],
            sortedStatesID: [],
        };
    }

    static getDerivedStateFromProps(props: Props, state: State): State | null {
        if (props.objectStates === state.objectStates) {
            return null;
        }

        return {
            ...state,
            objectStates: props.objectStates,
            sortedStatesID: sortAndMap(props.objectStates, state.statesOrdering),
        };
    }

    private onChangeStatesOrdering = (statesOrdering: StatesOrdering): void => {
        const { objectStates } = this.props;
        this.setState({
            statesOrdering,
            sortedStatesID: sortAndMap(objectStates, statesOrdering),
        });
    };

    private onLockAllStates = (): void => {
        this.lockAllStates(true);
    };

    private onUnlockAllStates = (): void => {
        this.lockAllStates(false);
    };

    private onCollapseAllStates = (): void => {
        this.collapseAllStates(true);
    };

    private onExpandAllStates = (): void => {
        this.collapseAllStates(false);
    };

    private onHideAllStates = (): void => {
        this.hideAllStates(true);
    };

    private onShowAllStates = (): void => {
        this.hideAllStates(false);
    };

    private lockAllStates(locked: boolean): void {
        const { objectStates, updateAnnotations, readonly } = this.props;

        if (!readonly) {
            for (const objectState of objectStates) {
                objectState.lock = locked;
            }

            updateAnnotations(objectStates);
        }
    }

    private hideAllStates(hidden: boolean): void {
        const { objectStates, updateAnnotations, readonly } = this.props;

        if (!readonly) {
            for (const objectState of objectStates) {
                objectState.hidden = hidden;
            }

            updateAnnotations(objectStates);
        }
    }

    private collapseAllStates(collapsed: boolean): void {
        const { objectStates, collapseStates } = this.props;

        collapseStates(objectStates, collapsed);
    }

    public render(): JSX.Element {
        const {
            statesHidden,
            statesLocked,
<<<<<<< HEAD
            activatedStateID,
            activatedElementID,
=======
            activatedStateIDs,
            jobInstance,
>>>>>>> 79018c5a
            maxZLayer,
            minZLayer,
            keyMap,
            normalizedKeyMap,
            colors,
            colorBy,
            readonly,
            statesCollapsedAll,
            updateAnnotations,
            changeGroupColor,
            removeObject,
            copyShape,
            propagateObject,
            changeFrame,
        } = this.props;
        const { objectStates, sortedStatesID, statesOrdering } = this.state;

        const subKeyMap = {
            SWITCH_ALL_LOCK: keyMap.SWITCH_ALL_LOCK,
            SWITCH_LOCK: keyMap.SWITCH_LOCK,
            SWITCH_ALL_HIDDEN: keyMap.SWITCH_ALL_HIDDEN,
            SWITCH_HIDDEN: keyMap.SWITCH_HIDDEN,
            SWITCH_OCCLUDED: keyMap.SWITCH_OCCLUDED,
            SWITCH_KEYFRAME: keyMap.SWITCH_KEYFRAME,
            SWITCH_OUTSIDE: keyMap.SWITCH_OUTSIDE,
            DELETE_OBJECT: keyMap.DELETE_OBJECT,
            TO_BACKGROUND: keyMap.TO_BACKGROUND,
            TO_FOREGROUND: keyMap.TO_FOREGROUND,
            COPY_SHAPE: keyMap.COPY_SHAPE,
            PROPAGATE_OBJECT: keyMap.PROPAGATE_OBJECT,
            NEXT_KEY_FRAME: keyMap.NEXT_KEY_FRAME,
            PREV_KEY_FRAME: keyMap.PREV_KEY_FRAME,
            CHANGE_OBJECT_COLOR: keyMap.CHANGE_OBJECT_COLOR,
            TILT_UP: keyMap.TILT_UP,
            TILT_DOWN: keyMap.TILT_DOWN,
            ROTATE_LEFT: keyMap.ROTATE_LEFT,
            ROTATE_RIGHT: keyMap.ROTATE_RIGHT,
            MOVE_UP: keyMap.MOVE_UP,
            MOVE_DOWN: keyMap.MOVE_DOWN,
            MOVE_LEFT: keyMap.MOVE_LEFT,
            MOVE_RIGHT: keyMap.MOVE_RIGHT,
            ZOOM_IN: keyMap.ZOOM_IN,
            ZOOM_OUT: keyMap.ZOOM_OUT,
        };

        const preventDefault = (event: KeyboardEvent | undefined): void => {
            if (event) {
                event.preventDefault();
            }
        };

<<<<<<< HEAD
        const activatedState = (): ObjectState | null => {
            if (activatedStateID !== null) {
                const state = objectStates
                    .find((objectState: ObjectState): boolean => objectState.clientID === activatedStateID);

                if (state && activatedElementID !== null) {
                    const element = state.elements
                        .find((_element: ObjectState): boolean => _element.clientID === activatedElementID);
                    return element || null;
                }

                return state || null;
            }

            return null;
        };
=======
        const getActivatedStates = (): any[] => objectStates.filter((s) => activatedStateIDs.includes(s.clientID));
>>>>>>> 79018c5a

        const handlers = {
            TILT_UP: () => { }, // Handled by CVAT 3D Independently
            TILT_DOWN: () => { },
            ROTATE_LEFT: () => { },
            ROTATE_RIGHT: () => { },
            MOVE_UP: () => { },
            MOVE_DOWN: () => { },
            MOVE_LEFT: () => { },
            MOVE_RIGHT: () => { },
            ZOOM_IN: () => { },
            ZOOM_OUT: () => { },
            SWITCH_ALL_LOCK: (event: KeyboardEvent | undefined) => {
                preventDefault(event);
                this.lockAllStates(!statesLocked);
            },
            SWITCH_LOCK: (event: KeyboardEvent | undefined) => {
                preventDefault(event);
<<<<<<< HEAD
                const state = activatedState();
                if (state && !readonly) {
                    state.lock = !state.lock;
                    updateAnnotations([state]);
=======
                const states = getActivatedStates();
                if (!readonly && states.length) {
                    for (const state of states) {
                        state.lock = !state.lock;
                    }
                    updateAnnotations(states);
>>>>>>> 79018c5a
                }
            },
            SWITCH_ALL_HIDDEN: (event: KeyboardEvent | undefined) => {
                preventDefault(event);
                if (!readonly) {
                    this.hideAllStates(!statesHidden);
                }
            },
            SWITCH_HIDDEN: (event: KeyboardEvent | undefined) => {
                preventDefault(event);
<<<<<<< HEAD
                const state = activatedState();
                if (state && !readonly) {
                    state.hidden = !state.hidden;
                    updateAnnotations([state]);
=======
                const states = getActivatedStates();
                if (!readonly && states.length) {
                    for (const state of states) {
                        state.hidden = !state.hidden;
                    }
                    updateAnnotations(states);
>>>>>>> 79018c5a
                }
            },
            SWITCH_OCCLUDED: (event: KeyboardEvent | undefined) => {
                preventDefault(event);
<<<<<<< HEAD
                const state = activatedState();
                if (state && !readonly && state.objectType !== ObjectType.TAG) {
                    state.occluded = !state.occluded;
                    updateAnnotations([state]);
=======
                const states = getActivatedStates().filter((state) => state.objectType !== ObjectType.TAG);
                if (!readonly && states.length) {
                    for (const state of states) {
                        state.occluded = !state.occluded;
                    }
                    updateAnnotations(states);
>>>>>>> 79018c5a
                }
            },
            SWITCH_KEYFRAME: (event: KeyboardEvent | undefined) => {
                preventDefault(event);
<<<<<<< HEAD
                const state = activatedState();
                if (state && !readonly && state.objectType === ObjectType.TRACK) {
                    state.keyframe = !state.keyframe;
                    updateAnnotations([state]);
=======
                const states = getActivatedStates().filter((state) => state.objectType === ObjectType.TRACK);
                if (!readonly && states.length) {
                    for (const state of states) {
                        state.keyframe = !state.keyframe;
                    }
                    updateAnnotations(states);
>>>>>>> 79018c5a
                }
            },
            SWITCH_OUTSIDE: (event: KeyboardEvent | undefined) => {
                preventDefault(event);
<<<<<<< HEAD
                const state = activatedState();
                if (state && !readonly && (state.objectType === ObjectType.TRACK || state.parentID)) {
                    state.outside = !state.outside;
                    updateAnnotations([state]);
=======
                const states = getActivatedStates().filter((state) => state.objectType === ObjectType.TRACK);
                if (!readonly && states.length) {
                    for (const state of states) {
                        state.outside = !state.outside;
                    }
                    updateAnnotations(states);
>>>>>>> 79018c5a
                }
            },
            DELETE_OBJECT: (event: KeyboardEvent | undefined) => {
                preventDefault(event);
<<<<<<< HEAD
                const state = activatedState();
                if (state && !readonly) {
                    removeObject(state, event ? event.shiftKey : false);
=======
                const states = getActivatedStates();
                if (!readonly && states.length) {
                    // ROBTODO: look into doing as single atomic change
                    for (const state of states) {
                        removeObject(jobInstance, state, event ? event.shiftKey : false);
                    }
>>>>>>> 79018c5a
                }
            },
            CHANGE_OBJECT_COLOR: (event: KeyboardEvent | undefined) => {
                preventDefault(event);
<<<<<<< HEAD
                const state = activatedState();
                if (state) {
                    if (colorBy === ColorBy.GROUP && state.group) {
                        const colorID = (colors.indexOf(state.group.color) + 1) % colors.length;
                        changeGroupColor(state.group.id, colors[colorID]);
=======
                const states = getActivatedStates();
                if (states.length) {
                    if (colorBy === ColorBy.GROUP) {
                        // ROBTODO: experiment with changing multiple groups
                        const colorID = (colors.indexOf(states[0].group.color) + 1) % colors.length;
                        changeGroupColor(states[0].group.id, colors[colorID]);
>>>>>>> 79018c5a
                        return;
                    }

                    if (colorBy === ColorBy.INSTANCE) {
                        for (const state of states) {
                            const colorID = (colors.indexOf(state.color) + 1) % colors.length;
                            state.color = colors[colorID];
                        }
                        updateAnnotations(states);
                    }
                }
            },
            TO_BACKGROUND: (event: KeyboardEvent | undefined) => {
                preventDefault(event);
<<<<<<< HEAD
                const state = activatedState();
                if (state && !readonly && state.objectType !== ObjectType.TAG) {
                    state.zOrder = minZLayer - 1;
                    updateAnnotations([state]);
=======
                const states = getActivatedStates().filter((state) => state.objectType !== ObjectType.TAG);
                if (states.length) {
                    for (const state of states) {
                        state.zOrder = minZLayer - 1;
                    }
                    updateAnnotations(states);
>>>>>>> 79018c5a
                }
            },
            TO_FOREGROUND: (event: KeyboardEvent | undefined) => {
                preventDefault(event);
<<<<<<< HEAD
                const state = activatedState();
                if (state && !readonly && state.objectType !== ObjectType.TAG) {
                    state.zOrder = maxZLayer + 1;
                    updateAnnotations([state]);
=======
                const states = getActivatedStates().filter((state) => state.objectType !== ObjectType.TAG);
                if (states.length) {
                    for (const state of states) {
                        state.zOrder = maxZLayer + 1;
                    }
                    updateAnnotations(states);
>>>>>>> 79018c5a
                }
            },
            COPY_SHAPE: (event: KeyboardEvent | undefined) => {
                preventDefault(event);
<<<<<<< HEAD
                const state = activatedState();
                if (state && !readonly) {
                    copyShape(state);
=======
                const states = getActivatedStates();
                // TODO: only implemented for one shape at a time
                if (states.length && !readonly) {
                    copyShape(states[0]);
>>>>>>> 79018c5a
                }
            },
            PROPAGATE_OBJECT: (event: KeyboardEvent | undefined) => {
                preventDefault(event);
<<<<<<< HEAD
                const state = activatedState();
                if (state && !readonly) {
                    propagateObject(state);
=======
                const states = getActivatedStates();
                // TODO: only implemented for one shape at a time
                if (states.length && !readonly) {
                    propagateObject(states[0]);
>>>>>>> 79018c5a
                }
            },
            NEXT_KEY_FRAME: (event: KeyboardEvent | undefined) => {
                preventDefault(event);
<<<<<<< HEAD
                const state = activatedState();
                if (state && state.keyframes) {
=======
                const state = getActivatedStates().filter((s) => s.objectType === ObjectType.TRACK)[0];
                if (state) {
>>>>>>> 79018c5a
                    const frame = typeof state.keyframes.next === 'number' ? state.keyframes.next : null;
                    if (frame !== null && isAbleToChangeFrame()) {
                        changeFrame(frame);
                    }
                }
            },
            PREV_KEY_FRAME: (event: KeyboardEvent | undefined) => {
                preventDefault(event);
<<<<<<< HEAD
                const state = activatedState();
                if (state && state.keyframes) {
=======
                const state = getActivatedStates().filter((s) => s.objectType === ObjectType.TRACK)[0];
                if (state) {
>>>>>>> 79018c5a
                    const frame = typeof state.keyframes.prev === 'number' ? state.keyframes.prev : null;
                    if (frame !== null && isAbleToChangeFrame()) {
                        changeFrame(frame);
                    }
                }
            },
        };

        return (
            <>
                <GlobalHotKeys keyMap={subKeyMap} handlers={handlers} />
                <ObjectsListComponent
                    statesHidden={statesHidden}
                    statesLocked={statesLocked}
                    statesCollapsedAll={statesCollapsedAll}
                    readonly={readonly || false}
                    statesOrdering={statesOrdering}
                    sortedStatesID={sortedStatesID}
                    objectStates={objectStates}
                    switchHiddenAllShortcut={normalizedKeyMap.SWITCH_ALL_HIDDEN}
                    switchLockAllShortcut={normalizedKeyMap.SWITCH_ALL_LOCK}
                    changeStatesOrdering={this.onChangeStatesOrdering}
                    lockAllStates={this.onLockAllStates}
                    unlockAllStates={this.onUnlockAllStates}
                    collapseAllStates={this.onCollapseAllStates}
                    expandAllStates={this.onExpandAllStates}
                    hideAllStates={this.onHideAllStates}
                    showAllStates={this.onShowAllStates}
                />
            </>
        );
    }
}

export default connect<StateToProps, DispatchToProps, OwnProps, CombinedState>(
    mapStateToProps, mapDispatchToProps,
)(ObjectsListContainer);<|MERGE_RESOLUTION|>--- conflicted
+++ resolved
@@ -39,12 +39,8 @@
     annotationsFilters: any[];
     colors: string[];
     colorBy: ColorBy;
-<<<<<<< HEAD
-    activatedStateID: number | null;
+    activatedStateIDs: number[];
     activatedElementID: number | null;
-=======
-    activatedStateIDs: number[];
->>>>>>> 79018c5a
     minZLayer: number;
     maxZLayer: number;
     keyMap: KeyMap;
@@ -69,12 +65,8 @@
                 filters: annotationsFilters,
                 collapsed,
                 collapsedAll,
-<<<<<<< HEAD
-                activatedStateID,
+                activatedStateIDs,
                 activatedElementID,
-=======
-                activatedStateIDs,
->>>>>>> 79018c5a
                 zLayer: { min: minZLayer, max: maxZLayer },
             },
             job: { instance: jobInstance },
@@ -119,12 +111,8 @@
         annotationsFilters,
         colors,
         colorBy,
-<<<<<<< HEAD
-        activatedStateID,
+        activatedStateIDs,
         activatedElementID,
-=======
-        activatedStateIDs,
->>>>>>> 79018c5a
         minZLayer,
         maxZLayer,
         keyMap,
@@ -275,13 +263,8 @@
         const {
             statesHidden,
             statesLocked,
-<<<<<<< HEAD
-            activatedStateID,
+            activatedStateIDs,
             activatedElementID,
-=======
-            activatedStateIDs,
-            jobInstance,
->>>>>>> 79018c5a
             maxZLayer,
             minZLayer,
             keyMap,
@@ -333,26 +316,19 @@
             }
         };
 
-<<<<<<< HEAD
-        const activatedState = (): ObjectState | null => {
-            if (activatedStateID !== null) {
+        const activatedStates = (): any[] => {
+            if (activatedElementID !== null) {
                 const state = objectStates
-                    .find((objectState: ObjectState): boolean => objectState.clientID === activatedStateID);
-
+                    .find((objectState: ObjectState): boolean => objectState.clientID === activatedStateIDs[0]);
                 if (state && activatedElementID !== null) {
                     const element = state.elements
                         .find((_element: ObjectState): boolean => _element.clientID === activatedElementID);
                     return element || null;
                 }
-
                 return state || null;
             }
-
-            return null;
+            return objectStates.filter((s) => activatedStateIDs.includes(s.clientID)
         };
-=======
-        const getActivatedStates = (): any[] => objectStates.filter((s) => activatedStateIDs.includes(s.clientID));
->>>>>>> 79018c5a
 
         const handlers = {
             TILT_UP: () => { }, // Handled by CVAT 3D Independently
@@ -371,19 +347,12 @@
             },
             SWITCH_LOCK: (event: KeyboardEvent | undefined) => {
                 preventDefault(event);
-<<<<<<< HEAD
-                const state = activatedState();
-                if (state && !readonly) {
-                    state.lock = !state.lock;
-                    updateAnnotations([state]);
-=======
                 const states = getActivatedStates();
                 if (!readonly && states.length) {
                     for (const state of states) {
                         state.lock = !state.lock;
                     }
                     updateAnnotations(states);
->>>>>>> 79018c5a
                 }
             },
             SWITCH_ALL_HIDDEN: (event: KeyboardEvent | undefined) => {
@@ -394,104 +363,62 @@
             },
             SWITCH_HIDDEN: (event: KeyboardEvent | undefined) => {
                 preventDefault(event);
-<<<<<<< HEAD
-                const state = activatedState();
-                if (state && !readonly) {
-                    state.hidden = !state.hidden;
-                    updateAnnotations([state]);
-=======
                 const states = getActivatedStates();
                 if (!readonly && states.length) {
                     for (const state of states) {
                         state.hidden = !state.hidden;
                     }
                     updateAnnotations(states);
->>>>>>> 79018c5a
                 }
             },
             SWITCH_OCCLUDED: (event: KeyboardEvent | undefined) => {
                 preventDefault(event);
-<<<<<<< HEAD
-                const state = activatedState();
-                if (state && !readonly && state.objectType !== ObjectType.TAG) {
-                    state.occluded = !state.occluded;
-                    updateAnnotations([state]);
-=======
                 const states = getActivatedStates().filter((state) => state.objectType !== ObjectType.TAG);
                 if (!readonly && states.length) {
                     for (const state of states) {
                         state.occluded = !state.occluded;
                     }
                     updateAnnotations(states);
->>>>>>> 79018c5a
                 }
             },
             SWITCH_KEYFRAME: (event: KeyboardEvent | undefined) => {
                 preventDefault(event);
-<<<<<<< HEAD
-                const state = activatedState();
-                if (state && !readonly && state.objectType === ObjectType.TRACK) {
-                    state.keyframe = !state.keyframe;
-                    updateAnnotations([state]);
-=======
                 const states = getActivatedStates().filter((state) => state.objectType === ObjectType.TRACK);
                 if (!readonly && states.length) {
                     for (const state of states) {
                         state.keyframe = !state.keyframe;
                     }
                     updateAnnotations(states);
->>>>>>> 79018c5a
                 }
             },
             SWITCH_OUTSIDE: (event: KeyboardEvent | undefined) => {
                 preventDefault(event);
-<<<<<<< HEAD
-                const state = activatedState();
-                if (state && !readonly && (state.objectType === ObjectType.TRACK || state.parentID)) {
-                    state.outside = !state.outside;
-                    updateAnnotations([state]);
-=======
                 const states = getActivatedStates().filter((state) => state.objectType === ObjectType.TRACK);
                 if (!readonly && states.length) {
                     for (const state of states) {
                         state.outside = !state.outside;
                     }
                     updateAnnotations(states);
->>>>>>> 79018c5a
                 }
             },
             DELETE_OBJECT: (event: KeyboardEvent | undefined) => {
                 preventDefault(event);
-<<<<<<< HEAD
-                const state = activatedState();
-                if (state && !readonly) {
-                    removeObject(state, event ? event.shiftKey : false);
-=======
                 const states = getActivatedStates();
                 if (!readonly && states.length) {
                     // ROBTODO: look into doing as single atomic change
                     for (const state of states) {
                         removeObject(jobInstance, state, event ? event.shiftKey : false);
                     }
->>>>>>> 79018c5a
                 }
             },
             CHANGE_OBJECT_COLOR: (event: KeyboardEvent | undefined) => {
                 preventDefault(event);
-<<<<<<< HEAD
-                const state = activatedState();
-                if (state) {
-                    if (colorBy === ColorBy.GROUP && state.group) {
-                        const colorID = (colors.indexOf(state.group.color) + 1) % colors.length;
-                        changeGroupColor(state.group.id, colors[colorID]);
-=======
                 const states = getActivatedStates();
                 if (states.length) {
                     if (colorBy === ColorBy.GROUP) {
                         // ROBTODO: experiment with changing multiple groups
                         const colorID = (colors.indexOf(states[0].group.color) + 1) % colors.length;
                         changeGroupColor(states[0].group.id, colors[colorID]);
->>>>>>> 79018c5a
                         return;
                     }
 
@@ -506,75 +433,44 @@
             },
             TO_BACKGROUND: (event: KeyboardEvent | undefined) => {
                 preventDefault(event);
-<<<<<<< HEAD
-                const state = activatedState();
-                if (state && !readonly && state.objectType !== ObjectType.TAG) {
-                    state.zOrder = minZLayer - 1;
-                    updateAnnotations([state]);
-=======
                 const states = getActivatedStates().filter((state) => state.objectType !== ObjectType.TAG);
                 if (states.length) {
                     for (const state of states) {
                         state.zOrder = minZLayer - 1;
                     }
                     updateAnnotations(states);
->>>>>>> 79018c5a
                 }
             },
             TO_FOREGROUND: (event: KeyboardEvent | undefined) => {
                 preventDefault(event);
-<<<<<<< HEAD
-                const state = activatedState();
-                if (state && !readonly && state.objectType !== ObjectType.TAG) {
-                    state.zOrder = maxZLayer + 1;
-                    updateAnnotations([state]);
-=======
                 const states = getActivatedStates().filter((state) => state.objectType !== ObjectType.TAG);
                 if (states.length) {
                     for (const state of states) {
                         state.zOrder = maxZLayer + 1;
                     }
                     updateAnnotations(states);
->>>>>>> 79018c5a
                 }
             },
             COPY_SHAPE: (event: KeyboardEvent | undefined) => {
                 preventDefault(event);
-<<<<<<< HEAD
-                const state = activatedState();
-                if (state && !readonly) {
-                    copyShape(state);
-=======
                 const states = getActivatedStates();
                 // TODO: only implemented for one shape at a time
                 if (states.length && !readonly) {
                     copyShape(states[0]);
->>>>>>> 79018c5a
                 }
             },
             PROPAGATE_OBJECT: (event: KeyboardEvent | undefined) => {
                 preventDefault(event);
-<<<<<<< HEAD
-                const state = activatedState();
-                if (state && !readonly) {
-                    propagateObject(state);
-=======
                 const states = getActivatedStates();
                 // TODO: only implemented for one shape at a time
                 if (states.length && !readonly) {
                     propagateObject(states[0]);
->>>>>>> 79018c5a
                 }
             },
             NEXT_KEY_FRAME: (event: KeyboardEvent | undefined) => {
                 preventDefault(event);
-<<<<<<< HEAD
-                const state = activatedState();
-                if (state && state.keyframes) {
-=======
                 const state = getActivatedStates().filter((s) => s.objectType === ObjectType.TRACK)[0];
                 if (state) {
->>>>>>> 79018c5a
                     const frame = typeof state.keyframes.next === 'number' ? state.keyframes.next : null;
                     if (frame !== null && isAbleToChangeFrame()) {
                         changeFrame(frame);
@@ -583,13 +479,8 @@
             },
             PREV_KEY_FRAME: (event: KeyboardEvent | undefined) => {
                 preventDefault(event);
-<<<<<<< HEAD
-                const state = activatedState();
-                if (state && state.keyframes) {
-=======
                 const state = getActivatedStates().filter((s) => s.objectType === ObjectType.TRACK)[0];
                 if (state) {
->>>>>>> 79018c5a
                     const frame = typeof state.keyframes.prev === 'number' ? state.keyframes.prev : null;
                     if (frame !== null && isAbleToChangeFrame()) {
                         changeFrame(frame);
