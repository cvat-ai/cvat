--- conflicted
+++ resolved
@@ -24,13 +24,10 @@
     showStatistics as showStatisticsAction,
     switchPlay,
     undoActionAsync,
-<<<<<<< HEAD
+    deactivateObject,
     deleteFrameAsync,
     restoreFrameAsync,
     switchNavigationBlocked as switchNavigationBlockedAction,
-=======
-    deactivateObject,
->>>>>>> 79018c5a
 } from 'actions/annotation-actions';
 import AnnotationTopBarComponent from 'components/annotation-page/top-bar/top-bar';
 import { Canvas } from 'cvat-canvas-wrapper';
@@ -191,10 +188,7 @@
             dispatch(searchEmptyFrameAsync(sessionInstance, frameFrom, frameTo));
         },
         changeWorkspace(workspace: Workspace): void {
-<<<<<<< HEAD
-=======
             dispatch(deactivateObject(null));
->>>>>>> 79018c5a
             dispatch(changeWorkspaceAction(workspace));
         },
         setForceExitAnnotationFlag(forceExit: boolean): void {
