--- conflicted
+++ resolved
@@ -100,16 +100,12 @@
 
 // this shortcut is declared here because the shortcut handler is in a file which doesn't belong to cvat-ui
 const componentShortcuts = {
-<<<<<<< HEAD
     SWITCH_TOOLS_BLOCKER_STATE: {
         name: 'Switch algorithm blocker',
         description: 'Postpone running the algorithm for interaction tools',
         sequences: ['alt'],
         scope: ShortcutScope.ANNOTATION_PAGE,
     },
-=======
-
->>>>>>> 3b568b56
 };
 
 registerComponentShortcuts(componentShortcuts);
