// Copyright (C) 2020 Intel Corporation
//
// SPDX-License-Identifier: MIT

import React from 'react';
import copy from 'copy-to-clipboard';
import { connect } from 'react-redux';
import { withRouter } from 'react-router';
import { RouteComponentProps } from 'react-router-dom';
import { GlobalHotKeys, ExtendedKeyMapOptions } from 'react-hotkeys';
import InputNumber from 'antd/lib/input-number';
import { SliderValue } from 'antd/lib/slider';

import {
    changeFrameAsync,
    switchPlay,
    saveAnnotationsAsync,
    collectStatisticsAsync,
    showStatistics as showStatisticsAction,
    undoActionAsync,
    redoActionAsync,
    searchAnnotationsAsync,
    searchEmptyFrameAsync,
    changeWorkspace as changeWorkspaceAction,
    activateObject,
    setForceExitAnnotationFlag as setForceExitAnnotationFlagAction,
} from 'actions/annotation-actions';
import { Canvas } from 'cvat-canvas-wrapper';

import AnnotationTopBarComponent from 'components/annotation-page/top-bar/top-bar';
import { CombinedState, FrameSpeed, Workspace } from 'reducers/interfaces';

interface StateToProps {
    jobInstance: any;
    frameNumber: number;
    frameFilename: string;
    frameStep: number;
    frameSpeed: FrameSpeed;
    frameDelay: number;
    playing: boolean;
    saving: boolean;
    canvasIsReady: boolean;
    savingStatuses: string[];
    undoAction?: string;
    redoAction?: string;
    autoSave: boolean;
    autoSaveInterval: number;
    workspace: Workspace;
    keyMap: Record<string, ExtendedKeyMapOptions>;
    normalizedKeyMap: Record<string, string>;
    canvasInstance: Canvas;
    forceExit: boolean;
}

interface DispatchToProps {
    onChangeFrame(frame: number, fillBuffer?: boolean, frameStep?: number): void;
    onSwitchPlay(playing: boolean): void;
    onSaveAnnotation(sessionInstance: any): void;
    showStatistics(sessionInstance: any): void;
    undo(sessionInstance: any, frameNumber: any): void;
    redo(sessionInstance: any, frameNumber: any): void;
    searchAnnotations(sessionInstance: any, frameFrom: number, frameTo: number): void;
    searchEmptyFrame(sessionInstance: any, frameFrom: number, frameTo: number): void;
    setForceExitAnnotationFlag(forceExit: boolean): void;
    changeWorkspace(workspace: Workspace): void;
}

function mapStateToProps(state: CombinedState): StateToProps {
    const {
        annotation: {
            player: {
                playing,
                frame: { filename: frameFilename, number: frameNumber, delay: frameDelay },
            },
            annotations: {
                saving: { uploading: saving, statuses: savingStatuses, forceExit },
                history,
            },
            job: { instance: jobInstance },
            canvas: { ready: canvasIsReady, instance: canvasInstance },
            workspace,
        },
        settings: {
            player: { frameSpeed, frameStep },
            workspace: { autoSave, autoSaveInterval },
        },
        shortcuts: { keyMap, normalizedKeyMap },
    } = state;

    return {
        frameStep,
        frameSpeed,
        frameDelay,
        playing,
        canvasIsReady,
        saving,
        savingStatuses,
        frameNumber,
        frameFilename,
        jobInstance,
        undoAction: history.undo.length ? history.undo[history.undo.length - 1][0] : undefined,
        redoAction: history.redo.length ? history.redo[history.redo.length - 1][0] : undefined,
        autoSave,
        autoSaveInterval,
        workspace,
        keyMap,
        normalizedKeyMap,
        canvasInstance,
        forceExit,
    };
}

function mapDispatchToProps(dispatch: any): DispatchToProps {
    return {
        onChangeFrame(frame: number, fillBuffer?: boolean, frameStep?: number): void {
            dispatch(changeFrameAsync(frame, fillBuffer, frameStep));
        },
        onSwitchPlay(playing: boolean): void {
            dispatch(switchPlay(playing));
        },
        onSaveAnnotation(sessionInstance: any): void {
            dispatch(saveAnnotationsAsync(sessionInstance));
        },
        showStatistics(sessionInstance: any): void {
            dispatch(collectStatisticsAsync(sessionInstance));
            dispatch(showStatisticsAction(true));
        },
        undo(sessionInstance: any, frameNumber: any): void {
            dispatch(undoActionAsync(sessionInstance, frameNumber));
        },
        redo(sessionInstance: any, frameNumber: any): void {
            dispatch(redoActionAsync(sessionInstance, frameNumber));
        },
        searchAnnotations(sessionInstance: any, frameFrom: number, frameTo: number): void {
            dispatch(searchAnnotationsAsync(sessionInstance, frameFrom, frameTo));
        },
        searchEmptyFrame(sessionInstance: any, frameFrom: number, frameTo: number): void {
            dispatch(searchEmptyFrameAsync(sessionInstance, frameFrom, frameTo));
        },
        changeWorkspace(workspace: Workspace): void {
            dispatch(activateObject(null, null));
            dispatch(changeWorkspaceAction(workspace));
        },
        setForceExitAnnotationFlag(forceExit: boolean): void {
            dispatch(setForceExitAnnotationFlagAction(forceExit));
        },
    };
}

interface State {
    prevButtonType: 'regular' | 'filtered' | 'empty';
    nextButtonType: 'regular' | 'filtered' | 'empty';
}

type Props = StateToProps & DispatchToProps & RouteComponentProps;
class AnnotationTopBarContainer extends React.PureComponent<Props, State> {
    private inputFrameRef: React.RefObject<InputNumber>;

    private autoSaveInterval: number | undefined;

    private unblock: any;

    constructor(props: Props) {
        super(props);
        this.inputFrameRef = React.createRef<InputNumber>();
        this.state = {
            prevButtonType: 'regular',
            nextButtonType: 'regular',
        };
    }

    public componentDidMount(): void {
        const { autoSaveInterval, history, jobInstance } = this.props;
        this.autoSaveInterval = window.setInterval(this.autoSave.bind(this), autoSaveInterval);

        this.unblock = history.block((location: any) => {
            const { task, id: jobID } = jobInstance;
            const { id: taskID } = task;

            if (jobInstance.annotations.hasUnsavedChanges() && location.pathname !== `/tasks/${taskID}/jobs/${jobID}`) {
                return 'You have unsaved changes, please confirm leaving this page.';
            }
            return undefined;
        });

        window.addEventListener('beforeunload', this.beforeUnloadCallback);
    }

    public componentDidUpdate(prevProps: Props): void {
        const {
            jobInstance,
            frameSpeed,
            frameNumber,
            frameDelay,
            playing,
            canvasIsReady,
            canvasInstance,
            onSwitchPlay,
            onChangeFrame,
            autoSaveInterval,
        } = this.props;

        if (autoSaveInterval !== prevProps.autoSaveInterval) {
            if (this.autoSaveInterval) window.clearInterval(this.autoSaveInterval);
            this.autoSaveInterval = window.setInterval(this.autoSave.bind(this), autoSaveInterval);
        }

        if (playing && canvasIsReady) {
            if (frameNumber < jobInstance.stopFrame) {
                let framesSkiped = 0;
                if (frameSpeed === FrameSpeed.Fast && frameNumber + 1 < jobInstance.stopFrame) {
                    framesSkiped = 1;
                }
                if (frameSpeed === FrameSpeed.Fastest && frameNumber + 2 < jobInstance.stopFrame) {
                    framesSkiped = 2;
                }

                setTimeout(() => {
                    const { playing: stillPlaying } = this.props;
                    if (stillPlaying) {
                        if (canvasInstance.isAbleToChangeFrame()) {
                            onChangeFrame(frameNumber + 1 + framesSkiped, stillPlaying, framesSkiped + 1);
                        } else {
                            onSwitchPlay(false);
                        }
                    }
                }, frameDelay);
            } else {
                onSwitchPlay(false);
            }
        }
    }

    public componentWillUnmount(): void {
        window.clearInterval(this.autoSaveInterval);
        window.removeEventListener('beforeunload', this.beforeUnloadCallback);
        this.unblock();
    }

    private undo = (): void => {
        const {
            undo, jobInstance, frameNumber, canvasInstance,
        } = this.props;

        if (canvasInstance.isAbleToChangeFrame()) {
            undo(jobInstance, frameNumber);
        }
    };

    private redo = (): void => {
        const {
            redo, jobInstance, frameNumber, canvasInstance,
        } = this.props;

        if (canvasInstance.isAbleToChangeFrame()) {
            redo(jobInstance, frameNumber);
        }
    };

    private showStatistics = (): void => {
        const { jobInstance, showStatistics } = this.props;

        showStatistics(jobInstance);
    };

    private onSwitchPlay = (): void => {
        const {
            frameNumber, jobInstance, onSwitchPlay, playing,
        } = this.props;

        if (playing) {
            onSwitchPlay(false);
        } else if (frameNumber < jobInstance.stopFrame) {
            onSwitchPlay(true);
        }
    };

    private onFirstFrame = (): void => {
        const {
            frameNumber, jobInstance, playing, onSwitchPlay,
        } = this.props;

        const newFrame = jobInstance.startFrame;
        if (newFrame !== frameNumber) {
            if (playing) {
                onSwitchPlay(false);
            }
            this.changeFrame(newFrame);
        }
    };

    private onBackward = (): void => {
        const {
            frameNumber, frameStep, jobInstance, playing, onSwitchPlay,
        } = this.props;

        const newFrame = Math.max(jobInstance.startFrame, frameNumber - frameStep);
        if (newFrame !== frameNumber) {
            if (playing) {
                onSwitchPlay(false);
            }
            this.changeFrame(newFrame);
        }
    };

    private onPrevFrame = (): void => {
        const { prevButtonType } = this.state;
        const {
<<<<<<< HEAD
            frameNumber, jobInstance, playing, onSwitchPlay, searchAnnotations, searchEmptyFrame,
=======
            frameNumber, jobInstance, playing, onSwitchPlay,
>>>>>>> d2595733
        } = this.props;
        const { startFrame } = jobInstance;

        const newFrame = Math.max(jobInstance.startFrame, frameNumber - 1);
        if (newFrame !== frameNumber) {
            if (playing) {
                onSwitchPlay(false);
            }

            if (prevButtonType === 'regular') {
                this.changeFrame(newFrame);
            } else if (prevButtonType === 'filtered') {
                this.searchAnnotations(frameNumber - 1, startFrame);
            } else {
                this.searchEmptyFrame(frameNumber - 1, startFrame);
            }
        }
    };

    private onNextFrame = (): void => {
        const { nextButtonType } = this.state;
        const {
<<<<<<< HEAD
            frameNumber, jobInstance, playing, onSwitchPlay, searchAnnotations, searchEmptyFrame,
=======
            frameNumber, jobInstance, playing, onSwitchPlay,
>>>>>>> d2595733
        } = this.props;
        const { stopFrame } = jobInstance;

        const newFrame = Math.min(jobInstance.stopFrame, frameNumber + 1);
        if (newFrame !== frameNumber) {
            if (playing) {
                onSwitchPlay(false);
            }

            if (nextButtonType === 'regular') {
                this.changeFrame(newFrame);
            } else if (nextButtonType === 'filtered') {
                this.searchAnnotations(frameNumber + 1, stopFrame);
            } else {
                this.searchEmptyFrame(frameNumber + 1, stopFrame);
            }
        }
    };

    private onForward = (): void => {
        const {
            frameNumber, frameStep, jobInstance, playing, onSwitchPlay,
        } = this.props;

        const newFrame = Math.min(jobInstance.stopFrame, frameNumber + frameStep);
        if (newFrame !== frameNumber) {
            if (playing) {
                onSwitchPlay(false);
            }
            this.changeFrame(newFrame);
        }
    };

    private onLastFrame = (): void => {
        const {
            frameNumber, jobInstance, playing, onSwitchPlay,
        } = this.props;

        const newFrame = jobInstance.stopFrame;
        if (newFrame !== frameNumber) {
            if (playing) {
                onSwitchPlay(false);
            }
            this.changeFrame(newFrame);
        }
    };

    private onSetPreviousButtonType = (type: 'regular' | 'filtered' | 'empty'): void => {
        this.setState({
            prevButtonType: type,
        });
    };

    private onSetNextButtonType = (type: 'regular' | 'filtered' | 'empty'): void => {
        this.setState({
            nextButtonType: type,
        });
    };

    private onSaveAnnotation = (): void => {
        const { onSaveAnnotation, jobInstance } = this.props;
        onSaveAnnotation(jobInstance);
    };

    private onChangePlayerSliderValue = (value: SliderValue): void => {
        const { playing, onSwitchPlay } = this.props;
        if (playing) {
            onSwitchPlay(false);
        }
        this.changeFrame(value as number);
    };

    private onChangePlayerInputValue = (value: number): void => {
        const { onSwitchPlay, playing, frameNumber } = this.props;
        if (value !== frameNumber) {
            if (playing) {
                onSwitchPlay(false);
            }
            this.changeFrame(value);
        }
    };

    private onURLIconClick = (): void => {
        const { frameNumber } = this.props;
        const { origin, pathname } = window.location;
        const url = `${origin}${pathname}?frame=${frameNumber}`;
        copy(url);
    };

    private beforeUnloadCallback = (event: BeforeUnloadEvent): string | undefined => {
        const { jobInstance, forceExit, setForceExitAnnotationFlag } = this.props;
        if (jobInstance.annotations.hasUnsavedChanges() && !forceExit) {
            const confirmationMessage = 'You have unsaved changes, please confirm leaving this page.';
            // eslint-disable-next-line no-param-reassign
            event.returnValue = confirmationMessage;
            return confirmationMessage;
        }

        if (forceExit) {
            setForceExitAnnotationFlag(false);
        }
        return undefined;
    };

    private autoSave(): void {
        const { autoSave, saving } = this.props;

        if (autoSave && !saving) {
            this.onSaveAnnotation();
        }
    }

    private changeFrame(frame: number): void {
        const { onChangeFrame, canvasInstance } = this.props;
        if (canvasInstance.isAbleToChangeFrame()) {
            onChangeFrame(frame);
        }
    }

    private searchAnnotations(start: number, stop: number): void {
        const { canvasInstance, jobInstance, searchAnnotations } = this.props;
        if (canvasInstance.isAbleToChangeFrame()) {
            searchAnnotations(jobInstance, start, stop);
        }
    }

    private searchEmptyFrame(start: number, stop: number): void {
        const { canvasInstance, jobInstance, searchAnnotations } = this.props;
        if (canvasInstance.isAbleToChangeFrame()) {
            searchAnnotations(jobInstance, start, stop);
        }
    }

    public render(): JSX.Element {
        const { nextButtonType, prevButtonType } = this.state;
        const {
            playing,
            saving,
            savingStatuses,
            jobInstance,
            jobInstance: { startFrame, stopFrame },
            frameNumber,
            frameFilename,
            undoAction,
            redoAction,
            workspace,
            canvasIsReady,
            searchAnnotations,
            changeWorkspace,
            keyMap,
            normalizedKeyMap,
            canvasInstance,
        } = this.props;

        const preventDefault = (event: KeyboardEvent | undefined): void => {
            if (event) {
                event.preventDefault();
            }
        };

        const subKeyMap = {
            SAVE_JOB: keyMap.SAVE_JOB,
            UNDO: keyMap.UNDO,
            REDO: keyMap.REDO,
            NEXT_FRAME: keyMap.NEXT_FRAME,
            PREV_FRAME: keyMap.PREV_FRAME,
            FORWARD_FRAME: keyMap.FORWARD_FRAME,
            BACKWARD_FRAME: keyMap.BACKWARD_FRAME,
            SEARCH_FORWARD: keyMap.SEARCH_FORWARD,
            SEARCH_BACKWARD: keyMap.SEARCH_BACKWARD,
            PLAY_PAUSE: keyMap.PLAY_PAUSE,
            FOCUS_INPUT_FRAME: keyMap.FOCUS_INPUT_FRAME,
        };

        const handlers = {
            UNDO: (event: KeyboardEvent | undefined) => {
                preventDefault(event);
                if (undoAction) {
                    this.undo();
                }
            },
            REDO: (event: KeyboardEvent | undefined) => {
                preventDefault(event);
                if (redoAction) {
                    this.redo();
                }
            },
            SAVE_JOB: (event: KeyboardEvent | undefined) => {
                preventDefault(event);
                if (!saving) {
                    this.onSaveAnnotation();
                }
            },
            NEXT_FRAME: (event: KeyboardEvent | undefined) => {
                preventDefault(event);
                if (canvasIsReady) {
                    this.onNextFrame();
                }
            },
            PREV_FRAME: (event: KeyboardEvent | undefined) => {
                preventDefault(event);
                if (canvasIsReady) {
                    this.onPrevFrame();
                }
            },
            FORWARD_FRAME: (event: KeyboardEvent | undefined) => {
                preventDefault(event);
                if (canvasIsReady) {
                    this.onForward();
                }
            },
            BACKWARD_FRAME: (event: KeyboardEvent | undefined) => {
                preventDefault(event);
                if (canvasIsReady) {
                    this.onBackward();
                }
            },
            SEARCH_FORWARD: (event: KeyboardEvent | undefined) => {
                preventDefault(event);
                if (frameNumber + 1 <= stopFrame && canvasIsReady && canvasInstance.isAbleToChangeFrame()) {
                    searchAnnotations(jobInstance, frameNumber + 1, stopFrame);
                }
            },
            SEARCH_BACKWARD: (event: KeyboardEvent | undefined) => {
                preventDefault(event);
                if (frameNumber - 1 >= startFrame && canvasIsReady && canvasInstance.isAbleToChangeFrame()) {
                    searchAnnotations(jobInstance, frameNumber - 1, startFrame);
                }
            },
            PLAY_PAUSE: (event: KeyboardEvent | undefined) => {
                preventDefault(event);
                this.onSwitchPlay();
            },
            FOCUS_INPUT_FRAME: (event: KeyboardEvent | undefined) => {
                preventDefault(event);
                if (this.inputFrameRef.current) {
                    this.inputFrameRef.current.focus();
                }
            },
        };

        return (
            <>
                <GlobalHotKeys keyMap={subKeyMap} handlers={handlers} allowChanges />
                <AnnotationTopBarComponent
                    showStatistics={this.showStatistics}
                    onSwitchPlay={this.onSwitchPlay}
                    onSaveAnnotation={this.onSaveAnnotation}
                    onPrevFrame={this.onPrevFrame}
                    onNextFrame={this.onNextFrame}
                    onForward={this.onForward}
                    onBackward={this.onBackward}
                    onFirstFrame={this.onFirstFrame}
                    onLastFrame={this.onLastFrame}
                    setNextButtonType={this.onSetNextButtonType}
                    setPrevButtonType={this.onSetPreviousButtonType}
                    onSliderChange={this.onChangePlayerSliderValue}
                    onInputChange={this.onChangePlayerInputValue}
                    onURLIconClick={this.onURLIconClick}
                    changeWorkspace={changeWorkspace}
                    workspace={workspace}
                    playing={playing}
                    saving={saving}
                    savingStatuses={savingStatuses}
                    startFrame={startFrame}
                    stopFrame={stopFrame}
                    frameNumber={frameNumber}
                    frameFilename={frameFilename}
                    inputFrameRef={this.inputFrameRef}
                    undoAction={undoAction}
                    redoAction={redoAction}
                    saveShortcut={normalizedKeyMap.SAVE_JOB}
                    undoShortcut={normalizedKeyMap.UNDO}
                    redoShortcut={normalizedKeyMap.REDO}
                    playPauseShortcut={normalizedKeyMap.PLAY_PAUSE}
                    nextFrameShortcut={normalizedKeyMap.NEXT_FRAME}
                    previousFrameShortcut={normalizedKeyMap.PREV_FRAME}
                    forwardShortcut={normalizedKeyMap.FORWARD_FRAME}
                    backwardShortcut={normalizedKeyMap.BACKWARD_FRAME}
                    nextButtonType={nextButtonType}
                    prevButtonType={prevButtonType}
                    focusFrameInputShortcut={normalizedKeyMap.FOCUS_INPUT_FRAME}
                    onUndoClick={this.undo}
                    onRedoClick={this.redo}
                />
            </>
        );
    }
}

export default withRouter(connect(mapStateToProps, mapDispatchToProps)(AnnotationTopBarContainer));<|MERGE_RESOLUTION|>--- conflicted
+++ resolved
@@ -306,11 +306,7 @@
     private onPrevFrame = (): void => {
         const { prevButtonType } = this.state;
         const {
-<<<<<<< HEAD
-            frameNumber, jobInstance, playing, onSwitchPlay, searchAnnotations, searchEmptyFrame,
-=======
             frameNumber, jobInstance, playing, onSwitchPlay,
->>>>>>> d2595733
         } = this.props;
         const { startFrame } = jobInstance;
 
@@ -333,11 +329,7 @@
     private onNextFrame = (): void => {
         const { nextButtonType } = this.state;
         const {
-<<<<<<< HEAD
-            frameNumber, jobInstance, playing, onSwitchPlay, searchAnnotations, searchEmptyFrame,
-=======
             frameNumber, jobInstance, playing, onSwitchPlay,
->>>>>>> d2595733
         } = this.props;
         const { stopFrame } = jobInstance;
 
