// Copyright (C) 2021 Intel Corporation
//
// SPDX-License-Identifier: MIT

import React from 'react';
import { connect } from 'react-redux';
import { withRouter } from 'react-router';
import { RouteComponentProps } from 'react-router-dom';
import Input from 'antd/lib/input';
import copy from 'copy-to-clipboard';
import {
    activateObject,
    changeFrameAsync,
    changeWorkspace as changeWorkspaceAction,
    collectStatisticsAsync,
    redoActionAsync,
    saveAnnotationsAsync,
    searchAnnotationsAsync,
    searchEmptyFrameAsync,
    setForceExitAnnotationFlag as setForceExitAnnotationFlagAction,
<<<<<<< HEAD
    syncJobTaskWithClowderAsync,
=======
    showFilters as showFiltersAction,
    showStatistics as showStatisticsAction,
    switchPlay,
    undoActionAsync,
>>>>>>> 30bf11f3
} from 'actions/annotation-actions';
import AnnotationTopBarComponent from 'components/annotation-page/top-bar/top-bar';
import { Canvas } from 'cvat-canvas-wrapper';
import { CombinedState, FrameSpeed, Workspace } from 'reducers/interfaces';
import GlobalHotKeys, { KeyMap } from 'utils/mousetrap-react';

interface StateToProps {
    jobInstance: any;
    frameNumber: number;
    frameFilename: string;
    frameStep: number;
    frameSpeed: FrameSpeed;
    frameDelay: number;
    playing: boolean;
    saving: boolean;
    canvasIsReady: boolean;
    savingStatuses: string[];
    undoAction?: string;
    redoAction?: string;
    autoSave: boolean;
    autoSaveInterval: number;
    workspace: Workspace;
    keyMap: KeyMap;
    normalizedKeyMap: Record<string, string>;
    canvasInstance: Canvas;
    forceExit: boolean;
}

interface DispatchToProps {
    onChangeFrame(frame: number, fillBuffer?: boolean, frameStep?: number): void;
    onSwitchPlay(playing: boolean): void;
    onSaveAnnotation(sessionInstance: any): void;
    onClowderSync(sessionInstance: any): void;
    showStatistics(sessionInstance: any): void;
    showFilters(sessionInstance: any): void;
    undo(sessionInstance: any, frameNumber: any): void;
    redo(sessionInstance: any, frameNumber: any): void;
    searchAnnotations(sessionInstance: any, frameFrom: number, frameTo: number): void;
    searchEmptyFrame(sessionInstance: any, frameFrom: number, frameTo: number): void;
    setForceExitAnnotationFlag(forceExit: boolean): void;
    changeWorkspace(workspace: Workspace): void;
}

function mapStateToProps(state: CombinedState): StateToProps {
    const {
        annotation: {
            player: {
                playing,
                frame: { filename: frameFilename, number: frameNumber, delay: frameDelay },
            },
            annotations: {
                saving: { uploading: saving, statuses: savingStatuses, forceExit },
                history,
            },
            job: { instance: jobInstance },
            canvas: { ready: canvasIsReady, instance: canvasInstance },
            workspace,
        },
        settings: {
            player: { frameSpeed, frameStep },
            workspace: { autoSave, autoSaveInterval },
        },
        shortcuts: { keyMap, normalizedKeyMap },
    } = state;

    return {
        frameStep,
        frameSpeed,
        frameDelay,
        playing,
        canvasIsReady,
        saving,
        savingStatuses,
        frameNumber,
        frameFilename,
        jobInstance,
        undoAction: history.undo.length ? history.undo[history.undo.length - 1][0] : undefined,
        redoAction: history.redo.length ? history.redo[history.redo.length - 1][0] : undefined,
        autoSave,
        autoSaveInterval,
        workspace,
        keyMap,
        normalizedKeyMap,
        canvasInstance,
        forceExit,
    };
}

function mapDispatchToProps(dispatch: any): DispatchToProps {
    return {
        onChangeFrame(frame: number, fillBuffer?: boolean, frameStep?: number): void {
            dispatch(changeFrameAsync(frame, fillBuffer, frameStep));
        },
        onSwitchPlay(playing: boolean): void {
            dispatch(switchPlay(playing));
        },
        onSaveAnnotation(sessionInstance: any): void {
            dispatch(saveAnnotationsAsync(sessionInstance));
        },
        onClowderSync(sessionInstance: any): void {
            dispatch(syncJobTaskWithClowderAsync(sessionInstance));
        },
        showStatistics(sessionInstance: any): void {
            dispatch(collectStatisticsAsync(sessionInstance));
            dispatch(showStatisticsAction(true));
        },
        showFilters(): void {
            dispatch(showFiltersAction(true));
        },
        undo(sessionInstance: any, frameNumber: any): void {
            dispatch(undoActionAsync(sessionInstance, frameNumber));
        },
        redo(sessionInstance: any, frameNumber: any): void {
            dispatch(redoActionAsync(sessionInstance, frameNumber));
        },
        searchAnnotations(sessionInstance: any, frameFrom: number, frameTo: number): void {
            dispatch(searchAnnotationsAsync(sessionInstance, frameFrom, frameTo));
        },
        searchEmptyFrame(sessionInstance: any, frameFrom: number, frameTo: number): void {
            dispatch(searchEmptyFrameAsync(sessionInstance, frameFrom, frameTo));
        },
        changeWorkspace(workspace: Workspace): void {
            dispatch(activateObject(null, null));
            dispatch(changeWorkspaceAction(workspace));
        },
        setForceExitAnnotationFlag(forceExit: boolean): void {
            dispatch(setForceExitAnnotationFlagAction(forceExit));
        },
    };
}

interface State {
    prevButtonType: 'regular' | 'filtered' | 'empty';
    nextButtonType: 'regular' | 'filtered' | 'empty';
}

type Props = StateToProps & DispatchToProps & RouteComponentProps;
class AnnotationTopBarContainer extends React.PureComponent<Props, State> {
    private inputFrameRef: React.RefObject<Input>;
    private autoSaveInterval: number | undefined;
    private unblock: any;

    constructor(props: Props) {
        super(props);
        this.inputFrameRef = React.createRef<Input>();
        this.state = {
            prevButtonType: 'regular',
            nextButtonType: 'regular',
        };
    }

    public componentDidMount(): void {
        const { autoSaveInterval, history, jobInstance, setForceExitAnnotationFlag } = this.props;
        this.autoSaveInterval = window.setInterval(this.autoSave.bind(this), autoSaveInterval);

        // eslint-disable-next-line @typescript-eslint/no-this-alias
        const self = this;
        this.unblock = history.block((location: any) => {
            const { forceExit } = self.props;
            const { task, id: jobID } = jobInstance;
            const { id: taskID } = task;

            if (
                jobInstance.annotations.hasUnsavedChanges() &&
                location.pathname !== `/tasks/${taskID}/jobs/${jobID}` &&
                !forceExit
            ) {
                return 'You have unsaved changes, please confirm leaving this page.';
            }

            if (forceExit) {
                setForceExitAnnotationFlag(false);
            }

            return undefined;
        });

        window.addEventListener('beforeunload', this.beforeUnloadCallback);
    }

    public componentDidUpdate(prevProps: Props): void {
        const {
            jobInstance,
            frameSpeed,
            frameNumber,
            frameDelay,
            playing,
            canvasIsReady,
            canvasInstance,
            onSwitchPlay,
            onChangeFrame,
            autoSaveInterval,
        } = this.props;

        if (autoSaveInterval !== prevProps.autoSaveInterval) {
            if (this.autoSaveInterval) window.clearInterval(this.autoSaveInterval);
            this.autoSaveInterval = window.setInterval(this.autoSave.bind(this), autoSaveInterval);
        }

        if (playing && canvasIsReady) {
            if (frameNumber < jobInstance.stopFrame) {
                let framesSkiped = 0;
                if (frameSpeed === FrameSpeed.Fast && frameNumber + 1 < jobInstance.stopFrame) {
                    framesSkiped = 1;
                }
                if (frameSpeed === FrameSpeed.Fastest && frameNumber + 2 < jobInstance.stopFrame) {
                    framesSkiped = 2;
                }

                setTimeout(() => {
                    const { playing: stillPlaying } = this.props;
                    if (stillPlaying) {
                        if (canvasInstance.isAbleToChangeFrame()) {
                            onChangeFrame(frameNumber + 1 + framesSkiped, stillPlaying, framesSkiped + 1);
                        } else {
                            onSwitchPlay(false);
                        }
                    }
                }, frameDelay);
            } else {
                onSwitchPlay(false);
            }
        }
    }

    public componentWillUnmount(): void {
        window.clearInterval(this.autoSaveInterval);
        window.removeEventListener('beforeunload', this.beforeUnloadCallback);
        this.unblock();
    }

    private undo = (): void => {
        const { undo, jobInstance, frameNumber, canvasInstance } = this.props;

        if (canvasInstance.isAbleToChangeFrame()) {
            undo(jobInstance, frameNumber);
        }
    };

    private redo = (): void => {
        const { redo, jobInstance, frameNumber, canvasInstance } = this.props;

        if (canvasInstance.isAbleToChangeFrame()) {
            redo(jobInstance, frameNumber);
        }
    };

    private showStatistics = (): void => {
        const { jobInstance, showStatistics } = this.props;

        showStatistics(jobInstance);
    };

    private showFilters = (): void => {
        const { jobInstance, showFilters } = this.props;

        showFilters(jobInstance);
    };

    private onSwitchPlay = (): void => {
        const { frameNumber, jobInstance, onSwitchPlay, playing } = this.props;

        if (playing) {
            onSwitchPlay(false);
        } else if (frameNumber < jobInstance.stopFrame) {
            onSwitchPlay(true);
        }
    };

    private onFirstFrame = (): void => {
        const { frameNumber, jobInstance, playing, onSwitchPlay } = this.props;

        const newFrame = jobInstance.startFrame;
        if (newFrame !== frameNumber) {
            if (playing) {
                onSwitchPlay(false);
            }
            this.changeFrame(newFrame);
        }
    };

    private onBackward = (): void => {
        const { frameNumber, frameStep, jobInstance, playing, onSwitchPlay } = this.props;

        const newFrame = Math.max(jobInstance.startFrame, frameNumber - frameStep);
        if (newFrame !== frameNumber) {
            if (playing) {
                onSwitchPlay(false);
            }
            this.changeFrame(newFrame);
        }
    };

    private onPrevFrame = (): void => {
        const { prevButtonType } = this.state;
        const { frameNumber, jobInstance, playing, onSwitchPlay } = this.props;
        const { startFrame } = jobInstance;

        const newFrame = Math.max(jobInstance.startFrame, frameNumber - 1);
        if (newFrame !== frameNumber) {
            if (playing) {
                onSwitchPlay(false);
            }

            if (prevButtonType === 'regular') {
                this.changeFrame(newFrame);
            } else if (prevButtonType === 'filtered') {
                this.searchAnnotations(frameNumber - 1, startFrame);
            } else {
                this.searchEmptyFrame(frameNumber - 1, startFrame);
            }
        }
    };

    private onNextFrame = (): void => {
        const { nextButtonType } = this.state;
        const { frameNumber, jobInstance, playing, onSwitchPlay } = this.props;
        const { stopFrame } = jobInstance;

        const newFrame = Math.min(jobInstance.stopFrame, frameNumber + 1);
        if (newFrame !== frameNumber) {
            if (playing) {
                onSwitchPlay(false);
            }

            if (nextButtonType === 'regular') {
                this.changeFrame(newFrame);
            } else if (nextButtonType === 'filtered') {
                this.searchAnnotations(frameNumber + 1, stopFrame);
            } else {
                this.searchEmptyFrame(frameNumber + 1, stopFrame);
            }
        }
    };

    private onForward = (): void => {
        const { frameNumber, frameStep, jobInstance, playing, onSwitchPlay } = this.props;

        const newFrame = Math.min(jobInstance.stopFrame, frameNumber + frameStep);
        if (newFrame !== frameNumber) {
            if (playing) {
                onSwitchPlay(false);
            }
            this.changeFrame(newFrame);
        }
    };

    private onLastFrame = (): void => {
        const { frameNumber, jobInstance, playing, onSwitchPlay } = this.props;

        const newFrame = jobInstance.stopFrame;
        if (newFrame !== frameNumber) {
            if (playing) {
                onSwitchPlay(false);
            }
            this.changeFrame(newFrame);
        }
    };

    private onSetPreviousButtonType = (type: 'regular' | 'filtered' | 'empty'): void => {
        this.setState({
            prevButtonType: type,
        });
    };

    private onSetNextButtonType = (type: 'regular' | 'filtered' | 'empty'): void => {
        this.setState({
            nextButtonType: type,
        });
    };

    private onSaveAnnotation = (): void => {
        const { onSaveAnnotation, jobInstance } = this.props;
        onSaveAnnotation(jobInstance);
    };

    private onClowderSync = (): void => {
        const { onClowderSync, jobInstance } = this.props;
        onClowderSync(jobInstance);
    };

    private onChangePlayerSliderValue = (value: number): void => {
        const { playing, onSwitchPlay } = this.props;
        if (playing) {
            onSwitchPlay(false);
        }
        this.changeFrame(value as number);
    };

    private onChangePlayerInputValue = (value: number): void => {
        const { onSwitchPlay, playing, frameNumber } = this.props;
        if (value !== frameNumber) {
            if (playing) {
                onSwitchPlay(false);
            }
            this.changeFrame(value);
        }
    };

    private onURLIconClick = (): void => {
        const { frameNumber } = this.props;
        const { origin, pathname } = window.location;
        const url = `${origin}${pathname}?frame=${frameNumber}`;
        copy(url);
    };

    private beforeUnloadCallback = (event: BeforeUnloadEvent): string | undefined => {
        const { jobInstance, forceExit, setForceExitAnnotationFlag } = this.props;
        if (jobInstance.annotations.hasUnsavedChanges() && !forceExit) {
            const confirmationMessage = 'You have unsaved changes, please confirm leaving this page.';
            // eslint-disable-next-line no-param-reassign
            event.returnValue = confirmationMessage;
            return confirmationMessage;
        }

        if (forceExit) {
            setForceExitAnnotationFlag(false);
        }
        return undefined;
    };

    private autoSave(): void {
        const { autoSave, saving } = this.props;

        if (autoSave && !saving) {
            this.onSaveAnnotation();
        }
    }

    private changeFrame(frame: number): void {
        const { onChangeFrame, canvasInstance } = this.props;
        if (canvasInstance.isAbleToChangeFrame()) {
            onChangeFrame(frame);
        }
    }

    private searchAnnotations(start: number, stop: number): void {
        const { canvasInstance, jobInstance, searchAnnotations } = this.props;
        if (canvasInstance.isAbleToChangeFrame()) {
            searchAnnotations(jobInstance, start, stop);
        }
    }

    private searchEmptyFrame(start: number, stop: number): void {
        const { canvasInstance, jobInstance, searchEmptyFrame } = this.props;
        if (canvasInstance.isAbleToChangeFrame()) {
            searchEmptyFrame(jobInstance, start, stop);
        }
    }

    public render(): JSX.Element {
        const { nextButtonType, prevButtonType } = this.state;
        const {
            playing,
            saving,
            savingStatuses,
            jobInstance,
            jobInstance: { startFrame, stopFrame },
            frameNumber,
            frameFilename,
            undoAction,
            redoAction,
            workspace,
            canvasIsReady,
            searchAnnotations,
            changeWorkspace,
            keyMap,
            normalizedKeyMap,
            canvasInstance,
        } = this.props;

        const preventDefault = (event: KeyboardEvent | undefined): void => {
            if (event) {
                event.preventDefault();
            }
        };

        const subKeyMap = {
            SAVE_JOB: keyMap.SAVE_JOB,
            UNDO: keyMap.UNDO,
            REDO: keyMap.REDO,
            NEXT_FRAME: keyMap.NEXT_FRAME,
            PREV_FRAME: keyMap.PREV_FRAME,
            FORWARD_FRAME: keyMap.FORWARD_FRAME,
            BACKWARD_FRAME: keyMap.BACKWARD_FRAME,
            SEARCH_FORWARD: keyMap.SEARCH_FORWARD,
            SEARCH_BACKWARD: keyMap.SEARCH_BACKWARD,
            PLAY_PAUSE: keyMap.PLAY_PAUSE,
            FOCUS_INPUT_FRAME: keyMap.FOCUS_INPUT_FRAME,
        };

        const handlers = {
            UNDO: (event: KeyboardEvent | undefined) => {
                preventDefault(event);
                if (undoAction) {
                    this.undo();
                }
            },
            REDO: (event: KeyboardEvent | undefined) => {
                preventDefault(event);
                if (redoAction) {
                    this.redo();
                }
            },
            SAVE_JOB: (event: KeyboardEvent | undefined) => {
                preventDefault(event);
                if (!saving) {
                    this.onSaveAnnotation();
                }
            },
            NEXT_FRAME: (event: KeyboardEvent | undefined) => {
                preventDefault(event);
                if (canvasIsReady) {
                    this.onNextFrame();
                }
            },
            PREV_FRAME: (event: KeyboardEvent | undefined) => {
                preventDefault(event);
                if (canvasIsReady) {
                    this.onPrevFrame();
                }
            },
            FORWARD_FRAME: (event: KeyboardEvent | undefined) => {
                preventDefault(event);
                if (canvasIsReady) {
                    this.onForward();
                }
            },
            BACKWARD_FRAME: (event: KeyboardEvent | undefined) => {
                preventDefault(event);
                if (canvasIsReady) {
                    this.onBackward();
                }
            },
            SEARCH_FORWARD: (event: KeyboardEvent | undefined) => {
                preventDefault(event);
                if (frameNumber + 1 <= stopFrame && canvasIsReady && canvasInstance.isAbleToChangeFrame()) {
                    searchAnnotations(jobInstance, frameNumber + 1, stopFrame);
                }
            },
            SEARCH_BACKWARD: (event: KeyboardEvent | undefined) => {
                preventDefault(event);
                if (frameNumber - 1 >= startFrame && canvasIsReady && canvasInstance.isAbleToChangeFrame()) {
                    searchAnnotations(jobInstance, frameNumber - 1, startFrame);
                }
            },
            PLAY_PAUSE: (event: KeyboardEvent | undefined) => {
                preventDefault(event);
                this.onSwitchPlay();
            },
            FOCUS_INPUT_FRAME: (event: KeyboardEvent | undefined) => {
                preventDefault(event);
                if (this.inputFrameRef.current) {
                    this.inputFrameRef.current.focus();
                }
            },
        };

        return (
            <>
                <GlobalHotKeys keyMap={subKeyMap} handlers={handlers} />
                <AnnotationTopBarComponent
                    showStatistics={this.showStatistics}
                    showFilters={this.showFilters}
                    onSwitchPlay={this.onSwitchPlay}
                    onSaveAnnotation={this.onSaveAnnotation}
                    onClowderSync={this.onClowderSync}
                    onPrevFrame={this.onPrevFrame}
                    onNextFrame={this.onNextFrame}
                    onForward={this.onForward}
                    onBackward={this.onBackward}
                    onFirstFrame={this.onFirstFrame}
                    onLastFrame={this.onLastFrame}
                    setNextButtonType={this.onSetNextButtonType}
                    setPrevButtonType={this.onSetPreviousButtonType}
                    onSliderChange={this.onChangePlayerSliderValue}
                    onInputChange={this.onChangePlayerInputValue}
                    onURLIconClick={this.onURLIconClick}
                    changeWorkspace={changeWorkspace}
                    workspace={workspace}
                    playing={playing}
                    saving={saving}
                    savingStatuses={savingStatuses}
                    startFrame={startFrame}
                    stopFrame={stopFrame}
                    frameNumber={frameNumber}
                    frameFilename={frameFilename}
                    inputFrameRef={this.inputFrameRef}
                    undoAction={undoAction}
                    redoAction={redoAction}
                    saveShortcut={normalizedKeyMap.SAVE_JOB}
                    undoShortcut={normalizedKeyMap.UNDO}
                    redoShortcut={normalizedKeyMap.REDO}
                    playPauseShortcut={normalizedKeyMap.PLAY_PAUSE}
                    nextFrameShortcut={normalizedKeyMap.NEXT_FRAME}
                    previousFrameShortcut={normalizedKeyMap.PREV_FRAME}
                    forwardShortcut={normalizedKeyMap.FORWARD_FRAME}
                    backwardShortcut={normalizedKeyMap.BACKWARD_FRAME}
                    nextButtonType={nextButtonType}
                    prevButtonType={prevButtonType}
                    focusFrameInputShortcut={normalizedKeyMap.FOCUS_INPUT_FRAME}
                    onUndoClick={this.undo}
                    onRedoClick={this.redo}
                    jobInstance={jobInstance}
                />
            </>
        );
    }
}

export default withRouter(connect(mapStateToProps, mapDispatchToProps)(AnnotationTopBarContainer));<|MERGE_RESOLUTION|>--- conflicted
+++ resolved
@@ -18,14 +18,11 @@
     searchAnnotationsAsync,
     searchEmptyFrameAsync,
     setForceExitAnnotationFlag as setForceExitAnnotationFlagAction,
-<<<<<<< HEAD
     syncJobTaskWithClowderAsync,
-=======
     showFilters as showFiltersAction,
     showStatistics as showStatisticsAction,
     switchPlay,
     undoActionAsync,
->>>>>>> 30bf11f3
 } from 'actions/annotation-actions';
 import AnnotationTopBarComponent from 'components/annotation-page/top-bar/top-bar';
 import { Canvas } from 'cvat-canvas-wrapper';
