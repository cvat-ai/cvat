// Copyright (C) 2020-2021 Intel Corporation
//
// SPDX-License-Identifier: MIT

import React from 'react';
import { connect } from 'react-redux';
import { CombinedState } from 'reducers/interfaces';
import { showStatistics } from 'actions/annotation-actions';
import StatisticsModalComponent from 'components/annotation-page/top-bar/statistics-modal';
import { Canvas } from 'cvat-canvas-wrapper';
import { Canvas3d } from 'cvat-canvas3d-wrapper';

interface StateToProps {
    visible: boolean;
    collecting: boolean;
    data: any;
    jobInstance: any;
    jobStatus: string;
    savingJobStatus: boolean;
    canvasInstance: Canvas | Canvas3d;
}

interface DispatchToProps {
    closeStatistics(): void;
}

function mapStateToProps(state: CombinedState): StateToProps {
    const {
        annotation: {
            statistics: { visible, collecting, data },
            job: {
                saving: savingJobStatus,
                instance: { status: jobStatus },
                instance: jobInstance,
            },
            canvas: { instance: canvasInstance },
        },
    } = state;

    return {
        visible,
        collecting,
        data,
        jobInstance,
        jobStatus,
        savingJobStatus,
        canvasInstance,
    };
}

function mapDispatchToProps(dispatch: any): DispatchToProps {
    return {
        closeStatistics(): void {
            dispatch(showStatistics(false));
        },
    };
}

type Props = StateToProps & DispatchToProps;

class StatisticsModalContainer extends React.PureComponent<Props> {
    public render(): JSX.Element {
        const {
            jobInstance,
            visible,
            collecting,
            data,
            closeStatistics,
            jobStatus,
            savingJobStatus,
            canvasInstance,
        } = this.props;

        return (
            <StatisticsModalComponent
<<<<<<< HEAD
                canvasInstance={canvasInstance}
=======
                jobInstance={jobInstance}
>>>>>>> c6d4a48e
                collecting={collecting}
                data={data}
                visible={visible}
                jobStatus={jobStatus}
                bugTracker={jobInstance.task.bugTracker}
                startFrame={jobInstance.startFrame}
                stopFrame={jobInstance.stopFrame}
                assignee={jobInstance.assignee ? jobInstance.assignee.username : 'Nobody'}
                reviewer={jobInstance.reviewer ? jobInstance.reviewer.username : 'Nobody'}
                savingJobStatus={savingJobStatus}
                closeStatistics={closeStatistics}
            />
        );
    }
}

export default connect(mapStateToProps, mapDispatchToProps)(StatisticsModalContainer);<|MERGE_RESOLUTION|>--- conflicted
+++ resolved
@@ -7,8 +7,6 @@
 import { CombinedState } from 'reducers/interfaces';
 import { showStatistics } from 'actions/annotation-actions';
 import StatisticsModalComponent from 'components/annotation-page/top-bar/statistics-modal';
-import { Canvas } from 'cvat-canvas-wrapper';
-import { Canvas3d } from 'cvat-canvas3d-wrapper';
 
 interface StateToProps {
     visible: boolean;
@@ -17,7 +15,6 @@
     jobInstance: any;
     jobStatus: string;
     savingJobStatus: boolean;
-    canvasInstance: Canvas | Canvas3d;
 }
 
 interface DispatchToProps {
@@ -33,7 +30,6 @@
                 instance: { status: jobStatus },
                 instance: jobInstance,
             },
-            canvas: { instance: canvasInstance },
         },
     } = state;
 
@@ -44,7 +40,6 @@
         jobInstance,
         jobStatus,
         savingJobStatus,
-        canvasInstance,
     };
 }
 
@@ -61,23 +56,12 @@
 class StatisticsModalContainer extends React.PureComponent<Props> {
     public render(): JSX.Element {
         const {
-            jobInstance,
-            visible,
-            collecting,
-            data,
-            closeStatistics,
-            jobStatus,
-            savingJobStatus,
-            canvasInstance,
+            jobInstance, visible, collecting, data, closeStatistics, jobStatus, savingJobStatus,
         } = this.props;
 
         return (
             <StatisticsModalComponent
-<<<<<<< HEAD
-                canvasInstance={canvasInstance}
-=======
                 jobInstance={jobInstance}
->>>>>>> c6d4a48e
                 collecting={collecting}
                 data={data}
                 visible={visible}
