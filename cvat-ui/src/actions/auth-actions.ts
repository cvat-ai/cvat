--- conflicted
+++ resolved
@@ -3,12 +3,8 @@
 // SPDX-License-Identifier: MIT
 
 import { ActionUnion, createAction, ThunkAction } from 'utils/redux';
-<<<<<<< HEAD
-import { UserAgreement } from 'components/register-page/register-form'
-import getCore from 'cvat-core';
-=======
+import { UserAgreement } from 'components/register-page/register-form';
 import getCore from 'cvat-core-wrapper';
->>>>>>> c6c9e7db
 
 const cvat = getCore();
 
