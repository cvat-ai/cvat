// Copyright (C) 2020-2022 Intel Corporation
// Copyright (C) 2022-2024 CVAT.ai Corporation
//
// SPDX-License-Identifier: MIT

import { ActionUnion, createAction, ThunkAction } from 'utils/redux';
import { RegisterData } from 'components/register-page/register-form';
<<<<<<< HEAD
import { getCore } from 'cvat-core-wrapper';
=======
import { getCore, User } from 'cvat-core-wrapper';
import isReachable from 'utils/url-checker';
>>>>>>> 4e2b2dff

const cvat = getCore();

export enum AuthActionTypes {
    AUTHORIZED_REQUEST = 'AUTHORIZED_REQUEST',
    AUTHORIZED_SUCCESS = 'AUTHORIZED_SUCCESS',
    AUTHORIZED_FAILED = 'AUTHORIZED_FAILED',
    LOGIN = 'LOGIN',
    LOGIN_SUCCESS = 'LOGIN_SUCCESS',
    LOGIN_FAILED = 'LOGIN_FAILED',
    REGISTER = 'REGISTER',
    REGISTER_SUCCESS = 'REGISTER_SUCCESS',
    REGISTER_FAILED = 'REGISTER_FAILED',
    LOGOUT = 'LOGOUT',
    LOGOUT_SUCCESS = 'LOGOUT_SUCCESS',
    LOGOUT_FAILED = 'LOGOUT_FAILED',
    CHANGE_PASSWORD = 'CHANGE_PASSWORD',
    CHANGE_PASSWORD_SUCCESS = 'CHANGE_PASSWORD_SUCCESS',
    CHANGE_PASSWORD_FAILED = 'CHANGE_PASSWORD_FAILED',
    SWITCH_CHANGE_PASSWORD_DIALOG = 'SWITCH_CHANGE_PASSWORD_DIALOG',
    REQUEST_PASSWORD_RESET = 'REQUEST_PASSWORD_RESET',
    REQUEST_PASSWORD_RESET_SUCCESS = 'REQUEST_PASSWORD_RESET_SUCCESS',
    REQUEST_PASSWORD_RESET_FAILED = 'REQUEST_PASSWORD_RESET_FAILED',
    RESET_PASSWORD = 'RESET_PASSWORD_CONFIRM',
    RESET_PASSWORD_SUCCESS = 'RESET_PASSWORD_CONFIRM_SUCCESS',
    RESET_PASSWORD_FAILED = 'RESET_PASSWORD_CONFIRM_FAILED',
}

export const authActions = {
    authorizeRequest: () => createAction(AuthActionTypes.AUTHORIZED_REQUEST),
    authorizeSuccess: (user: User | null) => createAction(AuthActionTypes.AUTHORIZED_SUCCESS, { user }),
    authorizeFailed: (error: any) => createAction(AuthActionTypes.AUTHORIZED_FAILED, { error }),
    login: () => createAction(AuthActionTypes.LOGIN),
    loginSuccess: (user: User) => createAction(AuthActionTypes.LOGIN_SUCCESS, { user }),
    loginFailed: (error: any, hasEmailVerificationBeenSent = false) => (
        createAction(AuthActionTypes.LOGIN_FAILED, { error, hasEmailVerificationBeenSent })
    ),
    register: () => createAction(AuthActionTypes.REGISTER),
    registerSuccess: (user: User) => createAction(AuthActionTypes.REGISTER_SUCCESS, { user }),
    registerFailed: (error: any) => createAction(AuthActionTypes.REGISTER_FAILED, { error }),
    logout: () => createAction(AuthActionTypes.LOGOUT),
    logoutSuccess: () => createAction(AuthActionTypes.LOGOUT_SUCCESS),
    logoutFailed: (error: any) => createAction(AuthActionTypes.LOGOUT_FAILED, { error }),
    changePassword: () => createAction(AuthActionTypes.CHANGE_PASSWORD),
    changePasswordSuccess: () => createAction(AuthActionTypes.CHANGE_PASSWORD_SUCCESS),
    changePasswordFailed: (error: any) => createAction(AuthActionTypes.CHANGE_PASSWORD_FAILED, { error }),
    switchChangePasswordModalVisible: (visible: boolean) => (
        createAction(AuthActionTypes.SWITCH_CHANGE_PASSWORD_DIALOG, { visible })
    ),
    requestPasswordReset: () => createAction(AuthActionTypes.REQUEST_PASSWORD_RESET),
    requestPasswordResetSuccess: () => createAction(AuthActionTypes.REQUEST_PASSWORD_RESET_SUCCESS),
    requestPasswordResetFailed: (error: any) => createAction(AuthActionTypes.REQUEST_PASSWORD_RESET_FAILED, { error }),
    resetPassword: () => createAction(AuthActionTypes.RESET_PASSWORD),
    resetPasswordSuccess: () => createAction(AuthActionTypes.RESET_PASSWORD_SUCCESS),
    resetPasswordFailed: (error: any) => createAction(AuthActionTypes.RESET_PASSWORD_FAILED, { error }),
};

export type AuthActions = ActionUnion<typeof authActions>;

export const registerAsync = (
    registerData: RegisterData,
): ThunkAction => async (dispatch) => {
    dispatch(authActions.register());

    const {
        username,
        firstName,
        lastName,
        email,
        password,
        confirmations,
    } = registerData;

    try {
        const user = await cvat.server.register(
            username,
            firstName,
            lastName,
            email,
            password,
            confirmations,
        );

        dispatch(authActions.registerSuccess(user));
    } catch (error) {
        dispatch(authActions.registerFailed(error));
    }
};

export const loginAsync = (credential: string, password: string): ThunkAction => async (dispatch) => {
    dispatch(authActions.login());

    try {
        await cvat.server.login(credential, password);
        const users = await cvat.users.get({ self: true });
        dispatch(authActions.loginSuccess(users[0]));
    } catch (error) {
        const hasEmailVerificationBeenSent = error.message.includes('Unverified email');
        dispatch(authActions.loginFailed(error, hasEmailVerificationBeenSent));
    }
};

export const logoutAsync = (): ThunkAction => async (dispatch) => {
    dispatch(authActions.logout());

    try {
        await cvat.organizations.deactivate();
        await cvat.server.logout();
        dispatch(authActions.logoutSuccess());
    } catch (error) {
        dispatch(authActions.logoutFailed(error));
    }
};

export const authorizedAsync = (): ThunkAction => async (dispatch) => {
    try {
        dispatch(authActions.authorizeRequest());
        const result = await cvat.server.authorized();
        if (result) {
            const userInstance = (await cvat.users.get({ self: true }))[0];
            dispatch(authActions.authorizeSuccess(userInstance));
        } else {
            dispatch(authActions.authorizeSuccess(null));
        }
    } catch (error) {
        dispatch(authActions.authorizeFailed(error));
    }
};

export const changePasswordAsync = (
    oldPassword: string,
    newPassword1: string,
    newPassword2: string,
): ThunkAction => async (dispatch) => {
    dispatch(authActions.changePassword());

    try {
        await cvat.server.changePassword(oldPassword, newPassword1, newPassword2);
        dispatch(authActions.changePasswordSuccess());
    } catch (error) {
        dispatch(authActions.changePasswordFailed(error));
    }
};

export const requestPasswordResetAsync = (email: string): ThunkAction => async (dispatch) => {
    dispatch(authActions.requestPasswordReset());

    try {
        await cvat.server.requestPasswordReset(email);
        dispatch(authActions.requestPasswordResetSuccess());
    } catch (error) {
        dispatch(authActions.requestPasswordResetFailed(error));
    }
};

export const resetPasswordAsync = (
    newPassword1: string,
    newPassword2: string,
    uid: string,
    token: string,
): ThunkAction => async (dispatch) => {
    dispatch(authActions.resetPassword());

    try {
        await cvat.server.resetPassword(newPassword1, newPassword2, uid, token);
        dispatch(authActions.resetPasswordSuccess());
    } catch (error) {
        dispatch(authActions.resetPasswordFailed(error));
    }
};<|MERGE_RESOLUTION|>--- conflicted
+++ resolved
@@ -5,12 +5,7 @@
 
 import { ActionUnion, createAction, ThunkAction } from 'utils/redux';
 import { RegisterData } from 'components/register-page/register-form';
-<<<<<<< HEAD
-import { getCore } from 'cvat-core-wrapper';
-=======
 import { getCore, User } from 'cvat-core-wrapper';
-import isReachable from 'utils/url-checker';
->>>>>>> 4e2b2dff
 
 const cvat = getCore();
 
