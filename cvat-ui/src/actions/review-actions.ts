// Copyright (C) 2020-2021 Intel Corporation
//
// SPDX-License-Identifier: MIT

import { ActionUnion, createAction, ThunkAction } from 'utils/redux';
import getCore from 'cvat-core-wrapper';
import { updateTaskSuccess } from './tasks-actions';

const cvat = getCore();

export enum ReviewActionTypes {
    CREATE_ISSUE = 'CREATE_ISSUE',
    START_ISSUE = 'START_ISSUE',
    FINISH_ISSUE_SUCCESS = 'FINISH_ISSUE_SUCCESS',
    FINISH_ISSUE_FAILED = 'FINISH_ISSUE_FAILED',
    CANCEL_ISSUE = 'CANCEL_ISSUE',
    RESOLVE_ISSUE = 'RESOLVE_ISSUE',
    RESOLVE_ISSUE_SUCCESS = 'RESOLVE_ISSUE_SUCCESS',
    RESOLVE_ISSUE_FAILED = 'RESOLVE_ISSUE_FAILED',
    REOPEN_ISSUE = 'REOPEN_ISSUE',
    REOPEN_ISSUE_SUCCESS = 'REOPEN_ISSUE_SUCCESS',
    REOPEN_ISSUE_FAILED = 'REOPEN_ISSUE_FAILED',
    COMMENT_ISSUE = 'COMMENT_ISSUE',
    COMMENT_ISSUE_SUCCESS = 'COMMENT_ISSUE_SUCCESS',
    COMMENT_ISSUE_FAILED = 'COMMENT_ISSUE_FAILED',
    REMOVE_ISSUE_SUCCESS = 'REMOVE_ISSUE_SUCCESS',
    REMOVE_ISSUE_FAILED = 'REMOVE_ISSUE_FAILED',
    SUBMIT_REVIEW = 'SUBMIT_REVIEW',
    SUBMIT_REVIEW_SUCCESS = 'SUBMIT_REVIEW_SUCCESS',
    SUBMIT_REVIEW_FAILED = 'SUBMIT_REVIEW_FAILED',
    SWITCH_ISSUES_HIDDEN_FLAG = 'SWITCH_ISSUES_HIDDEN_FLAG',
    SWITCH_RESOLVED_ISSUES_HIDDEN_FLAG = 'SWITCH_RESOLVED_ISSUES_HIDDEN_FLAG',
}

export const reviewActions = {
    createIssue: () => createAction(ReviewActionTypes.CREATE_ISSUE, {}),
    startIssue: (position: number[]) => (
        createAction(ReviewActionTypes.START_ISSUE, { position: cvat.classes.Issue.hull(position) })
    ),
    finishIssueSuccess: (frame: number, issue: any) => (
        createAction(ReviewActionTypes.FINISH_ISSUE_SUCCESS, { frame, issue })
    ),
    finishIssueFailed: (error: any) => createAction(ReviewActionTypes.FINISH_ISSUE_FAILED, { error }),
    cancelIssue: () => createAction(ReviewActionTypes.CANCEL_ISSUE),
    commentIssue: (issueId: number) => createAction(ReviewActionTypes.COMMENT_ISSUE, { issueId }),
    commentIssueSuccess: () => createAction(ReviewActionTypes.COMMENT_ISSUE_SUCCESS),
    commentIssueFailed: (error: any) => createAction(ReviewActionTypes.COMMENT_ISSUE_FAILED, { error }),
    resolveIssue: (issueId: number) => createAction(ReviewActionTypes.RESOLVE_ISSUE, { issueId }),
    resolveIssueSuccess: () => createAction(ReviewActionTypes.RESOLVE_ISSUE_SUCCESS),
    resolveIssueFailed: (error: any) => createAction(ReviewActionTypes.RESOLVE_ISSUE_FAILED, { error }),
    reopenIssue: (issueId: number) => createAction(ReviewActionTypes.REOPEN_ISSUE, { issueId }),
    reopenIssueSuccess: () => createAction(ReviewActionTypes.REOPEN_ISSUE_SUCCESS),
    reopenIssueFailed: (error: any) => createAction(ReviewActionTypes.REOPEN_ISSUE_FAILED, { error }),
    submitReview: (jobId: number) => createAction(ReviewActionTypes.SUBMIT_REVIEW, { jobId }),
    submitReviewSuccess: () => createAction(ReviewActionTypes.SUBMIT_REVIEW_SUCCESS),
<<<<<<< HEAD
    submitReviewFailed: (error: any, jobId: number) => (
        createAction(ReviewActionTypes.SUBMIT_REVIEW_FAILED, { error, jobId })
    ),
=======
    submitReviewFailed: (error: any) => createAction(ReviewActionTypes.SUBMIT_REVIEW_FAILED, { error }),
    removeIssueSuccess: (issueId: number, frame: number) => (
        createAction(ReviewActionTypes.REMOVE_ISSUE_SUCCESS, { issueId, frame })
    ),
    removeIssueFailed: (error: any) => createAction(ReviewActionTypes.REMOVE_ISSUE_FAILED, { error }),
>>>>>>> 1d952ace
    switchIssuesHiddenFlag: (hidden: boolean) => createAction(ReviewActionTypes.SWITCH_ISSUES_HIDDEN_FLAG, { hidden }),
    switchIssuesHiddenResolvedFlag: (hidden: boolean) => (
        createAction(ReviewActionTypes.SWITCH_RESOLVED_ISSUES_HIDDEN_FLAG, { hidden })
    ),
};

export type ReviewActions = ActionUnion<typeof reviewActions>;

export const finishIssueAsync = (message: string): ThunkAction => async (dispatch, getState) => {
    const state = getState();
    const {
        annotation: {
            player: {
                frame: { number: frameNumber },
            },
            job: {
                instance: jobInstance,
            },
        },
        review: { newIssuePosition },
    } = state;

    try {
        const issue = new cvat.classes.Issue({
            job: jobInstance.id,
            frame: frameNumber,
            position: newIssuePosition,
        });

        const savedIssue = await jobInstance.openIssue(issue, message);
        dispatch(reviewActions.finishIssueSuccess(frameNumber, savedIssue));
    } catch (error) {
        dispatch(reviewActions.finishIssueFailed(error));
    }
};

export const commentIssueAsync = (id: number, message: string): ThunkAction => async (dispatch, getState) => {
    const state = getState();
    const {
        auth: { user },
        review: { frameIssues },
    } = state;

    try {
        dispatch(reviewActions.commentIssue(id));
        const [issue] = frameIssues.filter((_issue: any): boolean => _issue.id === id);
        await issue.comment({
            message,
            owner: user,
        });

        dispatch(reviewActions.commentIssueSuccess());
    } catch (error) {
        dispatch(reviewActions.commentIssueFailed(error));
    }
};

export const resolveIssueAsync = (id: number): ThunkAction => async (dispatch, getState) => {
    const state = getState();
    const {
        auth: { user },
        review: { frameIssues },
    } = state;

    try {
        dispatch(reviewActions.resolveIssue(id));
        const [issue] = frameIssues.filter((_issue: any): boolean => _issue.id === id);
        await issue.resolve(user);
        dispatch(reviewActions.resolveIssueSuccess());
    } catch (error) {
        dispatch(reviewActions.resolveIssueFailed(error));
    }
};

export const reopenIssueAsync = (id: number): ThunkAction => async (dispatch, getState) => {
    const state = getState();
    const {
        auth: { user },
        review: { frameIssues },
    } = state;

    try {
        dispatch(reviewActions.reopenIssue(id));
        const [issue] = frameIssues.filter((_issue: any): boolean => _issue.id === id);
        await issue.reopen(user);
        dispatch(reviewActions.reopenIssueSuccess());
    } catch (error) {
        dispatch(reviewActions.reopenIssueFailed(error));
    }
};

export const submitReviewAsync = (
    newAssignee: any | null, newJobState: string, newJobStage: string, onFinish: CallableFunction,
):
ThunkAction => async (dispatch, getState) => {
    const state = getState();
    const {
        annotation: {
            job: { instance: jobInstance },
        },
    } = state;

    try {
        dispatch(reviewActions.submitReview(jobInstance.id));

        jobInstance.assignee = newAssignee;
        jobInstance.state = newJobState;
        jobInstance.stage = newJobStage;
        await jobInstance.save();

        const [task] = await cvat.tasks.get({ id: jobInstance.task.id });
        dispatch(updateTaskSuccess(task, jobInstance.task.id));
        dispatch(reviewActions.submitReviewSuccess());
        onFinish();
    } catch (error) {
        dispatch(reviewActions.submitReviewFailed(error, jobInstance.id));
    }
};

export const deleteIssueAsync = (id: number): ThunkAction => async (dispatch, getState) => {
    const state = getState();
    const {
        review: { frameIssues, activeReview },
        annotation: {
            player: {
                frame: { number: frameNumber },
            },
        },
    } = state;

    try {
        const [issue] = frameIssues.filter((_issue: any): boolean => _issue.id === id);
        await issue.delete();
        if (activeReview !== null) {
            await activeReview.deleteIssue(id);
            await activeReview.toLocalStorage();
        }
        dispatch(reviewActions.removeIssueSuccess(id, frameNumber));
    } catch (error) {
        dispatch(reviewActions.removeIssueFailed(error));
    }
};<|MERGE_RESOLUTION|>--- conflicted
+++ resolved
@@ -53,17 +53,13 @@
     reopenIssueFailed: (error: any) => createAction(ReviewActionTypes.REOPEN_ISSUE_FAILED, { error }),
     submitReview: (jobId: number) => createAction(ReviewActionTypes.SUBMIT_REVIEW, { jobId }),
     submitReviewSuccess: () => createAction(ReviewActionTypes.SUBMIT_REVIEW_SUCCESS),
-<<<<<<< HEAD
     submitReviewFailed: (error: any, jobId: number) => (
         createAction(ReviewActionTypes.SUBMIT_REVIEW_FAILED, { error, jobId })
     ),
-=======
-    submitReviewFailed: (error: any) => createAction(ReviewActionTypes.SUBMIT_REVIEW_FAILED, { error }),
     removeIssueSuccess: (issueId: number, frame: number) => (
         createAction(ReviewActionTypes.REMOVE_ISSUE_SUCCESS, { issueId, frame })
     ),
     removeIssueFailed: (error: any) => createAction(ReviewActionTypes.REMOVE_ISSUE_FAILED, { error }),
->>>>>>> 1d952ace
     switchIssuesHiddenFlag: (hidden: boolean) => createAction(ReviewActionTypes.SWITCH_ISSUES_HIDDEN_FLAG, { hidden }),
     switchIssuesHiddenResolvedFlag: (hidden: boolean) => (
         createAction(ReviewActionTypes.SWITCH_RESOLVED_ISSUES_HIDDEN_FLAG, { hidden })
@@ -186,7 +182,7 @@
 export const deleteIssueAsync = (id: number): ThunkAction => async (dispatch, getState) => {
     const state = getState();
     const {
-        review: { frameIssues, activeReview },
+        review: { frameIssues },
         annotation: {
             player: {
                 frame: { number: frameNumber },
@@ -197,10 +193,6 @@
     try {
         const [issue] = frameIssues.filter((_issue: any): boolean => _issue.id === id);
         await issue.delete();
-        if (activeReview !== null) {
-            await activeReview.deleteIssue(id);
-            await activeReview.toLocalStorage();
-        }
         dispatch(reviewActions.removeIssueSuccess(id, frameNumber));
     } catch (error) {
         dispatch(reviewActions.removeIssueFailed(error));
