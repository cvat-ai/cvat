--- conflicted
+++ resolved
@@ -757,17 +757,13 @@
                 payload: {},
             });
 
-<<<<<<< HEAD
-            const data = await job.frames.get(toFrame, fillBuffer, frameStep);
-=======
             await job.logger.log(
                 LogType.changeFrame, {
                     from: frame,
                     to: toFrame,
                 },
             );
-            const data = await job.frames.get(toFrame);
->>>>>>> 79604478
+            const data = await job.frames.get(toFrame, fillBuffer, frameStep);
             const states = await job.annotations.get(toFrame, showAllInterpolationTracks, filters);
             const [minZ, maxZ] = computeZRange(states);
             const currentTime = new Date().getTime();
