// Copyright (C) 2020-2021 Intel Corporation
//
// SPDX-License-Identifier: MIT

import { MutableRefObject } from 'react';
import { ActionCreator, AnyAction, Dispatch, Store } from 'redux';
import { ThunkAction } from 'utils/redux';
import { RectDrawingMethod, CuboidDrawingMethod, Canvas } from 'cvat-canvas-wrapper';
import getCore from 'cvat-core-wrapper';
import logger, { LogType } from 'cvat-logger';
import { getCVATStore } from 'cvat-store';
import {
    ActiveControl,
    CombinedState,
    ContextMenuType,
    DimensionType,
    FrameSpeed,
    Model,
    ObjectType,
    OpenCVTool,
    Rotation,
    ShapeType,
    Task,
    Workspace,
} from 'reducers/interfaces';

interface AnnotationsParameters {
    filters: string[];
    frame: number;
    showAllInterpolationTracks: boolean;
    jobInstance: any;
}

const cvat = getCore();
let store: null | Store<CombinedState> = null;

function getStore(): Store<CombinedState> {
    if (store === null) {
        store = getCVATStore();
    }
    return store;
}

function receiveAnnotationsParameters(): AnnotationsParameters {
    if (store === null) {
        store = getCVATStore();
    }

    const state: CombinedState = getStore().getState();
    const {
        annotation: {
            annotations: { filters },
            player: {
                frame: { number: frame },
            },
            job: { instance: jobInstance },
        },
        settings: {
            workspace: { showAllInterpolationTracks },
        },
    } = state;

    return {
        filters,
        frame,
        jobInstance,
        showAllInterpolationTracks,
    };
}

export function computeZRange(states: any[]): number[] {
    const filteredStates = states.filter((state: any): any => state.objectType !== ObjectType.TAG);
    let minZ = filteredStates.length ? filteredStates[0].zOrder : 0;
    let maxZ = filteredStates.length ? filteredStates[0].zOrder : 0;
    filteredStates.forEach((state: any): void => {
        minZ = Math.min(minZ, state.zOrder);
        maxZ = Math.max(maxZ, state.zOrder);
    });

    return [minZ, maxZ];
}

async function jobInfoGenerator(job: any): Promise<Record<string, number>> {
    const { total } = await job.annotations.statistics();
    return {
        'frame count': job.stopFrame - job.startFrame + 1,
        'track count':
            total.rectangle.shape +
            total.rectangle.track +
            total.polygon.shape +
            total.polygon.track +
            total.polyline.shape +
            total.polyline.track +
            total.points.shape +
            total.points.track +
            total.cuboid.shape +
            total.cuboid.track,
        'object count': total.total,
        'box count': total.rectangle.shape + total.rectangle.track,
        'polygon count': total.polygon.shape + total.polygon.track,
        'polyline count': total.polyline.shape + total.polyline.track,
        'points count': total.points.shape + total.points.track,
        'cuboids count': total.cuboid.shape + total.cuboid.track,
        'tag count': total.tags,
    };
}

export enum AnnotationActionTypes {
    GET_JOB = 'GET_JOB',
    GET_JOB_SUCCESS = 'GET_JOB_SUCCESS',
    GET_JOB_FAILED = 'GET_JOB_FAILED',
    CLOSE_JOB = 'CLOSE_JOB',
    CHANGE_FRAME = 'CHANGE_FRAME',
    CHANGE_FRAME_SUCCESS = 'CHANGE_FRAME_SUCCESS',
    CHANGE_FRAME_FAILED = 'CHANGE_FRAME_FAILED',
    SAVE_ANNOTATIONS = 'SAVE_ANNOTATIONS',
    SAVE_ANNOTATIONS_SUCCESS = 'SAVE_ANNOTATIONS_SUCCESS',
    SAVE_ANNOTATIONS_FAILED = 'SAVE_ANNOTATIONS_FAILED',
    SAVE_UPDATE_ANNOTATIONS_STATUS = 'SAVE_UPDATE_ANNOTATIONS_STATUS',
    SWITCH_PLAY = 'SWITCH_PLAY',
    CONFIRM_CANVAS_READY = 'CONFIRM_CANVAS_READY',
    DRAG_CANVAS = 'DRAG_CANVAS',
    ZOOM_CANVAS = 'ZOOM_CANVAS',
    SELECT_ISSUE_POSITION = 'SELECT_ISSUE_POSITION',
    MERGE_OBJECTS = 'MERGE_OBJECTS',
    GROUP_OBJECTS = 'GROUP_OBJECTS',
    SPLIT_TRACK = 'SPLIT_TRACK',
    COPY_SHAPE = 'COPY_SHAPE',
    PASTE_SHAPE = 'PASTE_SHAPE',
    EDIT_SHAPE = 'EDIT_SHAPE',
    REPEAT_DRAW_SHAPE = 'REPEAT_DRAW_SHAPE',
    SHAPE_DRAWN = 'SHAPE_DRAWN',
    RESET_CANVAS = 'RESET_CANVAS',
    REMEMBER_CREATED_OBJECT = 'REMEMBER_CREATED_OBJECT',
    UPDATE_ANNOTATIONS_SUCCESS = 'UPDATE_ANNOTATIONS_SUCCESS',
    UPDATE_ANNOTATIONS_FAILED = 'UPDATE_ANNOTATIONS_FAILED',
    CREATE_ANNOTATIONS_SUCCESS = 'CREATE_ANNOTATIONS_SUCCESS',
    CREATE_ANNOTATIONS_FAILED = 'CREATE_ANNOTATIONS_FAILED',
    MERGE_ANNOTATIONS_SUCCESS = 'MERGE_ANNOTATIONS_SUCCESS',
    MERGE_ANNOTATIONS_FAILED = 'MERGE_ANNOTATIONS_FAILED',
    RESET_ANNOTATIONS_GROUP = 'RESET_ANNOTATIONS_GROUP',
    GROUP_ANNOTATIONS = 'GROUP_ANNOTATIONS',
    GROUP_ANNOTATIONS_SUCCESS = 'GROUP_ANNOTATIONS_SUCCESS',
    GROUP_ANNOTATIONS_FAILED = 'GROUP_ANNOTATIONS_FAILED',
    SPLIT_ANNOTATIONS_SUCCESS = 'SPLIT_ANNOTATIONS_SUCCESS',
    SPLIT_ANNOTATIONS_FAILED = 'SPLIT_ANNOTATIONS_FAILED',
    COLLAPSE_SIDEBAR = 'COLLAPSE_SIDEBAR',
    COLLAPSE_APPEARANCE = 'COLLAPSE_APPEARANCE',
    COLLAPSE_OBJECT_ITEMS = 'COLLAPSE_OBJECT_ITEMS',
    ACTIVATE_OBJECT = 'ACTIVATE_OBJECT',
    SELECT_OBJECTS = 'SELECT_OBJECTS',
    REMOVE_OBJECT_SUCCESS = 'REMOVE_OBJECT_SUCCESS',
    REMOVE_OBJECT_FAILED = 'REMOVE_OBJECT_FAILED',
    PROPAGATE_OBJECT = 'PROPAGATE_OBJECT',
    PROPAGATE_OBJECT_SUCCESS = 'PROPAGATE_OBJECT_SUCCESS',
    PROPAGATE_OBJECT_FAILED = 'PROPAGATE_OBJECT_FAILED',
    CHANGE_PROPAGATE_FRAMES = 'CHANGE_PROPAGATE_FRAMES',
    SWITCH_SHOWING_STATISTICS = 'SWITCH_SHOWING_STATISTICS',
    SWITCH_SHOWING_FILTERS = 'SWITCH_SHOWING_FILTERS',
    COLLECT_STATISTICS = 'COLLECT_STATISTICS',
    COLLECT_STATISTICS_SUCCESS = 'COLLECT_STATISTICS_SUCCESS',
    COLLECT_STATISTICS_FAILED = 'COLLECT_STATISTICS_FAILED',
    UPLOAD_JOB_ANNOTATIONS = 'UPLOAD_JOB_ANNOTATIONS',
    UPLOAD_JOB_ANNOTATIONS_SUCCESS = 'UPLOAD_JOB_ANNOTATIONS_SUCCESS',
    UPLOAD_JOB_ANNOTATIONS_FAILED = 'UPLOAD_JOB_ANNOTATIONS_FAILED',
    REMOVE_JOB_ANNOTATIONS_SUCCESS = 'REMOVE_JOB_ANNOTATIONS_SUCCESS',
    REMOVE_JOB_ANNOTATIONS_FAILED = 'REMOVE_JOB_ANNOTATIONS_FAILED',
    UPDATE_CANVAS_CONTEXT_MENU = 'UPDATE_CANVAS_CONTEXT_MENU',
    UNDO_ACTION_SUCCESS = 'UNDO_ACTION_SUCCESS',
    UNDO_ACTION_FAILED = 'UNDO_ACTION_FAILED',
    REDO_ACTION_SUCCESS = 'REDO_ACTION_SUCCESS',
    REDO_ACTION_FAILED = 'REDO_ACTION_FAILED',
    CHANGE_ANNOTATIONS_FILTERS = 'CHANGE_ANNOTATIONS_FILTERS',
    FETCH_ANNOTATIONS_SUCCESS = 'FETCH_ANNOTATIONS_SUCCESS',
    FETCH_ANNOTATIONS_FAILED = 'FETCH_ANNOTATIONS_FAILED',
    ROTATE_FRAME = 'ROTATE_FRAME',
    SWITCH_Z_LAYER = 'SWITCH_Z_LAYER',
    ADD_Z_LAYER = 'ADD_Z_LAYER',
    SEARCH_ANNOTATIONS_FAILED = 'SEARCH_ANNOTATIONS_FAILED',
    SEARCH_EMPTY_FRAME_FAILED = 'SEARCH_EMPTY_FRAME_FAILED',
    CHANGE_WORKSPACE = 'CHANGE_WORKSPACE',
    SAVE_LOGS_SUCCESS = 'SAVE_LOGS_SUCCESS',
    SAVE_LOGS_FAILED = 'SAVE_LOGS_FAILED',
    INTERACT_WITH_CANVAS = 'INTERACT_WITH_CANVAS',
    SET_AI_TOOLS_REF = 'SET_AI_TOOLS_REF',
    GET_DATA_FAILED = 'GET_DATA_FAILED',
    SWITCH_REQUEST_REVIEW_DIALOG = 'SWITCH_REQUEST_REVIEW_DIALOG',
    SWITCH_SUBMIT_REVIEW_DIALOG = 'SWITCH_SUBMIT_REVIEW_DIALOG',
    SET_FORCE_EXIT_ANNOTATION_PAGE_FLAG = 'SET_FORCE_EXIT_ANNOTATION_PAGE_FLAG',
    UPDATE_PREDICTOR_STATE = 'UPDATE_PREDICTOR_STATE',
    GET_PREDICTIONS = 'GET_PREDICTIONS',
    GET_PREDICTIONS_FAILED = 'GET_PREDICTIONS_FAILED',
    GET_PREDICTIONS_SUCCESS = 'GET_PREDICTIONS_SUCCESS',
    HIDE_SHOW_CONTEXT_IMAGE = 'HIDE_SHOW_CONTEXT_IMAGE',
    GET_CONTEXT_IMAGE = 'GET_CONTEXT_IMAGE',
<<<<<<< HEAD
    SYNC_JOB_TASK_WITH_CLOWDER = 'SYNC_JOB_TASK_WITH_CLOWDER',
    SYNC_JOB_TASK_WITH_CLOWDER_SUCCESS = 'SYNC_JOB_TASK_WITH_CLOWDER_SUCCESS',
    SYNC_JOB_TASK_WITH_CLOWDER_FAILED = 'SYNC_JOB_TASK_WITH_CLOWDER_FAILED',
=======
    GET_CONTEXT_IMAGE_SUCCESS = 'GET_CONTEXT_IMAGE_SUCCESS',
    GET_CONTEXT_IMAGE_FAILED = 'GET_CONTEXT_IMAGE_FAILED',
>>>>>>> 0d56e292
}

export function saveLogsAsync(): ThunkAction {
    return async (dispatch: ActionCreator<Dispatch>) => {
        try {
            await logger.save();
            dispatch({
                type: AnnotationActionTypes.SAVE_LOGS_SUCCESS,
                payload: {},
            });
        } catch (error) {
            dispatch({
                type: AnnotationActionTypes.SAVE_LOGS_FAILED,
                payload: {
                    error,
                },
            });
        }
    };
}

export function changeWorkspace(workspace: Workspace): AnyAction {
    return {
        type: AnnotationActionTypes.CHANGE_WORKSPACE,
        payload: {
            workspace,
        },
    };
}

export function getDataFailed(error: any): AnyAction {
    return {
        type: AnnotationActionTypes.GET_DATA_FAILED,
        payload: {
            error,
        },
    };
}

export function addZLayer(): AnyAction {
    return {
        type: AnnotationActionTypes.ADD_Z_LAYER,
        payload: {},
    };
}

export function switchZLayer(cur: number): AnyAction {
    return {
        type: AnnotationActionTypes.SWITCH_Z_LAYER,
        payload: {
            cur,
        },
    };
}

export function fetchAnnotationsAsync(): ThunkAction {
    return async (dispatch: ActionCreator<Dispatch>): Promise<void> => {
        try {
            const { filters, frame, showAllInterpolationTracks, jobInstance } = receiveAnnotationsParameters();
            const states = await jobInstance.annotations.get(frame, showAllInterpolationTracks, filters);
            const [minZ, maxZ] = computeZRange(states);

            dispatch({
                type: AnnotationActionTypes.FETCH_ANNOTATIONS_SUCCESS,
                payload: {
                    states,
                    minZ,
                    maxZ,
                },
            });
        } catch (error) {
            dispatch({
                type: AnnotationActionTypes.FETCH_ANNOTATIONS_FAILED,
                payload: {
                    error,
                },
            });
        }
    };
}

export function changeAnnotationsFilters(filters: any[]): AnyAction {
    return {
        type: AnnotationActionTypes.CHANGE_ANNOTATIONS_FILTERS,
        payload: { filters },
    };
}

export function updateCanvasContextMenu(
    visible: boolean,
    left: number,
    top: number,
    pointID: number | null = null,
    type?: ContextMenuType,
): AnyAction {
    return {
        type: AnnotationActionTypes.UPDATE_CANVAS_CONTEXT_MENU,
        payload: {
            visible,
            left,
            top,
            type,
            pointID,
        },
    };
}

export function removeAnnotationsAsync(sessionInstance: any): ThunkAction {
    return async (dispatch: ActionCreator<Dispatch>): Promise<void> => {
        try {
            await sessionInstance.annotations.clear();
            await sessionInstance.actions.clear();
            const history = await sessionInstance.actions.get();

            dispatch({
                type: AnnotationActionTypes.REMOVE_JOB_ANNOTATIONS_SUCCESS,
                payload: {
                    history,
                },
            });
        } catch (error) {
            dispatch({
                type: AnnotationActionTypes.REMOVE_JOB_ANNOTATIONS_FAILED,
                payload: {
                    error,
                },
            });
        }
    };
}

export function uploadJobAnnotationsAsync(job: any, loader: any, file: File): ThunkAction {
    return async (dispatch: ActionCreator<Dispatch>): Promise<void> => {
        try {
            const state: CombinedState = getStore().getState();
            const { filters, showAllInterpolationTracks } = receiveAnnotationsParameters();

            if (state.tasks.activities.loads[job.task.id]) {
                throw Error('Annotations is being uploaded for the task');
            }
            if (state.annotation.activities.loads[job.id]) {
                throw Error('Only one uploading of annotations for a job allowed at the same time');
            }

            dispatch({
                type: AnnotationActionTypes.UPLOAD_JOB_ANNOTATIONS,
                payload: {
                    job,
                    loader,
                },
            });

            const frame = state.annotation.player.frame.number;
            await job.annotations.upload(file, loader);

            await job.logger.log(LogType.uploadAnnotations, {
                ...(await jobInfoGenerator(job)),
            });

            await job.annotations.clear(true);
            await job.actions.clear();
            const history = await job.actions.get();

            // One more update to escape some problems
            // in canvas when shape with the same
            // clientID has different type (polygon, rectangle) for example
            dispatch({
                type: AnnotationActionTypes.UPLOAD_JOB_ANNOTATIONS_SUCCESS,
                payload: {
                    job,
                    states: [],
                    history,
                },
            });

            const states = await job.annotations.get(frame, showAllInterpolationTracks, filters);

            setTimeout(() => {
                dispatch({
                    type: AnnotationActionTypes.UPLOAD_JOB_ANNOTATIONS_SUCCESS,
                    payload: {
                        history,
                        job,
                        states,
                    },
                });
            });
        } catch (error) {
            dispatch({
                type: AnnotationActionTypes.UPLOAD_JOB_ANNOTATIONS_FAILED,
                payload: {
                    job,
                    error,
                },
            });
        }
    };
}

export function collectStatisticsAsync(sessionInstance: any): ThunkAction {
    return async (dispatch: ActionCreator<Dispatch>): Promise<void> => {
        try {
            dispatch({
                type: AnnotationActionTypes.COLLECT_STATISTICS,
                payload: {},
            });

            const data = await sessionInstance.annotations.statistics();

            dispatch({
                type: AnnotationActionTypes.COLLECT_STATISTICS_SUCCESS,
                payload: {
                    data,
                },
            });
        } catch (error) {
            dispatch({
                type: AnnotationActionTypes.COLLECT_STATISTICS_FAILED,
                payload: {
                    error,
                },
            });
        }
    };
}

export function showStatistics(visible: boolean): AnyAction {
    return {
        type: AnnotationActionTypes.SWITCH_SHOWING_STATISTICS,
        payload: {
            visible,
        },
    };
}
export function showFilters(visible: boolean): AnyAction {
    return {
        type: AnnotationActionTypes.SWITCH_SHOWING_FILTERS,
        payload: {
            visible,
        },
    };
}

export function propagateObjectAsync(sessionInstance: any, objectState: any, from: number, to: number): ThunkAction {
    return async (dispatch: ActionCreator<Dispatch>): Promise<void> => {
        try {
            const copy = {
                attributes: objectState.attributes,
                points: objectState.points,
                occluded: objectState.occluded,
                objectType: objectState.objectType !== ObjectType.TRACK ? objectState.objectType : ObjectType.SHAPE,
                shapeType: objectState.shapeType,
                label: objectState.label,
                zOrder: objectState.zOrder,
                frame: from,
                source: objectState.source,
            };

            await sessionInstance.logger.log(LogType.propagateObject, { count: to - from + 1 });
            const states = [];
            for (let frame = from; frame <= to; frame++) {
                copy.frame = frame;
                const newState = new cvat.classes.ObjectState(copy);
                states.push(newState);
            }

            await sessionInstance.annotations.put(states);
            const history = await sessionInstance.actions.get();

            dispatch({
                type: AnnotationActionTypes.PROPAGATE_OBJECT_SUCCESS,
                payload: {
                    objectState,
                    history,
                },
            });
        } catch (error) {
            dispatch({
                type: AnnotationActionTypes.PROPAGATE_OBJECT_FAILED,
                payload: {
                    error,
                },
            });
        }
    };
}

export function propagateObject(objectState: any | null): AnyAction {
    return {
        type: AnnotationActionTypes.PROPAGATE_OBJECT,
        payload: {
            objectState,
        },
    };
}

export function changePropagateFrames(frames: number): AnyAction {
    return {
        type: AnnotationActionTypes.CHANGE_PROPAGATE_FRAMES,
        payload: {
            frames,
        },
    };
}

export function removeObjectAsync(sessionInstance: any, objectState: any, force: boolean): ThunkAction {
    return async (dispatch: ActionCreator<Dispatch>): Promise<void> => {
        try {
            await sessionInstance.logger.log(LogType.deleteObject, { count: 1 });
            const { frame } = receiveAnnotationsParameters();

            const removed = await objectState.delete(frame, force);
            const history = await sessionInstance.actions.get();

            if (removed) {
                dispatch({
                    type: AnnotationActionTypes.REMOVE_OBJECT_SUCCESS,
                    payload: {
                        objectState,
                        history,
                    },
                });
            } else {
                throw new Error('Could not remove the locked object');
            }
        } catch (error) {
            dispatch({
                type: AnnotationActionTypes.REMOVE_OBJECT_FAILED,
                payload: {
                    error,
                },
            });
        }
    };
}

export function editShape(enabled: boolean): AnyAction {
    return {
        type: AnnotationActionTypes.EDIT_SHAPE,
        payload: {
            enabled,
        },
    };
}

export function copyShape(objectState: any): AnyAction {
    const job = getStore().getState().annotation.job.instance;
    job.logger.log(LogType.copyObject, { count: 1 });

    return {
        type: AnnotationActionTypes.COPY_SHAPE,
        payload: {
            objectState,
        },
    };
}

export function selectObjects(selectedStatesID: number[]): AnyAction {
    return {
        type: AnnotationActionTypes.SELECT_OBJECTS,
        payload: {
            selectedStatesID,
        },
    };
}

export function activateObject(activatedStateID: number | null, activatedAttributeID: number | null): AnyAction {
    return {
        type: AnnotationActionTypes.ACTIVATE_OBJECT,
        payload: {
            activatedStateID,
            activatedAttributeID,
        },
    };
}

export function collapseSidebar(): AnyAction {
    return {
        type: AnnotationActionTypes.COLLAPSE_SIDEBAR,
        payload: {},
    };
}

export function collapseAppearance(): AnyAction {
    return {
        type: AnnotationActionTypes.COLLAPSE_APPEARANCE,
        payload: {},
    };
}

export function collapseObjectItems(states: any[], collapsed: boolean): AnyAction {
    return {
        type: AnnotationActionTypes.COLLAPSE_OBJECT_ITEMS,
        payload: {
            states,
            collapsed,
        },
    };
}

export function switchPlay(playing: boolean): AnyAction {
    return {
        type: AnnotationActionTypes.SWITCH_PLAY,
        payload: {
            playing,
        },
    };
}

export function getPredictionsAsync(): ThunkAction {
    return async (dispatch: ActionCreator<Dispatch>): Promise<void> => {
        const {
            annotations: {
                states: currentStates,
                zLayer: { cur: curZOrder },
            },
            predictor: { enabled, annotatedFrames },
        } = getStore().getState().annotation;

        const { filters, frame, showAllInterpolationTracks, jobInstance: job } = receiveAnnotationsParameters();
        if (!enabled || currentStates.length || annotatedFrames.includes(frame)) return;

        dispatch({
            type: AnnotationActionTypes.GET_PREDICTIONS,
            payload: {},
        });

        let annotations = [];
        try {
            annotations = await job.predictor.predict(frame);
            // current frame could be changed during a request above, need to fetch it from store again
            const { number: currentFrame } = getStore().getState().annotation.player.frame;
            if (frame !== currentFrame || annotations === null) {
                // another request has already been sent or user went to another frame
                // we do not need dispatch predictions success action
                return;
            }
            annotations = annotations.map(
                (data: any): any =>
                    new cvat.classes.ObjectState({
                        shapeType: data.type,
                        label: job.task.labels.filter((label: any): boolean => label.id === data.label)[0],
                        points: data.points,
                        objectType: ObjectType.SHAPE,
                        frame,
                        occluded: false,
                        source: 'auto',
                        attributes: {},
                        zOrder: curZOrder,
                    }),
            );

            dispatch({
                type: AnnotationActionTypes.GET_PREDICTIONS_SUCCESS,
                payload: { frame },
            });
        } catch (error) {
            dispatch({
                type: AnnotationActionTypes.GET_PREDICTIONS_FAILED,
                payload: {
                    error,
                },
            });
        }

        try {
            await job.annotations.put(annotations);
            const states = await job.annotations.get(frame, showAllInterpolationTracks, filters);
            const history = await job.actions.get();

            dispatch({
                type: AnnotationActionTypes.CREATE_ANNOTATIONS_SUCCESS,
                payload: {
                    states,
                    history,
                },
            });
        } catch (error) {
            dispatch({
                type: AnnotationActionTypes.CREATE_ANNOTATIONS_FAILED,
                payload: {
                    error,
                },
            });
        }
    };
}

export function changeFrameAsync(toFrame: number, fillBuffer?: boolean, frameStep?: number): ThunkAction {
    return async (dispatch: ActionCreator<Dispatch>): Promise<void> => {
        const state: CombinedState = getStore().getState();
        const { instance: job } = state.annotation.job;
        const { filters, frame, showAllInterpolationTracks } = receiveAnnotationsParameters();

        try {
            if (toFrame < job.startFrame || toFrame > job.stopFrame) {
                throw Error(`Required frame ${toFrame} is out of the current job`);
            }

            if (toFrame === frame) {
                dispatch({
                    type: AnnotationActionTypes.CHANGE_FRAME_SUCCESS,
                    payload: {
                        number: state.annotation.player.frame.number,
                        data: state.annotation.player.frame.data,
                        filename: state.annotation.player.frame.filename,
                        hasRelatedContext: state.annotation.player.frame.hasRelatedContext,
                        delay: state.annotation.player.frame.delay,
                        changeTime: state.annotation.player.frame.changeTime,
                        states: state.annotation.annotations.states,
                        minZ: state.annotation.annotations.zLayer.min,
                        maxZ: state.annotation.annotations.zLayer.max,
                        curZ: state.annotation.annotations.zLayer.cur,
                    },
                });

                return;
            }

            // Start async requests
            dispatch({
                type: AnnotationActionTypes.CHANGE_FRAME,
                payload: {},
            });

            await job.logger.log(LogType.changeFrame, {
                from: frame,
                to: toFrame,
            });
            const data = await job.frames.get(toFrame, fillBuffer, frameStep);
            const states = await job.annotations.get(toFrame, showAllInterpolationTracks, filters);
            const [minZ, maxZ] = computeZRange(states);
            const currentTime = new Date().getTime();
            let frameSpeed;
            switch (state.settings.player.frameSpeed) {
                case FrameSpeed.Fast: {
                    frameSpeed = (FrameSpeed.Fast as number) / 2;
                    break;
                }
                case FrameSpeed.Fastest: {
                    frameSpeed = (FrameSpeed.Fastest as number) / 3;
                    break;
                }
                default: {
                    frameSpeed = state.settings.player.frameSpeed as number;
                }
            }
            const delay = Math.max(
                0,
                Math.round(1000 / frameSpeed) - currentTime + (state.annotation.player.frame.changeTime as number),
            );

            dispatch({
                type: AnnotationActionTypes.CHANGE_FRAME_SUCCESS,
                payload: {
                    number: toFrame,
                    data,
                    filename: data.filename,
                    hasRelatedContext: data.hasRelatedContext,
                    states,
                    minZ,
                    maxZ,
                    curZ: maxZ,
                    changeTime: currentTime + delay,
                    delay,
                },
            });
            dispatch(getPredictionsAsync());
        } catch (error) {
            if (error !== 'not needed') {
                dispatch({
                    type: AnnotationActionTypes.CHANGE_FRAME_FAILED,
                    payload: {
                        number: toFrame,
                        error,
                    },
                });
            }
        }
    };
}

export function undoActionAsync(sessionInstance: any, frame: number): ThunkAction {
    return async (dispatch: ActionCreator<Dispatch>): Promise<void> => {
        try {
            const state = getStore().getState();
            const { filters, showAllInterpolationTracks } = receiveAnnotationsParameters();

            // TODO: use affected IDs as an optimization
            const [undo] = state.annotation.annotations.history.undo.slice(-1);
            const undoLog = await sessionInstance.logger.log(
                LogType.undoAction,
                {
                    name: undo[0],
                    frame: undo[1],
                    count: 1,
                },
                true,
            );

            dispatch(changeFrameAsync(undo[1]));
            await sessionInstance.actions.undo();
            const history = await sessionInstance.actions.get();
            const states = await sessionInstance.annotations.get(frame, showAllInterpolationTracks, filters);
            const [minZ, maxZ] = computeZRange(states);
            await undoLog.close();

            dispatch({
                type: AnnotationActionTypes.UNDO_ACTION_SUCCESS,
                payload: {
                    history,
                    states,
                    minZ,
                    maxZ,
                },
            });
        } catch (error) {
            dispatch({
                type: AnnotationActionTypes.UNDO_ACTION_FAILED,
                payload: {
                    error,
                },
            });
        }
    };
}

export function redoActionAsync(sessionInstance: any, frame: number): ThunkAction {
    return async (dispatch: ActionCreator<Dispatch>): Promise<void> => {
        try {
            const state = getStore().getState();
            const { filters, showAllInterpolationTracks } = receiveAnnotationsParameters();

            // TODO: use affected IDs as an optimization
            const [redo] = state.annotation.annotations.history.redo.slice(-1);
            const redoLog = await sessionInstance.logger.log(
                LogType.redoAction,
                {
                    name: redo[0],
                    frame: redo[1],
                    count: 1,
                },
                true,
            );
            dispatch(changeFrameAsync(redo[1]));
            await sessionInstance.actions.redo();
            const history = await sessionInstance.actions.get();
            const states = await sessionInstance.annotations.get(frame, showAllInterpolationTracks, filters);
            const [minZ, maxZ] = computeZRange(states);
            await redoLog.close();

            dispatch({
                type: AnnotationActionTypes.REDO_ACTION_SUCCESS,
                payload: {
                    history,
                    states,
                    minZ,
                    maxZ,
                },
            });
        } catch (error) {
            dispatch({
                type: AnnotationActionTypes.REDO_ACTION_FAILED,
                payload: {
                    error,
                },
            });
        }
    };
}

export function rotateCurrentFrame(rotation: Rotation): AnyAction {
    const state: CombinedState = getStore().getState();
    const {
        annotation: {
            player: {
                frame: { number: frameNumber },
                frameAngles,
            },
            job: {
                instance: job,
                instance: { startFrame },
            },
        },
        settings: {
            player: { rotateAll },
        },
    } = state;

    const frameAngle = (frameAngles[frameNumber - startFrame] + (rotation === Rotation.CLOCKWISE90 ? 90 : 270)) % 360;

    job.logger.log(LogType.rotateImage, { angle: frameAngle });

    return {
        type: AnnotationActionTypes.ROTATE_FRAME,
        payload: {
            offset: frameNumber - state.annotation.job.instance.startFrame,
            angle: frameAngle,
            rotateAll,
        },
    };
}

export function dragCanvas(enabled: boolean): AnyAction {
    return {
        type: AnnotationActionTypes.DRAG_CANVAS,
        payload: {
            enabled,
        },
    };
}

export function zoomCanvas(enabled: boolean): AnyAction {
    return {
        type: AnnotationActionTypes.ZOOM_CANVAS,
        payload: {
            enabled,
        },
    };
}

export function resetCanvas(): AnyAction {
    return {
        type: AnnotationActionTypes.RESET_CANVAS,
        payload: {},
    };
}

export function confirmCanvasReady(): AnyAction {
    return {
        type: AnnotationActionTypes.CONFIRM_CANVAS_READY,
        payload: {},
    };
}

export function closeJob(): ThunkAction {
    return async (dispatch: ActionCreator<Dispatch>): Promise<void> => {
        const { jobInstance } = receiveAnnotationsParameters();
        if (jobInstance) {
            await jobInstance.task.close();
        }

        dispatch({
            type: AnnotationActionTypes.CLOSE_JOB,
        });
    };
}

export function getJobAsync(tid: number, jid: number, initialFrame: number, initialFilters: object[]): ThunkAction {
    return async (dispatch: ActionCreator<Dispatch>): Promise<void> => {
        try {
            const state: CombinedState = getStore().getState();
            const filters = initialFilters;
            const {
                settings: {
                    workspace: { showAllInterpolationTracks },
                },
            } = state;

            dispatch({
                type: AnnotationActionTypes.GET_JOB,
                payload: {
                    requestedId: jid,
                },
            });

            const loadJobEvent = await logger.log(
                LogType.loadJob,
                {
                    task_id: tid,
                    job_id: jid,
                },
                true,
            );

            // Check state if the task is already there
            let task = state.tasks.current
                .filter((_task: Task) => _task.instance.id === tid)
                .map((_task: Task) => _task.instance)[0];

            // If there aren't the task, get it from the server
            if (!task) {
                [task] = await cvat.tasks.get({ id: tid });
            }

            // Finally get the job from the task
            const job = task.jobs.filter((_job: any) => _job.id === jid)[0];
            if (!job) {
                throw new Error(`Task ${tid} doesn't contain the job ${jid}`);
            }

            const frameNumber = Math.max(Math.min(job.stopFrame, initialFrame), job.startFrame);
            const frameData = await job.frames.get(frameNumber);
            // call first getting of frame data before rendering interface
            // to load and decode first chunk
            try {
                await frameData.data();
            } catch (error) {
                dispatch({
                    type: AnnotationActionTypes.GET_DATA_FAILED,
                    payload: {
                        error,
                    },
                });
            }
            const states = await job.annotations.get(frameNumber, showAllInterpolationTracks, filters);
            const issues = await job.issues();
            const reviews = await job.reviews();
            const [minZ, maxZ] = computeZRange(states);
            const colors = [...cvat.enums.colors];

            loadJobEvent.close(await jobInfoGenerator(job));

            const openTime = Date.now();
            dispatch({
                type: AnnotationActionTypes.GET_JOB_SUCCESS,
                payload: {
                    openTime,
                    job,
                    issues,
                    reviews,
                    states,
                    frameNumber,
                    frameFilename: frameData.filename,
                    frameHasRelatedContext: frameData.hasRelatedContext,
                    frameData,
                    colors,
                    filters,
                    minZ,
                    maxZ,
                },
            });

            if (job.task.dimension === DimensionType.DIM_3D) {
                const workspace = Workspace.STANDARD3D;
                dispatch(changeWorkspace(workspace));
            }

            const updatePredictorStatus = async (): Promise<void> => {
                // get current job
                const currentState: CombinedState = getStore().getState();
                const { openTime: currentOpenTime, instance: currentJob } = currentState.annotation.job;
                if (currentJob === null || currentJob.id !== job.id || currentOpenTime !== openTime) {
                    // the job was closed, changed or reopened
                    return;
                }

                try {
                    const status = await job.predictor.status();
                    dispatch({
                        type: AnnotationActionTypes.UPDATE_PREDICTOR_STATE,
                        payload: status,
                    });
                    setTimeout(updatePredictorStatus, 60 * 1000);
                } catch (error) {
                    dispatch({
                        type: AnnotationActionTypes.UPDATE_PREDICTOR_STATE,
                        payload: { error },
                    });
                    setTimeout(updatePredictorStatus, 20 * 1000);
                }
            };

            if (state.plugins.list.PREDICT && job.task.projectId !== null) {
                updatePredictorStatus();
            }

            dispatch(changeFrameAsync(frameNumber, false));
        } catch (error) {
            dispatch({
                type: AnnotationActionTypes.GET_JOB_FAILED,
                payload: {
                    error,
                },
            });
        }
    };
}

export function saveAnnotationsAsync(sessionInstance: any, afterSave?: () => void): ThunkAction {
    return async (dispatch: ActionCreator<Dispatch>): Promise<void> => {
        const { filters, showAllInterpolationTracks } = receiveAnnotationsParameters();

        dispatch({
            type: AnnotationActionTypes.SAVE_ANNOTATIONS,
            payload: {},
        });

        try {
            const saveJobEvent = await sessionInstance.logger.log(LogType.saveJob, {}, true);

            await sessionInstance.annotations.save((status: string) => {
                dispatch({
                    type: AnnotationActionTypes.SAVE_UPDATE_ANNOTATIONS_STATUS,
                    payload: {
                        status,
                    },
                });
            });
            await saveJobEvent.close();
            await sessionInstance.logger.log(LogType.sendTaskInfo, await jobInfoGenerator(sessionInstance));
            dispatch(saveLogsAsync());

            const { frame } = receiveAnnotationsParameters();
            const states = await sessionInstance.annotations.get(frame, showAllInterpolationTracks, filters);
            if (typeof afterSave === 'function') {
                afterSave();
            }

            dispatch({
                type: AnnotationActionTypes.SAVE_ANNOTATIONS_SUCCESS,
                payload: {
                    states,
                },
            });
        } catch (error) {
            dispatch({
                type: AnnotationActionTypes.SAVE_ANNOTATIONS_FAILED,
                payload: {
                    error,
                },
            });
        }
    };
}

// used to reproduce the latest drawing (in case of tags just creating) by using N
export function rememberObject(createParams: {
    activeObjectType?: ObjectType;
    activeLabelID?: number;
    activeShapeType?: ShapeType;
    activeNumOfPoints?: number;
    activeRectDrawingMethod?: RectDrawingMethod;
    activeCuboidDrawingMethod?: CuboidDrawingMethod;
}): AnyAction {
    return {
        type: AnnotationActionTypes.REMEMBER_CREATED_OBJECT,
        payload: createParams,
    };
}

export function shapeDrawn(): AnyAction {
    return {
        type: AnnotationActionTypes.SHAPE_DRAWN,
        payload: {},
    };
}

export function selectIssuePosition(enabled: boolean): AnyAction {
    return {
        type: AnnotationActionTypes.SELECT_ISSUE_POSITION,
        payload: {
            enabled,
        },
    };
}

export function mergeObjects(enabled: boolean): AnyAction {
    return {
        type: AnnotationActionTypes.MERGE_OBJECTS,
        payload: {
            enabled,
        },
    };
}

export function groupObjects(enabled: boolean): AnyAction {
    return {
        type: AnnotationActionTypes.GROUP_OBJECTS,
        payload: {
            enabled,
        },
    };
}

export function splitTrack(enabled: boolean): AnyAction {
    return {
        type: AnnotationActionTypes.SPLIT_TRACK,
        payload: {
            enabled,
        },
    };
}

export function updateAnnotationsAsync(statesToUpdate: any[]): ThunkAction {
    return async (dispatch: ActionCreator<Dispatch>): Promise<void> => {
        const { jobInstance, filters, frame, showAllInterpolationTracks } = receiveAnnotationsParameters();

        try {
            if (statesToUpdate.some((state: any): boolean => state.updateFlags.zOrder)) {
                // deactivate object to visualize changes immediately (UX)
                dispatch(activateObject(null, null));
            }

            const promises = statesToUpdate.map((objectState: any): Promise<any> => objectState.save());
            const states = await Promise.all(promises);
            const history = await jobInstance.actions.get();
            const [minZ, maxZ] = computeZRange(states);

            dispatch({
                type: AnnotationActionTypes.UPDATE_ANNOTATIONS_SUCCESS,
                payload: {
                    states,
                    history,
                    minZ,
                    maxZ,
                },
            });
        } catch (error) {
            const states = await jobInstance.annotations.get(frame, showAllInterpolationTracks, filters);
            dispatch({
                type: AnnotationActionTypes.UPDATE_ANNOTATIONS_FAILED,
                payload: {
                    error,
                    states,
                },
            });
        }
    };
}

export function createAnnotationsAsync(sessionInstance: any, frame: number, statesToCreate: any[]): ThunkAction {
    return async (dispatch: ActionCreator<Dispatch>): Promise<void> => {
        try {
            const { filters, showAllInterpolationTracks } = receiveAnnotationsParameters();
            await sessionInstance.annotations.put(statesToCreate);
            const states = await sessionInstance.annotations.get(frame, showAllInterpolationTracks, filters);
            const history = await sessionInstance.actions.get();

            dispatch({
                type: AnnotationActionTypes.CREATE_ANNOTATIONS_SUCCESS,
                payload: {
                    states,
                    history,
                },
            });
        } catch (error) {
            dispatch({
                type: AnnotationActionTypes.CREATE_ANNOTATIONS_FAILED,
                payload: {
                    error,
                },
            });
        }
    };
}

export function mergeAnnotationsAsync(sessionInstance: any, frame: number, statesToMerge: any[]): ThunkAction {
    return async (dispatch: ActionCreator<Dispatch>): Promise<void> => {
        try {
            const { filters, showAllInterpolationTracks } = receiveAnnotationsParameters();
            await sessionInstance.annotations.merge(statesToMerge);
            const states = await sessionInstance.annotations.get(frame, showAllInterpolationTracks, filters);
            const history = await sessionInstance.actions.get();

            dispatch({
                type: AnnotationActionTypes.MERGE_ANNOTATIONS_SUCCESS,
                payload: {
                    states,
                    history,
                },
            });
        } catch (error) {
            dispatch({
                type: AnnotationActionTypes.MERGE_ANNOTATIONS_FAILED,
                payload: {
                    error,
                },
            });
        }
    };
}

export function resetAnnotationsGroup(): AnyAction {
    return {
        type: AnnotationActionTypes.RESET_ANNOTATIONS_GROUP,
        payload: {},
    };
}

export function groupAnnotationsAsync(sessionInstance: any, frame: number, statesToGroup: any[]): ThunkAction {
    return async (dispatch: ActionCreator<Dispatch>): Promise<void> => {
        try {
            const { filters, showAllInterpolationTracks } = receiveAnnotationsParameters();
            const reset = getStore().getState().annotation.annotations.resetGroupFlag;

            // The action below set resetFlag to false
            dispatch({
                type: AnnotationActionTypes.GROUP_ANNOTATIONS,
                payload: {},
            });

            await sessionInstance.annotations.group(statesToGroup, reset);
            const states = await sessionInstance.annotations.get(frame, showAllInterpolationTracks, filters);
            const history = await sessionInstance.actions.get();

            dispatch({
                type: AnnotationActionTypes.GROUP_ANNOTATIONS_SUCCESS,
                payload: {
                    states,
                    history,
                },
            });
        } catch (error) {
            dispatch({
                type: AnnotationActionTypes.GROUP_ANNOTATIONS_FAILED,
                payload: {
                    error,
                },
            });
        }
    };
}

export function splitAnnotationsAsync(sessionInstance: any, frame: number, stateToSplit: any): ThunkAction {
    return async (dispatch: ActionCreator<Dispatch>): Promise<void> => {
        const { filters, showAllInterpolationTracks } = receiveAnnotationsParameters();
        try {
            await sessionInstance.annotations.split(stateToSplit, frame);
            const states = await sessionInstance.annotations.get(frame, showAllInterpolationTracks, filters);
            const history = await sessionInstance.actions.get();

            dispatch({
                type: AnnotationActionTypes.SPLIT_ANNOTATIONS_SUCCESS,
                payload: {
                    states,
                    history,
                },
            });
        } catch (error) {
            dispatch({
                type: AnnotationActionTypes.SPLIT_ANNOTATIONS_FAILED,
                payload: {
                    error,
                },
            });
        }
    };
}

export function changeGroupColorAsync(group: number, color: string): ThunkAction {
    return async (dispatch: ActionCreator<Dispatch>): Promise<void> => {
        const state: CombinedState = getStore().getState();
        const groupStates = state.annotation.annotations.states.filter(
            (_state: any): boolean => _state.group.id === group,
        );
        if (groupStates.length) {
            groupStates[0].group.color = color;
            dispatch(updateAnnotationsAsync(groupStates));
        } else {
            dispatch(updateAnnotationsAsync([]));
        }
    };
}

export function searchAnnotationsAsync(sessionInstance: any, frameFrom: number, frameTo: number): ThunkAction {
    return async (dispatch: ActionCreator<Dispatch>): Promise<void> => {
        try {
            const { filters } = receiveAnnotationsParameters();
            const frame = await sessionInstance.annotations.search(filters, frameFrom, frameTo);
            if (frame !== null) {
                dispatch(changeFrameAsync(frame));
            }
        } catch (error) {
            dispatch({
                type: AnnotationActionTypes.SEARCH_ANNOTATIONS_FAILED,
                payload: {
                    error,
                },
            });
        }
    };
}

export function searchEmptyFrameAsync(sessionInstance: any, frameFrom: number, frameTo: number): ThunkAction {
    return async (dispatch: ActionCreator<Dispatch>): Promise<void> => {
        try {
            const frame = await sessionInstance.annotations.searchEmpty(frameFrom, frameTo);
            if (frame !== null) {
                dispatch(changeFrameAsync(frame));
            }
        } catch (error) {
            dispatch({
                type: AnnotationActionTypes.SEARCH_EMPTY_FRAME_FAILED,
                payload: {
                    error,
                },
            });
        }
    };
}

export function pasteShapeAsync(): ThunkAction {
    return async (dispatch: ActionCreator<Dispatch>): Promise<void> => {
        const {
            canvas: { instance: canvasInstance },
            job: { instance: jobInstance },
            player: {
                frame: { number: frameNumber },
            },
            drawing: { activeInitialState: initialState },
        } = getStore().getState().annotation;

        if (initialState) {
            let activeControl = ActiveControl.CURSOR;
            if (initialState.shapeType === ShapeType.RECTANGLE) {
                activeControl = ActiveControl.DRAW_RECTANGLE;
            } else if (initialState.shapeType === ShapeType.POINTS) {
                activeControl = ActiveControl.DRAW_POINTS;
            } else if (initialState.shapeType === ShapeType.POLYGON) {
                activeControl = ActiveControl.DRAW_POLYGON;
            } else if (initialState.shapeType === ShapeType.POLYLINE) {
                activeControl = ActiveControl.DRAW_POLYLINE;
            } else if (initialState.shapeType === ShapeType.CUBOID) {
                activeControl = ActiveControl.DRAW_CUBOID;
            }

            dispatch({
                type: AnnotationActionTypes.PASTE_SHAPE,
                payload: {
                    activeControl,
                },
            });
            if (canvasInstance instanceof Canvas) {
                canvasInstance.cancel();
            }
            if (initialState.objectType === ObjectType.TAG) {
                const objectState = new cvat.classes.ObjectState({
                    objectType: ObjectType.TAG,
                    label: initialState.label,
                    attributes: initialState.attributes,
                    frame: frameNumber,
                });
                dispatch(createAnnotationsAsync(jobInstance, frameNumber, [objectState]));
            } else {
                canvasInstance.draw({
                    enabled: true,
                    initialState,
                });
            }
        }
    };
}

export function interactWithCanvas(activeInteractor: Model | OpenCVTool, activeLabelID: number): AnyAction {
    return {
        type: AnnotationActionTypes.INTERACT_WITH_CANVAS,
        payload: {
            activeInteractor,
            activeLabelID,
        },
    };
}

export function setAIToolsRef(ref: MutableRefObject<any>): AnyAction {
    return {
        type: AnnotationActionTypes.SET_AI_TOOLS_REF,
        payload: {
            aiToolsRef: ref,
        },
    };
}

export function repeatDrawShapeAsync(): ThunkAction {
    return async (dispatch: ActionCreator<Dispatch>): Promise<void> => {
        const {
            canvas: { instance: canvasInstance },
            job: { labels, instance: jobInstance },
            player: {
                frame: { number: frameNumber },
            },
            drawing: {
                activeInteractor,
                activeObjectType,
                activeLabelID,
                activeShapeType,
                activeNumOfPoints,
                activeRectDrawingMethod,
                activeCuboidDrawingMethod,
            },
        } = getStore().getState().annotation;

        let activeControl = ActiveControl.CURSOR;
        if (activeInteractor && canvasInstance instanceof Canvas) {
            if (activeInteractor.type === 'tracker') {
                canvasInstance.interact({
                    enabled: true,
                    shapeType: 'rectangle',
                });
                dispatch(interactWithCanvas(activeInteractor, activeLabelID));
            } else {
                canvasInstance.interact({
                    enabled: true,
                    shapeType: 'points',
                    ...activeInteractor.params.canvas,
                });
                dispatch(interactWithCanvas(activeInteractor, activeLabelID));
            }

            return;
        }
        if (activeShapeType === ShapeType.RECTANGLE) {
            activeControl = ActiveControl.DRAW_RECTANGLE;
        } else if (activeShapeType === ShapeType.POINTS) {
            activeControl = ActiveControl.DRAW_POINTS;
        } else if (activeShapeType === ShapeType.POLYGON) {
            activeControl = ActiveControl.DRAW_POLYGON;
        } else if (activeShapeType === ShapeType.POLYLINE) {
            activeControl = ActiveControl.DRAW_POLYLINE;
        } else if (activeShapeType === ShapeType.CUBOID) {
            activeControl = ActiveControl.DRAW_CUBOID;
        }
        dispatch({
            type: AnnotationActionTypes.REPEAT_DRAW_SHAPE,
            payload: {
                activeControl,
            },
        });

        if (canvasInstance instanceof Canvas) {
            canvasInstance.cancel();
        }
        if (activeObjectType === ObjectType.TAG) {
            const objectState = new cvat.classes.ObjectState({
                objectType: ObjectType.TAG,
                label: labels.filter((label: any) => label.id === activeLabelID)[0],
                frame: frameNumber,
            });
            dispatch(createAnnotationsAsync(jobInstance, frameNumber, [objectState]));
        } else {
            canvasInstance.draw({
                enabled: true,
                rectDrawingMethod: activeRectDrawingMethod,
                cuboidDrawingMethod: activeCuboidDrawingMethod,
                numberOfPoints: activeNumOfPoints,
                shapeType: activeShapeType,
                crosshair: [ShapeType.RECTANGLE, ShapeType.CUBOID].includes(activeShapeType),
            });
        }
    };
}

export function redrawShapeAsync(): ThunkAction {
    return async (dispatch: ActionCreator<Dispatch>): Promise<void> => {
        const {
            annotations: { activatedStateID, states },
            canvas: { instance: canvasInstance },
        } = getStore().getState().annotation;

        if (activatedStateID !== null) {
            const [state] = states.filter((_state: any): boolean => _state.clientID === activatedStateID);
            if (state && state.objectType !== ObjectType.TAG) {
                let activeControl = ActiveControl.CURSOR;
                if (state.shapeType === ShapeType.RECTANGLE) {
                    activeControl = ActiveControl.DRAW_RECTANGLE;
                } else if (state.shapeType === ShapeType.POINTS) {
                    activeControl = ActiveControl.DRAW_POINTS;
                } else if (state.shapeType === ShapeType.POLYGON) {
                    activeControl = ActiveControl.DRAW_POLYGON;
                } else if (state.shapeType === ShapeType.POLYLINE) {
                    activeControl = ActiveControl.DRAW_POLYLINE;
                } else if (state.shapeType === ShapeType.CUBOID) {
                    activeControl = ActiveControl.DRAW_CUBOID;
                }

                dispatch({
                    type: AnnotationActionTypes.REPEAT_DRAW_SHAPE,
                    payload: {
                        activeControl,
                    },
                });
                if (canvasInstance instanceof Canvas) {
                    canvasInstance.cancel();
                }
                canvasInstance.draw({
                    enabled: true,
                    redraw: activatedStateID,
                    shapeType: state.shapeType,
                    crosshair: [ShapeType.RECTANGLE, ShapeType.CUBOID].includes(state.shapeType),
                });
            }
        }
    };
}

export function switchRequestReviewDialog(visible: boolean): AnyAction {
    return {
        type: AnnotationActionTypes.SWITCH_REQUEST_REVIEW_DIALOG,
        payload: {
            visible,
        },
    };
}

export function switchSubmitReviewDialog(visible: boolean): AnyAction {
    return {
        type: AnnotationActionTypes.SWITCH_SUBMIT_REVIEW_DIALOG,
        payload: {
            visible,
        },
    };
}

export function setForceExitAnnotationFlag(forceExit: boolean): AnyAction {
    return {
        type: AnnotationActionTypes.SET_FORCE_EXIT_ANNOTATION_PAGE_FLAG,
        payload: {
            forceExit,
        },
    };
}

export function switchPredictor(predictorEnabled: boolean): AnyAction {
    return {
        type: AnnotationActionTypes.UPDATE_PREDICTOR_STATE,
        payload: {
            enabled: predictorEnabled,
        },
    };
}
export function hideShowContextImage(hidden: boolean): AnyAction {
    return {
        type: AnnotationActionTypes.HIDE_SHOW_CONTEXT_IMAGE,
        payload: {
            hidden,
        },
    };
}

export function getContextImage(): ThunkAction {
    return async (dispatch: ActionCreator<Dispatch>): Promise<void> => {
        const state: CombinedState = getStore().getState();
        const { instance: job } = state.annotation.job;
        const { number: frameNumber } = state.annotation.player.frame;

        try {
            dispatch({
                type: AnnotationActionTypes.GET_CONTEXT_IMAGE,
                payload: {},
            });

            const contextImageData = await job.frames.contextImage(job.task.id, frameNumber);
            dispatch({
                type: AnnotationActionTypes.GET_CONTEXT_IMAGE_SUCCESS,
                payload: { contextImageData },
            });
        } catch (error) {
            dispatch({
                type: AnnotationActionTypes.GET_CONTEXT_IMAGE_FAILED,
                payload: { error },
            });
        }
    };
}

function syncJobTaskWithClowder(): AnyAction {
    const action = {
        type: AnnotationActionTypes.SYNC_JOB_TASK_WITH_CLOWDER,
    };

    return action;
}

function syncJobTaskWithClowderSuccess(): AnyAction {
    const action = {
        type: AnnotationActionTypes.SYNC_JOB_TASK_WITH_CLOWDER_SUCCESS,
    };

    return action;
}

function syncJobTaskWithClowderFailed(error: any): AnyAction {
    const action = {
        type: AnnotationActionTypes.SYNC_JOB_TASK_WITH_CLOWDER_FAILED,
        payload: { error },
    };

    return action;
}

export function syncJobTaskWithClowderAsync(jobInstance: any): ThunkAction<Promise<void>, AnyAction> {
    return async (dispatch: ActionCreator<Dispatch>): Promise<void> => {
        try {
            dispatch(syncJobTaskWithClowder());
            await jobInstance.clowderSync();
            dispatch(syncJobTaskWithClowderSuccess());
        } catch (error) {
            dispatch(syncJobTaskWithClowderFailed(error));
        }
    };
}<|MERGE_RESOLUTION|>--- conflicted
+++ resolved
@@ -193,14 +193,11 @@
     GET_PREDICTIONS_SUCCESS = 'GET_PREDICTIONS_SUCCESS',
     HIDE_SHOW_CONTEXT_IMAGE = 'HIDE_SHOW_CONTEXT_IMAGE',
     GET_CONTEXT_IMAGE = 'GET_CONTEXT_IMAGE',
-<<<<<<< HEAD
+    GET_CONTEXT_IMAGE_SUCCESS = 'GET_CONTEXT_IMAGE_SUCCESS',
+    GET_CONTEXT_IMAGE_FAILED = 'GET_CONTEXT_IMAGE_FAILED',
     SYNC_JOB_TASK_WITH_CLOWDER = 'SYNC_JOB_TASK_WITH_CLOWDER',
     SYNC_JOB_TASK_WITH_CLOWDER_SUCCESS = 'SYNC_JOB_TASK_WITH_CLOWDER_SUCCESS',
     SYNC_JOB_TASK_WITH_CLOWDER_FAILED = 'SYNC_JOB_TASK_WITH_CLOWDER_FAILED',
-=======
-    GET_CONTEXT_IMAGE_SUCCESS = 'GET_CONTEXT_IMAGE_SUCCESS',
-    GET_CONTEXT_IMAGE_FAILED = 'GET_CONTEXT_IMAGE_FAILED',
->>>>>>> 0d56e292
 }
 
 export function saveLogsAsync(): ThunkAction {
