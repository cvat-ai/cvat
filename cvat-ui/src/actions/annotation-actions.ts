<<<<<<< HEAD
// Copyright (C) 2020-2021 Intel Corporation
=======
// Copyright (C) 2021 Intel Corporation
>>>>>>> c3b88ad4
//
// SPDX-License-Identifier: MIT

import {
    AnyAction, Dispatch, ActionCreator, Store,
} from 'redux';
import { ThunkAction } from 'utils/redux';

import {
    CombinedState,
    ActiveControl,
    ShapeType,
    ObjectType,
    Task,
    FrameSpeed,
    Rotation,
    ContextMenuType,
    Workspace,
    Model,
    DimensionType,
    OpenCVTool,
} from 'reducers/interfaces';

import getCore from 'cvat-core-wrapper';
import logger, { LogType } from 'cvat-logger';
import { RectDrawingMethod } from 'cvat-canvas-wrapper';
import { getCVATStore } from 'cvat-store';
import { MutableRefObject } from 'react';

interface AnnotationsParameters {
    filters: string[];
    frame: number;
    showAllInterpolationTracks: boolean;
    jobInstance: any;
}

const cvat = getCore();
let store: null | Store<CombinedState> = null;

function getStore(): Store<CombinedState> {
    if (store === null) {
        store = getCVATStore();
    }
    return store;
}

function receiveAnnotationsParameters(): AnnotationsParameters {
    if (store === null) {
        store = getCVATStore();
    }

    const state: CombinedState = getStore().getState();
    const {
        annotation: {
            annotations: { filters },
            player: {
                frame: { number: frame },
            },
            job: { instance: jobInstance },
        },
        settings: {
            workspace: { showAllInterpolationTracks },
        },
    } = state;

    return {
        filters,
        frame,
        jobInstance,
        showAllInterpolationTracks,
    };
}

export function computeZRange(states: any[]): number[] {
    const filteredStates = states.filter((state: any): any => state.objectType !== ObjectType.TAG);
    let minZ = filteredStates.length ? filteredStates[0].zOrder : 0;
    let maxZ = filteredStates.length ? filteredStates[0].zOrder : 0;
    filteredStates.forEach((state: any): void => {
        minZ = Math.min(minZ, state.zOrder);
        maxZ = Math.max(maxZ, state.zOrder);
    });

    return [minZ, maxZ];
}

async function jobInfoGenerator(job: any): Promise<Record<string, number>> {
    const { total } = await job.annotations.statistics();
    return {
        'frame count': job.stopFrame - job.startFrame + 1,
        'track count':
            total.rectangle.shape +
            total.rectangle.track +
            total.polygon.shape +
            total.polygon.track +
            total.polyline.shape +
            total.polyline.track +
            total.points.shape +
            total.points.track +
            total.cuboid.shape +
            total.cuboid.track,
        'object count': total.total,
        'box count': total.rectangle.shape + total.rectangle.track,
        'polygon count': total.polygon.shape + total.polygon.track,
        'polyline count': total.polyline.shape + total.polyline.track,
        'points count': total.points.shape + total.points.track,
        'cuboids count': total.cuboid.shape + total.cuboid.track,
        'tag count': total.tags,
    };
}

export enum AnnotationActionTypes {
    GET_JOB = 'GET_JOB',
    GET_JOB_SUCCESS = 'GET_JOB_SUCCESS',
    GET_JOB_FAILED = 'GET_JOB_FAILED',
    CLOSE_JOB = 'CLOSE_JOB',
    CHANGE_FRAME = 'CHANGE_FRAME',
    CHANGE_FRAME_SUCCESS = 'CHANGE_FRAME_SUCCESS',
    CHANGE_FRAME_FAILED = 'CHANGE_FRAME_FAILED',
    SAVE_ANNOTATIONS = 'SAVE_ANNOTATIONS',
    SAVE_ANNOTATIONS_SUCCESS = 'SAVE_ANNOTATIONS_SUCCESS',
    SAVE_ANNOTATIONS_FAILED = 'SAVE_ANNOTATIONS_FAILED',
    SAVE_UPDATE_ANNOTATIONS_STATUS = 'SAVE_UPDATE_ANNOTATIONS_STATUS',
    SWITCH_PLAY = 'SWITCH_PLAY',
    CONFIRM_CANVAS_READY = 'CONFIRM_CANVAS_READY',
    DRAG_CANVAS = 'DRAG_CANVAS',
    ZOOM_CANVAS = 'ZOOM_CANVAS',
    SELECT_ISSUE_POSITION = 'SELECT_ISSUE_POSITION',
    MERGE_OBJECTS = 'MERGE_OBJECTS',
    GROUP_OBJECTS = 'GROUP_OBJECTS',
    SPLIT_TRACK = 'SPLIT_TRACK',
    COPY_SHAPE = 'COPY_SHAPE',
    PASTE_SHAPE = 'PASTE_SHAPE',
    EDIT_SHAPE = 'EDIT_SHAPE',
    REPEAT_DRAW_SHAPE = 'REPEAT_DRAW_SHAPE',
    SHAPE_DRAWN = 'SHAPE_DRAWN',
    RESET_CANVAS = 'RESET_CANVAS',
    REMEMBER_CREATED_OBJECT = 'REMEMBER_CREATED_OBJECT',
    UPDATE_ANNOTATIONS_SUCCESS = 'UPDATE_ANNOTATIONS_SUCCESS',
    UPDATE_ANNOTATIONS_FAILED = 'UPDATE_ANNOTATIONS_FAILED',
    CREATE_ANNOTATIONS_SUCCESS = 'CREATE_ANNOTATIONS_SUCCESS',
    CREATE_ANNOTATIONS_FAILED = 'CREATE_ANNOTATIONS_FAILED',
    MERGE_ANNOTATIONS_SUCCESS = 'MERGE_ANNOTATIONS_SUCCESS',
    MERGE_ANNOTATIONS_FAILED = 'MERGE_ANNOTATIONS_FAILED',
    RESET_ANNOTATIONS_GROUP = 'RESET_ANNOTATIONS_GROUP',
    GROUP_ANNOTATIONS = 'GROUP_ANNOTATIONS',
    GROUP_ANNOTATIONS_SUCCESS = 'GROUP_ANNOTATIONS_SUCCESS',
    GROUP_ANNOTATIONS_FAILED = 'GROUP_ANNOTATIONS_FAILED',
    SPLIT_ANNOTATIONS_SUCCESS = 'SPLIT_ANNOTATIONS_SUCCESS',
    SPLIT_ANNOTATIONS_FAILED = 'SPLIT_ANNOTATIONS_FAILED',
    UPDATE_TAB_CONTENT_HEIGHT = 'UPDATE_TAB_CONTENT_HEIGHT',
    COLLAPSE_SIDEBAR = 'COLLAPSE_SIDEBAR',
    COLLAPSE_APPEARANCE = 'COLLAPSE_APPEARANCE',
    COLLAPSE_OBJECT_ITEMS = 'COLLAPSE_OBJECT_ITEMS',
    ACTIVATE_OBJECT = 'ACTIVATE_OBJECT',
    SELECT_OBJECTS = 'SELECT_OBJECTS',
    REMOVE_OBJECT_SUCCESS = 'REMOVE_OBJECT_SUCCESS',
    REMOVE_OBJECT_FAILED = 'REMOVE_OBJECT_FAILED',
    PROPAGATE_OBJECT = 'PROPAGATE_OBJECT',
    PROPAGATE_OBJECT_SUCCESS = 'PROPAGATE_OBJECT_SUCCESS',
    PROPAGATE_OBJECT_FAILED = 'PROPAGATE_OBJECT_FAILED',
    CHANGE_PROPAGATE_FRAMES = 'CHANGE_PROPAGATE_FRAMES',
    SWITCH_SHOWING_STATISTICS = 'SWITCH_SHOWING_STATISTICS',
    COLLECT_STATISTICS = 'COLLECT_STATISTICS',
    COLLECT_STATISTICS_SUCCESS = 'COLLECT_STATISTICS_SUCCESS',
    COLLECT_STATISTICS_FAILED = 'COLLECT_STATISTICS_FAILED',
    UPLOAD_JOB_ANNOTATIONS = 'UPLOAD_JOB_ANNOTATIONS',
    UPLOAD_JOB_ANNOTATIONS_SUCCESS = 'UPLOAD_JOB_ANNOTATIONS_SUCCESS',
    UPLOAD_JOB_ANNOTATIONS_FAILED = 'UPLOAD_JOB_ANNOTATIONS_FAILED',
    REMOVE_JOB_ANNOTATIONS_SUCCESS = 'REMOVE_JOB_ANNOTATIONS_SUCCESS',
    REMOVE_JOB_ANNOTATIONS_FAILED = 'REMOVE_JOB_ANNOTATIONS_FAILED',
    UPDATE_CANVAS_CONTEXT_MENU = 'UPDATE_CANVAS_CONTEXT_MENU',
    UNDO_ACTION_SUCCESS = 'UNDO_ACTION_SUCCESS',
    UNDO_ACTION_FAILED = 'UNDO_ACTION_FAILED',
    REDO_ACTION_SUCCESS = 'REDO_ACTION_SUCCESS',
    REDO_ACTION_FAILED = 'REDO_ACTION_FAILED',
    CHANGE_ANNOTATIONS_FILTERS = 'CHANGE_ANNOTATIONS_FILTERS',
    FETCH_ANNOTATIONS_SUCCESS = 'FETCH_ANNOTATIONS_SUCCESS',
    FETCH_ANNOTATIONS_FAILED = 'FETCH_ANNOTATIONS_FAILED',
    ROTATE_FRAME = 'ROTATE_FRAME',
    SWITCH_Z_LAYER = 'SWITCH_Z_LAYER',
    ADD_Z_LAYER = 'ADD_Z_LAYER',
    SEARCH_ANNOTATIONS_FAILED = 'SEARCH_ANNOTATIONS_FAILED',
    SEARCH_EMPTY_FRAME_FAILED = 'SEARCH_EMPTY_FRAME_FAILED',
    CHANGE_WORKSPACE = 'CHANGE_WORKSPACE',
    SAVE_LOGS_SUCCESS = 'SAVE_LOGS_SUCCESS',
    SAVE_LOGS_FAILED = 'SAVE_LOGS_FAILED',
    INTERACT_WITH_CANVAS = 'INTERACT_WITH_CANVAS',
    SET_AI_TOOLS_REF = 'SET_AI_TOOLS_REF',
    GET_DATA_FAILED = 'GET_DATA_FAILED',
    SWITCH_REQUEST_REVIEW_DIALOG = 'SWITCH_REQUEST_REVIEW_DIALOG',
    SWITCH_SUBMIT_REVIEW_DIALOG = 'SWITCH_SUBMIT_REVIEW_DIALOG',
    SET_FORCE_EXIT_ANNOTATION_PAGE_FLAG = 'SET_FORCE_EXIT_ANNOTATION_PAGE_FLAG',
<<<<<<< HEAD
    UPDATE_PREDICTOR_STATE = 'UPDATE_PREDICTOR_STATE',
    GET_PREDICTIONS = 'GET_PREDICTIONS',
    GET_PREDICTIONS_FAILED = 'GET_PREDICTIONS_FAILED',
    GET_PREDICTIONS_SUCCESS = 'GET_PREDICTIONS_SUCCESS',
=======
    HIDE_SHOW_CONTEXT_IMAGE = 'HIDE_SHOW_CONTEXT_IMAGE',
    GET_CONTEXT_IMAGE = 'GET_CONTEXT_IMAGE',
>>>>>>> c3b88ad4
}

export function saveLogsAsync(): ThunkAction {
    return async (dispatch: ActionCreator<Dispatch>) => {
        try {
            await logger.save();
            dispatch({
                type: AnnotationActionTypes.SAVE_LOGS_SUCCESS,
                payload: {},
            });
        } catch (error) {
            dispatch({
                type: AnnotationActionTypes.SAVE_LOGS_FAILED,
                payload: {
                    error,
                },
            });
        }
    };
}

export function changeWorkspace(workspace: Workspace): AnyAction {
    return {
        type: AnnotationActionTypes.CHANGE_WORKSPACE,
        payload: {
            workspace,
        },
    };
}

export function getDataFailed(error: any): AnyAction {
    return {
        type: AnnotationActionTypes.GET_DATA_FAILED,
        payload: {
            error,
        },
    };
}

export function addZLayer(): AnyAction {
    return {
        type: AnnotationActionTypes.ADD_Z_LAYER,
        payload: {},
    };
}

export function switchZLayer(cur: number): AnyAction {
    return {
        type: AnnotationActionTypes.SWITCH_Z_LAYER,
        payload: {
            cur,
        },
    };
}

export function fetchAnnotationsAsync(): ThunkAction {
    return async (dispatch: ActionCreator<Dispatch>): Promise<void> => {
        try {
            const {
                filters, frame, showAllInterpolationTracks, jobInstance,
            } = receiveAnnotationsParameters();
            const states = await jobInstance.annotations.get(frame, showAllInterpolationTracks, filters);
            const [minZ, maxZ] = computeZRange(states);

            dispatch({
                type: AnnotationActionTypes.FETCH_ANNOTATIONS_SUCCESS,
                payload: {
                    states,
                    minZ,
                    maxZ,
                },
            });
        } catch (error) {
            dispatch({
                type: AnnotationActionTypes.FETCH_ANNOTATIONS_FAILED,
                payload: {
                    error,
                },
            });
        }
    };
}

export function changeAnnotationsFilters(filters: string[]): AnyAction {
    const state: CombinedState = getStore().getState();
    const { filtersHistory, filters: oldFilters } = state.annotation.annotations;

    filters.forEach((element: string) => {
        if (!(filtersHistory.includes(element) || oldFilters.includes(element))) {
            filtersHistory.push(element);
        }
    });

    window.localStorage.setItem('filtersHistory', JSON.stringify(filtersHistory.slice(-10)));

    return {
        type: AnnotationActionTypes.CHANGE_ANNOTATIONS_FILTERS,
        payload: {
            filters,
            filtersHistory: filtersHistory.slice(-10),
        },
    };
}

export function updateCanvasContextMenu(
    visible: boolean,
    left: number,
    top: number,
    pointID: number | null = null,
    type?: ContextMenuType,
): AnyAction {
    return {
        type: AnnotationActionTypes.UPDATE_CANVAS_CONTEXT_MENU,
        payload: {
            visible,
            left,
            top,
            type,
            pointID,
        },
    };
}

export function removeAnnotationsAsync(sessionInstance: any): ThunkAction {
    return async (dispatch: ActionCreator<Dispatch>): Promise<void> => {
        try {
            await sessionInstance.annotations.clear();
            await sessionInstance.actions.clear();
            const history = await sessionInstance.actions.get();

            dispatch({
                type: AnnotationActionTypes.REMOVE_JOB_ANNOTATIONS_SUCCESS,
                payload: {
                    history,
                },
            });
        } catch (error) {
            dispatch({
                type: AnnotationActionTypes.REMOVE_JOB_ANNOTATIONS_FAILED,
                payload: {
                    error,
                },
            });
        }
    };
}

export function uploadJobAnnotationsAsync(job: any, loader: any, file: File): ThunkAction {
    return async (dispatch: ActionCreator<Dispatch>): Promise<void> => {
        try {
            const state: CombinedState = getStore().getState();
            const { filters, showAllInterpolationTracks } = receiveAnnotationsParameters();

            if (state.tasks.activities.loads[job.task.id]) {
                throw Error('Annotations is being uploaded for the task');
            }
            if (state.annotation.activities.loads[job.id]) {
                throw Error('Only one uploading of annotations for a job allowed at the same time');
            }

            dispatch({
                type: AnnotationActionTypes.UPLOAD_JOB_ANNOTATIONS,
                payload: {
                    job,
                    loader,
                },
            });

            const frame = state.annotation.player.frame.number;
            await job.annotations.upload(file, loader);

            await job.logger.log(LogType.uploadAnnotations, {
                ...(await jobInfoGenerator(job)),
            });

            await job.annotations.clear(true);
            await job.actions.clear();
            const history = await job.actions.get();

            // One more update to escape some problems
            // in canvas when shape with the same
            // clientID has different type (polygon, rectangle) for example
            dispatch({
                type: AnnotationActionTypes.UPLOAD_JOB_ANNOTATIONS_SUCCESS,
                payload: {
                    job,
                    states: [],
                    history,
                },
            });

            const states = await job.annotations.get(frame, showAllInterpolationTracks, filters);

            setTimeout(() => {
                dispatch({
                    type: AnnotationActionTypes.UPLOAD_JOB_ANNOTATIONS_SUCCESS,
                    payload: {
                        history,
                        job,
                        states,
                    },
                });
            });
        } catch (error) {
            dispatch({
                type: AnnotationActionTypes.UPLOAD_JOB_ANNOTATIONS_FAILED,
                payload: {
                    job,
                    error,
                },
            });
        }
    };
}

export function collectStatisticsAsync(sessionInstance: any): ThunkAction {
    return async (dispatch: ActionCreator<Dispatch>): Promise<void> => {
        try {
            dispatch({
                type: AnnotationActionTypes.COLLECT_STATISTICS,
                payload: {},
            });

            const data = await sessionInstance.annotations.statistics();

            dispatch({
                type: AnnotationActionTypes.COLLECT_STATISTICS_SUCCESS,
                payload: {
                    data,
                },
            });
        } catch (error) {
            dispatch({
                type: AnnotationActionTypes.COLLECT_STATISTICS_FAILED,
                payload: {
                    error,
                },
            });
        }
    };
}

export function showStatistics(visible: boolean): AnyAction {
    return {
        type: AnnotationActionTypes.SWITCH_SHOWING_STATISTICS,
        payload: {
            visible,
        },
    };
}

export function propagateObjectAsync(sessionInstance: any, objectState: any, from: number, to: number): ThunkAction {
    return async (dispatch: ActionCreator<Dispatch>): Promise<void> => {
        try {
            const copy = {
                attributes: objectState.attributes,
                points: objectState.points,
                occluded: objectState.occluded,
                objectType: objectState.objectType !== ObjectType.TRACK ? objectState.objectType : ObjectType.SHAPE,
                shapeType: objectState.shapeType,
                label: objectState.label,
                zOrder: objectState.zOrder,
                frame: from,
                source: objectState.source,
            };

            await sessionInstance.logger.log(LogType.propagateObject, { count: to - from + 1 });
            const states = [];
            for (let frame = from; frame <= to; frame++) {
                copy.frame = frame;
                const newState = new cvat.classes.ObjectState(copy);
                states.push(newState);
            }

            await sessionInstance.annotations.put(states);
            const history = await sessionInstance.actions.get();

            dispatch({
                type: AnnotationActionTypes.PROPAGATE_OBJECT_SUCCESS,
                payload: {
                    objectState,
                    history,
                },
            });
        } catch (error) {
            dispatch({
                type: AnnotationActionTypes.PROPAGATE_OBJECT_FAILED,
                payload: {
                    error,
                },
            });
        }
    };
}

export function propagateObject(objectState: any | null): AnyAction {
    return {
        type: AnnotationActionTypes.PROPAGATE_OBJECT,
        payload: {
            objectState,
        },
    };
}

export function changePropagateFrames(frames: number): AnyAction {
    return {
        type: AnnotationActionTypes.CHANGE_PROPAGATE_FRAMES,
        payload: {
            frames,
        },
    };
}

export function removeObjectAsync(sessionInstance: any, objectState: any, force: boolean): ThunkAction {
    return async (dispatch: ActionCreator<Dispatch>): Promise<void> => {
        try {
            await sessionInstance.logger.log(LogType.deleteObject, { count: 1 });
            const { frame } = receiveAnnotationsParameters();

            const removed = await objectState.delete(frame, force);
            const history = await sessionInstance.actions.get();

            if (removed) {
                dispatch({
                    type: AnnotationActionTypes.REMOVE_OBJECT_SUCCESS,
                    payload: {
                        objectState,
                        history,
                    },
                });
            } else {
                throw new Error('Could not remove the locked object');
            }
        } catch (error) {
            dispatch({
                type: AnnotationActionTypes.REMOVE_OBJECT_FAILED,
                payload: {
                    error,
                },
            });
        }
    };
}

export function editShape(enabled: boolean): AnyAction {
    return {
        type: AnnotationActionTypes.EDIT_SHAPE,
        payload: {
            enabled,
        },
    };
}

export function copyShape(objectState: any): AnyAction {
    const job = getStore().getState().annotation.job.instance;
    job.logger.log(LogType.copyObject, { count: 1 });

    return {
        type: AnnotationActionTypes.COPY_SHAPE,
        payload: {
            objectState,
        },
    };
}

export function selectObjects(selectedStatesID: number[]): AnyAction {
    return {
        type: AnnotationActionTypes.SELECT_OBJECTS,
        payload: {
            selectedStatesID,
        },
    };
}

export function activateObject(activatedStateID: number | null, activatedAttributeID: number | null): AnyAction {
    return {
        type: AnnotationActionTypes.ACTIVATE_OBJECT,
        payload: {
            activatedStateID,
            activatedAttributeID,
        },
    };
}

export function updateTabContentHeight(tabContentHeight: number): AnyAction {
    return {
        type: AnnotationActionTypes.UPDATE_TAB_CONTENT_HEIGHT,
        payload: {
            tabContentHeight,
        },
    };
}

export function collapseSidebar(): AnyAction {
    return {
        type: AnnotationActionTypes.COLLAPSE_SIDEBAR,
        payload: {},
    };
}

export function collapseAppearance(): AnyAction {
    return {
        type: AnnotationActionTypes.COLLAPSE_APPEARANCE,
        payload: {},
    };
}

export function collapseObjectItems(states: any[], collapsed: boolean): AnyAction {
    return {
        type: AnnotationActionTypes.COLLAPSE_OBJECT_ITEMS,
        payload: {
            states,
            collapsed,
        },
    };
}

export function switchPlay(playing: boolean): AnyAction {
    return {
        type: AnnotationActionTypes.SWITCH_PLAY,
        payload: {
            playing,
        },
    };
}

export function getPredictionsAsync(): ThunkAction {
    return async (dispatch: ActionCreator<Dispatch>): Promise<void> => {
        const {
            annotations: {
                states: currentStates,
                zLayer: {
                    cur: curZOrder,
                },
            },
            predictor: {
                enabled,
            },
        } = getStore().getState().annotation;
        if (!enabled || currentStates.length) return;

        dispatch({
            type: AnnotationActionTypes.GET_PREDICTIONS,
            payload: {},
        });

        const {
            filters, frame, showAllInterpolationTracks, jobInstance: job,
        } = receiveAnnotationsParameters();

        let annotations = [];
        try {
            annotations = await job.predictor.predict(frame);
            // current frame could be changed during a request above, need to fetch it from store again
            const { number: currentFrame } = getStore().getState().annotation.player.frame;
            if (frame !== currentFrame || annotations === null) {
                // another request has already been sent or user went to another frame
                // we do not need dispatch predictions success action
                return;
            }
            annotations = annotations.map(
                (data: any): any =>
                    new cvat.classes.ObjectState({
                        shapeType: data.type,
                        label: job.task.labels.filter((label: any): boolean => label.name === data.label)[0],
                        points: data.points,
                        objectType: ObjectType.SHAPE,
                        frame,
                        occluded: false,
                        source: 'auto',
                        attributes: {},
                        zOrder: curZOrder,
                    }),
            );

            dispatch({
                type: AnnotationActionTypes.GET_PREDICTIONS_SUCCESS,
                payload: {},
            });
        } catch (error) {
            dispatch({
                type: AnnotationActionTypes.GET_PREDICTIONS_FAILED,
                payload: {
                    error,
                },
            });
        }

        try {
            await job.annotations.put(annotations);
            const states = await job.annotations.get(frame, showAllInterpolationTracks, filters);
            const history = await job.actions.get();

            dispatch({
                type: AnnotationActionTypes.CREATE_ANNOTATIONS_SUCCESS,
                payload: {
                    states,
                    history,
                },
            });
        } catch (error) {
            dispatch({
                type: AnnotationActionTypes.CREATE_ANNOTATIONS_FAILED,
                payload: {
                    error,
                },
            });
        }
    };
}

export function changeFrameAsync(toFrame: number, fillBuffer?: boolean, frameStep?: number): ThunkAction {
    return async (dispatch: ActionCreator<Dispatch>): Promise<void> => {
        const state: CombinedState = getStore().getState();
        const { instance: job } = state.annotation.job;
        const { filters, frame, showAllInterpolationTracks } = receiveAnnotationsParameters();

        try {
            if (toFrame < job.startFrame || toFrame > job.stopFrame) {
                throw Error(`Required frame ${toFrame} is out of the current job`);
            }

            if (toFrame === frame) {
                dispatch({
                    type: AnnotationActionTypes.CHANGE_FRAME_SUCCESS,
                    payload: {
                        number: state.annotation.player.frame.number,
                        data: state.annotation.player.frame.data,
                        filename: state.annotation.player.frame.filename,
                        delay: state.annotation.player.frame.delay,
                        changeTime: state.annotation.player.frame.changeTime,
                        states: state.annotation.annotations.states,
                        minZ: state.annotation.annotations.zLayer.min,
                        maxZ: state.annotation.annotations.zLayer.max,
                        curZ: state.annotation.annotations.zLayer.cur,
                    },
                });

                return;
            }

            // Start async requests
            dispatch({
                type: AnnotationActionTypes.CHANGE_FRAME,
                payload: {},
            });

            await job.logger.log(LogType.changeFrame, {
                from: frame,
                to: toFrame,
            });
            const data = await job.frames.get(toFrame, fillBuffer, frameStep);
            const states = await job.annotations.get(toFrame, showAllInterpolationTracks, filters);
            const [minZ, maxZ] = computeZRange(states);
            const currentTime = new Date().getTime();
            let frameSpeed;
            switch (state.settings.player.frameSpeed) {
                case FrameSpeed.Fast: {
                    frameSpeed = (FrameSpeed.Fast as number) / 2;
                    break;
                }
                case FrameSpeed.Fastest: {
                    frameSpeed = (FrameSpeed.Fastest as number) / 3;
                    break;
                }
                default: {
                    frameSpeed = state.settings.player.frameSpeed as number;
                }
            }
            const delay = Math.max(
                0,
                Math.round(1000 / frameSpeed) - currentTime + (state.annotation.player.frame.changeTime as number),
            );

            dispatch({
                type: AnnotationActionTypes.CHANGE_FRAME_SUCCESS,
                payload: {
                    number: toFrame,
                    data,
                    filename: data.filename,
                    states,
                    minZ,
                    maxZ,
                    curZ: maxZ,
                    changeTime: currentTime + delay,
                    delay,
                },
            });
            dispatch(getPredictionsAsync());
        } catch (error) {
            if (error !== 'not needed') {
                dispatch({
                    type: AnnotationActionTypes.CHANGE_FRAME_FAILED,
                    payload: {
                        number: toFrame,
                        error,
                    },
                });
            }
        }
    };
}

export function undoActionAsync(sessionInstance: any, frame: number): ThunkAction {
    return async (dispatch: ActionCreator<Dispatch>): Promise<void> => {
        try {
            const state = getStore().getState();
            const { filters, showAllInterpolationTracks } = receiveAnnotationsParameters();

            // TODO: use affected IDs as an optimization
            const [undo] = state.annotation.annotations.history.undo.slice(-1);
            const undoLog = await sessionInstance.logger.log(
                LogType.undoAction,
                {
                    name: undo[0],
                    frame: undo[1],
                    count: 1,
                },
                true,
            );

            dispatch(changeFrameAsync(undo[1]));
            await sessionInstance.actions.undo();
            const history = await sessionInstance.actions.get();
            const states = await sessionInstance.annotations.get(frame, showAllInterpolationTracks, filters);
            const [minZ, maxZ] = computeZRange(states);
            await undoLog.close();

            dispatch({
                type: AnnotationActionTypes.UNDO_ACTION_SUCCESS,
                payload: {
                    history,
                    states,
                    minZ,
                    maxZ,
                },
            });
        } catch (error) {
            dispatch({
                type: AnnotationActionTypes.UNDO_ACTION_FAILED,
                payload: {
                    error,
                },
            });
        }
    };
}

export function redoActionAsync(sessionInstance: any, frame: number): ThunkAction {
    return async (dispatch: ActionCreator<Dispatch>): Promise<void> => {
        try {
            const state = getStore().getState();
            const { filters, showAllInterpolationTracks } = receiveAnnotationsParameters();

            // TODO: use affected IDs as an optimization
            const [redo] = state.annotation.annotations.history.redo.slice(-1);
            const redoLog = await sessionInstance.logger.log(
                LogType.redoAction,
                {
                    name: redo[0],
                    frame: redo[1],
                    count: 1,
                },
                true,
            );
            dispatch(changeFrameAsync(redo[1]));
            await sessionInstance.actions.redo();
            const history = await sessionInstance.actions.get();
            const states = await sessionInstance.annotations.get(frame, showAllInterpolationTracks, filters);
            const [minZ, maxZ] = computeZRange(states);
            await redoLog.close();

            dispatch({
                type: AnnotationActionTypes.REDO_ACTION_SUCCESS,
                payload: {
                    history,
                    states,
                    minZ,
                    maxZ,
                },
            });
        } catch (error) {
            dispatch({
                type: AnnotationActionTypes.REDO_ACTION_FAILED,
                payload: {
                    error,
                },
            });
        }
    };
}

export function rotateCurrentFrame(rotation: Rotation): AnyAction {
    const state: CombinedState = getStore().getState();
    const {
        annotation: {
            player: {
                frame: { number: frameNumber },
                frameAngles,
            },
            job: {
                instance: job,
                instance: { startFrame },
            },
        },
        settings: {
            player: { rotateAll },
        },
    } = state;

    const frameAngle = (frameAngles[frameNumber - startFrame] + (rotation === Rotation.CLOCKWISE90 ? 90 : 270)) % 360;

    job.logger.log(LogType.rotateImage, { angle: frameAngle });

    return {
        type: AnnotationActionTypes.ROTATE_FRAME,
        payload: {
            offset: frameNumber - state.annotation.job.instance.startFrame,
            angle: frameAngle,
            rotateAll,
        },
    };
}

export function dragCanvas(enabled: boolean): AnyAction {
    return {
        type: AnnotationActionTypes.DRAG_CANVAS,
        payload: {
            enabled,
        },
    };
}

export function zoomCanvas(enabled: boolean): AnyAction {
    return {
        type: AnnotationActionTypes.ZOOM_CANVAS,
        payload: {
            enabled,
        },
    };
}

export function resetCanvas(): AnyAction {
    return {
        type: AnnotationActionTypes.RESET_CANVAS,
        payload: {},
    };
}

export function confirmCanvasReady(): AnyAction {
    return {
        type: AnnotationActionTypes.CONFIRM_CANVAS_READY,
        payload: {},
    };
}

export function closeJob(): ThunkAction {
    return async (dispatch: ActionCreator<Dispatch>): Promise<void> => {
        const { jobInstance } = receiveAnnotationsParameters();
        if (jobInstance) {
            await jobInstance.task.close();
        }

        dispatch({
            type: AnnotationActionTypes.CLOSE_JOB,
        });
    };
}

export function getJobAsync(tid: number, jid: number, initialFrame: number, initialFilters: string[]): ThunkAction {
    return async (dispatch: ActionCreator<Dispatch>): Promise<void> => {
        try {
            const state: CombinedState = getStore().getState();
            const filters = initialFilters;
            const {
                settings: {
                    workspace: { showAllInterpolationTracks },
                },
            } = state;

            dispatch({
                type: AnnotationActionTypes.GET_JOB,
                payload: {
                    requestedId: jid,
                },
            });

            const loadJobEvent = await logger.log(
                LogType.loadJob,
                {
                    task_id: tid,
                    job_id: jid,
                },
                true,
            );

            // Check state if the task is already there
            let task = state.tasks.current
                .filter((_task: Task) => _task.instance.id === tid)
                .map((_task: Task) => _task.instance)[0];

            // If there aren't the task, get it from the server
            if (!task) {
                [task] = await cvat.tasks.get({ id: tid });
            }

            // Finally get the job from the task
            const job = task.jobs.filter((_job: any) => _job.id === jid)[0];
            if (!job) {
                throw new Error(`Task ${tid} doesn't contain the job ${jid}`);
            }

            if (!task.labels.length && task.projectId) {
                throw new Error(`Project ${task.projectId} does not contain any label`);
            }

            const frameNumber = Math.max(Math.min(job.stopFrame, initialFrame), job.startFrame);
            const frameData = await job.frames.get(frameNumber);
            // call first getting of frame data before rendering interface
            // to load and decode first chunk
            try {
                await frameData.data();
            } catch (error) {
                dispatch({
                    type: AnnotationActionTypes.GET_DATA_FAILED,
                    payload: {
                        error,
                    },
                });
            }
            const states = await job.annotations.get(frameNumber, showAllInterpolationTracks, filters);
            const issues = await job.issues();
            const reviews = await job.reviews();
            const [minZ, maxZ] = computeZRange(states);
            const colors = [...cvat.enums.colors];

            loadJobEvent.close(await jobInfoGenerator(job));

            dispatch({
                type: AnnotationActionTypes.GET_JOB_SUCCESS,
                payload: {
                    job,
                    issues,
                    reviews,
                    states,
                    frameNumber,
                    frameFilename: frameData.filename,
                    frameData,
                    colors,
                    filters,
                    minZ,
                    maxZ,
                },
            });
<<<<<<< HEAD

            // Fetching predictor status
            try {
                const status = await job.predictor.status();
                dispatch({
                    type: AnnotationActionTypes.UPDATE_PREDICTOR_STATE,
                    payload: status,
                });
            } catch (error) {
                dispatch({
                    type: AnnotationActionTypes.UPDATE_PREDICTOR_STATE,
                    payload: { error },
                });
            }

=======
            if (job.task.dimension === DimensionType.DIM_3D) {
                const workspace = Workspace.STANDARD3D;
                dispatch(changeWorkspace(workspace));
            }
>>>>>>> c3b88ad4
            dispatch(changeFrameAsync(frameNumber, false));
        } catch (error) {
            dispatch({
                type: AnnotationActionTypes.GET_JOB_FAILED,
                payload: {
                    error,
                },
            });
        }
    };
}

export function saveAnnotationsAsync(sessionInstance: any, afterSave?: () => void): ThunkAction {
    return async (dispatch: ActionCreator<Dispatch>): Promise<void> => {
        const { filters, showAllInterpolationTracks } = receiveAnnotationsParameters();

        dispatch({
            type: AnnotationActionTypes.SAVE_ANNOTATIONS,
            payload: {},
        });

        try {
            const saveJobEvent = await sessionInstance.logger.log(LogType.saveJob, {}, true);

            await sessionInstance.annotations.save((status: string) => {
                dispatch({
                    type: AnnotationActionTypes.SAVE_UPDATE_ANNOTATIONS_STATUS,
                    payload: {
                        status,
                    },
                });
            });
            await saveJobEvent.close();
            await sessionInstance.logger.log(LogType.sendTaskInfo, await jobInfoGenerator(sessionInstance));
            dispatch(saveLogsAsync());

            const { frame } = receiveAnnotationsParameters();
            const states = await sessionInstance.annotations.get(frame, showAllInterpolationTracks, filters);
            if (typeof afterSave === 'function') {
                afterSave();
            }

            dispatch({
                type: AnnotationActionTypes.SAVE_ANNOTATIONS_SUCCESS,
                payload: {
                    states,
                },
            });
        } catch (error) {
            dispatch({
                type: AnnotationActionTypes.SAVE_ANNOTATIONS_FAILED,
                payload: {
                    error,
                },
            });
        }
    };
}

// used to reproduce the latest drawing (in case of tags just creating) by using N
export function rememberObject(
    objectType: ObjectType,
    labelID: number,
    shapeType?: ShapeType,
    points?: number,
    rectDrawingMethod?: RectDrawingMethod,
): AnyAction {
    let activeControl = ActiveControl.CURSOR;
    if (shapeType === ShapeType.RECTANGLE) {
        activeControl = ActiveControl.DRAW_RECTANGLE;
    } else if (shapeType === ShapeType.POLYGON) {
        activeControl = ActiveControl.DRAW_POLYGON;
    } else if (shapeType === ShapeType.POLYLINE) {
        activeControl = ActiveControl.DRAW_POLYLINE;
    } else if (shapeType === ShapeType.POINTS) {
        activeControl = ActiveControl.DRAW_POINTS;
    } else if (shapeType === ShapeType.CUBOID) {
        activeControl = ActiveControl.DRAW_CUBOID;
    }

    return {
        type: AnnotationActionTypes.REMEMBER_CREATED_OBJECT,
        payload: {
            shapeType,
            labelID,
            objectType,
            points,
            activeControl,
            rectDrawingMethod,
        },
    };
}

export function shapeDrawn(): AnyAction {
    return {
        type: AnnotationActionTypes.SHAPE_DRAWN,
        payload: {},
    };
}

export function selectIssuePosition(enabled: boolean): AnyAction {
    return {
        type: AnnotationActionTypes.SELECT_ISSUE_POSITION,
        payload: {
            enabled,
        },
    };
}

export function mergeObjects(enabled: boolean): AnyAction {
    return {
        type: AnnotationActionTypes.MERGE_OBJECTS,
        payload: {
            enabled,
        },
    };
}

export function groupObjects(enabled: boolean): AnyAction {
    return {
        type: AnnotationActionTypes.GROUP_OBJECTS,
        payload: {
            enabled,
        },
    };
}

export function splitTrack(enabled: boolean): AnyAction {
    return {
        type: AnnotationActionTypes.SPLIT_TRACK,
        payload: {
            enabled,
        },
    };
}

export function updateAnnotationsAsync(statesToUpdate: any[]): ThunkAction {
    return async (dispatch: ActionCreator<Dispatch>): Promise<void> => {
        const {
            jobInstance, filters, frame, showAllInterpolationTracks,
        } = receiveAnnotationsParameters();

        try {
            if (statesToUpdate.some((state: any): boolean => state.updateFlags.zOrder)) {
                // deactivate object to visualize changes immediately (UX)
                dispatch(activateObject(null, null));
            }

            const promises = statesToUpdate.map((objectState: any): Promise<any> => objectState.save());
            const states = await Promise.all(promises);
            const history = await jobInstance.actions.get();
            const [minZ, maxZ] = computeZRange(states);

            dispatch({
                type: AnnotationActionTypes.UPDATE_ANNOTATIONS_SUCCESS,
                payload: {
                    states,
                    history,
                    minZ,
                    maxZ,
                },
            });
        } catch (error) {
            const states = await jobInstance.annotations.get(frame, showAllInterpolationTracks, filters);
            dispatch({
                type: AnnotationActionTypes.UPDATE_ANNOTATIONS_FAILED,
                payload: {
                    error,
                    states,
                },
            });
        }
    };
}

export function createAnnotationsAsync(sessionInstance: any, frame: number, statesToCreate: any[]): ThunkAction {
    return async (dispatch: ActionCreator<Dispatch>): Promise<void> => {
        try {
            const { filters, showAllInterpolationTracks } = receiveAnnotationsParameters();
            await sessionInstance.annotations.put(statesToCreate);
            const states = await sessionInstance.annotations.get(frame, showAllInterpolationTracks, filters);
            const history = await sessionInstance.actions.get();

            dispatch({
                type: AnnotationActionTypes.CREATE_ANNOTATIONS_SUCCESS,
                payload: {
                    states,
                    history,
                },
            });
        } catch (error) {
            dispatch({
                type: AnnotationActionTypes.CREATE_ANNOTATIONS_FAILED,
                payload: {
                    error,
                },
            });
        }
    };
}

export function mergeAnnotationsAsync(sessionInstance: any, frame: number, statesToMerge: any[]): ThunkAction {
    return async (dispatch: ActionCreator<Dispatch>): Promise<void> => {
        try {
            const { filters, showAllInterpolationTracks } = receiveAnnotationsParameters();
            await sessionInstance.annotations.merge(statesToMerge);
            const states = await sessionInstance.annotations.get(frame, showAllInterpolationTracks, filters);
            const history = await sessionInstance.actions.get();

            dispatch({
                type: AnnotationActionTypes.MERGE_ANNOTATIONS_SUCCESS,
                payload: {
                    states,
                    history,
                },
            });
        } catch (error) {
            dispatch({
                type: AnnotationActionTypes.MERGE_ANNOTATIONS_FAILED,
                payload: {
                    error,
                },
            });
        }
    };
}

export function resetAnnotationsGroup(): AnyAction {
    return {
        type: AnnotationActionTypes.RESET_ANNOTATIONS_GROUP,
        payload: {},
    };
}

export function groupAnnotationsAsync(sessionInstance: any, frame: number, statesToGroup: any[]): ThunkAction {
    return async (dispatch: ActionCreator<Dispatch>): Promise<void> => {
        try {
            const { filters, showAllInterpolationTracks } = receiveAnnotationsParameters();
            const reset = getStore().getState().annotation.annotations.resetGroupFlag;

            // The action below set resetFlag to false
            dispatch({
                type: AnnotationActionTypes.GROUP_ANNOTATIONS,
                payload: {},
            });

            await sessionInstance.annotations.group(statesToGroup, reset);
            const states = await sessionInstance.annotations.get(frame, showAllInterpolationTracks, filters);
            const history = await sessionInstance.actions.get();

            dispatch({
                type: AnnotationActionTypes.GROUP_ANNOTATIONS_SUCCESS,
                payload: {
                    states,
                    history,
                },
            });
        } catch (error) {
            dispatch({
                type: AnnotationActionTypes.GROUP_ANNOTATIONS_FAILED,
                payload: {
                    error,
                },
            });
        }
    };
}

export function splitAnnotationsAsync(sessionInstance: any, frame: number, stateToSplit: any): ThunkAction {
    return async (dispatch: ActionCreator<Dispatch>): Promise<void> => {
        const { filters, showAllInterpolationTracks } = receiveAnnotationsParameters();
        try {
            await sessionInstance.annotations.split(stateToSplit, frame);
            const states = await sessionInstance.annotations.get(frame, showAllInterpolationTracks, filters);
            const history = await sessionInstance.actions.get();

            dispatch({
                type: AnnotationActionTypes.SPLIT_ANNOTATIONS_SUCCESS,
                payload: {
                    states,
                    history,
                },
            });
        } catch (error) {
            dispatch({
                type: AnnotationActionTypes.SPLIT_ANNOTATIONS_FAILED,
                payload: {
                    error,
                },
            });
        }
    };
}

export function changeGroupColorAsync(group: number, color: string): ThunkAction {
    return async (dispatch: ActionCreator<Dispatch>): Promise<void> => {
        const state: CombinedState = getStore().getState();
        const groupStates = state.annotation.annotations.states.filter(
            (_state: any): boolean => _state.group.id === group,
        );
        if (groupStates.length) {
            groupStates[0].group.color = color;
            dispatch(updateAnnotationsAsync(groupStates));
        } else {
            dispatch(updateAnnotationsAsync([]));
        }
    };
}

export function searchAnnotationsAsync(sessionInstance: any, frameFrom: number, frameTo: number): ThunkAction {
    return async (dispatch: ActionCreator<Dispatch>): Promise<void> => {
        try {
            const { filters } = receiveAnnotationsParameters();
            const frame = await sessionInstance.annotations.search(filters, frameFrom, frameTo);
            if (frame !== null) {
                dispatch(changeFrameAsync(frame));
            }
        } catch (error) {
            dispatch({
                type: AnnotationActionTypes.SEARCH_ANNOTATIONS_FAILED,
                payload: {
                    error,
                },
            });
        }
    };
}

export function searchEmptyFrameAsync(sessionInstance: any, frameFrom: number, frameTo: number): ThunkAction {
    return async (dispatch: ActionCreator<Dispatch>): Promise<void> => {
        try {
            const frame = await sessionInstance.annotations.searchEmpty(frameFrom, frameTo);
            if (frame !== null) {
                dispatch(changeFrameAsync(frame));
            }
        } catch (error) {
            dispatch({
                type: AnnotationActionTypes.SEARCH_EMPTY_FRAME_FAILED,
                payload: {
                    error,
                },
            });
        }
    };
}

export function pasteShapeAsync(): ThunkAction {
    return async (dispatch: ActionCreator<Dispatch>): Promise<void> => {
        const {
            canvas: { instance: canvasInstance },
            job: { instance: jobInstance },
            player: {
                frame: { number: frameNumber },
            },
            drawing: { activeInitialState: initialState },
        } = getStore().getState().annotation;

        if (initialState) {
            let activeControl = ActiveControl.CURSOR;
            if (initialState.shapeType === ShapeType.RECTANGLE) {
                activeControl = ActiveControl.DRAW_RECTANGLE;
            } else if (initialState.shapeType === ShapeType.POINTS) {
                activeControl = ActiveControl.DRAW_POINTS;
            } else if (initialState.shapeType === ShapeType.POLYGON) {
                activeControl = ActiveControl.DRAW_POLYGON;
            } else if (initialState.shapeType === ShapeType.POLYLINE) {
                activeControl = ActiveControl.DRAW_POLYLINE;
            } else if (initialState.shapeType === ShapeType.CUBOID) {
                activeControl = ActiveControl.DRAW_CUBOID;
            }

            dispatch({
                type: AnnotationActionTypes.PASTE_SHAPE,
                payload: {
                    activeControl,
                },
            });

            canvasInstance.cancel();
            if (initialState.objectType === ObjectType.TAG) {
                const objectState = new cvat.classes.ObjectState({
                    objectType: ObjectType.TAG,
                    label: initialState.label,
                    attributes: initialState.attributes,
                    frame: frameNumber,
                });
                dispatch(createAnnotationsAsync(jobInstance, frameNumber, [objectState]));
            } else {
                canvasInstance.draw({
                    enabled: true,
                    initialState,
                });
            }
        }
    };
}

export function interactWithCanvas(
    activeInteractor: Model | OpenCVTool,
    activeLabelID: number,
): AnyAction {
    return {
        type: AnnotationActionTypes.INTERACT_WITH_CANVAS,
        payload: {
            activeInteractor,
            activeLabelID,
        },
    };
}

export function setAIToolsRef(ref: MutableRefObject<any>): AnyAction {
    return {
        type: AnnotationActionTypes.SET_AI_TOOLS_REF,
        payload: {
            aiToolsRef: ref,
        },
    };
}

export function repeatDrawShapeAsync(): ThunkAction {
    return async (dispatch: ActionCreator<Dispatch>): Promise<void> => {
        const {
            canvas: { instance: canvasInstance },
            job: { labels, instance: jobInstance },
            player: {
                frame: { number: frameNumber },
            },
            drawing: {
                activeInteractor,
                activeObjectType,
                activeLabelID,
                activeShapeType,
                activeNumOfPoints,
                activeRectDrawingMethod,
            },
        } = getStore().getState().annotation;

        let activeControl = ActiveControl.CURSOR;
        if (activeInteractor) {
            if (activeInteractor.type === 'tracker') {
                canvasInstance.interact({
                    enabled: true,
                    shapeType: 'rectangle',
                });
                dispatch(interactWithCanvas(activeInteractor, activeLabelID));
            } else {
                canvasInstance.interact({
                    enabled: true,
                    shapeType: 'points',
                    ...activeInteractor.params.canvas,
                });
                dispatch(interactWithCanvas(activeInteractor, activeLabelID));
            }

            return;
        }

        if (activeShapeType === ShapeType.RECTANGLE) {
            activeControl = ActiveControl.DRAW_RECTANGLE;
        } else if (activeShapeType === ShapeType.POINTS) {
            activeControl = ActiveControl.DRAW_POINTS;
        } else if (activeShapeType === ShapeType.POLYGON) {
            activeControl = ActiveControl.DRAW_POLYGON;
        } else if (activeShapeType === ShapeType.POLYLINE) {
            activeControl = ActiveControl.DRAW_POLYLINE;
        } else if (activeShapeType === ShapeType.CUBOID) {
            activeControl = ActiveControl.DRAW_CUBOID;
        }

        dispatch({
            type: AnnotationActionTypes.REPEAT_DRAW_SHAPE,
            payload: {
                activeControl,
            },
        });

        canvasInstance.cancel();
        if (activeObjectType === ObjectType.TAG) {
            const objectState = new cvat.classes.ObjectState({
                objectType: ObjectType.TAG,
                label: labels.filter((label: any) => label.id === activeLabelID)[0],
                frame: frameNumber,
            });
            dispatch(createAnnotationsAsync(jobInstance, frameNumber, [objectState]));
        } else {
            canvasInstance.draw({
                enabled: true,
                rectDrawingMethod: activeRectDrawingMethod,
                numberOfPoints: activeNumOfPoints,
                shapeType: activeShapeType,
                crosshair: [ShapeType.RECTANGLE, ShapeType.CUBOID].includes(activeShapeType),
            });
        }
    };
}

export function redrawShapeAsync(): ThunkAction {
    return async (dispatch: ActionCreator<Dispatch>): Promise<void> => {
        const {
            annotations: { activatedStateID, states },
            canvas: { instance: canvasInstance },
        } = getStore().getState().annotation;

        if (activatedStateID !== null) {
            const [state] = states.filter((_state: any): boolean => _state.clientID === activatedStateID);
            if (state && state.objectType !== ObjectType.TAG) {
                let activeControl = ActiveControl.CURSOR;
                if (state.shapeType === ShapeType.RECTANGLE) {
                    activeControl = ActiveControl.DRAW_RECTANGLE;
                } else if (state.shapeType === ShapeType.POINTS) {
                    activeControl = ActiveControl.DRAW_POINTS;
                } else if (state.shapeType === ShapeType.POLYGON) {
                    activeControl = ActiveControl.DRAW_POLYGON;
                } else if (state.shapeType === ShapeType.POLYLINE) {
                    activeControl = ActiveControl.DRAW_POLYLINE;
                } else if (state.shapeType === ShapeType.CUBOID) {
                    activeControl = ActiveControl.DRAW_CUBOID;
                }

                dispatch({
                    type: AnnotationActionTypes.REPEAT_DRAW_SHAPE,
                    payload: {
                        activeControl,
                    },
                });

                canvasInstance.cancel();
                canvasInstance.draw({
                    enabled: true,
                    redraw: activatedStateID,
                    shapeType: state.shapeType,
                    crosshair: [ShapeType.RECTANGLE, ShapeType.CUBOID].includes(state.shapeType),
                });
            }
        }
    };
}

export function switchRequestReviewDialog(visible: boolean): AnyAction {
    return {
        type: AnnotationActionTypes.SWITCH_REQUEST_REVIEW_DIALOG,
        payload: {
            visible,
        },
    };
}

export function switchSubmitReviewDialog(visible: boolean): AnyAction {
    return {
        type: AnnotationActionTypes.SWITCH_SUBMIT_REVIEW_DIALOG,
        payload: {
            visible,
        },
    };
}

export function setForceExitAnnotationFlag(forceExit: boolean): AnyAction {
    return {
        type: AnnotationActionTypes.SET_FORCE_EXIT_ANNOTATION_PAGE_FLAG,
        payload: {
            forceExit,
        },
    };
}

<<<<<<< HEAD
export function switchPredictor(predictorEnabled: boolean): AnyAction {
    return {
        type: AnnotationActionTypes.UPDATE_PREDICTOR_STATE,
        payload: {
            enabled: predictorEnabled,
        },
    };
=======
export function hideShowContextImage(hidden: boolean): AnyAction {
    return {
        type: AnnotationActionTypes.HIDE_SHOW_CONTEXT_IMAGE,
        payload: {
            hidden,
        },
    };
}

export function getContextImage(): ThunkAction {
    return async (dispatch: ActionCreator<Dispatch>): Promise<void> => {
        const state: CombinedState = getStore().getState();
        const { instance: job } = state.annotation.job;
        const { frame, contextImage } = state.annotation.player;

        try {
            const context = await job.frames.contextImage(job.task.id, frame.number);
            const loaded = true;
            const contextImageHide = contextImage.hidden;
            dispatch({
                type: AnnotationActionTypes.GET_CONTEXT_IMAGE,
                payload: {
                    context,
                    loaded,
                    contextImageHide,
                },
            });
        } catch (error) {
            const context = '';
            const loaded = true;
            const contextImageHide = contextImage.hidden;
            dispatch({
                type: AnnotationActionTypes.GET_CONTEXT_IMAGE,
                payload: {
                    context,
                    loaded,
                    contextImageHide,
                },
            });
        }
    };
>>>>>>> c3b88ad4
}<|MERGE_RESOLUTION|>--- conflicted
+++ resolved
@@ -1,8 +1,4 @@
-<<<<<<< HEAD
 // Copyright (C) 2020-2021 Intel Corporation
-=======
-// Copyright (C) 2021 Intel Corporation
->>>>>>> c3b88ad4
 //
 // SPDX-License-Identifier: MIT
 
@@ -195,15 +191,12 @@
     SWITCH_REQUEST_REVIEW_DIALOG = 'SWITCH_REQUEST_REVIEW_DIALOG',
     SWITCH_SUBMIT_REVIEW_DIALOG = 'SWITCH_SUBMIT_REVIEW_DIALOG',
     SET_FORCE_EXIT_ANNOTATION_PAGE_FLAG = 'SET_FORCE_EXIT_ANNOTATION_PAGE_FLAG',
-<<<<<<< HEAD
     UPDATE_PREDICTOR_STATE = 'UPDATE_PREDICTOR_STATE',
     GET_PREDICTIONS = 'GET_PREDICTIONS',
     GET_PREDICTIONS_FAILED = 'GET_PREDICTIONS_FAILED',
     GET_PREDICTIONS_SUCCESS = 'GET_PREDICTIONS_SUCCESS',
-=======
     HIDE_SHOW_CONTEXT_IMAGE = 'HIDE_SHOW_CONTEXT_IMAGE',
     GET_CONTEXT_IMAGE = 'GET_CONTEXT_IMAGE',
->>>>>>> c3b88ad4
 }
 
 export function saveLogsAsync(): ThunkAction {
@@ -1058,7 +1051,11 @@
                     maxZ,
                 },
             });
-<<<<<<< HEAD
+
+            if (job.task.dimension === DimensionType.DIM_3D) {
+                const workspace = Workspace.STANDARD3D;
+                dispatch(changeWorkspace(workspace));
+            }
 
             // Fetching predictor status
             try {
@@ -1074,12 +1071,6 @@
                 });
             }
 
-=======
-            if (job.task.dimension === DimensionType.DIM_3D) {
-                const workspace = Workspace.STANDARD3D;
-                dispatch(changeWorkspace(workspace));
-            }
->>>>>>> c3b88ad4
             dispatch(changeFrameAsync(frameNumber, false));
         } catch (error) {
             dispatch({
@@ -1645,7 +1636,6 @@
     };
 }
 
-<<<<<<< HEAD
 export function switchPredictor(predictorEnabled: boolean): AnyAction {
     return {
         type: AnnotationActionTypes.UPDATE_PREDICTOR_STATE,
@@ -1653,7 +1643,7 @@
             enabled: predictorEnabled,
         },
     };
-=======
+}
 export function hideShowContextImage(hidden: boolean): AnyAction {
     return {
         type: AnnotationActionTypes.HIDE_SHOW_CONTEXT_IMAGE,
@@ -1695,5 +1685,4 @@
             });
         }
     };
->>>>>>> c3b88ad4
 }