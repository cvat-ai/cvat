--- conflicted
+++ resolved
@@ -25,22 +25,15 @@
     DELETE_TASK_SUCCESS = 'DELETE_TASK_SUCCESS',
     DELETE_TASK_FAILED = 'DELETE_TASK_FAILED',
     CREATE_TASK_FAILED = 'CREATE_TASK_FAILED',
-    UPDATE_TASK = 'UPDATE_TASK',
-    UPDATE_TASK_SUCCESS = 'UPDATE_TASK_SUCCESS',
-    UPDATE_TASK_FAILED = 'UPDATE_TASK_FAILED',
     SWITCH_MOVE_TASK_MODAL_VISIBLE = 'SWITCH_MOVE_TASK_MODAL_VISIBLE',
     GET_TASK_PREVIEW = 'GET_TASK_PREVIEW',
     GET_TASK_PREVIEW_SUCCESS = 'GET_TASK_PREVIEW_SUCCESS',
     GET_TASK_PREVIEW_FAILED = 'GET_TASK_PREVIEW_FAILED',
-<<<<<<< HEAD
-    UPDATE_TASK_IN_STATE = 'UPDATE_TASK_IN_STATE',
-    OPEN_LINKED_CLOUD_STORAGE_UPDATING_MODAL = 'OPEN_LINKED_CLOUD_STORAGE_UPDATING_MODAL',
-    CLOSE_LINKED_CLOUD_STORAGE_UPDATING_MODAL = 'CLOSE_LINKED_CLOUD_STORAGE_UPDATING_MODAL',
-=======
     UPDATE_TASK = 'UPDATE_TASK',
     UPDATE_TASK_SUCCESS = 'UPDATE_TASK_SUCCESS',
     UPDATE_TASK_FAILED = 'UPDATE_TASK_FAILED',
->>>>>>> 89f1a284
+    OPEN_LINKED_CLOUD_STORAGE_UPDATING_MODAL = 'OPEN_LINKED_CLOUD_STORAGE_UPDATING_MODAL',
+    CLOSE_LINKED_CLOUD_STORAGE_UPDATING_MODAL = 'CLOSE_LINKED_CLOUD_STORAGE_UPDATING_MODAL',
 }
 
 function getTasks(query: Partial<TasksQuery>, updateQuery: boolean, fetchingTimestamp: number): AnyAction {
@@ -329,70 +322,26 @@
     };
 }
 
-<<<<<<< HEAD
 export enum TaskUpdateTypes {
     UPDATE_ORGANIZATION = 'UPDATE_ORGANIZATION',
 }
 
 function updateTask(taskId: number): AnyAction {
-    const action = {
-=======
-function updateTask(taskId: number): AnyAction {
     return {
->>>>>>> 89f1a284
         type: TasksActionTypes.UPDATE_TASK,
         payload: {
             taskId,
         },
     };
-<<<<<<< HEAD
-
-    return action;
-}
-
-function updateTaskSuccess(task: Task): AnyAction {
-    const action = {
-        type: TasksActionTypes.UPDATE_TASK_SUCCESS,
-        payload: {
-            task,
-        },
-    };
-
-    return action;
 }
 
 function updateTaskFailed(taskId: number, error: any, message?: string): AnyAction {
-    const action = {
-        type: TasksActionTypes.UPDATE_TASK_FAILED,
-        payload: {
-            taskId, error, message,
-        },
-    };
-
-    return action;
-}
-
-export function updateTaskAsync(task: Task, updateType?: TaskUpdateTypes): ThunkAction {
-    return async (dispatch: ThunkDispatch): Promise<void> => {
-        try {
-            dispatch(updateTask(task.id));
-            const updatedTask = await task.save();
-            dispatch(updateTaskSuccess(updatedTask));
-        } catch (error) {
-            let message = '';
-            if (updateType === TaskUpdateTypes.UPDATE_ORGANIZATION) {
-                message = `Could not transfer the task #${task.id} to the new workspace`;
-            }
-            dispatch(updateTaskFailed(task.id, error, message));
-=======
-}
-
-function updateTaskFailed(taskId: number, error: any): AnyAction {
     return {
         type: TasksActionTypes.UPDATE_TASK_FAILED,
         payload: {
             taskId,
             error,
+            message,
         },
     };
 }
@@ -400,6 +349,7 @@
 export function updateTaskAsync(
     taskInstance: Task,
     fields: Parameters<Task['save']>[0],
+    updateType?: TaskUpdateTypes,
 ): ThunkAction<Promise<Task>> {
     return async (dispatch: ThunkDispatch): Promise<Task> => {
         try {
@@ -408,9 +358,12 @@
             dispatch(updateTaskInState(updated));
             return updated;
         } catch (error) {
-            dispatch(updateTaskFailed(taskInstance.id, error));
+            let message = '';
+            if (updateType === TaskUpdateTypes.UPDATE_ORGANIZATION) {
+                message = `Could not transfer the task #${taskInstance.id} to the new workspace`;
+            }
+            dispatch(updateTaskFailed(taskInstance.id, error, message));
             throw error;
->>>>>>> 89f1a284
         }
     };
 }
