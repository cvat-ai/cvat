// Copyright (C) 2019-2021 Intel Corporation
//
// SPDX-License-Identifier: MIT

import { AnyAction, Dispatch, ActionCreator } from 'redux';
import { ThunkAction } from 'redux-thunk';
import { TasksQuery, CombinedState } from 'reducers/interfaces';
import { getCVATStore } from 'cvat-store';
import getCore from 'cvat-core-wrapper';
import { getInferenceStatusAsync } from './models-actions';

const cvat = getCore();

export enum TasksActionTypes {
    GET_TASKS = 'GET_TASKS',
    GET_TASKS_SUCCESS = 'GET_TASKS_SUCCESS',
    GET_TASKS_FAILED = 'GET_TASKS_FAILED',
    LOAD_ANNOTATIONS = 'LOAD_ANNOTATIONS',
    LOAD_ANNOTATIONS_SUCCESS = 'LOAD_ANNOTATIONS_SUCCESS',
    LOAD_ANNOTATIONS_FAILED = 'LOAD_ANNOTATIONS_FAILED',
    DUMP_ANNOTATIONS = 'DUMP_ANNOTATIONS',
    DUMP_ANNOTATIONS_SUCCESS = 'DUMP_ANNOTATIONS_SUCCESS',
    DUMP_ANNOTATIONS_FAILED = 'DUMP_ANNOTATIONS_FAILED',
    EXPORT_DATASET = 'EXPORT_DATASET',
    EXPORT_DATASET_SUCCESS = 'EXPORT_DATASET_SUCCESS',
    EXPORT_DATASET_FAILED = 'EXPORT_DATASET_FAILED',
    DELETE_TASK = 'DELETE_TASK',
    DELETE_TASK_SUCCESS = 'DELETE_TASK_SUCCESS',
    DELETE_TASK_FAILED = 'DELETE_TASK_FAILED',
    CREATE_TASK = 'CREATE_TASK',
    CREATE_TASK_STATUS_UPDATED = 'CREATE_TASK_STATUS_UPDATED',
    CREATE_TASK_SUCCESS = 'CREATE_TASK_SUCCESS',
    CREATE_TASK_FAILED = 'CREATE_TASK_FAILED',
    UPDATE_TASK = 'UPDATE_TASK',
    UPDATE_TASK_SUCCESS = 'UPDATE_TASK_SUCCESS',
    UPDATE_TASK_FAILED = 'UPDATE_TASK_FAILED',
    HIDE_EMPTY_TASKS = 'HIDE_EMPTY_TASKS',
<<<<<<< HEAD
    EXPORT_TASK = 'EXPORT_TASK',
    EXPORT_TASK_SUCCESS = 'EXPORT_TASK_SUCCESS',
    EXPORT_TASK_FAILED = 'EXPORT_TASK_FAILED',
    IMPORT_TASK = 'IMPORT_TASK',
    IMPORT_TASK_SUCCESS = 'IMPORT_TASK_SUCCESS',
    IMPORT_TASK_FAILED = 'IMPORT_TASK_FAILED',
=======
    SWITCH_MOVE_TASK_MODAL_VISIBLE = 'SWITCH_MOVE_TASK_MODAL_VISIBLE',
>>>>>>> 241fb487
}

function getTasks(): AnyAction {
    const action = {
        type: TasksActionTypes.GET_TASKS,
        payload: {},
    };

    return action;
}

export function getTasksSuccess(array: any[], previews: string[], count: number, query: TasksQuery): AnyAction {
    const action = {
        type: TasksActionTypes.GET_TASKS_SUCCESS,
        payload: {
            previews,
            array,
            count,
            query,
        },
    };

    return action;
}

function getTasksFailed(error: any, query: TasksQuery): AnyAction {
    const action = {
        type: TasksActionTypes.GET_TASKS_FAILED,
        payload: {
            error,
            query,
        },
    };

    return action;
}

export function getTasksAsync(query: TasksQuery): ThunkAction<Promise<void>, {}, {}, AnyAction> {
    return async (dispatch: ActionCreator<Dispatch>): Promise<void> => {
        dispatch(getTasks());

        // We need remove all keys with null values from query
        const filteredQuery = { ...query };
        for (const key in filteredQuery) {
            if (filteredQuery[key] === null) {
                delete filteredQuery[key];
            }
        }

        let result = null;
        try {
            result = await cvat.tasks.get(filteredQuery);
        } catch (error) {
            dispatch(getTasksFailed(error, query));
            return;
        }

        const array = Array.from(result);
        const promises = array.map((task): string => (task as any).frames.preview().catch(() => ''));

        dispatch(getInferenceStatusAsync());

        dispatch(getTasksSuccess(array, await Promise.all(promises), result.count, query));
    };
}

function dumpAnnotation(task: any, dumper: any): AnyAction {
    const action = {
        type: TasksActionTypes.DUMP_ANNOTATIONS,
        payload: {
            task,
            dumper,
        },
    };

    return action;
}

function dumpAnnotationSuccess(task: any, dumper: any): AnyAction {
    const action = {
        type: TasksActionTypes.DUMP_ANNOTATIONS_SUCCESS,
        payload: {
            task,
            dumper,
        },
    };

    return action;
}

function dumpAnnotationFailed(task: any, dumper: any, error: any): AnyAction {
    const action = {
        type: TasksActionTypes.DUMP_ANNOTATIONS_FAILED,
        payload: {
            task,
            dumper,
            error,
        },
    };

    return action;
}

export function dumpAnnotationsAsync(task: any, dumper: any): ThunkAction<Promise<void>, {}, {}, AnyAction> {
    return async (dispatch: ActionCreator<Dispatch>): Promise<void> => {
        try {
            dispatch(dumpAnnotation(task, dumper));
            const url = await task.annotations.dump(dumper);
            const downloadAnchor = window.document.getElementById('downloadAnchor') as HTMLAnchorElement;
            downloadAnchor.href = url;
            downloadAnchor.click();
        } catch (error) {
            dispatch(dumpAnnotationFailed(task, dumper, error));
            return;
        }

        dispatch(dumpAnnotationSuccess(task, dumper));
    };
}

function loadAnnotations(task: any, loader: any): AnyAction {
    const action = {
        type: TasksActionTypes.LOAD_ANNOTATIONS,
        payload: {
            task,
            loader,
        },
    };

    return action;
}

function loadAnnotationsSuccess(task: any): AnyAction {
    const action = {
        type: TasksActionTypes.LOAD_ANNOTATIONS_SUCCESS,
        payload: {
            task,
        },
    };

    return action;
}

function loadAnnotationsFailed(task: any, error: any): AnyAction {
    const action = {
        type: TasksActionTypes.LOAD_ANNOTATIONS_FAILED,
        payload: {
            task,
            error,
        },
    };

    return action;
}

export function loadAnnotationsAsync(
    task: any,
    loader: any,
    file: File,
): ThunkAction<Promise<void>, {}, {}, AnyAction> {
    return async (dispatch: ActionCreator<Dispatch>): Promise<void> => {
        try {
            const store = getCVATStore();
            const state: CombinedState = store.getState();
            if (state.tasks.activities.loads[task.id]) {
                throw Error('Only one loading of annotations for a task allowed at the same time');
            }
            dispatch(loadAnnotations(task, loader));
            await task.annotations.upload(file, loader);
        } catch (error) {
            dispatch(loadAnnotationsFailed(task, error));
            return;
        }

        dispatch(loadAnnotationsSuccess(task));
    };
}

function importTask(): AnyAction {
    const action = {
        type: TasksActionTypes.IMPORT_TASK,
        payload: {},
    };

    return action;
}

function importTaskSuccess(task: any): AnyAction {
    const action = {
        type: TasksActionTypes.IMPORT_TASK_SUCCESS,
        payload: {
            task,
        },
    };

    return action;
}

function importTaskFailed(error: any): AnyAction {
    const action = {
        type: TasksActionTypes.IMPORT_TASK_FAILED,
        payload: {
            error,
        },
    };

    return action;
}

export function importTaskAsync(file: File): ThunkAction<Promise<void>, {}, {}, AnyAction> {
    return async (dispatch: ActionCreator<Dispatch>): Promise<void> => {
        try {
            dispatch(importTask());
            const taskInstance = await cvat.classes.Task.import(file);
            dispatch(importTaskSuccess(taskInstance));
        } catch (error) {
            dispatch(importTaskFailed(error));
        }
    };
}

function exportDataset(task: any, exporter: any): AnyAction {
    const action = {
        type: TasksActionTypes.EXPORT_DATASET,
        payload: {
            task,
            exporter,
        },
    };

    return action;
}

function exportDatasetSuccess(task: any, exporter: any): AnyAction {
    const action = {
        type: TasksActionTypes.EXPORT_DATASET_SUCCESS,
        payload: {
            task,
            exporter,
        },
    };

    return action;
}

function exportDatasetFailed(task: any, exporter: any, error: any): AnyAction {
    const action = {
        type: TasksActionTypes.EXPORT_DATASET_FAILED,
        payload: {
            task,
            exporter,
            error,
        },
    };

    return action;
}

export function exportDatasetAsync(task: any, exporter: any): ThunkAction<Promise<void>, {}, {}, AnyAction> {
    return async (dispatch: ActionCreator<Dispatch>): Promise<void> => {
        dispatch(exportDataset(task, exporter));

        try {
            const url = await task.annotations.exportDataset(exporter.name);
            const downloadAnchor = window.document.getElementById('downloadAnchor') as HTMLAnchorElement;
            downloadAnchor.href = url;
            downloadAnchor.click();
        } catch (error) {
            dispatch(exportDatasetFailed(task, exporter, error));
        }

        dispatch(exportDatasetSuccess(task, exporter));
    };
}

function exportTask(taskID: number): AnyAction {
    const action = {
        type: TasksActionTypes.EXPORT_TASK,
        payload: {
            taskID,
        },
    };

    return action;
}

function exportTaskSuccess(taskID: number): AnyAction {
    const action = {
        type: TasksActionTypes.EXPORT_TASK_SUCCESS,
        payload: {
            taskID,
        },
    };

    return action;
}

function exportTaskFailed(taskID: number, error: Error): AnyAction {
    const action = {
        type: TasksActionTypes.EXPORT_TASK_FAILED,
        payload: {
            taskID,
            error,
        },
    };

    return action;
}

export function exportTaskAsync(taskInstance: any): ThunkAction<Promise<void>, {}, {}, AnyAction> {
    return async (dispatch: ActionCreator<Dispatch>): Promise<void> => {
        dispatch(exportTask(taskInstance.id));

        try {
            const url = await taskInstance.export();
            const downloadAnchor = window.document.getElementById('downloadAnchor') as HTMLAnchorElement;
            downloadAnchor.href = url;
            downloadAnchor.click();
            dispatch(exportTaskSuccess(taskInstance.id));
        } catch (error) {
            dispatch(exportTaskFailed(taskInstance.id, error));
        }
    };
}

function deleteTask(taskID: number): AnyAction {
    const action = {
        type: TasksActionTypes.DELETE_TASK,
        payload: {
            taskID,
        },
    };

    return action;
}

function deleteTaskSuccess(taskID: number): AnyAction {
    const action = {
        type: TasksActionTypes.DELETE_TASK_SUCCESS,
        payload: {
            taskID,
        },
    };

    return action;
}

function deleteTaskFailed(taskID: number, error: any): AnyAction {
    const action = {
        type: TasksActionTypes.DELETE_TASK_FAILED,
        payload: {
            taskID,
            error,
        },
    };

    return action;
}

export function deleteTaskAsync(taskInstance: any): ThunkAction<Promise<void>, {}, {}, AnyAction> {
    return async (dispatch: ActionCreator<Dispatch>): Promise<void> => {
        try {
            dispatch(deleteTask(taskInstance.id));
            await taskInstance.delete();
        } catch (error) {
            dispatch(deleteTaskFailed(taskInstance.id, error));
            return;
        }

        dispatch(deleteTaskSuccess(taskInstance.id));
    };
}

function createTask(): AnyAction {
    const action = {
        type: TasksActionTypes.CREATE_TASK,
        payload: {},
    };

    return action;
}

function createTaskSuccess(taskId: number): AnyAction {
    const action = {
        type: TasksActionTypes.CREATE_TASK_SUCCESS,
        payload: {
            taskId,
        },
    };

    return action;
}

function createTaskFailed(error: any): AnyAction {
    const action = {
        type: TasksActionTypes.CREATE_TASK_FAILED,
        payload: {
            error,
        },
    };

    return action;
}

function createTaskUpdateStatus(status: string): AnyAction {
    const action = {
        type: TasksActionTypes.CREATE_TASK_STATUS_UPDATED,
        payload: {
            status,
        },
    };

    return action;
}

export function createTaskAsync(data: any): ThunkAction<Promise<void>, {}, {}, AnyAction> {
    return async (dispatch: ActionCreator<Dispatch>): Promise<void> => {
        const description: any = {
            name: data.basic.name,
            labels: data.labels,
            image_quality: 70,
            use_zip_chunks: data.advanced.useZipChunks,
            use_cache: data.advanced.useCache,
        };

        if (data.projectId) {
            description.project_id = data.projectId;
        }
        if (data.advanced.bugTracker) {
            description.bug_tracker = data.advanced.bugTracker;
        }
        if (data.advanced.segmentSize) {
            description.segment_size = data.advanced.segmentSize;
        }
        if (data.advanced.overlapSize) {
            description.overlap = data.advanced.overlapSize;
        }
        if (data.advanced.startFrame) {
            description.start_frame = data.advanced.startFrame;
        }
        if (data.advanced.stopFrame) {
            description.stop_frame = data.advanced.stopFrame;
        }
        if (data.advanced.frameFilter) {
            description.frame_filter = data.advanced.frameFilter;
        }
        if (data.advanced.imageQuality) {
            description.image_quality = data.advanced.imageQuality;
        }
        if (data.advanced.dataChunkSize) {
            description.data_chunk_size = data.advanced.dataChunkSize;
        }
        if (data.advanced.copyData) {
            description.copy_data = data.advanced.copyData;
        }
        if (data.subset) {
            description.subset = data.subset;
        }

        const taskInstance = new cvat.classes.Task(description);
        taskInstance.clientFiles = data.files.local;
        taskInstance.serverFiles = data.files.share;
        taskInstance.remoteFiles = data.files.remote;

        if (data.advanced.repository) {
            const [gitPlugin] = (await cvat.plugins.list()).filter((plugin: any): boolean => plugin.name === 'Git');

            if (gitPlugin) {
                gitPlugin.callbacks.onStatusChange = (status: string): void => {
                    dispatch(createTaskUpdateStatus(status));
                };
                gitPlugin.data.task = taskInstance;
                gitPlugin.data.repos = data.advanced.repository;
                gitPlugin.data.lfs = data.advanced.lfs;
            }
        }

        dispatch(createTask());
        try {
            const savedTask = await taskInstance.save((status: string): void => {
                dispatch(createTaskUpdateStatus(status));
            });
            dispatch(createTaskSuccess(savedTask.id));
        } catch (error) {
            dispatch(createTaskFailed(error));
        }
    };
}

function updateTask(): AnyAction {
    const action = {
        type: TasksActionTypes.UPDATE_TASK,
        payload: {},
    };

    return action;
}

export function updateTaskSuccess(task: any, taskID: number): AnyAction {
    const action = {
        type: TasksActionTypes.UPDATE_TASK_SUCCESS,
        payload: { task, taskID },
    };

    return action;
}

function updateTaskFailed(error: any, task: any): AnyAction {
    const action = {
        type: TasksActionTypes.UPDATE_TASK_FAILED,
        payload: { error, task },
    };

    return action;
}

export function updateTaskAsync(taskInstance: any): ThunkAction<Promise<void>, CombinedState, {}, AnyAction> {
    return async (dispatch: ActionCreator<Dispatch>, getState: () => CombinedState): Promise<void> => {
        try {
            dispatch(updateTask());
            const currentUser = getState().auth.user;
            await taskInstance.save();
            const nextUser = getState().auth.user;
            const userFetching = getState().auth.fetching;
            if (!userFetching && nextUser && currentUser.username === nextUser.username) {
                const [task] = await cvat.tasks.get({ id: taskInstance.id });
                dispatch(updateTaskSuccess(task, taskInstance.id));
            }
        } catch (error) {
            // try abort all changes
            let task = null;
            try {
                [task] = await cvat.tasks.get({ id: taskInstance.id });
            } catch (fetchError) {
                dispatch(updateTaskFailed(error, taskInstance));
                return;
            }

            dispatch(updateTaskFailed(error, task));
        }
    };
}

// a job is a part of a task, so for simplify we consider
// updating the job as updating a task
export function updateJobAsync(jobInstance: any): ThunkAction<Promise<void>, {}, {}, AnyAction> {
    return async (dispatch: ActionCreator<Dispatch>): Promise<void> => {
        try {
            dispatch(updateTask());
            await jobInstance.save();
            const [task] = await cvat.tasks.get({ id: jobInstance.task.id });
            dispatch(updateTaskSuccess(task, jobInstance.task.id));
        } catch (error) {
            // try abort all changes
            let task = null;
            try {
                [task] = await cvat.tasks.get({ id: jobInstance.task.id });
            } catch (fetchError) {
                dispatch(updateTaskFailed(error, jobInstance.task));
                return;
            }

            dispatch(updateTaskFailed(error, task));
        }
    };
}

export function hideEmptyTasks(hideEmpty: boolean): AnyAction {
    const action = {
        type: TasksActionTypes.HIDE_EMPTY_TASKS,
        payload: {
            hideEmpty,
        },
    };

    return action;
}

export function switchMoveTaskModalVisible(visible: boolean, taskId: number | null = null): AnyAction {
    const action = {
        type: TasksActionTypes.SWITCH_MOVE_TASK_MODAL_VISIBLE,
        payload: {
            taskId,
            visible,
        },
    };

    return action;
}

interface LabelMap {
    label_id: number;
    new_label_name: string | null;
    clear_attributes: boolean;
}

export function moveTaskToProjectAsync(
    taskInstance: any,
    projectId: any,
    labelMap: LabelMap[],
): ThunkAction<Promise<void>, {}, {}, AnyAction> {
    return async (dispatch: ActionCreator<Dispatch>): Promise<void> => {
        dispatch(updateTask());
        try {
            // eslint-disable-next-line no-param-reassign
            taskInstance.labels = labelMap.map((mapper) => {
                const [label] = taskInstance.labels.filter((_label: any) => mapper.label_id === _label.id);
                label.name = mapper.new_label_name;
                return label;
            });
            // eslint-disable-next-line no-param-reassign
            taskInstance.projectId = projectId;
            await taskInstance.save();
            const [task] = await cvat.tasks.get({ id: taskInstance.id });
            dispatch(updateTaskSuccess(task, task.id));
        } catch (error) {
            dispatch(updateTaskFailed(error, taskInstance));
        }
    };
}<|MERGE_RESOLUTION|>--- conflicted
+++ resolved
@@ -35,16 +35,13 @@
     UPDATE_TASK_SUCCESS = 'UPDATE_TASK_SUCCESS',
     UPDATE_TASK_FAILED = 'UPDATE_TASK_FAILED',
     HIDE_EMPTY_TASKS = 'HIDE_EMPTY_TASKS',
-<<<<<<< HEAD
     EXPORT_TASK = 'EXPORT_TASK',
     EXPORT_TASK_SUCCESS = 'EXPORT_TASK_SUCCESS',
     EXPORT_TASK_FAILED = 'EXPORT_TASK_FAILED',
     IMPORT_TASK = 'IMPORT_TASK',
     IMPORT_TASK_SUCCESS = 'IMPORT_TASK_SUCCESS',
     IMPORT_TASK_FAILED = 'IMPORT_TASK_FAILED',
-=======
     SWITCH_MOVE_TASK_MODAL_VISIBLE = 'SWITCH_MOVE_TASK_MODAL_VISIBLE',
->>>>>>> 241fb487
 }
 
 function getTasks(): AnyAction {
