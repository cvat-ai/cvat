--- conflicted
+++ resolved
@@ -6,21 +6,14 @@
 import { createAction, ActionUnion, ThunkAction } from 'utils/redux';
 import { CombinedState } from 'reducers';
 import {
-<<<<<<< HEAD
-    getCore, Storage, Job, Task, Project, InstanceType,
-=======
     getCore, Storage, Job, Task, Project, ProjectOrTaskOrJob,
->>>>>>> 9e66edb8
 } from 'cvat-core-wrapper';
 import { EventScope } from 'cvat-logger';
 import { getProjectsAsync } from './projects-actions';
 import { AnnotationActionTypes, fetchAnnotationsAsync } from './annotation-actions';
 import {
     getInstanceType, listen, RequestInstanceType, RequestsActions,
-<<<<<<< HEAD
-=======
     shouldListenForProgress,
->>>>>>> 9e66edb8
 } from './requests-actions';
 
 const core = getCore();
@@ -40,21 +33,6 @@
 }
 
 export const importActions = {
-<<<<<<< HEAD
-    openImportDatasetModal: (instance: InstanceType) => (
-        createAction(ImportActionTypes.OPEN_IMPORT_DATASET_MODAL, { instance })
-    ),
-    closeImportDatasetModal: (instance: InstanceType) => (
-        createAction(ImportActionTypes.CLOSE_IMPORT_DATASET_MODAL, { instance })
-    ),
-    importDataset: (instance: InstanceType | RequestInstanceType, format: string) => (
-        createAction(ImportActionTypes.IMPORT_DATASET, { instance, format })
-    ),
-    importDatasetSuccess: (instance: InstanceType | RequestInstanceType, resource: 'dataset' | 'annotation') => (
-        createAction(ImportActionTypes.IMPORT_DATASET_SUCCESS, { instance, resource })
-    ),
-    importDatasetFailed: (instance: InstanceType | RequestInstanceType, resource: 'dataset' | 'annotation', error: any) => (
-=======
     openImportDatasetModal: (instance: ProjectOrTaskOrJob) => (
         createAction(ImportActionTypes.OPEN_IMPORT_DATASET_MODAL, { instance })
     ),
@@ -68,18 +46,13 @@
         createAction(ImportActionTypes.IMPORT_DATASET_SUCCESS, { instance, resource })
     ),
     importDatasetFailed: (instance: ProjectOrTaskOrJob | RequestInstanceType, resource: 'dataset' | 'annotation', error: any) => (
->>>>>>> 9e66edb8
         createAction(ImportActionTypes.IMPORT_DATASET_FAILED, {
             instance,
             resource,
             error,
         })
     ),
-<<<<<<< HEAD
-    importDatasetUpdateStatus: (instance: InstanceType, progress: number, status: string) => (
-=======
     importDatasetUpdateStatus: (instance: ProjectOrTaskOrJob, progress: number, status: string) => (
->>>>>>> 9e66edb8
         createAction(ImportActionTypes.IMPORT_DATASET_UPDATE_STATUS, { instance, progress, status })
     ),
     openImportBackupModal: (instanceType: 'project' | 'task') => (
@@ -101,11 +74,7 @@
     rqID: string,
     dispatch: (action: ImportActions | RequestsActions) => void,
     params: {
-<<<<<<< HEAD
-        instance: InstanceType | RequestInstanceType,
-=======
         instance: ProjectOrTaskOrJob | RequestInstanceType,
->>>>>>> 9e66edb8
     },
 ): Promise<void> {
     const { instance } = params;
@@ -121,11 +90,7 @@
 }
 
 export const importDatasetAsync = (
-<<<<<<< HEAD
-    instance: InstanceType,
-=======
     instance: ProjectOrTaskOrJob,
->>>>>>> 9e66edb8
     format: string,
     useDefaultSettings: boolean,
     sourceStorage: Storage,
@@ -140,12 +105,6 @@
             const state: CombinedState = getState();
 
             if (instanceType === 'project') {
-<<<<<<< HEAD
-                if (state.import.projects.dataset.current?.[instance.id]) {
-                    throw Error('Only one importing of annotation/dataset allowed at the same time');
-                }
-=======
->>>>>>> 9e66edb8
                 dispatch(importActions.importDataset(instance, format));
                 const rqID = await (instance as Project).annotations
                     .importDataset(format, useDefaultSettings, sourceStorage, file, {
@@ -156,15 +115,8 @@
                             ))
                         ),
                     });
-<<<<<<< HEAD
-                await listen(rqID, dispatch);
-            } else if (instanceType === 'task') {
-                if (state.import.tasks.dataset.current?.[instance.id]) {
-                    throw Error('Only one importing of annotation/dataset allowed at the same time');
-=======
                 if (shouldListenForProgress(rqID, state.requests)) {
                     await listen(rqID, dispatch);
->>>>>>> 9e66edb8
                 }
             } else if (instanceType === 'task') {
                 dispatch(importActions.importDataset(instance, format));
@@ -172,18 +124,8 @@
                     .upload(format, useDefaultSettings, sourceStorage, file, {
                         convMaskToPoly,
                     });
-<<<<<<< HEAD
-                await listen(rqID, dispatch);
-            } else { // job
-                if (state.import.tasks.dataset.current?.[(instance as Job).taskId]) {
-                    throw Error('Annotations is being uploaded for the task');
-                }
-                if (state.import.jobs.dataset.current?.[instance.id]) {
-                    throw Error('Only one uploading of annotations for a job allowed at the same time');
-=======
                 if (shouldListenForProgress(rqID, state.requests)) {
                     await listen(rqID, dispatch);
->>>>>>> 9e66edb8
                 }
             } else { // job
                 dispatch(importActions.importDataset(instance, format));
@@ -191,20 +133,12 @@
                     .upload(format, useDefaultSettings, sourceStorage, file, {
                         convMaskToPoly,
                     });
-<<<<<<< HEAD
-                await listen(rqID, dispatch);
-
-                await (instance as Job).logger.log(EventScope.uploadAnnotations);
-                await (instance as Job).annotations.clear(true);
-                await (instance as Job).actions.clear();
-=======
                 if (shouldListenForProgress(rqID, state.requests)) {
                     await listen(rqID, dispatch);
 
                     await (instance as Job).logger.log(EventScope.uploadAnnotations);
                     await (instance as Job).annotations.clear(true);
                     await (instance as Job).actions.clear();
->>>>>>> 9e66edb8
 
                     // first set empty objects list
                     // to escape some problems in canvas when shape with the same
@@ -258,15 +192,9 @@
         try {
             const instanceClass = (instanceType === 'task') ? core.classes.Task : core.classes.Project;
             const rqID = await instanceClass.restore(storage, file);
-<<<<<<< HEAD
-            const result = await listen(rqID, dispatch);
-
-            dispatch(importActions.importBackupSuccess(result?.resultID, instanceType));
-=======
             if (shouldListenForProgress(rqID, state.requests)) {
                 await listenImportBackupAsync(rqID, dispatch, { instanceType });
             }
->>>>>>> 9e66edb8
         } catch (error) {
             dispatch(importActions.importBackupFailed(instanceType, error));
         }
