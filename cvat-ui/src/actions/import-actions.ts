--- conflicted
+++ resolved
@@ -6,11 +6,7 @@
 import { createAction, ActionUnion, ThunkAction } from 'utils/redux';
 import { CombinedState } from 'reducers';
 import {
-<<<<<<< HEAD
-    getCore, Storage, Request,
-=======
-    getCore, Storage, Job, Task, Project,
->>>>>>> 70ea1313
+    getCore, Storage, Job, Task, Project, Request,
 } from 'cvat-core-wrapper';
 import { EventScope } from 'cvat-logger';
 import { getProjectsAsync } from './projects-actions';
