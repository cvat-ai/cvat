// Copyright (C) 2021-2022 Intel Corporation
// Copyright (C) CVAT.ai Corporation
//
// SPDX-License-Identifier: MIT

import { Store } from 'antd/lib/form/interface';
<<<<<<< HEAD
import { getCore, Organization, User } from 'cvat-core-wrapper';
=======
import {
    getCore, Membership, Organization, User,
} from 'cvat-core-wrapper';
import { OrganizationMembersQuery } from 'reducers';
import { filterNull } from 'utils/filter-null';
>>>>>>> d3e56b16
import { ActionUnion, createAction, ThunkAction } from 'utils/redux';
import { filterNull } from 'utils/filter-null';
import { OrganizationsQuery } from 'reducers';

const core = getCore();

export enum OrganizationActionsTypes {
    ACTIVATE_ORGANIZATION = 'ACTIVATE_ORGANIZATION',
    ACTIVATE_ORGANIZATION_SUCCESS = 'ACTIVATE_ORGANIZATION_SUCCESS',
    ACTIVATE_ORGANIZATION_FAILED = 'ACTIVATE_ORGANIZATION_FAILED',
    CREATE_ORGANIZATION_SUCCESS = 'CREATE_ORGANIZATION_SUCCESS',
    CREATE_ORGANIZATION_FAILED = 'CREATE_ORGANIZATION_FAILED',
    UPDATE_ORGANIZATION = 'UPDATE_ORGANIZATION',
    UPDATE_ORGANIZATION_SUCCESS = 'UPDATE_ORGANIZATION_SUCCESS',
    UPDATE_ORGANIZATION_FAILED = 'UPDATE_ORGANIZATION_FAILED',
    REMOVE_ORGANIZATION = 'REMOVE_ORGANIZATION',
    REMOVE_ORGANIZATION_SUCCESS = 'REMOVE_ORGANIZATION_SUCCESS',
    REMOVE_ORGANIZATION_FAILED = 'REMOVE_ORGANIZATION_FAILED',
    INVITE_ORGANIZATION_MEMBERS = 'INVITE_ORGANIZATION_MEMBERS',
    INVITE_ORGANIZATION_MEMBERS_FAILED = 'INVITE_ORGANIZATION_MEMBERS_FAILED',
    INVITE_ORGANIZATION_MEMBERS_DONE = 'INVITE_ORGANIZATION_MEMBERS_DONE',
    INVITE_ORGANIZATION_MEMBER_SUCCESS = 'INVITE_ORGANIZATION_MEMBER_SUCCESS',
    INVITE_ORGANIZATION_MEMBER_FAILED = 'INVITE_ORGANIZATION_MEMBER_FAILED',
    LEAVE_ORGANIZATION = 'LEAVE_ORGANIZATION',
    LEAVE_ORGANIZATION_SUCCESS = 'LEAVE_ORGANIZATION_SUCCESS',
    LEAVE_ORGANIZATION_FAILED = 'LEAVE_ORGANIZATION_FAILED',
    REMOVE_ORGANIZATION_MEMBER = 'REMOVE_ORGANIZATION_MEMBERS',
    REMOVE_ORGANIZATION_MEMBER_SUCCESS = 'REMOVE_ORGANIZATION_MEMBER_SUCCESS',
    REMOVE_ORGANIZATION_MEMBER_FAILED = 'REMOVE_ORGANIZATION_MEMBER_FAILED',
    UPDATE_ORGANIZATION_MEMBER = 'UPDATE_ORGANIZATION_MEMBER',
    UPDATE_ORGANIZATION_MEMBER_SUCCESS = 'UPDATE_ORGANIZATION_MEMBER_SUCCESS',
    UPDATE_ORGANIZATION_MEMBER_FAILED = 'UPDATE_ORGANIZATION_MEMBER_FAILED',
<<<<<<< HEAD
    GET_ORGANIZATIONS = 'GET_ORGANIZATIONS',
    GET_ORGANIZATIONS_SUCCESS = 'GET_ORGANIZATIONS_SUCCESS',
    GET_ORGANIZATIONS_FAILED = 'GET_ORGANIZATIONS_FAILED',
    OPEN_SELECT_ORGANIZATION_MODAL = 'OPEN_SELECT_ORGANIZATION_MODAL',
    CLOSE_SELECT_ORGANIZATION_MODAL = 'CLOSE_SELECT_ORGANIZATION_MODAL',
=======
    GET_ORGANIZATION_MEMBERS = 'GET_ORGANIZATION_MEMBERS',
    GET_ORGANIZATION_MEMBERS_SUCCESS = 'GET_ORGANIZATION_MEMBERS_SUCCESS',
    GET_ORGANIZATION_MEMBERS_FAILED = 'GET_ORGANIZATION_MEMBERS_FAILED',
>>>>>>> d3e56b16
}

export const organizationActions = {
    activateOrganization: () => createAction(OrganizationActionsTypes.ACTIVATE_ORGANIZATION),
    activateOrganizationSuccess: (organization: any | null) => createAction(
        OrganizationActionsTypes.ACTIVATE_ORGANIZATION_SUCCESS, { organization },
    ),
    activateOrganizationFailed: (error: any, slug: string | null) => createAction(
        OrganizationActionsTypes.ACTIVATE_ORGANIZATION_FAILED, { slug, error },
    ),
    createOrganizationSuccess: (organization: any) => createAction(
        OrganizationActionsTypes.CREATE_ORGANIZATION_SUCCESS, { organization },
    ),
    createOrganizationFailed: (slug: string, error: any) => createAction(
        OrganizationActionsTypes.CREATE_ORGANIZATION_FAILED, { slug, error },
    ),
    updateOrganization: () => createAction(OrganizationActionsTypes.UPDATE_ORGANIZATION),
    updateOrganizationSuccess: (organization: any) => createAction(
        OrganizationActionsTypes.UPDATE_ORGANIZATION_SUCCESS, { organization },
    ),
    updateOrganizationFailed: (slug: string, error: any) => createAction(
        OrganizationActionsTypes.UPDATE_ORGANIZATION_FAILED, { slug, error },
    ),
    removeOrganization: () => createAction(OrganizationActionsTypes.REMOVE_ORGANIZATION),
    removeOrganizationSuccess: (slug: string) => createAction(
        OrganizationActionsTypes.REMOVE_ORGANIZATION_SUCCESS, { slug },
    ),
    removeOrganizationFailed: (error: any, slug: string) => createAction(
        OrganizationActionsTypes.REMOVE_ORGANIZATION_FAILED, { error, slug },
    ),
    inviteOrganizationMembers: () => createAction(OrganizationActionsTypes.INVITE_ORGANIZATION_MEMBERS),
    inviteOrganizationMembersFailed: (error: any) => createAction(
        OrganizationActionsTypes.INVITE_ORGANIZATION_MEMBERS_FAILED, { error },
    ),
    inviteOrganizationMembersDone: () => createAction(OrganizationActionsTypes.INVITE_ORGANIZATION_MEMBERS_DONE),
    inviteOrganizationMemberSuccess: (email: string) => createAction(
        OrganizationActionsTypes.INVITE_ORGANIZATION_MEMBER_SUCCESS, { email },
    ),
    inviteOrganizationMemberFailed: (email: string, error: any) => createAction(
        OrganizationActionsTypes.INVITE_ORGANIZATION_MEMBER_FAILED, { email, error },
    ),
    leaveOrganization: () => createAction(OrganizationActionsTypes.LEAVE_ORGANIZATION),
    leaveOrganizationSuccess: () => createAction(OrganizationActionsTypes.LEAVE_ORGANIZATION_SUCCESS),
    leaveOrganizationFailed: (error: any) => createAction(
        OrganizationActionsTypes.LEAVE_ORGANIZATION_FAILED, { error },
    ),
    removeOrganizationMember: () => createAction(OrganizationActionsTypes.REMOVE_ORGANIZATION_MEMBER),
    removeOrganizationMemberSuccess: () => createAction(OrganizationActionsTypes.REMOVE_ORGANIZATION_MEMBER_SUCCESS),
    removeOrganizationMemberFailed: (username: string, error: any) => createAction(
        OrganizationActionsTypes.REMOVE_ORGANIZATION_MEMBER_FAILED, { username, error },
    ),
    updateOrganizationMember: () => createAction(OrganizationActionsTypes.UPDATE_ORGANIZATION_MEMBER),
    updateOrganizationMemberSuccess: () => createAction(OrganizationActionsTypes.UPDATE_ORGANIZATION_MEMBER_SUCCESS),
    updateOrganizationMemberFailed: (username: string, role: string, error: any) => createAction(
        OrganizationActionsTypes.UPDATE_ORGANIZATION_MEMBER_FAILED, { username, role, error },
    ),
<<<<<<< HEAD
    getOrganizations: (query: Partial<OrganizationsQuery>) => (
        createAction(OrganizationActionsTypes.GET_ORGANIZATIONS, { query })
    ),
    getOrganizationsSuccess: (organizations: Organization[], count: number, nextPageUrl?: string) => (
        createAction(OrganizationActionsTypes.GET_ORGANIZATIONS_SUCCESS, { organizations, count, nextPageUrl })
    ),
    getOrganizationsFailed: (error: any) => createAction(OrganizationActionsTypes.GET_ORGANIZATIONS_FAILED, { error }),
    openSelectOrganizationModal: (
        onSelectCallback: (org: Organization | null) => void,
    ) => createAction(OrganizationActionsTypes.OPEN_SELECT_ORGANIZATION_MODAL, { onSelectCallback }),
    closeSelectOrganizationModal: () => createAction(OrganizationActionsTypes.CLOSE_SELECT_ORGANIZATION_MODAL, {}),
=======
    getOrganizationMembers: (membersQuery: OrganizationMembersQuery) => createAction(
        OrganizationActionsTypes.GET_ORGANIZATION_MEMBERS, { membersQuery },
    ),
    getOrganizationMembersSuccess: (members: Membership[]) => createAction(
        OrganizationActionsTypes.GET_ORGANIZATION_MEMBERS_SUCCESS, { members },
    ),
    getOrganizationMembersFailed: (error: any) => createAction(
        OrganizationActionsTypes.GET_ORGANIZATION_MEMBERS_FAILED, { error },
    ),
>>>>>>> d3e56b16
};

export function activateOrganizationAsync(): ThunkAction {
    return async function (dispatch) {
        dispatch(organizationActions.activateOrganization());
        const curSlug = localStorage.getItem('currentOrganization');

        if (curSlug) {
            try {
                const organizations = await core.organizations.get(curSlug ? {
                    filter: `{"and":[{"==":[{"var":"slug"},"${curSlug}"]}]}`,
                } : {});
                const [organization] = organizations;
                if (organization?.slug === curSlug) {
                    await core.organizations.activate(organization);
                    dispatch(organizationActions.activateOrganizationSuccess(organization));
                } else {
                    localStorage.removeItem('currentOrganization');
                    dispatch(organizationActions.activateOrganizationSuccess(null));
                }
            } catch (error: unknown) {
                if (error instanceof Error) {
                    dispatch(organizationActions.activateOrganizationFailed(curSlug, error.toString()));
                } else {
                    dispatch(organizationActions.activateOrganizationFailed(curSlug, 'Unknown error'));
                }
            }
        } else {
            dispatch(organizationActions.activateOrganizationSuccess(null));
        }
    };
}

export function createOrganizationAsync(
    organizationData: Store,
    onCreateSuccess?: (createdSlug: string) => void,
    onCreateFailed?: () => void,
): ThunkAction {
    return async function (dispatch) {
        const { slug } = organizationData;
        const organization = new core.classes.Organization(organizationData);
        try {
            const createdOrganization = await organization.save();
            dispatch(organizationActions.createOrganizationSuccess(createdOrganization));
            if (onCreateSuccess) onCreateSuccess(createdOrganization.slug);
        } catch (error) {
            if (onCreateFailed) onCreateFailed();
            dispatch(organizationActions.createOrganizationFailed(slug, error));
        }
    };
}

export function updateOrganizationAsync(organization: any): ThunkAction {
    return async function (dispatch) {
        dispatch(organizationActions.updateOrganization());

        try {
            const updatedOrganization = await organization.save();
            dispatch(organizationActions.updateOrganizationSuccess(updatedOrganization));
        } catch (error) {
            dispatch(organizationActions.updateOrganizationFailed(organization.slug, error));
        }
    };
}

export function removeOrganizationAsync(organization: any): ThunkAction {
    return async function (dispatch) {
        try {
            await organization.remove();
            localStorage.removeItem('currentOrganization');
            dispatch(organizationActions.removeOrganizationSuccess(organization.slug));
        } catch (error) {
            dispatch(organizationActions.removeOrganizationFailed(error, organization.slug));
        }
    };
}

export function inviteOrganizationMembersAsync(
    organization: any,
    members: { email: string; role: string }[],
    onFinish: () => void,
): ThunkAction {
    return async function (dispatch) {
        dispatch(organizationActions.inviteOrganizationMembers());
        try {
            for (let i = 0; i < members.length; i++) {
                const { email, role } = members[i];
                organization
                    .invite(email, role)
                    .then(() => {
                        dispatch(organizationActions.inviteOrganizationMemberSuccess(email));
                    })
                    .catch((error: any) => {
                        dispatch(organizationActions.inviteOrganizationMemberFailed(email, error));
                    })
                    .finally(() => {
                        if (i === members.length - 1) {
                            dispatch(organizationActions.inviteOrganizationMembersDone());
                            onFinish();
                        }
                    });
            }
        } catch (error) {
            dispatch(organizationActions.inviteOrganizationMembersFailed(error));
        }
    };
}

export function leaveOrganizationAsync(
    organization: any,
    onLeaveSuccess?: () => void,
): ThunkAction {
    return async function (dispatch, getState) {
        const { user } = getState().auth;
        dispatch(organizationActions.leaveOrganization());
        try {
            await organization.leave(user);
            dispatch(organizationActions.leaveOrganizationSuccess());
            if (onLeaveSuccess) onLeaveSuccess();
        } catch (error) {
            dispatch(organizationActions.leaveOrganizationFailed(error));
        }
    };
}

export function removeOrganizationMemberAsync(
    organization: any,
    { user, id }: { user: User; id: number },
): ThunkAction {
    return async function (dispatch) {
        dispatch(organizationActions.removeOrganizationMember());
        try {
            await organization.deleteMembership(id);
            dispatch(organizationActions.removeOrganizationMemberSuccess());
        } catch (error) {
            dispatch(organizationActions.removeOrganizationMemberFailed(user.username, error));
        }
    };
}

export function updateOrganizationMemberAsync(
    organization: any,
    { user, id }: { user: User; id: number },
    role: string,
): ThunkAction {
    return async function (dispatch) {
        dispatch(organizationActions.updateOrganizationMember());
        try {
            await organization.updateMembership(id, role);
            dispatch(organizationActions.updateOrganizationMemberSuccess());
        } catch (error) {
            dispatch(organizationActions.updateOrganizationMemberFailed(user.username, role, error));
        }
    };
}

<<<<<<< HEAD
export function getOrganizationsAsync(query: Partial<OrganizationsQuery> = {}): ThunkAction {
    return async (dispatch): Promise<void> => {
        const filteredQuery: Partial<OrganizationsQuery> = filterNull(query);
        dispatch(organizationActions.getOrganizations(filteredQuery));

        try {
            const result = await core.organizations.get(filteredQuery);
            const array: Organization[] = Array.from(result);
            dispatch(organizationActions.getOrganizationsSuccess(array, result.count, result.next));
        } catch (error) {
            dispatch(organizationActions.getOrganizationsFailed(error));
=======
export function getOrganizationMembersAsync(
    organization: Organization,
    membersQuery: OrganizationMembersQuery,
): ThunkAction {
    return async function (dispatch) {
        dispatch(organizationActions.getOrganizationMembers(membersQuery));
        try {
            const filteredQuery = filterNull(membersQuery);
            const members = await organization.members(filteredQuery);
            dispatch(organizationActions.getOrganizationMembersSuccess(members));
        } catch (error) {
            dispatch(organizationActions.getOrganizationMembersFailed(error));
>>>>>>> d3e56b16
        }
    };
}

export type OrganizationActions = ActionUnion<typeof organizationActions>;<|MERGE_RESOLUTION|>--- conflicted
+++ resolved
@@ -4,18 +4,12 @@
 // SPDX-License-Identifier: MIT
 
 import { Store } from 'antd/lib/form/interface';
-<<<<<<< HEAD
-import { getCore, Organization, User } from 'cvat-core-wrapper';
-=======
 import {
     getCore, Membership, Organization, User,
 } from 'cvat-core-wrapper';
-import { OrganizationMembersQuery } from 'reducers';
-import { filterNull } from 'utils/filter-null';
->>>>>>> d3e56b16
 import { ActionUnion, createAction, ThunkAction } from 'utils/redux';
 import { filterNull } from 'utils/filter-null';
-import { OrganizationsQuery } from 'reducers';
+import { OrganizationsQuery, OrganizationMembersQuery } from 'reducers';
 
 const core = getCore();
 
@@ -45,17 +39,14 @@
     UPDATE_ORGANIZATION_MEMBER = 'UPDATE_ORGANIZATION_MEMBER',
     UPDATE_ORGANIZATION_MEMBER_SUCCESS = 'UPDATE_ORGANIZATION_MEMBER_SUCCESS',
     UPDATE_ORGANIZATION_MEMBER_FAILED = 'UPDATE_ORGANIZATION_MEMBER_FAILED',
-<<<<<<< HEAD
     GET_ORGANIZATIONS = 'GET_ORGANIZATIONS',
     GET_ORGANIZATIONS_SUCCESS = 'GET_ORGANIZATIONS_SUCCESS',
     GET_ORGANIZATIONS_FAILED = 'GET_ORGANIZATIONS_FAILED',
     OPEN_SELECT_ORGANIZATION_MODAL = 'OPEN_SELECT_ORGANIZATION_MODAL',
     CLOSE_SELECT_ORGANIZATION_MODAL = 'CLOSE_SELECT_ORGANIZATION_MODAL',
-=======
     GET_ORGANIZATION_MEMBERS = 'GET_ORGANIZATION_MEMBERS',
     GET_ORGANIZATION_MEMBERS_SUCCESS = 'GET_ORGANIZATION_MEMBERS_SUCCESS',
     GET_ORGANIZATION_MEMBERS_FAILED = 'GET_ORGANIZATION_MEMBERS_FAILED',
->>>>>>> d3e56b16
 }
 
 export const organizationActions = {
@@ -112,7 +103,6 @@
     updateOrganizationMemberFailed: (username: string, role: string, error: any) => createAction(
         OrganizationActionsTypes.UPDATE_ORGANIZATION_MEMBER_FAILED, { username, role, error },
     ),
-<<<<<<< HEAD
     getOrganizations: (query: Partial<OrganizationsQuery>) => (
         createAction(OrganizationActionsTypes.GET_ORGANIZATIONS, { query })
     ),
@@ -124,7 +114,6 @@
         onSelectCallback: (org: Organization | null) => void,
     ) => createAction(OrganizationActionsTypes.OPEN_SELECT_ORGANIZATION_MODAL, { onSelectCallback }),
     closeSelectOrganizationModal: () => createAction(OrganizationActionsTypes.CLOSE_SELECT_ORGANIZATION_MODAL, {}),
-=======
     getOrganizationMembers: (membersQuery: OrganizationMembersQuery) => createAction(
         OrganizationActionsTypes.GET_ORGANIZATION_MEMBERS, { membersQuery },
     ),
@@ -134,7 +123,6 @@
     getOrganizationMembersFailed: (error: any) => createAction(
         OrganizationActionsTypes.GET_ORGANIZATION_MEMBERS_FAILED, { error },
     ),
->>>>>>> d3e56b16
 };
 
 export function activateOrganizationAsync(): ThunkAction {
@@ -291,7 +279,6 @@
     };
 }
 
-<<<<<<< HEAD
 export function getOrganizationsAsync(query: Partial<OrganizationsQuery> = {}): ThunkAction {
     return async (dispatch): Promise<void> => {
         const filteredQuery: Partial<OrganizationsQuery> = filterNull(query);
@@ -303,7 +290,10 @@
             dispatch(organizationActions.getOrganizationsSuccess(array, result.count, result.next));
         } catch (error) {
             dispatch(organizationActions.getOrganizationsFailed(error));
-=======
+        }
+    };
+}
+
 export function getOrganizationMembersAsync(
     organization: Organization,
     membersQuery: OrganizationMembersQuery,
@@ -316,7 +306,6 @@
             dispatch(organizationActions.getOrganizationMembersSuccess(members));
         } catch (error) {
             dispatch(organizationActions.getOrganizationMembersFailed(error));
->>>>>>> d3e56b16
         }
     };
 }
