--- conflicted
+++ resolved
@@ -17,9 +17,6 @@
 const cvat = getCore();
 
 export enum ProjectsActionTypes {
-    UPDATE_PROJECT = 'UPDATE_PROJECT',
-    UPDATE_PROJECT_SUCCESS = 'UPDATE_PROJECT_SUCCESS',
-    UPDATE_PROJECT_FAILED = 'UPDATE_PROJECT_FAILED',
     UPDATE_PROJECTS_GETTING_QUERY = 'UPDATE_PROJECTS_GETTING_QUERY',
     GET_PROJECTS = 'GET_PROJECTS',
     GET_PROJECTS_SUCCESS = 'GET_PROJECTS_SUCCESS',
@@ -33,14 +30,11 @@
     GET_PROJECT_PREVIEW = 'GET_PROJECT_PREVIEW',
     GET_PROJECT_PREVIEW_SUCCESS = 'GET_PROJECT_PREVIEW_SUCCESS',
     GET_PROJECT_PREVIEW_FAILED = 'GET_PROJECT_PREVIEW_FAILED',
-<<<<<<< HEAD
-    OPEN_LINKED_CLOUD_STORAGE_UPDATING_MODAL = 'OPEN_LINKED_CLOUD_STORAGE_UPDATING_MODAL',
-    CLOSE_LINKED_CLOUD_STORAGE_UPDATING_MODAL = 'CLOSE_LINKED_CLOUD_STORAGE_UPDATING_MODAL',
-=======
     UPDATE_PROJECT = 'UPDATE_PROJECT',
     UPDATE_PROJECT_SUCCESS = 'UPDATE_PROJECT_SUCCESS',
     UPDATE_PROJECT_FAILED = 'UPDATE_PROJECT_FAILED',
->>>>>>> 89f1a284
+    OPEN_LINKED_CLOUD_STORAGE_UPDATING_MODAL = 'OPEN_LINKED_CLOUD_STORAGE_UPDATING_MODAL',
+    CLOSE_LINKED_CLOUD_STORAGE_UPDATING_MODAL = 'CLOSE_LINKED_CLOUD_STORAGE_UPDATING_MODAL',
 }
 
 export const projectActions = {
@@ -57,15 +51,6 @@
         createAction(ProjectsActionTypes.CREATE_PROJECT_SUCCESS, { projectId })
     ),
     createProjectFailed: (error: any) => createAction(ProjectsActionTypes.CREATE_PROJECT_FAILED, { error }),
-    updateProject: (projectId: number) => (
-        createAction(ProjectsActionTypes.UPDATE_PROJECT, { projectId })
-    ),
-    updateProjectSuccess: (project: Project) => (
-        createAction(ProjectsActionTypes.UPDATE_PROJECT_SUCCESS, { project })
-    ),
-    updateProjectFailed: (projectId: number, error: any, message?: string) => (
-        createAction(ProjectsActionTypes.UPDATE_PROJECT_FAILED, { projectId, error, message })
-    ),
     deleteProject: (projectId: number) => createAction(ProjectsActionTypes.DELETE_PROJECT, { projectId }),
     deleteProjectSuccess: (projectId: number) => (
         createAction(ProjectsActionTypes.DELETE_PROJECT_SUCCESS, { projectId })
@@ -82,20 +67,19 @@
     getProjectPreviewFailed: (projectID: number, error: any) => (
         createAction(ProjectsActionTypes.GET_PROJECT_PREVIEW_FAILED, { projectID, error })
     ),
-<<<<<<< HEAD
-    openLinkedCloudStorageUpdatingModal: (project: Project) => (
-        createAction(ProjectsActionTypes.OPEN_LINKED_CLOUD_STORAGE_UPDATING_MODAL, { project })
-    ),
-    closeLinkedCloudStorageUpdatingModal: () => (
-        createAction(ProjectsActionTypes.CLOSE_LINKED_CLOUD_STORAGE_UPDATING_MODAL, { })
-    ),
-=======
     updateProject: (projectId: number) => createAction(ProjectsActionTypes.UPDATE_PROJECT, { projectId }),
     updateProjectSuccess: (project: Project) => (
         createAction(ProjectsActionTypes.UPDATE_PROJECT_SUCCESS, { project })
     ),
-    updateProjectFailed: (error: any) => createAction(ProjectsActionTypes.UPDATE_PROJECT_FAILED, { error }),
->>>>>>> 89f1a284
+    updateProjectFailed: (projectId: number, error: any, message?: string) => (
+        createAction(ProjectsActionTypes.UPDATE_PROJECT_FAILED, { projectId, error, message })
+    ),
+    openLinkedCloudStorageUpdatingModal: (project: Project) => (
+        createAction(ProjectsActionTypes.OPEN_LINKED_CLOUD_STORAGE_UPDATING_MODAL, { project })
+    ),
+    closeLinkedCloudStorageUpdatingModal: () => (
+        createAction(ProjectsActionTypes.CLOSE_LINKED_CLOUD_STORAGE_UPDATING_MODAL, { })
+    ),
 };
 
 export type ProjectActions = ActionUnion<typeof projectActions>;
@@ -175,27 +159,6 @@
     };
 }
 
-export enum ProjectUpdateTypes {
-    UPDATE_ORGANIZATION = 'UPDATE_ORGANIZATION',
-}
-
-export function updateProjectAsync(project: Project, updateType?: ProjectUpdateTypes): ThunkAction {
-    return async (dispatch: ThunkDispatch): Promise<void> => {
-        dispatch(projectActions.updateProject(project.id));
-        try {
-            const updatedProject = await project.save();
-            dispatch(projectActions.updateProjectSuccess(updatedProject));
-        } catch (error) {
-            let message = '';
-            if (updateType === ProjectUpdateTypes.UPDATE_ORGANIZATION) {
-                message = `Could not transfer the project #${project.id} to the new workspace`;
-            }
-            dispatch(projectActions.updateProjectFailed(project.id, error, message));
-            throw error;
-        }
-    };
-}
-
 export function deleteProjectAsync(projectInstance: any): ThunkAction {
     return async (dispatch: ThunkDispatch): Promise<void> => {
         dispatch(projectActions.deleteProject(projectInstance.id));
@@ -218,8 +181,13 @@
     }
 };
 
+export enum ProjectUpdateTypes {
+    UPDATE_ORGANIZATION = 'UPDATE_ORGANIZATION',
+}
+
 export function updateProjectAsync(
     projectInstance: Project,
+    updateType?: ProjectUpdateTypes,
 ): ThunkAction<Promise<Project>> {
     return async (dispatch: ThunkDispatch): Promise<Project> => {
         dispatch(projectActions.updateProject(projectInstance.id));
@@ -228,7 +196,11 @@
             dispatch(projectActions.updateProjectSuccess(updatedProject));
             return updatedProject;
         } catch (error) {
-            dispatch(projectActions.updateProjectFailed(error));
+            let message = '';
+            if (updateType === ProjectUpdateTypes.UPDATE_ORGANIZATION) {
+                message = `Could not transfer the project #${projectInstance.id} to the new workspace`;
+            }
+            dispatch(projectActions.updateProjectFailed(projectInstance.id, error, message));
             throw error;
         }
     };
