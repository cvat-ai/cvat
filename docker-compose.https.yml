--- conflicted
+++ resolved
@@ -33,18 +33,6 @@
     image: traefik:v2.4
     container_name: traefik_https_${CVAT_HOST:-localhost}_${CVAT_EXT_PORT:-80}_${CVAT_EXT_HTTPS_PORT:-443}
     command:
-<<<<<<< HEAD
-      - '--providers.docker.exposedByDefault=false'
-      - '--providers.docker.network=cvat'
-      - '--entryPoints.web.address=:80'
-      - '--entryPoints.web.http.redirections.entryPoint.to=websecure'
-      - '--entryPoints.web.http.redirections.entryPoint.scheme=https'
-      - '--entryPoints.websecure.address=:443'
-      - '--certificatesResolvers.lets-encrypt.acme.email=${ACME_EMAIL:?Please set the ACME_EMAIL env variable}'
-      - '--certificatesResolvers.lets-encrypt.acme.tlsChallenge=true'
-      - '--certificatesResolvers.lets-encrypt.acme.storage=/letsencrypt/acme.json'
-      - '--providers.docker.constraints=Label(`cvat.instance`,`https_${CVAT_HOST:-localhost}_${CVAT_EXT_PORT:-80}_${CVAT_EXT_HTTPS_PORT:-443}`)'
-=======
       - "--providers.docker.exposedByDefault=false"
       - "--providers.docker.network=cvat"
       - '--providers.file.directory=/etc/traefik/rules'
@@ -55,7 +43,7 @@
       - "--certificatesResolvers.lets-encrypt.acme.email=${ACME_EMAIL:?Please set the ACME_EMAIL env variable}"
       - "--certificatesResolvers.lets-encrypt.acme.tlsChallenge=true"
       - "--certificatesResolvers.lets-encrypt.acme.storage=/letsencrypt/acme.json"
->>>>>>> 916b5dcf
+      - '--providers.docker.constraints=Label(`cvat.instance`,`https_${CVAT_HOST:-localhost}_${CVAT_EXT_PORT:-80}_${CVAT_EXT_HTTPS_PORT:-443}`)'
       # Uncomment to get Traefik dashboard
       # - "--entryPoints.dashboard.address=:8090"
       # - "--api.dashboard=true"
