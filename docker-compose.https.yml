# Copyright (C) 2018-2022 Intel Corporation
#
# SPDX-License-Identifier: MIT

version: '3.4'

services:
<<<<<<< HEAD
  cvat_db:
    container_name: cvat_db_https_${CVAT_HOST:-localhost}_${CVAT_EXT_PORT:-80}_${CVAT_EXT_HTTPS_PORT:-443}
    labels:
      - cvat.instance=https_${CVAT_HOST:-localhost}_${CVAT_EXT_PORT:-80}_${CVAT_EXT_HTTPS_PORT:-443}

  cvat_redis:
    container_name: cvat_redis_https_${CVAT_HOST:-localhost}_${CVAT_EXT_PORT:-80}_${CVAT_EXT_HTTPS_PORT:-443}
    labels:
      - cvat.instance=https_${CVAT_HOST:-localhost}_${CVAT_EXT_PORT:-80}_${CVAT_EXT_HTTPS_PORT:-443}

  cvat:
    container_name: cvat_https_${CVAT_HOST:-localhost}_${CVAT_EXT_PORT:-80}_${CVAT_EXT_HTTPS_PORT:-443}
=======
  cvat_server:
>>>>>>> 860b0d96
    labels:
      - traefik.http.routers.cvat.entrypoints=websecure
      - traefik.http.routers.cvat.tls.certresolver=lets-encrypt
      - cvat.instance=https_${CVAT_HOST:-localhost}_${CVAT_EXT_PORT:-80}_${CVAT_EXT_HTTPS_PORT:-443}

  cvat_ui:
    container_name: cvat_https_${CVAT_HOST:-localhost}_${CVAT_EXT_PORT:-80}_${CVAT_EXT_HTTPS_PORT:-443}
    labels:
      - traefik.http.routers.cvat-ui.entrypoints=websecure
      - traefik.http.routers.cvat-ui.tls.certresolver=lets-encrypt
      - cvat.instance=https_${CVAT_HOST:-localhost}_${CVAT_EXT_PORT:-80}_${CVAT_EXT_HTTPS_PORT:-443}

  traefik:
    image: traefik:v2.4
    container_name: traefik_https_${CVAT_HOST:-localhost}_${CVAT_EXT_PORT:-80}_${CVAT_EXT_HTTPS_PORT:-443}
    command:
      - "--providers.docker.exposedByDefault=false"
      - "--providers.docker.network=cvat"
      - '--providers.file.directory=/etc/traefik/rules'
      - "--entryPoints.web.address=:80"
      - "--entryPoints.web.http.redirections.entryPoint.to=websecure"
      - "--entryPoints.web.http.redirections.entryPoint.scheme=https"
      - "--entryPoints.websecure.address=:443"
      - "--certificatesResolvers.lets-encrypt.acme.email=${ACME_EMAIL:?Please set the ACME_EMAIL env variable}"
      - "--certificatesResolvers.lets-encrypt.acme.tlsChallenge=true"
      - "--certificatesResolvers.lets-encrypt.acme.storage=/letsencrypt/acme.json"
      - '--providers.docker.constraints=Label(`cvat.instance`,`https_${CVAT_HOST:-localhost}_${CVAT_EXT_PORT:-80}_${CVAT_EXT_HTTPS_PORT:-443}`)'
      # Uncomment to get Traefik dashboard
      # - "--entryPoints.dashboard.address=:8090"
      # - "--api.dashboard=true"
    ports:
      - ${CVAT_EXT_PORT:-80}:80
      - ${CVAT_EXT_HTTPS_PORT:-443}:443
    volumes:
      - cvat_letsencrypt:/letsencrypt

  cvat_opa:
    container_name: cvat_opa_https_${CVAT_HOST:-localhost}_${CVAT_EXT_PORT:-80}_${CVAT_EXT_HTTPS_PORT:-443}
    labels:
      - cvat.instance=https_${CVAT_HOST:-localhost}_${CVAT_EXT_PORT:-80}_${CVAT_EXT_HTTPS_PORT:-443}

volumes:
  cvat_letsencrypt:<|MERGE_RESOLUTION|>--- conflicted
+++ resolved
@@ -5,7 +5,6 @@
 version: '3.4'
 
 services:
-<<<<<<< HEAD
   cvat_db:
     container_name: cvat_db_https_${CVAT_HOST:-localhost}_${CVAT_EXT_PORT:-80}_${CVAT_EXT_HTTPS_PORT:-443}
     labels:
@@ -16,11 +15,8 @@
     labels:
       - cvat.instance=https_${CVAT_HOST:-localhost}_${CVAT_EXT_PORT:-80}_${CVAT_EXT_HTTPS_PORT:-443}
 
-  cvat:
+  cvat_server:
     container_name: cvat_https_${CVAT_HOST:-localhost}_${CVAT_EXT_PORT:-80}_${CVAT_EXT_HTTPS_PORT:-443}
-=======
-  cvat_server:
->>>>>>> 860b0d96
     labels:
       - traefik.http.routers.cvat.entrypoints=websecure
       - traefik.http.routers.cvat.tls.certresolver=lets-encrypt
