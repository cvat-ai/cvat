--- conflicted
+++ resolved
@@ -1,10 +1,6 @@
 {
   "name": "cvat-core",
-<<<<<<< HEAD
-  "version": "4.3.0",
-=======
-  "version": "5.0.0",
->>>>>>> 7ef553fd
+  "version": "5.1.0",
   "description": "Part of Computer Vision Tool which presents an interface for client-side integration",
   "main": "babel.config.js",
   "scripts": {
