{
  "name": "cvat-core",
<<<<<<< HEAD
  "version": "3.19.1",
=======
  "version": "3.20.0",
>>>>>>> 130b815f
  "description": "Part of Computer Vision Tool which presents an interface for client-side integration",
  "main": "babel.config.js",
  "scripts": {
    "build": "webpack",
    "test": "jest --config=jest.config.js --coverage",
    "docs": "jsdoc --readme README.md src/*.js -p -c jsdoc.config.js -d docs",
    "coveralls": "cat ./reports/coverage/lcov.info | coveralls"
  },
  "author": "Intel",
  "license": "MIT",
  "browserslist": [
    "Chrome >= 63",
    "Firefox > 58",
    "not IE 11",
    "> 2%"
  ],
  "devDependencies": {
    "coveralls": "^3.0.5",
    "jest": "^26.6.3",
    "jest-junit": "^6.4.0",
    "jsdoc": "^3.6.6"
  },
  "dependencies": {
    "axios": "^0.21.4",
    "browser-or-node": "^1.2.1",
    "cvat-data": "../cvat-data",
    "detect-browser": "^5.2.1",
    "error-stack-parser": "^2.0.2",
    "form-data": "^2.5.0",
    "jest-config": "^26.6.3",
    "json-logic-js": "^2.0.1",
    "js-cookie": "^2.2.0",
    "platform": "^1.3.5",
    "quickhull": "^1.0.3",
    "store": "^2.0.12"
  }
}<|MERGE_RESOLUTION|>--- conflicted
+++ resolved
@@ -1,10 +1,6 @@
 {
   "name": "cvat-core",
-<<<<<<< HEAD
-  "version": "3.19.1",
-=======
-  "version": "3.20.0",
->>>>>>> 130b815f
+  "version": "3.20.1",
   "description": "Part of Computer Vision Tool which presents an interface for client-side integration",
   "main": "babel.config.js",
   "scripts": {
