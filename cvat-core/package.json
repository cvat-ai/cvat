--- conflicted
+++ resolved
@@ -1,10 +1,6 @@
 {
   "name": "cvat-core",
-<<<<<<< HEAD
-  "version": "8.4.0",
-=======
-  "version": "7.4.1",
->>>>>>> 71a0aaf2
+  "version": "8.0.0",
   "description": "Part of Computer Vision Tool which presents an interface for client-side integration",
   "main": "src/api.ts",
   "scripts": {
