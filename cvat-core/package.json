{
  "name": "cvat-core",
<<<<<<< HEAD
  "version": "9.1.0",
=======
  "version": "11.0.3",
>>>>>>> daf774ad
  "description": "Part of Computer Vision Tool which presents an interface for client-side integration",
  "main": "src/api.ts",
  "scripts": {
    "build": "webpack",
    "test": "jest --config=jest.config.js --coverage",
    "type-check": "tsc --noEmit",
    "type-check:watch": "yarn run type-check --watch"
  },
  "author": "CVAT.ai",
  "license": "MIT",
  "browserslist": [
    "Chrome >= 63",
    "Firefox > 58",
    "not IE 11",
    "> 2%"
  ],
  "devDependencies": {
    "jest": "^29.5.0",
    "jest-config": "^29.5.0",
    "jest-environment-jsdom": "^29.5.0",
    "jest-junit": "^6.4.0",
    "ts-jest": "^29.1.0"
  },
  "dependencies": {
    "@types/lodash": "^4.14.191",
    "axios": "^0.27.2",
    "cvat-data": "link:./../cvat-data",
    "detect-browser": "^5.2.1",
    "error-stack-parser": "^2.0.2",
    "form-data": "^4.0.0",
    "js-cookie": "^3.0.1",
    "json-logic-js": "^2.0.1",
    "lodash": "^4.17.21",
    "platform": "^1.3.5",
    "quickhull": "^1.0.3",
    "store": "^2.0.12",
    "tus-js-client": "^3.0.1"
  }
}<|MERGE_RESOLUTION|>--- conflicted
+++ resolved
@@ -1,10 +1,6 @@
 {
   "name": "cvat-core",
-<<<<<<< HEAD
-  "version": "9.1.0",
-=======
-  "version": "11.0.3",
->>>>>>> daf774ad
+  "version": "11.1.0",
   "description": "Part of Computer Vision Tool which presents an interface for client-side integration",
   "main": "src/api.ts",
   "scripts": {
