--- conflicted
+++ resolved
@@ -1,10 +1,7 @@
 {
   "name": "cvat-core",
-<<<<<<< HEAD
   "version": "14.1.1",
-=======
-  "version": "14.0.4",
->>>>>>> 422dd68c
+  "version": "14.0.5",
   "type": "module",
   "description": "Part of Computer Vision Tool which presents an interface for client-side integration",
   "main": "src/api.ts",
