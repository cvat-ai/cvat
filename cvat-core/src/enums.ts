// Copyright (C) 2019-2022 Intel Corporation
//
// SPDX-License-Identifier = MIT

/**
 * Share files types
 * @enum {string}
 * @name ShareFileType
 * @memberof module:API.cvat.enums
 * @property {string} DIR 'DIR'
 * @property {string} REG 'REG'
 * @readonly
*/
export enum ShareFileType {
    DIR = 'DIR',
    REG = 'REG',
}

/**
 * Task statuses
 * @enum {string}
 * @name TaskStatus
 * @memberof module:API.cvat.enums
 * @property {string} ANNOTATION 'annotation'
 * @property {string} VALIDATION 'validation'
 * @property {string} COMPLETED 'completed'
 * @readonly
*/
export enum TaskStatus {
    ANNOTATION = 'annotation',
    VALIDATION = 'validation',
    COMPLETED = 'completed',
}

/**
 * Job stages
 * @enum {string}
 * @name JobStage
 * @memberof module:API.cvat.enums
 * @property {string} ANNOTATION 'annotation'
 * @property {string} VALIDATION 'validation'
 * @property {string} ACCEPTANCE 'acceptance'
 * @readonly
*/
export enum JobStage {
    ANNOTATION = 'annotation',
    VALIDATION = 'validation',
    ACCEPTANCE = 'acceptance',
}

/**
 * Job states
 * @enum {string}
 * @name JobState
 * @memberof module:API.cvat.enums
 * @property {string} NEW 'new'
 * @property {string} IN_PROGRESS 'in progress'
 * @property {string} COMPLETED 'completed'
 * @property {string} REJECTED 'rejected'
 * @readonly
*/
export enum JobState {
    NEW = 'new',
    IN_PROGRESS = 'in progress',
    COMPLETED = 'completed',
    REJECTED = 'rejected',
}

/**
 * Task dimension
 * @enum
 * @name DimensionType
 * @memberof module:API.cvat.enums
 * @property {string} DIMENSION_2D '2d'
 * @property {string} DIMENSION_3D '3d'
 * @readonly
*/
export enum DimensionType {
    DIMENSION_2D = '2d',
    DIMENSION_3D = '3d',
}

/**
 * List of RQ statuses
 * @enum {string}
 * @name RQStatus
 * @memberof module:API.cvat.enums
 * @property {string} QUEUED 'queued'
 * @property {string} STARTED 'started'
 * @property {string} FINISHED 'finished'
 * @property {string} FAILED 'failed'
 * @property {string} UNKNOWN 'unknown'
 * @readonly
*/
export enum RQStatus {
    QUEUED = 'queued',
    STARTED = 'started',
    FINISHED = 'finished',
    FAILED = 'failed',
    UNKNOWN = 'unknown',
}

/**
 * Task modes
 * @enum {string}
 * @name TaskMode
 * @memberof module:API.cvat.enums
 * @property {string} ANNOTATION 'annotation'
 * @property {string} INTERPOLATION 'interpolation'
 * @readonly
*/
export enum TaskMode {
    ANNOTATION = 'annotation',
    INTERPOLATION = 'interpolation',
}

/**
 * Attribute types
 * @enum {string}
 * @name AttributeType
 * @memberof module:API.cvat.enums
 * @property {string} CHECKBOX 'checkbox'
 * @property {string} SELECT 'select'
 * @property {string} RADIO 'radio'
 * @property {string} NUMBER 'number'
 * @property {string} TEXT 'text'
 * @readonly
*/
export enum AttributeType {
    CHECKBOX = 'checkbox',
    RADIO = 'radio',
    SELECT = 'select',
    NUMBER = 'number',
    TEXT = 'text',
}

<<<<<<< HEAD
    /**
     * Object types
     * @enum {string}
     * @name ObjectType
     * @memberof module:API.cvat.enums
     * @property {string} TAG 'tag'
     * @property {string} MASK 'mask'
     * @property {string} SHAPE 'shape'
     * @property {string} TRACK 'track'
     * @readonly
     */
    const ObjectType = Object.freeze({
        TAG: 'tag',
        SHAPE: 'shape',
        TRACK: 'track',
    });

    /**
     * Object shapes
     * @enum {string}
     * @name ObjectShape
     * @memberof module:API.cvat.enums
     * @property {string} RECTANGLE 'rectangle'
     * @property {string} POLYGON 'polygon'
     * @property {string} POLYLINE 'polyline'
     * @property {string} POINTS 'points'
     * @property {string} CUBOID 'cuboid'
     * @property {string} MASK 'mask'
     * @readonly
     */
    const ObjectShape = Object.freeze({
        RECTANGLE: 'rectangle',
        POLYGON: 'polygon',
        POLYLINE: 'polyline',
        POINTS: 'points',
        ELLIPSE: 'ellipse',
        CUBOID: 'cuboid',
        MASK: 'mask',
    });
=======
/**
 * Object types
 * @enum {string}
 * @name ObjectType
 * @memberof module:API.cvat.enums
 * @property {string} TAG 'tag'
 * @property {string} SHAPE 'shape'
 * @property {string} TRACK 'track'
 * @readonly
*/
export enum ObjectType {
    TAG = 'tag',
    SHAPE = 'shape',
    TRACK = 'track',
}

/**
 * Object shapes
 * @enum {string}
 * @name ShapeType
 * @memberof module:API.cvat.enums
 * @property {string} RECTANGLE 'rectangle'
 * @property {string} POLYGON 'polygon'
 * @property {string} POLYLINE 'polyline'
 * @property {string} POINTS 'points'
 * @property {string} CUBOID 'cuboid'
 * @property {string} SKELETON 'skeleton'
 * @readonly
*/
export enum ShapeType {
    RECTANGLE = 'rectangle',
    POLYGON = 'polygon',
    POLYLINE = 'polyline',
    POINTS = 'points',
    ELLIPSE = 'ellipse',
    CUBOID = 'cuboid',
    SKELETON = 'skeleton',
}
>>>>>>> 75ba69bd

/**
 * Annotation type
 * @enum {string}
 * @name Source
 * @memberof module:API.cvat.enums
 * @property {string} MANUAL 'manual'
 * @property {string} AUTO 'auto'
 * @readonly
*/
export enum Source {
    MANUAL = 'manual',
    AUTO = 'auto',
}

/**
 * Logger event types
 * @enum {string}
 * @name LogType
 * @memberof module:API.cvat.enums
 * @property {string} loadJob Load job
 * @property {string} saveJob Save job
 * @property {string} restoreJob Restore job
 * @property {string} uploadAnnotations Upload annotations
 * @property {string} sendUserActivity Send user activity
 * @property {string} sendException Send exception
 * @property {string} sendTaskInfo Send task info
 * @property {string} drawObject Draw object
 * @property {string} pasteObject Paste object
 * @property {string} copyObject Copy object
 * @property {string} propagateObject Propagate object
 * @property {string} dragObject Drag object
 * @property {string} resizeObject Resize object
 * @property {string} deleteObject Delete object
 * @property {string} lockObject Lock object
 * @property {string} mergeObjects Merge objects
 * @property {string} changeAttribute Change attribute
 * @property {string} changeLabel Change label
 * @property {string} changeFrame Change frame
 * @property {string} moveImage Move image
 * @property {string} zoomImage Zoom image
 * @property {string} fitImage Fit image
 * @property {string} rotateImage Rotate image
 * @property {string} undoAction Undo action
 * @property {string} redoAction Redo action
 * @property {string} pressShortcut Press shortcut
 * @property {string} debugInfo Debug info
 * @readonly
*/
export enum LogType {
    loadJob = 'Load job',
    saveJob = 'Save job',
    restoreJob = 'Restore job',
    uploadAnnotations = 'Upload annotations',
    sendUserActivity = 'Send user activity',
    sendException = 'Send exception',
    sendTaskInfo = 'Send task info',

    drawObject = 'Draw object',
    pasteObject = 'Paste object',
    copyObject = 'Copy object',
    propagateObject = 'Propagate object',
    dragObject = 'Drag object',
    resizeObject = 'Resize object',
    deleteObject = 'Delete object',
    lockObject = 'Lock object',
    mergeObjects = 'Merge objects',
    changeAttribute = 'Change attribute',
    changeLabel = 'Change label',

    changeFrame = 'Change frame',
    moveImage = 'Move image',
    zoomImage = 'Zoom image',
    fitImage = 'Fit image',
    rotateImage = 'Rotate image',

    undoAction = 'Undo action',
    redoAction = 'Redo action',

    pressShortcut = 'Press shortcut',
    debugInfo = 'Debug info',
}

/**
 * Types of actions with annotations
 * @enum {string}
 * @name HistoryActions
 * @memberof module:API.cvat.enums
 * @property {string} CHANGED_LABEL Changed label
 * @property {string} CHANGED_ATTRIBUTES Changed attributes
 * @property {string} CHANGED_POINTS Changed points
 * @property {string} CHANGED_OUTSIDE Changed outside
 * @property {string} CHANGED_OCCLUDED Changed occluded
 * @property {string} CHANGED_ZORDER Changed z-order
 * @property {string} CHANGED_LOCK Changed lock
 * @property {string} CHANGED_COLOR Changed color
 * @property {string} CHANGED_HIDDEN Changed hidden
 * @property {string} CHANGED_SOURCE Changed source
 * @property {string} MERGED_OBJECTS Merged objects
 * @property {string} SPLITTED_TRACK Splitted track
 * @property {string} GROUPED_OBJECTS Grouped objects
 * @property {string} CREATED_OBJECTS Created objects
 * @property {string} REMOVED_OBJECT Removed object
 * @property {string} REMOVED_FRAME Removed frame
 * @property {string} RESTORED_FRAME Restored frame
 * @readonly
*/
export enum HistoryActions {
    CHANGED_LABEL = 'Changed label',
    CHANGED_ATTRIBUTES = 'Changed attributes',
    CHANGED_POINTS = 'Changed points',
    CHANGED_ROTATION = 'Object rotated',
    CHANGED_OUTSIDE = 'Changed outside',
    CHANGED_OCCLUDED = 'Changed occluded',
    CHANGED_ZORDER = 'Changed z-order',
    CHANGED_KEYFRAME = 'Changed keyframe',
    CHANGED_LOCK = 'Changed lock',
    CHANGED_PINNED = 'Changed pinned',
    CHANGED_COLOR = 'Changed color',
    CHANGED_HIDDEN = 'Changed hidden',
    CHANGED_SOURCE = 'Changed source',
    MERGED_OBJECTS = 'Merged objects',
    SPLITTED_TRACK = 'Splitted track',
    GROUPED_OBJECTS = 'Grouped objects',
    CREATED_OBJECTS = 'Created objects',
    REMOVED_OBJECT = 'Removed object',
    REMOVED_FRAME = 'Removed frame',
    RESTORED_FRAME = 'Restored frame',
}

/**
 * Enum string values.
 * @name ModelType
 * @memberof module:API.cvat.enums
 * @enum {string}
*/
export enum ModelType {
    DETECTOR = 'detector',
    INTERACTOR = 'interactor',
    TRACKER = 'tracker',
}

/**
 * Array of hex colors
 * @name colors
 * @memberof module:API.cvat.enums
 * @type {string[]}
 * @readonly
*/
export const colors = [
    '#33ddff',
    '#fa3253',
    '#34d1b7',
    '#ff007c',
    '#ff6037',
    '#ddff33',
    '#24b353',
    '#b83df5',
    '#66ff66',
    '#32b7fa',
    '#ffcc33',
    '#83e070',
    '#fafa37',
    '#5986b3',
    '#8c78f0',
    '#ff6a4d',
    '#f078f0',
    '#2a7dd1',
    '#b25050',
    '#cc3366',
    '#cc9933',
    '#aaf0d1',
    '#ff00cc',
    '#3df53d',
    '#fa32b7',
    '#fa7dbb',
    '#ff355e',
    '#f59331',
    '#3d3df5',
    '#733380',
];

/**
 * Types of cloud storage providers
 * @enum {string}
 * @name CloudStorageProviderType
 * @memberof module:API.cvat.enums
 * @property {string} AWS_S3 'AWS_S3_BUCKET'
 * @property {string} AZURE 'AZURE_CONTAINER'
 * @property {string} GOOGLE_CLOUD_STORAGE 'GOOGLE_CLOUD_STORAGE'
 * @readonly
*/
export enum CloudStorageProviderType {
    AWS_S3_BUCKET = 'AWS_S3_BUCKET',
    AZURE_CONTAINER = 'AZURE_CONTAINER',
    GOOGLE_CLOUD_STORAGE = 'GOOGLE_CLOUD_STORAGE',
}

/**
 * Types of cloud storage credentials
 * @enum {string}
 * @name CloudStorageCredentialsType
 * @memberof module:API.cvat.enums
 * @property {string} KEY_SECRET_KEY_PAIR 'KEY_SECRET_KEY_PAIR'
 * @property {string} ACCOUNT_NAME_TOKEN_PAIR 'ACCOUNT_NAME_TOKEN_PAIR'
 * @property {string} ANONYMOUS_ACCESS 'ANONYMOUS_ACCESS'
 * @property {string} KEY_FILE_PATH 'KEY_FILE_PATH'
 * @readonly
 */
export enum CloudStorageCredentialsType {
    KEY_SECRET_KEY_PAIR = 'KEY_SECRET_KEY_PAIR',
    ACCOUNT_NAME_TOKEN_PAIR = 'ACCOUNT_NAME_TOKEN_PAIR',
    ANONYMOUS_ACCESS = 'ANONYMOUS_ACCESS',
    KEY_FILE_PATH = 'KEY_FILE_PATH',
}

/**
 * Task statuses
 * @enum {string}
 * @name MembershipRole
 * @memberof module:API.cvat.enums
 * @property {string} WORKER 'worker'
 * @property {string} SUPERVISOR 'supervisor'
 * @property {string} MAINTAINER 'maintainer'
 * @property {string} OWNER 'owner'
 * @readonly
*/
export enum MembershipRole {
    WORKER = 'worker',
    SUPERVISOR = 'supervisor',
    MAINTAINER = 'maintainer',
    OWNER = 'owner',
}

/**
 * Sorting methods
 * @enum {string}
 * @name SortingMethod
 * @memberof module:API.cvat.enums
 * @property {string} LEXICOGRAPHICAL 'lexicographical'
 * @property {string} NATURAL 'natural'
 * @property {string} PREDEFINED 'predefined'
 * @property {string} RANDOM 'random'
 * @readonly
*/
export enum SortingMethod {
    LEXICOGRAPHICAL = 'lexicographical',
    NATURAL = 'natural',
    PREDEFINED = 'predefined',
    RANDOM = 'random',
}<|MERGE_RESOLUTION|>--- conflicted
+++ resolved
@@ -134,47 +134,6 @@
     TEXT = 'text',
 }
 
-<<<<<<< HEAD
-    /**
-     * Object types
-     * @enum {string}
-     * @name ObjectType
-     * @memberof module:API.cvat.enums
-     * @property {string} TAG 'tag'
-     * @property {string} MASK 'mask'
-     * @property {string} SHAPE 'shape'
-     * @property {string} TRACK 'track'
-     * @readonly
-     */
-    const ObjectType = Object.freeze({
-        TAG: 'tag',
-        SHAPE: 'shape',
-        TRACK: 'track',
-    });
-
-    /**
-     * Object shapes
-     * @enum {string}
-     * @name ObjectShape
-     * @memberof module:API.cvat.enums
-     * @property {string} RECTANGLE 'rectangle'
-     * @property {string} POLYGON 'polygon'
-     * @property {string} POLYLINE 'polyline'
-     * @property {string} POINTS 'points'
-     * @property {string} CUBOID 'cuboid'
-     * @property {string} MASK 'mask'
-     * @readonly
-     */
-    const ObjectShape = Object.freeze({
-        RECTANGLE: 'rectangle',
-        POLYGON: 'polygon',
-        POLYLINE: 'polyline',
-        POINTS: 'points',
-        ELLIPSE: 'ellipse',
-        CUBOID: 'cuboid',
-        MASK: 'mask',
-    });
-=======
 /**
  * Object types
  * @enum {string}
@@ -212,8 +171,8 @@
     ELLIPSE = 'ellipse',
     CUBOID = 'cuboid',
     SKELETON = 'skeleton',
-}
->>>>>>> 75ba69bd
+    MASK = 'mask',
+}
 
 /**
  * Annotation type
