--- conflicted
+++ resolved
@@ -390,7 +390,7 @@
 }
 
 /**
- * Task statuses
+ * Membership roles
  * @enum {string}
  * @name MembershipRole
  * @memberof module:API.cvat.enums
@@ -407,155 +407,6 @@
     OWNER = 'owner',
 }
 
-<<<<<<< HEAD
-    /**
-     * Array of hex colors
-     * @name colors
-     * @memberof module:API.cvat.enums
-     * @type {string[]}
-     * @readonly
-     */
-    const colors = [
-        '#33ddff',
-        '#fa3253',
-        '#34d1b7',
-        '#ff007c',
-        '#ff6037',
-        '#ddff33',
-        '#24b353',
-        '#b83df5',
-        '#66ff66',
-        '#32b7fa',
-        '#ffcc33',
-        '#83e070',
-        '#fafa37',
-        '#5986b3',
-        '#8c78f0',
-        '#ff6a4d',
-        '#f078f0',
-        '#2a7dd1',
-        '#b25050',
-        '#cc3366',
-        '#cc9933',
-        '#aaf0d1',
-        '#ff00cc',
-        '#3df53d',
-        '#fa32b7',
-        '#fa7dbb',
-        '#ff355e',
-        '#f59331',
-        '#3d3df5',
-        '#733380',
-    ];
-
-    /**
-     * Types of cloud storage providers
-     * @enum {string}
-     * @name CloudStorageProviderType
-     * @memberof module:API.cvat.enums
-     * @property {string} AWS_S3 'AWS_S3_BUCKET'
-     * @property {string} AZURE 'AZURE_CONTAINER'
-     * @property {string} GOOGLE_CLOUD_STORAGE 'GOOGLE_CLOUD_STORAGE'
-     * @readonly
-     */
-    const CloudStorageProviderType = Object.freeze({
-        AWS_S3_BUCKET: 'AWS_S3_BUCKET',
-        AZURE_CONTAINER: 'AZURE_CONTAINER',
-        GOOGLE_CLOUD_STORAGE: 'GOOGLE_CLOUD_STORAGE',
-    });
-
-    /**
-     * Types of cloud storage credentials
-     * @enum {string}
-     * @name CloudStorageCredentialsType
-     * @memberof module:API.cvat.enums
-     * @property {string} KEY_SECRET_KEY_PAIR 'KEY_SECRET_KEY_PAIR'
-     * @property {string} ACCOUNT_NAME_TOKEN_PAIR 'ACCOUNT_NAME_TOKEN_PAIR'
-     * @property {string} ANONYMOUS_ACCESS 'ANONYMOUS_ACCESS'
-     * @property {string} KEY_FILE_PATH 'KEY_FILE_PATH'
-     * @readonly
-     */
-    const CloudStorageCredentialsType = Object.freeze({
-        KEY_SECRET_KEY_PAIR: 'KEY_SECRET_KEY_PAIR',
-        ACCOUNT_NAME_TOKEN_PAIR: 'ACCOUNT_NAME_TOKEN_PAIR',
-        ANONYMOUS_ACCESS: 'ANONYMOUS_ACCESS',
-        KEY_FILE_PATH: 'KEY_FILE_PATH',
-    });
-
-    /**
-     * Task statuses
-     * @enum {string}
-     * @name MembershipRole
-     * @memberof module:API.cvat.enums
-     * @property {string} WORKER 'worker'
-     * @property {string} SUPERVISOR 'supervisor'
-     * @property {string} MAINTAINER 'maintainer'
-     * @property {string} OWNER 'owner'
-     * @readonly
-     */
-    const MembershipRole = Object.freeze({
-        WORKER: 'worker',
-        SUPERVISOR: 'supervisor',
-        MAINTAINER: 'maintainer',
-        OWNER: 'owner',
-    });
-
-    /**
-     * Sorting methods
-     * @enum {string}
-     * @name SortingMethod
-     * @memberof module:API.cvat.enums
-     * @property {string} LEXICOGRAPHICAL 'lexicographical'
-     * @property {string} NATURAL 'natural'
-     * @property {string} PREDEFINED 'predefined'
-     * @property {string} RANDOM 'random'
-     * @readonly
-     */
-    const SortingMethod = Object.freeze({
-        LEXICOGRAPHICAL: 'lexicographical',
-        NATURAL: 'natural',
-        PREDEFINED: 'predefined',
-        RANDOM: 'random',
-    });
-
-    /**
-     * Types of storage locations
-     * @enum {string}
-     * @name StorageLocation
-     * @memberof module:API.cvat.enums
-     * @property {string} LOCAL 'local'
-     * @property {string} CLOUD_STORAGE 'cloud_storage'
-     * @readonly
-     */
-    enum StorageLocation {
-        LOCAL = 'local',
-        CLOUD_STORAGE = 'cloud_storage',
-    }
-
-    module.exports = {
-        ShareFileType,
-        TaskStatus,
-        JobStage,
-        JobState,
-        TaskMode,
-        AttributeType,
-        ObjectType,
-        ObjectShape,
-        LogType,
-        ModelType,
-        HistoryActions,
-        RQStatus,
-        colors,
-        Source,
-        DimensionType,
-        CloudStorageProviderType,
-        CloudStorageCredentialsType,
-        MembershipRole,
-        SortingMethod,
-        StorageLocation,
-    };
-})();
-=======
 /**
  * Sorting methods
  * @enum {string}
@@ -573,4 +424,17 @@
     PREDEFINED = 'predefined',
     RANDOM = 'random',
 }
->>>>>>> 7e20b279
+
+/**
+ * Types of storage locations
+ * @enum {string}
+ * @name StorageLocation
+ * @memberof module:API.cvat.enums
+ * @property {string} LOCAL 'local'
+ * @property {string} CLOUD_STORAGE 'cloud_storage'
+ * @readonly
+*/
+export enum StorageLocation {
+    LOCAL = 'local',
+    CLOUD_STORAGE = 'cloud_storage',
+}