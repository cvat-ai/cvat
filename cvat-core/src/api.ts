// Copyright (C) 2019-2022 Intel Corporation
// Copyright (C) 2022-2023 CVAT.ai Corporation
//
// SPDX-License-Identifier: MIT

import PluginRegistry from './plugins';
import loggerStorage from './logger-storage';
import { EventLogger } from './log';
import ObjectState from './object-state';
import Statistics from './statistics';
import Comment from './comment';
import Issue from './issue';
import { Job, Task } from './session';
import { implementJob, implementTask } from './session-implementation';
import Project from './project';
import implementProject from './project-implementation';
import { Attribute, Label } from './labels';
import MLModel from './ml-model';
import { FrameData } from './frames';
import CloudStorage from './cloud-storage';
import Organization from './organization';
import Webhook from './webhook';
import AnnotationGuide from './guide';

import * as enums from './enums';

import {
    Exception, ArgumentError, DataError, ScriptingError, PluginError, ServerError,
} from './exceptions';

import User from './user';
import pjson from '../package.json';
import config from './config';

import implementAPI from './api-implementation';

function build() {
    const cvat = {
        server: {
            async about() {
                const result = await PluginRegistry.apiWrapper(cvat.server.about);
                return result;
            },
            async share(directory = '/') {
                const result = await PluginRegistry.apiWrapper(cvat.server.share, directory);
                return result;
            },
            async formats() {
                const result = await PluginRegistry.apiWrapper(cvat.server.formats);
                return result;
            },
            async userAgreements() {
                const result = await PluginRegistry.apiWrapper(cvat.server.userAgreements);
                return result;
            },
            async register(username, firstName, lastName, email, password, userConfirmations) {
                const result = await PluginRegistry.apiWrapper(
                    cvat.server.register,
                    username,
                    firstName,
                    lastName,
                    email,
                    password,
                    userConfirmations,
                );
                return result;
            },
            async login(username, password) {
                const result = await PluginRegistry.apiWrapper(cvat.server.login, username, password);
                return result;
            },
            async logout() {
                const result = await PluginRegistry.apiWrapper(cvat.server.logout);
                return result;
            },
            async changePassword(oldPassword, newPassword1, newPassword2) {
                const result = await PluginRegistry.apiWrapper(
                    cvat.server.changePassword,
                    oldPassword,
                    newPassword1,
                    newPassword2,
                );
                return result;
            },
            async requestPasswordReset(email) {
                const result = await PluginRegistry.apiWrapper(cvat.server.requestPasswordReset, email);
                return result;
            },
            async resetPassword(newPassword1, newPassword2, uid, token) {
                const result = await PluginRegistry.apiWrapper(
                    cvat.server.resetPassword,
                    newPassword1,
                    newPassword2,
                    uid,
                    token,
                );
                return result;
            },
            async authorized() {
                const result = await PluginRegistry.apiWrapper(cvat.server.authorized);
                return result;
            },
            async healthCheck(maxRetries = 1, checkPeriod = 3000, requestTimeout = 5000, progressCallback = undefined) {
                const result = await PluginRegistry.apiWrapper(
                    cvat.server.healthCheck,
                    maxRetries,
                    checkPeriod,
                    requestTimeout,
                    progressCallback,
                );
                return result;
            },
            async request(url, data) {
                const result = await PluginRegistry.apiWrapper(cvat.server.request, url, data);
                return result;
            },
            async setAuthData(response) {
                const result = await PluginRegistry.apiWrapper(cvat.server.setAuthData, response);
                return result;
            },
            async removeAuthData() {
                const result = await PluginRegistry.apiWrapper(cvat.server.removeAuthData);
                return result;
            },
            async installedApps() {
                const result = await PluginRegistry.apiWrapper(cvat.server.installedApps);
                return result;
            },
        },
        projects: {
            async get(filter = {}) {
                const result = await PluginRegistry.apiWrapper(cvat.projects.get, filter);
                return result;
            },
            async searchNames(search = '', limit = 10) {
                const result = await PluginRegistry.apiWrapper(cvat.projects.searchNames, search, limit);
                return result;
            },
        },
        tasks: {
            async get(filter = {}) {
                const result = await PluginRegistry.apiWrapper(cvat.tasks.get, filter);
                return result;
            },
        },
        assets: {
            async create(file: File, guideId: number) {
                const result = await PluginRegistry.apiWrapper(cvat.assets.create, file, guideId);
                return result;
            },
        },
        jobs: {
            async get(filter = {}) {
                const result = await PluginRegistry.apiWrapper(cvat.jobs.get, filter);
                return result;
            },
        },
        frames: {
            async getMeta(type, id) {
                const result = await PluginRegistry.apiWrapper(cvat.frames.getMeta, type, id);
                return result;
            },
        },
        users: {
            async get(filter = {}) {
                const result = await PluginRegistry.apiWrapper(cvat.users.get, filter);
                return result;
            },
        },
        plugins: {
            async list() {
                const result = await PluginRegistry.apiWrapper(cvat.plugins.list);
                return result;
            },
            async register(plugin) {
                const result = await PluginRegistry.apiWrapper(cvat.plugins.register, plugin);
                return result;
            },
        },
        lambda: {
            async list() {
                const result = await PluginRegistry.apiWrapper(cvat.lambda.list);
                return result;
            },
            async run(task, model, args) {
                const result = await PluginRegistry.apiWrapper(cvat.lambda.run, task, model, args);
                return result;
            },
            async call(task, model, args) {
                const result = await PluginRegistry.apiWrapper(cvat.lambda.call, task, model, args);
                return result;
            },
            async cancel(requestID, functionID) {
                const result = await PluginRegistry.apiWrapper(cvat.lambda.cancel, requestID, functionID);
                return result;
            },
            async listen(requestID, functionID, onChange) {
                const result = await PluginRegistry.apiWrapper(cvat.lambda.listen, requestID, functionID, onChange);
                return result;
            },
            async requests() {
                const result = await PluginRegistry.apiWrapper(cvat.lambda.requests);
                return result;
            },
            async providers() {
                const result = await PluginRegistry.apiWrapper(cvat.lambda.providers);
                return result;
            },
        },
        logger: loggerStorage,
        config: {
            get backendAPI() {
                return config.backendAPI;
            },
            set backendAPI(value) {
                config.backendAPI = value;
            },
            get origin() {
                return config.origin;
            },
            set origin(value) {
                config.origin = value;
            },
            get uploadChunkSize() {
                return config.uploadChunkSize;
            },
            set uploadChunkSize(value) {
                config.uploadChunkSize = value;
            },
            get removeUnderlyingMaskPixels(): boolean {
                return config.removeUnderlyingMaskPixels;
            },
            set removeUnderlyingMaskPixels(value: boolean) {
                config.removeUnderlyingMaskPixels = value;
            },
            get onOrganizationChange(): (orgId: number) => void {
                return config.onOrganizationChange;
            },
            set onOrganizationChange(value: (orgId: number) => void) {
                config.onOrganizationChange = value;
            },
        },
        client: {
            version: `${pjson.version}`,
        },
        enums,
        exceptions: {
            Exception,
            ArgumentError,
            DataError,
            ScriptingError,
            PluginError,
            ServerError,
        },
        cloudStorages: {
            async get(filter = {}) {
                const result = await PluginRegistry.apiWrapper(cvat.cloudStorages.get, filter);
                return result;
            },
        },
        organizations: {
            async get() {
                const result = await PluginRegistry.apiWrapper(cvat.organizations.get);
                return result;
            },
            async activate(organization) {
                const result = await PluginRegistry.apiWrapper(cvat.organizations.activate, organization);
                return result;
            },
            async deactivate() {
                const result = await PluginRegistry.apiWrapper(cvat.organizations.deactivate);
                return result;
            },
        },
        webhooks: {
            async get(filter: any) {
                const result = await PluginRegistry.apiWrapper(cvat.webhooks.get, filter);
                return result;
            },
        },
        analytics: {
<<<<<<< HEAD
            common: {
                async reports(filter = {}) {
                    const result = await PluginRegistry.apiWrapper(cvat.analytics.common.reports, filter);
                    return result;
                },
=======
            quality: {
                async reports(filter: any) {
                    const result = await PluginRegistry.apiWrapper(cvat.analytics.quality.reports, filter);
                    return result;
                },
                async conflicts(filter: any) {
                    const result = await PluginRegistry.apiWrapper(cvat.analytics.quality.conflicts, filter);
                    return result;
                },
                settings: {
                    async get(taskID: number) {
                        const result = await PluginRegistry.apiWrapper(cvat.analytics.quality.settings.get, taskID);
                        return result;
                    },
                },
>>>>>>> 8590e90e
            },
        },
        classes: {
            User,
            Project: implementProject(Project),
            Task: implementTask(Task),
            Job: implementJob(Job),
            EventLogger,
            Attribute,
            Label,
            Statistics,
            ObjectState,
            MLModel,
            Comment,
            Issue,
            FrameData,
            CloudStorage,
            Organization,
            Webhook,
            AnnotationGuide,
        },
    };

    cvat.server = Object.freeze(cvat.server);
    cvat.projects = Object.freeze(cvat.projects);
    cvat.tasks = Object.freeze(cvat.tasks);
    cvat.jobs = Object.freeze(cvat.jobs);
    cvat.users = Object.freeze(cvat.users);
    cvat.plugins = Object.freeze(cvat.plugins);
    cvat.lambda = Object.freeze(cvat.lambda);
    cvat.client = Object.freeze(cvat.client);
    cvat.enums = Object.freeze(cvat.enums);
    cvat.cloudStorages = Object.freeze(cvat.cloudStorages);
    cvat.organizations = Object.freeze(cvat.organizations);
    cvat.analytics = Object.freeze(cvat.analytics);
    cvat.frames = Object.freeze(cvat.frames);

    const implemented = Object.freeze(implementAPI(cvat));
    return implemented;
}

export default build();<|MERGE_RESOLUTION|>--- conflicted
+++ resolved
@@ -279,13 +279,11 @@
             },
         },
         analytics: {
-<<<<<<< HEAD
             common: {
                 async reports(filter = {}) {
                     const result = await PluginRegistry.apiWrapper(cvat.analytics.common.reports, filter);
                     return result;
-                },
-=======
+            },
             quality: {
                 async reports(filter: any) {
                     const result = await PluginRegistry.apiWrapper(cvat.analytics.quality.reports, filter);
@@ -301,7 +299,6 @@
                         return result;
                     },
                 },
->>>>>>> 8590e90e
             },
         },
         classes: {
