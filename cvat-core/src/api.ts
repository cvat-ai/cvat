// Copyright (C) 2019-2022 Intel Corporation
// Copyright (C) 2022-2024 CVAT.ai Corporation
//
// SPDX-License-Identifier: MIT

import PluginRegistry from './plugins';
import logger from './logger';
import { Event } from './event';
import ObjectState from './object-state';
import Statistics from './statistics';
import Comment from './comment';
import Issue from './issue';
import { Job, Task } from './session';
import { implementJob, implementTask } from './session-implementation';
import Project from './project';
import implementProject from './project-implementation';
import { Attribute, Label } from './labels';
import MLModel from './ml-model';
import { FrameData } from './frames';
import CloudStorage from './cloud-storage';
import Organization from './organization';
import Webhook from './webhook';
import AnnotationGuide from './guide';
import BaseSingleFrameAction from './annotations-actions';
import { Request } from './request';

import * as enums from './enums';

import {
    Exception, ArgumentError, DataError, ScriptingError, ServerError,
} from './exceptions';

import { mask2Rle, rle2Mask } from './object-utils';
import User from './user';
import pjson from '../package.json';
import config from './config';

import implementAPI from './api-implementation';
import CVATCore from '.';

function build(): CVATCore {
    const cvat: CVATCore = {
        server: {
            async about() {
                const result = await PluginRegistry.apiWrapper(cvat.server.about);
                return result;
            },
            async share(directory = '/', searchPrefix?: string) {
                const result = await PluginRegistry.apiWrapper(cvat.server.share, directory, searchPrefix);
                return result;
            },
            async formats() {
                const result = await PluginRegistry.apiWrapper(cvat.server.formats);
                return result;
            },
            async userAgreements() {
                const result = await PluginRegistry.apiWrapper(cvat.server.userAgreements);
                return result;
            },
            async register(username, firstName, lastName, email, password, userConfirmations) {
                const result = await PluginRegistry.apiWrapper(
                    cvat.server.register,
                    username,
                    firstName,
                    lastName,
                    email,
                    password,
                    userConfirmations,
                );
                return result;
            },
            async login(username, password) {
                const result = await PluginRegistry.apiWrapper(cvat.server.login, username, password);
                return result;
            },
            async logout() {
                const result = await PluginRegistry.apiWrapper(cvat.server.logout);
                return result;
            },
            async changePassword(oldPassword, newPassword1, newPassword2) {
                const result = await PluginRegistry.apiWrapper(
                    cvat.server.changePassword,
                    oldPassword,
                    newPassword1,
                    newPassword2,
                );
                return result;
            },
            async requestPasswordReset(email) {
                const result = await PluginRegistry.apiWrapper(cvat.server.requestPasswordReset, email);
                return result;
            },
            async resetPassword(newPassword1, newPassword2, uid, token) {
                const result = await PluginRegistry.apiWrapper(
                    cvat.server.resetPassword,
                    newPassword1,
                    newPassword2,
                    uid,
                    token,
                );
                return result;
            },
            async authenticated() {
                const result = await PluginRegistry.apiWrapper(cvat.server.authenticated);
                return result;
            },
            async healthCheck(maxRetries = 1, checkPeriod = 3000, requestTimeout = 5000, progressCallback = undefined) {
                const result = await PluginRegistry.apiWrapper(
                    cvat.server.healthCheck,
                    maxRetries,
                    checkPeriod,
                    requestTimeout,
                    progressCallback,
                );
                return result;
            },
            async request(url, data, requestConfig) {
                const result = await PluginRegistry.apiWrapper(cvat.server.request, url, data, requestConfig);
                return result;
            },
            async setAuthData(response) {
                const result = await PluginRegistry.apiWrapper(cvat.server.setAuthData, response);
                return result;
            },
            async removeAuthData() {
                const result = await PluginRegistry.apiWrapper(cvat.server.removeAuthData);
                return result;
            },
            async installedApps() {
                const result = await PluginRegistry.apiWrapper(cvat.server.installedApps);
                return result;
            },
            async apiSchema() {
                const result = await PluginRegistry.apiWrapper(cvat.server.apiSchema);
                return result;
            },
        },
        projects: {
            async get(filter = {}) {
                const result = await PluginRegistry.apiWrapper(cvat.projects.get, filter);
                return result;
            },
            async searchNames(search = '', limit = 10) {
                const result = await PluginRegistry.apiWrapper(cvat.projects.searchNames, search, limit);
                return result;
            },
        },
        tasks: {
            async get(filter = {}) {
                const result = await PluginRegistry.apiWrapper(cvat.tasks.get, filter);
                return result;
            },
        },
        assets: {
            async create(file: File, guideId: number) {
                const result = await PluginRegistry.apiWrapper(cvat.assets.create, file, guideId);
                return result;
            },
        },
        jobs: {
            async get(filter = {}) {
                const result = await PluginRegistry.apiWrapper(cvat.jobs.get, filter);
                return result;
            },
        },
        frames: {
            async getMeta(type, id) {
                const result = await PluginRegistry.apiWrapper(cvat.frames.getMeta, type, id);
                return result;
            },
        },
        users: {
            async get(filter = {}) {
                const result = await PluginRegistry.apiWrapper(cvat.users.get, filter);
                return result;
            },
        },
        plugins: {
            async list() {
                const result = await PluginRegistry.apiWrapper(cvat.plugins.list);
                return result;
            },
            async register(plugin) {
                const result = await PluginRegistry.apiWrapper(cvat.plugins.register, plugin);
                return result;
            },
        },
        actions: {
            async list() {
                const result = await PluginRegistry.apiWrapper(cvat.actions.list);
                return result;
            },
            async register(action: BaseSingleFrameAction) {
                const result = await PluginRegistry.apiWrapper(cvat.actions.register, action);
                return result;
            },
            async run(
                instance: Job | Task,
                actionsChain: BaseSingleFrameAction[],
                actionsParameters: Record<string, string>[],
                frameFrom: number,
                frameTo: number,
                filters: string[],
                onProgress: (
                    message: string,
                    progress: number,
                ) => void,
                cancelled: () => boolean,
            ) {
                const result = await PluginRegistry.apiWrapper(
                    cvat.actions.run,
                    instance,
                    actionsChain,
                    actionsParameters,
                    frameFrom,
                    frameTo,
                    filters,
                    onProgress,
                    cancelled,
                );
                return result;
            },
        },
        lambda: {
            async list() {
                const result = await PluginRegistry.apiWrapper(cvat.lambda.list);
                return result;
            },
            async run(task, model, args) {
                const result = await PluginRegistry.apiWrapper(cvat.lambda.run, task, model, args);
                return result;
            },
            async call(task, model, args) {
                const result = await PluginRegistry.apiWrapper(cvat.lambda.call, task, model, args);
                return result;
            },
            async cancel(requestID, functionID) {
                const result = await PluginRegistry.apiWrapper(cvat.lambda.cancel, requestID, functionID);
                return result;
            },
            async listen(requestID, functionID, onChange) {
                const result = await PluginRegistry.apiWrapper(cvat.lambda.listen, requestID, functionID, onChange);
                return result;
            },
            async requests() {
                const result = await PluginRegistry.apiWrapper(cvat.lambda.requests);
                return result;
            },
        },
        logger,
        config: {
            get backendAPI() {
                return config.backendAPI;
            },
            set backendAPI(value) {
                config.backendAPI = value;
            },
            get origin() {
                return config.origin;
            },
            set origin(value) {
                config.origin = value;
            },
            get uploadChunkSize() {
                return config.uploadChunkSize;
            },
            set uploadChunkSize(value) {
                config.uploadChunkSize = value;
            },
            removeUnderlyingMaskPixels: {
                get enabled() {
                    return config.removeUnderlyingMaskPixels.enabled;
                },
                set enabled(value: boolean) {
                    config.removeUnderlyingMaskPixels.enabled = value;
                },
                set onEmptyMaskOccurrence(value: () => void) {
                    config.removeUnderlyingMaskPixels.onEmptyMaskOccurrence = value;
                },
            },
            get onOrganizationChange(): (orgId: number) => void {
                return config.onOrganizationChange;
            },
            set onOrganizationChange(value: (orgId: number) => void) {
                config.onOrganizationChange = value;
            },
            set globalObjectsCounter(value: number) {
                config.globalObjectsCounter = value;
            },
            get requestsStatusDelay() {
                return config.requestsStatusDelay;
            },
            set requestsStatusDelay(value) {
                config.requestsStatusDelay = value;
            },
        },
        client: {
            version: `${pjson.version}`,
        },
        enums,
        exceptions: {
            Exception,
            ArgumentError,
            DataError,
            ScriptingError,
            ServerError,
        },
        cloudStorages: {
            async get(filter = {}) {
                const result = await PluginRegistry.apiWrapper(cvat.cloudStorages.get, filter);
                return result;
            },
        },
        organizations: {
            async get(filter = {}) {
                const result = await PluginRegistry.apiWrapper(cvat.organizations.get, filter);
                return result;
            },
            async activate(organization) {
                const result = await PluginRegistry.apiWrapper(cvat.organizations.activate, organization);
                return result;
            },
            async deactivate() {
                const result = await PluginRegistry.apiWrapper(cvat.organizations.deactivate);
                return result;
            },
            async acceptInvitation(key) {
                const result = await PluginRegistry.apiWrapper(
                    cvat.organizations.acceptInvitation,
                    key,
                );
                return result;
            },
            async declineInvitation(key) {
                const result = await PluginRegistry.apiWrapper(
                    cvat.organizations.declineInvitation,
                    key,
                );
                return result;
            },
            async invitations(filter = {}) {
                const result = await PluginRegistry.apiWrapper(cvat.organizations.invitations, filter);
                return result;
            },
        },
        webhooks: {
            async get(filter: any) {
                const result = await PluginRegistry.apiWrapper(cvat.webhooks.get, filter);
                return result;
            },
        },
        analytics: {
            performance: {
                async reports(filter = {}) {
                    const result = await PluginRegistry.apiWrapper(cvat.analytics.performance.reports, filter);
                    return result;
                },
                async calculate(body, onUpdate) {
                    const result = await PluginRegistry.apiWrapper(
                        cvat.analytics.performance.calculate,
                        body,
                        onUpdate,
                    );
                    return result;
                },
            },
            quality: {
                async reports(filter = {}) {
                    const result = await PluginRegistry.apiWrapper(cvat.analytics.quality.reports, filter);
                    return result;
                },
                async conflicts(filter = {}) {
                    const result = await PluginRegistry.apiWrapper(cvat.analytics.quality.conflicts, filter);
                    return result;
                },
                settings: {
                    async get(filter = {}) {
                        const result = await PluginRegistry.apiWrapper(cvat.analytics.quality.settings.get, filter);
                        return result;
                    },
                },
            },
        },
        requests: {
            async list() {
                const result = await PluginRegistry.apiWrapper(cvat.requests.list);
                return result;
            },
            async cancel(rqID: string) {
                const result = await PluginRegistry.apiWrapper(cvat.requests.cancel, rqID);
                return result;
            },
            async listen(
                rqID: string,
<<<<<<< HEAD
                options?: {
                    callback?: (request: Request) => void,
=======
                options: {
                    callback: (request: Request) => void,
>>>>>>> 9e66edb8
                    initialRequest?: Request,
                },
            ) {
                const result = await PluginRegistry.apiWrapper(cvat.requests.listen, rqID, options);
                return result;
            },
        },
        classes: {
            User,
            Project: implementProject(Project),
            Task: implementTask(Task),
            Job: implementJob(Job),
            Event,
            Attribute,
            Label,
            Statistics,
            ObjectState,
            MLModel,
            Comment,
            Issue,
            FrameData,
            CloudStorage,
            Organization,
            Webhook,
            AnnotationGuide,
            BaseSingleFrameAction,
        },
        utils: {
            mask2Rle,
            rle2Mask,
        },
    };

    cvat.server = Object.freeze(cvat.server);
    cvat.projects = Object.freeze(cvat.projects);
    cvat.tasks = Object.freeze(cvat.tasks);
    cvat.assets = Object.freeze(cvat.assets);
    cvat.jobs = Object.freeze(cvat.jobs);
    cvat.frames = Object.freeze(cvat.frames);
    cvat.users = Object.freeze(cvat.users);
    cvat.plugins = Object.freeze(cvat.plugins);
    cvat.lambda = Object.freeze(cvat.lambda);
    // logger: todo: logger storage implemented other way
    cvat.config = Object.freeze(cvat.config);
    cvat.client = Object.freeze(cvat.client);
    cvat.enums = Object.freeze(cvat.enums);
    cvat.exceptions = Object.freeze(cvat.exceptions);
    cvat.cloudStorages = Object.freeze(cvat.cloudStorages);
    cvat.organizations = Object.freeze(cvat.organizations);
    cvat.webhooks = Object.freeze(cvat.webhooks);
    cvat.analytics = Object.freeze(cvat.analytics);
    cvat.classes = Object.freeze(cvat.classes);
    cvat.utils = Object.freeze(cvat.utils);

    const implemented = Object.freeze(implementAPI(cvat));
    return implemented;
}

export default build();<|MERGE_RESOLUTION|>--- conflicted
+++ resolved
@@ -392,13 +392,8 @@
             },
             async listen(
                 rqID: string,
-<<<<<<< HEAD
-                options?: {
-                    callback?: (request: Request) => void,
-=======
                 options: {
                     callback: (request: Request) => void,
->>>>>>> 9e66edb8
                     initialRequest?: Request,
                 },
             ) {
