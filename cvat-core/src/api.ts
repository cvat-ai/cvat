--- conflicted
+++ resolved
@@ -77,25 +77,10 @@
                 const result = await PluginRegistry.apiWrapper(cvat.server.logout);
                 return result;
             },
-<<<<<<< HEAD
-=======
             async hasLimits(userId, orgId) {
                 const result = await PluginRegistry.apiWrapper(cvat.server.hasLimits, userId, orgId);
                 return result;
             },
-            async socialAuthentication() {
-                const result = await PluginRegistry.apiWrapper(cvat.server.socialAuthentication);
-                return result;
-            },
-            async selectSSOIdentityProvider(email?: string, iss?: string) {
-                const result: string = await PluginRegistry.apiWrapper(
-                    cvat.server.selectSSOIdentityProvider,
-                    email,
-                    iss,
-                );
-                return result;
-            },
->>>>>>> 98d51f1d
             async changePassword(oldPassword, newPassword1, newPassword2) {
                 const result = await PluginRegistry.apiWrapper(
                     cvat.server.changePassword,
@@ -225,12 +210,6 @@
             },
             set backendAPI(value) {
                 config.backendAPI = value;
-            },
-            get proxy() {
-                return config.proxy;
-            },
-            set proxy(value) {
-                config.proxy = value;
             },
             get origin() {
                 return config.origin;
