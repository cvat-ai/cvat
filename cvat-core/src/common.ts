// Copyright (C) 2019-2022 Intel Corporation
// Copyright (C) CVAT.ai Corporation
//
// SPDX-License-Identifier: MIT

import { snakeCase } from 'lodash';
import { ArgumentError } from './exceptions';

export function isBoolean(value): boolean {
    return typeof value === 'boolean';
}

export function isInteger(value): boolean {
    return typeof value === 'number' && Number.isInteger(value);
}

export function isEmail(value): boolean {
    return typeof value === 'string' && RegExp(/^[^\s@]+@[^\s@]+\.[^\s@]+$/).test(value);
}

// Called with specific Enum context
export function isEnum(value): boolean {
    for (const key in this) {
        if (Object.prototype.hasOwnProperty.call(this, key)) {
            if (this[key] === value) {
                return true;
            }
        }
    }

    return false;
}

export function isString(value): boolean {
    return typeof value === 'string';
}

export function checkFilter(filter, fields): void {
    for (const prop in filter) {
        if (Object.prototype.hasOwnProperty.call(filter, prop)) {
            if (!(prop in fields)) {
                throw new ArgumentError(`Unsupported filter property has been received: "${prop}"`);
            } else if (!fields[prop](filter[prop])) {
                throw new ArgumentError(`Received filter property "${prop}" does not satisfy API`);
            }
        }
    }
}

export function checkExclusiveFields(obj, exclusive, ignore): void {
    const fields = {
        exclusive: [],
        other: [],
    };
    for (const field in obj) {
        if (!(ignore.includes(field))) {
            if (exclusive.includes(field)) {
                if (fields.other.length || fields.exclusive.length) {
                    throw new ArgumentError(`Do not use the filter field "${field}" with others`);
                }
                fields.exclusive.push(field);
            } else {
                fields.other.push(field);
            }
        }
    }
}

export function checkObjectType(name, value, type, instance?): boolean {
    if (type) {
        if (typeof value !== type) {
            // specific case for integers which aren't native type in JS
            if (type === 'integer' && Number.isInteger(value)) {
                return true;
            }

            throw new ArgumentError(`"${name}" is expected to be "${type}", but "${typeof value}" received.`);
        }
    } else if (instance) {
        if (!(value instanceof instance)) {
            if (value !== undefined) {
                throw new ArgumentError(
                    `"${name}" is expected to be ${instance.name}, but ` +
                        `"${value.constructor.name}" received`,
                );
            }

            throw new ArgumentError(`"${name}" is expected to be ${instance.name}, but "undefined" received`);
        }
    }

    return true;
}

export function checkInEnum<T>(name: string, value: T, values: T[]): boolean {
    const possibleValues = Object.values(values);
    if (!possibleValues.includes(value)) {
        throw new ArgumentError(`Value ${name} must be on of [${possibleValues.join(', ')}]`);
    }

    return true;
}

export class FieldUpdateTrigger {
    #updatedFlags: Record<string, boolean> = {};

    get(key: string): boolean {
        return this.#updatedFlags[key] || false;
    }

    resetField(key: string): void {
        delete this.#updatedFlags[key];
    }

    reset(): void {
        this.#updatedFlags = {};
    }

    update(name: string): void {
        this.#updatedFlags[name] = true;
    }

    getUpdated(data: object, propMap: Record<string, string> = {}): Record<string, unknown> {
        const result = {};
        for (const updatedField of Object.keys(this.#updatedFlags)) {
            result[propMap[updatedField] || updatedField] = data[updatedField];
        }
        return result;
    }
}

export function clamp(value: number, min: number, max: number): number {
    return Math.min(Math.max(value, min), max);
}

export function camelToSnakeCase(str: string): string {
    return str.replace(/[A-Z]/g, (letter: string) => `_${letter.toLowerCase()}`);
}

export function filterFieldsToSnakeCase(filter: Record<string, string>, keysToSnake: string[]): Record<string, string> {
    const searchParams:Record<string, string> = {};
    for (const key of Object.keys(filter)) {
        if (!keysToSnake.includes(key)) {
            searchParams[key] = filter[key];
        }
    }
    const filtersGroup = [];
    for (const key of keysToSnake) {
        if (filter[key]) {
            filtersGroup.push({ '==': [{ var: camelToSnakeCase(key) }, filter[key]] });
        }
    }

    if (searchParams.filter) {
        const parsed = JSON.parse(searchParams.filter);
        searchParams.filter = JSON.stringify({ and: [parsed, ...filtersGroup] });
    } else if (filtersGroup.length) {
        searchParams.filter = JSON.stringify({ and: [...filtersGroup] });
    }
    return searchParams;
}

export function isResourceURL(url: string): boolean {
    return /\/([0-9]+)$/.test(url);
}

export function isPageSize(value: number | 'all'): boolean {
    return isInteger(value) || value === 'all';
}

<<<<<<< HEAD
export function fieldsToSnakeCase(
    params: Record<string, any>, out?: Record<string, any>,
): Record<string, any> {
    const result = (out !== undefined) ? out : {};
=======
export function fieldsToSnakeCase(params: Record<string, any>): Record<string, any> {
    const result = {};
>>>>>>> 3caac72f
    for (const [k, v] of Object.entries(params)) {
        result[snakeCase(k)] = v;
    }
    return result;
}<|MERGE_RESOLUTION|>--- conflicted
+++ resolved
@@ -168,15 +168,8 @@
     return isInteger(value) || value === 'all';
 }
 
-<<<<<<< HEAD
-export function fieldsToSnakeCase(
-    params: Record<string, any>, out?: Record<string, any>,
-): Record<string, any> {
-    const result = (out !== undefined) ? out : {};
-=======
 export function fieldsToSnakeCase(params: Record<string, any>): Record<string, any> {
     const result = {};
->>>>>>> 3caac72f
     for (const [k, v] of Object.entries(params)) {
         result[snakeCase(k)] = v;
     }
