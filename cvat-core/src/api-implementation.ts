// Copyright (C) 2019-2022 Intel Corporation
// Copyright (C) CVAT.ai Corporation
//
// SPDX-License-Identifier: MIT

import { omit } from 'lodash';
import config from './config';

import PluginRegistry from './plugins';
import serverProxy from './server-proxy';
import lambdaManager from './lambda-manager';
import requestsManager from './requests-manager';
import {
    isBoolean,
    isInteger,
    isString,
    isPageSize,
    checkFilter,
    checkExclusiveFields,
    checkObjectType,
    filterFieldsToSnakeCase,
    fieldsToSnakeCase,
} from './common';

import User from './user';
<<<<<<< HEAD
import AnnotationFormats from './annotation-formats';
=======
import ApiToken from './api-token';
import { AnnotationFormats } from './annotation-formats';
>>>>>>> 5419fd0a
import { Task, Job } from './session';
import Project from './project';
import CloudStorage from './cloud-storage';
import Organization, { Invitation } from './organization';
import Webhook from './webhook';
import { ArgumentError } from './exceptions';
import {
    AnalyticsEventsFilter, QualityConflictsFilter,
    SerializedAsset, ConsensusSettingsFilter, SerializedOrganization,
} from './server-response-types';
import QualityReport from './quality-report';
import AboutData from './about';
import QualityConflict, { ConflictSeverity } from './quality-conflict';
import QualitySettings from './quality-settings';
import { getFramesMeta } from './frames';
import ConsensusSettings from './consensus-settings';
import {
    callAction, listActions, registerAction, unregisterAction, runAction,
} from './annotations-actions/annotations-actions';
import { convertDescriptions, getServerAPISchema } from './server-schema';
import { JobType } from './enums';
import { PaginatedResource } from './core-types';
import CVATCore from '.';

function implementationMixin(func: Function, implementation: Function): void {
    Object.assign(func, { implementation });
}

export default function implementAPI(cvat: CVATCore): CVATCore {
    implementationMixin(cvat.plugins.list, PluginRegistry.list);
    implementationMixin(cvat.plugins.register, PluginRegistry.register.bind(cvat));
    implementationMixin(cvat.actions.list, listActions);
    implementationMixin(cvat.actions.register, registerAction);
    implementationMixin(cvat.actions.unregister, unregisterAction);
    implementationMixin(cvat.actions.run, runAction);
    implementationMixin(cvat.actions.call, callAction);

    implementationMixin(cvat.lambda.list, lambdaManager.list.bind(lambdaManager));
    implementationMixin(cvat.lambda.run, lambdaManager.run.bind(lambdaManager));
    implementationMixin(cvat.lambda.call, lambdaManager.call.bind(lambdaManager));
    implementationMixin(cvat.lambda.cancel, lambdaManager.cancel.bind(lambdaManager));
    implementationMixin(cvat.lambda.listen, lambdaManager.listen.bind(lambdaManager));
    implementationMixin(cvat.lambda.requests, lambdaManager.requests.bind(lambdaManager));

    implementationMixin(cvat.requests.list, requestsManager.list.bind(requestsManager));
    implementationMixin(cvat.requests.listen, requestsManager.listen.bind(requestsManager));
    implementationMixin(cvat.requests.cancel, requestsManager.cancel.bind(requestsManager));

    implementationMixin(cvat.server.about, async () => {
        const result = await serverProxy.server.about();
        return new AboutData(result);
    });
    implementationMixin(cvat.server.share, async (directory: string, searchPrefix?: string) => {
        const result = await serverProxy.server.share(directory, searchPrefix);
        return result.map((item) => ({ ...omit(item, 'mime_type'), mimeType: item.mime_type }));
    });
    implementationMixin(cvat.server.formats, async () => {
        const result = await serverProxy.server.formats();
        return new AnnotationFormats(result);
    });
    implementationMixin(cvat.server.userAgreements, async () => {
        const result = await serverProxy.server.userAgreements();
        return result;
    });
    implementationMixin(cvat.server.register, async (
        username,
        firstName,
        lastName,
        email,
        password,
        userConfirmations,
    ) => {
        const user = await serverProxy.server.register(
            username,
            firstName,
            lastName,
            email,
            password,
            userConfirmations,
        );

        return new User(user);
    });
    implementationMixin(cvat.server.login, async (username, password) => {
        await serverProxy.server.login(username, password);
    });
    implementationMixin(cvat.server.logout, async () => {
        await serverProxy.server.logout();
    });
    implementationMixin(cvat.server.changePassword, async (oldPassword, newPassword1, newPassword2) => {
        await serverProxy.server.changePassword(oldPassword, newPassword1, newPassword2);
    });
    implementationMixin(cvat.server.requestPasswordReset, async (email) => {
        await serverProxy.server.requestPasswordReset(email);
    });
    implementationMixin(cvat.server.resetPassword, async (newPassword1, newPassword2, uid, token) => {
        await serverProxy.server.resetPassword(newPassword1, newPassword2, uid, token);
    });
    implementationMixin(cvat.server.authenticated, async () => {
        const result = await serverProxy.server.authenticated();
        return result;
    });
    implementationMixin(cvat.server.healthCheck, async (
        maxRetries: number,
        checkPeriod: number,
        requestTimeout: number,
        progressCallback?: (message: string) => void,
    ) => {
        const result = await serverProxy.server.healthCheck(maxRetries, checkPeriod, requestTimeout, progressCallback);
        return result;
    });
    implementationMixin(cvat.server.request, async (url, data, requestConfig) => {
        const result = await serverProxy.server.request(url, data, requestConfig);
        return result;
    });
    implementationMixin(cvat.server.setAuthData, async (response) => {
        const result = await serverProxy.server.setAuthData(response);
        return result;
    });
    implementationMixin(cvat.server.installedApps, async () => {
        const result = await serverProxy.server.installedApps();
        return result;
    });

    implementationMixin(cvat.server.apiSchema, async () => {
        const result = await getServerAPISchema();
        return result;
    });

    implementationMixin(cvat.assets.create, async (file: File, guideId: number): Promise<SerializedAsset> => {
        if (!(file instanceof File)) {
            throw new ArgumentError('Assets expect a file');
        }

        const result = await serverProxy.assets.create(file, guideId);
        return result;
    });

    implementationMixin(cvat.users.get, async (filter) => {
        checkFilter(filter, {
            id: isInteger,
            is_active: isBoolean,
            self: isBoolean,
            search: isString,
            limit: isInteger,
        });

        let users = null;
        if ('self' in filter && filter.self) {
            users = await serverProxy.users.self();
            users = [users];
        } else {
            const searchParams = {};
            for (const key in filter) {
                if (filter[key] && key !== 'self') {
                    searchParams[key] = filter[key];
                }
            }
            users = await serverProxy.users.get(searchParams);
        }

        users = users.map((user) => new User(user));
        return users;
    });

    implementationMixin(cvat.apiTokens.get, async (filter) => {
        checkFilter(filter, {
            id: isInteger,
            page: isInteger,
            page_size: isInteger,
            filter: isString,
            sort: isString,
            search: isString,
            name: isString,
            owner: isInteger,
            read_only: isBoolean,
            created_date: isString,
            updated_date: isString,
            expiry_date: isString,
            last_used_date: isString,
        });

        const result = await serverProxy.apiTokens.get(filter);
        const tokens = result.map((tokenData) => new ApiToken(tokenData));
        Object.assign(tokens, { count: result.count });
        return tokens as PaginatedResource<ApiToken>;
    });

    implementationMixin(cvat.jobs.get, async (
        query: Parameters<CVATCore['jobs']['get']>[0],
        aggregate: Parameters<CVATCore['jobs']['get']>[1],
    ): ReturnType<CVATCore['jobs']['get']> => {
        checkFilter(query, {
            page: isInteger,
            pageSize: isInteger,
            filter: isString,
            sort: isString,
            search: isString,
            jobID: isInteger,
            taskID: isInteger,
            projectID: isInteger,
            type: isString,
        });

        checkExclusiveFields(query, ['jobID', 'filter', 'search'], ['page', 'pageSize', 'sort']);
        if ('jobID' in query) {
            const results = await serverProxy.jobs.get({ id: query.jobID });
            const [job] = results;
            if (job) {
                // When request job by ID we also need to add labels to work with them
                const labels = await serverProxy.labels.get({ job_id: job.id });
                return Object.assign([new Job({ ...job, labels: labels.results })], { count: 1 });
            }

            return Object.assign([], { count: 0 });
        }

        const searchParams = fieldsToSnakeCase({ ...query });

        const jobsData = await serverProxy.jobs.get(searchParams, aggregate);
        if (query.type === JobType.GROUND_TRUTH && jobsData.count === 1) {
            const labels = await serverProxy.labels.get({ job_id: jobsData[0].id });
            return Object.assign([
                new Job({
                    ...omit(jobsData[0], 'labels'),
                    labels: labels.results,
                }),
            ], { count: 1 });
        }

        const jobs = jobsData.map((jobData) => new Job(omit(jobData, 'labels')));
        return Object.assign(jobs, { count: jobsData.count });
    });

    implementationMixin(cvat.tasks.get, async (
        filter: Parameters<CVATCore['tasks']['get']>[0],
        aggregate: Parameters<CVATCore['tasks']['get']>[1],
    ): ReturnType<CVATCore['tasks']['get']> => {
        checkFilter(filter, {
            page: isInteger,
            pageSize: isInteger,
            projectId: isInteger,
            id: isInteger,
            sort: isString,
            search: isString,
            filter: isString,
            ordering: isString,
        });

        checkExclusiveFields(filter, ['id'], ['page', 'pageSize']);
        const searchParams = filterFieldsToSnakeCase(filter, ['projectId']);

        const tasksData = await serverProxy.tasks.get(searchParams, aggregate);
        const tasks = await Promise.all(tasksData.map(async (taskItem) => {
            if ('id' in filter) {
                // When request task by ID we also need to add labels and jobs to work with them
                const labels = await serverProxy.labels.get({ task_id: taskItem.id });
                const jobs = await serverProxy.jobs.get({ task_id: taskItem.id }, true);
                return new Task({
                    ...omit(taskItem, ['jobs', 'labels']),
                    progress: taskItem.jobs,
                    jobs,
                    labels: labels.results,
                });
            }

            return new Task({
                ...omit(taskItem, ['jobs', 'labels']),
                progress: taskItem.jobs,
            });
        }));

        Object.assign(tasks, { count: tasksData.count });
        return tasks as PaginatedResource<Task>;
    });

    implementationMixin(cvat.projects.get, async (
        filter: Parameters<CVATCore['projects']['get']>[0],
    ): ReturnType<CVATCore['projects']['get']> => {
        checkFilter(filter, {
            id: isInteger,
            page: isInteger,
            pageSize: isInteger,
            search: isString,
            sort: isString,
            filter: isString,
        });

        checkExclusiveFields(filter, ['id'], ['page', 'pageSize']);
        const searchParams = fieldsToSnakeCase(filter);

        const projectsData = await serverProxy.projects.get(searchParams);
        const projects = await Promise.all(projectsData.map(async (projectItem) => {
            if ('id' in filter) {
                // When request a project by ID we also need to add labels to work with them
                const labels = await serverProxy.labels.get({ project_id: projectItem.id });
                return new Project({ ...projectItem, labels: labels.results });
            }

            return new Project({ ...projectItem });
        }));

        return Object.assign(projects, { count: projectsData.count });
    });

    implementationMixin(cvat.projects.searchNames,
        async (search, limit) => serverProxy.projects.searchNames(search, limit));

    implementationMixin(cvat.cloudStorages.get, async (filter) => {
        checkFilter(filter, {
            page: isInteger,
            pageSize: isInteger,
            filter: isString,
            sort: isString,
            id: isInteger,
            search: isString,
        });

        checkExclusiveFields(filter, ['id', 'search'], ['page', 'pageSize']);
        const searchParams = fieldsToSnakeCase(filter);

        const cloudStoragesData = await serverProxy.cloudStorages.get(searchParams);
        const cloudStorages = cloudStoragesData.map((cloudStorage) => new CloudStorage(cloudStorage));
        Object.assign(cloudStorages, { count: cloudStoragesData.count });
        return cloudStorages;
    });

    implementationMixin(cvat.organizations.get, async (filter) => {
        checkFilter(filter, {
            search: isString,
            filter: isString,
            page: isInteger,
            page_size: isInteger,
            sort: isString,
        });

        const organizationsPage = await serverProxy.organizations.get(filter);
        const results = organizationsPage.results.map((org_) => new Organization(org_));
        Object.assign(results, {
            count: organizationsPage.count,
            next: organizationsPage.next,
        });

        return results as PaginatedResource<SerializedOrganization>;
    });
    implementationMixin(cvat.organizations.activate, (organization) => {
        checkObjectType('organization', organization, null, { cls: Organization, name: 'Organization' });
        config.organization = {
            organizationID: organization.id,
            organizationSlug: organization.slug,
        };
    });
    implementationMixin(cvat.organizations.deactivate, async () => {
        config.organization = {
            organizationID: null,
            organizationSlug: null,
        };
    });
    implementationMixin(
        cvat.organizations.acceptInvitation,
        serverProxy.organizations.acceptInvitation,
    );
    implementationMixin(
        cvat.organizations.declineInvitation,
        serverProxy.organizations.declineInvitation,
    );
    implementationMixin(cvat.organizations.invitations, (async (filter) => {
        checkFilter(filter, {
            page: isInteger,
            pageSize: isInteger,
            filter: isString,
        });
        checkExclusiveFields(filter, ['filter'], ['page', 'pageSize']);

        const invitationsData = await serverProxy.organizations.invitations(filter);
        const invitations = invitationsData.results.map((invitationData) => new Invitation({ ...invitationData }));
        return Object.assign(invitations, { count: invitationsData.count });
    }) as typeof cvat.organizations.invitations);

    implementationMixin(cvat.webhooks.get, async (filter) => {
        checkFilter(filter, {
            page: isInteger,
            pageSize: isInteger,
            id: isInteger,
            projectId: isInteger,
            filter: isString,
            search: isString,
            sort: isString,
        });

        checkExclusiveFields(filter, ['id', 'projectId'], ['page', 'pageSize']);

        const searchParams = filterFieldsToSnakeCase(filter, ['projectId']);

        const webhooksData = await serverProxy.webhooks.get(searchParams);
        const webhooks = webhooksData.map((webhookData) => new Webhook(webhookData));
        Object.assign(webhooks, { count: webhooksData.count });
        return webhooks;
    });

    implementationMixin(cvat.consensus.settings.get, async (filter: ConsensusSettingsFilter) => {
        checkFilter(filter, {
            taskID: isInteger,
        });

        const params = fieldsToSnakeCase(filter);

        const settings = await serverProxy.consensus.settings.get(params);
        const schema = await getServerAPISchema();
        const descriptions = convertDescriptions(schema.components.schemas.ConsensusSettings.properties);

        return new ConsensusSettings({ ...settings, descriptions });
    });

    implementationMixin(cvat.analytics.quality.reports, async (
        filter: Parameters<CVATCore['analytics']['quality']['reports']>[0],
        aggregate?: Parameters<CVATCore['analytics']['quality']['reports']>[1],
    ) => {
        checkFilter(filter, {
            page: isInteger,
            pageSize: isPageSize,
            parentID: isInteger,
            projectID: isInteger,
            taskID: isInteger,
            jobID: isInteger,
            target: isString,
            filter: isString,
            search: isString,
            sort: isString,
        });

        const params = fieldsToSnakeCase({ ...filter, sort: '-created_date' });

        const reportsData = await serverProxy.analytics.quality.reports(params, aggregate);
        const reports = Object.assign(
            reportsData.map((report) => new QualityReport({ ...report })),
            { count: reportsData.count },
        );
        return reports;
    });
    implementationMixin(cvat.analytics.quality.conflicts, async (filter: QualityConflictsFilter) => {
        checkFilter(filter, {
            reportID: isInteger,
        });

        const params = fieldsToSnakeCase(filter);

        const conflictsData = await serverProxy.analytics.quality.conflicts(params);
        const conflicts = conflictsData.map((conflict) => new QualityConflict({ ...conflict }));
        const frames = Array.from(new Set(conflicts.map((conflict) => conflict.frame)))
            .sort((a, b) => a - b);

        // each QualityConflict may have several AnnotationConflicts bound
        // at the same time, many quality conflicts may refer
        // to the same labeled object (e.g. mismatch label, low overlap)
        // the code below unites quality conflicts bound to the same object into one QualityConflict object
        const mergedConflicts: QualityConflict[] = [];

        for (const frame of frames) {
            const frameConflicts = conflicts.filter((conflict) => conflict.frame === frame);
            const conflictsByObject: Record<string, QualityConflict[]> = {};

            frameConflicts.forEach((qualityConflict: QualityConflict) => {
                const { type, serverID } = qualityConflict.annotationConflicts[0];
                const firstObjID = `${type}_${serverID}`;
                conflictsByObject[firstObjID] = conflictsByObject[firstObjID] || [];
                conflictsByObject[firstObjID].push(qualityConflict);
            });

            for (const objectConflicts of Object.values(conflictsByObject)) {
                if (objectConflicts.length === 1) {
                    // only one quality conflict refers to the object on current frame
                    mergedConflicts.push(objectConflicts[0]);
                } else {
                    const mainObjectConflict = objectConflicts
                        .find((conflict) => conflict.severity === ConflictSeverity.ERROR) || objectConflicts[0];
                    const descriptionList: string[] = [mainObjectConflict.description];

                    for (const objectConflict of objectConflicts) {
                        if (objectConflict !== mainObjectConflict) {
                            descriptionList.push(objectConflict.description);

                            for (const annotationConflict of objectConflict.annotationConflicts) {
                                if (!mainObjectConflict.annotationConflicts.find((_annotationConflict) => (
                                    _annotationConflict.serverID === annotationConflict.serverID &&
                                    _annotationConflict.type === annotationConflict.type))
                                ) {
                                    mainObjectConflict.annotationConflicts.push(annotationConflict);
                                }
                            }
                        }
                    }

                    // decorate the original conflict to avoid changing it
                    const description = descriptionList.join(', ');
                    const visibleConflict = new Proxy(mainObjectConflict, {
                        get(target, prop) {
                            if (prop === 'description') {
                                return description;
                            }

                            // By default, it looks like Reflect.get(target, prop, receiver)
                            // which has a different value of `this`. It doesn't allow to
                            // work with methods / properties that use private members.
                            const val = Reflect.get(target, prop);
                            return typeof val === 'function' ? (...args: any[]) => val.apply(target, args) : val;
                        },
                    });

                    mergedConflicts.push(visibleConflict);
                }
            }
        }

        return mergedConflicts;
    });
    implementationMixin(
        cvat.analytics.quality.settings.get, async (
            filter: Parameters<CVATCore['analytics']['quality']['settings']['get']>[0],
            aggregate?: Parameters<CVATCore['analytics']['quality']['settings']['get']>[1],
        ) => {
            checkFilter(filter, {
                taskID: isInteger,
                projectID: isInteger,
                parentType: isString,
            });

            const params = fieldsToSnakeCase(filter);

            const settingsList = await serverProxy.analytics.quality.settings.get(params, aggregate);
            const schema = await getServerAPISchema();
            const descriptions = convertDescriptions(schema.components.schemas.QualitySettings.properties);

            const settings = settingsList.map((setting) => new QualitySettings({ ...setting, descriptions }));
            return settings;
        });
    implementationMixin(cvat.analytics.events.export, async (
        filter: AnalyticsEventsFilter,
    ): ReturnType<CVATCore['analytics']['events']['export']> => {
        checkFilter(filter, {
            orgId: isInteger,
            userId: isInteger,
            jobId: isInteger,
            taskId: isInteger,
            projectId: isInteger,
            from: isString,
            to: isString,
            filename: isString,
        });

        checkExclusiveFields(filter, ['jobId', 'taskId', 'projectId'], ['from', 'to']);

        const params = fieldsToSnakeCase(filter);
        return serverProxy.events.export(params);
    });
    implementationMixin(cvat.frames.getMeta, async (type: 'job' | 'task', id: number) => {
        const result = await getFramesMeta(type, id);
        return result;
    });

    return cvat;
}<|MERGE_RESOLUTION|>--- conflicted
+++ resolved
@@ -23,12 +23,8 @@
 } from './common';
 
 import User from './user';
-<<<<<<< HEAD
 import AnnotationFormats from './annotation-formats';
-=======
 import ApiToken from './api-token';
-import { AnnotationFormats } from './annotation-formats';
->>>>>>> 5419fd0a
 import { Task, Job } from './session';
 import Project from './project';
 import CloudStorage from './cloud-storage';
