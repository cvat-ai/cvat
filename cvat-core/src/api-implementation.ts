--- conflicted
+++ resolved
@@ -4,7 +4,6 @@
 // SPDX-License-Identifier: MIT
 
 import { omit } from 'lodash';
-import QualitySettings, { QualitySettingsFilter, SerializedQualitySettingsData } from './quality-settings';
 import config from './config';
 
 import PluginRegistry from './plugins';
@@ -31,137 +30,6 @@
 import Organization, { Invitation } from './organization';
 import Webhook from './webhook';
 import { ArgumentError } from './exceptions';
-<<<<<<< HEAD
-import { ListPage, SerializedAsset } from './server-response-types';
-import QualityReport from './quality-report';
-import QualityConflict, { QualityConflictsFilter, QualityReportsFilter } from './quality-conflict';
-import { FramesMetaData } from './frames';
-import AnalyticsReport from './analytics-report';
-import { ShareFileType } from './enums';
-
-interface CVATInterface {
-    plugins: {
-        list: typeof PluginRegistry.list;
-        register: typeof PluginRegistry.register;
-    };
-    lambda: {
-        list: typeof lambdaManager.list;
-        run: typeof lambdaManager.run;
-        call: typeof lambdaManager.call;
-        cancel: typeof lambdaManager.cancel;
-        listen: typeof lambdaManager.listen;
-        requests: typeof lambdaManager.requests;
-        providers: typeof lambdaManager.providers;
-    };
-    server: {
-        about: typeof serverProxy.server.about;
-        share: (dir: string) => Promise<{
-            mimeType: string;
-            name: string;
-            type: ShareFileType;
-        }[]>;
-        formats: () => Promise<AnnotationFormats>;
-        userAgreements: typeof serverProxy.server.userAgreements,
-        register: any; // TODO: add types later
-        login: any;
-        logout: any;
-        changePassword: any;
-        requestPasswordReset: any;
-        resetPassword: any;
-        authorized: any;
-        healthCheck: any;
-        request: any;
-        setAuthData: any;
-        removeAuthData: any;
-        installedApps: any;
-        apiScheme: any;
-    };
-    assets: {
-        create: any;
-    };
-    users: {
-        get: any;
-    };
-    jobs: {
-        get: any;
-    };
-    tasks: {
-        get: (filter: {
-            page?: number;
-            pageSize?: number | 'all';
-            projectId?: number;
-            id?: number;
-            sort?: string;
-            search?: string;
-            filter?: string;
-        }) => Promise<ListPage<Task>>;
-    }
-    projects: {
-        get: any;
-        searchNames: any;
-    };
-    cloudStorages: {
-        get: any;
-    };
-    organizations: {
-        get: any;
-        activate: any;
-        deactivate: any;
-    };
-    webhooks: {
-        get: any;
-    };
-    analytics: {
-        quality: {
-            reports: (filter: QualityReportsFilter) => Promise<ListPage<QualityReport>>;
-            conflicts: (filter: QualityConflictsFilter) => Promise<QualityConflict[]>;
-            settings: {
-                get: (
-                    filter: QualitySettingsFilter & { id?: number }, loadDefaults: boolean
-                ) => Promise<QualitySettings>;
-                defaults: () => Promise<Partial<SerializedQualitySettingsData>>;
-            };
-        };
-        performance: {
-            reports: any;
-        };
-    };
-    frames: {
-        getMeta: any;
-    };
-}
-
-export default function implementAPI(cvat): CVATInterface {
-    cvat.plugins.list.implementation = PluginRegistry.list;
-    cvat.plugins.register.implementation = PluginRegistry.register.bind(cvat);
-
-    cvat.lambda.list.implementation = lambdaManager.list.bind(lambdaManager);
-    cvat.lambda.run.implementation = lambdaManager.run.bind(lambdaManager);
-    cvat.lambda.call.implementation = lambdaManager.call.bind(lambdaManager);
-    cvat.lambda.cancel.implementation = lambdaManager.cancel.bind(lambdaManager);
-    cvat.lambda.listen.implementation = lambdaManager.listen.bind(lambdaManager);
-    cvat.lambda.requests.implementation = lambdaManager.requests.bind(lambdaManager);
-    cvat.lambda.providers.implementation = lambdaManager.providers.bind(lambdaManager);
-
-    cvat.server.about.implementation = (() => serverProxy.server.about()) as CVATInterface['server']['about'];
-
-    cvat.server.share.implementation = (async (directory) => {
-        const result = await serverProxy.server.share(directory);
-        return result.map((item) => ({ ...omit(item, 'mime_type'), mimeType: item.mime_type }));
-    }) as CVATInterface['server']['share'];
-
-    cvat.server.formats.implementation = (async () => {
-        const result = await serverProxy.server.formats();
-        return new AnnotationFormats(result);
-    }) as CVATInterface['server']['formats'];
-
-    cvat.server.userAgreements.implementation = (async () => {
-        const result = await serverProxy.server.userAgreements();
-        return result;
-    }) as CVATInterface['server']['userAgreements'];
-
-    cvat.server.register.implementation = (async (
-=======
 import {
     AnalyticsReportFilter, QualityConflictsFilter, QualityReportsFilter,
     QualitySettingsFilter, SerializedAsset,
@@ -220,7 +88,6 @@
         return result;
     });
     implementationMixin(cvat.server.register, async (
->>>>>>> 3caac72f
         username,
         firstName,
         lastName,
@@ -238,68 +105,6 @@
         );
 
         return new User(user);
-<<<<<<< HEAD
-    }) as CVATInterface['server']['register'];
-
-    cvat.server.login.implementation = (async (username, password) => {
-        await serverProxy.server.login(username, password);
-    }) as CVATInterface['server']['login'];
-
-    cvat.server.logout.implementation = (async () => {
-        await serverProxy.server.logout();
-    }) as CVATInterface['server']['logout'];
-
-    cvat.server.changePassword.implementation = (async (oldPassword, newPassword1, newPassword2) => {
-        await serverProxy.server.changePassword(oldPassword, newPassword1, newPassword2);
-    }) as CVATInterface['server']['changePassword'];
-
-    cvat.server.requestPasswordReset.implementation = (async (email) => {
-        await serverProxy.server.requestPasswordReset(email);
-    }) as CVATInterface['server']['requestPasswordReset'];
-
-    cvat.server.resetPassword.implementation = (async (newPassword1, newPassword2, uid, token) => {
-        await serverProxy.server.resetPassword(newPassword1, newPassword2, uid, token);
-    }) as CVATInterface['server']['resetPassword'];
-
-    cvat.server.authorized.implementation = (async () => {
-        const result = await serverProxy.server.authorized();
-        return result;
-    }) as CVATInterface['server']['authorized'];
-
-    cvat.server.healthCheck.implementation = (async (
-        maxRetries = 1,
-        checkPeriod = 3000,
-        requestTimeout = 5000,
-        progressCallback = undefined,
-    ) => {
-        const result = await serverProxy.server.healthCheck(maxRetries, checkPeriod, requestTimeout, progressCallback);
-        return result;
-    }) as CVATInterface['server']['healthCheck'];
-
-    cvat.server.request.implementation = (async (url, data) => {
-        const result = await serverProxy.server.request(url, data);
-        return result;
-    }) as CVATInterface['server']['request'];
-
-    cvat.server.setAuthData.implementation = (async (response) => {
-        const result = await serverProxy.server.setAuthData(response);
-        return result;
-    }) as CVATInterface['server']['setAuthData'];
-
-    cvat.server.removeAuthData.implementation = (async () => {
-        const result = await serverProxy.server.removeAuthData();
-        return result;
-    }) as CVATInterface['server']['removeAuthData'];
-
-    cvat.server.installedApps.implementation = (async () => {
-        const result = await serverProxy.server.installedApps();
-        return result;
-    }) as CVATInterface['server']['installedApps'];
-
-    cvat.server.apiScheme.implementation = (async () => serverProxy.server.apiScheme()) as CVATInterface['server']['apiScheme'];
-
-    cvat.assets.create.implementation = (async (file: File, guideId: number): Promise<SerializedAsset> => {
-=======
     });
     implementationMixin(cvat.server.login, async (username, password) => {
         await serverProxy.server.login(username, password);
@@ -348,22 +153,15 @@
     });
 
     implementationMixin(cvat.assets.create, async (file: File, guideId: number): Promise<SerializedAsset> => {
->>>>>>> 3caac72f
         if (!(file instanceof File)) {
             throw new ArgumentError('Assets expect a file');
         }
 
         const result = await serverProxy.assets.create(file, guideId);
         return result;
-<<<<<<< HEAD
-    }) as CVATInterface['assets']['create'];
-
-    cvat.users.get.implementation = (async (filter) => {
-=======
     });
 
     implementationMixin(cvat.users.get, async (filter) => {
->>>>>>> 3caac72f
         checkFilter(filter, {
             id: isInteger,
             is_active: isBoolean,
@@ -388,17 +186,11 @@
 
         users = users.map((user) => new User(user));
         return users;
-<<<<<<< HEAD
-    }) as CVATInterface['users']['get'];
-
-    cvat.jobs.get.implementation = (async (query) => {
-=======
     });
 
     implementationMixin(cvat.jobs.get, async (
         query: Parameters<CVATCore['jobs']['get']>[0],
     ): ReturnType<CVATCore['jobs']['get']> => {
->>>>>>> 3caac72f
         checkFilter(query, {
             page: isInteger,
             filter: isString,
@@ -434,14 +226,6 @@
         }
 
         const jobsData = await serverProxy.jobs.get(searchParams);
-<<<<<<< HEAD
-        const jobs = jobsData.results.map((jobData) => new Job(jobData));
-        jobs.count = jobsData.count;
-        return jobs;
-    }) as CVATInterface['jobs']['get'];
-
-    cvat.tasks.get.implementation = (async (filter) => {
-=======
         if (query.type === JobType.GROUND_TRUTH && jobsData.count === 1) {
             const labels = await serverProxy.labels.get({ job_id: jobsData[0].id });
             return Object.assign([
@@ -459,21 +243,20 @@
     implementationMixin(cvat.tasks.get, async (
         filter: Parameters<CVATCore['tasks']['get']>[0],
     ): ReturnType<CVATCore['tasks']['get']> => {
->>>>>>> 3caac72f
-        checkFilter(filter, {
-            page: isInteger,
-            pageSize: isPageSize,
+        checkFilter(filter, {
+            page: isInteger,
             projectId: isInteger,
             id: isInteger,
             sort: isString,
             search: isString,
             filter: isString,
+            ordering: isString,
         });
 
         checkExclusiveFields(filter, ['id'], ['page']);
         const searchParams = {};
         for (const key of Object.keys(filter)) {
-            if (['page', 'pageSize', 'id', 'sort', 'search', 'filter'].includes(key)) {
+            if (['page', 'id', 'sort', 'search', 'filter', 'ordering'].includes(key)) {
                 searchParams[key] = filter[key];
             }
         }
@@ -507,13 +290,6 @@
             });
         }));
 
-<<<<<<< HEAD
-        tasks.count = tasksData.count;
-        return tasks;
-    }) as CVATInterface['tasks']['get'];
-
-    cvat.projects.get.implementation = (async (filter) => {
-=======
         Object.assign(tasks, { count: tasksData.count });
         return tasks as PaginatedResource<Task>;
     });
@@ -521,11 +297,9 @@
     implementationMixin(cvat.projects.get, async (
         filter: Parameters<CVATCore['projects']['get']>[0],
     ): ReturnType<CVATCore['projects']['get']> => {
->>>>>>> 3caac72f
         checkFilter(filter, {
             id: isInteger,
             page: isInteger,
-            pageSize: isPageSize,
             search: isString,
             sort: isString,
             filter: isString,
@@ -534,7 +308,7 @@
         checkExclusiveFields(filter, ['id'], ['page']);
         const searchParams = {};
         for (const key of Object.keys(filter)) {
-            if (['page', 'pageSize', 'id', 'sort', 'search', 'filter'].includes(key)) {
+            if (['page', 'id', 'sort', 'search', 'filter'].includes(key)) {
                 searchParams[key] = filter[key];
             }
         }
@@ -550,18 +324,6 @@
             return new Project({ ...projectItem });
         }));
 
-<<<<<<< HEAD
-        projects.count = projectsData.count;
-        return projects;
-    }) as CVATInterface['projects']['get'];
-
-    cvat.projects.searchNames
-        .implementation = (
-            async (search, limit) => serverProxy.projects.searchNames(search, limit)
-        ) as CVATInterface['projects']['searchNames'];
-
-    cvat.cloudStorages.get.implementation = (async (filter) => {
-=======
         return Object.assign(projects, { count: projectsData.count });
     });
 
@@ -569,7 +331,6 @@
         async (search, limit) => serverProxy.projects.searchNames(search, limit));
 
     implementationMixin(cvat.cloudStorages.get, async (filter) => {
->>>>>>> 3caac72f
         checkFilter(filter, {
             page: isInteger,
             filter: isString,
@@ -589,17 +350,6 @@
         const cloudStorages = cloudStoragesData.map((cloudStorage) => new CloudStorage(cloudStorage));
         Object.assign(cloudStorages, { count: cloudStoragesData.count });
         return cloudStorages;
-<<<<<<< HEAD
-    }) as CVATInterface['cloudStorages']['get'];
-
-    cvat.organizations.get.implementation = (async () => {
-        const organizationsData = await serverProxy.organizations.get();
-        const organizations = organizationsData.map((organizationData) => new Organization(organizationData));
-        return organizations;
-    }) as CVATInterface['organizations']['get'];
-
-    cvat.organizations.activate.implementation = ((organization) => {
-=======
     });
 
     implementationMixin(cvat.organizations.get, async (filter) => {
@@ -613,29 +363,17 @@
         return organizations;
     });
     implementationMixin(cvat.organizations.activate, (organization) => {
->>>>>>> 3caac72f
         checkObjectType('organization', organization, null, Organization);
         config.organization = {
             organizationID: organization.id,
             organizationSlug: organization.slug,
         };
-<<<<<<< HEAD
-    }) as CVATInterface['organizations']['activate'];
-
-    cvat.organizations.deactivate.implementation = (async () => {
-=======
     });
     implementationMixin(cvat.organizations.deactivate, async () => {
->>>>>>> 3caac72f
         config.organization = {
             organizationID: null,
             organizationSlug: null,
         };
-<<<<<<< HEAD
-    }) as CVATInterface['organizations']['deactivate'];
-
-    cvat.webhooks.get.implementation = (async (filter) => {
-=======
     });
     implementationMixin(
         cvat.organizations.acceptInvitation,
@@ -658,7 +396,6 @@
     }) as typeof cvat.organizations.invitations);
 
     implementationMixin(cvat.webhooks.get, async (filter) => {
->>>>>>> 3caac72f
         checkFilter(filter, {
             page: isInteger,
             id: isInteger,
@@ -676,20 +413,6 @@
         const webhooks = webhooksData.map((webhookData) => new Webhook(webhookData));
         Object.assign(webhooks, { count: webhooksData.count });
         return webhooks;
-<<<<<<< HEAD
-    }) as CVATInterface['webhooks']['get'];
-
-    cvat.analytics.quality.reports.implementation = (async (
-        filter: QualityReportsFilter,
-    ): Promise<ListPage<QualityReport>> => {
-        checkFilter(filter, {
-            page: isInteger,
-            pageSize: isPageSize,
-            parentId: isInteger,
-            projectId: isInteger,
-            taskId: isInteger,
-            jobId: isInteger,
-=======
     });
 
     implementationMixin(cvat.analytics.quality.reports, async (filter: QualityReportsFilter) => {
@@ -700,18 +423,13 @@
             projectID: isInteger,
             taskID: isInteger,
             jobID: isInteger,
->>>>>>> 3caac72f
             target: isString,
             filter: isString,
             search: isString,
             sort: isString,
         });
 
-<<<<<<< HEAD
-        const params = fieldsToSnakeCase(filter, { sort: '-created_date' });
-=======
         const params = fieldsToSnakeCase({ ...filter, sort: '-created_date' });
->>>>>>> 3caac72f
 
         const reportsData = await serverProxy.analytics.quality.reports(params);
         const reports = Object.assign(
@@ -719,63 +437,6 @@
             { count: reportsData.count },
         );
         return reports;
-<<<<<<< HEAD
-    }) as CVATInterface['analytics']['quality']['reports'];
-
-    cvat.analytics.quality.conflicts.implementation = (async (
-        filter: QualityConflictsFilter,
-    ): Promise<QualityConflict[]> => {
-        checkFilter(filter, {
-            page: isInteger,
-            pageSize: isPageSize,
-            reportId: isInteger,
-            filter: isString,
-            search: isString,
-            sort: isString,
-        });
-
-        const params = fieldsToSnakeCase(filter);
-
-        const conflictsData = await serverProxy.analytics.quality.conflicts(params);
-        const conflicts = conflictsData.map((conflict) => new QualityConflict({ ...conflict }));
-        return conflicts;
-    }) as CVATInterface['analytics']['quality']['conflicts'];
-
-    async function defaultQualitySettings(): Promise<Partial<SerializedQualitySettingsData>> {
-        const scheme = await serverProxy.server.apiScheme();
-
-        const defaults: Partial<SerializedQualitySettingsData> = {};
-        const requestParams = scheme.components.schemas.QualitySettingsRequest.properties;
-        for (const key of Object.keys(requestParams)) {
-            if ('default' in requestParams[key]) {
-                defaults[key] = requestParams[key].default;
-            }
-        }
-
-        return defaults;
-    }
-
-    cvat.analytics.quality.settings.get.implementation = (async (
-        filter: { id?: number } & QualitySettingsFilter,
-        loadDefaults: boolean,
-    ): Promise<QualitySettings> => {
-        const { id, taskId, projectId } = filter;
-        const settings = await serverProxy.analytics.quality.settings.get(id, taskId, projectId);
-
-        if (!settings && loadDefaults) {
-            const defaults = await defaultQualitySettings();
-            return new QualitySettings({
-                ...defaults,
-                ...(taskId ? { task_id: taskId } : {}),
-                ...(projectId ? { task_id: projectId } : {}),
-            });
-        }
-
-        return new QualitySettings({ ...settings });
-    }) as CVATInterface['analytics']['quality']['settings']['get'];
-
-    cvat.analytics.performance.reports.implementation = (async (filter) => {
-=======
     });
     implementationMixin(cvat.analytics.quality.conflicts, async (filter: QualityConflictsFilter) => {
         checkFilter(filter, {
@@ -867,7 +528,6 @@
         return new QualitySettings({ ...settings, descriptions });
     });
     implementationMixin(cvat.analytics.performance.reports, async (filter: AnalyticsReportFilter) => {
->>>>>>> 3caac72f
         checkFilter(filter, {
             jobID: isInteger,
             taskID: isInteger,
@@ -881,14 +541,6 @@
         const params = fieldsToSnakeCase(filter);
         const reportData = await serverProxy.analytics.performance.reports(params);
         return new AnalyticsReport(reportData);
-<<<<<<< HEAD
-    }) as CVATInterface['analytics']['performance']['reports'];
-
-    cvat.frames.getMeta.implementation = (async (type, id) => {
-        const result = await serverProxy.frames.getMeta(type, id);
-        return new FramesMetaData({ ...result });
-    }) as CVATInterface['frames']['getMeta'];
-=======
     });
     implementationMixin(cvat.analytics.performance.calculate, async (
         body: Parameters<CVATCore['analytics']['performance']['calculate']>[0],
@@ -912,7 +564,6 @@
         const result = await getFramesMeta(type, id);
         return result;
     });
->>>>>>> 3caac72f
 
     return cvat;
 }