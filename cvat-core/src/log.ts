--- conflicted
+++ resolved
@@ -151,10 +151,7 @@
     }
 }
 
-<<<<<<< HEAD
-export default function logFactory(logType: LogType, payload: any): EventLogger {
-=======
-class LogWithControlsInfo extends Log {
+class LogWithControlsInfo extends EventLogger {
     public dump(): any {
         this.payload = {
             obj_val: this.payload?.text,
@@ -164,8 +161,7 @@
     }
 }
 
-export default function logFactory(logType: LogType, payload: any): Log {
->>>>>>> 865922ce
+export default function logFactory(logType: LogType, payload: any): EventLogger {
     const logsWithCount = [
         LogType.deleteObject,
         LogType.mergeObjects,
@@ -182,13 +178,9 @@
         return new LogWithExceptionInfo(logType, payload);
     }
 
-<<<<<<< HEAD
-    return new EventLogger(logType, payload);
-=======
     if (logType === LogType.clickElement) {
         return new LogWithControlsInfo(logType, payload);
     }
 
-    return new Log(logType, payload);
->>>>>>> 865922ce
+    return new EventLogger(logType, payload);
 }