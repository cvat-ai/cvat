--- conflicted
+++ resolved
@@ -2227,7 +2227,6 @@
         return result;
     };
 
-<<<<<<< HEAD
     Task.prototype.predictor.status.implementation = async function () {
         if (!Number.isInteger(this.projectId)) {
             throw new DataError('The task must belong to a project to use the feature');
@@ -2254,10 +2253,11 @@
         }
 
         const result = await serverProxy.predictor.predict(this.id, frame);
-=======
+        return result;
+    };
+
     Job.prototype.frames.contextImage.implementation = async function (taskId, frameId) {
         const result = await getContextImage(taskId, frameId);
->>>>>>> c3b88ad4
         return result;
     };
 })();