// Copyright (C) 2019-2021 Intel Corporation
//
// SPDX-License-Identifier: MIT

(() => {
    const PluginRegistry = require('./plugins');
    const serverProxy = require('./server-proxy');
    const { ArgumentError } = require('./exceptions');
    const { Task } = require('./session');
    const { Label } = require('./labels');
    const User = require('./user');

    /**
     * Class representing a project
     * @memberof module:API.cvat.classes
     */
    class Project {
        /**
         * In a fact you need use the constructor only if you want to create a project
         * @param {object} initialData - Object which is used for initalization
         * <br> It can contain keys:
         * <br> <li style="margin-left: 10px;"> name
         * <br> <li style="margin-left: 10px;"> labels
         */
        constructor(initialData) {
            const data = {
                id: undefined,
                name: undefined,
                status: undefined,
                assignee: undefined,
                owner: undefined,
                bug_tracker: undefined,
                created_date: undefined,
                updated_date: undefined,
<<<<<<< HEAD
                training_project: undefined,
                project_class: undefined,
=======
                task_subsets: undefined,
>>>>>>> cd3db10a
            };

            for (const property in data) {
                if (Object.prototype.hasOwnProperty.call(data, property) && property in initialData) {
                    data[property] = initialData[property];
                }
            }

            data.labels = [];
            data.tasks = [];

            if (Array.isArray(initialData.labels)) {
                for (const label of initialData.labels) {
                    const classInstance = new Label(label);
                    data.labels.push(classInstance);
                }
            }

            if (Array.isArray(initialData.tasks)) {
                for (const task of initialData.tasks) {
                    const taskInstance = new Task(task);
                    data.tasks.push(taskInstance);
                }
            }
            if (!data.task_subsets && data.tasks.length) {
                const subsetsSet = new Set();
                for (const task in data.tasks) {
                    if (task.subset) subsetsSet.add(task.subset);
                }
                data.task_subsets = Array.from(subsetsSet);
            }

            data.training_project = JSON.parse(JSON.stringify(initialData.training_project));

            // data.project_class = initialData.project_class;

            Object.defineProperties(
                this,
                Object.freeze({
                    /**
                     * @name id
                     * @type {integer}
                     * @memberof module:API.cvat.classes.Project
                     * @readonly
                     * @instance
                     */
                    id: {
                        get: () => data.id,
                    },
                    /**
                     * @name name
                     * @type {string}
                     * @memberof module:API.cvat.classes.Project
                     * @instance
                     * @throws {module:API.cvat.exceptions.ArgumentError}
                     */
                    name: {
                        get: () => data.name,
                        set: (value) => {
                            if (!value.trim().length) {
                                throw new ArgumentError('Value must not be empty');
                            }
                            data.name = value;
                        },
                    },

                    project_class: {
                        get: () => data.project_class,
                        set: (value) => {
                            data.project_class = value;
                        },
                    },
                    /**
                     * @name status
                     * @type {module:API.cvat.enums.TaskStatus}
                     * @memberof module:API.cvat.classes.Project
                     * @readonly
                     * @instance
                     */
                    status: {
                        get: () => data.status,
                    },
                    /**
                     * Instance of a user who was assigned for the project
                     * @name assignee
                     * @type {module:API.cvat.classes.User}
                     * @memberof module:API.cvat.classes.Project
                     * @readonly
                     * @instance
                     */
                    assignee: {
                        get: () => data.assignee,
                        set: (assignee) => {
                            if (assignee !== null && !(assignee instanceof User)) {
                                throw new ArgumentError('Value must be a user instance');
                            }
                            data.assignee = assignee;
                        },
                    },
                    /**
                     * Instance of a user who has created the project
                     * @name owner
                     * @type {module:API.cvat.classes.User}
                     * @memberof module:API.cvat.classes.Project
                     * @readonly
                     * @instance
                     */
                    owner: {
                        get: () => data.owner,
                    },
                    /**
                     * @name bugTracker
                     * @type {string}
                     * @memberof module:API.cvat.classes.Project
                     * @instance
                     * @throws {module:API.cvat.exceptions.ArgumentError}
                     */
                    bugTracker: {
                        get: () => data.bug_tracker,
                        set: (tracker) => {
                            data.bug_tracker = tracker;
                        },
                    },
                    /**
                     * @name createdDate
                     * @type {string}
                     * @memberof module:API.cvat.classes.Task
                     * @readonly
                     * @instance
                     */
                    createdDate: {
                        get: () => data.created_date,
                    },
                    /**
                     * @name updatedDate
                     * @type {string}
                     * @memberof module:API.cvat.classes.Task
                     * @readonly
                     * @instance
                     */
                    updatedDate: {
                        get: () => data.updated_date,
                    },
                    /**
                     * After project has been created value can be appended only.
                     * @name labels
                     * @type {module:API.cvat.classes.Label[]}
                     * @memberof module:API.cvat.classes.Project
                     * @instance
                     * @throws {module:API.cvat.exceptions.ArgumentError}
                     */
                    labels: {
                        get: () => [...data.labels],
                        set: (labels) => {
                            if (!Array.isArray(labels)) {
                                throw new ArgumentError('Value must be an array of Labels');
                            }

                            if (!Array.isArray(labels) || labels.some((label) => !(label instanceof Label))) {
                                throw new ArgumentError(
                                    `Each array value must be an instance of Label. ${typeof label} was found`,
                                );
                            }

                            data.labels = [...labels];
                        },
                    },
                    /**
                     * Tasks linked with the project
                     * @name tasks
                     * @type {module:API.cvat.classes.Task[]}
                     * @memberof module:API.cvat.classes.Project
                     * @readonly
                     * @instance
                     */
                    tasks: {
                        get: () => [...data.tasks],
                    },
<<<<<<< HEAD

                    training_project: {
                        get: () => data.training_project,
                        set: (training) => {
                            data.training_project = JSON.parse(JSON.stringify(training))
                        },
=======
                    /**
                     * Subsets array for linked tasks
                     * @name subsets
                     * @type {string[]}
                     * @memberof module:API.cvat.classes.Project
                     * @readonly
                     * @instance
                     */
                    subsets: {
                        get: () => [...data.task_subsets],
>>>>>>> cd3db10a
                    },
                }),
            );
        }

        /**
         * Method updates data of a created project or creates new project from scratch
         * @method save
         * @returns {module:API.cvat.classes.Project}
         * @memberof module:API.cvat.classes.Project
         * @readonly
         * @instance
         * @async
         * @throws {module:API.cvat.exceptions.ServerError}
         * @throws {module:API.cvat.exceptions.PluginError}
         */
        async save() {
            const result = await PluginRegistry.apiWrapper.call(this, Project.prototype.save);
            return result;
        }

        /**
         * Method deletes a task from a server
         * @method delete
         * @memberof module:API.cvat.classes.Project
         * @readonly
         * @instance
         * @async
         * @throws {module:API.cvat.exceptions.ServerError}
         * @throws {module:API.cvat.exceptions.PluginError}
         */
        async delete() {
            const result = await PluginRegistry.apiWrapper.call(this, Project.prototype.delete);
            return result;
        }
    }

    module.exports = {
        Project,
    };

    Project.prototype.save.implementation = async function () {
        if (typeof this.id !== 'undefined') {
            const projectData = {
                name: this.name,
                project_class: this.project_class,
                assignee_id: this.assignee ? this.assignee.id : null,
                bug_tracker: this.bugTracker,
                labels: [...this.labels.map((el) => el.toJSON())],
                training_project: JSON.parse(JSON.stringify(this.training_project)),
            };

            await serverProxy.projects.save(this.id, projectData);
            return this;
        }

        const projectSpec = {
            name: this.name,
            project_class: this.project_class,
            labels: [...this.labels.map((el) => el.toJSON())],
            training_project: JSON.parse(JSON.stringify(this.training_project)),
        };

        if (this.bugTracker) {
            projectSpec.bug_tracker = this.bugTracker;
        }

        const project = await serverProxy.projects.create(projectSpec);
        return new Project(project);
    };

    Project.prototype.delete.implementation = async function () {
        const result = await serverProxy.projects.delete(this.id);
        return result;
    };
})();<|MERGE_RESOLUTION|>--- conflicted
+++ resolved
@@ -32,12 +32,9 @@
                 bug_tracker: undefined,
                 created_date: undefined,
                 updated_date: undefined,
-<<<<<<< HEAD
+                task_subsets: undefined,
                 training_project: undefined,
                 project_class: undefined,
-=======
-                task_subsets: undefined,
->>>>>>> cd3db10a
             };
 
             for (const property in data) {
@@ -216,25 +213,23 @@
                     tasks: {
                         get: () => [...data.tasks],
                     },
-<<<<<<< HEAD
+                    /**
+                     * Subsets array for linked tasks
+                     * @name subsets
+                     * @type {string[]}
+                     * @memberof module:API.cvat.classes.Project
+                     * @readonly
+                     * @instance
+                     */
+                    subsets: {
+                        get: () => [...data.task_subsets],
+                    },
 
                     training_project: {
                         get: () => data.training_project,
                         set: (training) => {
                             data.training_project = JSON.parse(JSON.stringify(training))
                         },
-=======
-                    /**
-                     * Subsets array for linked tasks
-                     * @name subsets
-                     * @type {string[]}
-                     * @memberof module:API.cvat.classes.Project
-                     * @readonly
-                     * @instance
-                     */
-                    subsets: {
-                        get: () => [...data.task_subsets],
->>>>>>> cd3db10a
                     },
                 }),
             );
