// Copyright (C) 2019-2022 Intel Corporation
// Copyright (C) 2022 CVAT.ai Corporation
//
// SPDX-License-Identifier: MIT

import FormData from 'form-data';
import store from 'store';
import Axios from 'axios';
import * as tus from 'tus-js-client';
import { Storage } from './storage';
import { StorageLocation, WebhookSourceType } from './enums';
import { isEmail } from './common';
import config from './config';
import DownloadWorker from './download.worker';
import { ServerError } from './exceptions';

type Params = {
    org: number | string,
    use_default_location?: boolean,
    location?: StorageLocation,
    cloud_storage_id?: number,
    format?: string,
    filename?: string,
    action?: string,
};

function enableOrganization() {
    return { org: config.organizationID || '' };
}

function configureStorage(storage: Storage, useDefaultLocation = false): Partial<Params> {
    return {
        use_default_location: useDefaultLocation,
        ...(!useDefaultLocation ? {
            location: storage.location,
            ...(storage.cloudStorageId ? {
                cloud_storage_id: storage.cloudStorageId,
            } : {}),
        } : {}),
    };
}

function removeToken() {
    Axios.defaults.headers.common.Authorization = '';
    store.remove('token');
}

function waitFor(frequencyHz, predicate) {
    return new Promise<void>((resolve, reject) => {
        if (typeof predicate !== 'function') {
            reject(new Error(`Predicate must be a function, got ${typeof predicate}`));
        }

        const internalWait = () => {
            let result = false;
            try {
                result = predicate();
            } catch (error) {
                reject(error);
            }

            if (result) {
                resolve();
            } else {
                setTimeout(internalWait, 1000 / frequencyHz);
            }
        };

        setTimeout(internalWait);
    });
}

async function chunkUpload(file, uploadConfig) {
    const params = enableOrganization();
    const {
        endpoint, chunkSize, totalSize, onUpdate, metadata,
    } = uploadConfig;
    const { totalSentSize } = uploadConfig;
    const uploadResult = { totalSentSize };
    return new Promise((resolve, reject) => {
        const upload = new tus.Upload(file, {
            endpoint,
            metadata: {
                filename: file.name,
                filetype: file.type,
                ...metadata,
            },
            headers: {
                Authorization: Axios.defaults.headers.common.Authorization,
            },
            chunkSize,
            retryDelays: null,
            onError(error) {
                reject(error);
            },
            onBeforeRequest(req) {
                const xhr = req.getUnderlyingObject();
                const { org } = params;
                req.setHeader('X-Organization', org);
                xhr.withCredentials = true;
            },
            onProgress(bytesUploaded) {
                if (onUpdate && Number.isInteger(totalSentSize) && Number.isInteger(totalSize)) {
                    const currentUploadedSize = totalSentSize + bytesUploaded;
                    const percentage = currentUploadedSize / totalSize;
                    onUpdate(percentage);
                }
            },
            onAfterResponse(request, response) {
                const uploadFilename = response.getHeader('Upload-Filename');
                if (uploadFilename) uploadResult.filename = uploadFilename;
            },
            onSuccess() {
                if (totalSentSize) uploadResult.totalSentSize += file.size;
                resolve(uploadResult);
            },
        });
        upload.start();
    });
}

function generateError(errorData) {
    if (errorData.response) {
        const message = `${errorData.message}. ${JSON.stringify(errorData.response.data) || ''}.`;
        return new ServerError(message, errorData.response.status);
    }

    // Server is unavailable (no any response)
    const message = `${errorData.message}.`; // usually is "Error Network"
    return new ServerError(message, 0);
}

function prepareData(details) {
    const data = new FormData();
    for (const [key, value] of Object.entries(details)) {
        if (Array.isArray(value)) {
            value.forEach((element, idx) => {
                data.append(`${key}[${idx}]`, element);
            });
        } else {
            data.set(key, value);
        }
    }
    return data;
}

class WorkerWrappedAxios {
    constructor(requestInterseptor) {
        const worker = new DownloadWorker(requestInterseptor);
        const requests = {};
        let requestId = 0;

        worker.onmessage = (e) => {
            if (e.data.id in requests) {
                if (e.data.isSuccess) {
                    requests[e.data.id].resolve(e.data.responseData);
                } else {
                    requests[e.data.id].reject({
                        response: {
                            status: e.data.status,
                            data: e.data.responseData,
                        },
                    });
                }

                delete requests[e.data.id];
            }
        };

        worker.onerror = (e) => {
            if (e.data.id in requests) {
                requests[e.data.id].reject(e);
                delete requests[e.data.id];
            }
        };

        function getRequestId() {
            return requestId++;
        }

        async function get(url, requestConfig) {
            return new Promise((resolve, reject) => {
                const newRequestId = getRequestId();
                requests[newRequestId] = {
                    resolve,
                    reject,
                };
                worker.postMessage({
                    url,
                    config: requestConfig,
                    id: newRequestId,
                });
            });
        }

        Object.defineProperties(
            this,
            Object.freeze({
                get: {
                    value: get,
                    writable: false,
                },
            }),
        );
    }
}

Axios.defaults.withCredentials = true;
Axios.defaults.xsrfHeaderName = 'X-CSRFTOKEN';
Axios.defaults.xsrfCookieName = 'csrftoken';
const workerAxios = new WorkerWrappedAxios();
Axios.interceptors.request.use((reqConfig) => {
    if ('params' in reqConfig && 'org' in reqConfig.params) {
        return reqConfig;
    }

    const organization = enableOrganization();
    // for users when organization is unset
    // we are interested in getting all the users,
    // not only those who are not in any organization
    if (reqConfig.url.endsWith('/users') && !organization.org) {
        return reqConfig;
    }

    reqConfig.params = { ...organization, ...(reqConfig.params || {}) };
    return reqConfig;
});

let token = store.get('token');
if (token) {
    Axios.defaults.headers.common.Authorization = `Token ${token}`;
}

async function about() {
    const { backendAPI } = config;

    let response = null;
    try {
        response = await Axios.get(`${backendAPI}/server/about`, {
            proxy: config.proxy,
        });
    } catch (errorData) {
        throw generateError(errorData);
    }

    return response.data;
}

async function share(directoryArg) {
    const { backendAPI } = config;

    let response = null;
    try {
        response = await Axios.get(`${backendAPI}/server/share`, {
            proxy: config.proxy,
            params: { directory: directoryArg },
        });
    } catch (errorData) {
        throw generateError(errorData);
    }

    return response.data;
}

async function exception(exceptionObject) {
    const { backendAPI } = config;

    try {
        await Axios.post(`${backendAPI}/server/exception`, JSON.stringify(exceptionObject), {
            proxy: config.proxy,
            headers: {
                'Content-Type': 'application/json',
            },
        });
    } catch (errorData) {
        throw generateError(errorData);
    }
}

async function formats() {
    const { backendAPI } = config;

    let response = null;
    try {
        response = await Axios.get(`${backendAPI}/server/annotation/formats`, {
            proxy: config.proxy,
        });
    } catch (errorData) {
        throw generateError(errorData);
    }

    return response.data;
}

async function userAgreements() {
    const { backendAPI } = config;
    let response = null;
    try {
        response = await Axios.get(`${backendAPI}/user-agreements`, {
            proxy: config.proxy,
            validateStatus: (status) => status === 200 || status === 404,
        });

        if (response.status === 200) {
            return response.data;
        }

        return [];
    } catch (errorData) {
        throw generateError(errorData);
    }
}

async function register(username, firstName, lastName, email, password, confirmations) {
    let response = null;
    try {
        const data = JSON.stringify({
            username,
            first_name: firstName,
            last_name: lastName,
            email,
            password1: password,
            password2: password,
            confirmations,
        });
        response = await Axios.post(`${config.backendAPI}/auth/register`, data, {
            proxy: config.proxy,
            headers: {
                'Content-Type': 'application/json',
            },
        });
    } catch (errorData) {
        throw generateError(errorData);
    }

    return response.data;
}

async function login(credential, password) {
    const authenticationData = [
        `${encodeURIComponent(isEmail(credential) ? 'email' : 'username')}=${encodeURIComponent(credential)}`,
        `${encodeURIComponent('password')}=${encodeURIComponent(password)}`,
    ]
        .join('&')
        .replace(/%20/g, '+');

    removeToken();
    let authenticationResponse = null;
    try {
        authenticationResponse = await Axios.post(`${config.backendAPI}/auth/login`, authenticationData, {
            proxy: config.proxy,
        });
    } catch (errorData) {
        throw generateError(errorData);
    }

    if (authenticationResponse.headers['set-cookie']) {
        // Browser itself setup cookie and header is none
        // In NodeJS we need do it manually
        const cookies = authenticationResponse.headers['set-cookie'].join(';');
        Axios.defaults.headers.common.Cookie = cookies;
    }

    token = authenticationResponse.data.key;
    store.set('token', token);
    Axios.defaults.headers.common.Authorization = `Token ${token}`;
}

async function loginWithSocialAccount(
    provider: string,
    code: string,
    authParams?: string,
    process?: string,
    scope?: string,
) {
    removeToken();
    const data = {
        code,
        ...(process ? { process } : {}),
        ...(scope ? { scope } : {}),
        ...(authParams ? { auth_params: authParams } : {}),
    };
    let authenticationResponse = null;
    try {
        authenticationResponse = await Axios.post(`${config.backendAPI}/auth/${provider}/login/token`, data,
            {
                proxy: config.proxy,
            });
    } catch (errorData) {
        throw generateError(errorData);
    }

    token = authenticationResponse.data.key;
    store.set('token', token);
    Axios.defaults.headers.common.Authorization = `Token ${token}`;
}

async function logout() {
    try {
        await Axios.post(`${config.backendAPI}/auth/logout`, {
            proxy: config.proxy,
        });
        removeToken();
    } catch (errorData) {
        throw generateError(errorData);
    }
}

async function changePassword(oldPassword, newPassword1, newPassword2) {
    try {
        const data = JSON.stringify({
            old_password: oldPassword,
            new_password1: newPassword1,
            new_password2: newPassword2,
        });
        await Axios.post(`${config.backendAPI}/auth/password/change`, data, {
            proxy: config.proxy,
            headers: {
                'Content-Type': 'application/json',
            },
        });
    } catch (errorData) {
        throw generateError(errorData);
    }
}

async function requestPasswordReset(email) {
    try {
        const data = JSON.stringify({
            email,
        });
        await Axios.post(`${config.backendAPI}/auth/password/reset`, data, {
            proxy: config.proxy,
            headers: {
                'Content-Type': 'application/json',
            },
        });
    } catch (errorData) {
        throw generateError(errorData);
    }
}

async function resetPassword(newPassword1, newPassword2, uid, _token) {
    try {
        const data = JSON.stringify({
            new_password1: newPassword1,
            new_password2: newPassword2,
            uid,
            token: _token,
        });
        await Axios.post(`${config.backendAPI}/auth/password/reset/confirm`, data, {
            proxy: config.proxy,
            headers: {
                'Content-Type': 'application/json',
            },
        });
    } catch (errorData) {
        throw generateError(errorData);
    }
}

async function getSelf() {
    const { backendAPI } = config;

    let response = null;
    try {
        response = await Axios.get(`${backendAPI}/users/self`, {
            proxy: config.proxy,
        });
    } catch (errorData) {
        throw generateError(errorData);
    }

    return response.data;
}

async function authorized() {
    try {
<<<<<<< HEAD
        // In CVAT app we use two types of authentication
        // At first we check if authentication token is present
        // Request in getSelf will provide correct authentication cookies
        if (!store.get('token')) {
            await logout();
            return false;
        }
=======
>>>>>>> a3b4f97f
        await getSelf();
    } catch (serverError) {
        if (serverError.code === 401) {
            await logout();
            return false;
        }

        throw serverError;
    }

    return true;
}

async function healthCheck(maxRetries, checkPeriod, requestTimeout, progressCallback, attempt = 0) {
    const { backendAPI } = config;
    const url = `${backendAPI}/server/health/?format=json`;

    if (progressCallback) {
        progressCallback(`${attempt}/${attempt + maxRetries}`);
    }

    return Axios.get(url, {
        proxy: config.proxy,
        timeout: requestTimeout,
    })
        .then((response) => response.data)
        .catch((errorData) => {
            if (maxRetries > 0) {
                return new Promise((resolve) => setTimeout(resolve, checkPeriod))
                    .then(() => healthCheck(maxRetries - 1, checkPeriod,
                        requestTimeout, progressCallback, attempt + 1));
            }
            throw generateError(errorData);
        });
}

async function serverRequest(url, data) {
    try {
        return (
            await Axios({
                url,
                ...data,
            })
        ).data;
    } catch (errorData) {
        throw generateError(errorData);
    }
}

async function searchProjectNames(search, limit) {
    const { backendAPI, proxy } = config;

    let response = null;
    try {
        response = await Axios.get(`${backendAPI}/projects`, {
            proxy,
            params: {
                names_only: true,
                page: 1,
                page_size: limit,
                search,
            },
        });
    } catch (errorData) {
        throw generateError(errorData);
    }

    response.data.results.count = response.data.count;
    return response.data.results;
}

async function getProjects(filter = {}) {
    const { backendAPI, proxy } = config;

    let response = null;
    try {
        if ('id' in filter) {
            response = await Axios.get(`${backendAPI}/projects/${filter.id}`, {
                proxy,
            });
            const results = [response.data];
            results.count = 1;
            return results;
        }

        response = await Axios.get(`${backendAPI}/projects`, {
            params: {
                ...filter,
                page_size: 12,
            },
            proxy,
        });
    } catch (errorData) {
        throw generateError(errorData);
    }

    response.data.results.count = response.data.count;
    return response.data.results;
}

async function saveProject(id, projectData) {
    const { backendAPI } = config;

    try {
        await Axios.patch(`${backendAPI}/projects/${id}`, JSON.stringify(projectData), {
            proxy: config.proxy,
            headers: {
                'Content-Type': 'application/json',
            },
        });
    } catch (errorData) {
        throw generateError(errorData);
    }
}

async function deleteProject(id) {
    const { backendAPI } = config;

    try {
        await Axios.delete(`${backendAPI}/projects/${id}`, {
            proxy: config.proxy,
        });
    } catch (errorData) {
        throw generateError(errorData);
    }
}

async function createProject(projectSpec) {
    const { backendAPI } = config;

    try {
        const response = await Axios.post(`${backendAPI}/projects`, JSON.stringify(projectSpec), {
            proxy: config.proxy,
            headers: {
                'Content-Type': 'application/json',
            },
        });
        return response.data;
    } catch (errorData) {
        throw generateError(errorData);
    }
}

async function getTasks(filter = {}) {
    const { backendAPI } = config;

    let response = null;
    try {
        if ('id' in filter) {
            response = await Axios.get(`${backendAPI}/tasks/${filter.id}`, {
                proxy: config.proxy,
            });
            const results = [response.data];
            results.count = 1;
            return results;
        }

        response = await Axios.get(`${backendAPI}/tasks`, {
            params: {
                ...filter,
                page_size: 10,
            },
            proxy: config.proxy,
        });
    } catch (errorData) {
        throw generateError(errorData);
    }

    response.data.results.count = response.data.count;
    return response.data.results;
}

async function saveTask(id, taskData) {
    const { backendAPI } = config;

    let response = null;
    try {
        response = await Axios.patch(`${backendAPI}/tasks/${id}`, JSON.stringify(taskData), {
            proxy: config.proxy,
            headers: {
                'Content-Type': 'application/json',
            },
        });
    } catch (errorData) {
        throw generateError(errorData);
    }

    return response.data;
}

async function deleteTask(id, organizationID = null) {
    const { backendAPI } = config;

    try {
        await Axios.delete(`${backendAPI}/tasks/${id}`, {
            ...(organizationID ? { org: organizationID } : {}),
            proxy: config.proxy,
            headers: {
                'Content-Type': 'application/json',
            },
        });
    } catch (errorData) {
        throw generateError(errorData);
    }
}

function exportDataset(instanceType) {
    return async function (
        id: number,
        format: string,
        saveImages: boolean,
        useDefaultSettings: boolean,
        targetStorage: Storage,
        name?: string,
    ) {
        const { backendAPI } = config;
        const baseURL = `${backendAPI}/${instanceType}/${id}/${saveImages ? 'dataset' : 'annotations'}`;
        const params: Params = {
            ...enableOrganization(),
            ...configureStorage(targetStorage, useDefaultSettings),
            ...(name ? { filename: name.replace(/\//g, '_') } : {}),
            format,
        };

        return new Promise<string | void>((resolve, reject) => {
            async function request() {
                Axios.get(baseURL, {
                    proxy: config.proxy,
                    params,
                })
                    .then((response) => {
                        const isCloudStorage = targetStorage.location === StorageLocation.CLOUD_STORAGE;
                        const { status } = response;
                        if (status === 201) params.action = 'download';
                        if (status === 202 || (isCloudStorage && status === 201)) {
                            setTimeout(request, 3000);
                        } else if (status === 201) {
                            resolve(`${baseURL}?${new URLSearchParams(params).toString()}`);
                        } else if (isCloudStorage && status === 200) {
                            resolve();
                        }
                    })
                    .catch((errorData) => {
                        reject(generateError(errorData));
                    });
            }

            setTimeout(request);
        });
    };
}

async function importDataset(
    id: number,
    format: string,
    useDefaultLocation: boolean,
    sourceStorage: Storage,
    file: File | string,
    options: {
        convMaskToPoly: boolean,
        updateStatusCallback: (s: string, n: number) => void,
    },
): Promise<void> {
    const { backendAPI, origin } = config;
    const params: Params & { conv_mask_to_poly: boolean } = {
        ...enableOrganization(),
        ...configureStorage(sourceStorage, useDefaultLocation),
        format,
        filename: typeof file === 'string' ? file : file.name,
        conv_mask_to_poly: options.convMaskToPoly,
    };

    const url = `${backendAPI}/projects/${id}/dataset`;

    async function wait() {
        return new Promise<void>((resolve, reject) => {
            async function requestStatus() {
                try {
                    const response = await Axios.get(url, {
                        params: { ...params, action: 'import_status' },
                        proxy: config.proxy,
                    });
                    if (response.status === 202) {
                        if (response.data.message) {
                            options.updateStatusCallback(response.data.message, response.data.progress || 0);
                        }
                        setTimeout(requestStatus, 3000);
                    } else if (response.status === 201) {
                        resolve();
                    } else {
                        reject(generateError(response));
                    }
                } catch (error) {
                    reject(generateError(error));
                }
            }
            setTimeout(requestStatus, 2000);
        });
    }
    const isCloudStorage = sourceStorage.location === StorageLocation.CLOUD_STORAGE;

    if (isCloudStorage) {
        try {
            await Axios.post(url,
                new FormData(), {
                    params,
                    proxy: config.proxy,
                });
        } catch (errorData) {
            throw generateError(errorData);
        }
    } else {
        const uploadConfig = {
            chunkSize: config.uploadChunkSize * 1024 * 1024,
            endpoint: `${origin}${backendAPI}/projects/${id}/dataset/`,
            totalSentSize: 0,
            totalSize: (file as File).size,
            onUpdate: (percentage) => {
                options.updateStatusCallback('The dataset is being uploaded to the server', percentage);
            },
        };

        try {
            await Axios.post(url,
                new FormData(), {
                    params,
                    proxy: config.proxy,
                    headers: { 'Upload-Start': true },
                });
            await chunkUpload(file, uploadConfig);
            await Axios.post(url,
                new FormData(), {
                    params,
                    proxy: config.proxy,
                    headers: { 'Upload-Finish': true },
                });
        } catch (errorData) {
            throw generateError(errorData);
        }
    }
    try {
        return await wait();
    } catch (errorData) {
        throw generateError(errorData);
    }
}

async function backupTask(id: number, targetStorage: Storage, useDefaultSettings: boolean, fileName?: string) {
    const { backendAPI } = config;
    const params: Params = {
        ...enableOrganization(),
        ...configureStorage(targetStorage, useDefaultSettings),
        ...(fileName ? { filename: fileName } : {}),
    };
    const url = `${backendAPI}/tasks/${id}/backup`;

    return new Promise<void | string>((resolve, reject) => {
        async function request() {
            try {
                const response = await Axios.get(url, {
                    proxy: config.proxy,
                    params,
                });
                const isCloudStorage = targetStorage.location === StorageLocation.CLOUD_STORAGE;
                const { status } = response;
                if (status === 201) params.action = 'download';
                if (status === 202 || (isCloudStorage && status === 201)) {
                    setTimeout(request, 3000);
                } else if (status === 201) {
                    resolve(`${url}?${new URLSearchParams(params).toString()}`);
                } else if (isCloudStorage && status === 200) {
                    resolve();
                }
            } catch (errorData) {
                reject(generateError(errorData));
            }
        }

        setTimeout(request);
    });
}

async function restoreTask(storage: Storage, file: File | string) {
    const { backendAPI } = config;
    // keep current default params to 'freeze" them during this request
    const params: Params = {
        ...enableOrganization(),
        ...configureStorage(storage),
    };

    const url = `${backendAPI}/tasks/backup`;
    const taskData = new FormData();
    let response;

    async function wait() {
        return new Promise((resolve, reject) => {
            async function checkStatus() {
                try {
                    taskData.set('rq_id', response.data.rq_id);
                    response = await Axios.post(url, taskData, {
                        proxy: config.proxy,
                        params,
                    });
                    if (response.status === 202) {
                        setTimeout(checkStatus, 3000);
                    } else {
                        // to be able to get the task after it was created, pass frozen params
                        const importedTask = await getTasks({ id: response.data.id, ...params });
                        resolve(importedTask[0]);
                    }
                } catch (errorData) {
                    reject(generateError(errorData));
                }
            }
            setTimeout(checkStatus);
        });
    }
    const isCloudStorage = storage.location === StorageLocation.CLOUD_STORAGE;

    if (isCloudStorage) {
        params.filename = file as string;
        response = await Axios.post(url,
            new FormData(), {
                params,
                proxy: config.proxy,
            });
    } else {
        const uploadConfig = {
            chunkSize: config.uploadChunkSize * 1024 * 1024,
            endpoint: `${origin}${backendAPI}/tasks/backup/`,
            totalSentSize: 0,
            totalSize: (file as File).size,
        };
        await Axios.post(url,
            new FormData(), {
                params,
                proxy: config.proxy,
                headers: { 'Upload-Start': true },
            });
        const { filename } = await chunkUpload(file, uploadConfig);
        response = await Axios.post(url,
            new FormData(), {
                params: { ...params, filename },
                proxy: config.proxy,
                headers: { 'Upload-Finish': true },
            });
    }
    return wait();
}

async function backupProject(
    id: number,
    targetStorage: Storage,
    useDefaultSettings: boolean,
    fileName?: string,
) {
    const { backendAPI } = config;
    // keep current default params to 'freeze" them during this request
    const params: Params = {
        ...enableOrganization(),
        ...configureStorage(targetStorage, useDefaultSettings),
        ...(fileName ? { filename: fileName } : {}),
    };

    const url = `${backendAPI}/projects/${id}/backup`;

    return new Promise<void | string>((resolve, reject) => {
        async function request() {
            try {
                const response = await Axios.get(url, {
                    proxy: config.proxy,
                    params,
                });
                const isCloudStorage = targetStorage.location === StorageLocation.CLOUD_STORAGE;
                const { status } = response;
                if (status === 201) params.action = 'download';
                if (status === 202 || (isCloudStorage && status === 201)) {
                    setTimeout(request, 3000);
                } else if (status === 201) {
                    resolve(`${url}?${new URLSearchParams(params).toString()}`);
                } else if (isCloudStorage && status === 200) {
                    resolve();
                }
            } catch (errorData) {
                reject(generateError(errorData));
            }
        }

        setTimeout(request);
    });
}

async function restoreProject(storage: Storage, file: File | string) {
    const { backendAPI } = config;
    // keep current default params to 'freeze" them during this request
    const params: Params = {
        ...enableOrganization(),
        ...configureStorage(storage),
    };

    const url = `${backendAPI}/projects/backup`;
    const projectData = new FormData();
    let response;

    async function wait() {
        return new Promise((resolve, reject) => {
            async function request() {
                try {
                    projectData.set('rq_id', response.data.rq_id);
                    response = await Axios.post(`${backendAPI}/projects/backup`, projectData, {
                        proxy: config.proxy,
                        params,
                    });
                    if (response.status === 202) {
                        setTimeout(request, 3000);
                    } else {
                        // to be able to get the task after it was created, pass frozen params
                        const restoredProject = await getProjects({ id: response.data.id, ...params });
                        resolve(restoredProject[0]);
                    }
                } catch (errorData) {
                    reject(generateError(errorData));
                }
            }

            setTimeout(request);
        });
    }

    const isCloudStorage = storage.location === StorageLocation.CLOUD_STORAGE;

    if (isCloudStorage) {
        params.filename = file;
        response = await Axios.post(url,
            new FormData(), {
                params,
                proxy: config.proxy,
            });
    } else {
        const uploadConfig = {
            chunkSize: config.uploadChunkSize * 1024 * 1024,
            endpoint: `${origin}${backendAPI}/projects/backup/`,
            totalSentSize: 0,
            totalSize: (file as File).size,
        };
        await Axios.post(url,
            new FormData(), {
                params,
                proxy: config.proxy,
                headers: { 'Upload-Start': true },
            });
        const { filename } = await chunkUpload(file, uploadConfig);
        response = await Axios.post(url,
            new FormData(), {
                params: { ...params, filename },
                proxy: config.proxy,
                headers: { 'Upload-Finish': true },
            });
    }
    return wait();
}

async function createTask(taskSpec, taskDataSpec, onUpdate) {
    const { backendAPI, origin } = config;
    // keep current default params to 'freeze" them during this request
    const params = enableOrganization();

    async function wait(id) {
        return new Promise((resolve, reject) => {
            async function checkStatus() {
                try {
                    const response = await Axios.get(`${backendAPI}/tasks/${id}/status`, { params });
                    if (['Queued', 'Started'].includes(response.data.state)) {
                        if (response.data.message !== '') {
                            onUpdate(response.data.message, response.data.progress || 0);
                        }
                        setTimeout(checkStatus, 1000);
                    } else if (response.data.state === 'Finished') {
                        resolve();
                    } else if (response.data.state === 'Failed') {
                        // If request has been successful, but task hasn't been created
                        // Then passed data is wrong and we can pass code 400
                        const message = `
                            Could not create the task on the server. ${response.data.message}.
                        `;
                        reject(new ServerError(message, 400));
                    } else {
                        // If server has another status, it is unexpected
                        // Therefore it is server error and we can pass code 500
                        reject(
                            new ServerError(
                                `Unknown task state has been received: ${response.data.state}`,
                                500,
                            ),
                        );
                    }
                } catch (errorData) {
                    reject(generateError(errorData));
                }
            }

            setTimeout(checkStatus, 1000);
        });
    }

    const chunkSize = config.uploadChunkSize * 1024 * 1024;
    const clientFiles = taskDataSpec.client_files;
    const chunkFiles = [];
    const bulkFiles = [];
    let totalSize = 0;
    let totalSentSize = 0;
    for (const file of clientFiles) {
        if (file.size > chunkSize) {
            chunkFiles.push(file);
        } else {
            bulkFiles.push(file);
        }
        totalSize += file.size;
    }
    delete taskDataSpec.client_files;

    const taskData = new FormData();
    for (const [key, value] of Object.entries(taskDataSpec)) {
        if (Array.isArray(value)) {
            value.forEach((element, idx) => {
                taskData.append(`${key}[${idx}]`, element);
            });
        } else {
            taskData.set(key, value);
        }
    }

    let response = null;

    onUpdate('The task is being created on the server..', null);
    try {
        response = await Axios.post(`${backendAPI}/tasks`, JSON.stringify(taskSpec), {
            proxy: config.proxy,
            params,
            headers: {
                'Content-Type': 'application/json',
            },
        });
    } catch (errorData) {
        throw generateError(errorData);
    }

    onUpdate('The data are being uploaded to the server..', null);

    async function bulkUpload(taskId, files) {
        const fileBulks = files.reduce((fileGroups, file) => {
            const lastBulk = fileGroups[fileGroups.length - 1];
            if (chunkSize - lastBulk.size >= file.size) {
                lastBulk.files.push(file);
                lastBulk.size += file.size;
            } else {
                fileGroups.push({ files: [file], size: file.size });
            }
            return fileGroups;
        }, [{ files: [], size: 0 }]);
        const totalBulks = fileBulks.length;
        let currentChunkNumber = 0;
        while (currentChunkNumber < totalBulks) {
            for (const [idx, element] of fileBulks[currentChunkNumber].files.entries()) {
                taskData.append(`client_files[${idx}]`, element);
            }
            const percentage = totalSentSize / totalSize;
            onUpdate('The data are being uploaded to the server', percentage);
            await Axios.post(`${backendAPI}/tasks/${taskId}/data`, taskData, {
                ...params,
                proxy: config.proxy,
                headers: { 'Upload-Multiple': true },
            });
            for (let i = 0; i < fileBulks[currentChunkNumber].files.length; i++) {
                taskData.delete(`client_files[${i}]`);
            }
            totalSentSize += fileBulks[currentChunkNumber].size;
            currentChunkNumber++;
        }
    }

    try {
        await Axios.post(`${backendAPI}/tasks/${response.data.id}/data`,
            taskData, {
                ...params,
                proxy: config.proxy,
                headers: { 'Upload-Start': true },
            });
        const uploadConfig = {
            endpoint: `${origin}${backendAPI}/tasks/${response.data.id}/data/`,
            onUpdate: (percentage) => {
                onUpdate('The data are being uploaded to the server', percentage);
            },
            chunkSize,
            totalSize,
            totalSentSize,
        };
        for (const file of chunkFiles) {
            uploadConfig.totalSentSize += await chunkUpload(file, uploadConfig);
        }
        if (bulkFiles.length > 0) {
            await bulkUpload(response.data.id, bulkFiles);
        }
        await Axios.post(`${backendAPI}/tasks/${response.data.id}/data`,
            taskData, {
                ...params,
                proxy: config.proxy,
                headers: { 'Upload-Finish': true },
            });
    } catch (errorData) {
        try {
            await deleteTask(response.data.id, params.org || null);
        } catch (_) {
            // ignore
        }
        throw generateError(errorData);
    }

    try {
        await wait(response.data.id);
    } catch (createException) {
        await deleteTask(response.data.id, params.org || null);
        throw createException;
    }

    // to be able to get the task after it was created, pass frozen params
    const createdTask = await getTasks({ id: response.data.id, ...params });
    return createdTask[0];
}

async function getJobs(filter = {}) {
    const { backendAPI } = config;
    const id = filter.id || null;

    let response = null;
    try {
        if (id !== null) {
            response = await Axios.get(`${backendAPI}/jobs/${id}`, {
                proxy: config.proxy,
            });
        } else {
            response = await Axios.get(`${backendAPI}/jobs`, {
                proxy: config.proxy,
                params: {
                    ...filter,
                    page_size: 12,
                },
            });
        }
    } catch (errorData) {
        throw generateError(errorData);
    }

    return response.data;
}

async function getJobIssues(jobID) {
    const { backendAPI } = config;

    let response = null;
    try {
        response = await Axios.get(`${backendAPI}/jobs/${jobID}/issues`, {
            proxy: config.proxy,
        });
    } catch (errorData) {
        throw generateError(errorData);
    }

    return response.data;
}

async function createComment(data) {
    const { backendAPI } = config;

    let response = null;
    try {
        response = await Axios.post(`${backendAPI}/comments`, JSON.stringify(data), {
            proxy: config.proxy,
            headers: {
                'Content-Type': 'application/json',
            },
        });
    } catch (errorData) {
        throw generateError(errorData);
    }

    return response.data;
}

async function createIssue(data) {
    const { backendAPI } = config;

    let response = null;
    try {
        response = await Axios.post(`${backendAPI}/issues`, JSON.stringify(data), {
            proxy: config.proxy,
            headers: {
                'Content-Type': 'application/json',
            },
        });
    } catch (errorData) {
        throw generateError(errorData);
    }

    return response.data;
}

async function updateIssue(issueID, data) {
    const { backendAPI } = config;

    let response = null;
    try {
        response = await Axios.patch(`${backendAPI}/issues/${issueID}`, JSON.stringify(data), {
            proxy: config.proxy,
            headers: {
                'Content-Type': 'application/json',
            },
        });
    } catch (errorData) {
        throw generateError(errorData);
    }

    return response.data;
}

async function deleteIssue(issueID) {
    const { backendAPI } = config;

    try {
        await Axios.delete(`${backendAPI}/issues/${issueID}`);
    } catch (errorData) {
        throw generateError(errorData);
    }
}

async function saveJob(id, jobData) {
    const { backendAPI } = config;

    let response = null;
    try {
        response = await Axios.patch(`${backendAPI}/jobs/${id}`, JSON.stringify(jobData), {
            proxy: config.proxy,
            headers: {
                'Content-Type': 'application/json',
            },
        });
    } catch (errorData) {
        throw generateError(errorData);
    }

    return response.data;
}

async function getUsers(filter = { page_size: 'all' }) {
    const { backendAPI } = config;

    let response = null;
    try {
        response = await Axios.get(`${backendAPI}/users`, {
            proxy: config.proxy,
            params: {
                ...filter,
            },
        });
    } catch (errorData) {
        throw generateError(errorData);
    }

    return response.data.results;
}

async function getPreview(tid, jid) {
    const { backendAPI } = config;

    let response = null;
    try {
        const url = `${backendAPI}/${jid !== null ? 'jobs' : 'tasks'}/${jid || tid}/data`;
        response = await Axios.get(url, {
            params: {
                type: 'preview',
            },
            proxy: config.proxy,
            responseType: 'blob',
        });
    } catch (errorData) {
        const code = errorData.response ? errorData.response.status : errorData.code;
        throw new ServerError(`Could not get preview frame for the task ${tid} from the server`, code);
    }

    return response.data;
}

async function getImageContext(jid, frame) {
    const { backendAPI } = config;

    let response = null;
    try {
        response = await Axios.get(`${backendAPI}/jobs/${jid}/data`, {
            params: {
                quality: 'original',
                type: 'context_image',
                number: frame,
            },
            proxy: config.proxy,
            responseType: 'blob',
        });
    } catch (errorData) {
        throw generateError(errorData);
    }

    return response.data;
}

async function getData(tid, jid, chunk) {
    const { backendAPI } = config;

    const url = jid === null ? `tasks/${tid}/data` : `jobs/${jid}/data`;

    let response = null;
    try {
        response = await workerAxios.get(`${backendAPI}/${url}`, {
            params: {
                ...enableOrganization(),
                quality: 'compressed',
                type: 'chunk',
                number: chunk,
            },
            proxy: config.proxy,
            responseType: 'arraybuffer',
        });
    } catch (errorData) {
        throw generateError({
            message: '',
            response: {
                ...errorData.response,
                data: String.fromCharCode.apply(null, new Uint8Array(errorData.response.data)),
            },
        });
    }

    return response;
}

async function getMeta(session, jid) {
    const { backendAPI } = config;

    let response = null;
    try {
        response = await Axios.get(`${backendAPI}/${session}s/${jid}/data/meta`, {
            proxy: config.proxy,
        });
    } catch (errorData) {
        throw generateError(errorData);
    }

    return response.data;
}

async function saveMeta(session, jid, meta) {
    const { backendAPI } = config;

    let response = null;
    try {
        response = await Axios.patch(`${backendAPI}/${session}s/${jid}/data/meta`, meta, {
            proxy: config.proxy,
        });
    } catch (errorData) {
        throw generateError(errorData);
    }

    return response.data;
}

// Session is 'task' or 'job'
async function getAnnotations(session, id) {
    const { backendAPI } = config;

    let response = null;
    try {
        response = await Axios.get(`${backendAPI}/${session}s/${id}/annotations`, {
            proxy: config.proxy,
        });
    } catch (errorData) {
        throw generateError(errorData);
    }

    return response.data;
}

// Session is 'task' or 'job'
async function updateAnnotations(session, id, data, action) {
    const { backendAPI } = config;
    const url = `${backendAPI}/${session}s/${id}/annotations`;
    const params = {};
    let requestFunc = null;

    if (action.toUpperCase() === 'PUT') {
        requestFunc = Axios.put.bind(Axios);
    } else {
        requestFunc = Axios.patch.bind(Axios);
        params.action = action;
    }

    let response = null;
    try {
        response = await requestFunc(url, JSON.stringify(data), {
            proxy: config.proxy,
            params,
            headers: {
                'Content-Type': 'application/json',
            },
        });
    } catch (errorData) {
        throw generateError(errorData);
    }

    return response.data;
}

// Session is 'task' or 'job'
async function uploadAnnotations(
    session,
    id: number,
    format: string,
    useDefaultLocation: boolean,
    sourceStorage: Storage,
    file: File | string,
    options: { convMaskToPoly: boolean },
): Promise<void> {
    const { backendAPI, origin } = config;
    const params: Params & { conv_mask_to_poly: boolean } = {
        ...enableOrganization(),
        ...configureStorage(sourceStorage, useDefaultLocation),
        format,
        filename: typeof file === 'string' ? file : file.name,
        conv_mask_to_poly: options.convMaskToPoly,
    };

    const url = `${backendAPI}/${session}s/${id}/annotations`;

    async function wait() {
        return new Promise<void>((resolve, reject) => {
            async function requestStatus() {
                try {
                    const response = await Axios.put(
                        url,
                        new FormData(),
                        {
                            params,
                            proxy: config.proxy,
                        },
                    );
                    if (response.status === 202) {
                        setTimeout(requestStatus, 3000);
                    } else {
                        resolve();
                    }
                } catch (errorData) {
                    reject(generateError(errorData));
                }
            }
            setTimeout(requestStatus);
        });
    }
    const isCloudStorage = sourceStorage.location === StorageLocation.CLOUD_STORAGE;

    if (isCloudStorage) {
        try {
            await Axios.post(url,
                new FormData(), {
                    params,
                    proxy: config.proxy,
                });
        } catch (errorData) {
            throw generateError(errorData);
        }
    } else {
        const chunkSize = config.uploadChunkSize * 1024 * 1024;
        const uploadConfig = {
            chunkSize,
            endpoint: `${origin}${backendAPI}/${session}s/${id}/annotations/`,
        };

        try {
            await Axios.post(url,
                new FormData(), {
                    params,
                    proxy: config.proxy,
                    headers: { 'Upload-Start': true },
                });
            await chunkUpload(file, uploadConfig);
            await Axios.post(url,
                new FormData(), {
                    params,
                    proxy: config.proxy,
                    headers: { 'Upload-Finish': true },
                });
        } catch (errorData) {
            throw generateError(errorData);
        }
    }

    try {
        return await wait();
    } catch (errorData) {
        throw generateError(errorData);
    }
}

// Session is 'task' or 'job'
async function dumpAnnotations(id, name, format) {
    const { backendAPI } = config;
    const baseURL = `${backendAPI}/tasks/${id}/annotations`;
    const params = enableOrganization();
    params.format = encodeURIComponent(format);
    if (name) {
        const filename = name.replace(/\//g, '_');
        params.filename = encodeURIComponent(filename);
    }

    return new Promise((resolve, reject) => {
        async function request() {
            Axios.get(baseURL, {
                proxy: config.proxy,
                params,
            })
                .then((response) => {
                    if (response.status === 202) {
                        setTimeout(request, 3000);
                    } else {
                        params.action = 'download';
                        resolve(`${baseURL}?${new URLSearchParams(params).toString()}`);
                    }
                })
                .catch((errorData) => {
                    reject(generateError(errorData));
                });
        }

        setTimeout(request);
    });
}

async function saveLogs(logs) {
    const { backendAPI } = config;

    try {
        await Axios.post(`${backendAPI}/server/logs`, JSON.stringify(logs), {
            proxy: config.proxy,
            headers: {
                'Content-Type': 'application/json',
            },
        });
    } catch (errorData) {
        throw generateError(errorData);
    }
}

async function getLambdaFunctions() {
    const { backendAPI } = config;

    try {
        const response = await Axios.get(`${backendAPI}/lambda/functions`, {
            proxy: config.proxy,
        });
        return response.data;
    } catch (errorData) {
        throw generateError(errorData);
    }
}

async function runLambdaRequest(body) {
    const { backendAPI } = config;

    try {
        const response = await Axios.post(`${backendAPI}/lambda/requests`, JSON.stringify(body), {
            proxy: config.proxy,
            headers: {
                'Content-Type': 'application/json',
            },
        });

        return response.data;
    } catch (errorData) {
        throw generateError(errorData);
    }
}

async function callLambdaFunction(funId, body) {
    const { backendAPI } = config;

    try {
        const response = await Axios.post(`${backendAPI}/lambda/functions/${funId}`, JSON.stringify(body), {
            proxy: config.proxy,
            headers: {
                'Content-Type': 'application/json',
            },
        });

        return response.data;
    } catch (errorData) {
        throw generateError(errorData);
    }
}

async function getLambdaRequests() {
    const { backendAPI } = config;

    try {
        const response = await Axios.get(`${backendAPI}/lambda/requests`, {
            proxy: config.proxy,
        });

        return response.data;
    } catch (errorData) {
        throw generateError(errorData);
    }
}

async function getRequestStatus(requestID) {
    const { backendAPI } = config;

    try {
        const response = await Axios.get(`${backendAPI}/lambda/requests/${requestID}`, {
            proxy: config.proxy,
        });
        return response.data;
    } catch (errorData) {
        throw generateError(errorData);
    }
}

async function cancelLambdaRequest(requestId) {
    const { backendAPI } = config;

    try {
        await Axios.delete(`${backendAPI}/lambda/requests/${requestId}`, {
            method: 'DELETE',
        });
    } catch (errorData) {
        throw generateError(errorData);
    }
}

function predictorStatus(projectId) {
    const { backendAPI } = config;

    return new Promise((resolve, reject) => {
        async function request() {
            try {
                const response = await Axios.get(`${backendAPI}/predict/status`, {
                    params: {
                        project: projectId,
                    },
                });
                return response.data;
            } catch (errorData) {
                throw generateError(errorData);
            }
        }

        const timeoutCallback = async () => {
            let data = null;
            try {
                data = await request();
                if (data.status === 'queued') {
                    setTimeout(timeoutCallback, 1000);
                } else if (data.status === 'done') {
                    resolve(data);
                } else {
                    throw new Error(`Unknown status was received "${data.status}"`);
                }
            } catch (error) {
                reject(error);
            }
        };

        setTimeout(timeoutCallback);
    });
}

function predictAnnotations(taskId, frame) {
    return new Promise((resolve, reject) => {
        const { backendAPI } = config;

        async function request() {
            try {
                const response = await Axios.get(`${backendAPI}/predict/frame`, {
                    params: {
                        task: taskId,
                        frame,
                    },
                });
                return response.data;
            } catch (errorData) {
                throw generateError(errorData);
            }
        }

        const timeoutCallback = async () => {
            let data = null;
            try {
                data = await request();
                if (data.status === 'queued') {
                    setTimeout(timeoutCallback, 1000);
                } else if (data.status === 'done') {
                    predictAnnotations.latestRequest.fetching = false;
                    resolve(data.annotation);
                } else {
                    throw new Error(`Unknown status was received "${data.status}"`);
                }
            } catch (error) {
                predictAnnotations.latestRequest.fetching = false;
                reject(error);
            }
        };

        const closureId = Date.now();
        predictAnnotations.latestRequest.id = closureId;
        const predicate = () => !predictAnnotations.latestRequest.fetching ||
            predictAnnotations.latestRequest.id !== closureId;
        if (predictAnnotations.latestRequest.fetching) {
            waitFor(5, predicate).then(() => {
                if (predictAnnotations.latestRequest.id !== closureId) {
                    resolve(null);
                } else {
                    predictAnnotations.latestRequest.fetching = true;
                    setTimeout(timeoutCallback);
                }
            });
        } else {
            predictAnnotations.latestRequest.fetching = true;
            setTimeout(timeoutCallback);
        }
    });
}

predictAnnotations.latestRequest = {
    fetching: false,
    id: null,
};

async function installedApps() {
    const { backendAPI } = config;
    try {
        const response = await Axios.get(`${backendAPI}/server/plugins`, {
            proxy: config.proxy,
        });
        return response.data;
    } catch (errorData) {
        throw generateError(errorData);
    }
}

async function createCloudStorage(storageDetail) {
    const { backendAPI } = config;

    const storageDetailData = prepareData(storageDetail);
    try {
        const response = await Axios.post(`${backendAPI}/cloudstorages`, storageDetailData, {
            proxy: config.proxy,
        });
        return response.data;
    } catch (errorData) {
        throw generateError(errorData);
    }
}

async function updateCloudStorage(id, storageDetail) {
    const { backendAPI } = config;

    const storageDetailData = prepareData(storageDetail);
    try {
        await Axios.patch(`${backendAPI}/cloudstorages/${id}`, storageDetailData, {
            proxy: config.proxy,
        });
    } catch (errorData) {
        throw generateError(errorData);
    }
}

async function getCloudStorages(filter = {}) {
    const { backendAPI } = config;

    let response = null;
    try {
        response = await Axios.get(`${backendAPI}/cloudstorages`, {
            proxy: config.proxy,
            params: filter,
            page_size: 12,
        });
    } catch (errorData) {
        throw generateError(errorData);
    }

    response.data.results.count = response.data.count;
    return response.data.results;
}

async function getCloudStorageContent(id, manifestPath) {
    const { backendAPI } = config;

    let response = null;
    try {
        const url = `${backendAPI}/cloudstorages/${id}/content${
            manifestPath ? `?manifest_path=${manifestPath}` : ''
        }`;
        response = await Axios.get(url, {
            proxy: config.proxy,
        });
    } catch (errorData) {
        throw generateError(errorData);
    }

    return response.data;
}

async function getCloudStoragePreview(id) {
    const { backendAPI } = config;

    let response = null;
    try {
        const url = `${backendAPI}/cloudstorages/${id}/preview`;
        response = await workerAxios.get(url, {
            params: enableOrganization(),
            proxy: config.proxy,
            responseType: 'arraybuffer',
        });
    } catch (errorData) {
        throw generateError({
            message: '',
            response: {
                ...errorData.response,
                data: String.fromCharCode.apply(null, new Uint8Array(errorData.response.data)),
            },
        });
    }

    return new Blob([new Uint8Array(response)]);
}

async function getCloudStorageStatus(id) {
    const { backendAPI } = config;

    let response = null;
    try {
        const url = `${backendAPI}/cloudstorages/${id}/status`;
        response = await Axios.get(url, {
            proxy: config.proxy,
        });
    } catch (errorData) {
        throw generateError(errorData);
    }

    return response.data;
}

async function deleteCloudStorage(id) {
    const { backendAPI } = config;

    try {
        await Axios.delete(`${backendAPI}/cloudstorages/${id}`, {
            proxy: config.proxy,
        });
    } catch (errorData) {
        throw generateError(errorData);
    }
}

async function getOrganizations() {
    const { backendAPI } = config;

    let response = null;
    try {
        response = await Axios.get(`${backendAPI}/organizations`, {
            proxy: config.proxy,
        });
    } catch (errorData) {
        throw generateError(errorData);
    }

    return response.data;
}

async function createOrganization(data) {
    const { backendAPI } = config;

    let response = null;
    try {
        response = await Axios.post(`${backendAPI}/organizations`, JSON.stringify(data), {
            proxy: config.proxy,
            headers: {
                'Content-Type': 'application/json',
            },
        });
    } catch (errorData) {
        throw generateError(errorData);
    }

    return response.data;
}

async function updateOrganization(id, data) {
    const { backendAPI } = config;

    let response = null;
    try {
        response = await Axios.patch(`${backendAPI}/organizations/${id}`, JSON.stringify(data), {
            proxy: config.proxy,
            headers: {
                'Content-Type': 'application/json',
            },
        });
    } catch (errorData) {
        throw generateError(errorData);
    }

    return response.data;
}

async function deleteOrganization(id) {
    const { backendAPI } = config;

    try {
        await Axios.delete(`${backendAPI}/organizations/${id}`, {
            proxy: config.proxy,
            headers: {
                'Content-Type': 'application/json',
            },
        });
    } catch (errorData) {
        throw generateError(errorData);
    }
}

async function getOrganizationMembers(orgSlug, page, pageSize, filters = {}) {
    const { backendAPI } = config;

    let response = null;
    try {
        response = await Axios.get(`${backendAPI}/memberships`, {
            proxy: config.proxy,
            params: {
                ...filters,
                org: orgSlug,
                page,
                page_size: pageSize,
            },
        });
    } catch (errorData) {
        throw generateError(errorData);
    }

    return response.data;
}

async function inviteOrganizationMembers(orgId, data) {
    const { backendAPI } = config;
    try {
        await Axios.post(
            `${backendAPI}/invitations`,
            {
                ...data,
                organization: orgId,
            },
            {
                proxy: config.proxy,
            },
        );
    } catch (errorData) {
        throw generateError(errorData);
    }
}

async function updateOrganizationMembership(membershipId, data) {
    const { backendAPI } = config;
    let response = null;
    try {
        response = await Axios.patch(
            `${backendAPI}/memberships/${membershipId}`,
            {
                ...data,
            },
            {
                proxy: config.proxy,
            },
        );
    } catch (errorData) {
        throw generateError(errorData);
    }

    return response.data;
}

async function deleteOrganizationMembership(membershipId) {
    const { backendAPI } = config;

    try {
        await Axios.delete(`${backendAPI}/memberships/${membershipId}`, {
            proxy: config.proxy,
        });
    } catch (errorData) {
        throw generateError(errorData);
    }
}

async function getMembershipInvitation(id) {
    const { backendAPI } = config;

    let response = null;
    try {
        response = await Axios.get(`${backendAPI}/invitations/${id}`, {
            proxy: config.proxy,
        });
        return response.data;
    } catch (errorData) {
        throw generateError(errorData);
    }
}

async function getWebhookDelivery(webhookID: number, deliveryID: number): Promise<any> {
    const params = enableOrganization();
    const { backendAPI } = config;

    try {
        const response = await Axios.get(`${backendAPI}/webhooks/${webhookID}/deliveries/${deliveryID}`, {
            proxy: config.proxy,
            params,
            headers: {
                'Content-Type': 'application/json',
            },
        });
        return response.data;
    } catch (errorData) {
        throw generateError(errorData);
    }
}

async function getWebhooks(filter, pageSize = 10): Promise<any> {
    const params = enableOrganization();
    const { backendAPI } = config;

    try {
        const response = await Axios.get(`${backendAPI}/webhooks`, {
            proxy: config.proxy,
            params: {
                ...params,
                ...filter,
                page_size: pageSize,
            },
            headers: {
                'Content-Type': 'application/json',
            },
        });

        response.data.results.count = response.data.count;
        return response.data.results;
    } catch (errorData) {
        throw generateError(errorData);
    }
}

async function createWebhook(webhookData: any): Promise<any> {
    const params = enableOrganization();
    const { backendAPI } = config;

    try {
        const response = await Axios.post(`${backendAPI}/webhooks`, JSON.stringify(webhookData), {
            proxy: config.proxy,
            params,
            headers: {
                'Content-Type': 'application/json',
            },
        });
        return response.data;
    } catch (errorData) {
        throw generateError(errorData);
    }
}

async function updateWebhook(webhookID: number, webhookData: any): Promise<any> {
    const params = enableOrganization();
    const { backendAPI } = config;

    try {
        const response = await Axios
            .patch(`${backendAPI}/webhooks/${webhookID}`, JSON.stringify(webhookData), {
                proxy: config.proxy,
                params,
                headers: {
                    'Content-Type': 'application/json',
                },
            });
        return response.data;
    } catch (errorData) {
        throw generateError(errorData);
    }
}

async function deleteWebhook(webhookID: number): Promise<void> {
    const params = enableOrganization();
    const { backendAPI } = config;

    try {
        await Axios.delete(`${backendAPI}/webhooks/${webhookID}`, {
            proxy: config.proxy,
            params,
            headers: {
                'Content-Type': 'application/json',
            },
        });
    } catch (errorData) {
        throw generateError(errorData);
    }
}

async function pingWebhook(webhookID: number): Promise<any> {
    const params = enableOrganization();
    const { backendAPI } = config;

    async function waitPingDelivery(deliveryID: number): Promise<any> {
        return new Promise((resolve) => {
            async function checkStatus(): Promise<any> {
                const delivery = await getWebhookDelivery(webhookID, deliveryID);
                if (delivery.status_code) {
                    resolve(delivery);
                } else {
                    setTimeout(checkStatus, 1000);
                }
            }
            setTimeout(checkStatus, 1000);
        });
    }

    try {
        const response = await Axios.post(`${backendAPI}/webhooks/${webhookID}/ping`, {
            proxy: config.proxy,
            params,
            headers: {
                'Content-Type': 'application/json',
            },
        });

        const deliveryID = response.data.id;
        const delivery = await waitPingDelivery(deliveryID);
        return delivery;
    } catch (errorData) {
        throw generateError(errorData);
    }
}

async function receiveWebhookEvents(type: WebhookSourceType): Promise<string[]> {
    const { backendAPI } = config;

    try {
        const response = await Axios.get(`${backendAPI}/webhooks/events`, {
            proxy: config.proxy,
            params: {
                type,
            },
            headers: {
                'Content-Type': 'application/json',
            },
        });
        return response.data.events;
    } catch (errorData) {
        throw generateError(errorData);
    }
}

async function advancedAuthentication(): Promise<any> {
    const { backendAPI } = config;
    try {
        const response = await Axios.get(`${backendAPI}/server/advanced-auth`, {
            proxy: config.proxy,
        });
        return response.data;
    } catch (errorData) {
        throw generateError(errorData);
    }
}

export default Object.freeze({
    server: Object.freeze({
        about,
        share,
        formats,
        exception,
        login,
        logout,
        advancedAuthentication,
        changePassword,
        requestPasswordReset,
        resetPassword,
        authorized,
        healthCheck,
        register,
        request: serverRequest,
        userAgreements,
        installedApps,
        loginWithSocialAccount,
    }),

    projects: Object.freeze({
        get: getProjects,
        searchNames: searchProjectNames,
        save: saveProject,
        create: createProject,
        delete: deleteProject,
        exportDataset: exportDataset('projects'),
        backup: backupProject,
        restore: restoreProject,
        importDataset,
    }),

    tasks: Object.freeze({
        get: getTasks,
        save: saveTask,
        create: createTask,
        delete: deleteTask,
        exportDataset: exportDataset('tasks'),
        backup: backupTask,
        restore: restoreTask,
    }),

    jobs: Object.freeze({
        get: getJobs,
        save: saveJob,
        exportDataset: exportDataset('jobs'),
    }),

    users: Object.freeze({
        get: getUsers,
        self: getSelf,
    }),

    frames: Object.freeze({
        getData,
        getMeta,
        saveMeta,
        getPreview,
        getImageContext,
    }),

    annotations: Object.freeze({
        updateAnnotations,
        getAnnotations,
        dumpAnnotations,
        uploadAnnotations,
    }),

    logs: Object.freeze({
        save: saveLogs,
    }),

    lambda: Object.freeze({
        list: getLambdaFunctions,
        status: getRequestStatus,
        requests: getLambdaRequests,
        run: runLambdaRequest,
        call: callLambdaFunction,
        cancel: cancelLambdaRequest,
    }),

    issues: Object.freeze({
        create: createIssue,
        update: updateIssue,
        get: getJobIssues,
        delete: deleteIssue,
    }),

    comments: Object.freeze({
        create: createComment,
    }),

    predictor: Object.freeze({
        status: predictorStatus,
        predict: predictAnnotations,
    }),

    cloudStorages: Object.freeze({
        get: getCloudStorages,
        getContent: getCloudStorageContent,
        getPreview: getCloudStoragePreview,
        getStatus: getCloudStorageStatus,
        create: createCloudStorage,
        delete: deleteCloudStorage,
        update: updateCloudStorage,
    }),

    organizations: Object.freeze({
        get: getOrganizations,
        create: createOrganization,
        update: updateOrganization,
        members: getOrganizationMembers,
        invitation: getMembershipInvitation,
        delete: deleteOrganization,
        invite: inviteOrganizationMembers,
        updateMembership: updateOrganizationMembership,
        deleteMembership: deleteOrganizationMembership,
    }),

    webhooks: Object.freeze({
        get: getWebhooks,
        create: createWebhook,
        update: updateWebhook,
        delete: deleteWebhook,
        ping: pingWebhook,
        events: receiveWebhookEvents,
    }),
});<|MERGE_RESOLUTION|>--- conflicted
+++ resolved
@@ -476,7 +476,6 @@
 
 async function authorized() {
     try {
-<<<<<<< HEAD
         // In CVAT app we use two types of authentication
         // At first we check if authentication token is present
         // Request in getSelf will provide correct authentication cookies
@@ -484,8 +483,6 @@
             await logout();
             return false;
         }
-=======
->>>>>>> a3b4f97f
         await getSelf();
     } catch (serverError) {
         if (serverError.code === 401) {
