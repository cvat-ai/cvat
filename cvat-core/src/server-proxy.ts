--- conflicted
+++ resolved
@@ -14,18 +14,12 @@
 import {
     SerializedLabel, SerializedAnnotationFormats, ProjectsFilter,
     SerializedProject, SerializedTask, TasksFilter, SerializedUser, SerializedOrganization,
-<<<<<<< HEAD
-    SerializedAbout, SerializedRemoteFile, SerializedUserAgreement, FunctionsResponseBody,
-    SerializedRegister, JobsFilter, SerializedJob, SerializedGuide, SerializedAsset,
-    ListPage, SerializedQualitySettingsData,
-=======
     SerializedAbout, SerializedRemoteFile, SerializedUserAgreement,
     SerializedRegister, JobsFilter, SerializedJob, SerializedGuide, SerializedAsset, SerializedAPISchema,
     SerializedInvitationData, SerializedCloudStorage, SerializedFramesMetaData, SerializedCollection,
     SerializedQualitySettingsData, APIQualitySettingsFilter, SerializedQualityConflictData, APIQualityConflictsFilter,
     SerializedQualityReportData, APIQualityReportsFilter, SerializedAnalyticsReport, APIAnalyticsReportFilter,
     SerializedRequest, SerializedJobValidationLayout, SerializedTaskValidationLayout,
->>>>>>> 3caac72f
 } from './server-response-types';
 import { PaginatedResource, UpdateStatusData } from './core-types';
 import { Request } from './request';
@@ -35,10 +29,6 @@
 import { isEmail, isResourceURL } from './common';
 import config from './config';
 import { ServerError } from './exceptions';
-<<<<<<< HEAD
-import { ApiQualityConflictsFilter, ApiQualityReportsFilter, SerializedQualityConflictData } from './quality-conflict';
-=======
->>>>>>> 3caac72f
 
 type Params = {
     org: number | string,
@@ -735,10 +725,11 @@
 
             return results as SerializedTask[] & { count: number };
         }
+
         response = await Axios.get(`${backendAPI}/tasks`, {
             params: {
                 ...filter,
-                page_size: (filter.pageSize || 10),
+                page_size: 10,
             },
         });
     } catch (errorData) {
@@ -2156,34 +2147,14 @@
 }
 
 async function getQualitySettings(
-<<<<<<< HEAD
-    id?: number, taskId?: number, projectId?: number,
-=======
     filter: APIQualitySettingsFilter,
->>>>>>> 3caac72f
 ): Promise<SerializedQualitySettingsData> {
     const { backendAPI } = config;
 
     try {
-        if (!((!!id) !== (!!taskId) !== (!!projectId))) {
-            throw new TypeError(
-                'One and only one argument is expected, but got ' +
-                `id=${id}, taskId=${taskId}, projectId=${projectId}`,
-            );
-        }
-
-        if (id) {
-            const response = await Axios.get(`${backendAPI}/quality/settings/${id}`);
-            return response.data;
-        }
         const response = await Axios.get(`${backendAPI}/quality/settings`, {
             params: {
-<<<<<<< HEAD
-                ...(taskId ? { task_id: taskId } : {}),
-                ...(projectId ? { project_id: projectId } : {}),
-=======
                 ...filter,
->>>>>>> 3caac72f
             },
         });
 
@@ -2211,26 +2182,8 @@
     }
 }
 
-<<<<<<< HEAD
-async function createQualitySettings(
-    settingsData: SerializedQualitySettingsData,
-): Promise<SerializedQualitySettingsData> {
-    const { backendAPI } = config;
-
-    try {
-        const response = await Axios.post(`${backendAPI}/quality/settings`, settingsData);
-        return response.data;
-    } catch (errorData) {
-        throw generateError(errorData);
-    }
-}
-
-async function getQualityConflicts(
-    filter: ApiQualityConflictsFilter,
-=======
 async function getQualityConflicts(
     filter: APIQualityConflictsFilter,
->>>>>>> 3caac72f
 ): Promise<SerializedQualityConflictData[]> {
     const params = enableOrganization();
     const { backendAPI } = config;
@@ -2248,13 +2201,8 @@
 }
 
 async function getQualityReports(
-<<<<<<< HEAD
-    filter: ApiQualityReportsFilter,
-): Promise<ListPage<SerializedQualityReportData>> {
-=======
     filter: APIQualityReportsFilter,
 ): Promise<PaginatedResource<SerializedQualityReportData>> {
->>>>>>> 3caac72f
     const { backendAPI } = config;
 
     try {
@@ -2265,34 +2213,15 @@
         });
 
         response.data.results.count = response.data.count;
-<<<<<<< HEAD
-
-=======
->>>>>>> 3caac72f
         return response.data.results;
     } catch (errorData) {
         throw generateError(errorData);
     }
 }
 
-<<<<<<< HEAD
-async function getApiScheme(): Promise<object> {
-    const { backendAPI } = config;
-
-    try {
-        const response = await Axios.get(`${backendAPI}/schema/?scheme=json`);
-        return response.data;
-    } catch (errorData) {
-        throw generateError(errorData);
-    }
-}
-
-async function getAnalyticsReports(filter): Promise<SerializedAnalyticsReport> {
-=======
 async function getAnalyticsReports(
     filter: APIAnalyticsReportFilter,
 ): Promise<SerializedAnalyticsReport> {
->>>>>>> 3caac72f
     const { backendAPI } = config;
 
     try {
@@ -2456,11 +2385,7 @@
         request: serverRequest,
         userAgreements,
         installedApps,
-<<<<<<< HEAD
-        apiScheme: getApiScheme,
-=======
         apiSchema: getApiSchema,
->>>>>>> 3caac72f
     }),
 
     projects: Object.freeze({
@@ -2602,7 +2527,6 @@
             settings: Object.freeze({
                 get: getQualitySettings,
                 update: updateQualitySettings,
-                create: createQualitySettings,
             }),
         }),
     }),
