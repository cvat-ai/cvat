--- conflicted
+++ resolved
@@ -24,17 +24,6 @@
     action?: string,
 };
 
-<<<<<<< HEAD
-const FormData = require('form-data');
-const store = require('store');
-const Axios = require('axios');
-const tus = require('tus-js-client');
-const config = require('./config').default;
-const DownloadWorker = require('./download.worker');
-const { ServerError } = require('./exceptions');
-
-=======
->>>>>>> 60a05c7c
 function enableOrganization() {
     return { org: config.organizationID || '' };
 }
