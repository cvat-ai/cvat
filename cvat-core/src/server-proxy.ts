// Copyright (C) 2019-2022 Intel Corporation
// Copyright (C) 2022-2023 CVAT.ai Corporation
//
// SPDX-License-Identifier: MIT

import FormData from 'form-data';
import store from 'store';
import Axios, { AxiosResponse } from 'axios';
import * as tus from 'tus-js-client';
<<<<<<< HEAD
import { RawLabel } from 'labels';
=======
import { AnnotationFormatsResponseBody } from 'server-response-types';
>>>>>>> 912e47e5
import { Storage } from './storage';
import {
    DimensionType, ProjectStatus, StorageLocation, TaskStatus, WebhookSourceType,
} from './enums';
import { isEmail } from './common';
import config from './config';
import DownloadWorker from './download.worker';
import { ServerError } from './exceptions';
import { FunctionsResponseBody } from './server-response-types';

type Params = {
    org: number | string,
    use_default_location?: boolean,
    location?: StorageLocation,
    cloud_storage_id?: number,
    format?: string,
    filename?: string,
    action?: string,
};

function enableOrganization() {
    return { org: config.organizationID || '' };
}

function configureStorage(storage: Storage, useDefaultLocation = false): Partial<Params> {
    return {
        use_default_location: useDefaultLocation,
        ...(!useDefaultLocation ? {
            location: storage.location,
            ...(storage.cloudStorageId ? {
                cloud_storage_id: storage.cloudStorageId,
            } : {}),
        } : {}),
    };
}

function removeToken() {
    Axios.defaults.headers.common.Authorization = '';
    store.remove('token');
}

function waitFor(frequencyHz, predicate) {
    return new Promise<void>((resolve, reject) => {
        if (typeof predicate !== 'function') {
            reject(new Error(`Predicate must be a function, got ${typeof predicate}`));
        }

        const internalWait = () => {
            let result = false;
            try {
                result = predicate();
            } catch (error) {
                reject(error);
            }

            if (result) {
                resolve();
            } else {
                setTimeout(internalWait, 1000 / frequencyHz);
            }
        };

        setTimeout(internalWait);
    });
}

function fetchAll(url, filter = {}): Promise<any> {
    const pageSize = 500;
    const result = {
        count: 0,
        results: [],
    };
    return new Promise((resolve, reject) => {
        Axios.get(url, {
            params: {
                ...filter,
                page_size: pageSize,
                page: 1,
            },
            proxy: config.proxy,
        }).then((initialData) => {
            const { count, results } = initialData.data;
            result.results = result.results.concat(results);
            if (count <= pageSize) {
                resolve(result);
                return;
            }

            const pages = Math.ceil(count / pageSize);
            const promises = Array(pages).fill(0).map((_: number, i: number) => {
                if (i) {
                    return Axios.get(url, {
                        params: {
                            ...filter,
                            page_size: pageSize,
                            page: i + 1,
                        },
                        proxy: config.proxy,
                    });
                }

                return Promise.resolve(null);
            });

            Promise.all(promises).then((responses: AxiosResponse<any, any>[]) => {
                responses.forEach((resp) => {
                    if (resp) {
                        result.results = result.results.concat(resp.data.results);
                    }
                });

                // removing possible dublicates
                const obj = result.results.reduce((acc: Record<string, any>, item: any) => {
                    acc[item.id] = item;
                    return acc;
                }, {});

                result.results = Object.values(obj);
                result.count = result.results.length;

                resolve(result);
            }).catch((error) => reject(error));
        }).catch((error) => reject(error));
    });
}

async function chunkUpload(file, uploadConfig) {
    const params = enableOrganization();
    const {
        endpoint, chunkSize, totalSize, onUpdate, metadata,
    } = uploadConfig;
    const { totalSentSize } = uploadConfig;
    const uploadResult = { totalSentSize };
    return new Promise((resolve, reject) => {
        const upload = new tus.Upload(file, {
            endpoint,
            metadata: {
                filename: file.name,
                filetype: file.type,
                ...metadata,
            },
            headers: {
                Authorization: Axios.defaults.headers.common.Authorization,
            },
            chunkSize,
            retryDelays: null,
            onError(error) {
                reject(error);
            },
            onBeforeRequest(req) {
                const xhr = req.getUnderlyingObject();
                const { org } = params;
                req.setHeader('X-Organization', org);
                xhr.withCredentials = true;
            },
            onProgress(bytesUploaded) {
                if (onUpdate && Number.isInteger(totalSentSize) && Number.isInteger(totalSize)) {
                    const currentUploadedSize = totalSentSize + bytesUploaded;
                    const percentage = currentUploadedSize / totalSize;
                    onUpdate(percentage);
                }
            },
            onAfterResponse(request, response) {
                const uploadFilename = response.getHeader('Upload-Filename');
                if (uploadFilename) uploadResult.filename = uploadFilename;
            },
            onSuccess() {
                if (totalSentSize) uploadResult.totalSentSize += file.size;
                resolve(uploadResult);
            },
        });
        upload.start();
    });
}

function generateError(errorData) {
    if (errorData.response) {
        if (errorData.response.data?.message) {
            return new ServerError(errorData.response.data?.message, errorData.response.status);
        }
        const message = `${errorData.message}. ${JSON.stringify(errorData.response.data || '')}.`;
        return new ServerError(message, errorData.response.status);
    }

    // Server is unavailable (no any response)
    const message = `${errorData.message}.`; // usually is "Error Network"
    return new ServerError(message, 0);
}

function prepareData(details) {
    const data = new FormData();
    for (const [key, value] of Object.entries(details)) {
        if (Array.isArray(value)) {
            value.forEach((element, idx) => {
                data.append(`${key}[${idx}]`, element);
            });
        } else {
            data.set(key, value);
        }
    }
    return data;
}

class WorkerWrappedAxios {
    constructor(requestInterseptor) {
        const worker = new DownloadWorker(requestInterseptor);
        const requests = {};
        let requestId = 0;

        worker.onmessage = (e) => {
            if (e.data.id in requests) {
                if (e.data.isSuccess) {
                    requests[e.data.id].resolve(e.data.responseData);
                } else {
                    requests[e.data.id].reject({
                        response: {
                            status: e.data.status,
                            data: e.data.responseData,
                        },
                    });
                }

                delete requests[e.data.id];
            }
        };

        worker.onerror = (e) => {
            if (e.data.id in requests) {
                requests[e.data.id].reject(e);
                delete requests[e.data.id];
            }
        };

        function getRequestId() {
            return requestId++;
        }

        async function get(url, requestConfig) {
            return new Promise((resolve, reject) => {
                const newRequestId = getRequestId();
                requests[newRequestId] = {
                    resolve,
                    reject,
                };
                worker.postMessage({
                    url,
                    config: requestConfig,
                    id: newRequestId,
                });
            });
        }

        Object.defineProperties(
            this,
            Object.freeze({
                get: {
                    value: get,
                    writable: false,
                },
            }),
        );
    }
}

Axios.defaults.withCredentials = true;
Axios.defaults.xsrfHeaderName = 'X-CSRFTOKEN';
Axios.defaults.xsrfCookieName = 'csrftoken';
const workerAxios = new WorkerWrappedAxios();
Axios.interceptors.request.use((reqConfig) => {
    if ('params' in reqConfig && 'org' in reqConfig.params) {
        return reqConfig;
    }

    const organization = enableOrganization();
    // for users when organization is unset
    // we are interested in getting all the users,
    // not only those who are not in any organization
    if (reqConfig.url.endsWith('/users') && !organization.org) {
        return reqConfig;
    }

    reqConfig.params = { ...organization, ...(reqConfig.params || {}) };
    return reqConfig;
});

let token = store.get('token');
if (token) {
    Axios.defaults.headers.common.Authorization = `Token ${token}`;
}

async function about() {
    const { backendAPI } = config;

    let response = null;
    try {
        response = await Axios.get(`${backendAPI}/server/about`, {
            proxy: config.proxy,
        });
    } catch (errorData) {
        throw generateError(errorData);
    }

    return response.data;
}

async function share(directoryArg) {
    const { backendAPI } = config;

    let response = null;
    try {
        response = await Axios.get(`${backendAPI}/server/share`, {
            proxy: config.proxy,
            params: { directory: directoryArg },
        });
    } catch (errorData) {
        throw generateError(errorData);
    }

    return response.data;
}

async function exception(exceptionObject) {
    const { backendAPI } = config;

    try {
        await Axios.post(`${backendAPI}/server/exception`, JSON.stringify(exceptionObject), {
            proxy: config.proxy,
            headers: {
                'Content-Type': 'application/json',
            },
        });
    } catch (errorData) {
        throw generateError(errorData);
    }
}

async function formats(): Promise<AnnotationFormatsResponseBody> {
    const { backendAPI } = config;

    let response = null;
    try {
        response = await Axios.get(`${backendAPI}/server/annotation/formats`, {
            proxy: config.proxy,
        });
    } catch (errorData) {
        throw generateError(errorData);
    }

    return response.data;
}

async function userAgreements() {
    const { backendAPI } = config;
    let response = null;
    try {
        response = await Axios.get(`${backendAPI}/user-agreements`, {
            proxy: config.proxy,
            validateStatus: (status) => status === 200 || status === 404,
        });

        if (response.status === 200) {
            return response.data;
        }

        return [];
    } catch (errorData) {
        throw generateError(errorData);
    }
}

async function register(username, firstName, lastName, email, password, confirmations) {
    let response = null;
    try {
        const data = JSON.stringify({
            username,
            first_name: firstName,
            last_name: lastName,
            email,
            password1: password,
            password2: password,
            confirmations,
        });
        response = await Axios.post(`${config.backendAPI}/auth/register`, data, {
            proxy: config.proxy,
            headers: {
                'Content-Type': 'application/json',
            },
        });
    } catch (errorData) {
        throw generateError(errorData);
    }

    return response.data;
}

async function login(credential, password) {
    const authenticationData = [
        `${encodeURIComponent(isEmail(credential) ? 'email' : 'username')}=${encodeURIComponent(credential)}`,
        `${encodeURIComponent('password')}=${encodeURIComponent(password)}`,
    ]
        .join('&')
        .replace(/%20/g, '+');

    removeToken();
    let authenticationResponse = null;
    try {
        authenticationResponse = await Axios.post(`${config.backendAPI}/auth/login`, authenticationData, {
            proxy: config.proxy,
        });
    } catch (errorData) {
        throw generateError(errorData);
    }

    if (authenticationResponse.headers['set-cookie']) {
        // Browser itself setup cookie and header is none
        // In NodeJS we need do it manually
        const cookies = authenticationResponse.headers['set-cookie'].join(';');
        Axios.defaults.headers.common.Cookie = cookies;
    }

    token = authenticationResponse.data.key;
    store.set('token', token);
    Axios.defaults.headers.common.Authorization = `Token ${token}`;
}

async function loginWithSocialAccount(
    provider: string,
    code: string,
    authParams?: string,
    process?: string,
    scope?: string,
) {
    removeToken();
    const data = {
        code,
        ...(process ? { process } : {}),
        ...(scope ? { scope } : {}),
        ...(authParams ? { auth_params: authParams } : {}),
    };
    let authenticationResponse = null;
    try {
        authenticationResponse = await Axios.post(`${config.backendAPI}/auth/${provider}/login/token`, data,
            {
                proxy: config.proxy,
            });
    } catch (errorData) {
        throw generateError(errorData);
    }

    token = authenticationResponse.data.key;
    store.set('token', token);
    Axios.defaults.headers.common.Authorization = `Token ${token}`;
}

async function logout() {
    try {
        await Axios.post(`${config.backendAPI}/auth/logout`, {
            proxy: config.proxy,
        });
        removeToken();
    } catch (errorData) {
        throw generateError(errorData);
    }
}

async function changePassword(oldPassword, newPassword1, newPassword2) {
    try {
        const data = JSON.stringify({
            old_password: oldPassword,
            new_password1: newPassword1,
            new_password2: newPassword2,
        });
        await Axios.post(`${config.backendAPI}/auth/password/change`, data, {
            proxy: config.proxy,
            headers: {
                'Content-Type': 'application/json',
            },
        });
    } catch (errorData) {
        throw generateError(errorData);
    }
}

async function requestPasswordReset(email) {
    try {
        const data = JSON.stringify({
            email,
        });
        await Axios.post(`${config.backendAPI}/auth/password/reset`, data, {
            proxy: config.proxy,
            headers: {
                'Content-Type': 'application/json',
            },
        });
    } catch (errorData) {
        throw generateError(errorData);
    }
}

async function resetPassword(newPassword1, newPassword2, uid, _token) {
    try {
        const data = JSON.stringify({
            new_password1: newPassword1,
            new_password2: newPassword2,
            uid,
            token: _token,
        });
        await Axios.post(`${config.backendAPI}/auth/password/reset/confirm`, data, {
            proxy: config.proxy,
            headers: {
                'Content-Type': 'application/json',
            },
        });
    } catch (errorData) {
        throw generateError(errorData);
    }
}

async function getSelf() {
    const { backendAPI } = config;

    let response = null;
    try {
        response = await Axios.get(`${backendAPI}/users/self`, {
            proxy: config.proxy,
        });
    } catch (errorData) {
        throw generateError(errorData);
    }

    return response.data;
}

async function authorized() {
    try {
        await getSelf();
    } catch (serverError) {
        if (serverError.code === 401) {
            // In CVAT app we use two types of authentication,
            // So here we are forcing user have both credential types
            // First request will fail if session is expired, then we check
            // for precense of token
            await logout();
            return false;
        }

        throw serverError;
    }

    return true;
}

async function healthCheck(maxRetries, checkPeriod, requestTimeout, progressCallback, attempt = 0) {
    const { backendAPI } = config;
    const url = `${backendAPI}/server/health/?format=json`;

    if (progressCallback) {
        progressCallback(`${attempt}/${attempt + maxRetries}`);
    }

    return Axios.get(url, {
        proxy: config.proxy,
        timeout: requestTimeout,
    })
        .then((response) => response.data)
        .catch((error) => {
            let isHealthy = true;
            let data;
            if (typeof error?.response?.data === 'object') {
                data = error.response.data;
                // Temporary workaround: ignore errors with media cache for debugging purposes only
                for (const checkName in data) {
                    if (Object.prototype.hasOwnProperty.call(data, checkName) &&
                        checkName !== 'Cache backend: media' &&
                        data[checkName] !== 'working') {
                        isHealthy = false;
                    }
                }
            } else {
                isHealthy = false;
            }

            if (!isHealthy && maxRetries > 0) {
                return new Promise((resolve) => setTimeout(resolve, checkPeriod))
                    .then(() => healthCheck(maxRetries - 1, checkPeriod,
                        requestTimeout, progressCallback, attempt + 1));
            }
            if (isHealthy) {
                return data;
            }
            throw generateError(error);
        });
}

async function serverRequest(url, data) {
    try {
        return (
            await Axios({
                url,
                ...data,
            })
        ).data;
    } catch (errorData) {
        throw generateError(errorData);
    }
}

async function searchProjectNames(search, limit) {
    const { backendAPI, proxy } = config;

    let response = null;
    try {
        response = await Axios.get(`${backendAPI}/projects`, {
            proxy,
            params: {
                names_only: true,
                page: 1,
                page_size: limit,
                search,
            },
        });
    } catch (errorData) {
        throw generateError(errorData);
    }

    response.data.results.count = response.data.count;
    return response.data.results;
}

interface RawProjectData {
    assignee: RawUserData | null;
    id: number;
    bug_tracker: string;
    created_date: string;
    updated_date: string;
    dimension: DimensionType;
    name: string;
    organization: number | null;
    owner: RawUserData;
    source_storage: { id: number; location: 'local' | 'cloud'; cloud_storage_id: null };
    target_storage: { id: number; location: 'local' | 'cloud'; cloud_storage_id: null };
    url: string;
    tasks: { count: number; url: string; };
    task_subsets: string[];
    status: ProjectStatus;
}

interface ProjectsFilter {
    page?: number;
    id?: number;
    sort?: string;
    search?: string;
    filter?: string;
}

type TasksFilter = ProjectsFilter & { ordering?: string; }; // TODO: Need to clarify how "ordering" is used

async function getProjects(filter: ProjectsFilter = {}): Promise<RawProjectData[] & { count: number }> {
    const { backendAPI, proxy } = config;

    let response = null;
    try {
        if ('id' in filter) {
            response = await Axios.get(`${backendAPI}/projects/${filter.id}`, {
                proxy,
            });
            const results = [response.data];
            Object.defineProperty(results, 'count', {
                value: 1,
            });
            return results as RawProjectData[] & { count: number };
        }

        response = await Axios.get(`${backendAPI}/projects`, {
            params: {
                ...filter,
                page_size: 12,
            },
            proxy,
        });
    } catch (errorData) {
        throw generateError(errorData);
    }

    response.data.results.count = response.data.count;
    return response.data.results;
}

async function saveProject(id, projectData) {
    const { backendAPI } = config;

    try {
        await Axios.patch(`${backendAPI}/projects/${id}`, JSON.stringify(projectData), {
            proxy: config.proxy,
            headers: {
                'Content-Type': 'application/json',
            },
        });
    } catch (errorData) {
        throw generateError(errorData);
    }
}

async function deleteProject(id) {
    const { backendAPI } = config;

    try {
        await Axios.delete(`${backendAPI}/projects/${id}`, {
            proxy: config.proxy,
        });
    } catch (errorData) {
        throw generateError(errorData);
    }
}

async function createProject(projectSpec) {
    const { backendAPI } = config;

    try {
        const response = await Axios.post(`${backendAPI}/projects`, JSON.stringify(projectSpec), {
            proxy: config.proxy,
            headers: {
                'Content-Type': 'application/json',
            },
        });
        return response.data;
    } catch (errorData) {
        throw generateError(errorData);
    }
}

interface RawUserData {
    url: string;
    id: number;
    username: string;
    first_name: string;
    last_name: string;
    email?: string;
    groups?: ('user' | 'business' | 'admin')[];
    is_staff?: boolean;
    is_superuser?: boolean;
    is_active?: boolean;
    last_login?: string;
    date_joined?: string;
}

interface RawTaskData {
    assignee: RawUserData | null;
    bug_tracker: string;
    created_date: string;
    data: number;
    data_chunk_size: number | null;
    data_compressed_chunk_type: 'imageset' | 'video';
    data_original_chunk_type: 'imageset' | 'video';
    dimension: DimensionType;
    id: number;
    image_quality: number;
    jobs: { count: 1; completed: 0; url: string; };
    labels: { count: number; url: string; };
    mode: 'annotation' | 'interpolation' | '';
    name: string;
    organization: number | null;
    overlap: number | null;
    owner: RawUserData;
    project_id: number | null;
    segment_size: number;
    size: number;
    source_storage: { id: number; location: 'local' | 'cloud'; cloud_storage_id: null };
    target_storage: { id: number; location: 'local' | 'cloud'; cloud_storage_id: null };
    status: TaskStatus;
    subset: string;
    updated_date: string;
    url: string;
}

async function getTasks(filter: TasksFilter = {}): Promise<RawTaskData[] & { count: number }> {
    const { backendAPI } = config;

    let response = null;
    try {
        if ('id' in filter) {
            response = await Axios.get(`${backendAPI}/tasks/${filter.id}`, {
                proxy: config.proxy,
            });
            const results = [response.data];
            Object.defineProperty(results, 'count', {
                value: 1,
            });
            return results as RawTaskData[] & { count: number };
        }

        response = await Axios.get(`${backendAPI}/tasks`, {
            params: {
                ...filter,
                page_size: 10,
            },
            proxy: config.proxy,
        });
    } catch (errorData) {
        throw generateError(errorData);
    }

    response.data.results.count = response.data.count;
    return response.data.results;
}

async function saveTask(id, taskData) {
    const { backendAPI } = config;

    let response = null;
    try {
        response = await Axios.patch(`${backendAPI}/tasks/${id}`, JSON.stringify(taskData), {
            proxy: config.proxy,
            headers: {
                'Content-Type': 'application/json',
            },
        });
    } catch (errorData) {
        throw generateError(errorData);
    }

    return response.data;
}

async function deleteTask(id, organizationID = null) {
    const { backendAPI } = config;

    try {
        await Axios.delete(`${backendAPI}/tasks/${id}`, {
            ...(organizationID ? { org: organizationID } : {}),
            proxy: config.proxy,
            headers: {
                'Content-Type': 'application/json',
            },
        });
    } catch (errorData) {
        throw generateError(errorData);
    }
}

async function getLabels(filter: {
    task_id?: number,
    project_id?: number,
}): Promise<{ results: RawLabel[] }> {
    const { backendAPI } = config;
    return fetchAll(`${backendAPI}/labels`, {
        ...filter,
        ...enableOrganization(),
    });
}

function exportDataset(instanceType) {
    return async function (
        id: number,
        format: string,
        saveImages: boolean,
        useDefaultSettings: boolean,
        targetStorage: Storage,
        name?: string,
    ) {
        const { backendAPI } = config;
        const baseURL = `${backendAPI}/${instanceType}/${id}/${saveImages ? 'dataset' : 'annotations'}`;
        const params: Params = {
            ...enableOrganization(),
            ...configureStorage(targetStorage, useDefaultSettings),
            ...(name ? { filename: name.replace(/\//g, '_') } : {}),
            format,
        };

        return new Promise<string | void>((resolve, reject) => {
            async function request() {
                Axios.get(baseURL, {
                    proxy: config.proxy,
                    params,
                })
                    .then((response) => {
                        const isCloudStorage = targetStorage.location === StorageLocation.CLOUD_STORAGE;
                        const { status } = response;
                        if (status === 201) params.action = 'download';
                        if (status === 202 || (isCloudStorage && status === 201)) {
                            setTimeout(request, 3000);
                        } else if (status === 201) {
                            resolve(`${baseURL}?${new URLSearchParams(params).toString()}`);
                        } else if (isCloudStorage && status === 200) {
                            resolve();
                        }
                    })
                    .catch((errorData) => {
                        reject(generateError(errorData));
                    });
            }

            setTimeout(request);
        });
    };
}

async function importDataset(
    id: number,
    format: string,
    useDefaultLocation: boolean,
    sourceStorage: Storage,
    file: File | string,
    options: {
        convMaskToPoly: boolean,
        updateStatusCallback: (s: string, n: number) => void,
    },
): Promise<void> {
    const { backendAPI, origin } = config;
    const params: Params & { conv_mask_to_poly: boolean } = {
        ...enableOrganization(),
        ...configureStorage(sourceStorage, useDefaultLocation),
        format,
        filename: typeof file === 'string' ? file : file.name,
        conv_mask_to_poly: options.convMaskToPoly,
    };

    const url = `${backendAPI}/projects/${id}/dataset`;

    async function wait() {
        return new Promise<void>((resolve, reject) => {
            async function requestStatus() {
                try {
                    const response = await Axios.get(url, {
                        params: { ...params, action: 'import_status' },
                        proxy: config.proxy,
                    });
                    if (response.status === 202) {
                        if (response.data.message) {
                            options.updateStatusCallback(response.data.message, response.data.progress || 0);
                        }
                        setTimeout(requestStatus, 3000);
                    } else if (response.status === 201) {
                        resolve();
                    } else {
                        reject(generateError(response));
                    }
                } catch (error) {
                    reject(generateError(error));
                }
            }
            setTimeout(requestStatus, 2000);
        });
    }
    const isCloudStorage = sourceStorage.location === StorageLocation.CLOUD_STORAGE;

    if (isCloudStorage) {
        try {
            await Axios.post(url,
                new FormData(), {
                    params,
                    proxy: config.proxy,
                });
        } catch (errorData) {
            throw generateError(errorData);
        }
    } else {
        const uploadConfig = {
            chunkSize: config.uploadChunkSize * 1024 * 1024,
            endpoint: `${origin}${backendAPI}/projects/${id}/dataset/`,
            totalSentSize: 0,
            totalSize: (file as File).size,
            onUpdate: (percentage) => {
                options.updateStatusCallback('The dataset is being uploaded to the server', percentage);
            },
        };

        try {
            await Axios.post(url,
                new FormData(), {
                    params,
                    proxy: config.proxy,
                    headers: { 'Upload-Start': true },
                });
            await chunkUpload(file, uploadConfig);
            await Axios.post(url,
                new FormData(), {
                    params,
                    proxy: config.proxy,
                    headers: { 'Upload-Finish': true },
                });
        } catch (errorData) {
            throw generateError(errorData);
        }
    }
    try {
        return await wait();
    } catch (errorData) {
        throw generateError(errorData);
    }
}

async function backupTask(id: number, targetStorage: Storage, useDefaultSettings: boolean, fileName?: string) {
    const { backendAPI } = config;
    const params: Params = {
        ...enableOrganization(),
        ...configureStorage(targetStorage, useDefaultSettings),
        ...(fileName ? { filename: fileName } : {}),
    };
    const url = `${backendAPI}/tasks/${id}/backup`;

    return new Promise<void | string>((resolve, reject) => {
        async function request() {
            try {
                const response = await Axios.get(url, {
                    proxy: config.proxy,
                    params,
                });
                const isCloudStorage = targetStorage.location === StorageLocation.CLOUD_STORAGE;
                const { status } = response;
                if (status === 201) params.action = 'download';
                if (status === 202 || (isCloudStorage && status === 201)) {
                    setTimeout(request, 3000);
                } else if (status === 201) {
                    resolve(`${url}?${new URLSearchParams(params).toString()}`);
                } else if (isCloudStorage && status === 200) {
                    resolve();
                }
            } catch (errorData) {
                reject(generateError(errorData));
            }
        }

        setTimeout(request);
    });
}

async function restoreTask(storage: Storage, file: File | string) {
    const { backendAPI } = config;
    // keep current default params to 'freeze" them during this request
    const params: Params = {
        ...enableOrganization(),
        ...configureStorage(storage),
    };

    const url = `${backendAPI}/tasks/backup`;
    const taskData = new FormData();
    let response;

    async function wait() {
        return new Promise((resolve, reject) => {
            async function checkStatus() {
                try {
                    taskData.set('rq_id', response.data.rq_id);
                    response = await Axios.post(url, taskData, {
                        proxy: config.proxy,
                        params,
                    });
                    if (response.status === 202) {
                        setTimeout(checkStatus, 3000);
                    } else {
                        // to be able to get the task after it was created, pass frozen params
                        const importedTask = await getTasks({ id: response.data.id, ...params });
                        resolve(importedTask[0]);
                    }
                } catch (errorData) {
                    reject(generateError(errorData));
                }
            }
            setTimeout(checkStatus);
        });
    }
    const isCloudStorage = storage.location === StorageLocation.CLOUD_STORAGE;

    if (isCloudStorage) {
        params.filename = file as string;
        response = await Axios.post(url,
            new FormData(), {
                params,
                proxy: config.proxy,
            });
    } else {
        const uploadConfig = {
            chunkSize: config.uploadChunkSize * 1024 * 1024,
            endpoint: `${origin}${backendAPI}/tasks/backup/`,
            totalSentSize: 0,
            totalSize: (file as File).size,
        };
        await Axios.post(url,
            new FormData(), {
                params,
                proxy: config.proxy,
                headers: { 'Upload-Start': true },
            });
        const { filename } = await chunkUpload(file, uploadConfig);
        response = await Axios.post(url,
            new FormData(), {
                params: { ...params, filename },
                proxy: config.proxy,
                headers: { 'Upload-Finish': true },
            });
    }
    return wait();
}

async function backupProject(
    id: number,
    targetStorage: Storage,
    useDefaultSettings: boolean,
    fileName?: string,
) {
    const { backendAPI } = config;
    // keep current default params to 'freeze" them during this request
    const params: Params = {
        ...enableOrganization(),
        ...configureStorage(targetStorage, useDefaultSettings),
        ...(fileName ? { filename: fileName } : {}),
    };

    const url = `${backendAPI}/projects/${id}/backup`;

    return new Promise<void | string>((resolve, reject) => {
        async function request() {
            try {
                const response = await Axios.get(url, {
                    proxy: config.proxy,
                    params,
                });
                const isCloudStorage = targetStorage.location === StorageLocation.CLOUD_STORAGE;
                const { status } = response;
                if (status === 201) params.action = 'download';
                if (status === 202 || (isCloudStorage && status === 201)) {
                    setTimeout(request, 3000);
                } else if (status === 201) {
                    resolve(`${url}?${new URLSearchParams(params).toString()}`);
                } else if (isCloudStorage && status === 200) {
                    resolve();
                }
            } catch (errorData) {
                reject(generateError(errorData));
            }
        }

        setTimeout(request);
    });
}

async function restoreProject(storage: Storage, file: File | string) {
    const { backendAPI } = config;
    // keep current default params to 'freeze" them during this request
    const params: Params = {
        ...enableOrganization(),
        ...configureStorage(storage),
    };

    const url = `${backendAPI}/projects/backup`;
    const projectData = new FormData();
    let response;

    async function wait() {
        return new Promise((resolve, reject) => {
            async function request() {
                try {
                    projectData.set('rq_id', response.data.rq_id);
                    response = await Axios.post(`${backendAPI}/projects/backup`, projectData, {
                        proxy: config.proxy,
                        params,
                    });
                    if (response.status === 202) {
                        setTimeout(request, 3000);
                    } else {
                        // to be able to get the task after it was created, pass frozen params
                        const restoredProject = await getProjects({ id: response.data.id, ...params });
                        resolve(restoredProject[0]);
                    }
                } catch (errorData) {
                    reject(generateError(errorData));
                }
            }

            setTimeout(request);
        });
    }

    const isCloudStorage = storage.location === StorageLocation.CLOUD_STORAGE;

    if (isCloudStorage) {
        params.filename = file;
        response = await Axios.post(url,
            new FormData(), {
                params,
                proxy: config.proxy,
            });
    } else {
        const uploadConfig = {
            chunkSize: config.uploadChunkSize * 1024 * 1024,
            endpoint: `${origin}${backendAPI}/projects/backup/`,
            totalSentSize: 0,
            totalSize: (file as File).size,
        };
        await Axios.post(url,
            new FormData(), {
                params,
                proxy: config.proxy,
                headers: { 'Upload-Start': true },
            });
        const { filename } = await chunkUpload(file, uploadConfig);
        response = await Axios.post(url,
            new FormData(), {
                params: { ...params, filename },
                proxy: config.proxy,
                headers: { 'Upload-Finish': true },
            });
    }
    return wait();
}

async function createTask(taskSpec, taskDataSpec, onUpdate) {
    const { backendAPI, origin } = config;
    // keep current default params to 'freeze" them during this request
    const params = enableOrganization();

    async function wait(id) {
        return new Promise((resolve, reject) => {
            async function checkStatus() {
                try {
                    const response = await Axios.get(`${backendAPI}/tasks/${id}/status`, { params });
                    if (['Queued', 'Started'].includes(response.data.state)) {
                        if (response.data.message !== '') {
                            onUpdate(response.data.message, response.data.progress || 0);
                        }
                        setTimeout(checkStatus, 1000);
                    } else if (response.data.state === 'Finished') {
                        resolve();
                    } else if (response.data.state === 'Failed') {
                        // If request has been successful, but task hasn't been created
                        // Then passed data is wrong and we can pass code 400
                        const message = `
                            Could not create the task on the server. ${response.data.message}.
                        `;
                        reject(new ServerError(message, 400));
                    } else {
                        // If server has another status, it is unexpected
                        // Therefore it is server error and we can pass code 500
                        reject(
                            new ServerError(
                                `Unknown task state has been received: ${response.data.state}`,
                                500,
                            ),
                        );
                    }
                } catch (errorData) {
                    reject(generateError(errorData));
                }
            }

            setTimeout(checkStatus, 1000);
        });
    }

    const chunkSize = config.uploadChunkSize * 1024 * 1024;
    const clientFiles = taskDataSpec.client_files;
    const chunkFiles = [];
    const bulkFiles = [];
    let totalSize = 0;
    let totalSentSize = 0;
    for (const file of clientFiles) {
        if (file.size > chunkSize) {
            chunkFiles.push(file);
        } else {
            bulkFiles.push(file);
        }
        totalSize += file.size;
    }
    delete taskDataSpec.client_files;

    const taskData = new FormData();
    for (const [key, value] of Object.entries(taskDataSpec)) {
        if (Array.isArray(value)) {
            value.forEach((element, idx) => {
                taskData.append(`${key}[${idx}]`, element);
            });
        } else {
            taskData.set(key, value);
        }
    }

    let response = null;

    onUpdate('The task is being created on the server..', null);
    try {
        response = await Axios.post(`${backendAPI}/tasks`, JSON.stringify(taskSpec), {
            proxy: config.proxy,
            params,
            headers: {
                'Content-Type': 'application/json',
            },
        });
    } catch (errorData) {
        throw generateError(errorData);
    }

    onUpdate('The data are being uploaded to the server..', null);

    async function bulkUpload(taskId, files) {
        const fileBulks = files.reduce((fileGroups, file) => {
            const lastBulk = fileGroups[fileGroups.length - 1];
            if (chunkSize - lastBulk.size >= file.size) {
                lastBulk.files.push(file);
                lastBulk.size += file.size;
            } else {
                fileGroups.push({ files: [file], size: file.size });
            }
            return fileGroups;
        }, [{ files: [], size: 0 }]);
        const totalBulks = fileBulks.length;
        let currentChunkNumber = 0;
        while (currentChunkNumber < totalBulks) {
            for (const [idx, element] of fileBulks[currentChunkNumber].files.entries()) {
                taskData.append(`client_files[${idx}]`, element);
            }
            const percentage = totalSentSize / totalSize;
            onUpdate('The data are being uploaded to the server', percentage);
            await Axios.post(`${backendAPI}/tasks/${taskId}/data`, taskData, {
                ...params,
                proxy: config.proxy,
                headers: { 'Upload-Multiple': true },
            });
            for (let i = 0; i < fileBulks[currentChunkNumber].files.length; i++) {
                taskData.delete(`client_files[${i}]`);
            }
            totalSentSize += fileBulks[currentChunkNumber].size;
            currentChunkNumber++;
        }
    }

    try {
        await Axios.post(`${backendAPI}/tasks/${response.data.id}/data`,
            taskData, {
                ...params,
                proxy: config.proxy,
                headers: { 'Upload-Start': true },
            });
        const uploadConfig = {
            endpoint: `${origin}${backendAPI}/tasks/${response.data.id}/data/`,
            onUpdate: (percentage) => {
                onUpdate('The data are being uploaded to the server', percentage);
            },
            chunkSize,
            totalSize,
            totalSentSize,
        };
        for (const file of chunkFiles) {
            uploadConfig.totalSentSize += await chunkUpload(file, uploadConfig);
        }
        if (bulkFiles.length > 0) {
            await bulkUpload(response.data.id, bulkFiles);
        }
        await Axios.post(`${backendAPI}/tasks/${response.data.id}/data`,
            taskData, {
                ...params,
                proxy: config.proxy,
                headers: { 'Upload-Finish': true },
            });
    } catch (errorData) {
        try {
            await deleteTask(response.data.id, params.org || null);
        } catch (_) {
            // ignore
        }
        throw generateError(errorData);
    }

    try {
        await wait(response.data.id);
    } catch (createException) {
        await deleteTask(response.data.id, params.org || null);
        throw createException;
    }

    // to be able to get the task after it was created, pass frozen params
    const createdTask = await getTasks({ id: response.data.id, ...params });
    return createdTask[0];
}

async function getJobs(filter = {}, aggregate = false) {
    const { backendAPI } = config;
    const id = filter.id || null;

    let response = null;
    try {
        if (id !== null) {
            response = await Axios.get(`${backendAPI}/jobs/${id}`, {
                proxy: config.proxy,
            });
        } else {
            if (aggregate) {
                return await fetchAll(`${backendAPI}/jobs`, {
                    ...filter,
                    ...enableOrganization(),
                });
            }

            response = await Axios.get(`${backendAPI}/jobs`, {
                proxy: config.proxy,
                params: {
                    ...filter,
                    page_size: 12,
                },
            });
        }
    } catch (errorData) {
        throw generateError(errorData);
    }

    return response.data;
}

async function getJobIssues(jobID: number) {
    const { backendAPI } = config;

    let response = null;
    try {
        const organization = enableOrganization();
        response = await fetchAll(`${backendAPI}/issues`, {
            job_id: jobID,
            ...organization,
        });

        const commentsResponse = await fetchAll(`${backendAPI}/comments`, {
            job_id: jobID,
            ...organization,
        });

        const issuesById = response.results.reduce((acc, val: { id: number }) => {
            acc[val.id] = val;
            return acc;
        }, {});

        const commentsByIssue = commentsResponse.results.reduce((acc, val) => {
            acc[val.issue] = acc[val.issue] || [];
            acc[val.issue].push(val);
            return acc;
        }, {});

        for (const issue of Object.keys(commentsByIssue)) {
            commentsByIssue[issue].sort((a, b) => a.id - b.id);
            issuesById[issue].comments = commentsByIssue[issue];
        }
    } catch (errorData) {
        throw generateError(errorData);
    }

    return response.results;
}

async function createComment(data) {
    const { backendAPI } = config;

    let response = null;
    try {
        response = await Axios.post(`${backendAPI}/comments`, JSON.stringify(data), {
            proxy: config.proxy,
            headers: {
                'Content-Type': 'application/json',
            },
        });
    } catch (errorData) {
        throw generateError(errorData);
    }

    return response.data;
}

async function createIssue(data) {
    const { backendAPI } = config;

    let response = null;
    try {
        const organization = enableOrganization();
        response = await Axios.post(`${backendAPI}/issues`, JSON.stringify(data), {
            proxy: config.proxy,
            params: { ...organization },
            headers: {
                'Content-Type': 'application/json',
            },
        });

        const commentsResponse = await fetchAll(`${backendAPI}/comments`, {
            issue_id: response.data.id,
            ...organization,
        });

        response.data.comments = commentsResponse.results;
    } catch (errorData) {
        throw generateError(errorData);
    }

    return response.data;
}

async function updateIssue(issueID, data) {
    const { backendAPI } = config;

    let response = null;
    try {
        response = await Axios.patch(`${backendAPI}/issues/${issueID}`, JSON.stringify(data), {
            proxy: config.proxy,
            headers: {
                'Content-Type': 'application/json',
            },
        });
    } catch (errorData) {
        throw generateError(errorData);
    }

    return response.data;
}

async function deleteIssue(issueID) {
    const { backendAPI } = config;

    try {
        await Axios.delete(`${backendAPI}/issues/${issueID}`);
    } catch (errorData) {
        throw generateError(errorData);
    }
}

async function saveJob(id, jobData) {
    const { backendAPI } = config;

    let response = null;
    try {
        response = await Axios.patch(`${backendAPI}/jobs/${id}`, JSON.stringify(jobData), {
            proxy: config.proxy,
            headers: {
                'Content-Type': 'application/json',
            },
        });
    } catch (errorData) {
        throw generateError(errorData);
    }

    return response.data;
}

async function getUsers(filter = { page_size: 'all' }) {
    const { backendAPI } = config;

    let response = null;
    try {
        response = await Axios.get(`${backendAPI}/users`, {
            proxy: config.proxy,
            params: {
                ...filter,
            },
        });
    } catch (errorData) {
        throw generateError(errorData);
    }

    return response.data.results;
}

function getPreview(instance) {
    return async function (id: number) {
        const { backendAPI } = config;

        let response = null;
        try {
            const url = `${backendAPI}/${instance}/${id}/preview`;
            response = await Axios.get(url, {
                proxy: config.proxy,
                responseType: 'blob',
            });
        } catch (errorData) {
            const code = errorData.response ? errorData.response.status : errorData.code;
            throw new ServerError(`Could not get preview for "${instance}/${id}"`, code);
        }

        return response.data;
    };
}

async function getImageContext(jid, frame) {
    const { backendAPI } = config;

    let response = null;
    try {
        response = await Axios.get(`${backendAPI}/jobs/${jid}/data`, {
            params: {
                quality: 'original',
                type: 'context_image',
                number: frame,
            },
            proxy: config.proxy,
            responseType: 'arraybuffer',
        });
    } catch (errorData) {
        throw generateError(errorData);
    }

    return response.data;
}

async function getData(tid, jid, chunk) {
    const { backendAPI } = config;

    const url = jid === null ? `tasks/${tid}/data` : `jobs/${jid}/data`;

    let response = null;
    try {
        response = await workerAxios.get(`${backendAPI}/${url}`, {
            params: {
                ...enableOrganization(),
                quality: 'compressed',
                type: 'chunk',
                number: chunk,
            },
            proxy: config.proxy,
            responseType: 'arraybuffer',
        });
    } catch (errorData) {
        throw generateError({
            message: '',
            response: {
                ...errorData.response,
                data: String.fromCharCode.apply(null, new Uint8Array(errorData.response.data)),
            },
        });
    }

    return response;
}

export interface FramesMetaData {
    chunk_size: number;
    deleted_frames: number[];
    frame_filter: string;
    frames: {
        width: number;
        height: number;
        name: string;
        related_files: number;
    }[];
    image_quality: number;
    size: number;
    start_frame: number;
    stop_frame: number;
}

async function getMeta(session, jid): Promise<FramesMetaData> {
    const { backendAPI } = config;

    let response = null;
    try {
        response = await Axios.get(`${backendAPI}/${session}s/${jid}/data/meta`, {
            proxy: config.proxy,
        });
    } catch (errorData) {
        throw generateError(errorData);
    }

    return response.data;
}

async function saveMeta(session, jid, meta) {
    const { backendAPI } = config;

    let response = null;
    try {
        response = await Axios.patch(`${backendAPI}/${session}s/${jid}/data/meta`, meta, {
            proxy: config.proxy,
        });
    } catch (errorData) {
        throw generateError(errorData);
    }

    return response.data;
}

// Session is 'task' or 'job'
async function getAnnotations(session, id) {
    const { backendAPI } = config;

    let response = null;
    try {
        response = await Axios.get(`${backendAPI}/${session}s/${id}/annotations`, {
            proxy: config.proxy,
        });
    } catch (errorData) {
        throw generateError(errorData);
    }
    return response.data;
}

async function getFunctions(): Promise<FunctionsResponseBody> {
    const { backendAPI } = config;

    try {
        const response = await Axios.get(`${backendAPI}/functions`, {
            proxy: config.proxy,
        });
        return response.data;
    } catch (errorData) {
        if (errorData.response.status === 404) {
            return {
                results: [],
                count: 0,
            };
        }
        throw generateError(errorData);
    }
}

async function getFunctionPreview(modelID) {
    const { backendAPI } = config;

    let response = null;
    try {
        const url = `${backendAPI}/functions/${modelID}/preview`;
        response = await Axios.get(url, {
            proxy: config.proxy,
            responseType: 'blob',
        });
    } catch (errorData) {
        const code = errorData.response ? errorData.response.status : errorData.code;
        throw new ServerError(`Could not get preview for the model ${modelID} from the server`, code);
    }

    return response.data;
}

async function getFunctionProviders() {
    const { backendAPI } = config;

    try {
        const response = await Axios.get(`${backendAPI}/functions/info`, {
            proxy: config.proxy,
        });
        return response.data;
    } catch (errorData) {
        if (errorData.response.status === 404) {
            return [];
        }
        throw generateError(errorData);
    }
}

async function deleteFunction(functionId: number) {
    const { backendAPI } = config;

    try {
        await Axios.delete(`${backendAPI}/functions/${functionId}`, {
            proxy: config.proxy,
            headers: {
                'Content-Type': 'application/json',
            },
        });
    } catch (errorData) {
        throw generateError(errorData);
    }
}

// Session is 'task' or 'job'
async function updateAnnotations(session, id, data, action) {
    const { backendAPI } = config;
    const url = `${backendAPI}/${session}s/${id}/annotations`;
    const params = {};
    let requestFunc = null;

    if (action.toUpperCase() === 'PUT') {
        requestFunc = Axios.put.bind(Axios);
    } else {
        requestFunc = Axios.patch.bind(Axios);
        params.action = action;
    }

    let response = null;
    try {
        response = await requestFunc(url, JSON.stringify(data), {
            proxy: config.proxy,
            params,
            headers: {
                'Content-Type': 'application/json',
            },
        });
    } catch (errorData) {
        throw generateError(errorData);
    }
    return response.data;
}

async function runFunctionRequest(body) {
    const { backendAPI } = config;

    try {
        const response = await Axios.post(`${backendAPI}/functions/requests/`, JSON.stringify(body), {
            proxy: config.proxy,
            headers: {
                'Content-Type': 'application/json',
            },
        });

        return response.data;
    } catch (errorData) {
        throw generateError(errorData);
    }
}

// Session is 'task' or 'job'
async function uploadAnnotations(
    session,
    id: number,
    format: string,
    useDefaultLocation: boolean,
    sourceStorage: Storage,
    file: File | string,
    options: { convMaskToPoly: boolean },
): Promise<void> {
    const { backendAPI, origin } = config;
    const params: Params & { conv_mask_to_poly: boolean } = {
        ...enableOrganization(),
        ...configureStorage(sourceStorage, useDefaultLocation),
        format,
        filename: typeof file === 'string' ? file : file.name,
        conv_mask_to_poly: options.convMaskToPoly,
    };

    const url = `${backendAPI}/${session}s/${id}/annotations`;
    async function wait() {
        return new Promise<void>((resolve, reject) => {
            async function requestStatus() {
                try {
                    const response = await Axios.put(
                        url,
                        new FormData(),
                        {
                            params,
                            proxy: config.proxy,
                        },
                    );
                    if (response.status === 202) {
                        setTimeout(requestStatus, 3000);
                    } else {
                        resolve();
                    }
                } catch (errorData) {
                    reject(generateError(errorData));
                }
            }
            setTimeout(requestStatus);
        });
    }
    const isCloudStorage = sourceStorage.location === StorageLocation.CLOUD_STORAGE;

    if (isCloudStorage) {
        try {
            await Axios.post(url,
                new FormData(), {
                    params,
                    proxy: config.proxy,
                });
        } catch (errorData) {
            throw generateError(errorData);
        }
    } else {
        const chunkSize = config.uploadChunkSize * 1024 * 1024;
        const uploadConfig = {
            chunkSize,
            endpoint: `${origin}${backendAPI}/${session}s/${id}/annotations/`,
        };

        try {
            await Axios.post(url,
                new FormData(), {
                    params,
                    proxy: config.proxy,
                    headers: { 'Upload-Start': true },
                });
            await chunkUpload(file, uploadConfig);
            await Axios.post(url,
                new FormData(), {
                    params,
                    proxy: config.proxy,
                    headers: { 'Upload-Finish': true },
                });
        } catch (errorData) {
            throw generateError(errorData);
        }
    }
    try {
        return await wait();
    } catch (errorData) {
        throw generateError(errorData);
    }
}

async function getFunctionRequestStatus(requestID) {
    const { backendAPI } = config;

    try {
        const response = await Axios.get(`${backendAPI}/functions/requests/${requestID}`, {
            proxy: config.proxy,
        });
        return response.data;
    } catch (errorData) {
        throw generateError(errorData);
    }
}

// Session is 'task' or 'job'
async function dumpAnnotations(id, name, format) {
    const { backendAPI } = config;
    const baseURL = `${backendAPI}/tasks/${id}/annotations`;
    const params = enableOrganization();
    params.format = encodeURIComponent(format);
    if (name) {
        const filename = name.replace(/\//g, '_');
        params.filename = encodeURIComponent(filename);
    }

    return new Promise((resolve, reject) => {
        async function request() {
            Axios.get(baseURL, {
                proxy: config.proxy,
                params,
            })
                .then((response) => {
                    if (response.status === 202) {
                        setTimeout(request, 3000);
                    } else {
                        params.action = 'download';
                        resolve(`${baseURL}?${new URLSearchParams(params).toString()}`);
                    }
                })
                .catch((errorData) => {
                    reject(generateError(errorData));
                });
        }
        setTimeout(request);
    });
}

async function cancelFunctionRequest(requestId) {
    const { backendAPI } = config;

    try {
        await Axios.delete(`${backendAPI}/functions/requests/${requestId}`, {
            method: 'DELETE',
        });
    } catch (errorData) {
        throw generateError(errorData);
    }
}

async function createFunction(functionData: any) {
    const params = enableOrganization();
    const { backendAPI } = config;

    try {
        const response = await Axios.post(`${backendAPI}/functions`, JSON.stringify(functionData), {
            proxy: config.proxy,
            params,
            headers: {
                'Content-Type': 'application/json',
            },
        });
        return response.data;
    } catch (errorData) {
        throw generateError(errorData);
    }
}

async function saveLogs(logs) {
    const { backendAPI } = config;

    try {
        await Axios.post(`${backendAPI}/server/logs`, JSON.stringify(logs), {
            proxy: config.proxy,
            headers: {
                'Content-Type': 'application/json',
            },
        });
    } catch (errorData) {
        throw generateError(errorData);
    }
}

async function callFunction(funId, body) {
    const { backendAPI } = config;

    try {
        const response = await Axios.post(`${backendAPI}/functions/${funId}/run`, JSON.stringify(body), {
            proxy: config.proxy,
            headers: {
                'Content-Type': 'application/json',
            },
        });

        return response.data;
    } catch (errorData) {
        throw generateError(errorData);
    }
}

async function getFunctionsRequests() {
    const { backendAPI } = config;

    try {
        const response = await Axios.get(`${backendAPI}/functions/requests/`, {
            proxy: config.proxy,
        });

        return response.data;
    } catch (errorData) {
        if (errorData.response.status === 404) {
            return [];
        }
        throw generateError(errorData);
    }
}

async function getLambdaFunctions() {
    const { backendAPI } = config;

    try {
        const response = await Axios.get(`${backendAPI}/lambda/functions`, {
            proxy: config.proxy,
        });
        return response.data;
    } catch (errorData) {
        if (errorData.response.status === 503) {
            return [];
        }
        throw generateError(errorData);
    }
}

async function runLambdaRequest(body) {
    const { backendAPI } = config;

    try {
        const response = await Axios.post(`${backendAPI}/lambda/requests`, JSON.stringify(body), {
            proxy: config.proxy,
            headers: {
                'Content-Type': 'application/json',
            },
        });

        return response.data;
    } catch (errorData) {
        throw generateError(errorData);
    }
}

async function callLambdaFunction(funId, body) {
    const { backendAPI } = config;

    try {
        const response = await Axios.post(`${backendAPI}/lambda/functions/${funId}`, JSON.stringify(body), {
            proxy: config.proxy,
            headers: {
                'Content-Type': 'application/json',
            },
        });

        return response.data;
    } catch (errorData) {
        throw generateError(errorData);
    }
}

async function getLambdaRequests() {
    const { backendAPI } = config;

    try {
        const response = await Axios.get(`${backendAPI}/lambda/requests`, {
            proxy: config.proxy,
        });

        return response.data;
    } catch (errorData) {
        throw generateError(errorData);
    }
}

async function getRequestStatus(requestID) {
    const { backendAPI } = config;

    try {
        const response = await Axios.get(`${backendAPI}/lambda/requests/${requestID}`, {
            proxy: config.proxy,
        });
        return response.data;
    } catch (errorData) {
        throw generateError(errorData);
    }
}

async function cancelLambdaRequest(requestId) {
    const { backendAPI } = config;

    try {
        await Axios.delete(`${backendAPI}/lambda/requests/${requestId}`, {
            method: 'DELETE',
        });
    } catch (errorData) {
        throw generateError(errorData);
    }
}

function predictorStatus(projectId) {
    const { backendAPI } = config;

    return new Promise((resolve, reject) => {
        async function request() {
            try {
                const response = await Axios.get(`${backendAPI}/predict/status`, {
                    params: {
                        project: projectId,
                    },
                });
                return response.data;
            } catch (errorData) {
                throw generateError(errorData);
            }
        }

        const timeoutCallback = async () => {
            let data = null;
            try {
                data = await request();
                if (data.status === 'queued') {
                    setTimeout(timeoutCallback, 1000);
                } else if (data.status === 'done') {
                    resolve(data);
                } else {
                    throw new Error(`Unknown status was received "${data.status}"`);
                }
            } catch (error) {
                reject(error);
            }
        };

        setTimeout(timeoutCallback);
    });
}

function predictAnnotations(taskId, frame) {
    return new Promise((resolve, reject) => {
        const { backendAPI } = config;

        async function request() {
            try {
                const response = await Axios.get(`${backendAPI}/predict/frame`, {
                    params: {
                        task: taskId,
                        frame,
                    },
                });
                return response.data;
            } catch (errorData) {
                throw generateError(errorData);
            }
        }

        const timeoutCallback = async () => {
            let data = null;
            try {
                data = await request();
                if (data.status === 'queued') {
                    setTimeout(timeoutCallback, 1000);
                } else if (data.status === 'done') {
                    predictAnnotations.latestRequest.fetching = false;
                    resolve(data.annotation);
                } else {
                    throw new Error(`Unknown status was received "${data.status}"`);
                }
            } catch (error) {
                predictAnnotations.latestRequest.fetching = false;
                reject(error);
            }
        };

        const closureId = Date.now();
        predictAnnotations.latestRequest.id = closureId;
        const predicate = () => !predictAnnotations.latestRequest.fetching ||
            predictAnnotations.latestRequest.id !== closureId;
        if (predictAnnotations.latestRequest.fetching) {
            waitFor(5, predicate).then(() => {
                if (predictAnnotations.latestRequest.id !== closureId) {
                    resolve(null);
                } else {
                    predictAnnotations.latestRequest.fetching = true;
                    setTimeout(timeoutCallback);
                }
            });
        } else {
            predictAnnotations.latestRequest.fetching = true;
            setTimeout(timeoutCallback);
        }
    });
}

predictAnnotations.latestRequest = {
    fetching: false,
    id: null,
};

async function installedApps() {
    const { backendAPI } = config;
    try {
        const response = await Axios.get(`${backendAPI}/server/plugins`, {
            proxy: config.proxy,
        });
        return response.data;
    } catch (errorData) {
        throw generateError(errorData);
    }
}

async function createCloudStorage(storageDetail) {
    const { backendAPI } = config;

    const storageDetailData = prepareData(storageDetail);
    try {
        const response = await Axios.post(`${backendAPI}/cloudstorages`, storageDetailData, {
            proxy: config.proxy,
        });
        return response.data;
    } catch (errorData) {
        throw generateError(errorData);
    }
}

async function updateCloudStorage(id, storageDetail) {
    const { backendAPI } = config;

    const storageDetailData = prepareData(storageDetail);
    try {
        await Axios.patch(`${backendAPI}/cloudstorages/${id}`, storageDetailData, {
            proxy: config.proxy,
        });
    } catch (errorData) {
        throw generateError(errorData);
    }
}

async function getCloudStorages(filter = {}) {
    const { backendAPI } = config;

    let response = null;
    try {
        response = await Axios.get(`${backendAPI}/cloudstorages`, {
            proxy: config.proxy,
            params: filter,
            page_size: 12,
        });
    } catch (errorData) {
        throw generateError(errorData);
    }

    response.data.results.count = response.data.count;
    return response.data.results;
}

async function getCloudStorageContent(id, manifestPath) {
    const { backendAPI } = config;

    let response = null;
    try {
        const url = `${backendAPI}/cloudstorages/${id}/content${
            manifestPath ? `?manifest_path=${manifestPath}` : ''
        }`;
        response = await Axios.get(url, {
            proxy: config.proxy,
        });
    } catch (errorData) {
        throw generateError(errorData);
    }

    return response.data;
}

async function getCloudStorageStatus(id) {
    const { backendAPI } = config;

    let response = null;
    try {
        const url = `${backendAPI}/cloudstorages/${id}/status`;
        response = await Axios.get(url, {
            proxy: config.proxy,
        });
    } catch (errorData) {
        throw generateError(errorData);
    }

    return response.data;
}

async function deleteCloudStorage(id) {
    const { backendAPI } = config;

    try {
        await Axios.delete(`${backendAPI}/cloudstorages/${id}`, {
            proxy: config.proxy,
        });
    } catch (errorData) {
        throw generateError(errorData);
    }
}

async function getOrganizations() {
    const { backendAPI } = config;

    let response = null;
    try {
        response = await fetchAll(`${backendAPI}/organizations`);
    } catch (errorData) {
        throw generateError(errorData);
    }

    return response.results;
}

async function createOrganization(data) {
    const { backendAPI } = config;

    let response = null;
    try {
        response = await Axios.post(`${backendAPI}/organizations`, JSON.stringify(data), {
            proxy: config.proxy,
            headers: {
                'Content-Type': 'application/json',
            },
        });
    } catch (errorData) {
        throw generateError(errorData);
    }

    return response.data;
}

async function updateOrganization(id, data) {
    const { backendAPI } = config;

    let response = null;
    try {
        response = await Axios.patch(`${backendAPI}/organizations/${id}`, JSON.stringify(data), {
            proxy: config.proxy,
            headers: {
                'Content-Type': 'application/json',
            },
        });
    } catch (errorData) {
        throw generateError(errorData);
    }

    return response.data;
}

async function deleteOrganization(id) {
    const { backendAPI } = config;

    try {
        await Axios.delete(`${backendAPI}/organizations/${id}`, {
            proxy: config.proxy,
            headers: {
                'Content-Type': 'application/json',
            },
        });
    } catch (errorData) {
        throw generateError(errorData);
    }
}

async function getOrganizationMembers(orgSlug, page, pageSize, filters = {}) {
    const { backendAPI } = config;

    let response = null;
    try {
        response = await Axios.get(`${backendAPI}/memberships`, {
            proxy: config.proxy,
            params: {
                ...filters,
                org: orgSlug,
                page,
                page_size: pageSize,
            },
        });
    } catch (errorData) {
        throw generateError(errorData);
    }

    return response.data;
}

async function inviteOrganizationMembers(orgId, data) {
    const { backendAPI } = config;
    try {
        await Axios.post(
            `${backendAPI}/invitations`,
            {
                ...data,
                organization: orgId,
            },
            {
                proxy: config.proxy,
            },
        );
    } catch (errorData) {
        throw generateError(errorData);
    }
}

async function updateOrganizationMembership(membershipId, data) {
    const { backendAPI } = config;
    let response = null;
    try {
        response = await Axios.patch(
            `${backendAPI}/memberships/${membershipId}`,
            {
                ...data,
            },
            {
                proxy: config.proxy,
            },
        );
    } catch (errorData) {
        throw generateError(errorData);
    }

    return response.data;
}

async function deleteOrganizationMembership(membershipId) {
    const { backendAPI } = config;

    try {
        await Axios.delete(`${backendAPI}/memberships/${membershipId}`, {
            proxy: config.proxy,
        });
    } catch (errorData) {
        throw generateError(errorData);
    }
}

async function getMembershipInvitation(id) {
    const { backendAPI } = config;

    let response = null;
    try {
        response = await Axios.get(`${backendAPI}/invitations/${id}`, {
            proxy: config.proxy,
        });
        return response.data;
    } catch (errorData) {
        throw generateError(errorData);
    }
}

async function getWebhookDelivery(webhookID: number, deliveryID: number): Promise<any> {
    const params = enableOrganization();
    const { backendAPI } = config;

    try {
        const response = await Axios.get(`${backendAPI}/webhooks/${webhookID}/deliveries/${deliveryID}`, {
            proxy: config.proxy,
            params,
            headers: {
                'Content-Type': 'application/json',
            },
        });
        return response.data;
    } catch (errorData) {
        throw generateError(errorData);
    }
}

async function getWebhooks(filter, pageSize = 10): Promise<any> {
    const params = enableOrganization();
    const { backendAPI } = config;

    try {
        const response = await Axios.get(`${backendAPI}/webhooks`, {
            proxy: config.proxy,
            params: {
                ...params,
                ...filter,
                page_size: pageSize,
            },
            headers: {
                'Content-Type': 'application/json',
            },
        });

        response.data.results.count = response.data.count;
        return response.data.results;
    } catch (errorData) {
        throw generateError(errorData);
    }
}

async function createWebhook(webhookData: any): Promise<any> {
    const params = enableOrganization();
    const { backendAPI } = config;

    try {
        const response = await Axios.post(`${backendAPI}/webhooks`, JSON.stringify(webhookData), {
            proxy: config.proxy,
            params,
            headers: {
                'Content-Type': 'application/json',
            },
        });
        return response.data;
    } catch (errorData) {
        throw generateError(errorData);
    }
}

async function updateWebhook(webhookID: number, webhookData: any): Promise<any> {
    const params = enableOrganization();
    const { backendAPI } = config;

    try {
        const response = await Axios
            .patch(`${backendAPI}/webhooks/${webhookID}`, JSON.stringify(webhookData), {
                proxy: config.proxy,
                params,
                headers: {
                    'Content-Type': 'application/json',
                },
            });
        return response.data;
    } catch (errorData) {
        throw generateError(errorData);
    }
}

async function deleteWebhook(webhookID: number): Promise<void> {
    const params = enableOrganization();
    const { backendAPI } = config;

    try {
        await Axios.delete(`${backendAPI}/webhooks/${webhookID}`, {
            proxy: config.proxy,
            params,
            headers: {
                'Content-Type': 'application/json',
            },
        });
    } catch (errorData) {
        throw generateError(errorData);
    }
}

async function pingWebhook(webhookID: number): Promise<any> {
    const params = enableOrganization();
    const { backendAPI } = config;

    async function waitPingDelivery(deliveryID: number): Promise<any> {
        return new Promise((resolve) => {
            async function checkStatus(): Promise<any> {
                const delivery = await getWebhookDelivery(webhookID, deliveryID);
                if (delivery.status_code) {
                    resolve(delivery);
                } else {
                    setTimeout(checkStatus, 1000);
                }
            }
            setTimeout(checkStatus, 1000);
        });
    }

    try {
        const response = await Axios.post(`${backendAPI}/webhooks/${webhookID}/ping`, {
            proxy: config.proxy,
            params,
            headers: {
                'Content-Type': 'application/json',
            },
        });

        const deliveryID = response.data.id;
        const delivery = await waitPingDelivery(deliveryID);
        return delivery;
    } catch (errorData) {
        throw generateError(errorData);
    }
}

async function receiveWebhookEvents(type: WebhookSourceType): Promise<string[]> {
    const { backendAPI } = config;

    try {
        const response = await Axios.get(`${backendAPI}/webhooks/events`, {
            proxy: config.proxy,
            params: {
                type,
            },
            headers: {
                'Content-Type': 'application/json',
            },
        });
        return response.data.events;
    } catch (errorData) {
        throw generateError(errorData);
    }
}

async function socialAuthentication(): Promise<any> {
    const { backendAPI } = config;
    try {
        const response = await Axios.get(`${backendAPI}/auth/social/methods`, {
            proxy: config.proxy,
        });
        return response.data;
    } catch (errorData) {
        throw generateError(errorData);
    }
}

export default Object.freeze({
    server: Object.freeze({
        about,
        share,
        formats,
        exception,
        login,
        logout,
        socialAuthentication,
        changePassword,
        requestPasswordReset,
        resetPassword,
        authorized,
        healthCheck,
        register,
        request: serverRequest,
        userAgreements,
        installedApps,
        loginWithSocialAccount,
    }),

    projects: Object.freeze({
        get: getProjects,
        searchNames: searchProjectNames,
        save: saveProject,
        create: createProject,
        delete: deleteProject,
        exportDataset: exportDataset('projects'),
        getPreview: getPreview('projects'),
        backup: backupProject,
        restore: restoreProject,
        importDataset,
    }),

    tasks: Object.freeze({
        get: getTasks,
        save: saveTask,
        create: createTask,
        delete: deleteTask,
        exportDataset: exportDataset('tasks'),
        getPreview: getPreview('tasks'),
        backup: backupTask,
        restore: restoreTask,
    }),

    labels: Object.freeze({
        get: getLabels,
    }),

    jobs: Object.freeze({
        get: getJobs,
        getPreview: getPreview('jobs'),
        save: saveJob,
        exportDataset: exportDataset('jobs'),
    }),

    users: Object.freeze({
        get: getUsers,
        self: getSelf,
    }),

    frames: Object.freeze({
        getData,
        getMeta,
        saveMeta,
        getPreview,
        getImageContext,
    }),

    annotations: Object.freeze({
        updateAnnotations,
        getAnnotations,
        dumpAnnotations,
        uploadAnnotations,
    }),

    logs: Object.freeze({
        save: saveLogs,
    }),

    lambda: Object.freeze({
        list: getLambdaFunctions,
        status: getRequestStatus,
        requests: getLambdaRequests,
        run: runLambdaRequest,
        call: callLambdaFunction,
        cancel: cancelLambdaRequest,
    }),

    functions: Object.freeze({
        list: getFunctions,
        status: getFunctionRequestStatus,
        requests: getFunctionsRequests,
        run: runFunctionRequest,
        call: callFunction,
        create: createFunction,
        providers: getFunctionProviders,
        delete: deleteFunction,
        cancel: cancelFunctionRequest,
        getPreview: getFunctionPreview,
    }),

    issues: Object.freeze({
        create: createIssue,
        update: updateIssue,
        get: getJobIssues,
        delete: deleteIssue,
    }),

    comments: Object.freeze({
        create: createComment,
    }),

    predictor: Object.freeze({
        status: predictorStatus,
        predict: predictAnnotations,
    }),

    cloudStorages: Object.freeze({
        get: getCloudStorages,
        getContent: getCloudStorageContent,
        getPreview: getPreview('cloudstorages'),
        getStatus: getCloudStorageStatus,
        create: createCloudStorage,
        delete: deleteCloudStorage,
        update: updateCloudStorage,
    }),

    organizations: Object.freeze({
        get: getOrganizations,
        create: createOrganization,
        update: updateOrganization,
        members: getOrganizationMembers,
        invitation: getMembershipInvitation,
        delete: deleteOrganization,
        invite: inviteOrganizationMembers,
        updateMembership: updateOrganizationMembership,
        deleteMembership: deleteOrganizationMembership,
    }),

    webhooks: Object.freeze({
        get: getWebhooks,
        create: createWebhook,
        update: updateWebhook,
        delete: deleteWebhook,
        ping: pingWebhook,
        events: receiveWebhookEvents,
    }),
});<|MERGE_RESOLUTION|>--- conflicted
+++ resolved
@@ -7,11 +7,8 @@
 import store from 'store';
 import Axios, { AxiosResponse } from 'axios';
 import * as tus from 'tus-js-client';
-<<<<<<< HEAD
 import { RawLabel } from 'labels';
-=======
 import { AnnotationFormatsResponseBody } from 'server-response-types';
->>>>>>> 912e47e5
 import { Storage } from './storage';
 import {
     DimensionType, ProjectStatus, StorageLocation, TaskStatus, WebhookSourceType,
