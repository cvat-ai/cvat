// Copyright (C) 2019-2022 Intel Corporation
// Copyright (C) 2022-2023 CVAT.ai Corporation
//
// SPDX-License-Identifier: MIT

import FormData from 'form-data';
import store from 'store';
import Axios, { AxiosError, AxiosResponse } from 'axios';
import * as tus from 'tus-js-client';
import {
    SerializedLabel, SerializedAnnotationFormats, ProjectsFilter,
    SerializedProject, SerializedTask, TasksFilter, SerializedUser,
    SerializedAbout, SerializedShare, SerializedUserAgreement,
    SerializedRegister, JobsFilter, SerializedJob,
} from 'server-response-types';
import { Storage } from './storage';
import { StorageLocation, WebhookSourceType } from './enums';
import { isEmail } from './common';
import config from './config';
import DownloadWorker from './download.worker';
import { ServerError } from './exceptions';
import { FunctionsResponseBody } from './server-response-types';

type Params = {
    org: number | string,
    use_default_location?: boolean,
    location?: StorageLocation,
    cloud_storage_id?: number,
    format?: string,
    filename?: string,
    action?: string,
};

function enableOrganization(): { org: string } {
    return { org: config.organizationID || '' };
}

function configureStorage(storage: Storage, useDefaultLocation = false): Partial<Params> {
    return {
        use_default_location: useDefaultLocation,
        ...(!useDefaultLocation ? {
            location: storage.location,
            ...(storage.cloudStorageId ? {
                cloud_storage_id: storage.cloudStorageId,
            } : {}),
        } : {}),
    };
}

function fetchAll(url, filter = {}): Promise<any> {
    const pageSize = 500;
    const result = {
        count: 0,
        results: [],
    };
    return new Promise((resolve, reject) => {
        Axios.get(url, {
            params: {
                ...filter,
                page_size: pageSize,
                page: 1,
            },
        }).then((initialData) => {
            const { count, results } = initialData.data;
            result.results = result.results.concat(results);
            if (count <= pageSize) {
                resolve(result);
                return;
            }

            const pages = Math.ceil(count / pageSize);
            const promises = Array(pages).fill(0).map((_: number, i: number) => {
                if (i) {
                    return Axios.get(url, {
                        params: {
                            ...filter,
                            page_size: pageSize,
                            page: i + 1,
                        },
                    });
                }

                return Promise.resolve(null);
            });

            Promise.all(promises).then((responses: AxiosResponse<any, any>[]) => {
                responses.forEach((resp) => {
                    if (resp) {
                        result.results = result.results.concat(resp.data.results);
                    }
                });

                // removing possible dublicates
                const obj = result.results.reduce((acc: Record<string, any>, item: any) => {
                    acc[item.id] = item;
                    return acc;
                }, {});

                result.results = Object.values(obj);
                result.count = result.results.length;

                resolve(result);
            }).catch((error) => reject(error));
        }).catch((error) => reject(error));
    });
}

async function chunkUpload(file: File, uploadConfig) {
    const params = enableOrganization();
    const {
        endpoint, chunkSize, totalSize, onUpdate, metadata,
    } = uploadConfig;
    const { totalSentSize } = uploadConfig;
    const uploadResult = { totalSentSize };
    return new Promise((resolve, reject) => {
        const upload = new tus.Upload(file, {
            endpoint,
            metadata: {
                filename: file.name,
                filetype: file.type,
                ...metadata,
            },
            headers: {
                Authorization: Axios.defaults.headers.common.Authorization,
            },
            chunkSize,
            retryDelays: null,
            onError(error) {
                reject(error);
            },
            onBeforeRequest(req) {
                const xhr = req.getUnderlyingObject();
                const { org } = params;
                req.setHeader('X-Organization', org);
                xhr.withCredentials = true;
            },
            onProgress(bytesUploaded) {
                if (onUpdate && Number.isInteger(totalSentSize) && Number.isInteger(totalSize)) {
                    const currentUploadedSize = totalSentSize + bytesUploaded;
                    const percentage = currentUploadedSize / totalSize;
                    onUpdate(percentage);
                }
            },
            onAfterResponse(request, response) {
                const uploadFilename = response.getHeader('Upload-Filename');
                if (uploadFilename) uploadResult.filename = uploadFilename;
            },
            onSuccess() {
                if (totalSentSize) uploadResult.totalSentSize += file.size;
                resolve(uploadResult);
            },
        });
        upload.start();
    });
}

function generateError(errorData: AxiosError<{ message?: string }>): ServerError {
    if (errorData.response) {
        if (errorData.response.data?.message) {
            return new ServerError(errorData.response.data?.message, errorData.response.status);
        }
        const message = `${errorData.message}. ${JSON.stringify(errorData.response.data || '')}.`;
        return new ServerError(message, errorData.response.status);
    }

    // Server is unavailable (no any response)
    const message = `${errorData.message}.`; // usually is "Error Network"
    return new ServerError(message, 0);
}

function prepareData(details) {
    const data = new FormData();
    for (const [key, value] of Object.entries(details)) {
        if (Array.isArray(value)) {
            value.forEach((element, idx) => {
                data.append(`${key}[${idx}]`, element);
            });
        } else {
            data.set(key, value);
        }
    }
    return data;
}

class WorkerWrappedAxios {
    constructor(requestInterseptor) {
        const worker = new DownloadWorker(requestInterseptor);
        const requests = {};
        let requestId = 0;

        worker.onmessage = (e) => {
            if (e.data.id in requests) {
                if (e.data.isSuccess) {
                    requests[e.data.id].resolve(e.data.responseData);
                } else {
                    requests[e.data.id].reject({
                        response: {
                            status: e.data.status,
                            data: e.data.responseData,
                        },
                    });
                }

                delete requests[e.data.id];
            }
        };

        worker.onerror = (e) => {
            if (e.data.id in requests) {
                requests[e.data.id].reject(e);
                delete requests[e.data.id];
            }
        };

        function getRequestId(): number {
            return requestId++;
        }

        async function get(url: string, requestConfig) {
            return new Promise((resolve, reject) => {
                const newRequestId = getRequestId();
                requests[newRequestId] = {
                    resolve,
                    reject,
                };
                worker.postMessage({
                    url,
                    config: requestConfig,
                    id: newRequestId,
                });
            });
        }

        Object.defineProperties(
            this,
            Object.freeze({
                get: {
                    value: get,
                    writable: false,
                },
            }),
        );
    }
}

Axios.defaults.withCredentials = true;
Axios.defaults.xsrfHeaderName = 'X-CSRFTOKEN';
Axios.defaults.xsrfCookieName = 'csrftoken';
const workerAxios = new WorkerWrappedAxios();
Axios.interceptors.request.use((reqConfig) => {
    if ('params' in reqConfig && 'org' in reqConfig.params) {
        return reqConfig;
    }

    const organization = enableOrganization();
    // for users when organization is unset
    // we are interested in getting all the users,
    // not only those who are not in any organization
    if (reqConfig.url.endsWith('/users') && !organization.org) {
        return reqConfig;
    }

    reqConfig.params = { ...organization, ...(reqConfig.params || {}) };
    return reqConfig;
});

let token = store.get('token');
if (token) {
    Axios.defaults.headers.common.Authorization = `Token ${token}`;
}

function setAuthData(response: AxiosResponse): void {
    if (response.headers['set-cookie']) {
        // Browser itself setup cookie and header is none
        // In NodeJS we need do it manually
        const cookies = response.headers['set-cookie'].join(';');
        Axios.defaults.headers.common.Cookie = cookies;
    }

    if (response.data.key) {
        token = response.data.key;
        store.set('token', token);
        Axios.defaults.headers.common.Authorization = `Token ${token}`;
    }
}

function removeAuthData(): void {
    Axios.defaults.headers.common.Authorization = '';
    store.remove('token');
    token = null;
}

async function about(): Promise<SerializedAbout> {
    const { backendAPI } = config;

    let response = null;
    try {
        response = await Axios.get(`${backendAPI}/server/about`);
    } catch (errorData) {
        throw generateError(errorData);
    }

    return response.data;
}

async function share(directoryArg: string): Promise<SerializedShare[]> {
    const { backendAPI } = config;

    let response = null;
    try {
        response = await Axios.get(`${backendAPI}/server/share`, {
            params: { directory: directoryArg },
        });
    } catch (errorData) {
        throw generateError(errorData);
    }

    return response.data;
}

async function formats(): Promise<SerializedAnnotationFormats> {
    const { backendAPI } = config;

    let response = null;
    try {
        response = await Axios.get(`${backendAPI}/server/annotation/formats`);
    } catch (errorData) {
        throw generateError(errorData);
    }

    return response.data;
}

async function userAgreements(): Promise<SerializedUserAgreement[]> {
    const { backendAPI } = config;
    let response = null;
    try {
        response = await Axios.get(`${backendAPI}/user-agreements`, {
            validateStatus: (status) => status === 200 || status === 404,
        });

        if (response.status === 200) {
            return response.data;
        }

        return [];
    } catch (errorData) {
        throw generateError(errorData);
    }
}

async function register(
    username: string,
    firstName: string,
    lastName: string,
    email: string,
    password: string,
    confirmations: Record<string, string>,
): Promise<SerializedRegister> {
    let response = null;
    try {
        const data = JSON.stringify({
            username,
            first_name: firstName,
            last_name: lastName,
            email,
            password1: password,
            password2: password,
            confirmations,
        });
        response = await Axios.post(`${config.backendAPI}/auth/register`, data, {
            headers: {
                'Content-Type': 'application/json',
            },
        });
        setAuthData(response);
    } catch (errorData) {
        throw generateError(errorData);
    }

    return response.data;
}

async function login(credential: string, password: string): Promise<void> {
    const authenticationData = [
        `${encodeURIComponent(isEmail(credential) ? 'email' : 'username')}=${encodeURIComponent(credential)}`,
        `${encodeURIComponent('password')}=${encodeURIComponent(password)}`,
    ]
        .join('&')
        .replace(/%20/g, '+');

    removeAuthData();
    let authenticationResponse = null;
    try {
        authenticationResponse = await Axios.post(`${config.backendAPI}/auth/login`, authenticationData);
    } catch (errorData) {
        throw generateError(errorData);
    }

    setAuthData(authenticationResponse);
}

async function loginWithSocialAccount(
    tokenURL: string,
    code: string,
    authParams?: string,
    process?: string,
    scope?: string,
): Promise<void> {
    removeAuthData();
    const data = {
        code,
        ...(process ? { process } : {}),
        ...(scope ? { scope } : {}),
        ...(authParams ? { auth_params: authParams } : {}),
    };
    let authenticationResponse = null;
    try {
<<<<<<< HEAD
        authenticationResponse = await Axios.post(tokenURL, data,
            {
                proxy: config.proxy,
            });
=======
        authenticationResponse = await Axios.post(`${config.backendAPI}/auth/${provider}/login/token`, data);
>>>>>>> bad1dc27
    } catch (errorData) {
        throw generateError(errorData);
    }

    setAuthData(authenticationResponse);
}

async function logout(): Promise<void> {
    try {
        await Axios.post(`${config.backendAPI}/auth/logout`);
        removeAuthData();
    } catch (errorData) {
        throw generateError(errorData);
    }
}

async function changePassword(oldPassword: string, newPassword1: string, newPassword2: string): Promise<void> {
    try {
        const data = JSON.stringify({
            old_password: oldPassword,
            new_password1: newPassword1,
            new_password2: newPassword2,
        });
        await Axios.post(`${config.backendAPI}/auth/password/change`, data, {
            headers: {
                'Content-Type': 'application/json',
            },
        });
    } catch (errorData) {
        throw generateError(errorData);
    }
}

async function requestPasswordReset(email: string): Promise<void> {
    try {
        const data = JSON.stringify({
            email,
        });
        await Axios.post(`${config.backendAPI}/auth/password/reset`, data, {
            headers: {
                'Content-Type': 'application/json',
            },
        });
    } catch (errorData) {
        throw generateError(errorData);
    }
}

async function resetPassword(newPassword1: string, newPassword2: string, uid: string, _token: string): Promise<void> {
    try {
        const data = JSON.stringify({
            new_password1: newPassword1,
            new_password2: newPassword2,
            uid,
            token: _token,
        });
        await Axios.post(`${config.backendAPI}/auth/password/reset/confirm`, data, {
            headers: {
                'Content-Type': 'application/json',
            },
        });
    } catch (errorData) {
        throw generateError(errorData);
    }
}

async function getSelf(): Promise<SerializedUser> {
    const { backendAPI } = config;

    let response = null;
    try {
        response = await Axios.get(`${backendAPI}/users/self`);
    } catch (errorData) {
        throw generateError(errorData);
    }

    return response.data;
}

async function authorized(): Promise<boolean> {
    try {
        // In CVAT app we use two types of authentication
        // At first we check if authentication token is present
        // Request in getSelf will provide correct authentication cookies
        if (!store.get('token')) {
            removeAuthData();
            return false;
        }
        await getSelf();
    } catch (serverError) {
        if (serverError.code === 401) {
            removeAuthData();
            return false;
        }

        throw serverError;
    }

    return true;
}

async function healthCheck(
    maxRetries: number,
    checkPeriod: number,
    requestTimeout: number,
    progressCallback: (status: string) => void,
    attempt = 0,
): Promise<void> {
    const { backendAPI } = config;
    const url = `${backendAPI}/server/health/?format=json`;

    if (progressCallback) {
        progressCallback(`${attempt}/${attempt + maxRetries}`);
    }

    return Axios.get(url, {
        timeout: requestTimeout,
    })
        .then((response) => response.data)
        .catch((error) => {
            let isHealthy = true;
            let data;
            if (typeof error?.response?.data === 'object') {
                data = error.response.data;
                // Temporary workaround: ignore errors with media cache for debugging purposes only
                for (const checkName in data) {
                    if (Object.prototype.hasOwnProperty.call(data, checkName) &&
                        checkName !== 'Cache backend: media' &&
                        data[checkName] !== 'working') {
                        isHealthy = false;
                    }
                }
            } else {
                isHealthy = false;
            }

            if (!isHealthy && maxRetries > 0) {
                return new Promise((resolve) => setTimeout(resolve, checkPeriod))
                    .then(() => healthCheck(maxRetries - 1, checkPeriod,
                        requestTimeout, progressCallback, attempt + 1));
            }
            if (isHealthy) {
                return data;
            }
            throw generateError(error);
        });
}

async function serverRequest(url: string, data: object): Promise<void> {
    try {
        return (
            await Axios({
                url,
                ...data,
            })
        ).data;
    } catch (errorData) {
        throw generateError(errorData);
    }
}

async function searchProjectNames(search: string, limit: number): Promise<SerializedProject[] & { count: number }> {
    const { backendAPI } = config;

    let response = null;
    try {
        response = await Axios.get(`${backendAPI}/projects`, {
            params: {
                names_only: true,
                page: 1,
                page_size: limit,
                search,
            },
        });
    } catch (errorData) {
        throw generateError(errorData);
    }

    response.data.results.count = response.data.count;
    return response.data.results;
}

async function getProjects(filter: ProjectsFilter = {}): Promise<SerializedProject[] & { count: number }> {
    const { backendAPI } = config;

    let response = null;
    try {
        if ('id' in filter) {
            response = await Axios.get(`${backendAPI}/projects/${filter.id}`);
            const results = [response.data];
            Object.defineProperty(results, 'count', {
                value: 1,
            });
            return results as SerializedProject[] & { count: number };
        }

        response = await Axios.get(`${backendAPI}/projects`, {
            params: {
                ...filter,
                page_size: 12,
            },
        });
    } catch (errorData) {
        throw generateError(errorData);
    }

    response.data.results.count = response.data.count;
    return response.data.results;
}

async function saveProject(id: number, projectData: Partial<SerializedProject>): Promise<SerializedProject> {
    const { backendAPI } = config;

    let response = null;
    try {
        response = await Axios.patch(`${backendAPI}/projects/${id}`, JSON.stringify(projectData), {
            headers: {
                'Content-Type': 'application/json',
            },
        });
    } catch (errorData) {
        throw generateError(errorData);
    }

    return response.data;
}

async function deleteProject(id: number): Promise<void> {
    const { backendAPI } = config;

    try {
        await Axios.delete(`${backendAPI}/projects/${id}`);
    } catch (errorData) {
        throw generateError(errorData);
    }
}

async function createProject(projectSpec: SerializedProject): Promise<SerializedProject> {
    const { backendAPI } = config;

    try {
        const response = await Axios.post(`${backendAPI}/projects`, JSON.stringify(projectSpec), {
            headers: {
                'Content-Type': 'application/json',
            },
        });
        return response.data;
    } catch (errorData) {
        throw generateError(errorData);
    }
}

async function getTasks(filter: TasksFilter = {}): Promise<SerializedTask[] & { count: number }> {
    const { backendAPI } = config;
    let response = null;
    try {
        if ('id' in filter) {
            response = await Axios.get(`${backendAPI}/tasks/${filter.id}`);
            const results = [response.data];
            Object.defineProperty(results, 'count', {
                value: 1,
            });
            return results as SerializedTask[] & { count: number };
        }

        response = await Axios.get(`${backendAPI}/tasks`, {
            params: {
                ...filter,
                page_size: 10,
            },
        });
    } catch (errorData) {
        throw generateError(errorData);
    }

    response.data.results.count = response.data.count;
    return response.data.results;
}

async function saveTask(id: number, taskData: Partial<SerializedTask>): Promise<SerializedTask> {
    const { backendAPI } = config;

    let response = null;
    try {
        response = await Axios.patch(`${backendAPI}/tasks/${id}`, JSON.stringify(taskData), {
            headers: {
                'Content-Type': 'application/json',
            },
        });
    } catch (errorData) {
        throw generateError(errorData);
    }

    return response.data;
}

async function deleteTask(id: number, organizationID: string | null = null): Promise<void> {
    const { backendAPI } = config;

    try {
        await Axios.delete(`${backendAPI}/tasks/${id}`, {
            ...(organizationID ? { org: organizationID } : {}),
            headers: {
                'Content-Type': 'application/json',
            },
        });
    } catch (errorData) {
        throw generateError(errorData);
    }
}

async function getLabels(filter: {
    job_id?: number,
    task_id?: number,
    project_id?: number,
}): Promise<{ results: SerializedLabel[] }> {
    const { backendAPI } = config;
    return fetchAll(`${backendAPI}/labels`, {
        ...filter,
        ...enableOrganization(),
    });
}

async function deleteLabel(id: number): Promise<void> {
    const { backendAPI } = config;
    try {
        await Axios.delete(`${backendAPI}/labels/${id}`, { method: 'DELETE' });
    } catch (errorData) {
        throw generateError(errorData);
    }
}

async function updateLabel(id: number, body: SerializedLabel): Promise<SerializedLabel> {
    const { backendAPI } = config;
    let response = null;
    try {
        response = await Axios.patch(`${backendAPI}/labels/${id}`, body, { method: 'PATCH' });
    } catch (errorData) {
        throw generateError(errorData);
    }

    return response.data;
}

function exportDataset(instanceType: 'projects' | 'jobs' | 'tasks') {
    return async function (
        id: number,
        format: string,
        saveImages: boolean,
        useDefaultSettings: boolean,
        targetStorage: Storage,
        name?: string,
    ) {
        const { backendAPI } = config;
        const baseURL = `${backendAPI}/${instanceType}/${id}/${saveImages ? 'dataset' : 'annotations'}`;
        const params: Params = {
            ...enableOrganization(),
            ...configureStorage(targetStorage, useDefaultSettings),
            ...(name ? { filename: name.replace(/\//g, '_') } : {}),
            format,
        };

        return new Promise<string | void>((resolve, reject) => {
            async function request() {
                Axios.get(baseURL, {
                    params,
                })
                    .then((response) => {
                        const isCloudStorage = targetStorage.location === StorageLocation.CLOUD_STORAGE;
                        const { status } = response;
                        if (status === 201) params.action = 'download';
                        if (status === 202 || (isCloudStorage && status === 201)) {
                            setTimeout(request, 3000);
                        } else if (status === 201) {
                            resolve(`${baseURL}?${new URLSearchParams(params).toString()}`);
                        } else if (isCloudStorage && status === 200) {
                            resolve();
                        }
                    })
                    .catch((errorData) => {
                        reject(generateError(errorData));
                    });
            }

            setTimeout(request);
        });
    };
}

async function importDataset(
    id: number,
    format: string,
    useDefaultLocation: boolean,
    sourceStorage: Storage,
    file: File | string,
    options: {
        convMaskToPoly: boolean,
        updateStatusCallback: (s: string, n: number) => void,
    },
): Promise<void> {
    const { backendAPI, origin } = config;
    const params: Params & { conv_mask_to_poly: boolean } = {
        ...enableOrganization(),
        ...configureStorage(sourceStorage, useDefaultLocation),
        format,
        filename: typeof file === 'string' ? file : file.name,
        conv_mask_to_poly: options.convMaskToPoly,
    };

    const url = `${backendAPI}/projects/${id}/dataset`;

    async function wait() {
        return new Promise<void>((resolve, reject) => {
            async function requestStatus() {
                try {
                    const response = await Axios.get(url, {
                        params: { ...params, action: 'import_status' },
                    });
                    if (response.status === 202) {
                        if (response.data.message) {
                            options.updateStatusCallback(response.data.message, response.data.progress || 0);
                        }
                        setTimeout(requestStatus, 3000);
                    } else if (response.status === 201) {
                        resolve();
                    } else {
                        reject(generateError(response));
                    }
                } catch (error) {
                    reject(generateError(error));
                }
            }
            setTimeout(requestStatus, 2000);
        });
    }
    const isCloudStorage = sourceStorage.location === StorageLocation.CLOUD_STORAGE;

    if (isCloudStorage) {
        try {
            await Axios.post(url,
                new FormData(), {
                    params,
                });
        } catch (errorData) {
            throw generateError(errorData);
        }
    } else {
        const uploadConfig = {
            chunkSize: config.uploadChunkSize * 1024 * 1024,
            endpoint: `${origin}${backendAPI}/projects/${id}/dataset/`,
            totalSentSize: 0,
            totalSize: (file as File).size,
            onUpdate: (percentage) => {
                options.updateStatusCallback('The dataset is being uploaded to the server', percentage);
            },
        };

        try {
            await Axios.post(url,
                new FormData(), {
                    params,
                    headers: { 'Upload-Start': true },
                });
            await chunkUpload(file, uploadConfig);
            await Axios.post(url,
                new FormData(), {
                    params,
                    headers: { 'Upload-Finish': true },
                });
        } catch (errorData) {
            throw generateError(errorData);
        }
    }
    try {
        return await wait();
    } catch (errorData) {
        throw generateError(errorData);
    }
}

async function backupTask(id: number, targetStorage: Storage, useDefaultSettings: boolean, fileName?: string) {
    const { backendAPI } = config;
    const params: Params = {
        ...enableOrganization(),
        ...configureStorage(targetStorage, useDefaultSettings),
        ...(fileName ? { filename: fileName } : {}),
    };
    const url = `${backendAPI}/tasks/${id}/backup`;

    return new Promise<void | string>((resolve, reject) => {
        async function request() {
            try {
                const response = await Axios.get(url, {
                    params,
                });
                const isCloudStorage = targetStorage.location === StorageLocation.CLOUD_STORAGE;
                const { status } = response;
                if (status === 201) params.action = 'download';
                if (status === 202 || (isCloudStorage && status === 201)) {
                    setTimeout(request, 3000);
                } else if (status === 201) {
                    resolve(`${url}?${new URLSearchParams(params).toString()}`);
                } else if (isCloudStorage && status === 200) {
                    resolve();
                }
            } catch (errorData) {
                reject(generateError(errorData));
            }
        }

        setTimeout(request);
    });
}

async function restoreTask(storage: Storage, file: File | string) {
    const { backendAPI } = config;
    // keep current default params to 'freeze" them during this request
    const params: Params = {
        ...enableOrganization(),
        ...configureStorage(storage),
    };

    const url = `${backendAPI}/tasks/backup`;
    const taskData = new FormData();
    let response;

    async function wait() {
        return new Promise((resolve, reject) => {
            async function checkStatus() {
                try {
                    taskData.set('rq_id', response.data.rq_id);
                    response = await Axios.post(url, taskData, {
                        params,
                    });
                    if (response.status === 202) {
                        setTimeout(checkStatus, 3000);
                    } else {
                        // to be able to get the task after it was created, pass frozen params
                        const importedTask = await getTasks({ id: response.data.id, ...params });
                        resolve(importedTask[0]);
                    }
                } catch (errorData) {
                    reject(generateError(errorData));
                }
            }
            setTimeout(checkStatus);
        });
    }
    const isCloudStorage = storage.location === StorageLocation.CLOUD_STORAGE;

    if (isCloudStorage) {
        params.filename = file as string;
        response = await Axios.post(url,
            new FormData(), {
                params,
            });
    } else {
        const uploadConfig = {
            chunkSize: config.uploadChunkSize * 1024 * 1024,
            endpoint: `${origin}${backendAPI}/tasks/backup/`,
            totalSentSize: 0,
            totalSize: (file as File).size,
        };
        await Axios.post(url,
            new FormData(), {
                params,
                headers: { 'Upload-Start': true },
            });
        const { filename } = await chunkUpload(file, uploadConfig);
        response = await Axios.post(url,
            new FormData(), {
                params: { ...params, filename },
                headers: { 'Upload-Finish': true },
            });
    }
    return wait();
}

async function backupProject(
    id: number,
    targetStorage: Storage,
    useDefaultSettings: boolean,
    fileName?: string,
) {
    const { backendAPI } = config;
    // keep current default params to 'freeze" them during this request
    const params: Params = {
        ...enableOrganization(),
        ...configureStorage(targetStorage, useDefaultSettings),
        ...(fileName ? { filename: fileName } : {}),
    };

    const url = `${backendAPI}/projects/${id}/backup`;

    return new Promise<void | string>((resolve, reject) => {
        async function request() {
            try {
                const response = await Axios.get(url, {
                    params,
                });
                const isCloudStorage = targetStorage.location === StorageLocation.CLOUD_STORAGE;
                const { status } = response;
                if (status === 201) params.action = 'download';
                if (status === 202 || (isCloudStorage && status === 201)) {
                    setTimeout(request, 3000);
                } else if (status === 201) {
                    resolve(`${url}?${new URLSearchParams(params).toString()}`);
                } else if (isCloudStorage && status === 200) {
                    resolve();
                }
            } catch (errorData) {
                reject(generateError(errorData));
            }
        }

        setTimeout(request);
    });
}

async function restoreProject(storage: Storage, file: File | string) {
    const { backendAPI } = config;
    // keep current default params to 'freeze" them during this request
    const params: Params = {
        ...enableOrganization(),
        ...configureStorage(storage),
    };

    const url = `${backendAPI}/projects/backup`;
    const projectData = new FormData();
    let response;

    async function wait() {
        return new Promise((resolve, reject) => {
            async function request() {
                try {
                    projectData.set('rq_id', response.data.rq_id);
                    response = await Axios.post(`${backendAPI}/projects/backup`, projectData, {
                        params,
                    });
                    if (response.status === 202) {
                        setTimeout(request, 3000);
                    } else {
                        // to be able to get the task after it was created, pass frozen params
                        const restoredProject = await getProjects({ id: response.data.id, ...params });
                        resolve(restoredProject[0]);
                    }
                } catch (errorData) {
                    reject(generateError(errorData));
                }
            }

            setTimeout(request);
        });
    }

    const isCloudStorage = storage.location === StorageLocation.CLOUD_STORAGE;

    if (isCloudStorage) {
        params.filename = file;
        response = await Axios.post(url,
            new FormData(), {
                params,
            });
    } else {
        const uploadConfig = {
            chunkSize: config.uploadChunkSize * 1024 * 1024,
            endpoint: `${origin}${backendAPI}/projects/backup/`,
            totalSentSize: 0,
            totalSize: (file as File).size,
        };
        await Axios.post(url,
            new FormData(), {
                params,
                headers: { 'Upload-Start': true },
            });
        const { filename } = await chunkUpload(file, uploadConfig);
        response = await Axios.post(url,
            new FormData(), {
                params: { ...params, filename },
                headers: { 'Upload-Finish': true },
            });
    }
    return wait();
}

async function createTask(taskSpec, taskDataSpec, onUpdate) {
    const { backendAPI, origin } = config;
    // keep current default params to 'freeze" them during this request
    const params = enableOrganization();

    async function wait(id) {
        return new Promise((resolve, reject) => {
            async function checkStatus() {
                try {
                    const response = await Axios.get(`${backendAPI}/tasks/${id}/status`, { params });
                    if (['Queued', 'Started'].includes(response.data.state)) {
                        if (response.data.message !== '') {
                            onUpdate(response.data.message, response.data.progress || 0);
                        }
                        setTimeout(checkStatus, 1000);
                    } else if (response.data.state === 'Finished') {
                        resolve();
                    } else if (response.data.state === 'Failed') {
                        // If request has been successful, but task hasn't been created
                        // Then passed data is wrong and we can pass code 400
                        const message = `
                            Could not create the task on the server. ${response.data.message}.
                        `;
                        reject(new ServerError(message, 400));
                    } else {
                        // If server has another status, it is unexpected
                        // Therefore it is server error and we can pass code 500
                        reject(
                            new ServerError(
                                `Unknown task state has been received: ${response.data.state}`,
                                500,
                            ),
                        );
                    }
                } catch (errorData) {
                    reject(generateError(errorData));
                }
            }

            setTimeout(checkStatus, 1000);
        });
    }

    const chunkSize = config.uploadChunkSize * 1024 * 1024;
    const clientFiles = taskDataSpec.client_files;
    const chunkFiles = [];
    const bulkFiles = [];
    let totalSize = 0;
    let totalSentSize = 0;
    for (const file of clientFiles) {
        if (file.size > chunkSize) {
            chunkFiles.push(file);
        } else {
            bulkFiles.push(file);
        }
        totalSize += file.size;
    }
    delete taskDataSpec.client_files;

    const taskData = new FormData();
    for (const [key, value] of Object.entries(taskDataSpec)) {
        if (Array.isArray(value)) {
            value.forEach((element, idx) => {
                taskData.append(`${key}[${idx}]`, element);
            });
        } else {
            taskData.set(key, value);
        }
    }

    let response = null;

    onUpdate('The task is being created on the server..', null);
    try {
        response = await Axios.post(`${backendAPI}/tasks`, JSON.stringify(taskSpec), {
            params,
            headers: {
                'Content-Type': 'application/json',
            },
        });
    } catch (errorData) {
        throw generateError(errorData);
    }

    onUpdate('The data are being uploaded to the server..', null);

    async function bulkUpload(taskId, files) {
        const fileBulks = files.reduce((fileGroups, file) => {
            const lastBulk = fileGroups[fileGroups.length - 1];
            if (chunkSize - lastBulk.size >= file.size) {
                lastBulk.files.push(file);
                lastBulk.size += file.size;
            } else {
                fileGroups.push({ files: [file], size: file.size });
            }
            return fileGroups;
        }, [{ files: [], size: 0 }]);
        const totalBulks = fileBulks.length;
        let currentChunkNumber = 0;
        while (currentChunkNumber < totalBulks) {
            for (const [idx, element] of fileBulks[currentChunkNumber].files.entries()) {
                taskData.append(`client_files[${idx}]`, element);
            }
            const percentage = totalSentSize / totalSize;
            onUpdate('The data are being uploaded to the server', percentage);
            await Axios.post(`${backendAPI}/tasks/${taskId}/data`, taskData, {
                ...params,
                headers: { 'Upload-Multiple': true },
            });
            for (let i = 0; i < fileBulks[currentChunkNumber].files.length; i++) {
                taskData.delete(`client_files[${i}]`);
            }
            totalSentSize += fileBulks[currentChunkNumber].size;
            currentChunkNumber++;
        }
    }

    try {
        await Axios.post(`${backendAPI}/tasks/${response.data.id}/data`,
            taskData, {
                ...params,
                headers: { 'Upload-Start': true },
            });
        const uploadConfig = {
            endpoint: `${origin}${backendAPI}/tasks/${response.data.id}/data/`,
            onUpdate: (percentage) => {
                onUpdate('The data are being uploaded to the server', percentage);
            },
            chunkSize,
            totalSize,
            totalSentSize,
        };
        for (const file of chunkFiles) {
            uploadConfig.totalSentSize += await chunkUpload(file, uploadConfig);
        }
        if (bulkFiles.length > 0) {
            await bulkUpload(response.data.id, bulkFiles);
        }
        await Axios.post(`${backendAPI}/tasks/${response.data.id}/data`,
            taskData, {
                ...params,
                headers: { 'Upload-Finish': true },
            });
    } catch (errorData) {
        try {
            await deleteTask(response.data.id, params.org || null);
        } catch (_) {
            // ignore
        }
        throw generateError(errorData);
    }

    try {
        await wait(response.data.id);
    } catch (createException) {
        await deleteTask(response.data.id, params.org || null);
        throw createException;
    }

    // to be able to get the task after it was created, pass frozen params
    const createdTask = await getTasks({ id: response.data.id, ...params });
    return createdTask[0];
}

async function getJobs(
    filter: JobsFilter = {},
    aggregate = false,
): Promise<{ results: SerializedJob[], count: number }> {
    const { backendAPI } = config;
    const id = filter.id || null;

    let response = null;
    try {
        if (id !== null) {
            response = await Axios.get(`${backendAPI}/jobs/${id}`);
            return ({
                results: [response.data],
                count: 1,
            });
        }

        if (aggregate) {
            return await fetchAll(`${backendAPI}/jobs`, {
                ...filter,
                ...enableOrganization(),
            });
        }

        response = await Axios.get(`${backendAPI}/jobs`, {
            params: {
                ...filter,
                page_size: 12,
            },
        });
    } catch (errorData) {
        throw generateError(errorData);
    }

    return response.data;
}

async function getJobIssues(jobID: number) {
    const { backendAPI } = config;

    let response = null;
    try {
        const organization = enableOrganization();
        response = await fetchAll(`${backendAPI}/issues`, {
            job_id: jobID,
            ...organization,
        });

        const commentsResponse = await fetchAll(`${backendAPI}/comments`, {
            job_id: jobID,
            ...organization,
        });

        const issuesById = response.results.reduce((acc, val: { id: number }) => {
            acc[val.id] = val;
            return acc;
        }, {});

        const commentsByIssue = commentsResponse.results.reduce((acc, val) => {
            acc[val.issue] = acc[val.issue] || [];
            acc[val.issue].push(val);
            return acc;
        }, {});

        for (const issue of Object.keys(commentsByIssue)) {
            commentsByIssue[issue].sort((a, b) => a.id - b.id);
            issuesById[issue].comments = commentsByIssue[issue];
        }
    } catch (errorData) {
        throw generateError(errorData);
    }

    return response.results;
}

async function createComment(data) {
    const { backendAPI } = config;

    let response = null;
    try {
        response = await Axios.post(`${backendAPI}/comments`, JSON.stringify(data), {
            headers: {
                'Content-Type': 'application/json',
            },
        });
    } catch (errorData) {
        throw generateError(errorData);
    }

    return response.data;
}

async function createIssue(data) {
    const { backendAPI } = config;

    let response = null;
    try {
        const organization = enableOrganization();
        response = await Axios.post(`${backendAPI}/issues`, JSON.stringify(data), {
            params: { ...organization },
            headers: {
                'Content-Type': 'application/json',
            },
        });

        const commentsResponse = await fetchAll(`${backendAPI}/comments`, {
            issue_id: response.data.id,
            ...organization,
        });

        response.data.comments = commentsResponse.results;
    } catch (errorData) {
        throw generateError(errorData);
    }

    return response.data;
}

async function updateIssue(issueID, data) {
    const { backendAPI } = config;

    let response = null;
    try {
        response = await Axios.patch(`${backendAPI}/issues/${issueID}`, JSON.stringify(data), {
            headers: {
                'Content-Type': 'application/json',
            },
        });
    } catch (errorData) {
        throw generateError(errorData);
    }

    return response.data;
}

async function deleteIssue(issueID: number): Promise<void> {
    const { backendAPI } = config;

    try {
        await Axios.delete(`${backendAPI}/issues/${issueID}`);
    } catch (errorData) {
        throw generateError(errorData);
    }
}

async function saveJob(id: number, jobData: Partial<SerializedJob>): Promise<SerializedJob> {
    const { backendAPI } = config;

    let response = null;
    try {
        response = await Axios.patch(`${backendAPI}/jobs/${id}`, JSON.stringify(jobData), {
            headers: {
                'Content-Type': 'application/json',
            },
        });
    } catch (errorData) {
        throw generateError(errorData);
    }

    return response.data;
}

async function getUsers(filter = { page_size: 'all' }) {
    const { backendAPI } = config;

    let response = null;
    try {
        response = await Axios.get(`${backendAPI}/users`, {
            params: {
                ...filter,
            },
        });
    } catch (errorData) {
        throw generateError(errorData);
    }

    return response.data.results;
}

function getPreview(instance) {
    return async function (id: number) {
        const { backendAPI } = config;

        let response = null;
        try {
            const url = `${backendAPI}/${instance}/${id}/preview`;
            response = await Axios.get(url, {
                responseType: 'blob',
            });
        } catch (errorData) {
            const code = errorData.response ? errorData.response.status : errorData.code;
            throw new ServerError(`Could not get preview for "${instance}/${id}"`, code);
        }

        return response.data;
    };
}

async function getImageContext(jid, frame) {
    const { backendAPI } = config;

    let response = null;
    try {
        response = await Axios.get(`${backendAPI}/jobs/${jid}/data`, {
            params: {
                quality: 'original',
                type: 'context_image',
                number: frame,
            },
            responseType: 'arraybuffer',
        });
    } catch (errorData) {
        throw generateError(errorData);
    }

    return response.data;
}

async function getData(tid, jid, chunk) {
    const { backendAPI } = config;

    const url = jid === null ? `tasks/${tid}/data` : `jobs/${jid}/data`;

    let response = null;
    try {
        response = await workerAxios.get(`${backendAPI}/${url}`, {
            params: {
                ...enableOrganization(),
                quality: 'compressed',
                type: 'chunk',
                number: chunk,
            },
            responseType: 'arraybuffer',
        });
    } catch (errorData) {
        throw generateError({
            message: '',
            response: {
                ...errorData.response,
                data: String.fromCharCode.apply(null, new Uint8Array(errorData.response.data)),
            },
        });
    }

    return response;
}

export interface FramesMetaData {
    chunk_size: number;
    deleted_frames: number[];
    frame_filter: string;
    frames: {
        width: number;
        height: number;
        name: string;
        related_files: number;
    }[];
    image_quality: number;
    size: number;
    start_frame: number;
    stop_frame: number;
}

async function getMeta(session, jid): Promise<FramesMetaData> {
    const { backendAPI } = config;

    let response = null;
    try {
        response = await Axios.get(`${backendAPI}/${session}s/${jid}/data/meta`, {
        });
    } catch (errorData) {
        throw generateError(errorData);
    }

    return response.data;
}

async function saveMeta(session, jid, meta) {
    const { backendAPI } = config;

    let response = null;
    try {
        response = await Axios.patch(`${backendAPI}/${session}s/${jid}/data/meta`, meta);
    } catch (errorData) {
        throw generateError(errorData);
    }

    return response.data;
}

// Session is 'task' or 'job'
async function getAnnotations(session, id) {
    const { backendAPI } = config;

    let response = null;
    try {
        response = await Axios.get(`${backendAPI}/${session}s/${id}/annotations`);
    } catch (errorData) {
        throw generateError(errorData);
    }
    return response.data;
}

async function getFunctions(): Promise<FunctionsResponseBody> {
    const { backendAPI } = config;

    try {
        const response = await Axios.get(`${backendAPI}/functions`);
        return response.data;
    } catch (errorData) {
        if (errorData.response.status === 404) {
            return {
                results: [],
                count: 0,
            };
        }
        throw generateError(errorData);
    }
}

async function getFunctionPreview(modelID) {
    const { backendAPI } = config;

    let response = null;
    try {
        const url = `${backendAPI}/functions/${modelID}/preview`;
        response = await Axios.get(url, {
            responseType: 'blob',
        });
    } catch (errorData) {
        const code = errorData.response ? errorData.response.status : errorData.code;
        throw new ServerError(`Could not get preview for the model ${modelID} from the server`, code);
    }

    return response.data;
}

async function getFunctionProviders() {
    const { backendAPI } = config;

    try {
        const response = await Axios.get(`${backendAPI}/functions/info`, {
        });
        return response.data;
    } catch (errorData) {
        if (errorData.response.status === 404) {
            return [];
        }
        throw generateError(errorData);
    }
}

async function deleteFunction(functionId: number) {
    const { backendAPI } = config;

    try {
        await Axios.delete(`${backendAPI}/functions/${functionId}`, {
            headers: {
                'Content-Type': 'application/json',
            },
        });
    } catch (errorData) {
        throw generateError(errorData);
    }
}

// Session is 'task' or 'job'
async function updateAnnotations(session, id, data, action) {
    const { backendAPI } = config;
    const url = `${backendAPI}/${session}s/${id}/annotations`;
    const params = {};
    let requestFunc = null;

    if (action.toUpperCase() === 'PUT') {
        requestFunc = Axios.put.bind(Axios);
    } else {
        requestFunc = Axios.patch.bind(Axios);
        params.action = action;
    }

    let response = null;
    try {
        response = await requestFunc(url, JSON.stringify(data), {
            params,
            headers: {
                'Content-Type': 'application/json',
            },
        });
    } catch (errorData) {
        throw generateError(errorData);
    }
    return response.data;
}

async function runFunctionRequest(body) {
    const { backendAPI } = config;

    try {
        const response = await Axios.post(`${backendAPI}/functions/requests/`, JSON.stringify(body), {
            headers: {
                'Content-Type': 'application/json',
            },
        });

        return response.data;
    } catch (errorData) {
        throw generateError(errorData);
    }
}

// Session is 'task' or 'job'
async function uploadAnnotations(
    session,
    id: number,
    format: string,
    useDefaultLocation: boolean,
    sourceStorage: Storage,
    file: File | string,
    options: { convMaskToPoly: boolean },
): Promise<void> {
    const { backendAPI, origin } = config;
    const params: Params & { conv_mask_to_poly: boolean } = {
        ...enableOrganization(),
        ...configureStorage(sourceStorage, useDefaultLocation),
        format,
        filename: typeof file === 'string' ? file : file.name,
        conv_mask_to_poly: options.convMaskToPoly,
    };

    const url = `${backendAPI}/${session}s/${id}/annotations`;
    async function wait() {
        return new Promise<void>((resolve, reject) => {
            async function requestStatus() {
                try {
                    const response = await Axios.put(
                        url,
                        new FormData(),
                        {
                            params,
                        },
                    );
                    if (response.status === 202) {
                        setTimeout(requestStatus, 3000);
                    } else {
                        resolve();
                    }
                } catch (errorData) {
                    reject(generateError(errorData));
                }
            }
            setTimeout(requestStatus);
        });
    }
    const isCloudStorage = sourceStorage.location === StorageLocation.CLOUD_STORAGE;

    if (isCloudStorage) {
        try {
            await Axios.post(url,
                new FormData(), {
                    params,
                });
        } catch (errorData) {
            throw generateError(errorData);
        }
    } else {
        const chunkSize = config.uploadChunkSize * 1024 * 1024;
        const uploadConfig = {
            chunkSize,
            endpoint: `${origin}${backendAPI}/${session}s/${id}/annotations/`,
        };

        try {
            await Axios.post(url,
                new FormData(), {
                    params,
                    headers: { 'Upload-Start': true },
                });
            await chunkUpload(file, uploadConfig);
            await Axios.post(url,
                new FormData(), {
                    params,
                    headers: { 'Upload-Finish': true },
                });
        } catch (errorData) {
            throw generateError(errorData);
        }
    }
    try {
        return await wait();
    } catch (errorData) {
        throw generateError(errorData);
    }
}

async function getFunctionRequestStatus(requestID) {
    const { backendAPI } = config;

    try {
        const response = await Axios.get(`${backendAPI}/functions/requests/${requestID}`);
        return response.data;
    } catch (errorData) {
        throw generateError(errorData);
    }
}

// Session is 'task' or 'job'
async function dumpAnnotations(id, name, format) {
    const { backendAPI } = config;
    const baseURL = `${backendAPI}/tasks/${id}/annotations`;
    const params = enableOrganization();
    params.format = encodeURIComponent(format);
    if (name) {
        const filename = name.replace(/\//g, '_');
        params.filename = encodeURIComponent(filename);
    }

    return new Promise((resolve, reject) => {
        async function request() {
            Axios.get(baseURL, {
                params,
            })
                .then((response) => {
                    if (response.status === 202) {
                        setTimeout(request, 3000);
                    } else {
                        params.action = 'download';
                        resolve(`${baseURL}?${new URLSearchParams(params).toString()}`);
                    }
                })
                .catch((errorData) => {
                    reject(generateError(errorData));
                });
        }
        setTimeout(request);
    });
}

async function cancelFunctionRequest(requestId: string): Promise<void> {
    const { backendAPI } = config;

    try {
        await Axios.delete(`${backendAPI}/functions/requests/${requestId}`, {
            method: 'DELETE',
        });
    } catch (errorData) {
        throw generateError(errorData);
    }
}

async function createFunction(functionData: any) {
    const params = enableOrganization();
    const { backendAPI } = config;

    try {
        const response = await Axios.post(`${backendAPI}/functions`, JSON.stringify(functionData), {
            params,
            headers: {
                'Content-Type': 'application/json',
            },
        });
        return response.data;
    } catch (errorData) {
        throw generateError(errorData);
    }
}

async function saveEvents(events) {
    const { backendAPI } = config;

    try {
        await Axios.post(`${backendAPI}/events`, JSON.stringify(events), {
            proxy: config.proxy,
            headers: {
                'Content-Type': 'application/json',
            },
        });
    } catch (errorData) {
        throw generateError(errorData);
    }
}

async function callFunction(funId, body) {
    const { backendAPI } = config;

    try {
        const response = await Axios.post(`${backendAPI}/functions/${funId}/run`, JSON.stringify(body), {
            headers: {
                'Content-Type': 'application/json',
            },
        });

        return response.data;
    } catch (errorData) {
        throw generateError(errorData);
    }
}

async function getFunctionsRequests() {
    const { backendAPI } = config;

    try {
        const response = await Axios.get(`${backendAPI}/functions/requests/`);
        return response.data;
    } catch (errorData) {
        if (errorData.response.status === 404) {
            return [];
        }
        throw generateError(errorData);
    }
}

async function getLambdaFunctions() {
    const { backendAPI } = config;

    try {
        const response = await Axios.get(`${backendAPI}/lambda/functions`);
        return response.data;
    } catch (errorData) {
        if (errorData.response.status === 503) {
            return [];
        }
        throw generateError(errorData);
    }
}

async function runLambdaRequest(body) {
    const { backendAPI } = config;

    try {
        const response = await Axios.post(`${backendAPI}/lambda/requests`, JSON.stringify(body), {
            headers: {
                'Content-Type': 'application/json',
            },
        });

        return response.data;
    } catch (errorData) {
        throw generateError(errorData);
    }
}

async function callLambdaFunction(funId, body) {
    const { backendAPI } = config;

    try {
        const response = await Axios.post(`${backendAPI}/lambda/functions/${funId}`, JSON.stringify(body), {
            headers: {
                'Content-Type': 'application/json',
            },
        });

        return response.data;
    } catch (errorData) {
        throw generateError(errorData);
    }
}

async function getLambdaRequests() {
    const { backendAPI } = config;

    try {
        const response = await Axios.get(`${backendAPI}/lambda/requests`);
        return response.data;
    } catch (errorData) {
        throw generateError(errorData);
    }
}

async function getRequestStatus(requestID) {
    const { backendAPI } = config;

    try {
        const response = await Axios.get(`${backendAPI}/lambda/requests/${requestID}`);
        return response.data;
    } catch (errorData) {
        throw generateError(errorData);
    }
}

async function cancelLambdaRequest(requestId) {
    const { backendAPI } = config;

    try {
        await Axios.delete(`${backendAPI}/lambda/requests/${requestId}`, {
            method: 'DELETE',
        });
    } catch (errorData) {
        throw generateError(errorData);
    }
}

async function installedApps() {
    const { backendAPI } = config;
    try {
        const response = await Axios.get(`${backendAPI}/server/plugins`);
        return response.data;
    } catch (errorData) {
        throw generateError(errorData);
    }
}

async function createCloudStorage(storageDetail) {
    const { backendAPI } = config;

    const storageDetailData = prepareData(storageDetail);
    try {
        const response = await Axios.post(`${backendAPI}/cloudstorages`, storageDetailData);
        return response.data;
    } catch (errorData) {
        throw generateError(errorData);
    }
}

async function updateCloudStorage(id, storageDetail) {
    const { backendAPI } = config;

    const storageDetailData = prepareData(storageDetail);
    try {
        await Axios.patch(`${backendAPI}/cloudstorages/${id}`, storageDetailData);
    } catch (errorData) {
        throw generateError(errorData);
    }
}

async function getCloudStorages(filter = {}) {
    const { backendAPI } = config;

    let response = null;
    try {
        response = await Axios.get(`${backendAPI}/cloudstorages`, {
            params: filter,
            page_size: 12,
        });
    } catch (errorData) {
        throw generateError(errorData);
    }

    response.data.results.count = response.data.count;
    return response.data.results;
}

async function getCloudStorageContent(id, manifestPath) {
    const { backendAPI } = config;

    let response = null;
    try {
        const url = `${backendAPI}/cloudstorages/${id}/content${
            manifestPath ? `?manifest_path=${manifestPath}` : ''
        }`;
        response = await Axios.get(url);
    } catch (errorData) {
        throw generateError(errorData);
    }

    return response.data;
}

async function getCloudStorageStatus(id) {
    const { backendAPI } = config;

    let response = null;
    try {
        const url = `${backendAPI}/cloudstorages/${id}/status`;
        response = await Axios.get(url);
    } catch (errorData) {
        throw generateError(errorData);
    }

    return response.data;
}

async function deleteCloudStorage(id) {
    const { backendAPI } = config;

    try {
        await Axios.delete(`${backendAPI}/cloudstorages/${id}`);
    } catch (errorData) {
        throw generateError(errorData);
    }
}

async function getOrganizations() {
    const { backendAPI } = config;

    let response = null;
    try {
        response = await fetchAll(`${backendAPI}/organizations`);
    } catch (errorData) {
        throw generateError(errorData);
    }

    return response.results;
}

async function createOrganization(data) {
    const { backendAPI } = config;

    let response = null;
    try {
        response = await Axios.post(`${backendAPI}/organizations`, JSON.stringify(data), {
            headers: {
                'Content-Type': 'application/json',
            },
        });
    } catch (errorData) {
        throw generateError(errorData);
    }

    return response.data;
}

async function updateOrganization(id, data) {
    const { backendAPI } = config;

    let response = null;
    try {
        response = await Axios.patch(`${backendAPI}/organizations/${id}`, JSON.stringify(data), {
            headers: {
                'Content-Type': 'application/json',
            },
        });
    } catch (errorData) {
        throw generateError(errorData);
    }

    return response.data;
}

async function deleteOrganization(id) {
    const { backendAPI } = config;

    try {
        await Axios.delete(`${backendAPI}/organizations/${id}`, {
            headers: {
                'Content-Type': 'application/json',
            },
        });
    } catch (errorData) {
        throw generateError(errorData);
    }
}

async function getOrganizationMembers(orgSlug, page, pageSize, filters = {}) {
    const { backendAPI } = config;

    let response = null;
    try {
        response = await Axios.get(`${backendAPI}/memberships`, {
            params: {
                ...filters,
                org: orgSlug,
                page,
                page_size: pageSize,
            },
        });
    } catch (errorData) {
        throw generateError(errorData);
    }

    return response.data;
}

async function inviteOrganizationMembers(orgId, data) {
    const { backendAPI } = config;
    try {
        await Axios.post(
            `${backendAPI}/invitations`,
            {
                ...data,
                organization: orgId,
            },
        );
    } catch (errorData) {
        throw generateError(errorData);
    }
}

async function updateOrganizationMembership(membershipId, data) {
    const { backendAPI } = config;
    let response = null;
    try {
        response = await Axios.patch(
            `${backendAPI}/memberships/${membershipId}`,
            {
                ...data,
            },
        );
    } catch (errorData) {
        throw generateError(errorData);
    }

    return response.data;
}

async function deleteOrganizationMembership(membershipId) {
    const { backendAPI } = config;

    try {
        await Axios.delete(`${backendAPI}/memberships/${membershipId}`);
    } catch (errorData) {
        throw generateError(errorData);
    }
}

async function getMembershipInvitation(id) {
    const { backendAPI } = config;

    let response = null;
    try {
        response = await Axios.get(`${backendAPI}/invitations/${id}`);
        return response.data;
    } catch (errorData) {
        throw generateError(errorData);
    }
}

async function getWebhookDelivery(webhookID: number, deliveryID: number): Promise<any> {
    const params = enableOrganization();
    const { backendAPI } = config;

    try {
        const response = await Axios.get(`${backendAPI}/webhooks/${webhookID}/deliveries/${deliveryID}`, {
            params,
            headers: {
                'Content-Type': 'application/json',
            },
        });
        return response.data;
    } catch (errorData) {
        throw generateError(errorData);
    }
}

async function getWebhooks(filter, pageSize = 10): Promise<any> {
    const params = enableOrganization();
    const { backendAPI } = config;

    try {
        const response = await Axios.get(`${backendAPI}/webhooks`, {
            params: {
                ...params,
                ...filter,
                page_size: pageSize,
            },
            headers: {
                'Content-Type': 'application/json',
            },
        });

        response.data.results.count = response.data.count;
        return response.data.results;
    } catch (errorData) {
        throw generateError(errorData);
    }
}

async function createWebhook(webhookData: any): Promise<any> {
    const params = enableOrganization();
    const { backendAPI } = config;

    try {
        const response = await Axios.post(`${backendAPI}/webhooks`, JSON.stringify(webhookData), {
            params,
            headers: {
                'Content-Type': 'application/json',
            },
        });
        return response.data;
    } catch (errorData) {
        throw generateError(errorData);
    }
}

async function updateWebhook(webhookID: number, webhookData: any): Promise<any> {
    const params = enableOrganization();
    const { backendAPI } = config;

    try {
        const response = await Axios
            .patch(`${backendAPI}/webhooks/${webhookID}`, JSON.stringify(webhookData), {
                params,
                headers: {
                    'Content-Type': 'application/json',
                },
            });
        return response.data;
    } catch (errorData) {
        throw generateError(errorData);
    }
}

async function deleteWebhook(webhookID: number): Promise<void> {
    const params = enableOrganization();
    const { backendAPI } = config;

    try {
        await Axios.delete(`${backendAPI}/webhooks/${webhookID}`, {
            params,
            headers: {
                'Content-Type': 'application/json',
            },
        });
    } catch (errorData) {
        throw generateError(errorData);
    }
}

async function pingWebhook(webhookID: number): Promise<any> {
    const params = enableOrganization();
    const { backendAPI } = config;

    async function waitPingDelivery(deliveryID: number): Promise<any> {
        return new Promise((resolve) => {
            async function checkStatus(): Promise<any> {
                const delivery = await getWebhookDelivery(webhookID, deliveryID);
                if (delivery.status_code) {
                    resolve(delivery);
                } else {
                    setTimeout(checkStatus, 1000);
                }
            }
            setTimeout(checkStatus, 1000);
        });
    }

    try {
        const response = await Axios.post(`${backendAPI}/webhooks/${webhookID}/ping`, {
            params,
            headers: {
                'Content-Type': 'application/json',
            },
        });

        const deliveryID = response.data.id;
        const delivery = await waitPingDelivery(deliveryID);
        return delivery;
    } catch (errorData) {
        throw generateError(errorData);
    }
}

async function receiveWebhookEvents(type: WebhookSourceType): Promise<string[]> {
    const { backendAPI } = config;

    try {
        const response = await Axios.get(`${backendAPI}/webhooks/events`, {
            params: {
                type,
            },
            headers: {
                'Content-Type': 'application/json',
            },
        });
        return response.data.events;
    } catch (errorData) {
        throw generateError(errorData);
    }
}

async function socialAuthentication(): Promise<any> {
    const { backendAPI } = config;
    try {
<<<<<<< HEAD
        const response = await Axios.get(`${backendAPI}/auth/social`, {
            proxy: config.proxy,
        });
        return response.data;
    } catch (errorData) {
        throw generateError(errorData);
    }
}

async function selectSSOIdentityProvider(email?: string): Promise<string> {
    const { backendAPI } = config;
    try {
        const response = await Axios.get(`${backendAPI}/auth/oidc/select-idp/${(email) ? `?email=${email}` : ''}`, {
            proxy: config.proxy,
        });
=======
        const response = await Axios.get(`${backendAPI}/auth/social/methods`);
>>>>>>> bad1dc27
        return response.data;
    } catch (errorData) {
        throw generateError(errorData);
    }
}

export default Object.freeze({
    server: Object.freeze({
        about,
        share,
        formats,
        login,
        logout,
        socialAuthentication,
        changePassword,
        requestPasswordReset,
        resetPassword,
        authorized,
        healthCheck,
        register,
        request: serverRequest,
        userAgreements,
        installedApps,
        loginWithSocialAccount,
        selectSSOIdentityProvider,
    }),

    projects: Object.freeze({
        get: getProjects,
        searchNames: searchProjectNames,
        save: saveProject,
        create: createProject,
        delete: deleteProject,
        exportDataset: exportDataset('projects'),
        getPreview: getPreview('projects'),
        backup: backupProject,
        restore: restoreProject,
        importDataset,
    }),

    tasks: Object.freeze({
        get: getTasks,
        save: saveTask,
        create: createTask,
        delete: deleteTask,
        exportDataset: exportDataset('tasks'),
        getPreview: getPreview('tasks'),
        backup: backupTask,
        restore: restoreTask,
    }),

    labels: Object.freeze({
        get: getLabels,
        delete: deleteLabel,
        update: updateLabel,
    }),

    jobs: Object.freeze({
        get: getJobs,
        getPreview: getPreview('jobs'),
        save: saveJob,
        exportDataset: exportDataset('jobs'),
    }),

    users: Object.freeze({
        get: getUsers,
        self: getSelf,
    }),

    frames: Object.freeze({
        getData,
        getMeta,
        saveMeta,
        getPreview,
        getImageContext,
    }),

    annotations: Object.freeze({
        updateAnnotations,
        getAnnotations,
        dumpAnnotations,
        uploadAnnotations,
    }),

    events: Object.freeze({
        save: saveEvents,
    }),

    lambda: Object.freeze({
        list: getLambdaFunctions,
        status: getRequestStatus,
        requests: getLambdaRequests,
        run: runLambdaRequest,
        call: callLambdaFunction,
        cancel: cancelLambdaRequest,
    }),

    functions: Object.freeze({
        list: getFunctions,
        status: getFunctionRequestStatus,
        requests: getFunctionsRequests,
        run: runFunctionRequest,
        call: callFunction,
        create: createFunction,
        providers: getFunctionProviders,
        delete: deleteFunction,
        cancel: cancelFunctionRequest,
        getPreview: getFunctionPreview,
    }),

    issues: Object.freeze({
        create: createIssue,
        update: updateIssue,
        get: getJobIssues,
        delete: deleteIssue,
    }),

    comments: Object.freeze({
        create: createComment,
    }),

    cloudStorages: Object.freeze({
        get: getCloudStorages,
        getContent: getCloudStorageContent,
        getPreview: getPreview('cloudstorages'),
        getStatus: getCloudStorageStatus,
        create: createCloudStorage,
        delete: deleteCloudStorage,
        update: updateCloudStorage,
    }),

    organizations: Object.freeze({
        get: getOrganizations,
        create: createOrganization,
        update: updateOrganization,
        members: getOrganizationMembers,
        invitation: getMembershipInvitation,
        delete: deleteOrganization,
        invite: inviteOrganizationMembers,
        updateMembership: updateOrganizationMembership,
        deleteMembership: deleteOrganizationMembership,
    }),

    webhooks: Object.freeze({
        get: getWebhooks,
        create: createWebhook,
        update: updateWebhook,
        delete: deleteWebhook,
        ping: pingWebhook,
        events: receiveWebhookEvents,
    }),
});<|MERGE_RESOLUTION|>--- conflicted
+++ resolved
@@ -416,14 +416,7 @@
     };
     let authenticationResponse = null;
     try {
-<<<<<<< HEAD
-        authenticationResponse = await Axios.post(tokenURL, data,
-            {
-                proxy: config.proxy,
-            });
-=======
-        authenticationResponse = await Axios.post(`${config.backendAPI}/auth/${provider}/login/token`, data);
->>>>>>> bad1dc27
+        authenticationResponse = await Axios.post(tokenURL, data);
     } catch (errorData) {
         throw generateError(errorData);
     }
@@ -2335,10 +2328,7 @@
 async function socialAuthentication(): Promise<any> {
     const { backendAPI } = config;
     try {
-<<<<<<< HEAD
-        const response = await Axios.get(`${backendAPI}/auth/social`, {
-            proxy: config.proxy,
-        });
+        const response = await Axios.get(`${backendAPI}/auth/social`);
         return response.data;
     } catch (errorData) {
         throw generateError(errorData);
@@ -2348,12 +2338,7 @@
 async function selectSSOIdentityProvider(email?: string): Promise<string> {
     const { backendAPI } = config;
     try {
-        const response = await Axios.get(`${backendAPI}/auth/oidc/select-idp/${(email) ? `?email=${email}` : ''}`, {
-            proxy: config.proxy,
-        });
-=======
-        const response = await Axios.get(`${backendAPI}/auth/social/methods`);
->>>>>>> bad1dc27
+        const response = await Axios.get(`${backendAPI}/auth/oidc/select-idp/${(email) ? `?email=${email}` : ''}`);
         return response.data;
     } catch (errorData) {
         throw generateError(errorData);
