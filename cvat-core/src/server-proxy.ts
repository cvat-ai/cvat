--- conflicted
+++ resolved
@@ -23,10 +23,7 @@
 import config from './config';
 import DownloadWorker from './download.worker';
 import { ServerError } from './exceptions';
-<<<<<<< HEAD
-=======
 import { SerializedQualityConflictData } from './quality-conflict';
->>>>>>> daf774ad
 
 type Params = {
     org: number | string,
@@ -1604,50 +1601,6 @@
     return response.data;
 }
 
-<<<<<<< HEAD
-=======
-async function getFunctions(): Promise<FunctionsResponseBody> {
-    const { backendAPI } = config;
-
-    try {
-        const response = await fetchAll(`${backendAPI}/functions`);
-        return response;
-    } catch (errorData) {
-        if (errorData.response.status === 404) {
-            return {
-                results: [],
-                count: 0,
-            };
-        }
-        throw generateError(errorData);
-    }
-}
-
-async function getFunctionProviders() {
-    const { backendAPI } = config;
-
-    try {
-        const response = await Axios.get(`${backendAPI}/functions/info`);
-        return response.data;
-    } catch (errorData) {
-        if (errorData.response.status === 404) {
-            return [];
-        }
-        throw generateError(errorData);
-    }
-}
-
-async function deleteFunction(functionId: number) {
-    const { backendAPI } = config;
-
-    try {
-        await Axios.delete(`${backendAPI}/functions/${functionId}`);
-    } catch (errorData) {
-        throw generateError(errorData);
-    }
-}
-
->>>>>>> daf774ad
 // Session is 'task' or 'job'
 async function updateAnnotations(session, id, data, action) {
     const { backendAPI } = config;
@@ -2403,22 +2356,6 @@
         cancel: cancelLambdaRequest,
     }),
 
-<<<<<<< HEAD
-=======
-    functions: Object.freeze({
-        list: getFunctions,
-        status: getFunctionRequestStatus,
-        requests: getFunctionsRequests,
-        run: runFunctionRequest,
-        call: callFunction,
-        create: createFunction,
-        providers: getFunctionProviders,
-        delete: deleteFunction,
-        cancel: cancelFunctionRequest,
-        getPreview: getPreview('functions'),
-    }),
-
->>>>>>> daf774ad
     issues: Object.freeze({
         create: createIssue,
         update: updateIssue,
