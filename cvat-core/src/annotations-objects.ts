// Copyright (C) 2019-2022 Intel Corporation
//
// SPDX-License-Identifier: MIT

import ObjectState from './object-state';
import { checkObjectType, clamp } from './common';
import { DataError, ArgumentError, ScriptingError } from './exceptions';
import { Label, Attribute } from './labels';
import {
    colors, Source, ShapeType, ObjectType, AttributeType, HistoryActions,
} from './enums';
import AnnotationHistory from './annotations-history';

const defaultGroupColor = '#E0E0E0';

function checkNumberOfPoints(shapeType: ShapeType, points: number[]): void {
    if (shapeType === ShapeType.RECTANGLE) {
        if (points.length / 2 !== 2) {
            throw new DataError(`Rectangle must have 2 points, but got ${points.length / 2}`);
        }
    } else if (shapeType === ShapeType.POLYGON) {
        if (points.length / 2 < 3) {
            throw new DataError(`Polygon must have at least 3 points, but got ${points.length / 2}`);
        }
    } else if (shapeType === ShapeType.POLYLINE) {
        if (points.length / 2 < 2) {
            throw new DataError(`Polyline must have at least 2 points, but got ${points.length / 2}`);
        }
    } else if (shapeType === ShapeType.POINTS) {
        if (points.length / 2 < 1) {
            throw new DataError(`Points must have at least 1 points, but got ${points.length / 2}`);
        }
    } else if (shapeType === ShapeType.CUBOID) {
        if (points.length / 2 !== 8) {
            throw new DataError(`Cuboid must have 8 points, but got ${points.length / 2}`);
        }
    } else if (shapeType === ShapeType.ELLIPSE) {
        if (points.length / 2 !== 2) {
            throw new DataError(`Ellipse must have 1 point, rx and ry but got ${points.toString()}`);
        }
    } else {
        throw new ArgumentError(`Unknown value of shapeType has been received ${shapeType}`);
    }
}

function attrsAsAnObject(attributes: Attribute[]): Record<number, Attribute> {
    return attributes.reduce((accumulator, value) => {
        accumulator[value.id] = value;
        return accumulator;
    }, {});
}

function findAngleDiff(rightAngle: number, leftAngle: number): number {
    let angleDiff = rightAngle - leftAngle;
    angleDiff = ((angleDiff + 180) % 360) - 180;
    if (Math.abs(angleDiff) >= 180) {
        // if the main arc is bigger than 180, go another arc
        // to find it, just substract absolute value from 360 and inverse sign
        angleDiff = 360 - Math.abs(angleDiff) * Math.sign(angleDiff) * -1;
    }
    return angleDiff;
}

function checkShapeArea(shapeType: ShapeType, points: number[]): boolean {
    const MIN_SHAPE_LENGTH = 3;
    const MIN_SHAPE_AREA = 9;

    if (shapeType === ShapeType.POINTS) {
        return true;
    }

    if (shapeType === ShapeType.ELLIPSE) {
        const [cx, cy, rightX, topY] = points;
        const [rx, ry] = [rightX - cx, cy - topY];
        return rx * ry * Math.PI > MIN_SHAPE_AREA;
    }

    let xmin = Number.MAX_SAFE_INTEGER;
    let xmax = Number.MIN_SAFE_INTEGER;
    let ymin = Number.MAX_SAFE_INTEGER;
    let ymax = Number.MIN_SAFE_INTEGER;

    for (let i = 0; i < points.length - 1; i += 2) {
        xmin = Math.min(xmin, points[i]);
        xmax = Math.max(xmax, points[i]);
        ymin = Math.min(ymin, points[i + 1]);
        ymax = Math.max(ymax, points[i + 1]);
    }

<<<<<<< HEAD
    function checkNumberOfPoints(shapeType, points) {
        if (shapeType === ObjectShape.RECTANGLE) {
            if (points.length / 2 !== 2) {
                throw new DataError(`Rectangle must have 2 points, but got ${points.length / 2}`);
            }
        } else if (shapeType === ObjectShape.POLYGON) {
            if (points.length / 2 < 3) {
                throw new DataError(`Polygon must have at least 3 points, but got ${points.length / 2}`);
            }
        } else if (shapeType === ObjectShape.POLYLINE) {
            if (points.length / 2 < 2) {
                throw new DataError(`Polyline must have at least 2 points, but got ${points.length / 2}`);
            }
        } else if (shapeType === ObjectShape.POINTS) {
            if (points.length / 2 < 1) {
                throw new DataError(`Points must have at least 1 points, but got ${points.length / 2}`);
            }
        } else if (shapeType === ObjectShape.CUBOID) {
            if (points.length / 2 !== 8) {
                throw new DataError(`Cuboid must have 8 points, but got ${points.length / 2}`);
            }
        } else if (shapeType === ObjectShape.ELLIPSE) {
            if (points.length / 2 !== 2) {
                throw new DataError(`Ellipse must have 1 point, rx and ry but got ${points.toString()}`);
            }
        } else if (shapeType === ObjectShape.MASK) {
            const [left, top, right, bottom] = points.slice(-4);
            const [width, height] = [right - left, bottom - top];
            if (width < 0 || !Number.isInteger(width) || height < 0 || !Number.isInteger(height)) {
                throw new DataError(`Mask width, height must be positive integers, but got ${width}x${height}`);
            }

            if (points.length !== width * height + 4) {
                throw new DataError(`Points array must have length ${width}x${height} + 4, got ${points.length}`);
            }
        } else {
            throw new ArgumentError(`Unknown value of shapeType has been received ${shapeType}`);
        }
=======
    if (shapeType === ShapeType.POLYLINE) {
        const length = Math.max(xmax - xmin, ymax - ymin);
        return length >= MIN_SHAPE_LENGTH;
>>>>>>> 75ba69bd
    }

    const area = (xmax - xmin) * (ymax - ymin);
    return area >= MIN_SHAPE_AREA;
}

function rotatePoint(x: number, y: number, angle: number, cx = 0, cy = 0): number[] {
    const sin = Math.sin((angle * Math.PI) / 180);
    const cos = Math.cos((angle * Math.PI) / 180);
    const rotX = (x - cx) * cos - (y - cy) * sin + cx;
    const rotY = (y - cy) * cos + (x - cx) * sin + cy;
    return [rotX, rotY];
}

function computeWrappingBox(points: number[], margin = 0): {
    xtl: number;
    ytl: number;
    xbr: number;
    ybr: number;
    x: number;
    y: number;
    width: number;
    height: number;
} {
    let xtl = Number.MAX_SAFE_INTEGER;
    let ytl = Number.MAX_SAFE_INTEGER;
    let xbr = Number.MIN_SAFE_INTEGER;
    let ybr = Number.MIN_SAFE_INTEGER;

    for (let i = 0; i < points.length; i += 2) {
        const [x, y] = [points[i], points[i + 1]];
        xtl = Math.min(xtl, x);
        ytl = Math.min(ytl, y);
        xbr = Math.max(xbr, x);
        ybr = Math.max(ybr, y);
    }

    const box = {
        xtl: xtl - margin,
        ytl: ytl - margin,
        xbr: xbr + margin,
        ybr: ybr + margin,
    };

    return {
        ...box,
        x: box.xtl,
        y: box.ytl,
        width: box.xbr - box.xtl,
        height: box.ybr - box.ytl,
    };
}

function validateAttributeValue(value: string, attr: Attribute): boolean {
    const { values } = attr;
    const type = attr.inputType;

    if (typeof value !== 'string') {
        throw new ArgumentError(`Attribute value is expected to be string, but got ${typeof value}`);
    }

    if (type === AttributeType.NUMBER) {
        return +value >= +values[0] && +value <= +values[1];
    }

    if (type === AttributeType.CHECKBOX) {
        return ['true', 'false'].includes(value.toLowerCase());
    }

    if (type === AttributeType.TEXT) {
        return true;
    }

    return values.includes(value);
}

function copyShape(state: TrackedShape, data: Partial<TrackedShape> = {}): TrackedShape {
    return {
        rotation: state.rotation,
        zOrder: state.zOrder,
        points: state.points,
        occluded: state.occluded,
        outside: state.outside,
        attributes: {},
        ...data,
    };
}

interface AnnotationInjection {
    labels: Label[];
    groups: { max: number };
    frameMeta: {
        deleted_frames: Record<number, boolean>;
    };
    history: AnnotationHistory;
    groupColors: Record<number, string>;
    parentID?: number;
    readOnlyFields?: string[];
    nextClientID: () => number;
}

class Annotation {
    public clientID: number;
    protected taskLabels: Label[];
    protected history: any;
    protected groupColors: Record<number, string>;
    protected serverID: number | null;
    protected parentID: number | null;
    protected group: number;
    public label: Label;
    protected frame: number;
    protected removed: boolean;
    protected lock: boolean;
    protected readOnlyFields: string[];
    protected color: string;
    protected source: Source;
    public updated: number;
    protected attributes: Record<number, string>;
    protected groupObject: {
        color: string;
        readonly id: number;
    };

    constructor(data, clientID: number, color: string, injection: AnnotationInjection) {
        this.taskLabels = injection.labels;
        this.history = injection.history;
        this.groupColors = injection.groupColors;
        this.clientID = clientID;
        this.serverID = data.id || null;
        this.parentID = injection.parentID || null;
        this.group = data.group;
        this.label = this.taskLabels[data.label_id];
        this.frame = data.frame;
        this.removed = false;
        this.lock = false;
        this.readOnlyFields = injection.readOnlyFields || [];
        this.color = color;
        this.source = data.source;
        this.updated = Date.now();
        this.attributes = data.attributes.reduce((attributeAccumulator, attr) => {
            attributeAccumulator[attr.spec_id] = attr.value;
            return attributeAccumulator;
        }, {});
        this.groupObject = Object.defineProperties(
            {}, {
                color: {
                    get: () => {
                        if (this.group) {
                            return this.groupColors[this.group] || colors[this.group % colors.length];
                        }
                        return defaultGroupColor;
                    },
                    set: (newColor) => {
                        if (this.group && typeof newColor === 'string' && /^#[0-9A-F]{6}$/i.test(newColor)) {
                            this.groupColors[this.group] = newColor;
                            this.updated = Date.now();
                        }
                    },
                },
                id: {
                    get: () => this.group,
                },
            },
        ) as Annotation['groupObject'];

        this.appendDefaultAttributes(this.label);
        injection.groups.max = Math.max(injection.groups.max, this.group);
    }

    _withContext(frame: number) {
        return {
            __internal: {
                save: this.save.bind(this, frame),
                delete: this.delete.bind(this),
            },
        };
    }

    _saveLock(lock: boolean, frame: number): void {
        const undoLock = this.lock;
        const redoLock = lock;

        this.history.do(
            HistoryActions.CHANGED_LOCK,
            () => {
                this.lock = undoLock;
                this.updated = Date.now();
            },
            () => {
                this.lock = redoLock;
                this.updated = Date.now();
            },
            [this.clientID],
            frame,
        );

        this.lock = lock;
    }

    _saveColor(color: string, frame: number): void {
        const undoColor = this.color;
        const redoColor = color;

        this.history.do(
            HistoryActions.CHANGED_COLOR,
            () => {
                this.color = undoColor;
                this.updated = Date.now();
            },
            () => {
                this.color = redoColor;
                this.updated = Date.now();
            },
            [this.clientID],
            frame,
        );

        this.color = color;
    }

    _saveLabel(label: Label, frame: number): void {
        const undoLabel = this.label;
        const redoLabel = label;
        const undoAttributes = { ...this.attributes };
        this.label = label;
        this.attributes = {};
        this.appendDefaultAttributes(label);

        // Try to keep old attributes if name matches and old value is still valid
        for (const attribute of redoLabel.attributes) {
            for (const oldAttribute of undoLabel.attributes) {
                if (
                    attribute.name === oldAttribute.name &&
                    validateAttributeValue(undoAttributes[oldAttribute.id], attribute)
                ) {
                    this.attributes[attribute.id] = undoAttributes[oldAttribute.id];
                }
            }
        }
        const redoAttributes = { ...this.attributes };

        this.history.do(
            HistoryActions.CHANGED_LABEL,
            () => {
                this.label = undoLabel;
                this.attributes = undoAttributes;
                this.updated = Date.now();
            },
            () => {
                this.label = redoLabel;
                this.attributes = redoAttributes;
                this.updated = Date.now();
            },
            [this.clientID],
            frame,
        );
    }

    _saveAttributes(attributes: Record<number, string>, frame: number): void {
        const undoAttributes = { ...this.attributes };

        for (const attrID of Object.keys(attributes)) {
            this.attributes[attrID] = attributes[attrID];
        }

        const redoAttributes = { ...this.attributes };

        this.history.do(
            HistoryActions.CHANGED_ATTRIBUTES,
            () => {
                this.attributes = undoAttributes;
                this.updated = Date.now();
            },
            () => {
                this.attributes = redoAttributes;
                this.updated = Date.now();
            },
            [this.clientID],
            frame,
        );
    }

    _validateStateBeforeSave(data: ObjectState, updated: ObjectState['updateFlags']): void {
        if (updated.label) {
            checkObjectType('label', data.label, null, Label);
        }

        const labelAttributes = attrsAsAnObject(data.label.attributes);
        if (updated.attributes) {
            for (const attrID of Object.keys(data.attributes)) {
                const value = data.attributes[attrID];
                if (attrID in labelAttributes) {
                    if (!validateAttributeValue(value, labelAttributes[attrID])) {
                        throw new ArgumentError(
                            `Trying to save an attribute attribute with id ${attrID} and invalid value ${value}`,
                        );
                    }
                } else {
                    throw new ArgumentError(
                        `The label of the shape doesn't have the attribute with id ${attrID} and value ${value}`,
                    );
                }
            }
        }

        if (updated.descriptions) {
            if (!Array.isArray(data.descriptions) || data.descriptions.some((desc) => typeof desc !== 'string')) {
                throw new ArgumentError(
                    `Descriptions are expected to be an array of strings but got ${data.descriptions}`,
                );
            }
        }

        if (updated.occluded) {
            checkObjectType('occluded', data.occluded, 'boolean', null);
        }

        if (updated.outside) {
            checkObjectType('outside', data.outside, 'boolean', null);
        }

        if (updated.zOrder) {
            checkObjectType('zOrder', data.zOrder, 'integer', null);
        }

        if (updated.lock) {
            checkObjectType('lock', data.lock, 'boolean', null);
        }

        if (updated.pinned) {
            checkObjectType('pinned', data.pinned, 'boolean', null);
        }

        if (updated.color) {
            checkObjectType('color', data.color, 'string', null);
            if (!/^#[0-9A-F]{6}$/i.test(data.color)) {
                throw new ArgumentError(`Got invalid color value: "${data.color}"`);
            }
        }

        if (updated.hidden) {
            checkObjectType('hidden', data.hidden, 'boolean', null);
        }

        if (updated.keyframe) {
            checkObjectType('keyframe', data.keyframe, 'boolean', null);
            if (Object.keys(this.shapes).length === 1 && data.frame in this.shapes && !data.keyframe) {
                throw new ArgumentError(
                    `Can not remove the latest keyframe of an object "${data.label.name}".` +
                    'Consider removing the object instead',
                );
            }
        }
    }

    appendDefaultAttributes(label: Label): void {
        const labelAttributes = label.attributes;
        for (const attribute of labelAttributes) {
            if (!(attribute.id in this.attributes)) {
                this.attributes[attribute.id] = attribute.defaultValue;
            }
        }
    }

    updateTimestamp(updated: ObjectState['updateFlags']): void {
        const anyChanges = Object.keys(updated).some((key) => !!updated[key]);
        if (anyChanges) {
            this.updated = Date.now();
        }
    }

    delete(frame: number, force: boolean): boolean {
        if (!this.lock || force) {
            this.removed = true;

            this.history.do(
                HistoryActions.REMOVED_OBJECT,
                () => {
                    this.serverID = undefined;
                    this.removed = false;
                    this.updated = Date.now();
                },
                () => {
                    this.removed = true;
                    this.updated = Date.now();
                },
                [this.clientID],
                frame,
            );
        }

        return this.removed;
    }

    save(): void {
        throw new ScriptingError('Is not implemented');
    }

    get(): void {
        throw new ScriptingError('Is not implemented');
    }

    toJSON(): void {
        throw new ScriptingError('Is not implemented');
    }
}

class Drawn extends Annotation {
    protected frameMeta: AnnotationInjection['frameMeta'];
    protected descriptions: string[];
    protected hidden: boolean;
    protected pinned: boolean;
    protected shapeType: ShapeType;

    constructor(data, clientID: number, color: string, injection: AnnotationInjection) {
        super(data, clientID, color, injection);
        this.frameMeta = injection.frameMeta;
        this.descriptions = data.descriptions || [];
        this.hidden = false;
        this.pinned = true;
        this.shapeType = null;
    }

    _saveDescriptions(descriptions: string[]): void {
        this.descriptions = [...descriptions];
    }

    _savePinned(pinned: boolean, frame: number): void {
        const undoPinned = this.pinned;
        const redoPinned = pinned;

        this.history.do(
            HistoryActions.CHANGED_PINNED,
            () => {
                this.pinned = undoPinned;
                this.updated = Date.now();
            },
            () => {
                this.pinned = redoPinned;
                this.updated = Date.now();
            },
            [this.clientID],
            frame,
        );

        this.pinned = pinned;
    }

    _saveHidden(hidden: boolean, frame: number): void {
        const undoHidden = this.hidden;
        const redoHidden = hidden;

        this.history.do(
            HistoryActions.CHANGED_HIDDEN,
            () => {
                this.hidden = undoHidden;
                this.updated = Date.now();
            },
            () => {
                this.hidden = redoHidden;
                this.updated = Date.now();
            },
            [this.clientID],
            frame,
        );

        this.hidden = hidden;
    }

    _fitPoints(points: number[], rotation: number, maxX: number, maxY: number): number[] {
        const { shapeType, parentID } = this;
        checkObjectType('rotation', rotation, 'number', null);
        points.forEach((coordinate) => checkObjectType('coordinate', coordinate, 'number', null));

        if (parentID !== null || shapeType === ShapeType.CUBOID ||
            shapeType === ShapeType.ELLIPSE || !!rotation) {
            // cuboids and rotated bounding boxes cannot be fitted
            return points;
        }

        const fittedPoints = [];

        for (let i = 0; i < points.length - 1; i += 2) {
            const x = points[i];
            const y = points[i + 1];
            const clampedX = clamp(x, 0, maxX);
            const clampedY = clamp(y, 0, maxY);
            fittedPoints.push(clampedX, clampedY);
        }

        return fittedPoints;
    }

    protected _validateStateBeforeSave(frame: number, data: ObjectState, updated: ObjectState['updateFlags']): number[] {
        /* eslint-disable-next-line no-underscore-dangle */
        Annotation.prototype._validateStateBeforeSave.call(this, data, updated);

        let fittedPoints = [];
        if (updated.points) {
            checkObjectType('points', data.points, null, Array);
            checkNumberOfPoints(this.shapeType, data.points);
            // cut points
            const { width, height, filename } = this.frameMeta[frame];
            fittedPoints = this._fitPoints(data.points, data.rotation, width, height);
            let check = true;
            if (filename && filename.slice(filename.length - 3) === 'pcd') {
                check = false;
            }
            if (check) {
                if (!checkShapeArea(this.shapeType, fittedPoints)) {
                    fittedPoints = [];
                }
            }
        }

        return fittedPoints;
    }
}

interface RawShapeData {
    id?: number;
    clientID?: number;
    label_id: number;
    group: number;
    frame: number;
    source: Source;
    attributes: { spec_id: number; value: string }[];
    elements: {
        id?: number;
        attributes: RawTrackData['attributes'];
        label_id: number;
        occluded: boolean;
        outside: boolean;
        points: number[];
        type: ShapeType;
    }[];
    occluded: boolean;
    outside?: boolean; // only for skeleton elements
    points?: number[];
    rotation: number;
    z_order: number;
    type: ShapeType;
}

export class Shape extends Drawn {
    protected points: number[];
    protected rotation: number;
    protected occluded: boolean;
    protected outside: boolean;
    protected zOrder: number;

    constructor(data: RawShapeData, clientID: number, color: string, injection: AnnotationInjection) {
        super(data, clientID, color, injection);
        this.points = data.points;
        this.rotation = data.rotation || 0;
        this.occluded = data.occluded;
        this.outside = data.outside;
        this.zOrder = data.z_order;
    }

    // Method is used to export data to the server
    toJSON(): RawShapeData {
        const result: RawShapeData = {
            type: this.shapeType,
            clientID: this.clientID,
            occluded: this.occluded,
            z_order: this.zOrder,
            points: [...this.points],
            rotation: this.rotation,
            attributes: Object.keys(this.attributes).reduce((attributeAccumulator, attrId) => {
                attributeAccumulator.push({
                    spec_id: +attrId,
                    value: this.attributes[attrId],
                });

                return attributeAccumulator;
            }, []),
            elements: [],
            frame: this.frame,
            label_id: this.label.id,
            group: this.group,
            source: this.source,
        };

        if (this.serverID !== null) {
            result.id = this.serverID;
        }

        if (typeof this.outside !== 'undefined') {
            result.outside = this.outside;
        }

        return result;
    }

    get(frame) {
        if (frame !== this.frame) {
            throw new ScriptingError('Received frame is not equal to the frame of the shape');
        }

        const result = {
            objectType: ObjectType.SHAPE,
            shapeType: this.shapeType,
            clientID: this.clientID,
            serverID: this.serverID,
            parentID: this.parentID,
            occluded: this.occluded,
            lock: this.lock,
            zOrder: this.zOrder,
            points: [...this.points],
            rotation: this.rotation,
            attributes: { ...this.attributes },
            descriptions: [...this.descriptions],
            label: this.label,
            group: this.groupObject,
            color: this.color,
            hidden: this.hidden,
            updated: this.updated,
            pinned: this.pinned,
            frame,
            source: this.source,
            ...this._withContext(frame),
        };

        if (typeof this.outside !== 'undefined') {
            result.outside = this.outside;
        }

        return result;
    }

    _saveRotation(rotation: number, frame: number): void {
        const undoRotation = this.rotation;
        const redoRotation = rotation;
        const undoSource = this.source;
        const redoSource = this.readOnlyFields.includes('source') ? this.source : Source.MANUAL;

        this.history.do(
            HistoryActions.CHANGED_ROTATION,
            () => {
                this.source = undoSource;
                this.rotation = undoRotation;
                this.updated = Date.now();
            },
            () => {
                this.source = redoSource;
                this.rotation = redoRotation;
                this.updated = Date.now();
            },
            [this.clientID],
            frame,
        );

        this.source = redoSource;
        this.rotation = redoRotation;
    }

    _savePoints(points: number[], frame: number): void {
        const undoPoints = this.points;
        const redoPoints = points;
        const undoSource = this.source;
        const redoSource = this.readOnlyFields.includes('source') ? this.source : Source.MANUAL;

        this.history.do(
            HistoryActions.CHANGED_POINTS,
            () => {
                this.points = undoPoints;
                this.source = undoSource;
                this.updated = Date.now();
            },
            () => {
                this.points = redoPoints;
                this.source = redoSource;
                this.updated = Date.now();
            },
            [this.clientID],
            frame,
        );

        this.source = redoSource;
        this.points = redoPoints;
    }

    _saveOccluded(occluded: boolean, frame: number): void {
        const undoOccluded = this.occluded;
        const redoOccluded = occluded;
        const undoSource = this.source;
        const redoSource = this.readOnlyFields.includes('source') ? this.source : Source.MANUAL;

        this.history.do(
            HistoryActions.CHANGED_OCCLUDED,
            () => {
                this.occluded = undoOccluded;
                this.source = undoSource;
                this.updated = Date.now();
            },
            () => {
                this.occluded = redoOccluded;
                this.source = redoSource;
                this.updated = Date.now();
            },
            [this.clientID],
            frame,
        );

        this.source = redoSource;
        this.occluded = redoOccluded;
    }

    _saveOutside(outside: boolean, frame: number): void {
        const undoOutside = this.outside;
        const redoOutside = outside;
        const undoSource = this.source;
        const redoSource = this.readOnlyFields.includes('source') ? this.source : Source.MANUAL;

        this.history.do(
            HistoryActions.CHANGED_OCCLUDED,
            () => {
                this.outside = undoOutside;
                this.source = undoSource;
                this.updated = Date.now();
            },
            () => {
                this.occluded = redoOutside;
                this.source = redoSource;
                this.updated = Date.now();
            },
            [this.clientID],
            frame,
        );

        this.source = redoSource;
        this.outside = redoOutside;
    }

    _saveZOrder(zOrder: number, frame: number): void {
        const undoZOrder = this.zOrder;
        const redoZOrder = zOrder;
        const undoSource = this.source;
        const redoSource = this.readOnlyFields.includes('source') ? this.source : Source.MANUAL;

        this.history.do(
            HistoryActions.CHANGED_ZORDER,
            () => {
                this.zOrder = undoZOrder;
                this.source = undoSource;
                this.updated = Date.now();
            },
            () => {
                this.zOrder = redoZOrder;
                this.source = redoSource;
                this.updated = Date.now();
            },
            [this.clientID],
            frame,
        );

        this.source = redoSource;
        this.zOrder = redoZOrder;
    }

    save(frame: number, data: ObjectState): ObjectState {
        if (frame !== this.frame) {
            throw new ScriptingError('Received frame is not equal to the frame of the shape');
        }

        if (this.lock && data.lock) {
            return new ObjectState(this.get(frame));
        }

        const updated = data.updateFlags;
        for (const readOnlyField of this.readOnlyFields) {
            updated[readOnlyField] = false;
        }

        const fittedPoints = this._validateStateBeforeSave(frame, data, updated);
        const { rotation } = data;

        // Now when all fields are validated, we can apply them
        if (updated.label) {
            this._saveLabel(data.label, frame);
        }

        if (updated.attributes) {
            this._saveAttributes(data.attributes, frame);
        }

        if (updated.descriptions) {
            this._saveDescriptions(data.descriptions);
        }

        if (updated.rotation) {
            this._saveRotation(rotation, frame);
        }

        if (updated.points && fittedPoints.length) {
            this._savePoints(fittedPoints, frame);
        }

        if (updated.occluded) {
            this._saveOccluded(data.occluded, frame);
        }

        if (updated.outside) {
            this._saveOutside(data.outside, frame);
        }

        if (updated.zOrder) {
            this._saveZOrder(data.zOrder, frame);
        }

        if (updated.lock) {
            this._saveLock(data.lock, frame);
        }

        if (updated.pinned) {
            this._savePinned(data.pinned, frame);
        }

        if (updated.color) {
            this._saveColor(data.color, frame);
        }

        if (updated.hidden) {
            this._saveHidden(data.hidden, frame);
        }

        this.updateTimestamp(updated);
        updated.reset();

        return new ObjectState(this.get(frame));
    }
}

interface RawTrackData {
    id?: number;
    clientID?: number;
    label_id: number;
    group: number;
    frame: number;
    source: Source;
    attributes: { spec_id: number; value: string }[];
    shapes: {
        attributes: RawTrackData['attributes'];
        id?: number;
        points?: number[];
        frame: number;
        occluded: boolean;
        outside: boolean;
        rotation: number;
        type: ShapeType;
        z_order: number;
    }[];
    elements?: RawTrackData[];
}

interface TrackedShape {
    serverID?: number;
    occluded: boolean;
    outside: boolean;
    rotation: number;
    zOrder: number;
    points?: number[];
    attributes: Record<number, string>;
}

export class Track extends Drawn {
    public shapes: Record<number, TrackedShape>;
    constructor(data: RawTrackData, clientID: number, color: string, injection: AnnotationInjection) {
        super(data, clientID, color, injection);
        this.shapes = data.shapes.reduce((shapeAccumulator, value) => {
            shapeAccumulator[value.frame] = {
                serverID: value.id,
                occluded: value.occluded,
                zOrder: value.z_order,
                points: value.points,
                outside: value.outside,
                rotation: value.rotation || 0,
                attributes: value.attributes.reduce((attributeAccumulator, attr) => {
                    attributeAccumulator[attr.spec_id] = attr.value;
                    return attributeAccumulator;
                }, {}),
            };

            return shapeAccumulator;
        }, {});
    }

    // Method is used to export data to the server
    toJSON(): RawTrackData {
        const labelAttributes = attrsAsAnObject(this.label.attributes);

        const result: RawTrackData = {
            clientID: this.clientID,
            label_id: this.label.id,
            frame: this.frame,
            group: this.group,
            source: this.source,
            elements: [],
            attributes: Object.keys(this.attributes).reduce((attributeAccumulator, attrId) => {
                if (!labelAttributes[attrId].mutable) {
                    attributeAccumulator.push({
                        spec_id: +attrId,
                        value: this.attributes[attrId],
                    });
                }

                return attributeAccumulator;
            }, []),
            shapes: Object.keys(this.shapes).reduce((shapesAccumulator, frame) => {
                shapesAccumulator.push({
                    type: this.shapeType,
                    occluded: this.shapes[frame].occluded,
                    z_order: this.shapes[frame].zOrder,
                    rotation: this.shapes[frame].rotation,
                    outside: this.shapes[frame].outside,
                    attributes: Object.keys(this.shapes[frame].attributes).reduce(
                        (attributeAccumulator, attrId) => {
                            if (labelAttributes[attrId].mutable) {
                                attributeAccumulator.push({
                                    spec_id: +attrId,
                                    value: this.shapes[frame].attributes[attrId],
                                });
                            }

                            return attributeAccumulator;
                        },
                        [],
                    ),
                    id: this.shapes[frame].serverID,
                    frame: +frame,
                });

                if (this.shapes[frame].points) {
                    shapesAccumulator[shapesAccumulator.length - 1].points = [...this.shapes[frame].points];
                }

                return shapesAccumulator;
            }, []),
        };

        if (this.serverID !== null) {
            result.id = this.serverID;
        }

        return result;
    }

    get(frame: number) {
        const {
            prev, next, first, last,
        } = this.boundedKeyframes(frame);

        return {
            ...this.getPosition(frame, prev, next),
            attributes: this.getAttributes(frame),
            descriptions: [...this.descriptions],
            group: this.groupObject,
            objectType: ObjectType.TRACK,
            shapeType: this.shapeType,
            clientID: this.clientID,
            serverID: this.serverID,
            parentID: this.parentID,
            lock: this.lock,
            color: this.color,
            hidden: this.hidden,
            updated: this.updated,
            label: this.label,
            pinned: this.pinned,
            keyframes: {
                prev,
                next,
                first,
                last,
            },
            frame,
            source: this.source,
            ...this._withContext(frame),
        };
    }

    boundedKeyframes(targetFrame: number): ObjectState['keyframes'] {
        const frames = Object.keys(this.shapes).map((frame) => +frame);
        let lDiff = Number.MAX_SAFE_INTEGER;
        let rDiff = Number.MAX_SAFE_INTEGER;
        let first = Number.MAX_SAFE_INTEGER;
        let last = Number.MIN_SAFE_INTEGER;

        for (const frame of frames) {
            if (frame in this.frameMeta.deleted_frames) {
                continue;
            }

            if (frame < first) {
                first = frame;
            }
            if (frame > last) {
                last = frame;
            }

            const diff = Math.abs(targetFrame - frame);

            if (frame < targetFrame && diff < lDiff) {
                lDiff = diff;
            } else if (frame > targetFrame && diff < rDiff) {
                rDiff = diff;
            }
        }

        const prev = lDiff === Number.MAX_SAFE_INTEGER ? null : targetFrame - lDiff;
        const next = rDiff === Number.MAX_SAFE_INTEGER ? null : targetFrame + rDiff;

        return {
            prev,
            next,
            first,
            last,
        };
    }

    getAttributes(targetFrame: number): Record<number, string> {
        const result = {};

        // First of all copy all unmutable attributes
        for (const attrID in this.attributes) {
            if (Object.prototype.hasOwnProperty.call(this.attributes, attrID)) {
                result[attrID] = this.attributes[attrID];
            }
        }

        // Secondly get latest mutable attributes up to target frame
        const frames = Object.keys(this.shapes).sort((a, b) => +a - +b);
        for (const frame of frames) {
            if (+frame <= targetFrame) {
                const { attributes } = this.shapes[frame];

                for (const attrID in attributes) {
                    if (Object.prototype.hasOwnProperty.call(attributes, attrID)) {
                        result[attrID] = attributes[attrID];
                    }
                }
            }
        }

        return result;
    }

    _saveLabel(label: Label, frame: number): void {
        const undoLabel = this.label;
        const redoLabel = label;
        const undoAttributes = {
            unmutable: { ...this.attributes },
            mutable: Object.keys(this.shapes).map((key) => ({
                frame: +key,
                attributes: { ...this.shapes[key].attributes },
            })),
        };

        this.label = label;
        this.attributes = {};
        for (const shape of Object.values(this.shapes)) {
            shape.attributes = {};
        }
        this.appendDefaultAttributes(label);

        const redoAttributes = {
            unmutable: { ...this.attributes },
            mutable: Object.keys(this.shapes).map((key) => ({
                frame: +key,
                attributes: { ...this.shapes[key].attributes },
            })),
        };

        this.history.do(
            HistoryActions.CHANGED_LABEL,
            () => {
                this.label = undoLabel;
                this.attributes = undoAttributes.unmutable;
                for (const mutable of undoAttributes.mutable) {
                    this.shapes[mutable.frame].attributes = mutable.attributes;
                }
                this.updated = Date.now();
            },
            () => {
                this.label = redoLabel;
                this.attributes = redoAttributes.unmutable;
                for (const mutable of redoAttributes.mutable) {
                    this.shapes[mutable.frame].attributes = mutable.attributes;
                }
                this.updated = Date.now();
            },
            [this.clientID],
            frame,
        );
    }

    _saveAttributes(attributes: Record<number, string>, frame: number): void {
        const current = this.get(frame);
        const labelAttributes = attrsAsAnObject(this.label.attributes);

        const wasKeyframe = frame in this.shapes;
        const undoAttributes = this.attributes;
        const undoShape = wasKeyframe ? this.shapes[frame] : undefined;

        let mutableAttributesUpdated = false;
        const redoAttributes = { ...this.attributes };
        for (const attrID of Object.keys(attributes)) {
            if (!labelAttributes[attrID].mutable) {
                redoAttributes[attrID] = attributes[attrID];
            } else if (attributes[attrID] !== current.attributes[attrID]) {
                mutableAttributesUpdated = mutableAttributesUpdated ||
                    // not keyframe yet
                    !(frame in this.shapes) ||
                    // keyframe, but without this attrID
                    !(attrID in this.shapes[frame].attributes) ||
                    // keyframe with attrID, but with another value
                    this.shapes[frame].attributes[attrID] !== attributes[attrID];
            }
        }
        let redoShape;
        if (mutableAttributesUpdated) {
            if (wasKeyframe) {
                redoShape = {
                    ...this.shapes[frame],
                    attributes: {
                        ...this.shapes[frame].attributes,
                    },
                };
            } else {
                redoShape = {
                    frame,
                    zOrder: current.zOrder,
                    points: current.points,
                    outside: current.outside,
                    occluded: current.occluded,
                    attributes: {},
                };
            }
        }

        for (const attrID of Object.keys(attributes)) {
            if (labelAttributes[attrID].mutable && attributes[attrID] !== current.attributes[attrID]) {
                redoShape.attributes[attrID] = attributes[attrID];
            }
        }

        this.attributes = redoAttributes;
        if (redoShape) {
            this.shapes[frame] = redoShape;
        }

        this.history.do(
            HistoryActions.CHANGED_ATTRIBUTES,
            () => {
                this.attributes = undoAttributes;
                if (undoShape) {
                    this.shapes[frame] = undoShape;
                } else if (redoShape) {
                    delete this.shapes[frame];
                }
                this.updated = Date.now();
            },
            () => {
                this.attributes = redoAttributes;
                if (redoShape) {
                    this.shapes[frame] = redoShape;
                }
                this.updated = Date.now();
            },
            [this.clientID],
            frame,
        );
    }

    _appendShapeActionToHistory(actionType, frame, undoShape, redoShape, undoSource, redoSource) {
        this.history.do(
            actionType,
            () => {
                if (!undoShape) {
                    delete this.shapes[frame];
                } else {
                    this.shapes[frame] = undoShape;
                }
                this.source = undoSource;
                this.updated = Date.now();
            },
            () => {
                if (!redoShape) {
                    delete this.shapes[frame];
                } else {
                    this.shapes[frame] = redoShape;
                }
                this.source = redoSource;
                this.updated = Date.now();
            },
            [this.clientID],
            frame,
        );
    }

    _saveRotation(rotation: number, frame: number): void {
        const wasKeyframe = frame in this.shapes;
        const undoSource = this.source;
        const redoSource = this.readOnlyFields.includes('source') ? this.source : Source.MANUAL;
        const undoShape = wasKeyframe ? this.shapes[frame] : undefined;
        const redoShape = wasKeyframe ?
            { ...this.shapes[frame], rotation } : copyShape(this.get(frame), { rotation });

        this.shapes[frame] = redoShape;
        this.source = redoSource;
        this._appendShapeActionToHistory(
            HistoryActions.CHANGED_ROTATION,
            frame,
            undoShape,
            redoShape,
            undoSource,
            redoSource,
        );
    }

    _savePoints(points: number[], frame: number): void {
        const wasKeyframe = frame in this.shapes;
        const undoSource = this.source;
        const redoSource = this.readOnlyFields.includes('source') ? this.source : Source.MANUAL;
        const undoShape = wasKeyframe ? this.shapes[frame] : undefined;
        const redoShape = wasKeyframe ?
            { ...this.shapes[frame], points } : copyShape(this.get(frame), { points });

        this.shapes[frame] = redoShape;
        this.source = redoSource;
        this._appendShapeActionToHistory(
            HistoryActions.CHANGED_POINTS,
            frame,
            undoShape,
            redoShape,
            undoSource,
            redoSource,
        );
    }

    _saveOutside(frame: number, outside: boolean): void {
        const wasKeyframe = frame in this.shapes;
        const undoSource = this.source;
        const redoSource = this.readOnlyFields.includes('source') ? this.source : Source.MANUAL;
        const undoShape = wasKeyframe ? this.shapes[frame] : undefined;
        const redoShape = wasKeyframe ?
            { ...this.shapes[frame], outside } :
            copyShape(this.get(frame), { outside });

        this.shapes[frame] = redoShape;
        this.source = redoSource;
        this._appendShapeActionToHistory(
            HistoryActions.CHANGED_OUTSIDE,
            frame,
            undoShape,
            redoShape,
            undoSource,
            redoSource,
        );
    }

    _saveOccluded(occluded: boolean, frame: number): void {
        const wasKeyframe = frame in this.shapes;
        const undoSource = this.source;
        const redoSource = this.readOnlyFields.includes('source') ? this.source : Source.MANUAL;
        const undoShape = wasKeyframe ? this.shapes[frame] : undefined;
        const redoShape = wasKeyframe ?
            { ...this.shapes[frame], occluded } :
            copyShape(this.get(frame), { occluded });

        this.shapes[frame] = redoShape;
        this.source = redoSource;
        this._appendShapeActionToHistory(
            HistoryActions.CHANGED_OCCLUDED,
            frame,
            undoShape,
            redoShape,
            undoSource,
            redoSource,
        );
    }

    _saveZOrder(zOrder: number, frame: number): void {
        const wasKeyframe = frame in this.shapes;
        const undoSource = this.source;
        const redoSource = this.readOnlyFields.includes('source') ? this.source : Source.MANUAL;
        const undoShape = wasKeyframe ? this.shapes[frame] : undefined;
        const redoShape = wasKeyframe ?
            { ...this.shapes[frame], zOrder } :
            copyShape(this.get(frame), { zOrder });

        this.shapes[frame] = redoShape;
        this.source = redoSource;
        this._appendShapeActionToHistory(
            HistoryActions.CHANGED_ZORDER,
            frame,
            undoShape,
            redoShape,
            undoSource,
            redoSource,
        );
    }

    _saveKeyframe(frame: number, keyframe: boolean): void {
        const wasKeyframe = frame in this.shapes;

        if ((keyframe && wasKeyframe) || (!keyframe && !wasKeyframe)) {
            return;
        }

        const undoSource = this.source;
        const redoSource = this.readOnlyFields.includes('source') ? this.source : Source.MANUAL;
        const undoShape = wasKeyframe ? this.shapes[frame] : undefined;
        const redoShape = keyframe ? copyShape(this.get(frame)) : undefined;

        this.source = redoSource;
        if (redoShape) {
            this.shapes[frame] = redoShape;
        } else {
            delete this.shapes[frame];
        }

        this._appendShapeActionToHistory(
            HistoryActions.CHANGED_KEYFRAME,
            frame,
            undoShape,
            redoShape,
            undoSource,
            redoSource,
        );
    }

    save(frame, data) {
        if (this.lock && data.lock) {
            return new ObjectState(this.get(frame));
        }

        const updated = data.updateFlags;
        for (const readOnlyField of this.readOnlyFields) {
            updated[readOnlyField] = false;
        }

        const fittedPoints = this._validateStateBeforeSave(frame, data, updated);
        const { rotation } = data;

        if (updated.label) {
            this._saveLabel(data.label, frame);
        }

        if (updated.lock) {
            this._saveLock(data.lock, frame);
        }

        if (updated.pinned) {
            this._savePinned(data.pinned, frame);
        }

        if (updated.color) {
            this._saveColor(data.color, frame);
        }

        if (updated.hidden) {
            this._saveHidden(data.hidden, frame);
        }

        if (updated.points && fittedPoints.length) {
            this._savePoints(fittedPoints, frame);
        }

        if (updated.rotation) {
            this._saveRotation(rotation, frame);
        }

        if (updated.outside) {
            this._saveOutside(frame, data.outside);
        }

        if (updated.occluded) {
            this._saveOccluded(data.occluded, frame);
        }

        if (updated.zOrder) {
            this._saveZOrder(data.zOrder, frame);
        }

        if (updated.attributes) {
            this._saveAttributes(data.attributes, frame);
        }

        if (updated.descriptions) {
            this._saveDescriptions(data.descriptions);
        }

        if (updated.keyframe) {
            this._saveKeyframe(frame, data.keyframe);
        }

        this.updateTimestamp(updated);
        updated.reset();

        return new ObjectState(this.get(frame));
    }

    interpolatePosition(): {} {
        throw new ScriptingError('Not implemented');
    }

    getPosition(targetFrame: number, leftKeyframe: number | null, rightFrame: number | null) {
        const leftFrame = targetFrame in this.shapes ? targetFrame : leftKeyframe;
        const rightPosition = Number.isInteger(rightFrame) ? this.shapes[rightFrame] : null;
        const leftPosition = Number.isInteger(leftFrame) ? this.shapes[leftFrame] : null;

        if (leftPosition && rightPosition) {
            return {
                ...this.interpolatePosition(
                    leftPosition,
                    rightPosition,
                    (targetFrame - leftFrame) / (rightFrame - leftFrame),
                ),
                keyframe: targetFrame in this.shapes,
            };
        }

        const singlePosition = leftPosition || rightPosition;
        if (singlePosition) {
            return {
                points: [...singlePosition.points],
                rotation: singlePosition.rotation,
                occluded: singlePosition.occluded,
                zOrder: singlePosition.zOrder,
                keyframe: targetFrame in this.shapes,
                outside: singlePosition === rightPosition ? true : singlePosition.outside,
            };
        }

        throw new DataError(
            'No one left position or right position was found. ' +
                `Interpolation impossible. Client ID: ${this.clientID}`,
        );
    }
}

interface RawTagData {
    id?: number;
    clientID?: number;
    label_id: number;
    frame: number;
    group: number;
    source: Source;
    attributes: { spec_id: number; value: string }[];
}

export class Tag extends Annotation {
    // Method is used to export data to the server
    toJSON(): RawTagData {
        const result: RawTagData = {
            clientID: this.clientID,
            frame: this.frame,
            label_id: this.label.id,
            source: this.source,
            group: 0, // TODO: why server requires group for tags?
            attributes: Object.keys(this.attributes).reduce((attributeAccumulator, attrId) => {
                attributeAccumulator.push({
                    spec_id: +attrId,
                    value: this.attributes[attrId],
                });

                return attributeAccumulator;
            }, []),
        };

        if (this.serverID !== null) {
            result.id = this.serverID;
        }

        return result;
    }

    get(frame: number) {
        if (frame !== this.frame) {
            throw new ScriptingError('Received frame is not equal to the frame of the shape');
        }

        return {
            objectType: ObjectType.TAG,
            clientID: this.clientID,
            serverID: this.serverID,
            lock: this.lock,
            attributes: { ...this.attributes },
            label: this.label,
            group: this.groupObject,
            color: this.color,
            updated: this.updated,
            frame,
            source: this.source,
            ...this._withContext(frame),
        };
    }

    save(frame: number, data: ObjectState): ObjectState {
        if (frame !== this.frame) {
            throw new ScriptingError('Received frame is not equal to the frame of the tag');
        }

        if (this.lock && data.lock) {
            return new ObjectState(this.get(frame));
        }

        const updated = data.updateFlags;
        for (const readOnlyField of this.readOnlyFields) {
            updated[readOnlyField] = false;
        }

        this._validateStateBeforeSave(data, updated);

        // Now when all fields are validated, we can apply them
        if (updated.label) {
            this._saveLabel(data.label, frame);
        }

        if (updated.attributes) {
            this._saveAttributes(data.attributes, frame);
        }

        if (updated.lock) {
            this._saveLock(data.lock, frame);
        }

        if (updated.color) {
            this._saveColor(data.color, frame);
        }

        this.updateTimestamp(updated);
        updated.reset();

        return new ObjectState(this.get(frame));
    }
}

export class RectangleShape extends Shape {
    constructor(data: RawShapeData, clientID: number, color: string, injection: AnnotationInjection) {
        super(data, clientID, color, injection);
        this.shapeType = ShapeType.RECTANGLE;
        this.pinned = false;
        checkNumberOfPoints(this.shapeType, this.points);
    }

    static distance(points: number[], x: number, y: number, angle: number): number {
        const [xtl, ytl, xbr, ybr] = points;
        const cx = xtl + (xbr - xtl) / 2;
        const cy = ytl + (ybr - ytl) / 2;
        const [rotX, rotY] = rotatePoint(x, y, -angle, cx, cy);

        if (!(rotX >= xtl && rotX <= xbr && rotY >= ytl && rotY <= ybr)) {
            // Cursor is outside of a box
            return null;
        }

        // The shortest distance from point to an edge
        return Math.min.apply(null, [rotX - xtl, rotY - ytl, xbr - rotX, ybr - rotY]);
    }
}

export class EllipseShape extends Shape {
    constructor(data: RawShapeData, clientID: number, color: string, injection: AnnotationInjection) {
        super(data, clientID, color, injection);
        this.shapeType = ShapeType.ELLIPSE;
        this.pinned = false;
        checkNumberOfPoints(this.shapeType, this.points);
    }

    static distance(points: number[], x: number, y: number, angle: number): number {
        const [cx, cy, rightX, topY] = points;
        const [rx, ry] = [rightX - cx, cy - topY];
        const [rotX, rotY] = rotatePoint(x, y, -angle, cx, cy);
        // https://math.stackexchange.com/questions/76457/check-if-a-point-is-within-an-ellipse
        const pointWithinEllipse = (_x, _y) => (
            ((_x - cx) ** 2) / rx ** 2) + (((_y - cy) ** 2) / ry ** 2
        ) <= 1;

        if (!pointWithinEllipse(rotX, rotY)) {
            // Cursor is outside of an ellipse
            return null;
        }

        if (Math.abs(x - cx) < Number.EPSILON && Math.abs(y - cy) < Number.EPSILON) {
            // cursor is near to the center, just return minimum of height, width
            return Math.min(rx, ry);
        }

        // ellipse equation is x^2/rx^2 + y^2/ry^2 = 1
        // from this equation:
        // x^2 = ((rx * ry)^2 - (y * rx)^2) / ry^2
        // y^2 = ((rx * ry)^2 - (x * ry)^2) / rx^2

        // we have one point inside the ellipse, let's build two lines (horizontal and vertical) through the point
        // and find their interception with ellipse
        const x2Equation = (_y) => (((rx * ry) ** 2) - ((_y * rx) ** 2)) / (ry ** 2);
        const y2Equation = (_x) => (((rx * ry) ** 2) - ((_x * ry) ** 2)) / (rx ** 2);

        // shift x,y to the ellipse coordinate system to compute equation correctly
        // y axis is inverted
        const [shiftedX, shiftedY] = [x - cx, cy - y];
        const [x1, x2] = [Math.sqrt(x2Equation(shiftedY)), -Math.sqrt(x2Equation(shiftedY))];
        const [y1, y2] = [Math.sqrt(y2Equation(shiftedX)), -Math.sqrt(y2Equation(shiftedX))];

        // found two points on ellipse edge
        const ellipseP1X = shiftedX >= 0 ? x1 : x2; // ellipseP1Y is shiftedY
        const ellipseP2Y = shiftedY >= 0 ? y1 : y2; // ellipseP1X is shiftedX

        // found diffs between two points on edges and target point
        const diff1X = ellipseP1X - shiftedX;
        const diff2Y = ellipseP2Y - shiftedY;

        // return minimum, get absolute value because we need distance, not diff
        return Math.min(Math.abs(diff1X), Math.abs(diff2Y));
    }
}

class PolyShape extends Shape {
    constructor(data: RawShapeData, clientID: number, color: string, injection: AnnotationInjection) {
        super(data, clientID, color, injection);
        this.rotation = 0; // is not supported
    }
}

export class PolygonShape extends PolyShape {
    constructor(data: RawShapeData, clientID: number, color: string, injection: AnnotationInjection) {
        super(data, clientID, color, injection);
        this.shapeType = ShapeType.POLYGON;
        checkNumberOfPoints(this.shapeType, this.points);
    }

    static distance(points: number[], x: number, y: number): number {
        function position(x1, y1, x2, y2): number {
            return (x2 - x1) * (y - y1) - (x - x1) * (y2 - y1);
        }

        let wn = 0;
        const distances = [];

        for (let i = 0, j = points.length - 2; i < points.length - 1; j = i, i += 2) {
            // Current point
            const x1 = points[j];
            const y1 = points[j + 1];

            // Next point
            const x2 = points[i];
            const y2 = points[i + 1];

            // Check if a point is inside a polygon
            // with a winding numbers algorithm
            // https://en.wikipedia.org/wiki/Point_in_polygon#Winding_number_algorithm
            if (y1 <= y) {
                if (y2 > y) {
                    if (position(x1, y1, x2, y2) > 0) {
                        wn++;
                    }
                }
            } else if (y2 <= y) {
                if (position(x1, y1, x2, y2) < 0) {
                    wn--;
                }
            }

            // Find the shortest distance from point to an edge
            // Get an equation of a line in general
            const aCoef = y1 - y2;
            const bCoef = x2 - x1;

            // Vector (aCoef, bCoef) is a perpendicular to line
            // Now find the point where two lines
            // (edge and its perpendicular through the point (x,y)) are cross
            const xCross = x - aCoef;
            const yCross = y - bCoef;

            if ((xCross - x1) * (x2 - xCross) >= 0 && (yCross - y1) * (y2 - yCross) >= 0) {
                // Cross point is on segment between p1(x1,y1) and p2(x2,y2)
                distances.push(Math.sqrt((x - xCross) ** 2 + (y - yCross) ** 2));
            } else {
                distances.push(
                    Math.min(
                        Math.sqrt((x1 - x) ** 2 + (y1 - y) ** 2),
                        Math.sqrt((x2 - x) ** 2 + (y2 - y) ** 2),
                    ),
                );
            }
        }

        if (wn !== 0) {
            return Math.min.apply(null, distances);
        }

        return null;
    }
}

export class PolylineShape extends PolyShape {
    constructor(data: RawShapeData, clientID: number, color: string, injection: AnnotationInjection) {
        super(data, clientID, color, injection);
        this.shapeType = ShapeType.POLYLINE;
        checkNumberOfPoints(this.shapeType, this.points);
    }

    static distance(points: number[], x: number, y: number): number {
        const distances = [];
        for (let i = 0; i < points.length - 2; i += 2) {
            // Current point
            const x1 = points[i];
            const y1 = points[i + 1];

            // Next point
            const x2 = points[i + 2];
            const y2 = points[i + 3];

            // Find the shortest distance from point to an edge
            if ((x - x1) * (x2 - x) >= 0 && (y - y1) * (y2 - y) >= 0) {
                // Find the length of a perpendicular
                // https://en.wikipedia.org/wiki/Distance_from_a_point_to_a_line
                distances.push(
                    Math.abs((y2 - y1) * x - (x2 - x1) * y + x2 * y1 - y2 * x1) /
                        Math.sqrt((y2 - y1) ** 2 + (x2 - x1) ** 2),
                );
            } else {
                // The link below works for lines (which have infinite length)
                // There is a case when perpendicular doesn't cross the edge
                // In this case we don't use the computed distance
                // Instead we use just distance to the nearest point
                distances.push(
                    Math.min(
                        Math.sqrt((x1 - x) ** 2 + (y1 - y) ** 2),
                        Math.sqrt((x2 - x) ** 2 + (y2 - y) ** 2),
                    ),
                );
            }
        }

        return Math.min.apply(null, distances);
    }
}

export class PointsShape extends PolyShape {
    constructor(data: RawShapeData, clientID: number, color: string, injection: AnnotationInjection) {
        super(data, clientID, color, injection);
        this.shapeType = ShapeType.POINTS;
        checkNumberOfPoints(this.shapeType, this.points);
    }

    static distance(points: number[], x: number, y: number): number {
        const distances = [];
        for (let i = 0; i < points.length; i += 2) {
            const x1 = points[i];
            const y1 = points[i + 1];

            distances.push(Math.sqrt((x1 - x) ** 2 + (y1 - y) ** 2));
        }

        return Math.min.apply(null, distances);
    }
}

export class CuboidShape extends Shape {
    constructor(data: RawShapeData, clientID: number, color: string, injection: AnnotationInjection) {
        super(data, clientID, color, injection);
        this.rotation = 0;
        this.shapeType = ShapeType.CUBOID;
        this.pinned = false;
        checkNumberOfPoints(this.shapeType, this.points);
    }

    static makeHull(geoPoints) {
        // Returns the convex hull, assuming that each points[i] <= points[i + 1].
        function makeHullPresorted(points) {
            if (points.length <= 1) return points.slice();

            // Andrew's monotone chain algorithm. Positive y coordinates correspond to 'up'
            // as per the mathematical convention, instead of 'down' as per the computer
            // graphics convention. This doesn't affect the correctness of the result.

            const upperHull = [];
            for (let i = 0; i < points.length; i += 1) {
                const p = points[`${i}`];
                while (upperHull.length >= 2) {
                    const q = upperHull[upperHull.length - 1];
                    const r = upperHull[upperHull.length - 2];
                    if ((q.x - r.x) * (p.y - r.y) >= (q.y - r.y) * (p.x - r.x)) upperHull.pop();
                    else break;
                }
                upperHull.push(p);
            }
            upperHull.pop();

            const lowerHull = [];
            for (let i = points.length - 1; i >= 0; i -= 1) {
                const p = points[`${i}`];
                while (lowerHull.length >= 2) {
                    const q = lowerHull[lowerHull.length - 1];
                    const r = lowerHull[lowerHull.length - 2];
                    if ((q.x - r.x) * (p.y - r.y) >= (q.y - r.y) * (p.x - r.x)) lowerHull.pop();
                    else break;
                }
                lowerHull.push(p);
            }
            lowerHull.pop();

            if (
                upperHull.length === 1 &&
                lowerHull.length === 1 &&
                upperHull[0].x === lowerHull[0].x &&
                upperHull[0].y === lowerHull[0].y
            ) return upperHull;
            return upperHull.concat(lowerHull);
        }

        function POINT_COMPARATOR(a, b) {
            if (a.x < b.x) return -1;
            if (a.x > b.x) return +1;
            if (a.y < b.y) return -1;
            if (a.y > b.y) return +1;
            return 0;
        }

        const newPoints = geoPoints.slice();
        newPoints.sort(POINT_COMPARATOR);
        return makeHullPresorted(newPoints);
    }

    static contain(shapePoints, x, y) {
        function isLeft(P0, P1, P2) {
            return (P1.x - P0.x) * (P2.y - P0.y) - (P2.x - P0.x) * (P1.y - P0.y);
        }
        const points = CuboidShape.makeHull(shapePoints);
        let wn = 0;
        for (let i = 0; i < points.length; i += 1) {
            const p1 = points[`${i}`];
            const p2 = points[i + 1] || points[0];

            if (p1.y <= y) {
                if (p2.y > y) {
                    if (isLeft(p1, p2, { x, y }) > 0) {
                        wn += 1;
                    }
                }
            } else if (p2.y < y) {
                if (isLeft(p1, p2, { x, y }) < 0) {
                    wn -= 1;
                }
            }
        }

        return wn !== 0;
    }

    static distance(actualPoints: number[], x: number, y: number): number {
        const points = [];

        for (let i = 0; i < 16; i += 2) {
            points.push({ x: actualPoints[i], y: actualPoints[i + 1] });
        }

        if (!CuboidShape.contain(points, x, y)) return null;

        let minDistance = Number.MAX_SAFE_INTEGER;
        for (let i = 0; i < points.length; i += 1) {
            const p1 = points[`${i}`];
            const p2 = points[i + 1] || points[0];

            // perpendicular from point to straight length
            const distance = Math.abs((p2.y - p1.y) * x - (p2.x - p1.x) * y + p2.x * p1.y - p2.y * p1.x) /
                Math.sqrt((p2.y - p1.y) ** 2 + (p2.x - p1.x) ** 2);

            // check if perpendicular belongs to the straight segment
            const a = (p1.x - x) ** 2 + (p1.y - y) ** 2;
            const b = (p2.x - p1.x) ** 2 + (p2.y - p1.y) ** 2;
            const c = (p2.x - x) ** 2 + (p2.y - y) ** 2;
            if (distance < minDistance && a + b - c >= 0 && c + b - a >= 0) {
                minDistance = distance;
            }
        }
        return minDistance;
    }
}

export class SkeletonShape extends Shape {
    private elements: Shape[];

    constructor(data: RawShapeData, clientID: number, color: string, injection: AnnotationInjection) {
        super(data, clientID, color, injection);
        this.shapeType = ShapeType.SKELETON;
        this.pinned = false;
        this.rotation = 0;
        this.occluded = false;
        this.points = undefined;
        this.readOnlyFields = ['points', 'label', 'occluded'];

        /* eslint-disable-next-line @typescript-eslint/no-use-before-define */
        this.elements = data.elements.map((element) => shapeFactory({
            ...element,
            group: this.group,
            z_order: this.zOrder,
            source: this.source,
            rotation: 0,
            frame: data.frame,
            elements: [],
        }, injection.nextClientID(), {
            ...injection,
            parentID: this.clientID,
            readOnlyFields: ['group', 'zOrder', 'source', 'rotation'],
        })) as any as Shape[];
    }

<<<<<<< HEAD
    class MaskShape extends Shape {
        constructor(data, clientID, color, injection) {
            super(data, clientID, color, injection);
            this.getMasksOnFrame = injection.getMasksOnFrame;
            [this.points, [this.left, this.top, this.right, this.bottom]] = ObjectState.rle2Mask(this.points);
            this.pinned = true;
            this.shapeType = ObjectShape.MASK;
        }

        _removeUnderlyingPixels(points, rotation, frame) {
            const others = this.getMasksOnFrame(frame).filter((mask: MaskShape) => mask.clientID !== this.clientID);
            const othersBoxes = others.map((state) => {
                const [left, top, right, bottom] = state.points.slice(-4);
                return { left, top, right, bottom };
            });
            const width = this.right - this.left + 1;

            for (let i = 0; i < this.points.length; i += 4) {
                let x = i % width + this.left;
                let y = Math.trunc(i / width) + this.top;
                for (const other of others) {
                    const box = {
                        left: other.left,
                        top: other.top,
                        right: other.right,
                        bottom: other.bottom
                    };
                    const translatedX = x - box.left;
                    const translatedY = y - box.top;
                    const [otherWidth, otherHeight] = [box.right - box.left + 1, box.bottom - box.top + 1];
                    if (translatedX >= 0 && translatedX < otherWidth &&
                        translatedY >= 0 && translatedY < otherHeight) {
                        const j = translatedY * otherWidth + translatedX;
                        other.points[j] = 0;
                        other.updated = Date.now();
                    }
                }
            }
        }

        _savePoints(points, rotation, frame) {
            const undoPoints = this.points;
            const undoRotation = this.rotation;
            const undoLeft = this.left;
            const undoRight = this.right;
            const undoTop = this.top;
            const undoBottom = this.bottom;
            const undoSource = this.source;

            const redoPoints = points.slice(0, -4);
            const redoRotation = rotation;
            const [redoLeft, redoTop, redoRight, redoBottom] = points.slice(-4);
            const redoSource = Source.MANUAL;

            const undo = () => {
                this.points = undoPoints;
                this.source = undoSource;
                this.rotation = undoRotation;
                this.left = undoLeft;
                this.top = undoTop;
                this.right = undoRight;
                this.bottom = undoBottom;
                this.updated = Date.now();
            };

            const redo = () => {
                this.points = redoPoints;
                this.source = redoSource;
                this.rotation = redoRotation;
                this.left = redoLeft;
                this.top = redoTop;
                this.right = redoRight;
                this.bottom = redoBottom;
                this.updated = Date.now();
            };

            this.history.do(
                HistoryActions.CHANGED_POINTS,
                undo, redo, [this.clientID], frame,
            );

            redo();
        }

        static distance(points, x, y) {
            const [left, top, right, bottom] = points.slice(-4);
            const [width, height] = [right - left, bottom - top];
            const [translatedX, translatedY] = [x - left, y - top];
            if (translatedX < 0 || translatedX >= width || translatedY < 0 || translatedY >= height) {
                return null;
            }
            const offset = Math.floor(translatedY) * width + Math.floor(translatedX);

            // TODO: find a better approach
            if (points[offset]) return 1;
            return null;
        }
    }

    MaskShape.prototype.toJSON = function () {
        const result = Shape.prototype.toJSON.call(this);
        result.points = [...ObjectState.mask2Rle(this.points), this.left, this.top, this.right, this.bottom];
        return result;
    };

    MaskShape.prototype.get = function (frame) {
        const result = Shape.prototype.get.call(this, frame);
        result.points = [...this.points, this.left, this.top, this.right, this.bottom];
        return result;
    };

    class Tag extends Annotation {
        // Method is used to export data to the server
        toJSON() {
            return {
                clientID: this.clientID,
                id: this.serverID,
                frame: this.frame,
                label_id: this.label.id,
                group: this.group,
                source: this.source,
                attributes: Object.keys(this.attributes).reduce((attributeAccumulator, attrId) => {
                    attributeAccumulator.push({
                        spec_id: attrId,
                        value: this.attributes[attrId],
                    });
=======
    static distance(points: number[], x: number, y: number): number {
        const distances = [];
        let xtl = Number.MAX_SAFE_INTEGER;
        let ytl = Number.MAX_SAFE_INTEGER;
        let xbr = 0;
        let ybr = 0;
>>>>>>> 75ba69bd

        const MARGIN = 20;
        for (let i = 0; i < points.length; i += 2) {
            const x1 = points[i];
            const y1 = points[i + 1];
            xtl = Math.min(x1, xtl);
            ytl = Math.min(y1, ytl);
            xbr = Math.max(x1, xbr);
            ybr = Math.max(y1, ybr);

            distances.push(Math.sqrt((x1 - x) ** 2 + (y1 - y) ** 2));
        }

        xtl -= MARGIN;
        xbr += MARGIN;
        ytl -= MARGIN;
        ybr += MARGIN;

        if (!(x >= xtl && x <= xbr && y >= ytl && y <= ybr)) {
            // Cursor is outside of a box
            return null;
        }

        // The shortest distance from point to an edge
        return Math.min.apply(null, [x - xtl, y - ytl, xbr - x, ybr - y]);
    }

    // Method is used to export data to the server
    toJSON(): RawShapeData {
        const elements = this.elements.map((element) => ({
            ...element.toJSON(),
            outside: element.outside,
            points: [...element.points],
            source: this.source,
            group: this.group,
            z_order: this.zOrder,
            rotation: 0,
        }));

        const result: RawShapeData = {
            type: this.shapeType,
            clientID: this.clientID,
            occluded: elements.every((el) => el.occluded),
            outside: elements.every((el) => el.outside),
            z_order: this.zOrder,
            points: this.points,
            rotation: 0,
            attributes: Object.keys(this.attributes).reduce((attributeAccumulator, attrId) => {
                attributeAccumulator.push({
                    spec_id: +attrId,
                    value: this.attributes[attrId],
                });

                return attributeAccumulator;
            }, []),
            elements,
            frame: this.frame,
            label_id: this.label.id,
            group: this.group,
            source: this.source,
        };

        if (this.serverID !== null) {
            result.id = this.serverID;
        }

        return result;
    }

    get(frame) {
        if (frame !== this.frame) {
            throw new ScriptingError('Received frame is not equal to the frame of the shape');
        }

        const elements = this.elements.map((element) => ({
            ...element.get(frame),
            source: this.source,
            group: this.groupObject,
            zOrder: this.zOrder,
            rotation: 0,
        }));

        return {
            objectType: ObjectType.SHAPE,
            shapeType: this.shapeType,
            clientID: this.clientID,
            serverID: this.serverID,
            points: this.points,
            zOrder: this.zOrder,
            rotation: 0,
            attributes: { ...this.attributes },
            descriptions: [...this.descriptions],
            elements,
            label: this.label,
            group: this.groupObject,
            color: this.color,
            updated: Math.max(this.updated, ...this.elements.map((element) => element.updated)),
            pinned: this.pinned,
            outside: elements.every((el) => el.outside),
            occluded: elements.every((el) => el.occluded),
            lock: elements.every((el) => el.lock),
            hidden: elements.every((el) => el.hidden),
            frame,
            source: this.source,
            ...this._withContext(frame),
        };
    }

    _saveRotation(rotation, frame) {
        const undoSkeletonPoints = this.elements.map((element) => element.points);
        const undoSource = this.source;
        const redoSource = this.readOnlyFields.includes('source') ? this.source : Source.MANUAL;

        const bbox = computeWrappingBox(undoSkeletonPoints.flat());
        const [cx, cy] = [bbox.x + bbox.width / 2, bbox.y + bbox.height / 2];
        for (const element of this.elements) {
            const { points } = element;
            const rotatedPoints = [];
            for (let i = 0; i < points.length; i += 2) {
                const [x, y] = [points[i], points[i + 1]];
                rotatedPoints.push(...rotatePoint(x, y, rotation, cx, cy));
            }

            element.points = rotatedPoints;
        }
        this.source = redoSource;

        const redoSkeletonPoints = this.elements.map((element) => element.points);
        this.history.do(
            HistoryActions.CHANGED_ROTATION,
            () => {
                for (let i = 0; i < this.elements.length; i++) {
                    this.elements[i].points = undoSkeletonPoints[i];
                    this.elements[i].updated = Date.now();
                }
                this.source = undoSource;
                this.updated = Date.now();
            },
            () => {
                for (let i = 0; i < this.elements.length; i++) {
                    this.elements[i].points = redoSkeletonPoints[i];
                    this.elements[i].updated = Date.now();
                }
                this.source = redoSource;
                this.updated = Date.now();
            },
            [this.clientID, ...this.elements.map((element) => element.clientID)],
            frame,
        );
    }

    save(frame, data) {
        if (this.lock && data.lock) {
            return new ObjectState(this.get(frame));
        }

        const updateElements = (affectedElements, action, property: 'points' | 'occluded' | 'hidden' | 'lock') => {
            const undoSkeletonProperties = this.elements.map((element) => element[property]);
            const undoSource = this.source;
            const redoSource = this.readOnlyFields.includes('source') ? this.source : Source.MANUAL;

            try {
                this.history.freeze(true);
                affectedElements.forEach((element, idx) => {
                    const annotationContext = this.elements[idx];
                    annotationContext.save(frame, element);
                });
            } finally {
                this.history.freeze(false);
            }

            const redoSkeletonProperties = this.elements.map((element) => element[property]);

            this.history.do(
                action,
                () => {
                    for (let i = 0; i < this.elements.length; i++) {
                        this.elements[i][property] = undoSkeletonProperties[i];
                        this.elements[i].updated = Date.now();
                    }
                    this.source = undoSource;
                    this.updated = Date.now();
                },
                () => {
                    for (let i = 0; i < this.elements.length; i++) {
                        this.elements[i][property] = redoSkeletonProperties[i];
                        this.elements[i].updated = Date.now();
                    }
                    this.source = redoSource;
                    this.updated = Date.now();
                },
                [this.clientID, ...affectedElements.map((element) => element.clientID)],
                frame,
            );
        };

        const updatedPoints = data.elements.filter((el) => el.updateFlags.points);
        const updatedOccluded = data.elements.filter((el) => el.updateFlags.occluded);
        const updatedHidden = data.elements.filter((el) => el.updateFlags.hidden);
        const updatedLock = data.elements.filter((el) => el.updateFlags.lock);

        updatedOccluded.forEach((el) => { el.updateFlags.oсcluded = false; });
        updatedHidden.forEach((el) => { el.updateFlags.hidden = false; });
        updatedLock.forEach((el) => { el.updateFlags.lock = false; });

        if (updatedPoints.length) {
            updateElements(updatedPoints, HistoryActions.CHANGED_POINTS, 'points');
        }

        if (updatedOccluded.length) {
            updatedOccluded.forEach((el) => { el.updateFlags.oсcluded = true; });
            updateElements(updatedOccluded, HistoryActions.CHANGED_OCCLUDED, 'occluded');
        }

        if (updatedHidden.length) {
            updatedHidden.forEach((el) => { el.updateFlags.hidden = true; });
            updateElements(updatedHidden, HistoryActions.CHANGED_OUTSIDE, 'hidden');
        }

        if (updatedLock.length) {
            updatedLock.forEach((el) => { el.updateFlags.lock = true; });
            updateElements(updatedLock, HistoryActions.CHANGED_LOCK, 'lock');
        }

        const result = Shape.prototype.save.call(this, frame, data);
        return result;
    }

    get occluded() {
        return this.elements.every((element) => element.occluded);
    }

    set occluded(_) {
        // stub
    }

    get lock() {
        return this.elements.every((element) => element.lock);
    }

    set lock(_) {
        // stub
    }
}

export class RectangleTrack extends Track {
    constructor(data: RawTrackData, clientID: number, color: string, injection: AnnotationInjection) {
        super(data, clientID, color, injection);
        this.shapeType = ShapeType.RECTANGLE;
        this.pinned = false;
        for (const shape of Object.values(this.shapes)) {
            checkNumberOfPoints(this.shapeType, shape.points);
        }
    }

    interpolatePosition(leftPosition, rightPosition, offset) {
        const positionOffset = leftPosition.points.map((point, index) => rightPosition.points[index] - point);
        return {
            points: leftPosition.points.map((point, index) => point + positionOffset[index] * offset),
            rotation:
                (leftPosition.rotation + findAngleDiff(
                    rightPosition.rotation, leftPosition.rotation,
                ) * offset + 360) % 360,
            occluded: leftPosition.occluded,
            outside: leftPosition.outside,
            zOrder: leftPosition.zOrder,
        };
    }
}

export class EllipseTrack extends Track {
    constructor(data: RawTrackData, clientID: number, color: string, injection: AnnotationInjection) {
        super(data, clientID, color, injection);
        this.shapeType = ShapeType.ELLIPSE;
        this.pinned = false;
        for (const shape of Object.values(this.shapes)) {
            checkNumberOfPoints(this.shapeType, shape.points);
        }
    }

    interpolatePosition(leftPosition, rightPosition, offset) {
        const positionOffset = leftPosition.points.map((point, index) => rightPosition.points[index] - point);

        return {
            points: leftPosition.points.map((point, index) => point + positionOffset[index] * offset),
            rotation:
                (leftPosition.rotation + findAngleDiff(
                    rightPosition.rotation, leftPosition.rotation,
                ) * offset + 360) % 360,
            occluded: leftPosition.occluded,
            outside: leftPosition.outside,
            zOrder: leftPosition.zOrder,
        };
    }
}

class PolyTrack extends Track {
    constructor(data: RawTrackData, clientID: number, color: string, injection: AnnotationInjection) {
        super(data, clientID, color, injection);
        for (const shape of Object.values(this.shapes)) {
            shape.rotation = 0; // is not supported
        }
    }

    interpolatePosition(leftPosition, rightPosition, offset) {
        if (offset === 0) {
            return {
                points: [...leftPosition.points],
                rotation: leftPosition.rotation,
                occluded: leftPosition.occluded,
                outside: leftPosition.outside,
                zOrder: leftPosition.zOrder,
            };
        }

        function toArray(points) {
            return points.reduce((acc, val) => {
                acc.push(val.x, val.y);
                return acc;
            }, []);
        }

        function toPoints(array) {
            return array.reduce((acc, _, index) => {
                if (index % 2) {
                    acc.push({
                        x: array[index - 1],
                        y: array[index],
                    });
                }

                return acc;
            }, []);
        }

        function curveLength(points) {
            return points.slice(1).reduce((acc, _, index) => {
                const dx = points[index + 1].x - points[index].x;
                const dy = points[index + 1].y - points[index].y;
                return acc + Math.sqrt(dx ** 2 + dy ** 2);
            }, 0);
        }

        function curveToOffsetVec(points, length) {
            const offsetVector = [0]; // with initial value
            let accumulatedLength = 0;

            points.slice(1).forEach((_, index) => {
                const dx = points[index + 1].x - points[index].x;
                const dy = points[index + 1].y - points[index].y;
                accumulatedLength += Math.sqrt(dx ** 2 + dy ** 2);
                offsetVector.push(accumulatedLength / length);
            });

            return offsetVector;
        }

        function findNearestPair(value, curve) {
            let minimum = [0, Math.abs(value - curve[0])];
            for (let i = 1; i < curve.length; i++) {
                const distance = Math.abs(value - curve[i]);
                if (distance < minimum[1]) {
                    minimum = [i, distance];
                }
            }

            return minimum[0];
        }

        function matchLeftRight(leftCurve, rightCurve) {
            const matching = {};
            for (let i = 0; i < leftCurve.length; i++) {
                matching[i] = [findNearestPair(leftCurve[i], rightCurve)];
            }

            return matching;
        }

        function matchRightLeft(leftCurve, rightCurve, leftRightMatching) {
            const matchedRightPoints = Object.values(leftRightMatching).flat();
            const unmatchedRightPoints = rightCurve
                .map((_, index) => index)
                .filter((index) => !matchedRightPoints.includes(index));
            const updatedMatching = { ...leftRightMatching };

            for (const rightPoint of unmatchedRightPoints) {
                const leftPoint = findNearestPair(rightCurve[rightPoint], leftCurve);
                updatedMatching[leftPoint].push(rightPoint);
            }

            for (const key of Object.keys(updatedMatching)) {
                const sortedRightIndexes = updatedMatching[key].sort((a, b) => a - b);
                updatedMatching[key] = sortedRightIndexes;
            }

            return updatedMatching;
        }

        function reduceInterpolation(interpolatedPoints, matching, leftPoints, rightPoints) {
            function averagePoint(points) {
                let sumX = 0;
                let sumY = 0;
                for (const point of points) {
                    sumX += point.x;
                    sumY += point.y;
                }

                return {
                    x: sumX / points.length,
                    y: sumY / points.length,
                };
            }

            function computeDistance(point1, point2) {
                return Math.sqrt((point1.x - point2.x) ** 2 + (point1.y - point2.y) ** 2);
            }

            function minimizeSegment(baseLength, N, startInterpolated, stopInterpolated) {
                const threshold = baseLength / (2 * N);
                const minimized = [interpolatedPoints[startInterpolated]];
                let latestPushed = startInterpolated;
                for (let i = startInterpolated + 1; i < stopInterpolated; i++) {
                    const distance = computeDistance(interpolatedPoints[latestPushed], interpolatedPoints[i]);

                    if (distance >= threshold) {
                        minimized.push(interpolatedPoints[i]);
                        latestPushed = i;
                    }
                }

                minimized.push(interpolatedPoints[stopInterpolated]);

                if (minimized.length === 2) {
                    const distance = computeDistance(
                        interpolatedPoints[startInterpolated],
                        interpolatedPoints[stopInterpolated],
                    );

                    if (distance < threshold) {
                        return [averagePoint(minimized)];
                    }
                }

                return minimized;
            }

            const reduced = [];
            const interpolatedIndexes = {};
            let accumulated = 0;
            for (let i = 0; i < leftPoints.length; i++) {
                // eslint-disable-next-line
                interpolatedIndexes[i] = matching[i].map(() => accumulated++);
            }

            function leftSegment(start, stop) {
                const startInterpolated = interpolatedIndexes[start][0];
                const stopInterpolated = interpolatedIndexes[stop][0];

                if (startInterpolated === stopInterpolated) {
                    reduced.push(interpolatedPoints[startInterpolated]);
                    return;
                }

                const baseLength = curveLength(leftPoints.slice(start, stop + 1));
                const N = stop - start + 1;

                reduced.push(...minimizeSegment(baseLength, N, startInterpolated, stopInterpolated));
            }

            function rightSegment(leftPoint) {
                const start = matching[leftPoint][0];
                const [stop] = matching[leftPoint].slice(-1);
                const startInterpolated = interpolatedIndexes[leftPoint][0];
                const [stopInterpolated] = interpolatedIndexes[leftPoint].slice(-1);
                const baseLength = curveLength(rightPoints.slice(start, stop + 1));
                const N = stop - start + 1;

                reduced.push(...minimizeSegment(baseLength, N, startInterpolated, stopInterpolated));
            }

            let previousOpened = null;
            for (let i = 0; i < leftPoints.length; i++) {
                if (matching[i].length === 1) {
                    // check if left segment is opened
                    if (previousOpened !== null) {
                        // check if we should continue the left segment
                        if (matching[i][0] === matching[previousOpened][0]) {
                            continue;
                        } else {
                            // left segment found
                            const start = previousOpened;
                            const stop = i - 1;
                            leftSegment(start, stop);

                            // start next left segment
                            previousOpened = i;
                        }
                    } else {
                        // start next left segment
                        previousOpened = i;
                    }
                } else {
                    // check if left segment is opened
                    if (previousOpened !== null) {
                        // left segment found
                        const start = previousOpened;
                        const stop = i - 1;
                        leftSegment(start, stop);

                        previousOpened = null;
                    }

                    // right segment found
                    rightSegment(i);
                }
            }

            // check if there is an opened segment
            if (previousOpened !== null) {
                leftSegment(previousOpened, leftPoints.length - 1);
            }

            return reduced;
        }

        // the algorithm below is based on fact that both left and right
        // polyshapes have the same start point and the same draw direction
        const leftPoints = toPoints(leftPosition.points);
        const rightPoints = toPoints(rightPosition.points);
        const leftOffsetVec = curveToOffsetVec(leftPoints, curveLength(leftPoints));
        const rightOffsetVec = curveToOffsetVec(rightPoints, curveLength(rightPoints));

        const matching = matchLeftRight(leftOffsetVec, rightOffsetVec);
        const completedMatching = matchRightLeft(leftOffsetVec, rightOffsetVec, matching);

        const interpolatedPoints = Object.keys(completedMatching)
            .map((leftPointIdx) => +leftPointIdx)
            .sort((a, b) => a - b)
            .reduce((acc, leftPointIdx) => {
                const leftPoint = leftPoints[leftPointIdx];
                for (const rightPointIdx of completedMatching[leftPointIdx]) {
                    const rightPoint = rightPoints[rightPointIdx];
                    acc.push({
                        x: leftPoint.x + (rightPoint.x - leftPoint.x) * offset,
                        y: leftPoint.y + (rightPoint.y - leftPoint.y) * offset,
                    });
                }

                return acc;
            }, []);

        const reducedPoints = reduceInterpolation(interpolatedPoints, completedMatching, leftPoints, rightPoints);

        return {
            points: toArray(reducedPoints),
            rotation: leftPosition.rotation,
            occluded: leftPosition.occluded,
            outside: leftPosition.outside,
            zOrder: leftPosition.zOrder,
        };
    }
}

export class PolygonTrack extends PolyTrack {
    constructor(data: RawTrackData, clientID: number, color: string, injection: AnnotationInjection) {
        super(data, clientID, color, injection);
        this.shapeType = ShapeType.POLYGON;
        for (const shape of Object.values(this.shapes)) {
            checkNumberOfPoints(this.shapeType, shape.points);
        }
    }

    interpolatePosition(leftPosition, rightPosition, offset) {
        const copyLeft = {
            ...leftPosition,
            points: [...leftPosition.points, leftPosition.points[0], leftPosition.points[1]],
        };

        const copyRight = {
            ...rightPosition,
            points: [...rightPosition.points, rightPosition.points[0], rightPosition.points[1]],
        };

        const result = PolyTrack.prototype.interpolatePosition.call(this, copyLeft, copyRight, offset);

        return {
            ...result,
            points: result.points.slice(0, -2),
        };
    }
}

export class PolylineTrack extends PolyTrack {
    constructor(data: RawTrackData, clientID: number, color: string, injection: AnnotationInjection) {
        super(data, clientID, color, injection);
        this.shapeType = ShapeType.POLYLINE;
        for (const shape of Object.values(this.shapes)) {
            checkNumberOfPoints(this.shapeType, shape.points);
        }
    }
}

export class PointsTrack extends PolyTrack {
    constructor(data: RawTrackData, clientID: number, color: string, injection: AnnotationInjection) {
        super(data, clientID, color, injection);
        this.shapeType = ShapeType.POINTS;
        for (const shape of Object.values(this.shapes)) {
            checkNumberOfPoints(this.shapeType, shape.points);
        }
    }

    interpolatePosition(leftPosition, rightPosition, offset) {
        // interpolate only when one point in both left and right positions
        if (leftPosition.points.length === 2 && rightPosition.points.length === 2) {
            return {
                points: leftPosition.points.map(
                    (value, index) => value + (rightPosition.points[index] - value) * offset,
                ),
                rotation: leftPosition.rotation,
                occluded: leftPosition.occluded,
                outside: leftPosition.outside,
                zOrder: leftPosition.zOrder,
            };
        }

        return {
            points: [...leftPosition.points],
            rotation: leftPosition.rotation,
            occluded: leftPosition.occluded,
            outside: leftPosition.outside,
            zOrder: leftPosition.zOrder,
        };
    }
}

export class CuboidTrack extends Track {
    constructor(data: RawTrackData, clientID: number, color: string, injection: AnnotationInjection) {
        super(data, clientID, color, injection);
        this.shapeType = ShapeType.CUBOID;
        this.pinned = false;
        for (const shape of Object.values(this.shapes)) {
            checkNumberOfPoints(this.shapeType, shape.points);
            shape.rotation = 0; // is not supported
        }
    }

    interpolatePosition(leftPosition, rightPosition, offset) {
        const positionOffset = leftPosition.points.map((point, index) => rightPosition.points[index] - point);

        return {
            points: leftPosition.points.map((point, index) => point + positionOffset[index] * offset),
            rotation: leftPosition.rotation,
            occluded: leftPosition.occluded,
            outside: leftPosition.outside,
            zOrder: leftPosition.zOrder,
        };
    }
}

export class SkeletonTrack extends Track {
    private elements: Track[];

    constructor(data: RawTrackData, clientID: number, color: string, injection: AnnotationInjection) {
        super(data, clientID, color, injection);
        this.shapeType = ShapeType.SKELETON;
        this.readOnlyFields = ['points', 'label', 'occluded', 'outside'];
        this.pinned = false;
        this.elements = data.elements.map((element: RawTrackData['elements'][0]) => (
            /* eslint-disable-next-line @typescript-eslint/no-use-before-define */
            trackFactory({
                ...element,
                group: this.group,
                source: this.source,
            }, injection.nextClientID(), {
                ...injection,
                parentID: this.clientID,
                readOnlyFields: ['group', 'zOrder', 'source', 'rotation'],
            })

            // todo z_order: this.zOrder,
        )).sort((a: Annotation, b: Annotation) => a.label.id - b.label.id) as any as Track[];
    }

    _saveRotation(rotation: number, frame: number): void {
        const undoSkeletonShapes = this.elements.map((element) => element.shapes[frame]);
        const undoSource = this.source;
        const redoSource = this.readOnlyFields.includes('source') ? this.source : Source.MANUAL;

        const elementsData = this.elements.map((element) => element.get(frame));
        const skeletonPoints = elementsData.map((data) => data.points);
        const bbox = computeWrappingBox(skeletonPoints.flat());
        const [cx, cy] = [bbox.x + bbox.width / 2, bbox.y + bbox.height / 2];

        for (let i = 0; i < this.elements.length; i++) {
            const element = this.elements[i];
            const { points } = elementsData[i];

            const rotatedPoints = [];
            for (let j = 0; j < points.length; j += 2) {
                const [x, y] = [points[j], points[j + 1]];
                rotatedPoints.push(...rotatePoint(x, y, rotation, cx, cy));
            }

            if (undoSkeletonShapes[i]) {
                element.shapes[frame] = {
                    ...undoSkeletonShapes[i],
                    points: rotatedPoints,
                };
            } else {
                element.shapes[frame] = {
                    ...copyShape(elementsData[i]),
                    points: rotatedPoints,
                };
            }
        }
        this.source = redoSource;

        const redoSkeletonShapes = this.elements.map((element) => element.shapes[frame]);
        this.history.do(
            HistoryActions.CHANGED_ROTATION,
            () => {
                for (let i = 0; i < this.elements.length; i++) {
                    const element = this.elements[i];
                    if (undoSkeletonShapes[i]) {
                        element.shapes[frame] = undoSkeletonShapes[i];
                    } else {
                        delete element.shapes[frame];
                    }
                    this.updated = Date.now();
                }
                this.source = undoSource;
                this.updated = Date.now();
            },
            () => {
                for (let i = 0; i < this.elements.length; i++) {
                    const element = this.elements[i];
                    element.shapes[frame] = redoSkeletonShapes[i];
                    this.updated = Date.now();
                }
                this.source = redoSource;
                this.updated = Date.now();
            },
            [this.clientID, ...this.elements.map((element) => element.clientID)],
            frame,
        );
    }

    // Method is used to export data to the server
    toJSON(): RawTrackData {
        const result: RawTrackData = Track.prototype.toJSON.call(this);
        result.elements = this.elements.map((el) => el.toJSON());
        return result;
    }

    get(frame: number) {
        const { prev, next } = this.boundedKeyframes(frame);
        const position = this.getPosition(frame, prev, next);
        const elements = this.elements.map((element) => ({
            ...element.get(frame),
            source: this.source,
            group: this.groupObject,
            zOrder: position.zOrder,
            rotation: 0,
        }));

        return {
            ...position,
            keyframe: position.keyframe || elements.some((el) => el.keyframe),
            attributes: this.getAttributes(frame),
            descriptions: [...this.descriptions],
            group: this.groupObject,
            objectType: ObjectType.TRACK,
            shapeType: this.shapeType,
            clientID: this.clientID,
            serverID: this.serverID,
            color: this.color,
            updated: Math.max(this.updated, ...this.elements.map((element) => element.updated)),
            label: this.label,
            pinned: this.pinned,
            keyframes: this.deepBoundedKeyframes(frame),
            elements,
            frame,
            source: this.source,
            outside: elements.every((el) => el.outside),
            occluded: elements.every((el) => el.occluded),
            lock: elements.every((el) => el.lock),
            hidden: elements.every((el) => el.hidden),
            ...this._withContext(frame),
        };
    }

    // finds keyframes considering keyframes of nested elements
    deepBoundedKeyframes(targetFrame: number): ObjectState['keyframes'] {
        const boundedKeyframes = Track.prototype.boundedKeyframes.call(this, targetFrame);

        for (const element of this.elements) {
            const keyframes = element.boundedKeyframes(targetFrame);
            if (keyframes.prev !== null) {
                boundedKeyframes.prev = boundedKeyframes.prev === null || keyframes.prev > boundedKeyframes.prev ?
                    keyframes.prev : boundedKeyframes.prev;
            }

            if (keyframes.next !== null) {
                boundedKeyframes.next = boundedKeyframes.next === null || keyframes.next < boundedKeyframes.next ?
                    keyframes.next : boundedKeyframes.next;
            }

            if (keyframes.first !== null) {
                boundedKeyframes.first =
                    boundedKeyframes.first === null || keyframes.first < boundedKeyframes.first ?
                        keyframes.first : boundedKeyframes.first;
            }

            if (keyframes.last !== null) {
                boundedKeyframes.last = boundedKeyframes.last === null || keyframes.last > boundedKeyframes.last ?
                    keyframes.last : boundedKeyframes.last;
            }
        }

        return boundedKeyframes;
    }

    save(frame: number, data: ObjectState): ObjectState {
        if (this.lock && data.lock) {
            return new ObjectState(this.get(frame));
        }

        const updateElements = (affectedElements, action, property: 'hidden' | 'lock' | null = null): void => {
            const undoSkeletonProperties = this.elements.map((element) => element[property] || null);
            const undoSkeletonShapes = this.elements.map((element) => element.shapes[frame]);
            const undoSource = this.source;
            const redoSource = this.readOnlyFields.includes('source') ? this.source : Source.MANUAL;

            const errors = [];
            try {
                this.history.freeze(true);
                affectedElements.forEach((element, idx) => {
                    try {
                        const annotationContext = this.elements[idx];
                        annotationContext.save(frame, element);
                    } catch (error: any) {
                        errors.push(error);
                    }
                });
            } finally {
                this.history.freeze(false);
            }

            const redoSkeletonProperties = this.elements.map((element) => element[property] || null);
            const redoSkeletonShapes = this.elements.map((element) => element.shapes[frame]);

            this.history.do(
                action,
                () => {
                    for (let i = 0; i < this.elements.length; i++) {
                        if (property) {
                            this.elements[i][property] = undoSkeletonProperties[i];
                        } if (undoSkeletonShapes[i]) {
                            this.elements[i].shapes[frame] = undoSkeletonShapes[i];
                        } else if (redoSkeletonShapes[i]) {
                            delete this.elements[i].shapes[frame];
                        }
                        this.elements[i].updated = Date.now();
                    }
                    this.source = undoSource;
                    this.updated = Date.now();
                },
                () => {
                    for (let i = 0; i < this.elements.length; i++) {
                        if (property) {
                            this.elements[i][property] = redoSkeletonProperties[i];
                        } else if (redoSkeletonShapes[i]) {
                            this.elements[i].shapes[frame] = redoSkeletonShapes[i];
                        } else if (undoSkeletonShapes[i]) {
                            delete this.elements[i].shapes[frame];
                        }
                        this.elements[i].updated = Date.now();
                    }
                    this.source = redoSource;
                    this.updated = Date.now();
                },
                [this.clientID, ...affectedElements.map((element) => element.clientID)],
                frame,
            );

            if (errors.length) {
                throw new Error(`Several errors occured during saving skeleton:\n ${errors.join(';\n')}`);
            }
        };

        const updatedPoints = data.elements.filter((el) => el.updateFlags.points);
        const updatedOccluded = data.elements.filter((el) => el.updateFlags.occluded);
        const updatedOutside = data.elements.filter((el) => el.updateFlags.outside);
        const updatedKeyframe = data.elements.filter((el) => el.updateFlags.keyframe);
        const updatedHidden = data.elements.filter((el) => el.updateFlags.hidden);
        const updatedLock = data.elements.filter((el) => el.updateFlags.lock);

        updatedOccluded.forEach((el) => { el.updateFlags.occluded = false; });
        updatedOutside.forEach((el) => { el.updateFlags.outside = false; });
        updatedKeyframe.forEach((el) => { el.updateFlags.keyframe = false; });
        updatedHidden.forEach((el) => { el.updateFlags.hidden = false; });
        updatedLock.forEach((el) => { el.updateFlags.lock = false; });

        if (updatedPoints.length) {
            updateElements(updatedPoints, HistoryActions.CHANGED_POINTS);
        }

        if (updatedOccluded.length) {
            updatedOccluded.forEach((el) => { el.updateFlags.occluded = true; });
            updateElements(updatedOccluded, HistoryActions.CHANGED_OCCLUDED);
        }

        if (updatedOutside.length) {
            updatedOutside.forEach((el) => { el.updateFlags.outside = true; });
            updateElements(updatedOutside, HistoryActions.CHANGED_OUTSIDE);
        }

        if (updatedKeyframe.length) {
            updatedKeyframe.forEach((el) => { el.updateFlags.keyframe = true; });
            // todo: fix extra undo/redo change
            this._validateStateBeforeSave(frame, data, data.updateFlags);
            this._saveKeyframe(frame, data.keyframe);
            data.updateFlags.keyframe = false;
            updateElements(updatedKeyframe, HistoryActions.CHANGED_KEYFRAME);
        }

        if (updatedHidden.length) {
            updatedHidden.forEach((el) => { el.updateFlags.hidden = true; });
            updateElements(updatedHidden, HistoryActions.CHANGED_HIDDEN, 'hidden');
        }

        if (updatedLock.length) {
            updatedLock.forEach((el) => { el.updateFlags.lock = true; });
            updateElements(updatedLock, HistoryActions.CHANGED_LOCK, 'lock');
        }

        const result = Track.prototype.save.call(this, frame, data);
        return result;
    }

    getPosition(targetFrame: number, leftKeyframe: number | null, rightKeyframe: number | null) {
        const leftFrame = targetFrame in this.shapes ? targetFrame : leftKeyframe;
        const rightPosition = Number.isInteger(rightKeyframe) ? this.shapes[rightKeyframe] : null;
        const leftPosition = Number.isInteger(leftFrame) ? this.shapes[leftFrame] : null;

        if (leftPosition && rightPosition) {
            return {
                rotation: 0,
                occluded: leftPosition.occluded,
                outside: leftPosition.outside,
                zOrder: leftPosition.zOrder,
                keyframe: targetFrame in this.shapes,
            };
        }

        const singlePosition = leftPosition || rightPosition;
        if (singlePosition) {
            return {
                points: undefined,
                rotation: 0,
                occluded: singlePosition.occluded,
                zOrder: singlePosition.zOrder,
                keyframe: targetFrame in this.shapes,
                outside: singlePosition === rightPosition ? true : singlePosition.outside,
            };
        }

        throw new DataError(
            'No one left position or right position was found. ' +
                `Interpolation impossible. Client ID: ${this.clientID}`,
        );
    }
}

Object.defineProperty(RectangleTrack, 'distance', { value: RectangleShape.distance });
Object.defineProperty(PolygonTrack, 'distance', { value: PolygonShape.distance });
Object.defineProperty(PolylineTrack, 'distance', { value: PolylineShape.distance });
Object.defineProperty(PointsTrack, 'distance', { value: PointsShape.distance });
Object.defineProperty(EllipseTrack, 'distance', { value: EllipseShape.distance });
Object.defineProperty(CuboidTrack, 'distance', { value: CuboidShape.distance });
Object.defineProperty(SkeletonTrack, 'distance', { value: SkeletonShape.distance });

export function shapeFactory(data: RawShapeData, clientID: number, injection: AnnotationInjection): Annotation {
    const { type } = data;
    const color = colors[clientID % colors.length];

    let shapeModel = null;
    switch (type) {
        case ShapeType.RECTANGLE:
            shapeModel = new RectangleShape(data, clientID, color, injection);
            break;
        case ShapeType.POLYGON:
            shapeModel = new PolygonShape(data, clientID, color, injection);
            break;
        case ShapeType.POLYLINE:
            shapeModel = new PolylineShape(data, clientID, color, injection);
            break;
        case ShapeType.POINTS:
            shapeModel = new PointsShape(data, clientID, color, injection);
            break;
        case ShapeType.ELLIPSE:
            shapeModel = new EllipseShape(data, clientID, color, injection);
            break;
        case ShapeType.CUBOID:
            shapeModel = new CuboidShape(data, clientID, color, injection);
            break;
        case ShapeType.SKELETON:
            shapeModel = new SkeletonShape(data, clientID, color, injection);
            break;
        default:
            throw new DataError(`An unexpected type of shape "${type}"`);
    }

<<<<<<< HEAD
    RectangleTrack.distance = RectangleShape.distance;
    PolygonTrack.distance = PolygonShape.distance;
    PolylineTrack.distance = PolylineShape.distance;
    PointsTrack.distance = PointsShape.distance;
    EllipseTrack.distance = EllipseShape.distance;
    CuboidTrack.distance = CuboidShape.distance;

    module.exports = {
        RectangleShape,
        PolygonShape,
        PolylineShape,
        PointsShape,
        EllipseShape,
        CuboidShape,
        MaskShape,
        RectangleTrack,
        PolygonTrack,
        PolylineTrack,
        PointsTrack,
        EllipseTrack,
        CuboidTrack,
        Track,
        Shape,
        Tag,
        objectStateFactory,
    };
})();
=======
    return shapeModel;
}

export function trackFactory(trackData: RawTrackData, clientID: number, injection: AnnotationInjection): Annotation {
    if (trackData.shapes.length) {
        const { type } = trackData.shapes[0];
        const color = colors[clientID % colors.length];

        let trackModel = null;
        switch (type) {
            case ShapeType.RECTANGLE:
                trackModel = new RectangleTrack(trackData, clientID, color, injection);
                break;
            case ShapeType.POLYGON:
                trackModel = new PolygonTrack(trackData, clientID, color, injection);
                break;
            case ShapeType.POLYLINE:
                trackModel = new PolylineTrack(trackData, clientID, color, injection);
                break;
            case ShapeType.POINTS:
                trackModel = new PointsTrack(trackData, clientID, color, injection);
                break;
            case ShapeType.ELLIPSE:
                trackModel = new EllipseTrack(trackData, clientID, color, injection);
                break;
            case ShapeType.CUBOID:
                trackModel = new CuboidTrack(trackData, clientID, color, injection);
                break;
            case ShapeType.SKELETON:
                trackModel = new SkeletonTrack(trackData, clientID, color, injection);
                break;
            default:
                throw new DataError(`An unexpected type of track "${type}"`);
        }

        return trackModel;
    }

    console.warn('The track without any shapes had been found. It was ignored.');
    return null;
}
>>>>>>> 75ba69bd
<|MERGE_RESOLUTION|>--- conflicted
+++ resolved
@@ -38,6 +38,16 @@
         if (points.length / 2 !== 2) {
             throw new DataError(`Ellipse must have 1 point, rx and ry but got ${points.toString()}`);
         }
+    } else if (shapeType === ShapeType.MASK) {
+        const [left, top, right, bottom] = points.slice(-4);
+        const [width, height] = [right - left, bottom - top];
+        if (width < 0 || !Number.isInteger(width) || height < 0 || !Number.isInteger(height)) {
+            throw new DataError(`Mask width, height must be positive integers, but got ${width}x${height}`);
+        }
+
+        if (points.length !== width * height + 4) {
+            throw new DataError(`Points array must have length ${width}x${height} + 4, got ${points.length}`);
+        }
     } else {
         throw new ArgumentError(`Unknown value of shapeType has been received ${shapeType}`);
     }
@@ -87,50 +97,9 @@
         ymax = Math.max(ymax, points[i + 1]);
     }
 
-<<<<<<< HEAD
-    function checkNumberOfPoints(shapeType, points) {
-        if (shapeType === ObjectShape.RECTANGLE) {
-            if (points.length / 2 !== 2) {
-                throw new DataError(`Rectangle must have 2 points, but got ${points.length / 2}`);
-            }
-        } else if (shapeType === ObjectShape.POLYGON) {
-            if (points.length / 2 < 3) {
-                throw new DataError(`Polygon must have at least 3 points, but got ${points.length / 2}`);
-            }
-        } else if (shapeType === ObjectShape.POLYLINE) {
-            if (points.length / 2 < 2) {
-                throw new DataError(`Polyline must have at least 2 points, but got ${points.length / 2}`);
-            }
-        } else if (shapeType === ObjectShape.POINTS) {
-            if (points.length / 2 < 1) {
-                throw new DataError(`Points must have at least 1 points, but got ${points.length / 2}`);
-            }
-        } else if (shapeType === ObjectShape.CUBOID) {
-            if (points.length / 2 !== 8) {
-                throw new DataError(`Cuboid must have 8 points, but got ${points.length / 2}`);
-            }
-        } else if (shapeType === ObjectShape.ELLIPSE) {
-            if (points.length / 2 !== 2) {
-                throw new DataError(`Ellipse must have 1 point, rx and ry but got ${points.toString()}`);
-            }
-        } else if (shapeType === ObjectShape.MASK) {
-            const [left, top, right, bottom] = points.slice(-4);
-            const [width, height] = [right - left, bottom - top];
-            if (width < 0 || !Number.isInteger(width) || height < 0 || !Number.isInteger(height)) {
-                throw new DataError(`Mask width, height must be positive integers, but got ${width}x${height}`);
-            }
-
-            if (points.length !== width * height + 4) {
-                throw new DataError(`Points array must have length ${width}x${height} + 4, got ${points.length}`);
-            }
-        } else {
-            throw new ArgumentError(`Unknown value of shapeType has been received ${shapeType}`);
-        }
-=======
     if (shapeType === ShapeType.POLYLINE) {
         const length = Math.max(xmax - xmin, ymax - ymin);
         return length >= MIN_SHAPE_LENGTH;
->>>>>>> 75ba69bd
     }
 
     const area = (xmax - xmin) * (ymax - ymin);
@@ -2042,141 +2011,12 @@
         })) as any as Shape[];
     }
 
-<<<<<<< HEAD
-    class MaskShape extends Shape {
-        constructor(data, clientID, color, injection) {
-            super(data, clientID, color, injection);
-            this.getMasksOnFrame = injection.getMasksOnFrame;
-            [this.points, [this.left, this.top, this.right, this.bottom]] = ObjectState.rle2Mask(this.points);
-            this.pinned = true;
-            this.shapeType = ObjectShape.MASK;
-        }
-
-        _removeUnderlyingPixels(points, rotation, frame) {
-            const others = this.getMasksOnFrame(frame).filter((mask: MaskShape) => mask.clientID !== this.clientID);
-            const othersBoxes = others.map((state) => {
-                const [left, top, right, bottom] = state.points.slice(-4);
-                return { left, top, right, bottom };
-            });
-            const width = this.right - this.left + 1;
-
-            for (let i = 0; i < this.points.length; i += 4) {
-                let x = i % width + this.left;
-                let y = Math.trunc(i / width) + this.top;
-                for (const other of others) {
-                    const box = {
-                        left: other.left,
-                        top: other.top,
-                        right: other.right,
-                        bottom: other.bottom
-                    };
-                    const translatedX = x - box.left;
-                    const translatedY = y - box.top;
-                    const [otherWidth, otherHeight] = [box.right - box.left + 1, box.bottom - box.top + 1];
-                    if (translatedX >= 0 && translatedX < otherWidth &&
-                        translatedY >= 0 && translatedY < otherHeight) {
-                        const j = translatedY * otherWidth + translatedX;
-                        other.points[j] = 0;
-                        other.updated = Date.now();
-                    }
-                }
-            }
-        }
-
-        _savePoints(points, rotation, frame) {
-            const undoPoints = this.points;
-            const undoRotation = this.rotation;
-            const undoLeft = this.left;
-            const undoRight = this.right;
-            const undoTop = this.top;
-            const undoBottom = this.bottom;
-            const undoSource = this.source;
-
-            const redoPoints = points.slice(0, -4);
-            const redoRotation = rotation;
-            const [redoLeft, redoTop, redoRight, redoBottom] = points.slice(-4);
-            const redoSource = Source.MANUAL;
-
-            const undo = () => {
-                this.points = undoPoints;
-                this.source = undoSource;
-                this.rotation = undoRotation;
-                this.left = undoLeft;
-                this.top = undoTop;
-                this.right = undoRight;
-                this.bottom = undoBottom;
-                this.updated = Date.now();
-            };
-
-            const redo = () => {
-                this.points = redoPoints;
-                this.source = redoSource;
-                this.rotation = redoRotation;
-                this.left = redoLeft;
-                this.top = redoTop;
-                this.right = redoRight;
-                this.bottom = redoBottom;
-                this.updated = Date.now();
-            };
-
-            this.history.do(
-                HistoryActions.CHANGED_POINTS,
-                undo, redo, [this.clientID], frame,
-            );
-
-            redo();
-        }
-
-        static distance(points, x, y) {
-            const [left, top, right, bottom] = points.slice(-4);
-            const [width, height] = [right - left, bottom - top];
-            const [translatedX, translatedY] = [x - left, y - top];
-            if (translatedX < 0 || translatedX >= width || translatedY < 0 || translatedY >= height) {
-                return null;
-            }
-            const offset = Math.floor(translatedY) * width + Math.floor(translatedX);
-
-            // TODO: find a better approach
-            if (points[offset]) return 1;
-            return null;
-        }
-    }
-
-    MaskShape.prototype.toJSON = function () {
-        const result = Shape.prototype.toJSON.call(this);
-        result.points = [...ObjectState.mask2Rle(this.points), this.left, this.top, this.right, this.bottom];
-        return result;
-    };
-
-    MaskShape.prototype.get = function (frame) {
-        const result = Shape.prototype.get.call(this, frame);
-        result.points = [...this.points, this.left, this.top, this.right, this.bottom];
-        return result;
-    };
-
-    class Tag extends Annotation {
-        // Method is used to export data to the server
-        toJSON() {
-            return {
-                clientID: this.clientID,
-                id: this.serverID,
-                frame: this.frame,
-                label_id: this.label.id,
-                group: this.group,
-                source: this.source,
-                attributes: Object.keys(this.attributes).reduce((attributeAccumulator, attrId) => {
-                    attributeAccumulator.push({
-                        spec_id: attrId,
-                        value: this.attributes[attrId],
-                    });
-=======
     static distance(points: number[], x: number, y: number): number {
         const distances = [];
         let xtl = Number.MAX_SAFE_INTEGER;
         let ytl = Number.MAX_SAFE_INTEGER;
         let xbr = 0;
         let ybr = 0;
->>>>>>> 75ba69bd
 
         const MARGIN = 20;
         for (let i = 0; i < points.length; i += 2) {
@@ -2421,6 +2261,117 @@
         // stub
     }
 }
+
+export class MaskShape extends Shape {
+    constructor(data, clientID, color, injection) {
+        super(data, clientID, color, injection);
+        this.getMasksOnFrame = injection.getMasksOnFrame;
+        [this.points, [this.left, this.top, this.right, this.bottom]] = ObjectState.rle2Mask(this.points);
+        this.pinned = true;
+        this.shapeType = ObjectShape.MASK;
+    }
+
+    _removeUnderlyingPixels(points, rotation, frame) {
+        const others = this.getMasksOnFrame(frame).filter((mask: MaskShape) => mask.clientID !== this.clientID);
+        const othersBoxes = others.map((state) => {
+            const [left, top, right, bottom] = state.points.slice(-4);
+            return { left, top, right, bottom };
+        });
+        const width = this.right - this.left + 1;
+
+        for (let i = 0; i < this.points.length; i += 4) {
+            let x = i % width + this.left;
+            let y = Math.trunc(i / width) + this.top;
+            for (const other of others) {
+                const box = {
+                    left: other.left,
+                    top: other.top,
+                    right: other.right,
+                    bottom: other.bottom
+                };
+                const translatedX = x - box.left;
+                const translatedY = y - box.top;
+                const [otherWidth, otherHeight] = [box.right - box.left + 1, box.bottom - box.top + 1];
+                if (translatedX >= 0 && translatedX < otherWidth &&
+                    translatedY >= 0 && translatedY < otherHeight) {
+                    const j = translatedY * otherWidth + translatedX;
+                    other.points[j] = 0;
+                    other.updated = Date.now();
+                }
+            }
+        }
+    }
+
+    _savePoints(points, rotation, frame) {
+        const undoPoints = this.points;
+        const undoRotation = this.rotation;
+        const undoLeft = this.left;
+        const undoRight = this.right;
+        const undoTop = this.top;
+        const undoBottom = this.bottom;
+        const undoSource = this.source;
+
+        const redoPoints = points.slice(0, -4);
+        const redoRotation = rotation;
+        const [redoLeft, redoTop, redoRight, redoBottom] = points.slice(-4);
+        const redoSource = Source.MANUAL;
+
+        const undo = () => {
+            this.points = undoPoints;
+            this.source = undoSource;
+            this.rotation = undoRotation;
+            this.left = undoLeft;
+            this.top = undoTop;
+            this.right = undoRight;
+            this.bottom = undoBottom;
+            this.updated = Date.now();
+        };
+
+        const redo = () => {
+            this.points = redoPoints;
+            this.source = redoSource;
+            this.rotation = redoRotation;
+            this.left = redoLeft;
+            this.top = redoTop;
+            this.right = redoRight;
+            this.bottom = redoBottom;
+            this.updated = Date.now();
+        };
+
+        this.history.do(
+            HistoryActions.CHANGED_POINTS,
+            undo, redo, [this.clientID], frame,
+        );
+
+        redo();
+    }
+
+    static distance(points, x, y) {
+        const [left, top, right, bottom] = points.slice(-4);
+        const [width, height] = [right - left, bottom - top];
+        const [translatedX, translatedY] = [x - left, y - top];
+        if (translatedX < 0 || translatedX >= width || translatedY < 0 || translatedY >= height) {
+            return null;
+        }
+        const offset = Math.floor(translatedY) * width + Math.floor(translatedX);
+
+        // TODO: find a better approach
+        if (points[offset]) return 1;
+        return null;
+    }
+}
+
+MaskShape.prototype.toJSON = function () {
+    const result = Shape.prototype.toJSON.call(this);
+    result.points = [...ObjectState.mask2Rle(this.points), this.left, this.top, this.right, this.bottom];
+    return result;
+};
+
+MaskShape.prototype.get = function (frame) {
+    const result = Shape.prototype.get.call(this, frame);
+    result.points = [...this.points, this.left, this.top, this.right, this.bottom];
+    return result;
+};
 
 export class RectangleTrack extends Track {
     constructor(data: RawTrackData, clientID: number, color: string, injection: AnnotationInjection) {
@@ -3190,35 +3141,6 @@
             throw new DataError(`An unexpected type of shape "${type}"`);
     }
 
-<<<<<<< HEAD
-    RectangleTrack.distance = RectangleShape.distance;
-    PolygonTrack.distance = PolygonShape.distance;
-    PolylineTrack.distance = PolylineShape.distance;
-    PointsTrack.distance = PointsShape.distance;
-    EllipseTrack.distance = EllipseShape.distance;
-    CuboidTrack.distance = CuboidShape.distance;
-
-    module.exports = {
-        RectangleShape,
-        PolygonShape,
-        PolylineShape,
-        PointsShape,
-        EllipseShape,
-        CuboidShape,
-        MaskShape,
-        RectangleTrack,
-        PolygonTrack,
-        PolylineTrack,
-        PointsTrack,
-        EllipseTrack,
-        CuboidTrack,
-        Track,
-        Shape,
-        Tag,
-        objectStateFactory,
-    };
-})();
-=======
     return shapeModel;
 }
 
@@ -3259,5 +3181,4 @@
 
     console.warn('The track without any shapes had been found. It was ignored.');
     return null;
-}
->>>>>>> 75ba69bd
+}