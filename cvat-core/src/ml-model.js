--- conflicted
+++ resolved
@@ -101,16 +101,12 @@
     }
 
     /**
-<<<<<<< HEAD
-     * @callback onChangeToolsBlockerState Set canvas onChangeToolsBlockerState callback
-=======
      * @callback onRequestStatusChange
      * @param {string} event
      * @global
      */
     /**
      * @param {onRequestStatusChange} onRequestStatusChange Set canvas onChangeToolsBlockerState callback
->>>>>>> 7bf41541
      * @returns {void}
      */
     set onChangeToolsBlockerState(onChangeToolsBlockerState) {
