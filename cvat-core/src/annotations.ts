// Copyright (C) 2019-2022 Intel Corporation
// Copyright (C) 2022 CVAT.ai Corporation
//
// SPDX-License-Identifier: MIT

import { Storage } from './storage';
const serverProxy = require('./server-proxy').default;
const Collection = require('./annotations-collection');
const AnnotationsSaver = require('./annotations-saver');
const AnnotationsHistory = require('./annotations-history').default;
const { checkObjectType } = require('./common');
const Project = require('./project').default;
const { Task, Job } = require('./session');
const { ScriptingError, DataError, ArgumentError } = require('./exceptions');
const { getDeletedFrames } = require('./frames');

const jobCache = new WeakMap();
const taskCache = new WeakMap();

function getCache(sessionType) {
    if (sessionType === 'task') {
        return taskCache;
    }

    if (sessionType === 'job') {
        return jobCache;
    }

    throw new ScriptingError(`Unknown session type was received ${sessionType}`);
}

async function getAnnotationsFromServer(session) {
    const sessionType = session instanceof Task ? 'task' : 'job';
    const cache = getCache(sessionType);

    if (!cache.has(session)) {
        const rawAnnotations = await serverProxy.annotations.getAnnotations(sessionType, session.id);

        // Get meta information about frames
        const startFrame = sessionType === 'job' ? session.startFrame : 0;
        const stopFrame = sessionType === 'job' ? session.stopFrame : session.size - 1;
        const frameMeta = {};
        for (let i = startFrame; i <= stopFrame; i++) {
            frameMeta[i] = await session.frames.get(i);
        }
        frameMeta.deleted_frames = await getDeletedFrames(sessionType, session.id);

        const history = new AnnotationsHistory();
        const collection = new Collection({
            labels: session.labels || session.task.labels,
            history,
            startFrame,
            stopFrame,
            frameMeta,
        });

        // eslint-disable-next-line no-unsanitized/method
        collection.import(rawAnnotations);
        const saver = new AnnotationsSaver(rawAnnotations.version, collection, session);
        cache.set(session, { collection, saver, history });
    }
}

export async function closeSession(session) {
    const sessionType = session instanceof Task ? 'task' : 'job';
    const cache = getCache(sessionType);

    if (cache.has(session)) {
        cache.delete(session);
    }
}

export async function getAnnotations(session, frame, allTracks, filters) {
    const sessionType = session instanceof Task ? 'task' : 'job';
    const cache = getCache(sessionType);

    if (cache.has(session)) {
        return cache.get(session).collection.get(frame, allTracks, filters);
    }

    await getAnnotationsFromServer(session);
    return cache.get(session).collection.get(frame, allTracks, filters);
}

export async function saveAnnotations(session, onUpdate) {
    const sessionType = session instanceof Task ? 'task' : 'job';
    const cache = getCache(sessionType);

    if (cache.has(session)) {
        await cache.get(session).saver.save(onUpdate);
    }

    // If a collection wasn't uploaded, than it wasn't changed, finally we shouldn't save it
}

export function searchAnnotations(session, filters, frameFrom, frameTo) {
    const sessionType = session instanceof Task ? 'task' : 'job';
    const cache = getCache(sessionType);

    if (cache.has(session)) {
        return cache.get(session).collection.search(filters, frameFrom, frameTo);
    }

    throw new DataError(
        'Collection has not been initialized yet. Call annotations.get() or annotations.clear(true) before',
    );
}

export function searchEmptyFrame(session, frameFrom, frameTo) {
    const sessionType = session instanceof Task ? 'task' : 'job';
    const cache = getCache(sessionType);

    if (cache.has(session)) {
        return cache.get(session).collection.searchEmpty(frameFrom, frameTo);
    }

    throw new DataError(
        'Collection has not been initialized yet. Call annotations.get() or annotations.clear(true) before',
    );
}

export function mergeAnnotations(session, objectStates) {
    const sessionType = session instanceof Task ? 'task' : 'job';
    const cache = getCache(sessionType);

    if (cache.has(session)) {
        return cache.get(session).collection.merge(objectStates);
    }

    throw new DataError(
        'Collection has not been initialized yet. Call annotations.get() or annotations.clear(true) before',
    );
}

export function splitAnnotations(session, objectState, frame) {
    const sessionType = session instanceof Task ? 'task' : 'job';
    const cache = getCache(sessionType);

    if (cache.has(session)) {
        return cache.get(session).collection.split(objectState, frame);
    }

    throw new DataError(
        'Collection has not been initialized yet. Call annotations.get() or annotations.clear(true) before',
    );
}

export function groupAnnotations(session, objectStates, reset) {
    const sessionType = session instanceof Task ? 'task' : 'job';
    const cache = getCache(sessionType);

    if (cache.has(session)) {
        return cache.get(session).collection.group(objectStates, reset);
    }

    throw new DataError(
        'Collection has not been initialized yet. Call annotations.get() or annotations.clear(true) before',
    );
}

export function hasUnsavedChanges(session) {
    const sessionType = session instanceof Task ? 'task' : 'job';
    const cache = getCache(sessionType);

    if (cache.has(session)) {
        return cache.get(session).saver.hasUnsavedChanges();
    }

    return false;
}

export async function clearAnnotations(session, reload, startframe, endframe, delTrackKeyframesOnly) {
    checkObjectType('reload', reload, 'boolean', null);
    const sessionType = session instanceof Task ? 'task' : 'job';
    const cache = getCache(sessionType);

    if (cache.has(session)) {
        cache.get(session).collection.clear(startframe, endframe, delTrackKeyframesOnly);
    }

    if (reload) {
        cache.delete(session);
        await getAnnotationsFromServer(session);
    }
}

export function annotationsStatistics(session) {
    const sessionType = session instanceof Task ? 'task' : 'job';
    const cache = getCache(sessionType);

    if (cache.has(session)) {
        return cache.get(session).collection.statistics();
    }

    throw new DataError(
        'Collection has not been initialized yet. Call annotations.get() or annotations.clear(true) before',
    );
}

export function putAnnotations(session, objectStates) {
    const sessionType = session instanceof Task ? 'task' : 'job';
    const cache = getCache(sessionType);

    if (cache.has(session)) {
        return cache.get(session).collection.put(objectStates);
    }

    throw new DataError(
        'Collection has not been initialized yet. Call annotations.get() or annotations.clear(true) before',
    );
}

export function selectObject(session, objectStates, x, y) {
    const sessionType = session instanceof Task ? 'task' : 'job';
    const cache = getCache(sessionType);

    if (cache.has(session)) {
        return cache.get(session).collection.select(objectStates, x, y);
    }

    throw new DataError(
        'Collection has not been initialized yet. Call annotations.get() or annotations.clear(true) before',
    );
}

export function importCollection(session, data) {
    const sessionType = session instanceof Task ? 'task' : 'job';
    const cache = getCache(sessionType);

    if (cache.has(session)) {
        // eslint-disable-next-line no-unsanitized/method
        return cache.get(session).collection.import(data);
    }

    throw new DataError(
        'Collection has not been initialized yet. Call annotations.get() or annotations.clear(true) before',
    );
}

export function exportCollection(session) {
    const sessionType = session instanceof Task ? 'task' : 'job';
    const cache = getCache(sessionType);

    if (cache.has(session)) {
        return cache.get(session).collection.export();
    }

    throw new DataError(
        'Collection has not been initialized yet. Call annotations.get() or annotations.clear(true) before',
    );
}

export async function exportDataset(
    instance,
    format: string,
    saveImages: boolean,
    useDefaultSettings: boolean,
    targetStorage: Storage,
    name?: string,
) {
    if (!(instance instanceof Task || instance instanceof Project || instance instanceof Job)) {
        throw new ArgumentError('A dataset can only be created from a job, task or project');
    }

    let result = null;
    if (instance instanceof Task) {
<<<<<<< HEAD
        result = await serverProxy.tasks.exportDataset(instance.id, format, saveImages, useDefaultSettings, targetStorage, name);
    } else if (instance instanceof Job) {
        result = await serverProxy.jobs.exportDataset(instance.id, format, saveImages, useDefaultSettings, targetStorage, name);
    } else {
        result = await serverProxy.projects.exportDataset(instance.id, format, saveImages, useDefaultSettings, targetStorage, name);
=======
        result = await serverProxy.tasks
            .exportDataset(instance.id, format, saveImages, useDefaultSettings, targetStorage, name);
    } else if (instance instanceof Job) {
        result = await serverProxy.jobs
            .exportDataset(instance.id, format, saveImages, useDefaultSettings, targetStorage, name);
    } else {
        result = await serverProxy.projects
            .exportDataset(instance.id, format, saveImages, useDefaultSettings, targetStorage, name);
>>>>>>> 1db247ae
    }

    return result;
}

export function importDataset(
    instance: any,
    format: string,
    useDefaultSettings: boolean,
    sourceStorage: Storage,
    file: File | string,
<<<<<<< HEAD
    updateStatusCallback = () => {}
=======
    updateStatusCallback = () => {},
>>>>>>> 1db247ae
) {
    if (!(instance instanceof Project || instance instanceof Task || instance instanceof Job)) {
        throw new ArgumentError('Instance should be a Project || Task || Job instance');
    }
    if (!(typeof updateStatusCallback === 'function')) {
        throw new ArgumentError('Callback should be a function');
    }
<<<<<<< HEAD
    if (typeof file === 'string' && !file.endsWith('.zip')) {
=======
    if (typeof file === 'string' && !file.toLowerCase().endsWith('.zip')) {
>>>>>>> 1db247ae
        throw new ArgumentError('File should be file instance with ZIP extension');
    }
    if (file instanceof File && !(['application/zip', 'application/x-zip-compressed'].includes(file.type))) {
        throw new ArgumentError('File should be file instance with ZIP extension');
    }

    if (instance instanceof Project) {
<<<<<<< HEAD
        return serverProxy.projects.importDataset(instance.id, format, useDefaultSettings, sourceStorage, file, updateStatusCallback);
    }

    const instanceType = instance instanceof Task ? 'task' : 'job';
    return serverProxy.annotations.uploadAnnotations(instanceType, instance.id, format, useDefaultSettings, sourceStorage, file);
=======
        return serverProxy.projects
            .importDataset(instance.id, format, useDefaultSettings, sourceStorage, file, updateStatusCallback);
    }

    const instanceType = instance instanceof Task ? 'task' : 'job';
    return serverProxy.annotations
        .uploadAnnotations(instanceType, instance.id, format, useDefaultSettings, sourceStorage, file);
>>>>>>> 1db247ae
}

export function getHistory(session) {
    const sessionType = session instanceof Task ? 'task' : 'job';
    const cache = getCache(sessionType);

    if (cache.has(session)) {
        return cache.get(session).history;
    }

    throw new DataError(
        'Collection has not been initialized yet. Call annotations.get() or annotations.clear(true) before',
    );
}

export async function undoActions(session, count) {
    const sessionType = session instanceof Task ? 'task' : 'job';
    const cache = getCache(sessionType);

    if (cache.has(session)) {
        return cache.get(session).history.undo(count);
    }

    throw new DataError(
        'Collection has not been initialized yet. Call annotations.get() or annotations.clear(true) before',
    );
}

export async function redoActions(session, count) {
    const sessionType = session instanceof Task ? 'task' : 'job';
    const cache = getCache(sessionType);

    if (cache.has(session)) {
        return cache.get(session).history.redo(count);
    }

    throw new DataError(
        'Collection has not been initialized yet. Call annotations.get() or annotations.clear(true) before',
    );
}

export function freezeHistory(session, frozen) {
    const sessionType = session instanceof Task ? 'task' : 'job';
    const cache = getCache(sessionType);

    if (cache.has(session)) {
        return cache.get(session).history.freeze(frozen);
    }

    throw new DataError(
        'Collection has not been initialized yet. Call annotations.get() or annotations.clear(true) before',
    );
}

export function clearActions(session) {
    const sessionType = session instanceof Task ? 'task' : 'job';
    const cache = getCache(sessionType);

    if (cache.has(session)) {
        return cache.get(session).history.clear();
    }

    throw new DataError(
        'Collection has not been initialized yet. Call annotations.get() or annotations.clear(true) before',
    );
}

export function getActions(session) {
    const sessionType = session instanceof Task ? 'task' : 'job';
    const cache = getCache(sessionType);

    if (cache.has(session)) {
        return cache.get(session).history.get();
    }

    throw new DataError(
        'Collection has not been initialized yet. Call annotations.get() or annotations.clear(true) before',
    );
}<|MERGE_RESOLUTION|>--- conflicted
+++ resolved
@@ -4,6 +4,7 @@
 // SPDX-License-Identifier: MIT
 
 import { Storage } from './storage';
+
 const serverProxy = require('./server-proxy').default;
 const Collection = require('./annotations-collection');
 const AnnotationsSaver = require('./annotations-saver');
@@ -264,13 +265,6 @@
 
     let result = null;
     if (instance instanceof Task) {
-<<<<<<< HEAD
-        result = await serverProxy.tasks.exportDataset(instance.id, format, saveImages, useDefaultSettings, targetStorage, name);
-    } else if (instance instanceof Job) {
-        result = await serverProxy.jobs.exportDataset(instance.id, format, saveImages, useDefaultSettings, targetStorage, name);
-    } else {
-        result = await serverProxy.projects.exportDataset(instance.id, format, saveImages, useDefaultSettings, targetStorage, name);
-=======
         result = await serverProxy.tasks
             .exportDataset(instance.id, format, saveImages, useDefaultSettings, targetStorage, name);
     } else if (instance instanceof Job) {
@@ -279,7 +273,6 @@
     } else {
         result = await serverProxy.projects
             .exportDataset(instance.id, format, saveImages, useDefaultSettings, targetStorage, name);
->>>>>>> 1db247ae
     }
 
     return result;
@@ -291,11 +284,7 @@
     useDefaultSettings: boolean,
     sourceStorage: Storage,
     file: File | string,
-<<<<<<< HEAD
-    updateStatusCallback = () => {}
-=======
     updateStatusCallback = () => {},
->>>>>>> 1db247ae
 ) {
     if (!(instance instanceof Project || instance instanceof Task || instance instanceof Job)) {
         throw new ArgumentError('Instance should be a Project || Task || Job instance');
@@ -303,11 +292,7 @@
     if (!(typeof updateStatusCallback === 'function')) {
         throw new ArgumentError('Callback should be a function');
     }
-<<<<<<< HEAD
-    if (typeof file === 'string' && !file.endsWith('.zip')) {
-=======
     if (typeof file === 'string' && !file.toLowerCase().endsWith('.zip')) {
->>>>>>> 1db247ae
         throw new ArgumentError('File should be file instance with ZIP extension');
     }
     if (file instanceof File && !(['application/zip', 'application/x-zip-compressed'].includes(file.type))) {
@@ -315,13 +300,6 @@
     }
 
     if (instance instanceof Project) {
-<<<<<<< HEAD
-        return serverProxy.projects.importDataset(instance.id, format, useDefaultSettings, sourceStorage, file, updateStatusCallback);
-    }
-
-    const instanceType = instance instanceof Task ? 'task' : 'job';
-    return serverProxy.annotations.uploadAnnotations(instanceType, instance.id, format, useDefaultSettings, sourceStorage, file);
-=======
         return serverProxy.projects
             .importDataset(instance.id, format, useDefaultSettings, sourceStorage, file, updateStatusCallback);
     }
@@ -329,7 +307,6 @@
     const instanceType = instance instanceof Task ? 'task' : 'job';
     return serverProxy.annotations
         .uploadAnnotations(instanceType, instance.id, format, useDefaultSettings, sourceStorage, file);
->>>>>>> 1db247ae
 }
 
 export function getHistory(session) {
