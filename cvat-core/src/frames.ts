--- conflicted
+++ resolved
@@ -56,12 +56,9 @@
     public size: number;
     public startFrame: number;
     public stopFrame: number;
-<<<<<<< HEAD
-    public chunksUpdatedDate: string;
-=======
     public frameStep: number;
     public chunkCount: number;
->>>>>>> 45d2d01a
+    public chunksUpdatedDate: string;
 
     #updateTrigger: FieldUpdateTrigger;
 
@@ -152,12 +149,11 @@
                 stopFrame: {
                     get: () => data.stop_frame,
                 },
-<<<<<<< HEAD
+                frameStep: {
+                    get: () => frameStep,
+                },
                 chunksUpdatedDate: {
                     get: () => data.chunks_updated_date,
-=======
-                frameStep: {
-                    get: () => frameStep,
                 },
             }),
         );
@@ -169,7 +165,6 @@
             Object.freeze({
                 chunkCount: {
                     get: () => chunkCount,
->>>>>>> 45d2d01a
                 },
             }),
         );
