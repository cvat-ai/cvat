--- conflicted
+++ resolved
@@ -1529,12 +1529,9 @@
                             create: createProject,
                             delete: deleteProject,
                             exportDataset: exportDataset('projects'),
-<<<<<<< HEAD
                             backupProject,
                             restoreProject,
-=======
                             importDataset,
->>>>>>> 85938b3d
                         }),
                         writable: false,
                     },
