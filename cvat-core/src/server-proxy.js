// Copyright (C) 2019-2021 Intel Corporation
//
// SPDX-License-Identifier: MIT

(() => {
    const FormData = require('form-data');
    const { ServerError } = require('./exceptions');
    const store = require('store');
    const config = require('./config');
    const DownloadWorker = require('./download.worker');

    function enableOrganization() {
        return config.organizationID !== null ? { org: config.organizationID } : {};
    }

    function waitFor(frequencyHz, predicate) {
        return new Promise((resolve, reject) => {
            if (typeof predicate !== 'function') {
                reject(new Error(`Predicate must be a function, got ${typeof predicate}`));
            }

            const internalWait = () => {
                let result = false;
                try {
                    result = predicate();
                } catch (error) {
                    reject(error);
                }

                if (result) {
                    resolve();
                } else {
                    setTimeout(internalWait, 1000 / frequencyHz);
                }
            };

            setTimeout(internalWait);
        });
    }

    function generateError(errorData) {
        if (errorData.response) {
            const message = `${errorData.message}. ${JSON.stringify(errorData.response.data) || ''}.`;
            return new ServerError(message, errorData.response.status);
        }

        // Server is unavailable (no any response)
        const message = `${errorData.message}.`; // usually is "Error Network"
        return new ServerError(message, 0);
    }

    function prepareData(details) {
        const data = new FormData();
        for (const [key, value] of Object.entries(details)) {
            if (Array.isArray(value)) {
                value.forEach((element, idx) => {
                    data.append(`${key}[${idx}]`, element);
                });
            } else {
                data.set(key, value);
            }
        }
        return data;
    }

    class WorkerWrappedAxios {
        constructor(requestInterseptor) {
            const worker = new DownloadWorker(requestInterseptor);
            const requests = {};
            let requestId = 0;

            worker.onmessage = (e) => {
                if (e.data.id in requests) {
                    if (e.data.isSuccess) {
                        requests[e.data.id].resolve(e.data.responseData);
                    } else {
                        requests[e.data.id].reject({
                            response: {
                                status: e.data.status,
                                data: e.data.responseData,
                            },
                        });
                    }

                    delete requests[e.data.id];
                }
            };

            worker.onerror = (e) => {
                if (e.data.id in requests) {
                    requests[e.data.id].reject(e);
                    delete requests[e.data.id];
                }
            };

            function getRequestId() {
                return requestId++;
            }

            async function get(url, requestConfig) {
                return new Promise((resolve, reject) => {
                    const newRequestId = getRequestId();
                    requests[newRequestId] = {
                        resolve,
                        reject,
                    };
                    worker.postMessage({
                        url,
                        config: requestConfig,
                        id: newRequestId,
                    });
                });
            }

            Object.defineProperties(
                this,
                Object.freeze({
                    get: {
                        value: get,
                        writable: false,
                    },
                }),
            );
        }
    }

    class ServerProxy {
        constructor() {
            const Axios = require('axios');
            Axios.defaults.withCredentials = true;
            Axios.defaults.xsrfHeaderName = 'X-CSRFTOKEN';
            Axios.defaults.xsrfCookieName = 'csrftoken';
            const workerAxios = new WorkerWrappedAxios();
            Axios.interceptors.request.use((reqConfig) => {
                if ('params' in reqConfig && 'org' in reqConfig.params) {
                    return reqConfig;
                }

                reqConfig.params = { ...enableOrganization(), ...(reqConfig.params || {}) };
                return reqConfig;
            });

            let token = store.get('token');
            if (token) {
                Axios.defaults.headers.common.Authorization = `Token ${token}`;
            }

            async function about() {
                const { backendAPI } = config;

                let response = null;
                try {
                    response = await Axios.get(`${backendAPI}/server/about`, {
                        proxy: config.proxy,
                    });
                } catch (errorData) {
                    throw generateError(errorData);
                }

                return response.data;
            }

            async function share(directoryArg) {
                const { backendAPI } = config;
                const directory = encodeURI(directoryArg);

                let response = null;
                try {
                    response = await Axios.get(`${backendAPI}/server/share`, {
                        proxy: config.proxy,
                        params: { directory },
                    });
                } catch (errorData) {
                    throw generateError(errorData);
                }

                return response.data;
            }

            async function exception(exceptionObject) {
                const { backendAPI } = config;

                try {
                    await Axios.post(`${backendAPI}/server/exception`, JSON.stringify(exceptionObject), {
                        proxy: config.proxy,
                        headers: {
                            'Content-Type': 'application/json',
                        },
                    });
                } catch (errorData) {
                    throw generateError(errorData);
                }
            }

            async function formats() {
                const { backendAPI } = config;

                let response = null;
                try {
                    response = await Axios.get(`${backendAPI}/server/annotation/formats`, {
                        proxy: config.proxy,
                    });
                } catch (errorData) {
                    throw generateError(errorData);
                }

                return response.data;
            }

            async function userAgreements() {
                const { backendAPI } = config;
                let response = null;
                try {
                    response = await Axios.get(`${backendAPI}/restrictions/user-agreements`, {
                        proxy: config.proxy,
                    });
                } catch (errorData) {
                    throw generateError(errorData);
                }

                return response.data;
            }

            async function register(username, firstName, lastName, email, password1, password2, confirmations) {
                let response = null;
                try {
                    const data = JSON.stringify({
                        username,
                        first_name: firstName,
                        last_name: lastName,
                        email,
                        password1,
                        password2,
                        confirmations,
                    });
                    response = await Axios.post(`${config.backendAPI}/auth/register`, data, {
                        proxy: config.proxy,
                        headers: {
                            'Content-Type': 'application/json',
                        },
                    });
                } catch (errorData) {
                    throw generateError(errorData);
                }

                return response.data;
            }

            async function login(username, password) {
                const authenticationData = [
                    `${encodeURIComponent('username')}=${encodeURIComponent(username)}`,
                    `${encodeURIComponent('password')}=${encodeURIComponent(password)}`,
                ]
                    .join('&')
                    .replace(/%20/g, '+');

                Axios.defaults.headers.common.Authorization = '';
                let authenticationResponse = null;
                try {
                    authenticationResponse = await Axios.post(`${config.backendAPI}/auth/login`, authenticationData, {
                        proxy: config.proxy,
                    });
                } catch (errorData) {
                    throw generateError(errorData);
                }

                if (authenticationResponse.headers['set-cookie']) {
                    // Browser itself setup cookie and header is none
                    // In NodeJS we need do it manually
                    const cookies = authenticationResponse.headers['set-cookie'].join(';');
                    Axios.defaults.headers.common.Cookie = cookies;
                }

                token = authenticationResponse.data.key;
                store.set('token', token);
                Axios.defaults.headers.common.Authorization = `Token ${token}`;
            }

            async function logout() {
                try {
                    await Axios.post(`${config.backendAPI}/auth/logout`, {
                        proxy: config.proxy,
                    });
                } catch (errorData) {
                    throw generateError(errorData);
                }

                store.remove('token');
                Axios.defaults.headers.common.Authorization = '';
            }

            async function changePassword(oldPassword, newPassword1, newPassword2) {
                try {
                    const data = JSON.stringify({
                        old_password: oldPassword,
                        new_password1: newPassword1,
                        new_password2: newPassword2,
                    });
                    await Axios.post(`${config.backendAPI}/auth/password/change`, data, {
                        proxy: config.proxy,
                        headers: {
                            'Content-Type': 'application/json',
                        },
                    });
                } catch (errorData) {
                    throw generateError(errorData);
                }
            }

            async function requestPasswordReset(email) {
                try {
                    const data = JSON.stringify({
                        email,
                    });
                    await Axios.post(`${config.backendAPI}/auth/password/reset`, data, {
                        proxy: config.proxy,
                        headers: {
                            'Content-Type': 'application/json',
                        },
                    });
                } catch (errorData) {
                    throw generateError(errorData);
                }
            }

            async function resetPassword(newPassword1, newPassword2, uid, _token) {
                try {
                    const data = JSON.stringify({
                        new_password1: newPassword1,
                        new_password2: newPassword2,
                        uid,
                        token: _token,
                    });
                    await Axios.post(`${config.backendAPI}/auth/password/reset/confirm`, data, {
                        proxy: config.proxy,
                        headers: {
                            'Content-Type': 'application/json',
                        },
                    });
                } catch (errorData) {
                    throw generateError(errorData);
                }
            }

            async function authorized() {
                try {
                    await module.exports.users.self();
                } catch (serverError) {
                    if (serverError.code === 401) {
                        return false;
                    }

                    throw serverError;
                }

                return true;
            }

            async function serverRequest(url, data) {
                try {
                    return (
                        await Axios({
                            url,
                            ...data,
                        })
                    ).data;
                } catch (errorData) {
                    throw generateError(errorData);
                }
            }

            async function searchProjectNames(search, limit) {
                const { backendAPI, proxy } = config;

                let response = null;
                try {
                    response = await Axios.get(`${backendAPI}/projects`, {
                        proxy,
                        params: {
                            names_only: true,
                            page: 1,
                            page_size: limit,
                            search,
                        },
                    });
                } catch (errorData) {
                    throw generateError(errorData);
                }

                response.data.results.count = response.data.count;
                return response.data.results;
            }

            async function getProjects(filter = '') {
                const { backendAPI, proxy } = config;

                let response = null;
                try {
                    response = await Axios.get(`${backendAPI}/projects?page_size=12&${filter}`, {
                        proxy,
                    });
                } catch (errorData) {
                    throw generateError(errorData);
                }

                response.data.results.count = response.data.count;
                return response.data.results;
            }

            async function saveProject(id, projectData) {
                const { backendAPI } = config;

                try {
                    await Axios.patch(`${backendAPI}/projects/${id}`, JSON.stringify(projectData), {
                        proxy: config.proxy,
                        headers: {
                            'Content-Type': 'application/json',
                        },
                    });
                } catch (errorData) {
                    throw generateError(errorData);
                }
            }

            async function deleteProject(id) {
                const { backendAPI } = config;

                try {
                    await Axios.delete(`${backendAPI}/projects/${id}`, {
                        proxy: config.proxy,
                    });
                } catch (errorData) {
                    throw generateError(errorData);
                }
            }

            async function createProject(projectSpec) {
                const { backendAPI } = config;

                try {
                    const response = await Axios.post(`${backendAPI}/projects`, JSON.stringify(projectSpec), {
                        proxy: config.proxy,
                        headers: {
                            'Content-Type': 'application/json',
                        },
                    });
                    return response.data;
                } catch (errorData) {
                    throw generateError(errorData);
                }
            }

            async function getTasks(filter = {}) {
                const { backendAPI } = config;

                let response = null;
                try {
                    if ('id' in filter) {
                        response = await Axios.get(`${backendAPI}/tasks/${filter.id}`, {
                            proxy: config.proxy,
                        });
                        const results = [response.data];
                        results.count = 1;
                        return results;
                    }

                    response = await Axios.get(`${backendAPI}/tasks`, {
                        params: {
                            ...filter,
                            page_size: 10,
                        },
                        proxy: config.proxy,
                    });
                } catch (errorData) {
                    throw generateError(errorData);
                }

                response.data.results.count = response.data.count;
                return response.data.results;
            }

            async function saveTask(id, taskData) {
                const { backendAPI } = config;

                try {
                    await Axios.patch(`${backendAPI}/tasks/${id}`, JSON.stringify(taskData), {
                        proxy: config.proxy,
                        headers: {
                            'Content-Type': 'application/json',
                        },
                    });
                } catch (errorData) {
                    throw generateError(errorData);
                }
            }

            async function deleteTask(id) {
                const { backendAPI } = config;

                try {
                    await Axios.delete(`${backendAPI}/tasks/${id}`, {
                        proxy: config.proxy,
                        headers: {
                            'Content-Type': 'application/json',
                        },
                    });
                } catch (errorData) {
                    throw generateError(errorData);
                }
            }

            function exportDataset(instanceType) {
                return async function (id, format, name, saveImages) {
                    const { backendAPI } = config;
                    const baseURL = `${backendAPI}/${instanceType}/${id}/${saveImages ? 'dataset' : 'annotations'}`;
                    const params = {
                        ...enableOrganization(),
                        format,
                    };

                    if (name) {
                        params.filename = name.replace(/\//g, '_');
                    }

                    return new Promise((resolve, reject) => {
                        async function request() {
                            Axios.get(baseURL, {
                                proxy: config.proxy,
                                params,
                            })
                                .then((response) => {
                                    if (response.status === 202) {
                                        setTimeout(request, 3000);
                                    } else {
                                        params.action = 'download';
                                        resolve(`${baseURL}?${new URLSearchParams(params).toString()}`);
                                    }
                                })
                                .catch((errorData) => {
                                    reject(generateError(errorData));
                                });
                        }

                        setTimeout(request);
                    });
                };
            }

            async function exportTask(id) {
                const { backendAPI } = config;
                const params = {
                    ...enableOrganization(),
                    action: 'export',
                };
                const url = `${backendAPI}/tasks/${id}`;

                return new Promise((resolve, reject) => {
                    async function request() {
                        try {
                            const response = await Axios.get(url, {
                                proxy: config.proxy,
                                params,
                            });
                            if (response.status === 202) {
                                setTimeout(request, 3000);
                            } else {
                                params.action = 'download';
                                resolve(`${url}?${new URLSearchParams(params).toString()}`);
                            }
                        } catch (errorData) {
                            reject(generateError(errorData));
                        }
                    }

                    setTimeout(request);
                });
            }

            async function importTask(file) {
                const { backendAPI } = config;
                // keep current default params to 'freeze" them during this request
                const params = enableOrganization();

                let taskData = new FormData();
                taskData.append('task_file', file);

                return new Promise((resolve, reject) => {
                    async function request() {
                        try {
                            const response = await Axios.post(`${backendAPI}/tasks`, taskData, {
                                proxy: config.proxy,
                                params: {
                                    ...params,
                                    action: 'import',
                                },
                            });
                            if (response.status === 202) {
                                taskData = new FormData();
                                taskData.append('rq_id', response.data.rq_id);
                                setTimeout(request, 3000);
                            } else {
                                // to be able to get the task after it was created, pass frozen params
                                const importedTask = await getTasks({ id: response.data.id, ...params });
                                resolve(importedTask[0]);
                            }
                        } catch (errorData) {
                            reject(generateError(errorData));
                        }
                    }

                    setTimeout(request);
                });
            }

            async function createTask(taskSpec, taskDataSpec, onUpdate) {
                const { backendAPI } = config;
                // keep current default params to 'freeze" them during this request
                const params = enableOrganization();

                async function wait(id) {
                    return new Promise((resolve, reject) => {
                        async function checkStatus() {
                            try {
                                const response = await Axios.get(`${backendAPI}/tasks/${id}/status`, { params });
                                if (['Queued', 'Started'].includes(response.data.state)) {
                                    if (response.data.message !== '') {
                                        onUpdate(response.data.message);
                                    }
                                    setTimeout(checkStatus, 1000);
                                } else if (response.data.state === 'Finished') {
                                    resolve();
                                } else if (response.data.state === 'Failed') {
                                    // If request has been successful, but task hasn't been created
                                    // Then passed data is wrong and we can pass code 400
                                    const message = `
                                        Could not create the task on the server. ${response.data.message}.
                                    `;
                                    reject(new ServerError(message, 400));
                                } else {
                                    // If server has another status, it is unexpected
                                    // Therefore it is server error and we can pass code 500
                                    reject(
                                        new ServerError(
                                            `Unknown task state has been received: ${response.data.state}`,
                                            500,
                                        ),
                                    );
                                }
                            } catch (errorData) {
                                reject(generateError(errorData));
                            }
                        }

                        setTimeout(checkStatus, 1000);
                    });
                }

                const taskData = new FormData();
                for (const [key, value] of Object.entries(taskDataSpec)) {
                    if (Array.isArray(value)) {
                        value.forEach((element, idx) => {
                            taskData.append(`${key}[${idx}]`, element);
                        });
                    } else {
                        taskData.set(key, value);
                    }
                }

                let response = null;

                onUpdate('The task is being created on the server..');
                try {
                    response = await Axios.post(`${backendAPI}/tasks`, JSON.stringify(taskSpec), {
                        proxy: config.proxy,
                        params,
                        headers: {
                            'Content-Type': 'application/json',
                        },
                    });
                } catch (errorData) {
                    throw generateError(errorData);
                }

                onUpdate('The data are being uploaded to the server..');
                try {
                    await Axios.post(`${backendAPI}/tasks/${response.data.id}/data`, taskData, {
                        proxy: config.proxy,
                        params,
                    });
                } catch (errorData) {
                    try {
                        await deleteTask(response.data.id);
                    } catch (_) {
                        // ignore
                    }

                    throw generateError(errorData);
                }

                try {
                    await wait(response.data.id);
                } catch (createException) {
                    await deleteTask(response.data.id);
                    throw createException;
                }

                // to be able to get the task after it was created, pass frozen params
                const createdTask = await getTasks({ id: response.data.id, ...params });
                return createdTask[0];
            }

            async function getJob(jobID) {
                const { backendAPI } = config;

                let response = null;
                try {
                    response = await Axios.get(`${backendAPI}/jobs/${jobID}`, {
                        proxy: config.proxy,
                    });
                } catch (errorData) {
                    throw generateError(errorData);
                }

                return response.data;
            }

            async function getJobIssues(jobID) {
                const { backendAPI } = config;

                let response = null;
                try {
                    response = await Axios.get(`${backendAPI}/jobs/${jobID}/issues`, {
                        proxy: config.proxy,
                    });
                } catch (errorData) {
                    throw generateError(errorData);
                }

                return response.data;
            }

            async function createComment(data) {
                const { backendAPI } = config;

                let response = null;
                try {
                    response = await Axios.post(`${backendAPI}/comments`, JSON.stringify(data), {
                        proxy: config.proxy,
                        headers: {
                            'Content-Type': 'application/json',
                        },
                    });
                } catch (errorData) {
                    throw generateError(errorData);
                }

                return response.data;
            }

            async function createIssue(data) {
                const { backendAPI } = config;

                let response = null;
                try {
                    response = await Axios.post(`${backendAPI}/issues`, JSON.stringify(data), {
                        proxy: config.proxy,
                        headers: {
                            'Content-Type': 'application/json',
                        },
                    });
                } catch (errorData) {
                    throw generateError(errorData);
                }

                return response.data;
            }

            async function updateIssue(issueID, data) {
                const { backendAPI } = config;

                let response = null;
                try {
                    response = await Axios.patch(`${backendAPI}/issues/${issueID}`, JSON.stringify(data), {
                        proxy: config.proxy,
                        headers: {
                            'Content-Type': 'application/json',
                        },
                    });
                } catch (errorData) {
                    throw generateError(errorData);
                }

                return response.data;
            }

            async function deleteIssue(issueID) {
                const { backendAPI } = config;

                try {
                    await Axios.delete(`${backendAPI}/issues/${issueID}`);
                } catch (errorData) {
                    throw generateError(errorData);
                }
            }

            async function saveJob(id, jobData) {
                const { backendAPI } = config;

                try {
                    await Axios.patch(`${backendAPI}/jobs/${id}`, JSON.stringify(jobData), {
                        proxy: config.proxy,
                        headers: {
                            'Content-Type': 'application/json',
                        },
                    });
                } catch (errorData) {
                    throw generateError(errorData);
                }
            }

            async function getUsers(filter = { page_size: 'all' }) {
                const { backendAPI } = config;

                let response = null;
                try {
                    response = await Axios.get(`${backendAPI}/users`, {
                        proxy: config.proxy,
                        params: {
                            ...filter,
                        },
                    });
                } catch (errorData) {
                    throw generateError(errorData);
                }

                return response.data.results;
            }

            async function getSelf() {
                const { backendAPI } = config;

                let response = null;
                try {
                    response = await Axios.get(`${backendAPI}/users/self`, {
                        proxy: config.proxy,
                    });
                } catch (errorData) {
                    throw generateError(errorData);
                }

                return response.data;
            }

            async function getPreview(tid) {
                const { backendAPI } = config;

                let response = null;
                try {
                    response = await Axios.get(`${backendAPI}/tasks/${tid}/data`, {
                        params: {
                            type: 'preview',
                        },
                        proxy: config.proxy,
                        responseType: 'blob',
                    });
                } catch (errorData) {
                    const code = errorData.response ? errorData.response.status : errorData.code;
                    throw new ServerError(`Could not get preview frame for the task ${tid} from the server`, code);
                }

                return response.data;
            }

            async function getImageContext(tid, frame) {
                const { backendAPI } = config;

                let response = null;
                try {
                    response = await Axios.get(`${backendAPI}/tasks/${tid}/data`, {
                        params: {
                            quality: 'original',
                            type: 'context_image',
                            number: frame,
                        },
                        proxy: config.proxy,
                        responseType: 'blob',
                    });
                } catch (errorData) {
                    throw generateError(errorData);
                }

                return response.data;
            }

            async function getData(tid, chunk) {
                const { backendAPI } = config;

                let response = null;
                try {
                    response = await workerAxios.get(`${backendAPI}/tasks/${tid}/data`, {
                        params: {
                            ...enableOrganization(),
                            quality: 'compressed',
                            type: 'chunk',
                            number: chunk,
                        },
                        proxy: config.proxy,
                        responseType: 'arraybuffer',
                    });
                } catch (errorData) {
                    throw generateError({
                        message: '',
                        response: {
                            ...errorData.response,
                            data: String.fromCharCode.apply(null, new Uint8Array(errorData.response.data)),
                        },
                    });
                }

                return response;
            }

            async function getMeta(tid) {
                const { backendAPI } = config;

                let response = null;
                try {
                    response = await Axios.get(`${backendAPI}/tasks/${tid}/data/meta`, {
                        proxy: config.proxy,
                    });
                } catch (errorData) {
                    throw generateError(errorData);
                }

                return response.data;
            }

            // Session is 'task' or 'job'
            async function getAnnotations(session, id) {
                const { backendAPI } = config;

                let response = null;
                try {
                    response = await Axios.get(`${backendAPI}/${session}s/${id}/annotations`, {
                        proxy: config.proxy,
                    });
                } catch (errorData) {
                    throw generateError(errorData);
                }

                return response.data;
            }

            // Session is 'task' or 'job'
            async function updateAnnotations(session, id, data, action) {
                const { backendAPI } = config;
                const url = `${backendAPI}/${session}s/${id}/annotations`;
                const params = {};
                let requestFunc = null;

                if (action.toUpperCase() === 'PUT') {
                    requestFunc = Axios.put.bind(Axios);
                } else {
                    requestFunc = Axios.patch.bind(Axios);
                    params.action = action;
                }

                let response = null;
                try {
                    response = await requestFunc(url, JSON.stringify(data), {
                        proxy: config.proxy,
                        params,
                        headers: {
                            'Content-Type': 'application/json',
                        },
                    });
                } catch (errorData) {
                    throw generateError(errorData);
                }

                return response.data;
            }

            // Session is 'task' or 'job'
            async function uploadAnnotations(session, id, file, format) {
                const { backendAPI } = config;
                const params = {
                    ...enableOrganization(),
                    format,
                };
                let annotationData = new FormData();
                annotationData.append('annotation_file', file);

                return new Promise((resolve, reject) => {
                    async function request() {
                        try {
                            const response = await Axios.put(
                                `${backendAPI}/${session}s/${id}/annotations`,
                                annotationData,
                                {
                                    params,
                                    proxy: config.proxy,
                                },
                            );
                            if (response.status === 202) {
                                annotationData = new FormData();
                                setTimeout(request, 3000);
                            } else {
                                resolve();
                            }
                        } catch (errorData) {
                            reject(generateError(errorData));
                        }
                    }

                    setTimeout(request);
                });
            }

            // Session is 'task' or 'job'
            async function dumpAnnotations(id, name, format) {
                const { backendAPI } = config;
                const baseURL = `${backendAPI}/tasks/${id}/annotations`;
                const params = enableOrganization();
                params.format = encodeURIComponent(format);
                if (name) {
                    const filename = name.replace(/\//g, '_');
                    params.filename = encodeURIComponent(filename);
                }

                return new Promise((resolve, reject) => {
                    async function request() {
                        Axios.get(baseURL, {
                            proxy: config.proxy,
                            params,
                        })
                            .then((response) => {
                                if (response.status === 202) {
                                    setTimeout(request, 3000);
                                } else {
                                    params.action = 'download';
                                    resolve(`${baseURL}?${new URLSearchParams(params).toString()}`);
                                }
                            })
                            .catch((errorData) => {
                                reject(generateError(errorData));
                            });
                    }

                    setTimeout(request);
                });
            }

            async function saveLogs(logs) {
                const { backendAPI } = config;

                try {
                    await Axios.post(`${backendAPI}/server/logs`, JSON.stringify(logs), {
                        proxy: config.proxy,
                        headers: {
                            'Content-Type': 'application/json',
                        },
                    });
                } catch (errorData) {
                    throw generateError(errorData);
                }
            }

            async function getLambdaFunctions() {
                const { backendAPI } = config;

                try {
                    const response = await Axios.get(`${backendAPI}/lambda/functions`, {
                        proxy: config.proxy,
                    });
                    return response.data;
                } catch (errorData) {
                    throw generateError(errorData);
                }
            }

            async function runLambdaRequest(body) {
                const { backendAPI } = config;

                try {
                    const response = await Axios.post(`${backendAPI}/lambda/requests`, JSON.stringify(body), {
                        proxy: config.proxy,
                        headers: {
                            'Content-Type': 'application/json',
                        },
                    });

                    return response.data;
                } catch (errorData) {
                    throw generateError(errorData);
                }
            }

            async function callLambdaFunction(funId, body) {
                const { backendAPI } = config;

                try {
                    const response = await Axios.post(`${backendAPI}/lambda/functions/${funId}`, JSON.stringify(body), {
                        proxy: config.proxy,
                        headers: {
                            'Content-Type': 'application/json',
                        },
                    });

                    return response.data;
                } catch (errorData) {
                    throw generateError(errorData);
                }
            }

            async function getLambdaRequests() {
                const { backendAPI } = config;

                try {
                    const response = await Axios.get(`${backendAPI}/lambda/requests`, {
                        proxy: config.proxy,
                    });

                    return response.data;
                } catch (errorData) {
                    throw generateError(errorData);
                }
            }

            async function getRequestStatus(requestID) {
                const { backendAPI } = config;

                try {
                    const response = await Axios.get(`${backendAPI}/lambda/requests/${requestID}`, {
                        proxy: config.proxy,
                    });
                    return response.data;
                } catch (errorData) {
                    throw generateError(errorData);
                }
            }

            async function cancelLambdaRequest(requestId) {
                const { backendAPI } = config;

                try {
                    await Axios.delete(`${backendAPI}/lambda/requests/${requestId}`, {
                        method: 'DELETE',
                    });
                } catch (errorData) {
                    throw generateError(errorData);
                }
            }

            function predictorStatus(projectId) {
                const { backendAPI } = config;

                return new Promise((resolve, reject) => {
                    async function request() {
                        try {
                            const response = await Axios.get(`${backendAPI}/predict/status`, {
                                params: {
                                    project: projectId,
                                },
                            });
                            return response.data;
                        } catch (errorData) {
                            throw generateError(errorData);
                        }
                    }

                    const timeoutCallback = async () => {
                        let data = null;
                        try {
                            data = await request();
                            if (data.status === 'queued') {
                                setTimeout(timeoutCallback, 1000);
                            } else if (data.status === 'done') {
                                resolve(data);
                            } else {
                                throw new Error(`Unknown status was received "${data.status}"`);
                            }
                        } catch (error) {
                            reject(error);
                        }
                    };

                    setTimeout(timeoutCallback);
                });
            }

            function predictAnnotations(taskId, frame) {
                return new Promise((resolve, reject) => {
                    const { backendAPI } = config;

                    async function request() {
                        try {
                            const response = await Axios.get(`${backendAPI}/predict/frame`, {
                                params: {
                                    task: taskId,
                                    frame,
                                },
                            });
                            return response.data;
                        } catch (errorData) {
                            throw generateError(errorData);
                        }
                    }

                    const timeoutCallback = async () => {
                        let data = null;
                        try {
                            data = await request();
                            if (data.status === 'queued') {
                                setTimeout(timeoutCallback, 1000);
                            } else if (data.status === 'done') {
                                predictAnnotations.latestRequest.fetching = false;
                                resolve(data.annotation);
                            } else {
                                throw new Error(`Unknown status was received "${data.status}"`);
                            }
                        } catch (error) {
                            predictAnnotations.latestRequest.fetching = false;
                            reject(error);
                        }
                    };

                    const closureId = Date.now();
                    predictAnnotations.latestRequest.id = closureId;
                    const predicate = () => !predictAnnotations.latestRequest.fetching ||
                        predictAnnotations.latestRequest.id !== closureId;
                    if (predictAnnotations.latestRequest.fetching) {
                        waitFor(5, predicate).then(() => {
                            if (predictAnnotations.latestRequest.id !== closureId) {
                                resolve(null);
                            } else {
                                predictAnnotations.latestRequest.fetching = true;
                                setTimeout(timeoutCallback);
                            }
                        });
                    } else {
                        predictAnnotations.latestRequest.fetching = true;
                        setTimeout(timeoutCallback);
                    }
                });
            }

            predictAnnotations.latestRequest = {
                fetching: false,
                id: null,
            };

            async function installedApps() {
                const { backendAPI } = config;
                try {
                    const response = await Axios.get(`${backendAPI}/server/plugins`, {
                        proxy: config.proxy,
                    });
                    return response.data;
                } catch (errorData) {
                    throw generateError(errorData);
                }
            }

            async function createCloudStorage(storageDetail) {
                const { backendAPI } = config;

                const storageDetailData = prepareData(storageDetail);
                try {
                    const response = await Axios.post(`${backendAPI}/cloudstorages`, storageDetailData, {
                        proxy: config.proxy,
                    });
                    return response.data;
                } catch (errorData) {
                    throw generateError(errorData);
                }
            }

            async function updateCloudStorage(id, storageDetail) {
                const { backendAPI } = config;

                const storageDetailData = prepareData(storageDetail);
                try {
                    await Axios.patch(`${backendAPI}/cloudstorages/${id}`, storageDetailData, {
                        proxy: config.proxy,
                    });
                } catch (errorData) {
                    throw generateError(errorData);
                }
            }

            async function getCloudStorages(filter = '') {
                const { backendAPI } = config;

                let response = null;
                try {
                    response = await Axios.get(`${backendAPI}/cloudstorages?page_size=12&${filter}`, {
                        proxy: config.proxy,
                    });
                } catch (errorData) {
                    throw generateError(errorData);
                }

                response.data.results.count = response.data.count;
                return response.data.results;
            }

            async function getCloudStorageContent(id, manifestPath) {
                const { backendAPI } = config;

                let response = null;
                try {
                    const url = `${backendAPI}/cloudstorages/${id}/content${
                        manifestPath ? `?manifest_path=${manifestPath}` : ''
                    }`;
                    response = await Axios.get(url, {
                        proxy: config.proxy,
                    });
                } catch (errorData) {
                    throw generateError(errorData);
                }

                return response.data;
            }

            async function getCloudStoragePreview(id) {
                const { backendAPI } = config;

                let response = null;
                try {
                    const url = `${backendAPI}/cloudstorages/${id}/preview`;
                    response = await workerAxios.get(url, {
                        params: enableOrganization(),
                        proxy: config.proxy,
                        responseType: 'arraybuffer',
                    });
                } catch (errorData) {
                    throw generateError({
                        message: '',
                        response: {
                            ...errorData.response,
                            data: String.fromCharCode.apply(null, new Uint8Array(errorData.response.data)),
                        },
                    });
                }

                return new Blob([new Uint8Array(response)]);
            }

            async function getCloudStorageStatus(id) {
                const { backendAPI } = config;

                let response = null;
                try {
                    const url = `${backendAPI}/cloudstorages/${id}/status`;
                    response = await Axios.get(url, {
                        proxy: config.proxy,
                    });
                } catch (errorData) {
                    throw generateError(errorData);
                }

                return response.data;
            }

            async function deleteCloudStorage(id) {
                const { backendAPI } = config;

                try {
                    await Axios.delete(`${backendAPI}/cloudstorages/${id}`, {
                        proxy: config.proxy,
                    });
                } catch (errorData) {
                    throw generateError(errorData);
                }
            }

            async function getOrganizations() {
                const { backendAPI } = config;

                let response = null;
                try {
                    response = await Axios.get(`${backendAPI}/organizations`, {
                        proxy: config.proxy,
                    });
                } catch (errorData) {
                    throw generateError(errorData);
                }

                return response.data;
            }

            async function createOrganization(data) {
                const { backendAPI } = config;

                let response = null;
                try {
                    response = await Axios.post(`${backendAPI}/organizations`, JSON.stringify(data), {
                        proxy: config.proxy,
                        headers: {
                            'Content-Type': 'application/json',
                        },
                    });
                } catch (errorData) {
                    throw generateError(errorData);
                }

                return response.data;
            }

            async function updateOrganization(id, data) {
                const { backendAPI } = config;

                let response = null;
                try {
                    response = await Axios.patch(`${backendAPI}/organizations/${id}`, JSON.stringify(data), {
                        proxy: config.proxy,
                        headers: {
                            'Content-Type': 'application/json',
                        },
                    });
                } catch (errorData) {
                    throw generateError(errorData);
                }

                return response.data;
            }

            async function deleteOrganization(id) {
                const { backendAPI } = config;

                try {
                    await Axios.delete(`${backendAPI}/organizations/${id}`, {
                        proxy: config.proxy,
                        headers: {
                            'Content-Type': 'application/json',
                        },
                    });
                } catch (errorData) {
                    throw generateError(errorData);
                }
            }

            async function getOrganizationMembers(orgSlug, page, pageSize, filters = {}) {
                const { backendAPI } = config;

                let response = null;
                try {
                    response = await Axios.get(`${backendAPI}/memberships`, {
                        proxy: config.proxy,
                        params: {
                            ...filters,
                            org: orgSlug,
                            page,
                            page_size: pageSize,
                        },
                    });
                } catch (errorData) {
                    throw generateError(errorData);
                }

                return response.data;
            }

            async function inviteOrganizationMembers(orgId, data) {
                const { backendAPI } = config;
                try {
                    await Axios.post(
                        `${backendAPI}/invitations`,
                        {
                            ...data,
                            organization: orgId,
                        },
                        {
                            proxy: config.proxy,
                        },
                    );
                } catch (errorData) {
                    throw generateError(errorData);
                }
            }

            async function updateOrganizationMembership(membershipId, data) {
                const { backendAPI } = config;
                let response = null;
                try {
                    response = await Axios.patch(
                        `${backendAPI}/memberships/${membershipId}`,
                        {
                            ...data,
                        },
                        {
                            proxy: config.proxy,
                        },
                    );
                } catch (errorData) {
                    throw generateError(errorData);
                }

                return response.data;
            }

            async function deleteOrganizationMembership(membershipId) {
                const { backendAPI } = config;

                try {
                    await Axios.delete(`${backendAPI}/memberships/${membershipId}`, {
                        proxy: config.proxy,
                    });
                } catch (errorData) {
                    throw generateError(errorData);
                }
            }

            async function getMembershipInvitation(id) {
                const { backendAPI } = config;

                let response = null;
                try {
                    response = await Axios.get(`${backendAPI}/invitations/${id}`, {
                        proxy: config.proxy,
                    });
                } catch (errorData) {
                    throw generateError(errorData);
                }

                return response.data;
            }

            Object.defineProperties(
                this,
                Object.freeze({
                    server: {
                        value: Object.freeze({
                            about,
                            share,
                            formats,
                            exception,
                            login,
                            logout,
                            changePassword,
                            requestPasswordReset,
                            resetPassword,
                            authorized,
                            register,
                            request: serverRequest,
                            userAgreements,
                            installedApps,
                        }),
                        writable: false,
                    },

                    projects: {
                        value: Object.freeze({
                            get: getProjects,
                            searchNames: searchProjectNames,
                            save: saveProject,
                            create: createProject,
                            delete: deleteProject,
                            exportDataset: exportDataset('projects'),
                        }),
                        writable: false,
                    },

                    tasks: {
                        value: Object.freeze({
                            get: getTasks,
                            save: saveTask,
                            create: createTask,
                            delete: deleteTask,
                            exportDataset: exportDataset('tasks'),
                            export: exportTask,
                            import: importTask,
                        }),
                        writable: false,
                    },

                    jobs: {
                        value: Object.freeze({
                            get: getJob,
                            save: saveJob,
                        }),
                        writable: false,
                    },

                    users: {
                        value: Object.freeze({
                            get: getUsers,
                            self: getSelf,
                        }),
                        writable: false,
                    },

                    frames: {
                        value: Object.freeze({
                            getData,
                            getMeta,
                            getPreview,
                            getImageContext,
                        }),
                        writable: false,
                    },

                    annotations: {
                        value: Object.freeze({
                            updateAnnotations,
                            getAnnotations,
                            dumpAnnotations,
                            uploadAnnotations,
                        }),
                        writable: false,
                    },

                    logs: {
                        value: Object.freeze({
                            save: saveLogs,
                        }),
                        writable: false,
                    },

                    lambda: {
                        value: Object.freeze({
                            list: getLambdaFunctions,
                            status: getRequestStatus,
                            requests: getLambdaRequests,
                            run: runLambdaRequest,
                            call: callLambdaFunction,
                            cancel: cancelLambdaRequest,
                        }),
                        writable: false,
                    },

                    issues: {
                        value: Object.freeze({
                            create: createIssue,
                            update: updateIssue,
<<<<<<< HEAD
                            get: getJobIssues,
=======
                            delete: deleteIssue,
>>>>>>> 1d952ace
                        }),
                        writable: false,
                    },

                    comments: {
                        value: Object.freeze({
                            create: createComment,
                        }),
                        writable: false,
                    },

                    predictor: {
                        value: Object.freeze({
                            status: predictorStatus,
                            predict: predictAnnotations,
                        }),
                        writable: false,
                    },

                    cloudStorages: {
                        value: Object.freeze({
                            get: getCloudStorages,
                            getContent: getCloudStorageContent,
                            getPreview: getCloudStoragePreview,
                            getStatus: getCloudStorageStatus,
                            create: createCloudStorage,
                            delete: deleteCloudStorage,
                            update: updateCloudStorage,
                        }),
                        writable: false,
                    },

                    organizations: {
                        value: Object.freeze({
                            get: getOrganizations,
                            create: createOrganization,
                            update: updateOrganization,
                            members: getOrganizationMembers,
                            invitation: getMembershipInvitation,
                            delete: deleteOrganization,
                            invite: inviteOrganizationMembers,
                            updateMembership: updateOrganizationMembership,
                            deleteMembership: deleteOrganizationMembership,
                        }),
                        writable: false,
                    },
                }),
            );
        }
    }

    const serverProxy = new ServerProxy();
    module.exports = serverProxy;
})();<|MERGE_RESOLUTION|>--- conflicted
+++ resolved
@@ -1634,11 +1634,8 @@
                         value: Object.freeze({
                             create: createIssue,
                             update: updateIssue,
-<<<<<<< HEAD
                             get: getJobIssues,
-=======
                             delete: deleteIssue,
->>>>>>> 1d952ace
                         }),
                         writable: false,
                     },
