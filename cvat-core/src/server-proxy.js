--- conflicted
+++ resolved
@@ -1250,15 +1250,6 @@
                 let response = null;
                 try {
                     const url = `${backendAPI}/cloudstorages/${id}/preview`;
-<<<<<<< HEAD
-                    response = await Axios.get(url, {
-                        proxy: config.proxy,
-                        responseType: 'blob',
-                    });
-                } catch (errorData) {
-                    const code = errorData.response ? errorData.response.status : errorData.code;
-                    throw new ServerError(`Could not get preview for the cloud storage ${id} from the server`, code);
-=======
                     response = await workerAxios.get(url, {
                         proxy: config.proxy,
                         responseType: 'arraybuffer',
@@ -1288,7 +1279,6 @@
                     });
                 } catch (errorData) {
                     throw generateError(errorData);
->>>>>>> 720d7984
                 }
 
                 return response.data;
@@ -1439,10 +1429,7 @@
                             get: getCloudStorages,
                             getContent: getCloudStorageContent,
                             getPreview: getCloudStoragePreview,
-<<<<<<< HEAD
-=======
                             getStatus: getCloudStorageStatus,
->>>>>>> 720d7984
                             create: createCloudStorage,
                             delete: deleteCloudStorage,
                             update: updateCloudStorage,
