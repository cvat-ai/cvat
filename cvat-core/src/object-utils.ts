--- conflicted
+++ resolved
@@ -99,17 +99,10 @@
             ymax = Math.max(ymax, points[i + 1]);
         }
 
-<<<<<<< HEAD
-        if (shapeType === ShapeType.POLYLINE) {
-            // horizontal / vertical lines have one of dimensions equal to zero
-            const length = Math.max(xmax - xmin, ymax - ymin);
-            return length >= MIN_SHAPE_SIZE;
-=======
         if ([ShapeType.POLYLINE, ShapeType.SKELETON, ShapeType.POLYGON].includes(shapeType)) {
             // for polyshapes consider at least one dimension
             // skeleton in corner cases may be a regular polyshape
             return Math.max(xmax - xmin, ymax - ymin) >= MIN_SHAPE_SIZE;
->>>>>>> 339748ad
         }
 
         [width, height] = [xmax - xmin, ymax - ymin];
