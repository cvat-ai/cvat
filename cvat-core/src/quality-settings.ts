--- conflicted
+++ resolved
@@ -7,12 +7,6 @@
 import PluginRegistry from './plugins';
 import serverProxy from './server-proxy';
 import { convertDescriptions, getServerAPISchema } from './server-schema';
-
-export enum TargetMetric {
-    ACCURACY = 'accuracy',
-    PRECISION = 'precision',
-    RECALL = 'recall',
-}
 
 export enum TargetMetric {
     ACCURACY = 'accuracy',
@@ -189,8 +183,6 @@
         this.#maxValidationsPerJob = newVal;
     }
 
-<<<<<<< HEAD
-=======
     get descriptions(): Record<string, string> {
         const descriptions: Record<string, string> = Object.keys(this.#descriptions).reduce((acc, key) => {
             const camelCaseKey = _.camelCase(key);
@@ -201,7 +193,6 @@
         return descriptions;
     }
 
->>>>>>> 4aa2a4eb
     public toJSON(): SerializedQualitySettingsData {
         const result: SerializedQualitySettingsData = {
             iou_threshold: this.#iouThreshold,
@@ -238,13 +229,9 @@
             const result = await serverProxy.analytics.quality.settings.update(
                 this.id, this.toJSON(),
             );
-<<<<<<< HEAD
-            return new QualitySettings(result);
-=======
             const schema = await getServerAPISchema();
             const descriptions = convertDescriptions(schema.components.schemas.QualitySettings.properties);
             return new QualitySettings({ ...result, descriptions });
->>>>>>> 4aa2a4eb
         },
     },
 });