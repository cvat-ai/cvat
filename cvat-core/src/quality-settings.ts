--- conflicted
+++ resolved
@@ -27,11 +27,7 @@
     #task: number;
     #iouThreshold: number;
     #oksSigma: number;
-<<<<<<< HEAD
-    #useBboxSizeForPoints: boolean;
-=======
     #pointSizeBase: PointSizeBase;
->>>>>>> d83a38fd
     #lineThickness: number;
     #lowOverlapThreshold: number;
     #orientedLines: boolean;
@@ -53,11 +49,7 @@
         this.#maxValidationsPerJob = initialData.max_validations_per_job;
         this.#iouThreshold = initialData.iou_threshold;
         this.#oksSigma = initialData.oks_sigma;
-<<<<<<< HEAD
-        this.#useBboxSizeForPoints = initialData.use_bbox_size_for_points;
-=======
         this.#pointSizeBase = initialData.point_size_base as PointSizeBase;
->>>>>>> d83a38fd
         this.#lineThickness = initialData.line_thickness;
         this.#lowOverlapThreshold = initialData.low_overlap_threshold;
         this.#orientedLines = initialData.compare_line_orientation;
@@ -96,21 +88,12 @@
         this.#oksSigma = newVal;
     }
 
-<<<<<<< HEAD
-    get useBboxSizeForPoints(): boolean {
-        return this.#useBboxSizeForPoints;
-    }
-
-    set useBboxSizeForPoints(newVal: boolean) {
-        this.#useBboxSizeForPoints = newVal;
-=======
     get pointSizeBase(): PointSizeBase {
         return this.#pointSizeBase;
     }
 
     set pointSizeBase(newVal: PointSizeBase) {
         this.#pointSizeBase = newVal;
->>>>>>> d83a38fd
     }
 
     get lineThickness(): number {
@@ -239,11 +222,7 @@
         const result: SerializedQualitySettingsData = {
             iou_threshold: this.#iouThreshold,
             oks_sigma: this.#oksSigma,
-<<<<<<< HEAD
-            use_bbox_size_for_points: this.#useBboxSizeForPoints,
-=======
             point_size_base: this.#pointSizeBase,
->>>>>>> d83a38fd
             line_thickness: this.#lineThickness,
             low_overlap_threshold: this.#lowOverlapThreshold,
             compare_line_orientation: this.#orientedLines,
