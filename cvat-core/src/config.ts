--- conflicted
+++ resolved
@@ -8,11 +8,7 @@
     organizationID: null,
     origin: '',
     uploadChunkSize: 100,
-<<<<<<< HEAD
     removeUnderlyingMaskPixels: false,
 };
-=======
-};
 
-export default config;
->>>>>>> 75ba69bd
+export default config;