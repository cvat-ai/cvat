// Copyright (C) 2019-2022 Intel Corporation
// Copyright (C) 2022-2024 CVAT.ai Corporation
//
// SPDX-License-Identifier: MIT

import _ from 'lodash';

import { ChunkQuality } from 'cvat-data';
import {
    ChunkType, DimensionType, HistoryActions, JobStage,
    JobState, JobType, StorageLocation, TaskMode, TaskStatus,
} from './enums';
import { Storage } from './storage';

import PluginRegistry from './plugins';
import { ArgumentError, ScriptingError } from './exceptions';
import { Label } from './labels';
import User from './user';
import { FieldUpdateTrigger } from './common';
import {
    SerializedCollection, SerializedJob,
    SerializedLabel, SerializedTask,
} from './server-response-types';
import AnnotationGuide from './guide';
import { FrameData, FramesMetaData } from './frames';
import Statistics from './statistics';
import { Request } from './request';
import logger from './logger';
import Issue from './issue';
import ObjectState from './object-state';
import { JobValidationLayout, TaskValidationLayout } from './validation-layout';
import { UpdateStatusData } from './core-types';

function buildDuplicatedAPI(prototype) {
    Object.defineProperties(prototype, {
        annotations: Object.freeze({
            value: {
                async upload(
                    format: string,
                    useDefaultLocation: boolean,
                    sourceStorage: Storage,
                    file: File | string,
                    options?: { convMaskToPoly?: boolean },
                ) {
                    const result = await PluginRegistry.apiWrapper.call(
                        this,
                        prototype.annotations.upload,
                        format,
                        useDefaultLocation,
                        sourceStorage,
                        file,
                        options,
                    );
                    return result;
                },

                async save(onUpdate) {
                    const result = await PluginRegistry.apiWrapper.call(this, prototype.annotations.save, onUpdate);
                    return result;
                },

                async clear(options) {
                    const result = await PluginRegistry.apiWrapper.call(
                        this, prototype.annotations.clear, options,
                    );
                    return result;
                },

                async statistics() {
                    const result = await PluginRegistry.apiWrapper.call(this, prototype.annotations.statistics);
                    return result;
                },

                async put(arrayOfObjects = []) {
                    const result = await PluginRegistry.apiWrapper.call(
                        this,
                        prototype.annotations.put,
                        arrayOfObjects,
                    );
                    return result;
                },

                async get(frame, allTracks = false, filters = []) {
                    const result = await PluginRegistry.apiWrapper.call(
                        this,
                        prototype.annotations.get,
                        frame,
                        allTracks,
                        filters,
                    );
                    return result;
                },

                async search(frameFrom, frameTo, searchParameters) {
                    const result = await PluginRegistry.apiWrapper.call(
                        this,
                        prototype.annotations.search,
                        frameFrom,
                        frameTo,
                        searchParameters,
                    );
                    return result;
                },

                async select(objectStates, x, y) {
                    const result = await PluginRegistry.apiWrapper.call(
                        this,
                        prototype.annotations.select,
                        objectStates,
                        x,
                        y,
                    );
                    return result;
                },

                async merge(objectStates) {
                    const result = await PluginRegistry.apiWrapper.call(
                        this,
                        prototype.annotations.merge,
                        objectStates,
                    );
                    return result;
                },

                async split(objectState, frame) {
                    const result = await PluginRegistry.apiWrapper.call(
                        this,
                        prototype.annotations.split,
                        objectState,
                        frame,
                    );
                    return result;
                },

                async group(objectStates, reset = false) {
                    const result = await PluginRegistry.apiWrapper.call(
                        this,
                        prototype.annotations.group,
                        objectStates,
                        reset,
                    );
                    return result;
                },

                async join(objectStates, points) {
                    const result = await PluginRegistry.apiWrapper.call(
                        this,
                        prototype.annotations.join,
                        objectStates,
                        points,
                    );
                    return result;
                },

                async slice(objectState, results) {
                    const result = await PluginRegistry.apiWrapper.call(
                        this,
                        prototype.annotations.slice,
                        objectState,
                        results,
                    );
                    return result;
                },

                async import(data) {
                    const result = await PluginRegistry.apiWrapper.call(this, prototype.annotations.import, data);
                    return result;
                },

                async export() {
                    const result = await PluginRegistry.apiWrapper.call(this, prototype.annotations.export);
                    return result;
                },

                async commit(added, removed, frame) {
                    const result = await PluginRegistry.apiWrapper.call(
                        this,
                        prototype.annotations.commit,
                        added,
                        removed,
                        frame,
                    );
                    return result;
                },

                async exportDataset(
                    format: string,
                    saveImages: boolean,
                    useDefaultSettings: boolean,
                    targetStorage: Storage,
                    customName?: string,
                ) {
                    const result = await PluginRegistry.apiWrapper.call(
                        this,
                        prototype.annotations.exportDataset,
                        format,
                        saveImages,
                        useDefaultSettings,
                        targetStorage,
                        customName,
                    );
                    return result;
                },

                hasUnsavedChanges() {
                    const result = prototype.annotations.hasUnsavedChanges.implementation.call(this);
                    return result;
                },
            },
            writable: true,
        }),
        frames: Object.freeze({
            value: {
                async get(frame, isPlaying = false, step = 1) {
                    const result = await PluginRegistry.apiWrapper.call(
                        this,
                        prototype.frames.get,
                        frame,
                        isPlaying,
                        step,
                    );
                    return result;
                },
                async delete(frame) {
                    await PluginRegistry.apiWrapper.call(
                        this,
                        prototype.frames.delete,
                        frame,
                    );
                },
                async restore(frame) {
                    await PluginRegistry.apiWrapper.call(
                        this,
                        prototype.frames.restore,
                        frame,
                    );
                },
                async save() {
                    const result = await PluginRegistry.apiWrapper.call(
                        this,
                        prototype.frames.save,
                    );
                    return result;
                },
                async cachedChunks() {
                    const result = await PluginRegistry.apiWrapper.call(this, prototype.frames.cachedChunks);
                    return result;
                },
                async frameNumbers() {
                    const result = await PluginRegistry.apiWrapper.call(this, prototype.frames.frameNumbers);
                    return result;
                },
                async preview() {
                    const result = await PluginRegistry.apiWrapper.call(this, prototype.frames.preview);
                    return result;
                },
                async search(filters, startFrame, stopFrame) {
                    const result = await PluginRegistry.apiWrapper.call(
                        this,
                        prototype.frames.search,
                        filters,
                        startFrame,
                        stopFrame,
                    );
                    return result;
                },
                async contextImage(frameId) {
                    const result = await PluginRegistry.apiWrapper.call(
                        this,
                        prototype.frames.contextImage,
                        frameId,
                    );
                    return result;
                },
                async chunk(chunkIndex, quality) {
                    const result = await PluginRegistry.apiWrapper.call(
                        this,
                        prototype.frames.chunk,
                        chunkIndex,
                        quality,
                    );
                    return result;
                },
            },
            writable: true,
        }),
        logger: Object.freeze({
            value: {
                async log(scope, payload = {}, wait = false) {
                    const result = await PluginRegistry.apiWrapper.call(
                        this,
                        prototype.logger.log,
                        scope,
                        payload,
                        wait,
                    );
                    return result;
                },
            },
            writable: true,
        }),
        actions: Object.freeze({
            value: {
                async undo(count = 1) {
                    const result = await PluginRegistry.apiWrapper.call(this, prototype.actions.undo, count);
                    return result;
                },
                async redo(count = 1) {
                    const result = await PluginRegistry.apiWrapper.call(this, prototype.actions.redo, count);
                    return result;
                },
                async freeze(frozen) {
                    const result = await PluginRegistry.apiWrapper.call(this, prototype.actions.freeze, frozen);
                    return result;
                },
                async clear() {
                    const result = await PluginRegistry.apiWrapper.call(this, prototype.actions.clear);
                    return result;
                },
                async get() {
                    const result = await PluginRegistry.apiWrapper.call(this, prototype.actions.get);
                    return result;
                },
            },
            writable: true,
        }),
    });
}

export class Session {
    public annotations: {
        get: (frame: number, allTracks: boolean, filters: object[]) => Promise<ObjectState[]>;
        put: (objectStates: ObjectState[]) => Promise<number[]>;
        merge: (objectStates: ObjectState[]) => Promise<void>;
        split: (objectState: ObjectState, frame: number) => Promise<void>;
        group: (objectStates: ObjectState[], reset: boolean) => Promise<number>;
        join: (objectStates: ObjectState[], points: number[]) => Promise<void>;
        slice: (state: ObjectState, results: number[][]) => Promise<void>;
        clear: (options?: {
            reload?: boolean;
            startFrame?: number;
            stopFrame?: number;
            delTrackKeyframesOnly?: boolean;
        }) => Promise<void>;
        save: (
            onUpdate?: (message: string) => void,
        ) => Promise<void>;
        search: (
            frameFrom: number,
            frameTo: number,
            searchParameters: {
                allowDeletedFrames: boolean;
                annotationsFilters?: object[];
                generalFilters?: {
                    isEmptyFrame?: boolean;
                };
            },
        ) => Promise<number | null>;
        upload: (
            format: string,
            useDefaultSettings: boolean,
            sourceStorage: Storage,
            file: File | string,
            options?: {
                convMaskToPoly?: boolean,
                updateStatusCallback?: (s: string, n: number) => void,
            },
        ) => Promise<string>;
        select: (objectStates: ObjectState[], x: number, y: number) => Promise<{
            state: ObjectState,
            distance: number | null,
        }>;
        import: (data: Omit<SerializedCollection, 'version'>) => Promise<void>;
        export: () => Promise<Omit<SerializedCollection, 'version'>>;
        commit: (
            added: Omit<SerializedCollection, 'version'>,
            removed: Omit<SerializedCollection, 'version'>,
            frame: number,
        ) => Promise<void>;
        statistics: () => Promise<Statistics>;
        hasUnsavedChanges: () => boolean;
        exportDataset: (
            format: string,
            saveImages: boolean,
            useDefaultSettings: boolean,
            targetStorage: Storage,
            name?: string,
        ) => Promise<string | void>;
    };

    public actions: {
        undo: (count?: number) => Promise<number[]>;
        redo: (count?: number) => Promise<number[]>;
        freeze: (frozen: boolean) => Promise<void>;
        clear: () => Promise<void>;
        get: () => Promise<{ undo: [HistoryActions, number][], redo: [HistoryActions, number][] }>;
    };

    public frames: {
        get: (frame: number, isPlaying?: boolean, step?: number) => Promise<FrameData>;
        delete: (frame: number) => Promise<void>;
        restore: (frame: number) => Promise<void>;
        save: () => Promise<FramesMetaData[]>;
        cachedChunks: () => Promise<number[]>;
        frameNumbers: () => Promise<number[]>;
        preview: () => Promise<string>;
        contextImage: (frame: number) => Promise<Record<string, ImageBitmap>>;
        search: (
            filters: {
                offset?: number,
                notDeleted: boolean,
            },
            frameFrom: number,
            frameTo: number,
        ) => Promise<number | null>;
        chunk: (chunk: number, quality: ChunkQuality) => Promise<ArrayBuffer>;
    };

    public logger: {
        log: (
            scope: Parameters<typeof logger.log>[0],
            payload?: Parameters<typeof logger.log>[1],
            wait?: Parameters<typeof logger.log>[2],
        ) => ReturnType<typeof logger.log>;
    };

    public constructor() {
        if (this.constructor === Session) {
            throw new ScriptingError('Can not initiate an instance of abstract class');
        }

        // When we call a function, for example: task.annotations.get()
        // In the method get we lose the task context
        // So, we need return it
        this.annotations = {
            get: Object.getPrototypeOf(this).annotations.get.bind(this),
            put: Object.getPrototypeOf(this).annotations.put.bind(this),
            save: Object.getPrototypeOf(this).annotations.save.bind(this),
            merge: Object.getPrototypeOf(this).annotations.merge.bind(this),
            split: Object.getPrototypeOf(this).annotations.split.bind(this),
            group: Object.getPrototypeOf(this).annotations.group.bind(this),
            join: Object.getPrototypeOf(this).annotations.join.bind(this),
            slice: Object.getPrototypeOf(this).annotations.slice.bind(this),
            clear: Object.getPrototypeOf(this).annotations.clear.bind(this),
            search: Object.getPrototypeOf(this).annotations.search.bind(this),
            upload: Object.getPrototypeOf(this).annotations.upload.bind(this),
            select: Object.getPrototypeOf(this).annotations.select.bind(this),
            import: Object.getPrototypeOf(this).annotations.import.bind(this),
            export: Object.getPrototypeOf(this).annotations.export.bind(this),
            commit: Object.getPrototypeOf(this).annotations.commit.bind(this),
            statistics: Object.getPrototypeOf(this).annotations.statistics.bind(this),
            hasUnsavedChanges: Object.getPrototypeOf(this).annotations.hasUnsavedChanges.bind(this),
            exportDataset: Object.getPrototypeOf(this).annotations.exportDataset.bind(this),
        };

        this.actions = {
            undo: Object.getPrototypeOf(this).actions.undo.bind(this),
            redo: Object.getPrototypeOf(this).actions.redo.bind(this),
            freeze: Object.getPrototypeOf(this).actions.freeze.bind(this),
            clear: Object.getPrototypeOf(this).actions.clear.bind(this),
            get: Object.getPrototypeOf(this).actions.get.bind(this),
        };

        this.frames = {
            get: Object.getPrototypeOf(this).frames.get.bind(this),
            delete: Object.getPrototypeOf(this).frames.delete.bind(this),
            restore: Object.getPrototypeOf(this).frames.restore.bind(this),
            save: Object.getPrototypeOf(this).frames.save.bind(this),
            cachedChunks: Object.getPrototypeOf(this).frames.cachedChunks.bind(this),
            frameNumbers: Object.getPrototypeOf(this).frames.frameNumbers.bind(this),
            preview: Object.getPrototypeOf(this).frames.preview.bind(this),
            search: Object.getPrototypeOf(this).frames.search.bind(this),
            contextImage: Object.getPrototypeOf(this).frames.contextImage.bind(this),
            chunk: Object.getPrototypeOf(this).frames.chunk.bind(this),
        };

        this.logger = {
            log: Object.getPrototypeOf(this).logger.log.bind(this),
        };
    }
}

type InitializerType = Readonly<Partial<Omit<SerializedJob, 'labels'> & { labels?: SerializedLabel[] }>>;

export class Job extends Session {
    #data: {
        id?: number;
        assignee: User | null;
        stage?: JobStage;
        state?: JobState;
        type?: JobType;
        start_frame?: number;
        stop_frame?: number;
        frame_count?: number;
        project_id: number | null;
        guide_id: number | null;
        task_id: number;
        labels: Label[];
        dimension?: DimensionType;
        data_compressed_chunk_type?: ChunkType;
        data_chunk_size?: number;
        bug_tracker: string | null;
        mode?: TaskMode;
        created_date?: string,
        updated_date?: string,
        source_storage: Storage,
        target_storage: Storage,
        parent_job_id: number | null;
    };
    constructor(initialData: InitializerType) {
        super();

        this.#data = {
            id: undefined,
            assignee: null,
            stage: undefined,
            state: undefined,
            type: undefined,
            start_frame: undefined,
            stop_frame: undefined,
            frame_count: undefined,
            project_id: null,
            guide_id: null,
            task_id: null,
            labels: [],
            dimension: undefined,
            data_compressed_chunk_type: undefined,
            data_chunk_size: undefined,
            bug_tracker: null,
            mode: undefined,
            created_date: undefined,
            updated_date: undefined,
            source_storage: undefined,
            target_storage: undefined,
            parent_job_id: null,
        };

        this.#data.id = initialData.id ?? this.#data.id;
        this.#data.type = initialData.type ?? this.#data.type;
        this.#data.start_frame = initialData.start_frame ?? this.#data.start_frame;
        this.#data.stop_frame = initialData.stop_frame ?? this.#data.stop_frame;
        this.#data.frame_count = initialData.frame_count ?? this.#data.frame_count;
        this.#data.task_id = initialData.task_id ?? this.#data.task_id;
        this.#data.dimension = initialData.dimension ?? this.#data.dimension;
        this.#data.data_compressed_chunk_type =
            initialData.data_compressed_chunk_type ?? this.#data.data_compressed_chunk_type;
        this.#data.data_chunk_size = initialData.data_chunk_size ?? this.#data.data_chunk_size;
        this.#data.mode = initialData.mode ?? this.#data.mode;
        this.#data.created_date = initialData.created_date ?? this.#data.created_date;
        this.#data.parent_job_id = initialData.parent_job_id ?? this.#data.parent_job_id;

        if (Array.isArray(initialData.labels)) {
            this.#data.labels = initialData.labels.map((labelData) => {
                // can be already wrapped to the class
                // when create this job from Task constructor
                if (labelData instanceof Label) {
                    return labelData;
                }

                return new Label(labelData);
            }).filter((label) => !label.hasParent);
        }

        // to avoid code duplication set mutable field in the dedicated method
        this.reinit(initialData);
    }

    protected reinit(data: InitializerType): void {
        if (data.assignee?.id !== this.#data.assignee?.id) {
            if (data.assignee) {
                this.#data.assignee = new User(data.assignee);
            } else {
                this.#data.assignee = null;
            }
        }

        if (
            !this.#data.source_storage ||
            this.#data.source_storage.location !== data.source_storage?.location ||
            this.#data.source_storage.cloudStorageId !== data.source_storage?.cloud_storage_id
        ) {
            this.#data.source_storage = new Storage({
                location: data.source_storage?.location || StorageLocation.LOCAL,
                cloudStorageId: data.source_storage?.cloud_storage_id,
            });
        }

        if (
            !this.#data.target_storage ||
            this.#data.target_storage.location !== data.target_storage?.location ||
            this.#data.target_storage.cloudStorageId !== data.target_storage?.cloud_storage_id
        ) {
            this.#data.target_storage = new Storage({
                location: data.target_storage?.location || StorageLocation.LOCAL,
                cloudStorageId: data.target_storage?.cloud_storage_id,
            });
        }

        this.#data.stage = data.stage ?? this.#data.stage;
        this.#data.state = data.state ?? this.#data.state;
        this.#data.project_id = data.project_id ?? this.#data.project_id;
        this.#data.guide_id = data.guide_id ?? this.#data.guide_id;
        this.#data.updated_date = data.updated_date ?? this.#data.updated_date;
        this.#data.bug_tracker = data.bug_tracker ?? this.#data.bug_tracker;

        // TODO: labels also may get changed, but it will affect many code within the application
        // so, need to think on this additionally
    }

    public get assignee(): User | null {
        return this.#data.assignee;
    }

    public get stage(): JobStage {
        return this.#data.stage;
    }

    public get state(): JobState {
        return this.#data.state;
    }

    public get id(): number {
        return this.#data.id;
    }

    public get startFrame(): number {
        return this.#data.start_frame;
    }

    public get stopFrame(): number {
        return this.#data.stop_frame;
    }

    public get frameCount(): number {
        return this.#data.frame_count;
    }

    public get projectId(): number | null {
        return this.#data.project_id;
    }

    public get guideId(): number | null {
        return this.#data.guide_id;
    }

    public get taskId(): number {
        return this.#data.task_id;
    }

    public get dimension(): DimensionType {
        return this.#data.dimension;
    }

    public get parent_job_id(): number | null {
        return this.#data.parent_job_id;
    }

    public get dataChunkType(): ChunkType {
        return this.#data.data_compressed_chunk_type;
    }

    public get dataChunkSize(): number {
        return this.#data.data_chunk_size;
    }

    public get bugTracker(): string | null {
        return this.#data.bug_tracker;
    }

    public get mode(): TaskMode {
        return this.#data.mode;
    }

    public get labels(): Label[] {
        return [...this.#data.labels];
    }

    public get type(): JobType {
        return this.#data.type;
    }

    public get createdDate(): string {
        return this.#data.created_date;
    }

    public get updatedDate(): string {
        return this.#data.updated_date;
    }

    public get sourceStorage(): Storage {
        return this.#data.source_storage;
    }

    public get targetStorage(): Storage {
        return this.#data.target_storage;
    }

    async save(fields: Record<string, any> = {}): Promise<Job> {
        const result = await PluginRegistry.apiWrapper.call(this, Job.prototype.save, fields);
        return result;
    }

    async issues(): Promise<Issue[]> {
        const result = await PluginRegistry.apiWrapper.call(this, Job.prototype.issues);
        return result;
    }

    async guide(): Promise<AnnotationGuide | null> {
        const result = await PluginRegistry.apiWrapper.call(this, Job.prototype.guide);
        return result;
    }

    async validationLayout(): Promise<JobValidationLayout | null> {
        const result = await PluginRegistry.apiWrapper.call(this, Job.prototype.validationLayout);
        return result;
    }

    async openIssue(issue: Issue, message: string): Promise<Issue> {
        const result = await PluginRegistry.apiWrapper.call(this, Job.prototype.openIssue, issue, message);
        return result;
    }

    async close(): Promise<void> {
        const result = await PluginRegistry.apiWrapper.call(this, Job.prototype.close);
        return result;
    }

    async delete(): Promise<void> {
        const result = await PluginRegistry.apiWrapper.call(this, Job.prototype.delete);
        return result;
    }

    async mergeConsensusJobs(): Promise<void> {
        const result = await PluginRegistry.apiWrapper.call(this, Job.prototype.mergeConsensusJobs);
        return result;
    }
}

export class Task extends Session {
    public name: string;
    public projectId: number | null;
    public assignee: User | null;
    public bugTracker: string;
    public subset: string;
    public labels: Label[];
    public readonly guideId: number | null;
    public readonly id: number;
    public readonly status: TaskStatus;
    public readonly size: number;
    public readonly mode: TaskMode;
    public readonly owner: User;
    public readonly createdDate: string;
    public readonly updatedDate: string;
    public readonly overlap: number | null;
    public readonly segmentSize: number;
    public readonly imageQuality: number;
    public readonly dataChunkSize: number;
    public readonly dataChunkType: ChunkType;
    public readonly dimension: DimensionType;
    public readonly sourceStorage: Storage;
    public readonly targetStorage: Storage;
    public readonly organization: number | null;
    public readonly progress: { count: number; completed: number };
    public readonly jobs: Job[];
    public readonly consensusJobsPerRegularJob: number;

    public readonly startFrame: number;
    public readonly stopFrame: number;
    public readonly frameFilter: string;
    public readonly useZipChunks: boolean;
    public readonly useCache: boolean;
    public readonly copyData: boolean;
    public readonly cloudStorageId: number;
    public readonly sortingMethod: string;

    public readonly validationMode: string | null;
    public readonly validationFramesPercent: number;
    public readonly validationFramesPerJobPercent: number;
    public readonly frameSelectionMethod: string;

    constructor(initialData: Readonly<Omit<SerializedTask, 'labels' | 'jobs'> & {
        labels?: SerializedLabel[];
        progress?: SerializedTask['jobs'];
        jobs?: SerializedJob[];
    }>) {
        super();

        const data = {
            id: undefined,
            name: undefined,
            project_id: null,
            guide_id: undefined,
            status: undefined,
            size: undefined,
            mode: undefined,
            owner: null,
            assignee: null,
            created_date: undefined,
            updated_date: undefined,
            bug_tracker: undefined,
            subset: undefined,
            overlap: undefined,
            segment_size: undefined,
            image_quality: undefined,
            data_chunk_size: undefined,
            data_compressed_chunk_type: undefined,
            data_original_chunk_type: undefined,
            dimension: undefined,
            source_storage: undefined,
            target_storage: undefined,
            organization: undefined,
            progress: undefined,
            labels: undefined,
            jobs: undefined,

            start_frame: undefined,
            stop_frame: undefined,
            frame_filter: undefined,
            use_zip_chunks: undefined,
            use_cache: undefined,
            copy_data: undefined,
            cloud_storage_id: undefined,
            sorting_method: undefined,
            files: undefined,
<<<<<<< HEAD
            consensus_jobs_per_regular_job: undefined,
            quality_settings: undefined,
=======

            validation_mode: null,
>>>>>>> 2fd48c8b
        };

        const updateTrigger = new FieldUpdateTrigger();

        for (const property in data) {
            if (Object.prototype.hasOwnProperty.call(data, property) && property in initialData) {
                data[property] = initialData[property];
            }
        }

        if (data.assignee) data.assignee = new User(data.assignee);
        if (data.owner) data.owner = new User(data.owner);

        data.labels = [];
        data.jobs = [];

        data.progress = {
            completedJobs: initialData.progress?.completed || 0,
            totalJobs: initialData.progress?.count || 0,
            validationJobs: initialData.progress?.validation || 0,
            annotationJobs:
                (initialData.progress?.count || 0) -
                (initialData.progress?.validation || 0) -
                (initialData.progress?.completed || 0),
        };

        data.files = Object.freeze({
            server_files: [],
            client_files: [],
            remote_files: [],
        });

        if (Array.isArray(initialData.labels)) {
            data.labels = initialData.labels
                .map((labelData) => new Label(labelData)).filter((label) => !label.hasParent);
        }

        data.source_storage = new Storage({
            location: initialData.source_storage?.location || StorageLocation.LOCAL,
            cloudStorageId: initialData.source_storage?.cloud_storage_id,
        });

        data.target_storage = new Storage({
            location: initialData.target_storage?.location || StorageLocation.LOCAL,
            cloudStorageId: initialData.target_storage?.cloud_storage_id,
        });

        if (Array.isArray(initialData.jobs)) {
            for (const job of initialData.jobs) {
                const jobInstance = new Job({
                    url: job.url,
                    id: job.id,
                    assignee: job.assignee,
                    state: job.state,
                    stage: job.stage,
                    type: job.type,
                    start_frame: job.start_frame,
                    stop_frame: job.stop_frame,
                    frame_count: job.frame_count,
                    guide_id: job.guide_id,
                    issues: job.issues,
                    updated_date: job.updated_date,
                    created_date: job.created_date,
                    // following fields also returned when doing API request /jobs/<id>
                    // here we know them from task and append to constructor
                    task_id: data.id,
                    project_id: data.project_id,
                    labels: data.labels,
                    bug_tracker: data.bug_tracker,
                    mode: data.mode,
                    dimension: data.dimension,
                    data_compressed_chunk_type: data.data_compressed_chunk_type,
                    data_chunk_size: data.data_chunk_size,
                    target_storage: initialData.target_storage,
                    source_storage: initialData.source_storage,
                    parent_job_id: job.parent_job_id,
                });
                data.jobs.push(jobInstance);
            }
        }

        Object.defineProperties(
            this,
            Object.freeze({
                id: {
                    get: () => data.id,
                },
                name: {
                    get: () => data.name,
                    set: (value) => {
                        if (!value.trim().length) {
                            throw new ArgumentError('Value must not be empty');
                        }
                        updateTrigger.update('name');
                        data.name = value;
                    },
                },
                projectId: {
                    get: () => data.project_id,
                    set: (projectId) => {
                        if (!Number.isInteger(projectId) || projectId <= 0) {
                            throw new ArgumentError('Value must be a positive integer');
                        }

                        updateTrigger.update('projectId');
                        data.project_id = projectId;
                    },
                },
                guideId: {
                    get: () => data.guide_id,
                },
                status: {
                    get: () => data.status,
                },
                size: {
                    get: () => data.size,
                },
                mode: {
                    get: () => data.mode,
                },
                owner: {
                    get: () => data.owner,
                },
                assignee: {
                    get: () => data.assignee,
                    set: (assignee) => {
                        if (assignee !== null && !(assignee instanceof User)) {
                            throw new ArgumentError('Value must be a user instance');
                        }
                        updateTrigger.update('assignee');
                        data.assignee = assignee;
                    },
                },
                createdDate: {
                    get: () => data.created_date,
                },
                updatedDate: {
                    get: () => data.updated_date,
                },
                bugTracker: {
                    get: () => data.bug_tracker,
                    set: (tracker) => {
                        if (typeof tracker !== 'string') {
                            throw new ArgumentError(
                                `Subset value must be a string. But ${typeof tracker} has been got.`,
                            );
                        }

                        updateTrigger.update('bugTracker');
                        data.bug_tracker = tracker;
                    },
                },
                subset: {
                    get: () => data.subset,
                    set: (subset) => {
                        if (typeof subset !== 'string') {
                            throw new ArgumentError(
                                `Subset value must be a string. But ${typeof subset} has been got.`,
                            );
                        }

                        updateTrigger.update('subset');
                        data.subset = subset;
                    },
                },
                overlap: {
                    get: () => data.overlap,
                },
                segmentSize: {
                    get: () => data.segment_size,
                },
                imageQuality: {
                    get: () => data.image_quality,
                },
                useZipChunks: {
                    get: () => data.use_zip_chunks,
                },
                useCache: {
                    get: () => data.use_cache,
                },
                copyData: {
                    get: () => data.copy_data,
                },
                consensusJobsPerRegularJob: {
                    get: () => data.consensus_jobs_per_regular_job,
                },
                labels: {
                    get: () => [...data.labels],
                    set: (labels: Label[]) => {
                        if (!Array.isArray(labels)) {
                            throw new ArgumentError('Value must be an array of Labels');
                        }

                        if (!Array.isArray(labels) || labels.some((label) => !(label instanceof Label))) {
                            throw new ArgumentError(
                                'Each array value must be an instance of Label',
                            );
                        }

                        const oldIDs = data.labels.map((_label) => _label.id);
                        const newIDs = labels.map((_label) => _label.id);

                        // find any deleted labels and mark them
                        data.labels.filter((_label) => !newIDs.includes(_label.id))
                            .forEach((_label) => {
                                // for deleted labels let's specify that they are deleted
                                _label.deleted = true;
                            });

                        // find any patched labels and mark them
                        labels.forEach((_label) => {
                            const { id } = _label;
                            if (oldIDs.includes(id)) {
                                const oldLabelIndex = data.labels.findIndex((__label) => __label.id === id);
                                if (oldLabelIndex !== -1) {
                                    // replace current label by the patched one
                                    const oldLabel = data.labels[oldLabelIndex];
                                    data.labels.splice(oldLabelIndex, 1, _label);
                                    if (!_.isEqual(_label.toJSON(), oldLabel.toJSON())) {
                                        _label.patched = true;
                                    }
                                }
                            }
                        });

                        // find new labels to append them to the end
                        const newLabels = labels.filter((_label) => !Number.isInteger(_label.id));
                        data.labels = [...data.labels, ...newLabels];

                        updateTrigger.update('labels');
                    },
                },
                jobs: {
                    get: () => [...(data.jobs || [])],
                },
                serverFiles: {
                    get: () => [...data.files.server_files],
                    set: (serverFiles) => {
                        if (!Array.isArray(serverFiles)) {
                            throw new ArgumentError(
                                `Value must be an array. But ${typeof serverFiles} has been got.`,
                            );
                        }

                        for (const value of serverFiles) {
                            if (typeof value !== 'string') {
                                throw new ArgumentError(
                                    `Array values must be a string. But ${typeof value} has been got.`,
                                );
                            }
                        }

                        Array.prototype.push.apply(data.files.server_files, serverFiles);
                    },
                },
                clientFiles: {
                    get: () => [...data.files.client_files],
                    set: (clientFiles) => {
                        if (!Array.isArray(clientFiles)) {
                            throw new ArgumentError(
                                `Value must be an array. But ${typeof clientFiles} has been got.`,
                            );
                        }

                        for (const value of clientFiles) {
                            if (!(value instanceof File)) {
                                throw new ArgumentError(
                                    `Array values must be a File. But ${value.constructor.name} has been got.`,
                                );
                            }
                        }

                        Array.prototype.push.apply(data.files.client_files, clientFiles);
                    },
                },
                remoteFiles: {
                    get: () => [...data.files.remote_files],
                    set: (remoteFiles) => {
                        if (!Array.isArray(remoteFiles)) {
                            throw new ArgumentError(
                                `Value must be an array. But ${typeof remoteFiles} has been got.`,
                            );
                        }

                        for (const value of remoteFiles) {
                            if (typeof value !== 'string') {
                                throw new ArgumentError(
                                    `Array values must be a string. But ${typeof value} has been got.`,
                                );
                            }
                        }

                        Array.prototype.push.apply(data.files.remote_files, remoteFiles);
                    },
                },
                frameFilter: {
                    get: () => data.frame_filter,
                },
                startFrame: {
                    get: () => data.start_frame,
                },
                stopFrame: {
                    get: () => data.stop_frame,
                },
                dataChunkSize: {
                    get: () => data.data_chunk_size,
                },
                dataChunkType: {
                    get: () => data.data_compressed_chunk_type,
                },
                dimension: {
                    get: () => data.dimension,
                },
                cloudStorageId: {
                    get: () => data.cloud_storage_id,
                },
                sortingMethod: {
                    get: () => data.sorting_method,
                },
                organization: {
                    get: () => data.organization,
                },
                sourceStorage: {
                    get: () => data.source_storage,
                },
                targetStorage: {
                    get: () => data.target_storage,
                },
                progress: {
                    get: () => data.progress,
                },
                validationMode: {
                    get: () => data.validation_mode,
                },
                _internalData: {
                    get: () => data,
                },
                _updateTrigger: {
                    get: () => updateTrigger,
                },
            }),
        );
    }

    async close(): Promise<void> {
        const result = await PluginRegistry.apiWrapper.call(this, Task.prototype.close);
        return result;
    }

    async save(
        fields: Record<string, any> = {},
        options?: { updateStatusCallback?: (updateData: Request | UpdateStatusData) => void },
    ): Promise<Task> {
        const result = await PluginRegistry.apiWrapper.call(this, Task.prototype.save, fields, options);
        return result;
    }

    async listenToCreate(
        rqID,
        options,
    ): Promise<Task> {
        const result = await PluginRegistry.apiWrapper.call(this, Task.prototype.listenToCreate, rqID, options);
        return result;
    }

    async delete(): Promise<void> {
        const result = await PluginRegistry.apiWrapper.call(this, Task.prototype.delete);
        return result;
    }

    async mergeConsensusJobs(): Promise<void> {
        const result = await PluginRegistry.apiWrapper.call(this, Task.prototype.mergeConsensusJobs);
        return result;
    }

    async backup(targetStorage: Storage, useDefaultSettings: boolean, fileName?: string): Promise<string | void> {
        const result = await PluginRegistry.apiWrapper.call(
            this,
            Task.prototype.backup,
            targetStorage,
            useDefaultSettings,
            fileName,
        );
        return result;
    }

    async issues(): Promise<Issue[]> {
        const result = await PluginRegistry.apiWrapper.call(this, Task.prototype.issues);
        return result;
    }

    static async restore(storage: Storage, file: File | string): Promise<string> {
        const result = await PluginRegistry.apiWrapper.call(this, Task.restore, storage, file);
        return result;
    }

    async guide(): Promise<AnnotationGuide | null> {
        const result = await PluginRegistry.apiWrapper.call(this, Task.prototype.guide);
        return result;
    }

    async validationLayout(): Promise<TaskValidationLayout | null> {
        const result = await PluginRegistry.apiWrapper.call(this, Task.prototype.validationLayout);
        return result;
    }
}

buildDuplicatedAPI(Job.prototype);
buildDuplicatedAPI(Task.prototype);<|MERGE_RESOLUTION|>--- conflicted
+++ resolved
@@ -822,13 +822,9 @@
             cloud_storage_id: undefined,
             sorting_method: undefined,
             files: undefined,
-<<<<<<< HEAD
             consensus_jobs_per_regular_job: undefined,
-            quality_settings: undefined,
-=======
 
             validation_mode: null,
->>>>>>> 2fd48c8b
         };
 
         const updateTrigger = new FieldUpdateTrigger();
