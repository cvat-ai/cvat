// Copyright (C) 2019-2022 Intel Corporation
// Copyright (C) 2022-2024 CVAT.ai Corporation
//
// SPDX-License-Identifier: MIT

import _ from 'lodash';

import { ChunkQuality } from 'cvat-data';
import {
    ChunkType, DimensionType, HistoryActions, JobStage,
    JobState, JobType, StorageLocation, TaskMode, TaskStatus,
} from './enums';
import { Storage } from './storage';

import PluginRegistry from './plugins';
import { ArgumentError, ScriptingError } from './exceptions';
import { Label } from './labels';
import User from './user';
import { FieldUpdateTrigger } from './common';
import {
    SerializedCollection, SerializedJob,
    SerializedLabel, SerializedTask,
} from './server-response-types';
import AnnotationGuide from './guide';
import { FrameData, FramesMetaData } from './frames';
import Statistics from './statistics';
import { Request } from './request';
import logger from './logger';
import Issue from './issue';
import ObjectState from './object-state';

function buildDuplicatedAPI(prototype) {
    Object.defineProperties(prototype, {
        annotations: Object.freeze({
            value: {
                async upload(
                    format: string,
                    useDefaultLocation: boolean,
                    sourceStorage: Storage,
                    file: File | string,
                    options?: { convMaskToPoly?: boolean },
                ) {
                    const result = await PluginRegistry.apiWrapper.call(
                        this,
                        prototype.annotations.upload,
                        format,
                        useDefaultLocation,
                        sourceStorage,
                        file,
                        options,
                    );
                    return result;
                },

                async save(onUpdate) {
                    const result = await PluginRegistry.apiWrapper.call(this, prototype.annotations.save, onUpdate);
                    return result;
                },

                async clear(options) {
                    const result = await PluginRegistry.apiWrapper.call(
                        this, prototype.annotations.clear, options,
                    );
                    return result;
                },

                async statistics() {
                    const result = await PluginRegistry.apiWrapper.call(this, prototype.annotations.statistics);
                    return result;
                },

                async put(arrayOfObjects = []) {
                    const result = await PluginRegistry.apiWrapper.call(
                        this,
                        prototype.annotations.put,
                        arrayOfObjects,
                    );
                    return result;
                },

                async get(frame, allTracks = false, filters = []) {
                    const result = await PluginRegistry.apiWrapper.call(
                        this,
                        prototype.annotations.get,
                        frame,
                        allTracks,
                        filters,
                    );
                    return result;
                },

                async search(frameFrom, frameTo, searchParameters) {
                    const result = await PluginRegistry.apiWrapper.call(
                        this,
                        prototype.annotations.search,
                        frameFrom,
                        frameTo,
                        searchParameters,
                    );
                    return result;
                },

                async select(objectStates, x, y) {
                    const result = await PluginRegistry.apiWrapper.call(
                        this,
                        prototype.annotations.select,
                        objectStates,
                        x,
                        y,
                    );
                    return result;
                },

                async merge(objectStates) {
                    const result = await PluginRegistry.apiWrapper.call(
                        this,
                        prototype.annotations.merge,
                        objectStates,
                    );
                    return result;
                },

                async split(objectState, frame) {
                    const result = await PluginRegistry.apiWrapper.call(
                        this,
                        prototype.annotations.split,
                        objectState,
                        frame,
                    );
                    return result;
                },

                async group(objectStates, reset = false) {
                    const result = await PluginRegistry.apiWrapper.call(
                        this,
                        prototype.annotations.group,
                        objectStates,
                        reset,
                    );
                    return result;
                },

                async join(objectStates, points) {
                    const result = await PluginRegistry.apiWrapper.call(
                        this,
                        prototype.annotations.join,
                        objectStates,
                        points,
                    );
                    return result;
                },

                async slice(objectState, results) {
                    const result = await PluginRegistry.apiWrapper.call(
                        this,
                        prototype.annotations.slice,
                        objectState,
                        results,
                    );
                    return result;
                },

                async import(data) {
                    const result = await PluginRegistry.apiWrapper.call(this, prototype.annotations.import, data);
                    return result;
                },

                async export() {
                    const result = await PluginRegistry.apiWrapper.call(this, prototype.annotations.export);
                    return result;
                },

                async exportDataset(
                    format: string,
                    saveImages: boolean,
                    useDefaultSettings: boolean,
                    targetStorage: Storage,
                    customName?: string,
                ) {
                    const result = await PluginRegistry.apiWrapper.call(
                        this,
                        prototype.annotations.exportDataset,
                        format,
                        saveImages,
                        useDefaultSettings,
                        targetStorage,
                        customName,
                    );
                    return result;
                },

                hasUnsavedChanges() {
                    const result = prototype.annotations.hasUnsavedChanges.implementation.call(this);
                    return result;
                },
            },
            writable: true,
        }),
        frames: Object.freeze({
            value: {
                async get(frame, isPlaying = false, step = 1) {
                    const result = await PluginRegistry.apiWrapper.call(
                        this,
                        prototype.frames.get,
                        frame,
                        isPlaying,
                        step,
                    );
                    return result;
                },
                async delete(frame) {
                    await PluginRegistry.apiWrapper.call(
                        this,
                        prototype.frames.delete,
                        frame,
                    );
                },
                async restore(frame) {
                    await PluginRegistry.apiWrapper.call(
                        this,
                        prototype.frames.restore,
                        frame,
                    );
                },
                async save() {
                    const result = await PluginRegistry.apiWrapper.call(
                        this,
                        prototype.frames.save,
                    );
                    return result;
                },
                async cachedChunks() {
                    const result = await PluginRegistry.apiWrapper.call(this, prototype.frames.cachedChunks);
                    return result;
                },
                async preview() {
                    const result = await PluginRegistry.apiWrapper.call(this, prototype.frames.preview);
                    return result;
                },
                async search(filters, startFrame, stopFrame) {
                    const result = await PluginRegistry.apiWrapper.call(
                        this,
                        prototype.frames.search,
                        filters,
                        startFrame,
                        stopFrame,
                    );
                    return result;
                },
                async contextImage(frameId) {
                    const result = await PluginRegistry.apiWrapper.call(
                        this,
                        prototype.frames.contextImage,
                        frameId,
                    );
                    return result;
                },
                async chunk(chunkNumber, quality) {
                    const result = await PluginRegistry.apiWrapper.call(
                        this,
                        prototype.frames.chunk,
                        chunkNumber,
                        quality,
                    );
                    return result;
                },
            },
            writable: true,
        }),
        logger: Object.freeze({
            value: {
                async log(scope, payload = {}, wait = false) {
                    const result = await PluginRegistry.apiWrapper.call(
                        this,
                        prototype.logger.log,
                        scope,
                        payload,
                        wait,
                    );
                    return result;
                },
            },
            writable: true,
        }),
        actions: Object.freeze({
            value: {
                async undo(count = 1) {
                    const result = await PluginRegistry.apiWrapper.call(this, prototype.actions.undo, count);
                    return result;
                },
                async redo(count = 1) {
                    const result = await PluginRegistry.apiWrapper.call(this, prototype.actions.redo, count);
                    return result;
                },
                async freeze(frozen) {
                    const result = await PluginRegistry.apiWrapper.call(this, prototype.actions.freeze, frozen);
                    return result;
                },
                async clear() {
                    const result = await PluginRegistry.apiWrapper.call(this, prototype.actions.clear);
                    return result;
                },
                async get() {
                    const result = await PluginRegistry.apiWrapper.call(this, prototype.actions.get);
                    return result;
                },
            },
            writable: true,
        }),
    });
}

export class Session {
    public annotations: {
        get: (frame: number, allTracks: boolean, filters: object[]) => Promise<ObjectState[]>;
        put: (objectStates: ObjectState[]) => Promise<number[]>;
        merge: (objectStates: ObjectState[]) => Promise<void>;
        split: (objectState: ObjectState, frame: number) => Promise<void>;
        group: (objectStates: ObjectState[], reset: boolean) => Promise<number>;
        join: (objectStates: ObjectState[], points: number[]) => Promise<void>;
        slice: (state: ObjectState, results: number[][]) => Promise<void>;
        clear: (options?: {
            reload?: boolean;
            startFrame?: number;
            stopFrame?: number;
            delTrackKeyframesOnly?: boolean;
        }) => Promise<void>;
        save: (
            onUpdate ?: (message: string) => void,
        ) => Promise<void>;
        search: (
            frameFrom: number,
            frameTo: number,
            searchParameters: {
                allowDeletedFrames: boolean;
                annotationsFilters?: object[];
                generalFilters?: {
                    isEmptyFrame?: boolean;
                };
            },
        ) => Promise<number | null>;
        upload: (
            format: string,
            useDefaultSettings: boolean,
            sourceStorage: Storage,
            file: File | string,
            options?: {
                convMaskToPoly?: boolean,
                updateStatusCallback?: (s: string, n: number) => void,
            },
        ) => Promise<string>;
        select: (objectStates: ObjectState[], x: number, y: number) => Promise<{
            state: ObjectState,
            distance: number | null,
        }>;
        import: (data: Omit<SerializedCollection, 'version'>) => Promise<void>;
        export: () => Promise<Omit<SerializedCollection, 'version'>>;
        statistics: () => Promise<Statistics>;
        hasUnsavedChanges: () => boolean;
        exportDataset: (
            format: string,
            saveImages: boolean,
            useDefaultSettings: boolean,
            targetStorage: Storage,
            name?: string,
        ) => Promise<string | void>;
    };

    public actions: {
        undo: (count: number) => Promise<number[]>;
        redo: (count: number) => Promise<number[]>;
        freeze: (frozen: boolean) => Promise<void>;
        clear: () => Promise<void>;
        get: () => Promise<{ undo: [HistoryActions, number][], redo: [HistoryActions, number][] }>;
    };

    public frames: {
        get: (frame: number, isPlaying?: boolean, step?: number) => Promise<FrameData>;
        delete: (frame: number) => Promise<void>;
        restore: (frame: number) => Promise<void>;
        save: () => Promise<FramesMetaData[]>;
        cachedChunks: () => Promise<number[]>;
        preview: () => Promise<string>;
        contextImage: (frame: number) => Promise<Record<string, ImageBitmap>>;
        search: (
            filters: {
                offset?: number,
                notDeleted: boolean,
            },
            frameFrom: number,
            frameTo: number,
        ) => Promise<number | null>;
        chunk: (chunk: number, quality: ChunkQuality) => Promise<ArrayBuffer>;
    };

    public logger: {
        log: (
            scope: Parameters<typeof logger.log>[0],
            payload: Parameters<typeof logger.log>[1],
            wait: Parameters<typeof logger.log>[2],
        ) => ReturnType<typeof logger.log>;
    };

    public constructor() {
        if (this.constructor === Session) {
            throw new ScriptingError('Can not initiate an instance of abstract class');
        }

        // When we call a function, for example: task.annotations.get()
        // In the method get we lose the task context
        // So, we need return it
        this.annotations = {
            get: Object.getPrototypeOf(this).annotations.get.bind(this),
            put: Object.getPrototypeOf(this).annotations.put.bind(this),
            save: Object.getPrototypeOf(this).annotations.save.bind(this),
            merge: Object.getPrototypeOf(this).annotations.merge.bind(this),
            split: Object.getPrototypeOf(this).annotations.split.bind(this),
            group: Object.getPrototypeOf(this).annotations.group.bind(this),
            join: Object.getPrototypeOf(this).annotations.join.bind(this),
            slice: Object.getPrototypeOf(this).annotations.slice.bind(this),
            clear: Object.getPrototypeOf(this).annotations.clear.bind(this),
            search: Object.getPrototypeOf(this).annotations.search.bind(this),
            upload: Object.getPrototypeOf(this).annotations.upload.bind(this),
            select: Object.getPrototypeOf(this).annotations.select.bind(this),
            import: Object.getPrototypeOf(this).annotations.import.bind(this),
            export: Object.getPrototypeOf(this).annotations.export.bind(this),
            statistics: Object.getPrototypeOf(this).annotations.statistics.bind(this),
            hasUnsavedChanges: Object.getPrototypeOf(this).annotations.hasUnsavedChanges.bind(this),
            exportDataset: Object.getPrototypeOf(this).annotations.exportDataset.bind(this),
        };

        this.actions = {
            undo: Object.getPrototypeOf(this).actions.undo.bind(this),
            redo: Object.getPrototypeOf(this).actions.redo.bind(this),
            freeze: Object.getPrototypeOf(this).actions.freeze.bind(this),
            clear: Object.getPrototypeOf(this).actions.clear.bind(this),
            get: Object.getPrototypeOf(this).actions.get.bind(this),
        };

        this.frames = {
            get: Object.getPrototypeOf(this).frames.get.bind(this),
            delete: Object.getPrototypeOf(this).frames.delete.bind(this),
            restore: Object.getPrototypeOf(this).frames.restore.bind(this),
            save: Object.getPrototypeOf(this).frames.save.bind(this),
            cachedChunks: Object.getPrototypeOf(this).frames.cachedChunks.bind(this),
            preview: Object.getPrototypeOf(this).frames.preview.bind(this),
            search: Object.getPrototypeOf(this).frames.search.bind(this),
            contextImage: Object.getPrototypeOf(this).frames.contextImage.bind(this),
            chunk: Object.getPrototypeOf(this).frames.chunk.bind(this),
        };

        this.logger = {
            log: Object.getPrototypeOf(this).logger.log.bind(this),
        };
    }
}

type InitializerType = Readonly<Omit<SerializedJob, 'labels'> & { labels?: SerializedLabel[] }>;

export class Job extends Session {
    #data: {
        id?: number;
        assignee: User | null;
        stage?: JobStage;
        state?: JobState;
        type?: JobType;
        start_frame?: number;
        stop_frame?: number;
        frame_count?: number;
        project_id: number | null;
        guide_id: number | null;
        task_id: number;
        labels: Label[];
        dimension?: DimensionType;
        data_compressed_chunk_type?: ChunkType;
        data_chunk_size?: number;
        bug_tracker: string | null;
        mode?: TaskMode;
        created_date?: string,
        updated_date?: string,
        source_storage: Storage,
        target_storage: Storage,
        parent_job_id: number | null;
    };
    constructor(initialData: InitializerType) {
        super();

        this.#data = {
            id: undefined,
            assignee: null,
            stage: undefined,
            state: undefined,
            type: undefined,
            start_frame: undefined,
            stop_frame: undefined,
            frame_count: undefined,
            project_id: null,
            guide_id: null,
            task_id: null,
            labels: [],
            dimension: undefined,
            data_compressed_chunk_type: undefined,
            data_chunk_size: undefined,
            bug_tracker: null,
            mode: undefined,
            created_date: undefined,
            updated_date: undefined,
            source_storage: undefined,
            target_storage: undefined,
            parent_job_id: null,
        };

        this.#data.id = initialData.id ?? this.#data.id;
        this.#data.type = initialData.type ?? this.#data.type;
        this.#data.start_frame = initialData.start_frame ?? this.#data.start_frame;
        this.#data.stop_frame = initialData.stop_frame ?? this.#data.stop_frame;
        this.#data.frame_count = initialData.frame_count ?? this.#data.frame_count;
        this.#data.task_id = initialData.task_id ?? this.#data.task_id;
        this.#data.dimension = initialData.dimension ?? this.#data.dimension;
        this.#data.data_compressed_chunk_type =
            initialData.data_compressed_chunk_type ?? this.#data.data_compressed_chunk_type;
        this.#data.data_chunk_size = initialData.data_chunk_size ?? this.#data.data_chunk_size;
        this.#data.mode = initialData.mode ?? this.#data.mode;
        this.#data.created_date = initialData.created_date ?? this.#data.created_date;
        this.#data.parent_job_id = initialData.parent_job_id ?? this.#data.parent_job_id;

        if (Array.isArray(initialData.labels)) {
            this.#data.labels = initialData.labels.map((labelData) => {
                // can be already wrapped to the class
                // when create this job from Task constructor
                if (labelData instanceof Label) {
                    return labelData;
                }

                return new Label(labelData);
            }).filter((label) => !label.hasParent);
        }

        // to avoid code duplication set mutable field in the dedicated method
        this.reinit(initialData);
    }

    protected reinit(data: InitializerType): void {
        if (data.assignee?.id !== this.#data.assignee?.id) {
            if (data.assignee) {
                this.#data.assignee = new User(data.assignee);
            } else {
                this.#data.assignee = null;
            }
        }

        if (
            !this.#data.source_storage ||
            this.#data.source_storage.location !== data.source_storage?.location ||
            this.#data.source_storage.cloudStorageId !== data.source_storage?.cloud_storage_id
        ) {
            this.#data.source_storage = new Storage({
                location: data.source_storage?.location || StorageLocation.LOCAL,
                cloudStorageId: data.source_storage?.cloud_storage_id,
            });
        }

        if (
            !this.#data.target_storage ||
            this.#data.target_storage.location !== data.target_storage?.location ||
            this.#data.target_storage.cloudStorageId !== data.target_storage?.cloud_storage_id
        ) {
            this.#data.target_storage = new Storage({
                location: data.target_storage?.location || StorageLocation.LOCAL,
                cloudStorageId: data.target_storage?.cloud_storage_id,
            });
        }

        this.#data.stage = data.stage ?? this.#data.stage;
        this.#data.state = data.state ?? this.#data.state;
        this.#data.project_id = data.project_id ?? this.#data.project_id;
        this.#data.guide_id = data.guide_id ?? this.#data.guide_id;
        this.#data.updated_date = data.updated_date ?? this.#data.updated_date;
        this.#data.bug_tracker = data.bug_tracker ?? this.#data.bug_tracker;

        // TODO: labels also may get changed, but it will affect many code within the application
        // so, need to think on this additionally
    }

    public get assignee(): User | null {
        return this.#data.assignee;
    }

    public get stage(): JobStage {
        return this.#data.stage;
    }

    public get state(): JobState {
        return this.#data.state;
    }

    public get id(): number {
        return this.#data.id;
    }

    public get startFrame(): number {
        return this.#data.start_frame;
    }

    public get stopFrame(): number {
        return this.#data.stop_frame;
    }

    public get frameCount(): number {
        return this.#data.frame_count;
    }

    public get projectId(): number | null {
        return this.#data.project_id;
    }

    public get guideId(): number | null {
        return this.#data.guide_id;
    }

    public get taskId(): number {
        return this.#data.task_id;
    }

    public get dimension(): DimensionType {
        return this.#data.dimension;
    }

    public get parent_job_id(): number | null {
        return this.#data.parent_job_id;
    }

    public get dataChunkType(): ChunkType {
        return this.#data.data_compressed_chunk_type;
    }

    public get dataChunkSize(): number {
        return this.#data.data_chunk_size;
    }

    public get bugTracker(): string | null {
        return this.#data.bug_tracker;
    }

    public get mode(): TaskMode {
        return this.#data.mode;
    }

    public get labels(): Label[] {
        return [...this.#data.labels];
    }

    public get type(): JobType {
        return this.#data.type;
    }

    public get createdDate(): string {
        return this.#data.created_date;
    }

    public get updatedDate(): string {
        return this.#data.updated_date;
    }

    public get sourceStorage(): Storage {
        return this.#data.source_storage;
    }

    public get targetStorage(): Storage {
        return this.#data.target_storage;
    }

    async save(fields: Record<string, any> = {}): Promise<Job> {
        const result = await PluginRegistry.apiWrapper.call(this, Job.prototype.save, fields);
        return result;
    }

    async issues(): Promise<Issue[]> {
        const result = await PluginRegistry.apiWrapper.call(this, Job.prototype.issues);
        return result;
    }

    async guide(): Promise<AnnotationGuide | null> {
        const result = await PluginRegistry.apiWrapper.call(this, Job.prototype.guide);
        return result;
    }

    async openIssue(issue: Issue, message: string): Promise<Issue> {
        const result = await PluginRegistry.apiWrapper.call(this, Job.prototype.openIssue, issue, message);
        return result;
    }

    async close(): Promise<void> {
        const result = await PluginRegistry.apiWrapper.call(this, Job.prototype.close);
        return result;
    }

    async delete(): Promise<void> {
        const result = await PluginRegistry.apiWrapper.call(this, Job.prototype.delete);
        return result;
    }

    async mergeConsensusJobs(): Promise<void> {
        const result = await PluginRegistry.apiWrapper.call(this, Job.prototype.mergeConsensusJobs);
        return result;
    }
}

export class Task extends Session {
    public name: string;
    public projectId: number | null;
    public assignee: User | null;
    public bugTracker: string;
    public subset: string;
    public labels: Label[];
    public readonly guideId: number | null;
    public readonly id: number;
    public readonly status: TaskStatus;
    public readonly size: number;
    public readonly mode: TaskMode;
    public readonly owner: User;
    public readonly createdDate: string;
    public readonly updatedDate: string;
    public readonly overlap: number | null;
    public readonly segmentSize: number;
    public readonly imageQuality: number;
    public readonly dataChunkSize: number;
    public readonly dataChunkType: ChunkType;
    public readonly dimension: DimensionType;
    public readonly sourceStorage: Storage;
    public readonly targetStorage: Storage;
    public readonly organization: number | null;
    public readonly progress: { count: number; completed: number };
    public readonly jobs: Job[];
    public readonly consensusJobsPerRegularJob: number;

    public readonly startFrame: number;
    public readonly stopFrame: number;
    public readonly frameFilter: string;
    public readonly useZipChunks: boolean;
    public readonly useCache: boolean;
    public readonly copyData: boolean;
    public readonly cloudStorageId: number;
    public readonly sortingMethod: string;

    public readonly validationMethod: string;
    public readonly validationFramesPercent: number;
    public readonly validationFramesPerJob: number;
    public readonly frameSelectionMethod: string;

    constructor(initialData: Readonly<Omit<SerializedTask, 'labels' | 'jobs'> & {
        labels?: SerializedLabel[];
        progress?: SerializedTask['jobs'];
        jobs?: SerializedJob[];
    }>) {
        super();

        const data = {
            id: undefined,
            name: undefined,
            project_id: null,
            guide_id: undefined,
            status: undefined,
            size: undefined,
            mode: undefined,
            owner: null,
            assignee: null,
            created_date: undefined,
            updated_date: undefined,
            bug_tracker: undefined,
            subset: undefined,
            overlap: undefined,
            segment_size: undefined,
            image_quality: undefined,
            data_chunk_size: undefined,
            data_compressed_chunk_type: undefined,
            data_original_chunk_type: undefined,
            dimension: undefined,
            source_storage: undefined,
            target_storage: undefined,
            organization: undefined,
            progress: undefined,
            labels: undefined,
            jobs: undefined,

            start_frame: undefined,
            stop_frame: undefined,
            frame_filter: undefined,
            use_zip_chunks: undefined,
            use_cache: undefined,
            copy_data: undefined,
            cloud_storage_id: undefined,
            sorting_method: undefined,
            files: undefined,
<<<<<<< HEAD
            consensus_jobs_per_regular_job: undefined,
            quality_settings: undefined,
=======
>>>>>>> 29b33c39
        };

        const updateTrigger = new FieldUpdateTrigger();

        for (const property in data) {
            if (Object.prototype.hasOwnProperty.call(data, property) && property in initialData) {
                data[property] = initialData[property];
            }
        }

        if (data.assignee) data.assignee = new User(data.assignee);
        if (data.owner) data.owner = new User(data.owner);

        data.labels = [];
        data.jobs = [];

        data.progress = {
            completedJobs: initialData.progress?.completed || 0,
            totalJobs: initialData.progress?.count || 0,
            validationJobs: initialData.progress?.validation || 0,
            annotationJobs:
                (initialData.progress?.count || 0) -
                (initialData.progress?.validation || 0) -
                (initialData.progress?.completed || 0),
        };

        data.files = Object.freeze({
            server_files: [],
            client_files: [],
            remote_files: [],
        });

        if (Array.isArray(initialData.labels)) {
            data.labels = initialData.labels
                .map((labelData) => new Label(labelData)).filter((label) => !label.hasParent);
        }

        data.source_storage = new Storage({
            location: initialData.source_storage?.location || StorageLocation.LOCAL,
            cloudStorageId: initialData.source_storage?.cloud_storage_id,
        });

        data.target_storage = new Storage({
            location: initialData.target_storage?.location || StorageLocation.LOCAL,
            cloudStorageId: initialData.target_storage?.cloud_storage_id,
        });

        if (Array.isArray(initialData.jobs)) {
            for (const job of initialData.jobs) {
                const jobInstance = new Job({
                    url: job.url,
                    id: job.id,
                    assignee: job.assignee,
                    state: job.state,
                    stage: job.stage,
                    type: job.type,
                    start_frame: job.start_frame,
                    stop_frame: job.stop_frame,
                    frame_count: job.frame_count,
                    guide_id: job.guide_id,
                    issues: job.issues,
                    updated_date: job.updated_date,
                    created_date: job.created_date,
                    // following fields also returned when doing API request /jobs/<id>
                    // here we know them from task and append to constructor
                    task_id: data.id,
                    project_id: data.project_id,
                    labels: data.labels,
                    bug_tracker: data.bug_tracker,
                    mode: data.mode,
                    dimension: data.dimension,
                    data_compressed_chunk_type: data.data_compressed_chunk_type,
                    data_chunk_size: data.data_chunk_size,
                    target_storage: initialData.target_storage,
                    source_storage: initialData.source_storage,
                    parent_job_id: job.parent_job_id,
                });
                data.jobs.push(jobInstance);
            }
        }

        Object.defineProperties(
            this,
            Object.freeze({
                id: {
                    get: () => data.id,
                },
                name: {
                    get: () => data.name,
                    set: (value) => {
                        if (!value.trim().length) {
                            throw new ArgumentError('Value must not be empty');
                        }
                        updateTrigger.update('name');
                        data.name = value;
                    },
                },
                projectId: {
                    get: () => data.project_id,
                    set: (projectId) => {
                        if (!Number.isInteger(projectId) || projectId <= 0) {
                            throw new ArgumentError('Value must be a positive integer');
                        }

                        updateTrigger.update('projectId');
                        data.project_id = projectId;
                    },
                },
                guideId: {
                    get: () => data.guide_id,
                },
                status: {
                    get: () => data.status,
                },
                size: {
                    get: () => data.size,
                },
                mode: {
                    get: () => data.mode,
                },
                owner: {
                    get: () => data.owner,
                },
                assignee: {
                    get: () => data.assignee,
                    set: (assignee) => {
                        if (assignee !== null && !(assignee instanceof User)) {
                            throw new ArgumentError('Value must be a user instance');
                        }
                        updateTrigger.update('assignee');
                        data.assignee = assignee;
                    },
                },
                createdDate: {
                    get: () => data.created_date,
                },
                updatedDate: {
                    get: () => data.updated_date,
                },
                bugTracker: {
                    get: () => data.bug_tracker,
                    set: (tracker) => {
                        if (typeof tracker !== 'string') {
                            throw new ArgumentError(
                                `Subset value must be a string. But ${typeof tracker} has been got.`,
                            );
                        }

                        updateTrigger.update('bugTracker');
                        data.bug_tracker = tracker;
                    },
                },
                subset: {
                    get: () => data.subset,
                    set: (subset) => {
                        if (typeof subset !== 'string') {
                            throw new ArgumentError(
                                `Subset value must be a string. But ${typeof subset} has been got.`,
                            );
                        }

                        updateTrigger.update('subset');
                        data.subset = subset;
                    },
                },
                overlap: {
                    get: () => data.overlap,
                },
                segmentSize: {
                    get: () => data.segment_size,
                },
                imageQuality: {
                    get: () => data.image_quality,
                },
                useZipChunks: {
                    get: () => data.use_zip_chunks,
                },
                useCache: {
                    get: () => data.use_cache,
                },
                copyData: {
                    get: () => data.copy_data,
                },
                consensusJobsPerRegularJob: {
                    get: () => data.consensus_jobs_per_regular_job,
                },
                labels: {
                    get: () => [...data.labels],
                    set: (labels: Label[]) => {
                        if (!Array.isArray(labels)) {
                            throw new ArgumentError('Value must be an array of Labels');
                        }

                        if (!Array.isArray(labels) || labels.some((label) => !(label instanceof Label))) {
                            throw new ArgumentError(
                                'Each array value must be an instance of Label',
                            );
                        }

                        const oldIDs = data.labels.map((_label) => _label.id);
                        const newIDs = labels.map((_label) => _label.id);

                        // find any deleted labels and mark them
                        data.labels.filter((_label) => !newIDs.includes(_label.id))
                            .forEach((_label) => {
                                // for deleted labels let's specify that they are deleted
                                _label.deleted = true;
                            });

                        // find any patched labels and mark them
                        labels.forEach((_label) => {
                            const { id } = _label;
                            if (oldIDs.includes(id)) {
                                const oldLabelIndex = data.labels.findIndex((__label) => __label.id === id);
                                if (oldLabelIndex !== -1) {
                                    // replace current label by the patched one
                                    const oldLabel = data.labels[oldLabelIndex];
                                    data.labels.splice(oldLabelIndex, 1, _label);
                                    if (!_.isEqual(_label.toJSON(), oldLabel.toJSON())) {
                                        _label.patched = true;
                                    }
                                }
                            }
                        });

                        // find new labels to append them to the end
                        const newLabels = labels.filter((_label) => !Number.isInteger(_label.id));
                        data.labels = [...data.labels, ...newLabels];

                        updateTrigger.update('labels');
                    },
                },
                jobs: {
                    get: () => [...(data.jobs || [])],
                },
                serverFiles: {
                    get: () => [...data.files.server_files],
                    set: (serverFiles) => {
                        if (!Array.isArray(serverFiles)) {
                            throw new ArgumentError(
                                `Value must be an array. But ${typeof serverFiles} has been got.`,
                            );
                        }

                        for (const value of serverFiles) {
                            if (typeof value !== 'string') {
                                throw new ArgumentError(
                                    `Array values must be a string. But ${typeof value} has been got.`,
                                );
                            }
                        }

                        Array.prototype.push.apply(data.files.server_files, serverFiles);
                    },
                },
                clientFiles: {
                    get: () => [...data.files.client_files],
                    set: (clientFiles) => {
                        if (!Array.isArray(clientFiles)) {
                            throw new ArgumentError(
                                `Value must be an array. But ${typeof clientFiles} has been got.`,
                            );
                        }

                        for (const value of clientFiles) {
                            if (!(value instanceof File)) {
                                throw new ArgumentError(
                                    `Array values must be a File. But ${value.constructor.name} has been got.`,
                                );
                            }
                        }

                        Array.prototype.push.apply(data.files.client_files, clientFiles);
                    },
                },
                remoteFiles: {
                    get: () => [...data.files.remote_files],
                    set: (remoteFiles) => {
                        if (!Array.isArray(remoteFiles)) {
                            throw new ArgumentError(
                                `Value must be an array. But ${typeof remoteFiles} has been got.`,
                            );
                        }

                        for (const value of remoteFiles) {
                            if (typeof value !== 'string') {
                                throw new ArgumentError(
                                    `Array values must be a string. But ${typeof value} has been got.`,
                                );
                            }
                        }

                        Array.prototype.push.apply(data.files.remote_files, remoteFiles);
                    },
                },
                frameFilter: {
                    get: () => data.frame_filter,
                },
                startFrame: {
                    get: () => data.start_frame,
                },
                stopFrame: {
                    get: () => data.stop_frame,
                },
                dataChunkSize: {
                    get: () => data.data_chunk_size,
                },
                dataChunkType: {
                    get: () => data.data_compressed_chunk_type,
                },
                dimension: {
                    get: () => data.dimension,
                },
                cloudStorageId: {
                    get: () => data.cloud_storage_id,
                },
                sortingMethod: {
                    get: () => data.sorting_method,
                },
                organization: {
                    get: () => data.organization,
                },
                sourceStorage: {
                    get: () => data.source_storage,
                },
                targetStorage: {
                    get: () => data.target_storage,
                },
                progress: {
                    get: () => data.progress,
                },
                _internalData: {
                    get: () => data,
                },
                _updateTrigger: {
                    get: () => updateTrigger,
                },
            }),
        );
    }

    async close(): Promise<void> {
        const result = await PluginRegistry.apiWrapper.call(this, Task.prototype.close);
        return result;
    }

    async save(
        fields: Record<string, any> = {},
        options?: { requestStatusCallback?: (request: Request) => void },
    ): Promise<Task> {
        const result = await PluginRegistry.apiWrapper.call(this, Task.prototype.save, fields, options);
        return result;
    }

    async listenToCreate(
        rqID,
        options,
    ): Promise<Task> {
        const result = await PluginRegistry.apiWrapper.call(this, Task.prototype.listenToCreate, rqID, options);
        return result;
    }

    async delete(): Promise<void> {
        const result = await PluginRegistry.apiWrapper.call(this, Task.prototype.delete);
        return result;
    }

    async mergeConsensusJobs(): Promise<void> {
        const result = await PluginRegistry.apiWrapper.call(this, Task.prototype.mergeConsensusJobs);
        return result;
    }

    async backup(targetStorage: Storage, useDefaultSettings: boolean, fileName?: string): Promise<string | void> {
        const result = await PluginRegistry.apiWrapper.call(
            this,
            Task.prototype.backup,
            targetStorage,
            useDefaultSettings,
            fileName,
        );
        return result;
    }

    async issues(): Promise<Issue[]> {
        const result = await PluginRegistry.apiWrapper.call(this, Task.prototype.issues);
        return result;
    }

    static async restore(storage: Storage, file: File | string): Promise<string> {
        const result = await PluginRegistry.apiWrapper.call(this, Task.restore, storage, file);
        return result;
    }

    async guide(): Promise<AnnotationGuide | null> {
        const result = await PluginRegistry.apiWrapper.call(this, Task.prototype.guide);
        return result;
    }
}

buildDuplicatedAPI(Job.prototype);
buildDuplicatedAPI(Task.prototype);<|MERGE_RESOLUTION|>--- conflicted
+++ resolved
@@ -792,11 +792,8 @@
             cloud_storage_id: undefined,
             sorting_method: undefined,
             files: undefined,
-<<<<<<< HEAD
             consensus_jobs_per_regular_job: undefined,
             quality_settings: undefined,
-=======
->>>>>>> 29b33c39
         };
 
         const updateTrigger = new FieldUpdateTrigger();
