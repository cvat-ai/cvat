// Copyright (C) 2019-2022 Intel Corporation
// Copyright (C) 2022-2024 CVAT.ai Corporation
//
// SPDX-License-Identifier: MIT

import _ from 'lodash';

import { ChunkQuality } from 'cvat-data';
import {
<<<<<<< HEAD
    ChunkType, DimensionType, JobStage,
    JobState, JobType, StorageLocation, TaskMode, TaskStatus,
=======
    ChunkType, DimensionType, HistoryActions, JobStage,
    JobState, JobType, RQStatus, StorageLocation, TaskMode, TaskStatus,
>>>>>>> 49de0385
} from './enums';
import { Storage } from './storage';

import PluginRegistry from './plugins';
import { ArgumentError, ScriptingError } from './exceptions';
import { Label } from './labels';
import User from './user';
import { FieldUpdateTrigger } from './common';
import {
    SerializedCollection, SerializedJob,
    SerializedLabel, SerializedTask,
} from './server-response-types';
import AnnotationGuide from './guide';
import { FrameData } from './frames';
import Statistics from './statistics';
import { Request } from './request';
import logger from './logger';
import Issue from './issue';
import ObjectState from './object-state';

function buildDuplicatedAPI(prototype) {
    Object.defineProperties(prototype, {
        annotations: Object.freeze({
            value: {
                async upload(
                    format: string,
                    useDefaultLocation: boolean,
                    sourceStorage: Storage,
                    file: File | string,
                    options?: { convMaskToPoly?: boolean },
                ) {
                    const result = await PluginRegistry.apiWrapper.call(
                        this,
                        prototype.annotations.upload,
                        format,
                        useDefaultLocation,
                        sourceStorage,
                        file,
                        options,
                    );
                    return result;
                },

                async save(onUpdate) {
                    const result = await PluginRegistry.apiWrapper.call(this, prototype.annotations.save, onUpdate);
                    return result;
                },

                async clear(options) {
                    const result = await PluginRegistry.apiWrapper.call(
                        this, prototype.annotations.clear, options,
                    );
                    return result;
                },

                async statistics() {
                    const result = await PluginRegistry.apiWrapper.call(this, prototype.annotations.statistics);
                    return result;
                },

                async put(arrayOfObjects = []) {
                    const result = await PluginRegistry.apiWrapper.call(
                        this,
                        prototype.annotations.put,
                        arrayOfObjects,
                    );
                    return result;
                },

                async get(frame, allTracks = false, filters = []) {
                    const result = await PluginRegistry.apiWrapper.call(
                        this,
                        prototype.annotations.get,
                        frame,
                        allTracks,
                        filters,
                    );
                    return result;
                },

                async search(frameFrom, frameTo, searchParameters) {
                    const result = await PluginRegistry.apiWrapper.call(
                        this,
                        prototype.annotations.search,
                        frameFrom,
                        frameTo,
                        searchParameters,
                    );
                    return result;
                },

                async select(objectStates, x, y) {
                    const result = await PluginRegistry.apiWrapper.call(
                        this,
                        prototype.annotations.select,
                        objectStates,
                        x,
                        y,
                    );
                    return result;
                },

                async merge(objectStates) {
                    const result = await PluginRegistry.apiWrapper.call(
                        this,
                        prototype.annotations.merge,
                        objectStates,
                    );
                    return result;
                },

                async split(objectState, frame) {
                    const result = await PluginRegistry.apiWrapper.call(
                        this,
                        prototype.annotations.split,
                        objectState,
                        frame,
                    );
                    return result;
                },

                async group(objectStates, reset = false) {
                    const result = await PluginRegistry.apiWrapper.call(
                        this,
                        prototype.annotations.group,
                        objectStates,
                        reset,
                    );
                    return result;
                },

                async join(objectStates, points) {
                    const result = await PluginRegistry.apiWrapper.call(
                        this,
                        prototype.annotations.join,
                        objectStates,
                        points,
                    );
                    return result;
                },

                async slice(objectState, results) {
                    const result = await PluginRegistry.apiWrapper.call(
                        this,
                        prototype.annotations.slice,
                        objectState,
                        results,
                    );
                    return result;
                },

                async import(data) {
                    const result = await PluginRegistry.apiWrapper.call(this, prototype.annotations.import, data);
                    return result;
                },

                async export() {
                    const result = await PluginRegistry.apiWrapper.call(this, prototype.annotations.export);
                    return result;
                },

                async exportDataset(
                    format: string,
                    saveImages: boolean,
                    useDefaultSettings: boolean,
                    targetStorage: Storage,
                    customName?: string,
                ) {
                    const result = await PluginRegistry.apiWrapper.call(
                        this,
                        prototype.annotations.exportDataset,
                        format,
                        saveImages,
                        useDefaultSettings,
                        targetStorage,
                        customName,
                    );
                    return result;
                },

                hasUnsavedChanges() {
                    const result = prototype.annotations.hasUnsavedChanges.implementation.call(this);
                    return result;
                },
            },
            writable: true,
        }),
        frames: Object.freeze({
            value: {
                async get(frame, isPlaying = false, step = 1) {
                    const result = await PluginRegistry.apiWrapper.call(
                        this,
                        prototype.frames.get,
                        frame,
                        isPlaying,
                        step,
                    );
                    return result;
                },
                async delete(frame) {
                    await PluginRegistry.apiWrapper.call(
                        this,
                        prototype.frames.delete,
                        frame,
                    );
                },
                async restore(frame) {
                    await PluginRegistry.apiWrapper.call(
                        this,
                        prototype.frames.restore,
                        frame,
                    );
                },
                async save() {
                    await PluginRegistry.apiWrapper.call(
                        this,
                        prototype.frames.save,
                    );
                },
                async cachedChunks() {
                    const result = await PluginRegistry.apiWrapper.call(this, prototype.frames.cachedChunks);
                    return result;
                },
                async preview() {
                    const result = await PluginRegistry.apiWrapper.call(this, prototype.frames.preview);
                    return result;
                },
                async search(filters, startFrame, stopFrame) {
                    const result = await PluginRegistry.apiWrapper.call(
                        this,
                        prototype.frames.search,
                        filters,
                        startFrame,
                        stopFrame,
                    );
                    return result;
                },
                async contextImage(frameId) {
                    const result = await PluginRegistry.apiWrapper.call(
                        this,
                        prototype.frames.contextImage,
                        frameId,
                    );
                    return result;
                },
                async chunk(chunkNumber, quality) {
                    const result = await PluginRegistry.apiWrapper.call(
                        this,
                        prototype.frames.chunk,
                        chunkNumber,
                        quality,
                    );
                    return result;
                },
            },
            writable: true,
        }),
        logger: Object.freeze({
            value: {
                async log(scope, payload = {}, wait = false) {
                    const result = await PluginRegistry.apiWrapper.call(
                        this,
                        prototype.logger.log,
                        scope,
                        payload,
                        wait,
                    );
                    return result;
                },
            },
            writable: true,
        }),
        actions: Object.freeze({
            value: {
                async undo(count = 1) {
                    const result = await PluginRegistry.apiWrapper.call(this, prototype.actions.undo, count);
                    return result;
                },
                async redo(count = 1) {
                    const result = await PluginRegistry.apiWrapper.call(this, prototype.actions.redo, count);
                    return result;
                },
                async freeze(frozen) {
                    const result = await PluginRegistry.apiWrapper.call(this, prototype.actions.freeze, frozen);
                    return result;
                },
                async clear() {
                    const result = await PluginRegistry.apiWrapper.call(this, prototype.actions.clear);
                    return result;
                },
                async get() {
                    const result = await PluginRegistry.apiWrapper.call(this, prototype.actions.get);
                    return result;
                },
            },
            writable: true,
        }),
    });
}

export class Session {
    public annotations: {
        get: (frame: number, allTracks: boolean, filters: object[]) => Promise<ObjectState[]>;
        put: (objectStates: ObjectState[]) => Promise<number[]>;
        merge: (objectStates: ObjectState[]) => Promise<void>;
        split: (objectState: ObjectState, frame: number) => Promise<void>;
        group: (objectStates: ObjectState[], reset: boolean) => Promise<number>;
        join: (objectStates: ObjectState[], points: number[]) => Promise<void>;
        slice: (state: ObjectState, results: number[][]) => Promise<void>;
        clear: (options?: {
            reload?: boolean;
            startFrame?: number;
            stopFrame?: number;
            delTrackKeyframesOnly?: boolean;
        }) => Promise<void>;
        save: (
            onUpdate ?: (message: string) => void,
        ) => Promise<void>;
        search: (
            frameFrom: number,
            frameTo: number,
            searchParameters: {
                allowDeletedFrames: boolean;
                annotationsFilters?: object[];
                generalFilters?: {
                    isEmptyFrame?: boolean;
                };
            },
        ) => Promise<number | null>;
        upload: (
            format: string,
            useDefaultSettings: boolean,
            sourceStorage: Storage,
            file: File | string,
            options?: {
                convMaskToPoly?: boolean,
                updateStatusCallback?: (s: string, n: number) => void,
            },
        ) => Promise<void>;
        select: (objectStates: ObjectState[], x: number, y: number) => Promise<{
            state: ObjectState,
            distance: number | null,
        }>;
        import: (data: Omit<SerializedCollection, 'version'>) => Promise<void>;
        export: () => Promise<Omit<SerializedCollection, 'version'>>;
        statistics: () => Promise<Statistics>;
        hasUnsavedChanges: () => boolean;
        exportDataset: (
            format: string,
            saveImages: boolean,
            useDefaultSettings: boolean,
            targetStorage: Storage,
            name?: string,
        ) => Promise<string | void>;
    };

    public actions: {
        undo: (count: number) => Promise<number[]>;
        redo: (count: number) => Promise<number[]>;
        freeze: (frozen: boolean) => Promise<void>;
        clear: () => Promise<void>;
        get: () => Promise<{ undo: [HistoryActions, number][], redo: [HistoryActions, number][] }>;
    };

    public frames: {
        get: (frame: number, isPlaying?: boolean, step?: number) => Promise<FrameData>;
        delete: (frame: number) => Promise<void>;
        restore: (frame: number) => Promise<void>;
        save: () => Promise<void>;
        cachedChunks: () => Promise<number[]>;
        preview: () => Promise<string>;
        contextImage: (frame: number) => Promise<Record<string, ImageBitmap>>;
        search: (
            filters: {
                offset?: number,
                notDeleted: boolean,
            },
            frameFrom: number,
            frameTo: number,
        ) => Promise<number | null>;
        chunk: (chunk: number, quality: ChunkQuality) => Promise<ArrayBuffer>;
    };

    public logger: {
        log: (
            scope: Parameters<typeof logger.log>[0],
            payload: Parameters<typeof logger.log>[1],
            wait: Parameters<typeof logger.log>[2],
        ) => ReturnType<typeof logger.log>;
    };

    public constructor() {
        if (this.constructor === Session) {
            throw new ScriptingError('Can not initiate an instance of abstract class');
        }

        // When we call a function, for example: task.annotations.get()
        // In the method get we lose the task context
        // So, we need return it
        this.annotations = {
            get: Object.getPrototypeOf(this).annotations.get.bind(this),
            put: Object.getPrototypeOf(this).annotations.put.bind(this),
            save: Object.getPrototypeOf(this).annotations.save.bind(this),
            merge: Object.getPrototypeOf(this).annotations.merge.bind(this),
            split: Object.getPrototypeOf(this).annotations.split.bind(this),
            group: Object.getPrototypeOf(this).annotations.group.bind(this),
            join: Object.getPrototypeOf(this).annotations.join.bind(this),
            slice: Object.getPrototypeOf(this).annotations.slice.bind(this),
            clear: Object.getPrototypeOf(this).annotations.clear.bind(this),
            search: Object.getPrototypeOf(this).annotations.search.bind(this),
            upload: Object.getPrototypeOf(this).annotations.upload.bind(this),
            select: Object.getPrototypeOf(this).annotations.select.bind(this),
            import: Object.getPrototypeOf(this).annotations.import.bind(this),
            export: Object.getPrototypeOf(this).annotations.export.bind(this),
            statistics: Object.getPrototypeOf(this).annotations.statistics.bind(this),
            hasUnsavedChanges: Object.getPrototypeOf(this).annotations.hasUnsavedChanges.bind(this),
            exportDataset: Object.getPrototypeOf(this).annotations.exportDataset.bind(this),
        };

        this.actions = {
            undo: Object.getPrototypeOf(this).actions.undo.bind(this),
            redo: Object.getPrototypeOf(this).actions.redo.bind(this),
            freeze: Object.getPrototypeOf(this).actions.freeze.bind(this),
            clear: Object.getPrototypeOf(this).actions.clear.bind(this),
            get: Object.getPrototypeOf(this).actions.get.bind(this),
        };

        this.frames = {
            get: Object.getPrototypeOf(this).frames.get.bind(this),
            delete: Object.getPrototypeOf(this).frames.delete.bind(this),
            restore: Object.getPrototypeOf(this).frames.restore.bind(this),
            save: Object.getPrototypeOf(this).frames.save.bind(this),
            cachedChunks: Object.getPrototypeOf(this).frames.cachedChunks.bind(this),
            preview: Object.getPrototypeOf(this).frames.preview.bind(this),
            search: Object.getPrototypeOf(this).frames.search.bind(this),
            contextImage: Object.getPrototypeOf(this).frames.contextImage.bind(this),
            chunk: Object.getPrototypeOf(this).frames.chunk.bind(this),
        };

        this.logger = {
            log: Object.getPrototypeOf(this).logger.log.bind(this),
        };
    }
}

type InitializerType = Readonly<Omit<SerializedJob, 'labels'> & { labels?: SerializedLabel[] }>;

export class Job extends Session {
    #data: {
        id?: number;
        assignee: User | null;
        stage?: JobStage;
        state?: JobState;
        type?: JobType;
        start_frame?: number;
        stop_frame?: number;
        frame_count?: number;
        project_id: number | null;
        guide_id: number | null;
        task_id: number | null;
        labels: Label[];
        dimension?: DimensionType;
        data_compressed_chunk_type?: ChunkType;
        data_chunk_size?: number;
        bug_tracker: string | null;
        mode?: TaskMode;
        created_date?: string,
        updated_date?: string,
        source_storage: Storage,
        target_storage: Storage,
    };

    constructor(initialData: InitializerType) {
        super();

        this.#data = {
            id: undefined,
            assignee: null,
            stage: undefined,
            state: undefined,
            type: undefined,
            start_frame: undefined,
            stop_frame: undefined,
            frame_count: undefined,
            project_id: null,
            guide_id: null,
            task_id: null,
            labels: [],
            dimension: undefined,
            data_compressed_chunk_type: undefined,
            data_chunk_size: undefined,
            bug_tracker: null,
            mode: undefined,
            created_date: undefined,
            updated_date: undefined,
            source_storage: undefined,
            target_storage: undefined,
        };

        this.#data.id = initialData.id ?? this.#data.id;
        this.#data.type = initialData.type ?? this.#data.type;
        this.#data.start_frame = initialData.start_frame ?? this.#data.start_frame;
        this.#data.stop_frame = initialData.stop_frame ?? this.#data.stop_frame;
        this.#data.frame_count = initialData.frame_count ?? this.#data.frame_count;
        this.#data.task_id = initialData.task_id ?? this.#data.task_id;
        this.#data.dimension = initialData.dimension ?? this.#data.dimension;
        this.#data.data_compressed_chunk_type =
            initialData.data_compressed_chunk_type ?? this.#data.data_compressed_chunk_type;
        this.#data.data_chunk_size = initialData.data_chunk_size ?? this.#data.data_chunk_size;
        this.#data.mode = initialData.mode ?? this.#data.mode;
        this.#data.created_date = initialData.created_date ?? this.#data.created_date;

        if (Array.isArray(initialData.labels)) {
            this.#data.labels = initialData.labels.map((labelData) => {
                // can be already wrapped to the class
                // when create this job from Task constructor
                if (labelData instanceof Label) {
                    return labelData;
                }

                return new Label(labelData);
            }).filter((label) => !label.hasParent);
        }

        // to avoid code duplication set mutable field in the dedicated method
        this.reinit(initialData);
    }

    protected reinit(data: InitializerType): void {
        if (data.assignee?.id !== this.#data.assignee?.id) {
            if (data.assignee) {
                this.#data.assignee = new User(data.assignee);
            } else {
                this.#data.assignee = null;
            }
        }

        if (
            !this.#data.source_storage ||
            this.#data.source_storage.location !== data.source_storage?.location ||
            this.#data.source_storage.cloudStorageId !== data.source_storage?.cloud_storage_id
        ) {
            this.#data.source_storage = new Storage({
                location: data.source_storage?.location || StorageLocation.LOCAL,
                cloudStorageId: data.source_storage?.cloud_storage_id,
            });
        }

        if (
            !this.#data.target_storage ||
            this.#data.target_storage.location !== data.target_storage?.location ||
            this.#data.target_storage.cloudStorageId !== data.target_storage?.cloud_storage_id
        ) {
            this.#data.target_storage = new Storage({
                location: data.target_storage?.location || StorageLocation.LOCAL,
                cloudStorageId: data.target_storage?.cloud_storage_id,
            });
        }

        this.#data.stage = data.stage ?? this.#data.stage;
        this.#data.state = data.state ?? this.#data.state;
        this.#data.project_id = data.project_id ?? this.#data.project_id;
        this.#data.guide_id = data.guide_id ?? this.#data.guide_id;
        this.#data.updated_date = data.updated_date ?? this.#data.updated_date;
        this.#data.bug_tracker = data.bug_tracker ?? this.#data.bug_tracker;

        // TODO: labels also may get changed, but it will affect many code within the application
        // so, need to think on this additionally
    }

    public get assignee(): User | null {
        return this.#data.assignee;
    }

    public get stage(): JobStage {
        return this.#data.stage;
    }

    public get state(): JobState {
        return this.#data.state;
    }

    public get id(): number {
        return this.#data.id;
    }

    public get startFrame(): number {
        return this.#data.start_frame;
    }

    public get stopFrame(): number {
        return this.#data.stop_frame;
    }

    public get frameCount(): number {
        return this.#data.frame_count;
    }

    public get projectId(): number | null {
        return this.#data.project_id;
    }

    public get guideId(): number | null {
        return this.#data.guide_id;
    }

    public get taskId(): number | null {
        return this.#data.task_id;
    }

    public get dimension(): DimensionType {
        return this.#data.dimension;
    }

    public get dataChunkType(): ChunkType {
        return this.#data.data_compressed_chunk_type;
    }

    public get dataChunkSize(): number {
        return this.#data.data_chunk_size;
    }

    public get bugTracker(): string | null {
        return this.#data.bug_tracker;
    }

    public get mode(): TaskMode {
        return this.#data.mode;
    }

    public get labels(): Label[] {
        return [...this.#data.labels];
    }

    public get type(): JobType {
        return this.#data.type;
    }

    public get createdDate(): string {
        return this.#data.created_date;
    }

    public get updatedDate(): string {
        return this.#data.updated_date;
    }

    public get sourceStorage(): Storage {
        return this.#data.source_storage;
    }

    public get targetStorage(): Storage {
        return this.#data.target_storage;
    }

    async save(fields: any): Promise<Job> {
        const result = await PluginRegistry.apiWrapper.call(this, Job.prototype.save, fields);
        return result;
    }

    async issues(): Promise<Issue[]> {
        const result = await PluginRegistry.apiWrapper.call(this, Job.prototype.issues);
        return result;
    }

    async guide(): Promise<AnnotationGuide | null> {
        const result = await PluginRegistry.apiWrapper.call(this, Job.prototype.guide);
        return result;
    }

    async openIssue(issue: Issue, message: string): Promise<Issue> {
        const result = await PluginRegistry.apiWrapper.call(this, Job.prototype.openIssue, issue, message);
        return result;
    }

    async close(): Promise<void> {
        const result = await PluginRegistry.apiWrapper.call(this, Job.prototype.close);
        return result;
    }

    async delete(): Promise<void> {
        const result = await PluginRegistry.apiWrapper.call(this, Job.prototype.delete);
        return result;
    }
}

export class Task extends Session {
    public name: string;
    public projectId: number | null;
    public assignee: User | null;
    public bugTracker: string;
    public subset: string;
    public labels: Label[];
    public readonly guideId: number | null;
    public readonly id: number;
    public readonly status: TaskStatus;
    public readonly size: number;
    public readonly mode: TaskMode;
    public readonly owner: User;
    public readonly createdDate: string;
    public readonly updatedDate: string;
    public readonly overlap: number | null;
    public readonly segmentSize: number;
    public readonly imageQuality: number;
    public readonly dataChunkSize: number;
    public readonly dataChunkType: ChunkType;
    public readonly dimension: DimensionType;
    public readonly sourceStorage: Storage;
    public readonly targetStorage: Storage;
    public readonly organization: number | null;
    public readonly progress: { count: number; completed: number };
    public readonly jobs: Job[];

    public readonly startFrame: number;
    public readonly stopFrame: number;
    public readonly frameFilter: string;
    public readonly useZipChunks: boolean;
    public readonly useCache: boolean;
    public readonly copyData: boolean;
    public readonly cloudStorageID: number;
    public readonly sortingMethod: string;

    constructor(initialData: Readonly<Omit<SerializedTask, 'labels' | 'jobs'> & {
        labels?: SerializedLabel[];
        progress?: SerializedTask['jobs'];
        jobs?: SerializedJob[];
    }>) {
        super();

        const data = {
            id: undefined,
            name: undefined,
            project_id: null,
            guide_id: undefined,
            status: undefined,
            size: undefined,
            mode: undefined,
            owner: null,
            assignee: null,
            created_date: undefined,
            updated_date: undefined,
            bug_tracker: undefined,
            subset: undefined,
            overlap: undefined,
            segment_size: undefined,
            image_quality: undefined,
            data_chunk_size: undefined,
            data_compressed_chunk_type: undefined,
            data_original_chunk_type: undefined,
            dimension: undefined,
            source_storage: undefined,
            target_storage: undefined,
            organization: undefined,
            progress: undefined,
            labels: undefined,
            jobs: undefined,

            start_frame: undefined,
            stop_frame: undefined,
            frame_filter: undefined,
            use_zip_chunks: undefined,
            use_cache: undefined,
            copy_data: undefined,
            cloud_storage_id: undefined,
            sorting_method: undefined,
            files: undefined,

            quality_settings: undefined,
        };

        const updateTrigger = new FieldUpdateTrigger();

        for (const property in data) {
            if (Object.prototype.hasOwnProperty.call(data, property) && property in initialData) {
                data[property] = initialData[property];
            }
        }

        if (data.assignee) data.assignee = new User(data.assignee);
        if (data.owner) data.owner = new User(data.owner);

        data.labels = [];
        data.jobs = [];

        data.progress = {
            completedJobs: initialData.progress?.completed || 0,
            totalJobs: initialData.progress?.count || 0,
            validationJobs: initialData.progress?.validation || 0,
            annotationJobs:
                (initialData.progress?.count || 0) -
                (initialData.progress?.validation || 0) -
                (initialData.progress?.completed || 0),
        };

        data.files = Object.freeze({
            server_files: [],
            client_files: [],
            remote_files: [],
        });

        if (Array.isArray(initialData.labels)) {
            data.labels = initialData.labels
                .map((labelData) => new Label(labelData)).filter((label) => !label.hasParent);
        }

        data.source_storage = new Storage({
            location: initialData.source_storage?.location || StorageLocation.LOCAL,
            cloudStorageId: initialData.source_storage?.cloud_storage_id,
        });

        data.target_storage = new Storage({
            location: initialData.target_storage?.location || StorageLocation.LOCAL,
            cloudStorageId: initialData.target_storage?.cloud_storage_id,
        });

        if (Array.isArray(initialData.jobs)) {
            for (const job of initialData.jobs) {
                const jobInstance = new Job({
                    url: job.url,
                    id: job.id,
                    assignee: job.assignee,
                    state: job.state,
                    stage: job.stage,
                    type: job.type,
                    start_frame: job.start_frame,
                    stop_frame: job.stop_frame,
                    frame_count: job.frame_count,
                    guide_id: job.guide_id,
                    issues: job.issues,
                    updated_date: job.updated_date,
                    created_date: job.created_date,
                    // following fields also returned when doing API request /jobs/<id>
                    // here we know them from task and append to constructor
                    task_id: data.id,
                    project_id: data.project_id,
                    labels: data.labels,
                    bug_tracker: data.bug_tracker,
                    mode: data.mode,
                    dimension: data.dimension,
                    data_compressed_chunk_type: data.data_compressed_chunk_type,
                    data_chunk_size: data.data_chunk_size,
                    target_storage: initialData.target_storage,
                    source_storage: initialData.source_storage,
                });
                data.jobs.push(jobInstance);
            }
        }

        Object.defineProperties(
            this,
            Object.freeze({
                id: {
                    get: () => data.id,
                },
                name: {
                    get: () => data.name,
                    set: (value) => {
                        if (!value.trim().length) {
                            throw new ArgumentError('Value must not be empty');
                        }
                        updateTrigger.update('name');
                        data.name = value;
                    },
                },
                projectId: {
                    get: () => data.project_id,
                    set: (projectId) => {
                        if (!Number.isInteger(projectId) || projectId <= 0) {
                            throw new ArgumentError('Value must be a positive integer');
                        }

                        updateTrigger.update('projectId');
                        data.project_id = projectId;
                    },
                },
                guideId: {
                    get: () => data.guide_id,
                },
                status: {
                    get: () => data.status,
                },
                size: {
                    get: () => data.size,
                },
                mode: {
                    get: () => data.mode,
                },
                owner: {
                    get: () => data.owner,
                },
                assignee: {
                    get: () => data.assignee,
                    set: (assignee) => {
                        if (assignee !== null && !(assignee instanceof User)) {
                            throw new ArgumentError('Value must be a user instance');
                        }
                        updateTrigger.update('assignee');
                        data.assignee = assignee;
                    },
                },
                createdDate: {
                    get: () => data.created_date,
                },
                updatedDate: {
                    get: () => data.updated_date,
                },
                bugTracker: {
                    get: () => data.bug_tracker,
                    set: (tracker) => {
                        if (typeof tracker !== 'string') {
                            throw new ArgumentError(
                                `Subset value must be a string. But ${typeof tracker} has been got.`,
                            );
                        }

                        updateTrigger.update('bugTracker');
                        data.bug_tracker = tracker;
                    },
                },
                subset: {
                    get: () => data.subset,
                    set: (subset) => {
                        if (typeof subset !== 'string') {
                            throw new ArgumentError(
                                `Subset value must be a string. But ${typeof subset} has been got.`,
                            );
                        }

                        updateTrigger.update('subset');
                        data.subset = subset;
                    },
                },
                overlap: {
                    get: () => data.overlap,
                },
                segmentSize: {
                    get: () => data.segment_size,
                },
                imageQuality: {
                    get: () => data.image_quality,
                },
                useZipChunks: {
                    get: () => data.use_zip_chunks,
                },
                useCache: {
                    get: () => data.use_cache,
                },
                copyData: {
                    get: () => data.copy_data,
                },
                labels: {
                    get: () => [...data.labels],
                    set: (labels: Label[]) => {
                        if (!Array.isArray(labels)) {
                            throw new ArgumentError('Value must be an array of Labels');
                        }

                        if (!Array.isArray(labels) || labels.some((label) => !(label instanceof Label))) {
                            throw new ArgumentError(
                                'Each array value must be an instance of Label',
                            );
                        }

                        const oldIDs = data.labels.map((_label) => _label.id);
                        const newIDs = labels.map((_label) => _label.id);

                        // find any deleted labels and mark them
                        data.labels.filter((_label) => !newIDs.includes(_label.id))
                            .forEach((_label) => {
                                // for deleted labels let's specify that they are deleted
                                _label.deleted = true;
                            });

                        // find any patched labels and mark them
                        labels.forEach((_label) => {
                            const { id } = _label;
                            if (oldIDs.includes(id)) {
                                const oldLabelIndex = data.labels.findIndex((__label) => __label.id === id);
                                if (oldLabelIndex !== -1) {
                                    // replace current label by the patched one
                                    const oldLabel = data.labels[oldLabelIndex];
                                    data.labels.splice(oldLabelIndex, 1, _label);
                                    if (!_.isEqual(_label.toJSON(), oldLabel.toJSON())) {
                                        _label.patched = true;
                                    }
                                }
                            }
                        });

                        // find new labels to append them to the end
                        const newLabels = labels.filter((_label) => !Number.isInteger(_label.id));
                        data.labels = [...data.labels, ...newLabels];

                        updateTrigger.update('labels');
                    },
                },
                jobs: {
                    get: () => [...(data.jobs || [])],
                },
                serverFiles: {
                    get: () => [...data.files.server_files],
                    set: (serverFiles) => {
                        if (!Array.isArray(serverFiles)) {
                            throw new ArgumentError(
                                `Value must be an array. But ${typeof serverFiles} has been got.`,
                            );
                        }

                        for (const value of serverFiles) {
                            if (typeof value !== 'string') {
                                throw new ArgumentError(
                                    `Array values must be a string. But ${typeof value} has been got.`,
                                );
                            }
                        }

                        Array.prototype.push.apply(data.files.server_files, serverFiles);
                    },
                },
                clientFiles: {
                    get: () => [...data.files.client_files],
                    set: (clientFiles) => {
                        if (!Array.isArray(clientFiles)) {
                            throw new ArgumentError(
                                `Value must be an array. But ${typeof clientFiles} has been got.`,
                            );
                        }

                        for (const value of clientFiles) {
                            if (!(value instanceof File)) {
                                throw new ArgumentError(
                                    `Array values must be a File. But ${value.constructor.name} has been got.`,
                                );
                            }
                        }

                        Array.prototype.push.apply(data.files.client_files, clientFiles);
                    },
                },
                remoteFiles: {
                    get: () => [...data.files.remote_files],
                    set: (remoteFiles) => {
                        if (!Array.isArray(remoteFiles)) {
                            throw new ArgumentError(
                                `Value must be an array. But ${typeof remoteFiles} has been got.`,
                            );
                        }

                        for (const value of remoteFiles) {
                            if (typeof value !== 'string') {
                                throw new ArgumentError(
                                    `Array values must be a string. But ${typeof value} has been got.`,
                                );
                            }
                        }

                        Array.prototype.push.apply(data.files.remote_files, remoteFiles);
                    },
                },
                frameFilter: {
                    get: () => data.frame_filter,
                },
                startFrame: {
                    get: () => data.start_frame,
                },
                stopFrame: {
                    get: () => data.stop_frame,
                },
                dataChunkSize: {
                    get: () => data.data_chunk_size,
                },
                dataChunkType: {
                    get: () => data.data_compressed_chunk_type,
                },
                dimension: {
                    get: () => data.dimension,
                },
                cloudStorageId: {
                    get: () => data.cloud_storage_id,
                },
                sortingMethod: {
                    get: () => data.sorting_method,
                },
                organization: {
                    get: () => data.organization,
                },
                sourceStorage: {
                    get: () => data.source_storage,
                },
                targetStorage: {
                    get: () => data.target_storage,
                },
                progress: {
                    get: () => data.progress,
                },
                _internalData: {
                    get: () => data,
                },
                _updateTrigger: {
                    get: () => updateTrigger,
                },
            }),
        );
    }

    async close(): Promise<void> {
        const result = await PluginRegistry.apiWrapper.call(this, Task.prototype.close);
        return result;
    }

<<<<<<< HEAD
    async save(
        options?: {
            requestStatusCallback?: (request: Request) => void,
        },
    ): Promise<Task> {
        const result = await PluginRegistry.apiWrapper.call(this, Task.prototype.save, options);
=======
    async save(onUpdate: (state: RQStatus, progress: number, message: string) => void = () => {}): Promise<Task> {
        const result = await PluginRegistry.apiWrapper.call(this, Task.prototype.save, onUpdate);
>>>>>>> 49de0385
        return result;
    }

    async listenToCreate(
        rqID,
        options,
    ): Promise<Task> {
        const result = await PluginRegistry.apiWrapper.call(this, Task.prototype.listenToCreate, rqID, options);
        return result;
    }

    async delete(): Promise<void> {
        const result = await PluginRegistry.apiWrapper.call(this, Task.prototype.delete);
        return result;
    }

<<<<<<< HEAD
    async backup(
        targetStorage: Storage,
        useDefaultSettings: boolean,
        fileName?: string,
    ) {
=======
    async backup(targetStorage: Storage, useDefaultSettings: boolean, fileName?: string): Promise<string | void> {
>>>>>>> 49de0385
        const result = await PluginRegistry.apiWrapper.call(
            this,
            Task.prototype.backup,
            targetStorage,
            useDefaultSettings,
            fileName,
        );
        return result;
    }

    async issues(): Promise<Issue[]> {
        const result = await PluginRegistry.apiWrapper.call(this, Task.prototype.issues);
        return result;
    }

<<<<<<< HEAD
    static async restore(
        storage: Storage,
        file: File | string,
    ) {
=======
    static async restore(storage: Storage, file: File | string): Promise<Task> {
>>>>>>> 49de0385
        const result = await PluginRegistry.apiWrapper.call(this, Task.restore, storage, file);
        return result;
    }

    async guide(): Promise<AnnotationGuide | null> {
        const result = await PluginRegistry.apiWrapper.call(this, Task.prototype.guide);
        return result;
    }
}

buildDuplicatedAPI(Job.prototype);
buildDuplicatedAPI(Task.prototype);<|MERGE_RESOLUTION|>--- conflicted
+++ resolved
@@ -7,13 +7,8 @@
 
 import { ChunkQuality } from 'cvat-data';
 import {
-<<<<<<< HEAD
-    ChunkType, DimensionType, JobStage,
+    ChunkType, DimensionType, HistoryActions, JobStage,
     JobState, JobType, StorageLocation, TaskMode, TaskStatus,
-=======
-    ChunkType, DimensionType, HistoryActions, JobStage,
-    JobState, JobType, RQStatus, StorageLocation, TaskMode, TaskStatus,
->>>>>>> 49de0385
 } from './enums';
 import { Storage } from './storage';
 
@@ -352,7 +347,7 @@
                 convMaskToPoly?: boolean,
                 updateStatusCallback?: (s: string, n: number) => void,
             },
-        ) => Promise<void>;
+        ) => Promise<string>;
         select: (objectStates: ObjectState[], x: number, y: number) => Promise<{
             state: ObjectState,
             distance: number | null,
@@ -1123,17 +1118,8 @@
         return result;
     }
 
-<<<<<<< HEAD
-    async save(
-        options?: {
-            requestStatusCallback?: (request: Request) => void,
-        },
-    ): Promise<Task> {
+    async save(options?: { requestStatusCallback?: (request: Request) => void }): Promise<Task> {
         const result = await PluginRegistry.apiWrapper.call(this, Task.prototype.save, options);
-=======
-    async save(onUpdate: (state: RQStatus, progress: number, message: string) => void = () => {}): Promise<Task> {
-        const result = await PluginRegistry.apiWrapper.call(this, Task.prototype.save, onUpdate);
->>>>>>> 49de0385
         return result;
     }
 
@@ -1150,15 +1136,7 @@
         return result;
     }
 
-<<<<<<< HEAD
-    async backup(
-        targetStorage: Storage,
-        useDefaultSettings: boolean,
-        fileName?: string,
-    ) {
-=======
     async backup(targetStorage: Storage, useDefaultSettings: boolean, fileName?: string): Promise<string | void> {
->>>>>>> 49de0385
         const result = await PluginRegistry.apiWrapper.call(
             this,
             Task.prototype.backup,
@@ -1174,14 +1152,7 @@
         return result;
     }
 
-<<<<<<< HEAD
-    static async restore(
-        storage: Storage,
-        file: File | string,
-    ) {
-=======
-    static async restore(storage: Storage, file: File | string): Promise<Task> {
->>>>>>> 49de0385
+    static async restore(storage: Storage, file: File | string): Promise<string> {
         const result = await PluginRegistry.apiWrapper.call(this, Task.restore, storage, file);
         return result;
     }
