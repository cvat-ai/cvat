--- conflicted
+++ resolved
@@ -327,7 +327,7 @@
  * @hideconstructor
  * @virtual
  */
-class Session {
+export class Session {
     constructor() {
         /**
          * An interaction with annotations
@@ -527,648 +527,6 @@
          * @throws {module:API.cvat.exceptions.PluginError}
          * @instance
          */
-<<<<<<< HEAD
-=======
-        constructor(initialData) {
-            super();
-            const data = {
-                id: undefined,
-                name: undefined,
-                project_id: null,
-                status: undefined,
-                size: undefined,
-                mode: undefined,
-                owner: null,
-                assignee: null,
-                created_date: undefined,
-                updated_date: undefined,
-                bug_tracker: undefined,
-                subset: undefined,
-                overlap: undefined,
-                segment_size: undefined,
-                image_quality: undefined,
-                start_frame: undefined,
-                stop_frame: undefined,
-                frame_filter: undefined,
-                data_chunk_size: undefined,
-                data_compressed_chunk_type: undefined,
-                data_original_chunk_type: undefined,
-                deleted_frames: undefined,
-                use_zip_chunks: undefined,
-                use_cache: undefined,
-                copy_data: undefined,
-                dimension: undefined,
-                cloud_storage_id: undefined,
-                sorting_method: undefined,
-            };
-
-            const updateTrigger = new FieldUpdateTrigger();
-
-            for (const property in data) {
-                if (Object.prototype.hasOwnProperty.call(data, property) && property in initialData) {
-                    data[property] = initialData[property];
-                }
-            }
-
-            if (data.assignee) data.assignee = new User(data.assignee);
-            if (data.owner) data.owner = new User(data.owner);
-
-            data.labels = [];
-            data.jobs = [];
-            data.files = Object.freeze({
-                server_files: [],
-                client_files: [],
-                remote_files: [],
-            });
-
-            if (Array.isArray(initialData.labels)) {
-                data.labels = initialData.labels
-                    .map((labelData) => new Label(labelData)).filter((label) => !label.hasParent);
-            }
-
-            if (Array.isArray(initialData.segments)) {
-                for (const segment of initialData.segments) {
-                    if (Array.isArray(segment.jobs)) {
-                        for (const job of segment.jobs) {
-                            const jobInstance = new Job({
-                                url: job.url,
-                                id: job.id,
-                                assignee: job.assignee,
-                                state: job.state,
-                                stage: job.stage,
-                                start_frame: segment.start_frame,
-                                stop_frame: segment.stop_frame,
-                                // following fields also returned when doing API request /jobs/<id>
-                                // here we know them from task and append to constructor
-                                task_id: data.id,
-                                project_id: data.project_id,
-                                labels: data.labels,
-                                bug_tracker: data.bug_tracker,
-                                mode: data.mode,
-                                dimension: data.dimension,
-                                data_compressed_chunk_type: data.data_compressed_chunk_type,
-                                data_chunk_size: data.data_chunk_size,
-                            });
-
-                            data.jobs.push(jobInstance);
-                        }
-                    }
-                }
-            }
-
-            Object.defineProperties(
-                this,
-                Object.freeze({
-                    /**
-                     * @name id
-                     * @type {number}
-                     * @memberof module:API.cvat.classes.Task
-                     * @readonly
-                     * @instance
-                     */
-                    id: {
-                        get: () => data.id,
-                    },
-                    /**
-                     * @name name
-                     * @type {string}
-                     * @memberof module:API.cvat.classes.Task
-                     * @instance
-                     * @throws {module:API.cvat.exceptions.ArgumentError}
-                     */
-                    name: {
-                        get: () => data.name,
-                        set: (value) => {
-                            if (!value.trim().length) {
-                                throw new ArgumentError('Value must not be empty');
-                            }
-                            updateTrigger.update('name');
-                            data.name = value;
-                        },
-                    },
-                    /**
-                     * @name projectId
-                     * @type {number|null}
-                     * @memberof module:API.cvat.classes.Task
-                     * @instance
-                     */
-                    projectId: {
-                        get: () => data.project_id,
-                        set: (projectId) => {
-                            if (!Number.isInteger(projectId) || projectId <= 0) {
-                                throw new ArgumentError('Value must be a positive integer');
-                            }
-
-                            updateTrigger.update('projectId');
-                            data.project_id = projectId;
-                        },
-                    },
-                    /**
-                     * @name status
-                     * @type {module:API.cvat.enums.TaskStatus}
-                     * @memberof module:API.cvat.classes.Task
-                     * @readonly
-                     * @instance
-                     */
-                    status: {
-                        get: () => data.status,
-                    },
-                    /**
-                     * @name size
-                     * @type {number}
-                     * @memberof module:API.cvat.classes.Task
-                     * @readonly
-                     * @instance
-                     */
-                    size: {
-                        get: () => data.size,
-                    },
-                    /**
-                     * @name mode
-                     * @type {TaskMode}
-                     * @memberof module:API.cvat.classes.Task
-                     * @readonly
-                     * @instance
-                     */
-                    mode: {
-                        get: () => data.mode,
-                    },
-                    /**
-                     * Instance of a user who has created the task
-                     * @name owner
-                     * @type {module:API.cvat.classes.User}
-                     * @memberof module:API.cvat.classes.Task
-                     * @readonly
-                     * @instance
-                     */
-                    owner: {
-                        get: () => data.owner,
-                    },
-                    /**
-                     * Instance of a user who is responsible for the task
-                     * @name assignee
-                     * @type {module:API.cvat.classes.User}
-                     * @memberof module:API.cvat.classes.Task
-                     * @instance
-                     * @throws {module:API.cvat.exceptions.ArgumentError}
-                     */
-                    assignee: {
-                        get: () => data.assignee,
-                        set: (assignee) => {
-                            if (assignee !== null && !(assignee instanceof User)) {
-                                throw new ArgumentError('Value must be a user instance');
-                            }
-                            updateTrigger.update('assignee');
-                            data.assignee = assignee;
-                        },
-                    },
-                    /**
-                     * @name createdDate
-                     * @type {string}
-                     * @memberof module:API.cvat.classes.Task
-                     * @readonly
-                     * @instance
-                     */
-                    createdDate: {
-                        get: () => data.created_date,
-                    },
-                    /**
-                     * @name updatedDate
-                     * @type {string}
-                     * @memberof module:API.cvat.classes.Task
-                     * @readonly
-                     * @instance
-                     */
-                    updatedDate: {
-                        get: () => data.updated_date,
-                    },
-                    /**
-                     * @name bugTracker
-                     * @type {string}
-                     * @memberof module:API.cvat.classes.Task
-                     * @instance
-                     * @throws {module:API.cvat.exceptions.ArgumentError}
-                     */
-                    bugTracker: {
-                        get: () => data.bug_tracker,
-                        set: (tracker) => {
-                            if (typeof tracker !== 'string') {
-                                throw new ArgumentError(
-                                    `Subset value must be a string. But ${typeof tracker} has been got.`,
-                                );
-                            }
-
-                            updateTrigger.update('bugTracker');
-                            data.bug_tracker = tracker;
-                        },
-                    },
-                    /**
-                     * @name subset
-                     * @type {string}
-                     * @memberof module:API.cvat.classes.Task
-                     * @instance
-                     * @throws {module:API.cvat.exception.ArgumentError}
-                     */
-                    subset: {
-                        get: () => data.subset,
-                        set: (subset) => {
-                            if (typeof subset !== 'string') {
-                                throw new ArgumentError(
-                                    `Subset value must be a string. But ${typeof subset} has been got.`,
-                                );
-                            }
-
-                            updateTrigger.update('subset');
-                            data.subset = subset;
-                        },
-                    },
-                    /**
-                     * @name overlap
-                     * @type {number}
-                     * @memberof module:API.cvat.classes.Task
-                     * @instance
-                     * @throws {module:API.cvat.exceptions.ArgumentError}
-                     */
-                    overlap: {
-                        get: () => data.overlap,
-                        set: (overlap) => {
-                            if (!Number.isInteger(overlap) || overlap < 0) {
-                                throw new ArgumentError('Value must be a non negative integer');
-                            }
-                            data.overlap = overlap;
-                        },
-                    },
-                    /**
-                     * @name segmentSize
-                     * @type {number}
-                     * @memberof module:API.cvat.classes.Task
-                     * @instance
-                     * @throws {module:API.cvat.exceptions.ArgumentError}
-                     */
-                    segmentSize: {
-                        get: () => data.segment_size,
-                        set: (segment) => {
-                            if (!Number.isInteger(segment) || segment < 0) {
-                                throw new ArgumentError('Value must be a positive integer');
-                            }
-                            data.segment_size = segment;
-                        },
-                    },
-                    /**
-                     * @name imageQuality
-                     * @type {number}
-                     * @memberof module:API.cvat.classes.Task
-                     * @instance
-                     * @throws {module:API.cvat.exceptions.ArgumentError}
-                     */
-                    imageQuality: {
-                        get: () => data.image_quality,
-                        set: (quality) => {
-                            if (!Number.isInteger(quality) || quality < 0) {
-                                throw new ArgumentError('Value must be a positive integer');
-                            }
-                            data.image_quality = quality;
-                        },
-                    },
-                    /**
-                     * @name useZipChunks
-                     * @type {boolean}
-                     * @memberof module:API.cvat.classes.Task
-                     * @instance
-                     * @throws {module:API.cvat.exceptions.ArgumentError}
-                     */
-                    useZipChunks: {
-                        get: () => data.use_zip_chunks,
-                        set: (useZipChunks) => {
-                            if (typeof useZipChunks !== 'boolean') {
-                                throw new ArgumentError('Value must be a boolean');
-                            }
-                            data.use_zip_chunks = useZipChunks;
-                        },
-                    },
-                    /**
-                     * @name useCache
-                     * @type {boolean}
-                     * @memberof module:API.cvat.classes.Task
-                     * @instance
-                     * @throws {module:API.cvat.exceptions.ArgumentError}
-                     */
-                    useCache: {
-                        get: () => data.use_cache,
-                        set: (useCache) => {
-                            if (typeof useCache !== 'boolean') {
-                                throw new ArgumentError('Value must be a boolean');
-                            }
-                            data.use_cache = useCache;
-                        },
-                    },
-                    /**
-                     * @name copyData
-                     * @type {boolean}
-                     * @memberof module:API.cvat.classes.Task
-                     * @instance
-                     * @throws {module:API.cvat.exceptions.ArgumentError}
-                     */
-                    copyData: {
-                        get: () => data.copy_data,
-                        set: (copyData) => {
-                            if (typeof copyData !== 'boolean') {
-                                throw new ArgumentError('Value must be a boolean');
-                            }
-                            data.copy_data = copyData;
-                        },
-                    },
-                    /**
-                     * @name labels
-                     * @type {module:API.cvat.classes.Label[]}
-                     * @memberof module:API.cvat.classes.Task
-                     * @instance
-                     * @throws {module:API.cvat.exceptions.ArgumentError}
-                     */
-                    labels: {
-                        get: () => data.labels.filter((_label) => !_label.deleted),
-                        set: (labels) => {
-                            if (!Array.isArray(labels)) {
-                                throw new ArgumentError('Value must be an array of Labels');
-                            }
-
-                            for (const label of labels) {
-                                if (!(label instanceof Label)) {
-                                    throw new ArgumentError(
-                                        `Each array value must be an instance of Label. ${typeof label} was found`,
-                                    );
-                                }
-                            }
-
-                            const IDs = labels.map((_label) => _label.id);
-                            const deletedLabels = data.labels.filter((_label) => !IDs.includes(_label.id));
-                            deletedLabels.forEach((_label) => {
-                                _label.deleted = true;
-                            });
-
-                            updateTrigger.update('labels');
-                            data.labels = [...deletedLabels, ...labels];
-                        },
-                    },
-                    /**
-                     * @name jobs
-                     * @type {module:API.cvat.classes.Job[]}
-                     * @memberof module:API.cvat.classes.Task
-                     * @readonly
-                     * @instance
-                     */
-                    jobs: {
-                        get: () => [...data.jobs],
-                    },
-                    /**
-                     * List of files from shared resource or list of cloud storage files
-                     * @name serverFiles
-                     * @type {string[]}
-                     * @memberof module:API.cvat.classes.Task
-                     * @instance
-                     * @throws {module:API.cvat.exceptions.ArgumentError}
-                     */
-                    serverFiles: {
-                        get: () => Array.from(data.files.server_files),
-                        set: (serverFiles: string[]) => {
-                            if (!Array.isArray(serverFiles)) {
-                                throw new ArgumentError(
-                                    `Value must be an array. But ${typeof serverFiles} has been got.`,
-                                );
-                            }
-
-                            for (const value of serverFiles) {
-                                if (typeof value !== 'string') {
-                                    throw new ArgumentError(
-                                        `Array values must be a string. But ${typeof value} has been got.`,
-                                    );
-                                }
-                            }
-
-                            for (const file of serverFiles) {
-                                data.files.server_files.push(file);
-                            }
-                        },
-                    },
-                    /**
-                     * List of files from client host
-                     * @name clientFiles
-                     * @type {File[]}
-                     * @memberof module:API.cvat.classes.Task
-                     * @instance
-                     * @throws {module:API.cvat.exceptions.ArgumentError}
-                     */
-                    clientFiles: {
-                        get: () => Array.from(data.files.client_files),
-                        set: (clientFiles: File[]) => {
-                            if (!Array.isArray(clientFiles)) {
-                                throw new ArgumentError(
-                                    `Value must be an array. But ${typeof clientFiles} has been got.`,
-                                );
-                            }
-
-                            for (const value of clientFiles) {
-                                if (!(value instanceof File)) {
-                                    throw new ArgumentError(
-                                        `Array values must be a File. But ${value.constructor.name} has been got.`,
-                                    );
-                                }
-                            }
-
-                            for (const file of clientFiles) {
-                                data.files.client_files.push(file);
-                            }
-                        },
-                    },
-                    /**
-                     * List of files from remote host
-                     * @name remoteFiles
-                     * @type {string[]}
-                     * @memberof module:API.cvat.classes.Task
-                     * @instance
-                     * @throws {module:API.cvat.exceptions.ArgumentError}
-                     */
-                    remoteFiles: {
-                        get: () => Array.from(data.files.remote_files),
-                        set: (remoteFiles) => {
-                            if (!Array.isArray(remoteFiles)) {
-                                throw new ArgumentError(
-                                    `Value must be an array. But ${typeof remoteFiles} has been got.`,
-                                );
-                            }
-
-                            for (const value of remoteFiles) {
-                                if (typeof value !== 'string') {
-                                    throw new ArgumentError(
-                                        `Array values must be a string. But ${typeof value} has been got.`,
-                                    );
-                                }
-                            }
-
-                            for (const file of remoteFiles) {
-                                data.files.remote_files.push(file);
-                            }
-                        },
-                    },
-                    /**
-                     * The first frame of a video to annotation
-                     * @name startFrame
-                     * @type {number}
-                     * @memberof module:API.cvat.classes.Task
-                     * @instance
-                     * @throws {module:API.cvat.exceptions.ArgumentError}
-                     */
-                    startFrame: {
-                        get: () => data.start_frame,
-                        set: (frame) => {
-                            if (!Number.isInteger(frame) || frame < 0) {
-                                throw new ArgumentError('Value must be a not negative integer');
-                            }
-                            data.start_frame = frame;
-                        },
-                    },
-                    /**
-                     * The last frame of a video to annotation
-                     * @name stopFrame
-                     * @type {number}
-                     * @memberof module:API.cvat.classes.Task
-                     * @instance
-                     * @throws {module:API.cvat.exceptions.ArgumentError}
-                     */
-                    stopFrame: {
-                        get: () => data.stop_frame,
-                        set: (frame) => {
-                            if (!Number.isInteger(frame) || frame < 0) {
-                                throw new ArgumentError('Value must be a not negative integer');
-                            }
-                            data.stop_frame = frame;
-                        },
-                    },
-                    /**
-                     * Filter to ignore some frames during task creation
-                     * @name frameFilter
-                     * @type {string}
-                     * @memberof module:API.cvat.classes.Task
-                     * @instance
-                     * @throws {module:API.cvat.exceptions.ArgumentError}
-                     */
-                    frameFilter: {
-                        get: () => data.frame_filter,
-                        set: (filter) => {
-                            if (typeof filter !== 'string') {
-                                throw new ArgumentError(
-                                    `Filter value must be a string. But ${typeof filter} has been got.`,
-                                );
-                            }
-
-                            data.frame_filter = filter;
-                        },
-                    },
-                    dataChunkSize: {
-                        get: () => data.data_chunk_size,
-                        set: (chunkSize) => {
-                            if (typeof chunkSize !== 'number' || chunkSize < 1) {
-                                throw new ArgumentError(
-                                    `Chunk size value must be a positive number. But value ${chunkSize} has been got.`,
-                                );
-                            }
-
-                            data.data_chunk_size = chunkSize;
-                        },
-                    },
-                    dataChunkType: {
-                        get: () => data.data_compressed_chunk_type,
-                    },
-                    /**
-                     * @name dimension
-                     * @type {module:API.cvat.enums.DimensionType}
-                     * @memberof module:API.cvat.classes.Task
-                     * @readonly
-                     * @instance
-                    */
-                    dimension: {
-                        get: () => data.dimension,
-                    },
-                    /**
-                     * @name cloudStorageId
-                     * @type {integer|null}
-                     * @memberof module:API.cvat.classes.Task
-                     * @instance
-                     */
-                    cloudStorageId: {
-                        get: () => data.cloud_storage_id,
-                    },
-                    sortingMethod: {
-                        /**
-                         * @name sortingMethod
-                         * @type {module:API.cvat.enums.SortingMethod}
-                         * @memberof module:API.cvat.classes.Task
-                         * @instance
-                         * @readonly
-                         */
-                        get: () => data.sorting_method,
-                    },
-                    _internalData: {
-                        get: () => data,
-                    },
-                    _updateTrigger: {
-                        get: () => updateTrigger,
-                    },
-                }),
-            );
-
-            // When we call a function, for example: task.annotations.get()
-            // In the method get we lose the task context
-            // So, we need return it
-            this.annotations = {
-                get: Object.getPrototypeOf(this).annotations.get.bind(this),
-                put: Object.getPrototypeOf(this).annotations.put.bind(this),
-                save: Object.getPrototypeOf(this).annotations.save.bind(this),
-                merge: Object.getPrototypeOf(this).annotations.merge.bind(this),
-                split: Object.getPrototypeOf(this).annotations.split.bind(this),
-                group: Object.getPrototypeOf(this).annotations.group.bind(this),
-                clear: Object.getPrototypeOf(this).annotations.clear.bind(this),
-                search: Object.getPrototypeOf(this).annotations.search.bind(this),
-                searchEmpty: Object.getPrototypeOf(this).annotations.searchEmpty.bind(this),
-                upload: Object.getPrototypeOf(this).annotations.upload.bind(this),
-                select: Object.getPrototypeOf(this).annotations.select.bind(this),
-                import: Object.getPrototypeOf(this).annotations.import.bind(this),
-                export: Object.getPrototypeOf(this).annotations.export.bind(this),
-                statistics: Object.getPrototypeOf(this).annotations.statistics.bind(this),
-                hasUnsavedChanges: Object.getPrototypeOf(this).annotations.hasUnsavedChanges.bind(this),
-                exportDataset: Object.getPrototypeOf(this).annotations.exportDataset.bind(this),
-            };
-
-            this.actions = {
-                undo: Object.getPrototypeOf(this).actions.undo.bind(this),
-                redo: Object.getPrototypeOf(this).actions.redo.bind(this),
-                freeze: Object.getPrototypeOf(this).actions.freeze.bind(this),
-                clear: Object.getPrototypeOf(this).actions.clear.bind(this),
-                get: Object.getPrototypeOf(this).actions.get.bind(this),
-            };
-
-            this.frames = {
-                get: Object.getPrototypeOf(this).frames.get.bind(this),
-                delete: Object.getPrototypeOf(this).frames.delete.bind(this),
-                restore: Object.getPrototypeOf(this).frames.restore.bind(this),
-                save: Object.getPrototypeOf(this).frames.save.bind(this),
-                ranges: Object.getPrototypeOf(this).frames.ranges.bind(this),
-                preview: Object.getPrototypeOf(this).frames.preview.bind(this),
-                contextImage: Object.getPrototypeOf(this).frames.contextImage.bind(this),
-                search: Object.getPrototypeOf(this).frames.search.bind(this),
-            };
-
-            this.logger = {
-                log: Object.getPrototypeOf(this).logger.log.bind(this),
-            };
-
-            this.predictor = {
-                status: Object.getPrototypeOf(this).predictor.status.bind(this),
-                predict: Object.getPrototypeOf(this).predictor.predict.bind(this),
-            };
-        }
-
->>>>>>> 99a1be04
         /**
          *
          * Import raw data in a collection
