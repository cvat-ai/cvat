--- conflicted
+++ resolved
@@ -8,6 +8,7 @@
 import { ArgumentError } from './exceptions';
 import {
     HistoryActions, JobStage, JobState, JobType,
+    RQStatus,
 } from './enums';
 import { Task as TaskClass, Job as JobClass } from './session';
 import logger from './logger';
@@ -32,12 +33,9 @@
     importDataset, exportDataset, clearCache, getHistory,
 } from './annotations';
 import AnnotationGuide from './guide';
-<<<<<<< HEAD
 import requestsManager from './requests-manager';
 import { Request } from './request';
-=======
 import User from './user';
->>>>>>> 49de0385
 
 // must be called with task/job context
 async function deleteFrameWrapper(jobID, frame): Promise<void> {
@@ -349,22 +347,9 @@
                 throw new ArgumentError('Annotations filters must be an array');
             }
 
-<<<<<<< HEAD
-    Job.prototype.annotations.upload.implementation = async function (
-        format: string,
-        useDefaultLocation: boolean,
-        sourceStorage: Storage,
-        file: File | string,
-        options?: { convMaskToPoly?: boolean },
-    ) {
-        const rqID = await importDataset(this, format, useDefaultLocation, sourceStorage, file, options);
-        return rqID;
-    };
-=======
             if ('generalFilters' in searchParameters && typeof searchParameters.generalFilters.isEmptyFrame !== 'boolean') {
                 throw new ArgumentError('General filter isEmptyFrame must be a boolean');
             }
->>>>>>> 49de0385
 
             if ('annotationsFilters' in searchParameters && 'generalFilters' in searchParameters) {
                 throw new ArgumentError('Both annotations filters and general fiters could not be used together');
@@ -374,22 +359,9 @@
                 throw new ArgumentError('The start and end frames both must be an integer');
             }
 
-<<<<<<< HEAD
-    Job.prototype.annotations.exportDataset.implementation = async function (
-        format: string,
-        saveImages: boolean,
-        useDefaultSettings: boolean,
-        targetStorage: Storage,
-        customName?: string,
-    ) {
-        const rqID = await exportDataset(this, format, saveImages, useDefaultSettings, targetStorage, customName);
-        return rqID;
-    };
-=======
             if (frameFrom < this.startFrame || frameFrom > this.stopFrame) {
                 throw new ArgumentError('The start frame is out of the job');
             }
->>>>>>> 49de0385
 
             if (frameTo < this.startFrame || frameTo > this.stopFrame) {
                 throw new ArgumentError('The stop frame is out of the job');
@@ -531,7 +503,8 @@
             file: Parameters<typeof JobClass.prototype.annotations.upload>[3],
             options: Parameters<typeof JobClass.prototype.annotations.upload>[4],
         ): ReturnType<typeof JobClass.prototype.annotations.upload> {
-            return importDataset(this, format, useDefaultLocation, sourceStorage, file, options);
+            const rqID = await importDataset(this, format, useDefaultLocation, sourceStorage, file, options);
+            return rqID;
         },
     });
 
@@ -544,7 +517,8 @@
             targetStorage: Parameters<typeof JobClass.prototype.annotations.exportDataset>[3],
             customName?: Parameters<typeof JobClass.prototype.annotations.exportDataset>[4],
         ): ReturnType<typeof JobClass.prototype.annotations.exportDataset> {
-            return exportDataset(this, format, saveImages, useDefaultSettings, targetStorage, customName);
+            const rqID = await exportDataset(this, format, saveImages, useDefaultSettings, targetStorage, customName);
+            return rqID;
         },
     });
 
@@ -644,7 +618,7 @@
     Object.defineProperty(Task.prototype.save, 'implementation', {
         value: async function saveImplementation(
             this: TaskClass,
-            onUpdate: Parameters<typeof TaskClass.prototype.save>[0],
+            options: Parameters<typeof TaskClass.prototype.save>[0],
         ): ReturnType<typeof TaskClass.prototype.save> {
             if (typeof this.id !== 'undefined') {
                 // If the task has been already created, we update it
@@ -692,21 +666,10 @@
                 });
             }
 
-<<<<<<< HEAD
-    Task.prototype.save.implementation = async function (options) {
-        if (typeof this.id !== 'undefined') {
-            // If the task has been already created, we update it
-            const taskData = this._updateTrigger.getUpdated(this, {
-                bugTracker: 'bug_tracker',
-                projectId: 'project_id',
-                assignee: 'assignee_id',
-            });
-=======
             const taskSpec: any = {
                 name: this.name,
                 labels: this.labels.map((el) => el.toJSON()),
             };
->>>>>>> 49de0385
 
             if (typeof this.bugTracker !== 'undefined') {
                 taskSpec.bug_tracker = this.bugTracker;
@@ -748,7 +711,22 @@
                 ...(typeof this.cloudStorageId !== 'undefined' ? { cloud_storage_id: this.cloudStorageId } : {}),
             };
 
-            const task = await serverProxy.tasks.create(taskSpec, taskDataSpec, onUpdate);
+            const { taskID, rqID } = await serverProxy.tasks.create(
+                taskSpec,
+                taskDataSpec,
+                options?.requestStatusCallback || (() => {}),
+            );
+
+            await requestsManager.listen(rqID, {
+                callback: (request: Request) => {
+                    options?.requestStatusCallback(request);
+                    if (request.status === RQStatus.FAILED) {
+                        serverProxy.tasks.delete(taskID, config.organization.organizationSlug || null);
+                    }
+                },
+            });
+
+            const [task] = await serverProxy.tasks.get({ id: taskID });
             const labels = await serverProxy.labels.get({ task_id: task.id });
             const jobs = await serverProxy.jobs.get({
                 filter: JSON.stringify({ and: [{ '==': [{ var: 'task_id' }, task.id] }] }),
@@ -766,10 +744,12 @@
     Object.defineProperty(Task.prototype.listenToCreate, 'implementation', {
         value: async function listenToCreateImplementation(
             this: TaskClass,
-            onUpdate: Parameters<typeof TaskClass.prototype.listenToCreate>[0],
+            rqID: Parameters<typeof TaskClass.prototype.listenToCreate>[0],
+            options: Parameters<typeof TaskClass.prototype.listenToCreate>[1],
         ): ReturnType<typeof TaskClass.prototype.listenToCreate> {
             if (Number.isInteger(this.id) && this.size === 0) {
-                const serializedTask = await serverProxy.tasks.listenToCreate(this.id, onUpdate);
+                const request = await requestsManager.listen(rqID, options);
+                const [serializedTask] = await serverProxy.tasks.get({ id: request.operation.taskID });
                 return new Task(omit(serializedTask, ['labels', 'jobs']));
             }
 
@@ -795,13 +775,14 @@
     });
 
     Object.defineProperty(Task.prototype.backup, 'implementation', {
-        value: function backupImplementation(
+        value: async function backupImplementation(
             this: TaskClass,
             targetStorage: Parameters<typeof TaskClass.prototype.backup>[0],
             useDefaultSettings: Parameters<typeof TaskClass.prototype.backup>[1],
             fileName: Parameters<typeof TaskClass.prototype.backup>[2],
         ): ReturnType<typeof TaskClass.prototype.backup> {
-            return serverProxy.tasks.backup(this.id, targetStorage, useDefaultSettings, fileName);
+            const rqID = await serverProxy.tasks.backup(this.id, targetStorage, useDefaultSettings, fileName);
+            return rqID;
         },
     });
 
@@ -811,227 +792,8 @@
             storage: Parameters<typeof TaskClass.restore>[0],
             file: Parameters<typeof TaskClass.restore>[1],
         ): ReturnType<typeof TaskClass.restore> {
-            const serializedTask = await serverProxy.tasks.restore(storage, file);
-            // When request task by ID we also need to add labels and jobs to work with them
-            const labels = await serverProxy.labels.get({ task_id: serializedTask.id });
-            const jobs = await serverProxy.jobs.get({ task_id: serializedTask.id }, true);
-            return new Task({
-                ...omit(serializedTask, ['jobs', 'labels']),
-                progress: serializedTask.jobs,
-                jobs,
-                labels: labels.results,
-            });
-<<<<<<< HEAD
-        }
-
-        const taskSpec: any = {
-            name: this.name,
-            labels: this.labels.map((el) => el.toJSON()),
-        };
-
-        if (typeof this.bugTracker !== 'undefined') {
-            taskSpec.bug_tracker = this.bugTracker;
-        }
-        if (typeof this.segmentSize !== 'undefined') {
-            taskSpec.segment_size = this.segmentSize;
-        }
-        if (typeof this.overlap !== 'undefined') {
-            taskSpec.overlap = this.overlap;
-        }
-        if (typeof this.projectId !== 'undefined') {
-            taskSpec.project_id = this.projectId;
-        }
-        if (typeof this.subset !== 'undefined') {
-            taskSpec.subset = this.subset;
-        }
-
-        if (this.targetStorage) {
-            taskSpec.target_storage = this.targetStorage.toJSON();
-        }
-
-        if (this.sourceStorage) {
-            taskSpec.source_storage = this.sourceStorage.toJSON();
-        }
-
-        const taskDataSpec = {
-            client_files: this.clientFiles,
-            server_files: this.serverFiles,
-            remote_files: this.remoteFiles,
-            image_quality: this.imageQuality,
-            use_zip_chunks: this.useZipChunks,
-            use_cache: this.useCache,
-            sorting_method: this.sortingMethod,
-            ...(typeof this.startFrame !== 'undefined' ? { start_frame: this.startFrame } : {}),
-            ...(typeof this.stopFrame !== 'undefined' ? { stop_frame: this.stopFrame } : {}),
-            ...(typeof this.frameFilter !== 'undefined' ? { frame_filter: this.frameFilter } : {}),
-            ...(typeof this.dataChunkSize !== 'undefined' ? { chunk_size: this.dataChunkSize } : {}),
-            ...(typeof this.copyData !== 'undefined' ? { copy_data: this.copyData } : {}),
-            ...(typeof this.cloudStorageId !== 'undefined' ? { cloud_storage_id: this.cloudStorageId } : {}),
-        };
-
-        const { taskID, rqID } = await serverProxy.tasks.create(
-            taskSpec,
-            taskDataSpec,
-            options?.requestStatusCallback || (() => {}),
-        );
-
-        await requestsManager.listen(rqID, {
-            callback: (request: Request) => {
-                options?.requestStatusCallback(request);
-                if (request.status === RQStatus.FAILED) {
-                    serverProxy.tasks.delete(taskID, config.organization.organizationSlug || null);
-                }
-            },
-        });
-
-        const [task] = await serverProxy.tasks.get({ id: taskID });
-        const labels = await serverProxy.labels.get({ task_id: task.id });
-        const jobs = await serverProxy.jobs.get({
-            filter: JSON.stringify({ and: [{ '==': [{ var: 'task_id' }, task.id] }] }),
-        }, true);
-
-        return new Task({
-            ...omit(task, ['jobs', 'labels']),
-            jobs,
-            progress: task.jobs,
-            labels: labels.results,
-        });
-    };
-
-    Task.prototype.listenToCreate.implementation = async function (
-        rqID,
-        options,
-    ): Promise<TaskClass> {
-        if (Number.isInteger(this.id) && this.size === 0) {
-            const request = await requestsManager.listen(rqID, options);
-            const [serializedTask] = await serverProxy.tasks.get({ id: request.operation.taskID });
-            return new Task(omit(serializedTask, ['labels', 'jobs']));
-        }
-
-        return this;
-    };
-
-    Task.prototype.delete.implementation = async function () {
-        const result = await serverProxy.tasks.delete(this.id);
-        return result;
-    };
-
-    Task.prototype.issues.implementation = async function () {
-        const result = await serverProxy.issues.get({ task_id: this.id });
-        return result.map((issue) => new Issue(issue));
-    };
-
-    Task.prototype.backup.implementation = async function (
-        targetStorage: Storage,
-        useDefaultSettings: boolean,
-        fileName?: string,
-    ) {
-        const rqID = await serverProxy.tasks.backup(this.id, targetStorage, useDefaultSettings, fileName);
-        return rqID;
-    };
-
-    Task.restore.implementation = async function (
-        storage: Storage,
-        file: File | string,
-    ) {
-        const rqID = await serverProxy.tasks.restore(storage, file);
-        return rqID;
-    };
-
-    Task.prototype.frames.get.implementation = async function (frame, isPlaying, step) {
-        if (!Number.isInteger(frame) || frame < 0) {
-            throw new ArgumentError(`Frame must be a positive integer. Got: "${frame}"`);
-        }
-
-        if (frame >= this.size) {
-            throw new ArgumentError(`The frame with number ${frame} is out of the task`);
-        }
-
-        const job = this.jobs.filter((_job) => _job.startFrame <= frame && _job.stopFrame >= frame)[0];
-
-        const result = await getFrame(
-            job.id,
-            this.dataChunkSize,
-            this.dataChunkType,
-            this.mode,
-            frame,
-            job.startFrame,
-            job.stopFrame,
-            isPlaying,
-            step,
-            this.dimension,
-            (chunkNumber, quality) => job.frames.chunk(chunkNumber, quality),
-        );
-        return result;
-    };
-
-    Task.prototype.frames.cachedChunks.implementation = async function () {
-        let chunks = [];
-        for (const job of this.jobs) {
-            const cachedChunks = await getCachedChunks(job.id);
-            chunks = chunks.concat(cachedChunks);
-        }
-        return Array.from(new Set(chunks));
-    };
-
-    Task.prototype.frames.preview.implementation = async function (this: TaskClass): Promise<string> {
-        if (this.id === null) return '';
-        const preview = await serverProxy.tasks.getPreview(this.id);
-        if (!preview) return '';
-        return decodePreview(preview);
-    };
-
-    Task.prototype.frames.delete.implementation = async function (frame) {
-        if (!Number.isInteger(frame)) {
-            throw new Error(`Frame must be an integer. Got: "${frame}"`);
-        }
-
-        if (frame < 0 || frame >= this.size) {
-            throw new Error('The frame is out of the task');
-        }
-
-        const job = this.jobs.filter((_job) => _job.startFrame <= frame && _job.stopFrame >= frame)[0];
-        if (job) {
-            await deleteFrameWrapper.call(this, job.id, frame);
-        }
-    };
-
-    Task.prototype.frames.restore.implementation = async function (frame) {
-        if (!Number.isInteger(frame)) {
-            throw new Error(`Frame must be an integer. Got: "${frame}"`);
-        }
-
-        if (frame < 0 || frame >= this.size) {
-            throw new Error('The frame is out of the task');
-        }
-
-        const job = this.jobs.filter((_job) => _job.startFrame <= frame && _job.stopFrame >= frame)[0];
-        if (job) {
-            await restoreFrameWrapper.call(this, job.id, frame);
-        }
-    };
-
-    Task.prototype.frames.save.implementation = async function () {
-        return Promise.all(this.jobs.map((job) => patchMeta(job.id)));
-    };
-
-    Task.prototype.frames.search.implementation = async function (filters, frameFrom, frameTo) {
-        if (typeof filters !== 'object') {
-            throw new ArgumentError('Filters should be an object');
-        }
-
-        if (!Number.isInteger(frameFrom) || !Number.isInteger(frameTo)) {
-            throw new ArgumentError('The start and end frames both must be an integer');
-        }
-
-        if (frameFrom < 0 || frameFrom > this.size) {
-            throw new ArgumentError('The start frame is out of the task');
-        }
-
-        if (frameTo < 0 || frameTo > this.size) {
-            throw new ArgumentError('The stop frame is out of the task');
-        }
-=======
+            const rqID = await serverProxy.tasks.restore(storage, file);
+            return rqID;
         },
     });
 
@@ -1045,14 +807,12 @@
             if (!Number.isInteger(frame) || frame < 0) {
                 throw new ArgumentError(`Frame must be a positive integer. Got: "${frame}"`);
             }
->>>>>>> 49de0385
 
             if (frame >= this.size) {
                 throw new ArgumentError(`The frame with number ${frame} is out of the task`);
             }
 
             const job = this.jobs.filter((_job) => _job.startFrame <= frame && _job.stopFrame >= frame)[0];
-
             const result = await getFrame(
                 job.id,
                 this.dataChunkSize,
@@ -1178,21 +938,8 @@
                     job.id, Math.max(frameFrom, job.startFrame), Math.min(frameTo, job.stopFrame), filters,
                 );
 
-<<<<<<< HEAD
-    Task.prototype.annotations.upload.implementation = async function (
-        format: string,
-        useDefaultLocation: boolean,
-        sourceStorage: Storage,
-        file: File | string,
-        options?: { convMaskToPoly?: boolean },
-    ) {
-        const rqID = await importDataset(this, format, useDefaultLocation, sourceStorage, file, options);
-        return rqID;
-    };
-=======
                 if (result !== null) return result;
             }
->>>>>>> 49de0385
 
             return null;
         },
@@ -1229,22 +976,9 @@
                 throw new ArgumentError(`Frame must be a positive integer. Got: "${frame}"`);
             }
 
-<<<<<<< HEAD
-    Task.prototype.annotations.exportDataset.implementation = async function (
-        format: string,
-        saveImages: boolean,
-        useDefaultSettings: boolean,
-        targetStorage: Storage,
-        customName?: string,
-    ) {
-        const rqID = await exportDataset(this, format, saveImages, useDefaultSettings, targetStorage, customName);
-        return rqID;
-    };
-=======
             if (frame >= this.size) {
                 throw new ArgumentError(`Frame ${frame} does not exist in the task`);
             }
->>>>>>> 49de0385
 
             const result = await getAnnotations(this, frame, allTracks, filters);
             const deletedFrames = await getDeletedFrames('task', this.id);
@@ -1395,7 +1129,7 @@
     });
 
     Object.defineProperty(Task.prototype.annotations.upload, 'implementation', {
-        value: function uploadAnnotationsImplementation(
+        value: async function uploadAnnotationsImplementation(
             this: TaskClass,
             format: Parameters<typeof TaskClass.prototype.annotations.upload>[0],
             useDefaultLocation: Parameters<typeof TaskClass.prototype.annotations.upload>[1],
@@ -1403,7 +1137,8 @@
             file: Parameters<typeof TaskClass.prototype.annotations.upload>[3],
             options: Parameters<typeof TaskClass.prototype.annotations.upload>[4],
         ): ReturnType<typeof TaskClass.prototype.annotations.upload> {
-            return importDataset(this, format, useDefaultLocation, sourceStorage, file, options);
+            const rqID = await importDataset(this, format, useDefaultLocation, sourceStorage, file, options);
+            return rqID;
         },
     });
 
@@ -1426,7 +1161,7 @@
     });
 
     Object.defineProperty(Task.prototype.annotations.exportDataset, 'implementation', {
-        value: function exportDatasetImplementation(
+        value: async function exportDatasetImplementation(
             this: TaskClass,
             format: Parameters<typeof TaskClass.prototype.annotations.exportDataset>[0],
             saveImages: Parameters<typeof TaskClass.prototype.annotations.exportDataset>[1],
@@ -1434,7 +1169,8 @@
             targetStorage: Parameters<typeof TaskClass.prototype.annotations.exportDataset>[3],
             customName: Parameters<typeof TaskClass.prototype.annotations.exportDataset>[4],
         ): ReturnType<typeof TaskClass.prototype.annotations.exportDataset> {
-            return exportDataset(this, format, saveImages, useDefaultSettings, targetStorage, customName);
+            const rqID = await exportDataset(this, format, saveImages, useDefaultSettings, targetStorage, customName);
+            return rqID;
         },
     });
 
