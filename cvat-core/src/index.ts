// Copyright (C) 2023-2024 CVAT.ai Corporation
//
// SPDX-License-Identifier: MIT

import {
    AnalyticsReportFilter, QualityConflictsFilter, QualityReportsFilter, QualitySettingsFilter,
} from './server-response-types';
import PluginRegistry from './plugins';
import serverProxy from './server-proxy';
import lambdaManager from './lambda-manager';
import { AnnotationFormats } from './annotation-formats';
import logger from './logger';
import * as enums from './enums';
import config from './config';
import { mask2Rle, rle2Mask } from './object-utils';
import User from './user';
import Project from './project';
import { Job, Task } from './session';
import { Event } from './event';
import { Attribute, Label } from './labels';
import Statistics from './statistics';
import ObjectState from './object-state';
import MLModel from './ml-model';
import Issue from './issue';
import Comment from './comment';
import { FrameData } from './frames';
import CloudStorage from './cloud-storage';
import Organization, { Invitation } from './organization';
import Webhook from './webhook';
import QualityReport from './quality-report';
import QualityConflict from './quality-conflict';
import QualitySettings from './quality-settings';
import AnalyticsReport from './analytics-report';
import AnnotationGuide from './guide';
import { Request } from './request';
import BaseSingleFrameAction, { listActions, registerAction, runActions } from './annotations-actions';
import {
    ArgumentError, DataError, Exception, ScriptingError, ServerError,
} from './exceptions';
import { PaginatedResource } from './core-types';

export default interface CVATCore {
    plugins: {
        list: typeof PluginRegistry.list;
        register: typeof PluginRegistry.register;
    };
    lambda: {
        list: typeof lambdaManager.list;
        run: typeof lambdaManager.run;
        call: typeof lambdaManager.call;
        cancel: typeof lambdaManager.cancel;
        listen: typeof lambdaManager.listen;
        requests: typeof lambdaManager.requests;
    };
    server: {
        about: typeof serverProxy.server.about;
        share: (dir: string) => Promise<{
            mimeType: string;
            name: string;
            type: enums.ShareFileType;
        }[]>;
        formats: () => Promise<AnnotationFormats>;
        userAgreements: typeof serverProxy.server.userAgreements,
        register: any; // TODO: add types later
        login: any;
        logout: any;
        changePassword: any;
        requestPasswordReset: any;
        resetPassword: any;
        authenticated: any;
        healthCheck: any;
        request: any;
        setAuthData: any;
        removeAuthData: any;
        installedApps: any;
        apiSchema: typeof serverProxy.server.apiSchema;
    };
    assets: {
        create: any;
    };
    users: {
        get: any;
    };
    jobs: {
        get: (filter: {
            page?: number;
            filter?: string;
            sort?: string;
            search?: string;
            jobID?: number;
            taskID?: number;
            type?: string;
        }) => Promise<PaginatedResource<Job>>;
    };
    tasks: {
        get: (filter: {
            page?: number;
            projectId?: number;
            id?: number;
            sort?: string;
            search?: string;
            filter?: string;
            ordering?: string;
        }) => Promise<PaginatedResource<Task>>;
    }
    projects: {
        get: (
            filter: {
                id?: number;
                page?: number;
                search?: string;
                sort?: string;
                filter?: string;
            }
        ) => Promise<PaginatedResource<Project>>;
        searchNames: any;
    };
    cloudStorages: {
        get: any;
    };
    organizations: {
        get: any;
        activate: any;
        deactivate: any;
        acceptInvitation: (key: string) => Promise<string>;
        declineInvitation: (key: string) => Promise<void>;
        invitations: (filter: {
            page?: number,
            filter?: string,
        }) => Promise<Invitation[] & { count: number }>;
    };
    webhooks: {
        get: any;
    };
    analytics: {
        quality: {
            reports: (filter: QualityReportsFilter) => Promise<PaginatedResource<QualityReport>>;
            conflicts: (filter: QualityConflictsFilter) => Promise<QualityConflict[]>;
            settings: {
                get: (filter: QualitySettingsFilter) => Promise<QualitySettings>;
            };
        };
        performance: {
            reports: (filter: AnalyticsReportFilter) => Promise<AnalyticsReport>;
            calculate: (
                body: { jobID?: number; taskID?: number; projectID?: number; },
                onUpdate: (status: enums.RQStatus, progress: number, message: string) => void,
            ) => Promise<void>;
        };
    };
    frames: {
        getMeta: any;
    };
    requests: {
        list: () => Promise<PaginatedResource<Request>>;
        listen: (
            rqID: string,
<<<<<<< HEAD
            options?: {
                callback?: (request: Request) => void,
=======
            options: {
                callback: (request: Request) => void,
>>>>>>> 9e66edb8
                initialRequest?: Request,
            }
        ) => Promise<Request>;
        cancel: (rqID: string) => Promise<void>;
    };
    actions: {
        list: typeof listActions;
        register: typeof registerAction;
        run: typeof runActions;
    };
    logger: typeof logger;
    config: {
        backendAPI: typeof config.backendAPI;
        origin: typeof config.origin;
        uploadChunkSize: typeof config.uploadChunkSize;
        removeUnderlyingMaskPixels: {
            enabled: boolean;
            onEmptyMaskOccurrence: () => void | null;
        };
        onOrganizationChange: (newOrgId: number | null) => void | null;
        globalObjectsCounter: typeof config.globalObjectsCounter;
        requestsStatusDelay: typeof config.requestsStatusDelay;
    },
    client: {
        version: string;
    };
    enums,
    exceptions: {
        Exception: typeof Exception,
        ArgumentError: typeof ArgumentError,
        DataError: typeof DataError,
        ScriptingError: typeof ScriptingError,
        ServerError: typeof ServerError,
    },
    classes: {
        User: typeof User;
        Project: typeof Project;
        Task: typeof Task;
        Job: typeof Job;
        Event: typeof Event;
        Attribute: typeof Attribute;
        Label: typeof Label;
        Statistics: typeof Statistics;
        ObjectState: typeof ObjectState;
        MLModel: typeof MLModel;
        Comment: typeof Comment;
        Issue: typeof Issue;
        FrameData: typeof FrameData;
        CloudStorage: typeof CloudStorage;
        Organization: typeof Organization;
        Webhook: typeof Webhook;
        AnnotationGuide: typeof AnnotationGuide;
        BaseSingleFrameAction: typeof BaseSingleFrameAction;
    };
    utils: {
        mask2Rle: typeof mask2Rle;
        rle2Mask: typeof rle2Mask;
    };
}<|MERGE_RESOLUTION|>--- conflicted
+++ resolved
@@ -155,13 +155,8 @@
         list: () => Promise<PaginatedResource<Request>>;
         listen: (
             rqID: string,
-<<<<<<< HEAD
-            options?: {
-                callback?: (request: Request) => void,
-=======
             options: {
                 callback: (request: Request) => void,
->>>>>>> 9e66edb8
                 initialRequest?: Request,
             }
         ) => Promise<Request>;
