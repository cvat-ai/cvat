--- conflicted
+++ resolved
@@ -18,19 +18,6 @@
                     * @example
                     * {
                     *     label: {
-<<<<<<< HEAD
-                    *         box: {
-                    *             tracks: 10,
-                    *             shapes: 11,
-                    *         },
-                    *         polygon: {
-                    *             tracks: 13,
-                    *             shapes: 14,
-                    *         },
-                    *         polyline: {
-                    *             tracks: 16,
-                    *             shapes: 17,
-=======
                     *         rectangle: {
                     *             track: 10,
                     *             shape: 11,
@@ -42,7 +29,6 @@
                     *         polyline: {
                     *             track: 16,
                     *             shape: 17,
->>>>>>> 75ba69bd
                     *         },
                     *         points: {
                     *             track: 19,
@@ -53,26 +39,18 @@
                     *             shape: 15,
                     *         },
                     *         cuboid: {
-<<<<<<< HEAD
                     *             tracks: 21,
                     *             shapes: 22,
-                    *         },
-                    *         mask: {
-                    *             shapes: 22,
-                    *         },
-                    *         tags: 66,
-                    *         manually: 208,
-=======
-                    *             track: 21,
-                    *             shape: 22,
                     *         },
                     *         skeleton: {
                     *             track: 21,
                     *             shape: 22,
                     *         },
+                    *         mask: {
+                    *             shapes: 22,
+                    *         },
                     *         tag: 66,
                     *         manually: 207,
->>>>>>> 75ba69bd
                     *         interpolated: 500,
                     *         total: 630,
                     *     }
@@ -90,17 +68,6 @@
                     * Total objects statistics (within all the labels), has the following structure:
                     * @example
                     * {
-<<<<<<< HEAD
-                    *     box: {
-                    *         tracks: 10,
-                    *         shapes: 11,
-                    *     },
-                    *     polygon: {
-                    *         tracks: 13,
-                    *         shapes: 14,
-                    *     },
-                    *     polyline: {
-=======
                     *    rectangle: {
                     *        tracks: 10,
                     *        shapes: 11,
@@ -110,7 +77,6 @@
                     *        shapes: 14,
                     *    },
                     *    polyline: {
->>>>>>> 75ba69bd
                     *        tracks: 16,
                     *        shapes: 17,
                     *    },
@@ -123,15 +89,6 @@
                     *        shapes: 15,
                     *    },
                     *    cuboid: {
-<<<<<<< HEAD
-                    *        tracks: 21,
-                    *        shapes: 22,
-                    *    },
-                    *    mask: {
-                    *         shapes: 22,
-                    *    },
-                    *    tags: 66,
-=======
                     *        tracks: 21,
                     *        shapes: 22,
                     *    },
@@ -139,8 +96,10 @@
                     *        tracks: 21,
                     *        shapes: 22,
                     *    },
+                    *    mask: {
+                    *        shapes: 22,
+                    *    },
                     *    tag: 66,
->>>>>>> 75ba69bd
                     *    manually: 186,
                     *    interpolated: 500,
                     *    total: 608,
