# Copyright (C) 2018-2022 Intel Corporation
#
# SPDX-License-Identifier: MIT

version: '3.4'

services:
  cvat_db:
    container_name: cvat_db_http_${CVAT_HOST:-localhost}_${CVAT_EXT_PORT:-8080}
    image: postgres:10-alpine
    restart: always
    environment:
      POSTGRES_USER: root
      POSTGRES_DB: cvat
      POSTGRES_HOST_AUTH_METHOD: trust
    labels:
      - cvat.instance=http_${CVAT_HOST:-localhost}_${CVAT_EXT_PORT:-8080}
    volumes:
      - cvat_db:/var/lib/postgresql/data
    networks:
      - cvat

  cvat_redis:
    container_name: cvat_redis_http_${CVAT_HOST:-localhost}_${CVAT_EXT_PORT:-8080}
    image: redis:4.0-alpine
    restart: always
    labels:
      - cvat.instance=http_${CVAT_HOST:-localhost}_${CVAT_EXT_PORT:-8080}
    networks:
      - cvat

  cvat_server:
    container_name: cvat_server_http_${CVAT_HOST:-localhost}_${CVAT_EXT_PORT:-8080}
    image: cvat/server:${CVAT_VERSION:-dev}
    restart: always
    depends_on:
      - cvat_redis
      - cvat_db
      - cvat_opa
    environment:
      DJANGO_MODWSGI_EXTRA_ARGS: ''
      ALLOWED_HOSTS: '*'
      CVAT_REDIS_HOST: 'cvat_redis'
      CVAT_POSTGRES_HOST: 'cvat_db'
      ADAPTIVE_AUTO_ANNOTATION: 'false'
      IAM_OPA_BUNDLE: '1'
      no_proxy: elasticsearch,kibana,logstash,nuclio,opa,${no_proxy}
      NUMPROCS: 1
      USE_ALLAUTH_SOCIAL_ACCOUNTS: ""
      SOCIAL_AUTH_GOOGLE_CLIENT_ID: ""
      SOCIAL_AUTH_GOOGLE_CLIENT_SECRET: ""
      SOCIAL_AUTH_GITHUB_CLIENT_ID: ""
      SOCIAL_AUTH_GITHUB_CLIENT_SECRET: ""
    command: -c supervisord/server.conf
    labels:
      - traefik.enable=true
      - traefik.http.services.cvat.loadbalancer.server.port=8080
      - traefik.http.routers.cvat.rule=Host(`http_${CVAT_HOST:-localhost}`) &&
        PathPrefix(`/api/`, `/git/`, `/opencv/`, `/static/`, `/admin`, `/documentation/`, `/django-rq`)
      - traefik.http.routers.cvat.entrypoints=web
      - cvat.instance=http_${CVAT_HOST:-localhost}_${CVAT_EXT_PORT:-8080}
    volumes:
      - cvat_data:/home/django/data
      - cvat_keys:/home/django/keys
      - cvat_logs:/home/django/logs
    networks:
      cvat:
        aliases:
          - cvat-server

  cvat_utils:
    container_name: cvat_utils
    image: cvat/server:${CVAT_VERSION:-dev}
    restart: always
    depends_on:
      - cvat_redis
      - cvat_db
      - cvat_opa
    environment:
      CVAT_REDIS_HOST: 'cvat_redis'
      CVAT_POSTGRES_HOST: 'cvat_db'
      no_proxy: elasticsearch,kibana,logstash,nuclio,opa,${no_proxy}
    command: -c supervisord/utils.conf
    volumes:
      - cvat_data:/home/django/data
      - cvat_keys:/home/django/keys
      - cvat_logs:/home/django/logs
    networks:
      - cvat

  cvat_worker_default:
    container_name: cvat_worker_default
    image: cvat/server:${CVAT_VERSION:-dev}
    restart: always
    depends_on:
      - cvat_redis
      - cvat_db
      - cvat_opa
    environment:
      CVAT_REDIS_HOST: 'cvat_redis'
      CVAT_POSTGRES_HOST: 'cvat_db'
      no_proxy: elasticsearch,kibana,logstash,nuclio,opa,${no_proxy}
      NUMPROCS: 2
    command: -c supervisord/worker.default.conf
    volumes:
      - cvat_data:/home/django/data
      - cvat_keys:/home/django/keys
      - cvat_logs:/home/django/logs
    networks:
      - cvat

  cvat_worker_low:
    container_name: cvat_worker_low
    image: cvat/server:${CVAT_VERSION:-dev}
    restart: always
    depends_on:
      - cvat_redis
      - cvat_db
      - cvat_opa
    environment:
      CVAT_REDIS_HOST: 'cvat_redis'
      CVAT_POSTGRES_HOST: 'cvat_db'
      no_proxy: elasticsearch,kibana,logstash,nuclio,opa,${no_proxy}
      NUMPROCS: 1
    command: -c supervisord/worker.low.conf
    volumes:
      - cvat_data:/home/django/data
      - cvat_keys:/home/django/keys
      - cvat_logs:/home/django/logs
    networks:
      - cvat

  cvat_worker_webhooks:
    container_name: cvat_worker_webhooks
    image: cvat/server:${CVAT_VERSION:-dev}
    restart: always
    depends_on:
      - cvat_redis
      - cvat_db
      - cvat_opa
    environment:
      CVAT_REDIS_HOST: 'cvat_redis'
      CVAT_POSTGRES_HOST: 'cvat_db'
      no_proxy: elasticsearch,kibana,logstash,nuclio,opa,${no_proxy}
      NUMPROCS: 1
    command: -c supervisord/worker.webhooks.conf
    volumes:
      - cvat_data:/home/django/data
      - cvat_keys:/home/django/keys
      - cvat_logs:/home/django/logs
    networks:
      - cvat

  cvat_ui:
    container_name: cvat_ui_http_${CVAT_HOST:-localhost}_${CVAT_EXT_PORT:-8080}
    image: cvat/ui:${CVAT_VERSION:-dev}
    restart: always
    depends_on:
      - cvat_server
    labels:
      - traefik.enable=true
      - traefik.http.services.cvat-ui.loadbalancer.server.port=80
      - traefik.http.routers.cvat-ui.rule=Host(`http_${CVAT_HOST:-localhost}`)
      - traefik.http.routers.cvat-ui.entrypoints=web
      - cvat.instance=http_${CVAT_HOST:-localhost}_${CVAT_EXT_PORT:-8080}
    networks:
      - cvat

  traefik:
    image: traefik:v2.4
    container_name: traefik_http_${CVAT_HOST:-localhost}_${CVAT_EXT_PORT:-8080}
    restart: always
    command:
      - '--providers.docker.exposedByDefault=false'
      - '--providers.docker.network=cvat'
      - '--entryPoints.web.address=:8080'
      - '--providers.file.directory=/etc/traefik/rules'
      - '--providers.docker.constraints=Label(`cvat.instance`,`http_${CVAT_HOST:-localhost}_${CVAT_EXT_PORT:-8080}`)'
    # Uncomment to get Traefik dashboard (don't forget to also uncomment the port below!)
    #   - "--entryPoints.dashboard.address=:8090"
    #   - "--api.dashboard=true"
    # labels:
    #   - traefik.enable=true
    #   - traefik.http.routers.dashboard.entrypoints=dashboard
    #   - traefik.http.routers.dashboard.service=api@internal
    #   - traefik.http.routers.dashboard.rule=Host(`http_${CVAT_HOST:-localhost}`)
    ports:
      - ${CVAT_EXT_PORT:-8080}:8080
    # Uncomment (with above) to get Traefik dashboard
    #  - 8090:8090
    volumes:
      - /var/run/docker.sock:/var/run/docker.sock:ro
    networks:
      - cvat

  cvat_opa:
    container_name: cvat_opa_http_${CVAT_HOST:-localhost}_${CVAT_EXT_PORT:-8080}
    image: openpolicyagent/opa:0.34.2-rootless
    restart: always
    labels:
      - cvat.instance=http_${CVAT_HOST:-localhost}_${CVAT_EXT_PORT:-8080}
    networks:
      cvat:
        aliases:
          - opa
<<<<<<< HEAD
    volumes:
      - ./cvat/apps/iam/rules:/rules
    # Uncomment to expose opa on your system.
    # ports:
    #   - '8181:8181'
    command: run --server --addr :8181 --set=decision_logs.console=true /rules
=======
    command:
      - run
      - --server
      - --set=decision_logs.console=true
      - --set=services.cvat.url=http://cvat-server:8080
      - --set=bundles.cvat.service=cvat
      - --set=bundles.cvat.resource=/api/auth/rules
      - --set=bundles.cvat.polling.min_delay_seconds=5
      - --set=bundles.cvat.polling.max_delay_seconds=15
>>>>>>> 0ab445b7

volumes:
  cvat_db:
  cvat_data:
  cvat_keys:
  cvat_logs:

networks:
  cvat:<|MERGE_RESOLUTION|>--- conflicted
+++ resolved
@@ -66,7 +66,7 @@
     networks:
       cvat:
         aliases:
-          - cvat-server
+          - cvat-server-${CVAT_HOST:-localhost}-${CVAT_EXT_PORT:-8080}
 
   cvat_utils:
     container_name: cvat_utils
@@ -203,24 +203,15 @@
       cvat:
         aliases:
           - opa
-<<<<<<< HEAD
-    volumes:
-      - ./cvat/apps/iam/rules:/rules
-    # Uncomment to expose opa on your system.
-    # ports:
-    #   - '8181:8181'
-    command: run --server --addr :8181 --set=decision_logs.console=true /rules
-=======
     command:
       - run
       - --server
       - --set=decision_logs.console=true
-      - --set=services.cvat.url=http://cvat-server:8080
+      - --set=services.cvat.url=http://cvat-server-${CVAT_HOST:-localhost}-${CVAT_EXT_PORT:-8080}:8080
       - --set=bundles.cvat.service=cvat
       - --set=bundles.cvat.resource=/api/auth/rules
       - --set=bundles.cvat.polling.min_delay_seconds=5
       - --set=bundles.cvat.polling.max_delay_seconds=15
->>>>>>> 0ab445b7
 
 volumes:
   cvat_db:
