--- conflicted
+++ resolved
@@ -40,24 +40,10 @@
       IAM_OPA_BUNDLE: '1'
       no_proxy: clickhouse,grafana,vector,nuclio,opa,${no_proxy:-}
       NUMPROCS: 1
-<<<<<<< HEAD
-=======
-      USE_ALLAUTH_SOCIAL_ACCOUNTS:
-      # Google environment variables
-      SOCIAL_AUTH_GOOGLE_CLIENT_ID:
-      SOCIAL_AUTH_GOOGLE_CLIENT_SECRET:
-      # GitHub environment variables
-      SOCIAL_AUTH_GITHUB_CLIENT_ID:
-      SOCIAL_AUTH_GITHUB_CLIENT_SECRET:
-      # Amazon Cognito environment variables
-      SOCIAL_AUTH_AMAZON_COGNITO_DOMAIN:
-      SOCIAL_AUTH_AMAZON_COGNITO_CLIENT_ID:
-      SOCIAL_AUTH_AMAZON_COGNITO_CLIENT_SECRET:
       DJANGO_LOG_SERVER_HOST: vector
       DJANGO_LOG_SERVER_PORT: 80
       CLICKHOUSE_HOST: clickhouse
       CVAT_ANALYTICS: 1
->>>>>>> bad1dc27
     command: -c supervisord/server.conf
     labels:
       - traefik.enable=true
