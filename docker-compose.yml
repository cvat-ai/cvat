--- conflicted
+++ resolved
@@ -86,12 +86,9 @@
       NUMPROCS: 2
       CVAT_ANALYTICS: 1
       CVAT_BASE_URL:
-<<<<<<< HEAD
       ONE_RUNNING_JOB_IN_QUEUE_PER_USER:
-=======
       CVAT_HOST: ${CVAT_HOST:-localhost}
       SMOKESCREEN_OPTS: ${SMOKESCREEN_OPTS:-}
->>>>>>> 1a9850b8
     command: init run server
     labels:
       - traefik.enable=true
@@ -152,7 +149,7 @@
       NUMPROCS: 2
     command: run worker.export
     volumes:
-      - ./cvat:/home/django/cvat
+      - ./cvat:/home/django/cvat  # IMPORTANT FORK !!!
       - cvat_data:/home/django/data
       - cvat_keys:/home/django/keys
       - cvat_logs:/home/django/logs
