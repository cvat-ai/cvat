# Copyright (C) 2018-2022 Intel Corporation
# Copyright (C) CVAT.ai Corporation
#
# SPDX-License-Identifier: MIT

name: cvat

x-backend-env: &backend-env
  CVAT_POSTGRES_HOST: cvat_db
  CVAT_REDIS_INMEM_HOST: cvat_redis_inmem
  CVAT_REDIS_INMEM_PORT: 6379
  CVAT_REDIS_ONDISK_HOST: cvat_redis_ondisk
  CVAT_REDIS_ONDISK_PORT: 6666
  CVAT_LOG_IMPORT_ERRORS: 'true'
  CVAT_ALLOW_STATIC_CACHE: '${CVAT_ALLOW_STATIC_CACHE:-no}'
  DJANGO_LOG_SERVER_HOST: vector
  DJANGO_LOG_SERVER_PORT: 8282
  no_proxy: clickhouse,grafana,vector,nuclio,opa,${no_proxy:-}
  SMOKESCREEN_OPTS: ${SMOKESCREEN_OPTS:-}

x-backend-deps: &backend-deps
  cvat_redis_inmem:
    condition: service_started
  cvat_redis_ondisk:
    condition: service_started
  cvat_db:
    condition: service_started
  cvat_clickhouse:
    condition: service_started
<<<<<<< HEAD
  cvat_clickhouse_init:
    condition: service_completed_successfully
=======
>>>>>>> f9155193

x-clickhouse-env: &clickhouse-env
  CLICKHOUSE_HOST: clickhouse
  CLICKHOUSE_PORT: 8123
  CLICKHOUSE_DB: cvat
  CLICKHOUSE_USER: user
  CLICKHOUSE_PASSWORD: user

services:
  cvat_db:
    container_name: cvat_db
    image: postgres:15-alpine
    restart: always
    environment:
      POSTGRES_USER: root
      POSTGRES_DB: cvat
      POSTGRES_HOST_AUTH_METHOD: trust
    volumes:
      - cvat_db:/var/lib/postgresql/data
    networks:
      - cvat

  cvat_redis_inmem:
    container_name: cvat_redis_inmem
    image: redis:7.2.3-alpine
    restart: always
    command: [
      "redis-server",
      "--save", "60", "100",
      "--appendonly", "yes",
    ]
    volumes:
      - cvat_inmem_db:/data
    networks:
      - cvat

  cvat_redis_ondisk:
    container_name: cvat_redis_ondisk
    image: apache/kvrocks:2.12.1
    restart: always
    # The kvrocks image a) has a healthcheck command, and b) has a root process
    # that doesn't reap children, so it's susceptible to the problem described here:
    # <https://stackoverflow.com/a/77109064>. Kvrocks also uses a tiny timeout for
    # its healthcheck command (1s), which makes the problem more likely to manifest.
    # Use a separate init process as a workaround.
    init: true
    volumes:
      - cvat_cache_db:/var/lib/kvrocks
    networks:
      - cvat
    command: [
      "--compact-cron", "0 3 * * *",
      ]

  cvat_server:
    container_name: cvat_server
    image: cvat/server:${CVAT_VERSION:-dev}
    restart: always
    depends_on:
      <<: *backend-deps
      cvat_opa:
        condition:
          service_started
    environment:
      <<: [*backend-env, *clickhouse-env]
      DJANGO_MODWSGI_EXTRA_ARGS: ''
      ALLOWED_HOSTS: '*'
      ADAPTIVE_AUTO_ANNOTATION: 'false'
      NUMPROCS: 2
      CVAT_ANALYTICS: 1
      CVAT_BASE_URL:
      ONE_RUNNING_JOB_IN_QUEUE_PER_USER:
    command: init run server
    labels:
      traefik.enable: "true"
      traefik.http.services.cvat.loadbalancer.server.port: "8080"
      traefik.http.routers.cvat.rule:
        Host(`${CVAT_HOST:-localhost}`) &&
        (PathPrefix(`/api/`) || PathPrefix(`/static/`) || PathPrefix(`/admin`)
          || PathPrefix(`/django-rq`))
      traefik.http.routers.cvat.entrypoints: web
    volumes:
      - cvat_data:/home/django/data
      - cvat_keys:/home/django/keys
      - cvat_logs:/home/django/logs
    networks:
      cvat:
        aliases:
          - cvat-server

  cvat_worker_utils:
    container_name: cvat_worker_utils
    image: cvat/server:${CVAT_VERSION:-dev}
    restart: always
    depends_on: *backend-deps
    environment:
      <<: *backend-env
      CVAT_REDIS_INMEM_PASSWORD: ''
      NUMPROCS: 1
    command: run worker notifications cleaning
    volumes:
      - cvat_data:/home/django/data
      - cvat_keys:/home/django/keys
      - cvat_logs:/home/django/logs
    networks:
      - cvat

  cvat_worker_import:
    container_name: cvat_worker_import
    image: cvat/server:${CVAT_VERSION:-dev}
    restart: always
    depends_on: *backend-deps
    environment:
      <<: *backend-env
      NUMPROCS: 2
    command: run worker import
    volumes:
      - cvat_data:/home/django/data
      - cvat_keys:/home/django/keys
      - cvat_logs:/home/django/logs
    networks:
      - cvat

  cvat_worker_export:
    container_name: cvat_worker_export
    image: cvat/server:${CVAT_VERSION:-dev}
    restart: always
    depends_on: *backend-deps
    environment:
      <<: [*backend-env, *clickhouse-env]
      NUMPROCS: 2
    command: run worker export
    volumes:
      - cvat_data:/home/django/data
      - cvat_keys:/home/django/keys
      - cvat_logs:/home/django/logs
    networks:
      - cvat

  cvat_worker_annotation:
    container_name: cvat_worker_annotation
    image: cvat/server:${CVAT_VERSION:-dev}
    restart: always
    depends_on: *backend-deps
    environment:
      <<: *backend-env
      NUMPROCS: 1
    command: run worker annotation
    volumes:
      - cvat_data:/home/django/data
      - cvat_keys:/home/django/keys
      - cvat_logs:/home/django/logs
    networks:
      - cvat

  cvat_worker_webhooks:
    container_name: cvat_worker_webhooks
    image: cvat/server:${CVAT_VERSION:-dev}
    restart: always
    depends_on: *backend-deps
    environment:
      <<: *backend-env
      NUMPROCS: 1
    command: run worker webhooks
    volumes:
      - cvat_data:/home/django/data
      - cvat_keys:/home/django/keys
      - cvat_logs:/home/django/logs
    networks:
      - cvat

  cvat_worker_quality_reports:
    container_name: cvat_worker_quality_reports
    image: cvat/server:${CVAT_VERSION:-dev}
    restart: always
    depends_on: *backend-deps
    environment:
      <<: *backend-env
      NUMPROCS: 1
    command: run worker quality_reports
    volumes:
      - cvat_data:/home/django/data
      - cvat_keys:/home/django/keys
      - cvat_logs:/home/django/logs
    networks:
      - cvat

  cvat_worker_chunks:
    container_name: cvat_worker_chunks
    image: cvat/server:${CVAT_VERSION:-dev}
    restart: always
    depends_on: *backend-deps
    environment:
      <<: *backend-env
      NUMPROCS: 2
    command: run worker chunks
    volumes:
      - cvat_data:/home/django/data
      - cvat_keys:/home/django/keys
      - cvat_logs:/home/django/logs
    networks:
      - cvat

  cvat_worker_consensus:
    container_name: cvat_worker_consensus
    image: cvat/server:${CVAT_VERSION:-dev}
    restart: always
    depends_on: *backend-deps
    environment:
      <<: *backend-env
      NUMPROCS: 1
    command: run worker consensus
    volumes:
      - cvat_data:/home/django/data
      - cvat_keys:/home/django/keys
      - cvat_logs:/home/django/logs
    networks:
      - cvat

  cvat_ui:
    container_name: cvat_ui
    image: cvat/ui:${CVAT_VERSION:-dev}
    restart: always
    depends_on:
      - cvat_server
    labels:
      traefik.enable: "true"
      traefik.http.services.cvat-ui.loadbalancer.server.port: "8000"
      traefik.http.routers.cvat-ui.rule: Host(`${CVAT_HOST:-localhost}`)
      traefik.http.routers.cvat-ui.entrypoints: web
    networks:
      - cvat

  traefik:
    image: traefik:v3.3
    container_name: traefik
    restart: always
    ports:
      - 8080:8080
      - 8090:8090
    environment:
      CVAT_HOST: ${CVAT_HOST:-localhost}
      DJANGO_LOG_VIEWER_HOST: grafana
      DJANGO_LOG_VIEWER_PORT: 3000

      TRAEFIK_ACCESSLOG_FORMAT: json
      TRAEFIK_ACCESSLOG_FIELDS_DEFAULTMODE: drop
      TRAEFIK_ACCESSLOG_FIELDS_NAMES_ClientHost: keep
      TRAEFIK_ACCESSLOG_FIELDS_NAMES_DownstreamContentSize: keep
      TRAEFIK_ACCESSLOG_FIELDS_NAMES_DownstreamStatus: keep
      TRAEFIK_ACCESSLOG_FIELDS_NAMES_Duration: keep
      TRAEFIK_ACCESSLOG_FIELDS_NAMES_RequestHost: keep
      TRAEFIK_ACCESSLOG_FIELDS_NAMES_RequestMethod: keep
      TRAEFIK_ACCESSLOG_FIELDS_NAMES_RequestPath: keep
      TRAEFIK_ACCESSLOG_FIELDS_NAMES_RequestPort: keep
      TRAEFIK_ACCESSLOG_FIELDS_NAMES_RequestProtocol: keep
      TRAEFIK_ACCESSLOG_FIELDS_NAMES_RouterName: keep
      TRAEFIK_ACCESSLOG_FIELDS_NAMES_StartUTC: keep

      TRAEFIK_LOG_FORMAT: json
      TRAEFIK_ENTRYPOINTS_web_ADDRESS: :8080
      TRAEFIK_PROVIDERS_DOCKER_EXPOSEDBYDEFAULT: "false"
      TRAEFIK_PROVIDERS_DOCKER_NETWORK: cvat
      TRAEFIK_PROVIDERS_FILE_DIRECTORY: /etc/traefik/rules
    # Uncomment to get Traefik dashboard
    #   TRAEFIK_API_DASHBOARD: "true"
    #   TRAEFIK_ENTRYPOINTS_dashboard_ADDRESS: :8090
    # labels:
    #   traefik.enable: "true"
    #   traefik.http.routers.dashboard.entrypoints: dashboard
    #   traefik.http.routers.dashboard.service: api@internal
    #   traefik.http.routers.dashboard.rule: Host(`${CVAT_HOST:-localhost}`)
    volumes:
      - /var/run/docker.sock:/var/run/docker.sock:ro
      - ./components/analytics/grafana_conf.yml:/etc/traefik/rules/grafana_conf.yml:ro
    networks:
      - cvat
    logging:
      driver: "json-file"
      options:
        max-size: 100m
        max-file: "10"

  cvat_opa:
    container_name: cvat_opa
    image: openpolicyagent/opa:0.63.0
    restart: always
    networks:
      cvat:
        aliases:
          - opa
    command:
      - run
      - --server
      - --log-level=error
      - --set=services.cvat.url=http://cvat-server:8080
      - --set=bundles.cvat.service=cvat
      - --set=bundles.cvat.resource=/api/auth/rules
      - --set=bundles.cvat.polling.min_delay_seconds=5
      - --set=bundles.cvat.polling.max_delay_seconds=15

  cvat_clickhouse:
    container_name: cvat_clickhouse
    image: clickhouse/clickhouse-server:23.11-alpine
    restart: "always"
    environment:
      <<: *clickhouse-env
    networks:
      cvat:
        aliases:
          - clickhouse
    volumes:
      - cvat_events_db:/var/lib/clickhouse/
    healthcheck:
      test: ["CMD", "clickhouse-client", "--query", "SELECT 1"]
      interval: 3s
      timeout: 300s
      retries: 3

  cvat_clickhouse_init:
    container_name: cvat_clickhouse_init
    image: clickhouse/clickhouse-server:23.11-alpine
    restart: "no"
    environment:
      <<: *clickhouse-env
    depends_on:
      cvat_clickhouse:
        condition: service_healthy
    networks:
      cvat:
        aliases:
          - clickhouse
    volumes:
      - ./components/analytics/clickhouse/:/docker-entrypoint-initdb.d/:ro
    entrypoint:
      # https://github.com/ClickHouse/ClickHouse/blob/master/programs/client/clickhouse-client.xml
      - /bin/bash
      - -c
      - |
        mkdir -p /etc/clickhouse-client
        cat << EOF > /etc/clickhouse-client/config.xml
        <config>
          <user>$${CLICKHOUSE_USER}</user>
          <password>$${CLICKHOUSE_PASSWORD}</password>
          <host>$${CLICKHOUSE_HOST}</host>
          <port>9000</port><!-- https://clickhouse.com/docs/guides/sre/network-ports -->
        </config>
        EOF
        bash "/docker-entrypoint-initdb.d/init.sh"

  cvat_vector:
    container_name: cvat_vector
    image: timberio/vector:0.26.0-alpine
    user: "1000:1000" # Workaround for <https://github.com/vectordotdev/vector/issues/1599>.
    restart: always
    depends_on:
      - cvat_clickhouse
    environment:
      <<: *clickhouse-env
    networks:
      cvat:
        aliases:
          - vector
    volumes:
      - type: bind
        source: ./components/analytics/vector/vector.toml
        target: /etc/vector/vector.toml
        read_only: true
      - type: tmpfs
        target: /vector-data-dir

  cvat_grafana:
    image: grafana/grafana-oss:10.1.2
    restart: always
    container_name: cvat_grafana
    environment:
      <<: *clickhouse-env
      GF_PATHS_PROVISIONING: /etc/grafana/provisioning
      GF_AUTH_BASIC_ENABLED: false
      GF_AUTH_ANONYMOUS_ENABLED: true
      GF_AUTH_ANONYMOUS_ORG_ROLE: Admin
      GF_AUTH_DISABLE_LOGIN_FORM: true
      GF_SERVER_ROOT_URL: http://${CVAT_HOST:-localhost}/analytics
      GF_INSTALL_PLUGINS: 'grafana-clickhouse-datasource 4.8.2'
      GF_DASHBOARDS_DEFAULT_HOME_DASHBOARD_PATH: /var/lib/grafana/dashboards/all_events.json
    volumes:
      - ./components/analytics/grafana/dashboards/:/var/lib/grafana/dashboards/:ro
    entrypoint:
      - sh
      - -euc
      - |
        mkdir -p /etc/grafana/provisioning/datasources
        cat << 'EOF' > /etc/grafana/provisioning/datasources/ds.yaml
        apiVersion: 1
        datasources:
          - name: 'ClickHouse'
            type: 'grafana-clickhouse-datasource'
            isDefault: true
            jsonData:
              defaultDatabase: $${CLICKHOUSE_DB}
              port: $${CLICKHOUSE_PORT}
              server: $${CLICKHOUSE_HOST}
              username: $${CLICKHOUSE_USER}
              tlsSkipVerify: false
              protocol: http
            secureJsonData:
              password: $${CLICKHOUSE_PASSWORD}
            editable: true
        EOF
        mkdir -p /etc/grafana/provisioning/dashboards
        cat << EOF > /etc/grafana/provisioning/dashboards/dashboard.yaml
        apiVersion: 1
        providers:
          - name: cvat-logs
            type: file
            updateIntervalSeconds: 30
            options:
              path:  /var/lib/grafana/dashboards
              foldersFromFilesStructure: true
        EOF
        exec /run.sh
    networks:
      cvat:
        aliases:
          - grafana

volumes:
  cvat_db:
  cvat_data:
  cvat_keys:
  cvat_logs:
  cvat_inmem_db:
  cvat_events_db:
  cvat_cache_db:

networks:
  cvat:<|MERGE_RESOLUTION|>--- conflicted
+++ resolved
@@ -27,11 +27,6 @@
     condition: service_started
   cvat_clickhouse:
     condition: service_started
-<<<<<<< HEAD
-  cvat_clickhouse_init:
-    condition: service_completed_successfully
-=======
->>>>>>> f9155193
 
 x-clickhouse-env: &clickhouse-env
   CLICKHOUSE_HOST: clickhouse
@@ -345,42 +340,6 @@
           - clickhouse
     volumes:
       - cvat_events_db:/var/lib/clickhouse/
-    healthcheck:
-      test: ["CMD", "clickhouse-client", "--query", "SELECT 1"]
-      interval: 3s
-      timeout: 300s
-      retries: 3
-
-  cvat_clickhouse_init:
-    container_name: cvat_clickhouse_init
-    image: clickhouse/clickhouse-server:23.11-alpine
-    restart: "no"
-    environment:
-      <<: *clickhouse-env
-    depends_on:
-      cvat_clickhouse:
-        condition: service_healthy
-    networks:
-      cvat:
-        aliases:
-          - clickhouse
-    volumes:
-      - ./components/analytics/clickhouse/:/docker-entrypoint-initdb.d/:ro
-    entrypoint:
-      # https://github.com/ClickHouse/ClickHouse/blob/master/programs/client/clickhouse-client.xml
-      - /bin/bash
-      - -c
-      - |
-        mkdir -p /etc/clickhouse-client
-        cat << EOF > /etc/clickhouse-client/config.xml
-        <config>
-          <user>$${CLICKHOUSE_USER}</user>
-          <password>$${CLICKHOUSE_PASSWORD}</password>
-          <host>$${CLICKHOUSE_HOST}</host>
-          <port>9000</port><!-- https://clickhouse.com/docs/guides/sre/network-ports -->
-        </config>
-        EOF
-        bash "/docker-entrypoint-initdb.d/init.sh"
 
   cvat_vector:
     container_name: cvat_vector
