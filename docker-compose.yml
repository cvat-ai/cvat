--- conflicted
+++ resolved
@@ -5,13 +5,9 @@
 services:
   cvat_db:
     container_name: cvat_db
-<<<<<<< HEAD
-    image: kkeeril/postgres
-=======
     # Need to fix version of postgres due to issue
     # https://github.com/docker-library/postgres/issues/1076
     image: postgres:15-alpine3.17
->>>>>>> 2754504b
     restart: always
     environment:
       POSTGRES_USER: root
