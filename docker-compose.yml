--- conflicted
+++ resolved
@@ -29,15 +29,9 @@
     networks:
       - cvat
 
-<<<<<<< HEAD
-  cvat:
-    container_name: cvat_http_${CVAT_HOST:-localhost}_${CVAT_EXT_PORT:-8080}
-    image: openvino/cvat_server
-=======
   cvat_server:
-    container_name: cvat_server
+    container_name: cvat_server_http_${CVAT_HOST:-localhost}_${CVAT_EXT_PORT:-8080}
     image: cvat/server:${CVAT_VERSION:-latest}
->>>>>>> 916b5dcf
     restart: always
     depends_on:
       - cvat_redis
@@ -131,13 +125,8 @@
       - cvat
 
   cvat_ui:
-<<<<<<< HEAD
     container_name: cvat_ui_http_${CVAT_HOST:-localhost}_${CVAT_EXT_PORT:-8080}
-    image: openvino/cvat_ui
-=======
-    container_name: cvat_ui
     image: cvat/ui:${CVAT_VERSION:-latest}
->>>>>>> 916b5dcf
     restart: always
     depends_on:
       - cvat_server
