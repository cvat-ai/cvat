# Changelog

All notable changes to this project will be documented in this file.

The format is based on [Keep a Changelog](https://keepachangelog.com/en/1.1.0/),
and this project adheres to [Semantic Versioning](https://semver.org/spec/v2.0.0.html).

## [Unreleased]

## [1.0.0] - 2025-05-12

### Added
- GLASS model for MVTec leather [PR #1]
<<<<<<< HEAD
- Patchcore [PR #4]
=======
- CFA model and anomalib forked repo [PR #2]
- Uflow [PR #3]
>>>>>>> 961c2a48

### Changed
- N/A

### Deprecated
- N/A

### Removed
- N/A

### Fixed
- N/A

### Security
- N/A<|MERGE_RESOLUTION|>--- conflicted
+++ resolved
@@ -11,12 +11,9 @@
 
 ### Added
 - GLASS model for MVTec leather [PR #1]
-<<<<<<< HEAD
-- Patchcore [PR #4]
-=======
 - CFA model and anomalib forked repo [PR #2]
 - Uflow [PR #3]
->>>>>>> 961c2a48
+- Patchcore [PR #4]
 
 ### Changed
 - N/A
