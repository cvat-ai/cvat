--- conflicted
+++ resolved
@@ -16,14 +16,10 @@
 - Patchcore [PR #4]
 - Models on startup [PR #5]
 Created startup.sh file which builds CVAT container and all nuclio functions listed in serverless/cpu_functions.txt andserverless/gpu_functions.txt. Created deploy_array_cpu.sh and deploy_array_gpu.sh bash files that serve the same purpose as orignal deploy_array_{}.sh but take as argument a .txt file with all function paths.
-<<<<<<< HEAD
+- API data upload [PR #7]
+Created script to upload data to cvat via the CVAT API
 - Folder Mounting [PR #8]
 Created docker-compose.override.yml file, in this case to mount folders o cvat
-=======
-- API data upload [PR #7]
-Created script to upload data to cvat via the CVAT API
-
->>>>>>> 4cb17a04
 
 ### Changed
 - N/A
