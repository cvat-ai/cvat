# Copyright (C) 2020-2022 Intel Corporation
# Copyright (C) CVAT.ai Corporation
#
# SPDX-License-Identifier: MIT

from __future__ import annotations

import json
import os
import re
from contextlib import closing
from pathlib import Path
from typing import TYPE_CHECKING, Any, Optional

import urllib3

from cvat_sdk.api_client.api_client import Endpoint
from cvat_sdk.core.exceptions import CvatSdkException
from cvat_sdk.core.helpers import expect_status
from cvat_sdk.core.progress import NullProgressReporter, ProgressReporter
from cvat_sdk.core.utils import atomic_writer

if TYPE_CHECKING:
    from cvat_sdk.core.client import Client


class Downloader:
    """
    Implements common downloading protocols
    """

    def __init__(self, client: Client):
        self._client = client

<<<<<<< HEAD
    def _make_request_headers(self) -> dict[str, str]:
        headers = self._client.api_client.get_common_headers()
        query_params = []
        self._client.api_client.update_params_for_auth(headers=headers, queries=query_params)
        assert not query_params  # query auth is not expected

        return headers
=======
    @classmethod
    def _validate_filename(cls, filename: str) -> str | None:
        # Allow only meaningful and valid filenames for the user OS.

        if len(filename) > 254:
            return None

        stem, ext = os.path.splitext(filename)
        if not stem or len(ext) < 2:
            return None

        if filename.startswith(".") or re.search(r"[^A-Za-z0-9_\-\. ]", filename):
            return None

        return filename

    @classmethod
    def _get_server_filename(cls, response: urllib3.HTTPResponse) -> str:
        # Header format specification:
        # https://datatracker.ietf.org/doc/html/rfc2616#section-19.5.1
        content_disposition = next(
            (
                parameter
                for part in response.headers.get("Content-Disposition", "").split(";")
                if (parameter := part.strip()) and parameter.lower().startswith("filename=")
            ),
            None,
        )

        filename = None
        if content_disposition:
            filename = content_disposition.split("=", maxsplit=1)[1].strip('"')
            filename = cls._validate_filename(filename)

        if not filename:
            raise CvatSdkException(
                "Can't find the output filename in the server response, "
                "please try to specify the output filename explicitly"
            )

        return filename
>>>>>>> 7d2ebb34

    def download_file(
        self,
        url: str,
        output_path: Path,
        *,
        timeout: int = 60,
        pbar: Optional[ProgressReporter] = None,
    ) -> Path:
        """
        Downloads the file from url into a temporary file, then renames it to the requested name.
        If output_path is a directory, saves the file into the directory with
        the server-defined name.

        Returns: path to the downloaded file
        """

        CHUNK_SIZE = 10 * 2**20

        if output_path.is_file():
            raise FileExistsError(output_path)

        if pbar is None:
            pbar = NullProgressReporter()

        response = self._client.api_client.rest_client.GET(
            url,
            headers=self._make_request_headers(),
            _request_timeout=timeout,
            _parse_response=False,
        )
        with closing(response):
            try:
                file_size = int(response.headers.get("Content-Length", 0))
            except ValueError:
                file_size = None

            if output_path.is_dir():
                output_path /= self._get_server_filename(response)
                if output_path.exists():
                    raise FileExistsError(output_path)

            with (
                atomic_writer(output_path, "wb") as fd,
                pbar.task(
                    total=file_size,
                    desc="Downloading",
                    unit_scale=True,
                    unit="B",
                    unit_divisor=1024,
                ),
            ):
                while True:
                    chunk = response.read(amt=CHUNK_SIZE, decode_content=False)
                    if not chunk:
                        break

                    pbar.advance(len(chunk))
                    fd.write(chunk)

                return output_path

    def prepare_file(
        self,
        endpoint: Endpoint,
        *,
        url_params: Optional[dict[str, Any]] = None,
        query_params: Optional[dict[str, Any]] = None,
        status_check_period: Optional[int] = None,
    ):
        client = self._client
        if status_check_period is None:
            status_check_period = client.config.status_check_period

        client.logger.info("Waiting for the server to prepare the file...")

        url = client.api_map.make_endpoint_url(
            endpoint.path, kwsub=url_params, query_params=query_params
        )

        # initialize background process
        response = client.api_client.rest_client.request(
            method=endpoint.settings["http_method"],
            url=url,
            headers=self._make_request_headers(),
        )

        client.logger.debug("STATUS %s", response.status)
        expect_status(202, response)
        rq_id = json.loads(response.data).get("rq_id")
        assert rq_id, "Request identifier was not found in server response"

        # wait until background process will be finished or failed
        request, response = client.wait_for_completion(
            rq_id, status_check_period=status_check_period
        )

        return request

    def prepare_and_download_file_from_endpoint(
        self,
        endpoint: Endpoint,
        filename: Path,
        *,
        url_params: Optional[dict[str, Any]] = None,
        query_params: Optional[dict[str, Any]] = None,
        pbar: Optional[ProgressReporter] = None,
        status_check_period: Optional[int] = None,
    ) -> Path:
        client = self._client

        if status_check_period is None:
            status_check_period = client.config.status_check_period

        export_request = self.prepare_file(
            endpoint,
            url_params=url_params,
            query_params=query_params,
            status_check_period=status_check_period,
        )

        assert export_request.result_url, "Result url was not found in server response"
        return self.download_file(export_request.result_url, output_path=filename, pbar=pbar)<|MERGE_RESOLUTION|>--- conflicted
+++ resolved
@@ -32,7 +32,6 @@
     def __init__(self, client: Client):
         self._client = client
 
-<<<<<<< HEAD
     def _make_request_headers(self) -> dict[str, str]:
         headers = self._client.api_client.get_common_headers()
         query_params = []
@@ -40,7 +39,7 @@
         assert not query_params  # query auth is not expected
 
         return headers
-=======
+
     @classmethod
     def _validate_filename(cls, filename: str) -> str | None:
         # Allow only meaningful and valid filenames for the user OS.
@@ -82,7 +81,6 @@
             )
 
         return filename
->>>>>>> 7d2ebb34
 
     def download_file(
         self,
