# Copyright (C) 2022 CVAT.ai Corporation
#
# SPDX-License-Identifier: MIT

from __future__ import annotations

import io
import json
import mimetypes
import shutil
from enum import Enum
from pathlib import Path
from time import sleep
from typing import TYPE_CHECKING, Any, Dict, List, Optional, Sequence

from PIL import Image

from cvat_sdk.api_client import apis, exceptions, models
from cvat_sdk.core import git
from cvat_sdk.core.downloading import Downloader
from cvat_sdk.core.progress import ProgressReporter
from cvat_sdk.core.proxies.annotations import AnnotationCrudMixin
from cvat_sdk.core.proxies.jobs import Job
from cvat_sdk.core.proxies.model_proxy import (
    ModelCreateMixin,
    ModelDeleteMixin,
    ModelListMixin,
    ModelRetrieveMixin,
    ModelUpdateMixin,
    build_model_bases,
)
from cvat_sdk.core.uploading import AnnotationUploader, DataUploader, Uploader
from cvat_sdk.core.utils import filter_dict

if TYPE_CHECKING:
    from _typeshed import StrPath, SupportsWrite


class ResourceType(Enum):
    LOCAL = 0
    SHARE = 1
    REMOTE = 2

    def __str__(self):
        return self.name.lower()

    def __repr__(self):
        return str(self)


_TaskEntityBase, _TaskRepoBase = build_model_bases(
    models.TaskRead, apis.TasksApi, api_member_name="tasks_api"
)


class Task(
    _TaskEntityBase,
    models.ITaskRead,
    ModelUpdateMixin[models.IPatchedTaskWriteRequest],
    ModelDeleteMixin,
    AnnotationCrudMixin,
):
    _model_partial_update_arg = "patched_task_write_request"
    _put_annotations_data_param = "task_annotations_update_request"

    def upload_data(
        self,
<<<<<<< HEAD
        resources: Sequence[str],
=======
        resource_type: ResourceType,
        resources: Sequence[StrPath],
>>>>>>> 760f40d3
        *,
        resource_type: ResourceType = ResourceType.LOCAL,
        pbar: Optional[ProgressReporter] = None,
        params: Optional[Dict[str, Any]] = None,
        wait_for_completion: bool = True,
        status_check_period: Optional[int] = None,
    ) -> None:
        """
        Add local, remote, or shared files to an existing task.
        """
        params = params or {}

        data = {"image_quality": 70}

        data.update(
            filter_dict(
                params,
                keep=[
                    "chunk_size",
                    "copy_data",
                    "image_quality",
                    "sorting_method",
                    "start_frame",
                    "stop_frame",
                    "use_cache",
                    "use_zip_chunks",
                ],
            )
        )
        if params.get("frame_step") is not None:
            data["frame_filter"] = f"step={params.get('frame_step')}"

        if resource_type in [ResourceType.REMOTE, ResourceType.SHARE]:
            for resource in resources:
                if not isinstance(resource, str):
                    raise TypeError(f"resources: expected instances of str, got {type(resource)}")

            if resource_type is ResourceType.REMOTE:
                data["remote_files"] = resources
            elif resource_type is ResourceType.SHARE:
                data["server_files"] = resources

            self.api.create_data(
                self.id,
                data_request=models.DataRequest(**data),
            )
        elif resource_type == ResourceType.LOCAL:
            url = self._client.api_map.make_endpoint_url(
                self.api.create_data_endpoint.path, kwsub={"id": self.id}
            )

            DataUploader(self._client).upload_files(
                url, list(map(Path, resources)), pbar=pbar, **data
            )

        if wait_for_completion:
            if status_check_period is None:
                status_check_period = self._client.config.status_check_period

            self._client.logger.info("Awaiting for task %s creation...", self.id)
            status: models.RqStatus = None
            while status != models.RqStatusStateEnum.allowed_values[("value",)]["FINISHED"]:
                sleep(status_check_period)
                (status, response) = self.api.retrieve_status(self.id)

                self._client.logger.info(
                    "Task %s creation status=%s, message=%s",
                    self.id,
                    status.state.value,
                    status.message,
                )

                if (
                    status.state.value
                    == models.RqStatusStateEnum.allowed_values[("value",)]["FAILED"]
                ):
                    raise exceptions.ApiException(
                        status=status.state.value, reason=status.message, http_resp=response
                    )

                status = status.state.value

    def import_annotations(
        self,
        format_name: str,
        filename: StrPath,
        *,
        status_check_period: Optional[int] = None,
        pbar: Optional[ProgressReporter] = None,
    ):
        """
        Upload annotations for a task in the specified format (e.g. 'YOLO ZIP 1.0').
        """

        filename = Path(filename)

        AnnotationUploader(self._client).upload_file_and_wait(
            self.api.create_annotations_endpoint,
            filename,
            format_name,
            url_params={"id": self.id},
            pbar=pbar,
            status_check_period=status_check_period,
        )

        self._client.logger.info(f"Annotation file '{filename}' for task #{self.id} uploaded")

    def get_frame(
        self,
        frame_id: int,
        *,
        quality: Optional[str] = None,
    ) -> io.RawIOBase:
        params = {}
        if quality:
            params["quality"] = quality
        (_, response) = self.api.retrieve_data(self.id, number=frame_id, **params, type="frame")
        return io.BytesIO(response.data)

    def get_preview(
        self,
    ) -> io.RawIOBase:
        (_, response) = self.api.retrieve_preview(self.id)
        return io.BytesIO(response.data)

    def download_chunk(
        self,
        chunk_id: int,
        output_file: SupportsWrite[bytes],
        *,
        quality: Optional[str] = None,
    ) -> None:
        params = {}
        if quality:
            params["quality"] = quality
        (_, response) = self.api.retrieve_data(
            self.id, number=chunk_id, **params, type="chunk", _parse_response=False
        )

        with response:
            shutil.copyfileobj(response, output_file)

    def download_frames(
        self,
        frame_ids: Sequence[int],
        *,
        outdir: StrPath = ".",
        quality: str = "original",
        filename_pattern: str = "frame_{frame_id:06d}{frame_ext}",
    ) -> Optional[List[Image.Image]]:
        """
        Download the requested frame numbers for a task and save images as outdir/filename_pattern
        """
        # TODO: add arg descriptions in schema

        outdir = Path(outdir)
        outdir.mkdir(exist_ok=True)

        for frame_id in frame_ids:
            frame_bytes = self.get_frame(frame_id, quality=quality)

            im = Image.open(frame_bytes)
            mime_type = im.get_format_mimetype() or "image/jpg"
            im_ext = mimetypes.guess_extension(mime_type)

            # FIXME It is better to use meta information from the server
            # to determine the extension
            # replace '.jpe' or '.jpeg' with a more used '.jpg'
            if im_ext in (".jpe", ".jpeg", None):
                im_ext = ".jpg"

            outfile = filename_pattern.format(frame_id=frame_id, frame_ext=im_ext)
            im.save(outdir / outfile)

    def export_dataset(
        self,
        format_name: str,
        filename: StrPath,
        *,
        pbar: Optional[ProgressReporter] = None,
        status_check_period: Optional[int] = None,
        include_images: bool = True,
    ) -> None:
        """
        Download annotations for a task in the specified format (e.g. 'YOLO ZIP 1.0').
        """

        filename = Path(filename)

        if include_images:
            endpoint = self.api.retrieve_dataset_endpoint
        else:
            endpoint = self.api.retrieve_annotations_endpoint

        Downloader(self._client).prepare_and_download_file_from_endpoint(
            endpoint=endpoint,
            filename=filename,
            url_params={"id": self.id},
            query_params={"format": format_name},
            pbar=pbar,
            status_check_period=status_check_period,
        )

        self._client.logger.info(f"Dataset for task {self.id} has been downloaded to {filename}")

    def download_backup(
        self,
        filename: StrPath,
        *,
        status_check_period: int = None,
        pbar: Optional[ProgressReporter] = None,
    ) -> None:
        """
        Download a task backup
        """

        filename = Path(filename)

        Downloader(self._client).prepare_and_download_file_from_endpoint(
            self.api.retrieve_backup_endpoint,
            filename=filename,
            pbar=pbar,
            status_check_period=status_check_period,
            url_params={"id": self.id},
        )

        self._client.logger.info(f"Backup for task {self.id} has been downloaded to {filename}")

    def get_jobs(self) -> List[Job]:
        return [Job(self._client, m) for m in self.api.list_jobs(id=self.id)[0]]

    def get_meta(self) -> models.IDataMetaRead:
        (meta, _) = self.api.retrieve_data_meta(self.id)
        return meta

    def get_frames_info(self) -> List[models.IFrameMeta]:
        return self.get_meta().frames

    def remove_frames_by_ids(self, ids: Sequence[int]) -> None:
        self.api.partial_update_data_meta(
            self.id,
            patched_data_meta_write_request=models.PatchedDataMetaWriteRequest(deleted_frames=ids),
        )


class TasksRepo(
    _TaskRepoBase,
    ModelCreateMixin[Task, models.ITaskWriteRequest],
    ModelRetrieveMixin[Task],
    ModelListMixin[Task],
    ModelDeleteMixin,
):
    _entity_type = Task

    def create_from_data(
        self,
        spec: models.ITaskWriteRequest,
        resources: Sequence[str],
        *,
        resource_type: ResourceType = ResourceType.LOCAL,
        data_params: Optional[Dict[str, Any]] = None,
        annotation_path: str = "",
        annotation_format: str = "CVAT XML 1.1",
        status_check_period: int = None,
        dataset_repository_url: str = "",
        use_lfs: bool = False,
        pbar: Optional[ProgressReporter] = None,
    ) -> Task:
        """
        Create a new task with the given name and labels JSON and
        add the files to it.

        Returns: id of the created task
        """
        if getattr(spec, "project_id", None) and getattr(spec, "labels", None):
            raise exceptions.ApiValueError(
                "Can't set labels to a task inside a project. "
                "Tasks inside a project use project's labels.",
                ["labels"],
            )

        task = self.create(spec=spec)
        self._client.logger.info("Created task ID: %s NAME: %s", task.id, task.name)

        task.upload_data(
            resource_type=resource_type,
            resources=resources,
            pbar=pbar,
            params=data_params,
            wait_for_completion=True,
            status_check_period=status_check_period,
        )

        if annotation_path:
            task.import_annotations(annotation_format, annotation_path, pbar=pbar)

        if dataset_repository_url:
            git.create_git_repo(
                self._client,
                task_id=task.id,
                repo_url=dataset_repository_url,
                status_check_period=status_check_period,
                use_lfs=use_lfs,
            )

        task.fetch()

        return task

    def remove_by_ids(self, task_ids: Sequence[int]) -> None:
        """
        Delete a list of tasks, ignoring those which don't exist.
        """

        for task_id in task_ids:
            (_, response) = self.api.destroy(task_id, _check_status=False)

            if 200 <= response.status <= 299:
                self._client.logger.info(f"Task ID {task_id} deleted")
            elif response.status == 404:
                self._client.logger.info(f"Task ID {task_id} not found")
            else:
                self._client.logger.warning(
                    f"Failed to delete task ID {task_id}: "
                    f"{response.msg} (status {response.status})"
                )

    def create_from_backup(
        self,
        filename: StrPath,
        *,
        status_check_period: int = None,
        pbar: Optional[ProgressReporter] = None,
    ) -> Task:
        """
        Import a task from a backup file
        """

        filename = Path(filename)

        if status_check_period is None:
            status_check_period = self._client.config.status_check_period

        params = {"filename": filename.name}
        url = self._client.api_map.make_endpoint_url(self.api.create_backup_endpoint.path)
        uploader = Uploader(self._client)
        response = uploader.upload_file(
            url,
            filename,
            meta=params,
            query_params=params,
            pbar=pbar,
            logger=self._client.logger.debug,
        )

        rq_id = json.loads(response.data)["rq_id"]
        response = self._client.wait_for_completion(
            url,
            success_status=201,
            positive_statuses=[202],
            post_params={"rq_id": rq_id},
            status_check_period=status_check_period,
        )

        task_id = json.loads(response.data)["id"]
        self._client.logger.info(f"Task has been imported sucessfully. Task ID: {task_id}")

        return self.retrieve(task_id)<|MERGE_RESOLUTION|>--- conflicted
+++ resolved
@@ -65,14 +65,9 @@
 
     def upload_data(
         self,
-<<<<<<< HEAD
-        resources: Sequence[str],
-=======
         resource_type: ResourceType,
         resources: Sequence[StrPath],
->>>>>>> 760f40d3
-        *,
-        resource_type: ResourceType = ResourceType.LOCAL,
+        *,
         pbar: Optional[ProgressReporter] = None,
         params: Optional[Dict[str, Any]] = None,
         wait_for_completion: bool = True,
