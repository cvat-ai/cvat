# Copyright (C) 2022 CVAT.ai Corporation
#
# SPDX-License-Identifier: MIT

from __future__ import annotations

import io
import json
import mimetypes
import shutil
from enum import Enum
from pathlib import Path
from time import sleep
from typing import TYPE_CHECKING, Any, Dict, List, Optional, Sequence

from PIL import Image

from cvat_sdk.api_client import apis, exceptions, models
from cvat_sdk.core import git
from cvat_sdk.core.downloading import Downloader
from cvat_sdk.core.progress import ProgressReporter
from cvat_sdk.core.proxies.annotations import AnnotationCrudMixin
from cvat_sdk.core.proxies.jobs import Job
from cvat_sdk.core.proxies.model_proxy import (
    ModelCreateMixin,
    ModelDeleteMixin,
    ModelListMixin,
    ModelRetrieveMixin,
    ModelUpdateMixin,
    build_model_bases,
)
from cvat_sdk.core.uploading import AnnotationUploader, DataUploader, Uploader
from cvat_sdk.core.utils import filter_dict

if TYPE_CHECKING:
    from _typeshed import StrPath, SupportsWrite


class ResourceType(Enum):
    LOCAL = 0
    SHARE = 1
    REMOTE = 2

    def __str__(self):
        return self.name.lower()

    def __repr__(self):
        return str(self)


_TaskEntityBase, _TaskRepoBase = build_model_bases(
    models.TaskRead, apis.TasksApi, api_member_name="tasks_api"
)


class Task(
    _TaskEntityBase,
    models.ITaskRead,
    ModelUpdateMixin[models.IPatchedTaskWriteRequest],
    ModelDeleteMixin,
    AnnotationCrudMixin,
):
    _model_partial_update_arg = "patched_task_write_request"
    _put_annotations_data_param = "task_annotations_update_request"

    def upload_data(
        self,
        resources: Sequence[StrPath],
        *,
        resource_type: ResourceType = ResourceType.LOCAL,
        pbar: Optional[ProgressReporter] = None,
        params: Optional[Dict[str, Any]] = None,
        wait_for_completion: bool = True,
        status_check_period: Optional[int] = None,
    ) -> None:
        """
        Add local, remote, or shared files to an existing task.
        """
        params = params or {}

        data = {"image_quality": 70}

        data.update(
            filter_dict(
                params,
                keep=[
                    "chunk_size",
                    "copy_data",
                    "image_quality",
                    "sorting_method",
                    "start_frame",
                    "stop_frame",
                    "use_cache",
                    "use_zip_chunks",
<<<<<<< HEAD
                    "job_file_mapping",
=======
                    "filename_pattern",
                    "cloud_storage_id",
>>>>>>> be844458
                ],
            )
        )
        if params.get("frame_step") is not None:
            data["frame_filter"] = f"step={params.get('frame_step')}"

        if resource_type in [ResourceType.REMOTE, ResourceType.SHARE]:
            for resource in resources:
                if not isinstance(resource, str):
                    raise TypeError(f"resources: expected instances of str, got {type(resource)}")

            if resource_type is ResourceType.REMOTE:
                data["remote_files"] = resources
            elif resource_type is ResourceType.SHARE:
                data["server_files"] = resources

            self.api.create_data(
                self.id,
                data_request=models.DataRequest(**data),
            )
        elif resource_type == ResourceType.LOCAL:
            url = self._client.api_map.make_endpoint_url(
                self.api.create_data_endpoint.path, kwsub={"id": self.id}
            )

            DataUploader(self._client).upload_files(
                url, list(map(Path, resources)), pbar=pbar, **data
            )

        if wait_for_completion:
            if status_check_period is None:
                status_check_period = self._client.config.status_check_period

            self._client.logger.info("Awaiting for task %s creation...", self.id)
            while True:
                sleep(status_check_period)
                (status, response) = self.api.retrieve_status(self.id)

                self._client.logger.info(
                    "Task %s creation status: %s (message=%s)",
                    self.id,
                    status.state.value,
                    status.message,
                )

                if (
                    status.state.value
                    == models.RqStatusStateEnum.allowed_values[("value",)]["FINISHED"]
                ):
                    break
                elif (
                    status.state.value
                    == models.RqStatusStateEnum.allowed_values[("value",)]["FAILED"]
                ):
                    raise exceptions.ApiException(
                        status=status.state.value, reason=status.message, http_resp=response
                    )

            self.fetch()

    def import_annotations(
        self,
        format_name: str,
        filename: StrPath,
        *,
        status_check_period: Optional[int] = None,
        pbar: Optional[ProgressReporter] = None,
    ):
        """
        Upload annotations for a task in the specified format (e.g. 'YOLO ZIP 1.0').
        """

        filename = Path(filename)

        AnnotationUploader(self._client).upload_file_and_wait(
            self.api.create_annotations_endpoint,
            filename,
            format_name,
            url_params={"id": self.id},
            pbar=pbar,
            status_check_period=status_check_period,
        )

        self._client.logger.info(f"Annotation file '{filename}' for task #{self.id} uploaded")

    def get_frame(
        self,
        frame_id: int,
        *,
        quality: Optional[str] = None,
    ) -> io.RawIOBase:
        params = {}
        if quality:
            params["quality"] = quality
        (_, response) = self.api.retrieve_data(self.id, number=frame_id, **params, type="frame")
        return io.BytesIO(response.data)

    def get_preview(
        self,
    ) -> io.RawIOBase:
        (_, response) = self.api.retrieve_preview(self.id)
        return io.BytesIO(response.data)

    def download_chunk(
        self,
        chunk_id: int,
        output_file: SupportsWrite[bytes],
        *,
        quality: Optional[str] = None,
    ) -> None:
        params = {}
        if quality:
            params["quality"] = quality
        (_, response) = self.api.retrieve_data(
            self.id, number=chunk_id, **params, type="chunk", _parse_response=False
        )

        with response:
            shutil.copyfileobj(response, output_file)

    def download_frames(
        self,
        frame_ids: Sequence[int],
        *,
        outdir: StrPath = ".",
        quality: str = "original",
        filename_pattern: str = "frame_{frame_id:06d}{frame_ext}",
    ) -> Optional[List[Image.Image]]:
        """
        Download the requested frame numbers for a task and save images as outdir/filename_pattern
        """
        # TODO: add arg descriptions in schema

        outdir = Path(outdir)
        outdir.mkdir(exist_ok=True)

        for frame_id in frame_ids:
            frame_bytes = self.get_frame(frame_id, quality=quality)

            im = Image.open(frame_bytes)
            mime_type = im.get_format_mimetype() or "image/jpg"
            im_ext = mimetypes.guess_extension(mime_type)

            # FIXME It is better to use meta information from the server
            # to determine the extension
            # replace '.jpe' or '.jpeg' with a more used '.jpg'
            if im_ext in (".jpe", ".jpeg", None):
                im_ext = ".jpg"

            outfile = filename_pattern.format(frame_id=frame_id, frame_ext=im_ext)
            im.save(outdir / outfile)

    def export_dataset(
        self,
        format_name: str,
        filename: StrPath,
        *,
        pbar: Optional[ProgressReporter] = None,
        status_check_period: Optional[int] = None,
        include_images: bool = True,
    ) -> None:
        """
        Download annotations for a task in the specified format (e.g. 'YOLO ZIP 1.0').
        """

        filename = Path(filename)

        if include_images:
            endpoint = self.api.retrieve_dataset_endpoint
        else:
            endpoint = self.api.retrieve_annotations_endpoint

        Downloader(self._client).prepare_and_download_file_from_endpoint(
            endpoint=endpoint,
            filename=filename,
            url_params={"id": self.id},
            query_params={"format": format_name},
            pbar=pbar,
            status_check_period=status_check_period,
        )

        self._client.logger.info(f"Dataset for task {self.id} has been downloaded to {filename}")

    def download_backup(
        self,
        filename: StrPath,
        *,
        status_check_period: int = None,
        pbar: Optional[ProgressReporter] = None,
    ) -> None:
        """
        Download a task backup
        """

        filename = Path(filename)

        Downloader(self._client).prepare_and_download_file_from_endpoint(
            self.api.retrieve_backup_endpoint,
            filename=filename,
            pbar=pbar,
            status_check_period=status_check_period,
            url_params={"id": self.id},
        )

        self._client.logger.info(f"Backup for task {self.id} has been downloaded to {filename}")

    def get_jobs(self) -> List[Job]:
        return [Job(self._client, m) for m in self.api.list_jobs(id=self.id)[0]]

    def get_meta(self) -> models.IDataMetaRead:
        (meta, _) = self.api.retrieve_data_meta(self.id)
        return meta

    def get_frames_info(self) -> List[models.IFrameMeta]:
        return self.get_meta().frames

    def remove_frames_by_ids(self, ids: Sequence[int]) -> None:
        self.api.partial_update_data_meta(
            self.id,
            patched_data_meta_write_request=models.PatchedDataMetaWriteRequest(deleted_frames=ids),
        )


class TasksRepo(
    _TaskRepoBase,
    ModelCreateMixin[Task, models.ITaskWriteRequest],
    ModelRetrieveMixin[Task],
    ModelListMixin[Task],
    ModelDeleteMixin,
):
    _entity_type = Task

    def create_from_data(
        self,
        spec: models.ITaskWriteRequest,
        resources: Sequence[str],
        *,
        resource_type: ResourceType = ResourceType.LOCAL,
        data_params: Optional[Dict[str, Any]] = None,
        annotation_path: str = "",
        annotation_format: str = "CVAT XML 1.1",
        status_check_period: int = None,
        dataset_repository_url: str = "",
        use_lfs: bool = False,
        pbar: Optional[ProgressReporter] = None,
    ) -> Task:
        """
        Create a new task with the given name and labels JSON and
        add the files to it.

        Returns: id of the created task
        """
        if getattr(spec, "project_id", None) and getattr(spec, "labels", None):
            raise exceptions.ApiValueError(
                "Can't set labels to a task inside a project. "
                "Tasks inside a project use project's labels.",
                ["labels"],
            )

        task = self.create(spec=spec)
        self._client.logger.info("Created task ID: %s NAME: %s", task.id, task.name)

        task.upload_data(
            resource_type=resource_type,
            resources=resources,
            pbar=pbar,
            params=data_params,
            wait_for_completion=True,
            status_check_period=status_check_period,
        )

        if annotation_path:
            task.import_annotations(annotation_format, annotation_path, pbar=pbar)

        if dataset_repository_url:
            git.create_git_repo(
                self._client,
                task_id=task.id,
                repo_url=dataset_repository_url,
                status_check_period=status_check_period,
                use_lfs=use_lfs,
            )

        task.fetch()

        return task

    def remove_by_ids(self, task_ids: Sequence[int]) -> None:
        """
        Delete a list of tasks, ignoring those which don't exist.
        """

        for task_id in task_ids:
            (_, response) = self.api.destroy(task_id, _check_status=False)

            if 200 <= response.status <= 299:
                self._client.logger.info(f"Task ID {task_id} deleted")
            elif response.status == 404:
                self._client.logger.info(f"Task ID {task_id} not found")
            else:
                self._client.logger.warning(
                    f"Failed to delete task ID {task_id}: "
                    f"{response.msg} (status {response.status})"
                )

    def create_from_backup(
        self,
        filename: StrPath,
        *,
        status_check_period: int = None,
        pbar: Optional[ProgressReporter] = None,
    ) -> Task:
        """
        Import a task from a backup file
        """

        filename = Path(filename)

        if status_check_period is None:
            status_check_period = self._client.config.status_check_period

        params = {"filename": filename.name}
        url = self._client.api_map.make_endpoint_url(self.api.create_backup_endpoint.path)
        uploader = Uploader(self._client)
        response = uploader.upload_file(
            url,
            filename,
            meta=params,
            query_params=params,
            pbar=pbar,
            logger=self._client.logger.debug,
        )

        rq_id = json.loads(response.data)["rq_id"]
        response = self._client.wait_for_completion(
            url,
            success_status=201,
            positive_statuses=[202],
            post_params={"rq_id": rq_id},
            status_check_period=status_check_period,
        )

        task_id = json.loads(response.data)["id"]
        self._client.logger.info(f"Task has been imported sucessfully. Task ID: {task_id}")

        return self.retrieve(task_id)<|MERGE_RESOLUTION|>--- conflicted
+++ resolved
@@ -92,12 +92,9 @@
                     "stop_frame",
                     "use_cache",
                     "use_zip_chunks",
-<<<<<<< HEAD
                     "job_file_mapping",
-=======
                     "filename_pattern",
                     "cloud_storage_id",
->>>>>>> be844458
                 ],
             )
         )
