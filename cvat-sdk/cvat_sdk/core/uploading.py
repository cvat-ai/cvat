# Copyright (C) 2022 CVAT.ai Corporation
#
# SPDX-License-Identifier: MIT

from __future__ import annotations

import os
import os.path as osp
from contextlib import ExitStack, closing
from typing import TYPE_CHECKING, Any, Dict, List, Optional, Sequence, Tuple

import requests
import urllib3

from cvat_sdk.api_client.api_client import ApiClient, Endpoint
from cvat_sdk.api_client.rest import RESTClientObject
from cvat_sdk.core.helpers import StreamWithProgress, expect_status
from cvat_sdk.core.progress import ProgressReporter

if TYPE_CHECKING:
    from cvat_sdk.core.client import Client

MAX_REQUEST_SIZE = 100 * 2**20


class Uploader:
    """
    Implements common uploading protocols
    """

    def __init__(self, client: Client):
        self._client = client

    def upload_file(
        self,
        url: str,
        filename: str,
        *,
        meta: Dict[str, Any],
        query_params: Dict[str, Any] = None,
        fields: Optional[Dict[str, Any]] = None,
        pbar: Optional[ProgressReporter] = None,
        logger=None,
    ) -> urllib3.HTTPResponse:
        """
        Annotation uploads:
        - have "filename" meta field in chunks
        - have "filename" and "format" query params in the "Upload-Finished" request


        Data (image, video, ...) uploads:
        - have "filename" meta field in chunks
        - have a number of fields in the "Upload-Finished" request


        Backup uploads:
        - have "filename" meta field in chunks
        - have "filename" query params in the "Upload-Finished" request

        OR
        - have "task_file" field in the POST request data (a file)

        meta['filename'] is always required. It must be set to the "visible" file name or path

        Returns:
            response of the last request (the "Upload-Finished" one)
        """
        # "CVAT-TUS" protocol has 2 extra messages
        # query params are used only in the extra messages
        assert meta["filename"]

        self._tus_start_upload(url, query_params=query_params)
        self._upload_file_data_with_tus(
            url=url, filename=filename, meta=meta, pbar=pbar, logger=logger
        )
        return self._tus_finish_upload(url, query_params=query_params, fields=fields)

    def _wait_for_completion(
        self,
        url: str,
        *,
        success_status: int,
        status_check_period: Optional[int] = None,
        query_params: Optional[Dict[str, Any]] = None,
        post_params: Optional[Dict[str, Any]] = None,
        method: str = "POST",
        positive_statuses: Optional[Sequence[int]] = None,
    ) -> urllib3.HTTPResponse:
        return self._client.wait_for_completion(
            url,
            success_status=success_status,
            status_check_period=status_check_period,
            query_params=query_params,
            post_params=post_params,
            method=method,
            positive_statuses=positive_statuses,
        )

    def _split_files_by_requests(
        self, filenames: List[str]
    ) -> Tuple[List[Tuple[List[str], int]], List[str], int]:
        bulk_files: Dict[str, int] = {}
        separate_files: Dict[str, int] = {}

        # sort by size
        for filename in filenames:
            filename = os.path.abspath(filename)
            file_size = os.stat(filename).st_size
            if MAX_REQUEST_SIZE < file_size:
                separate_files[filename] = file_size
            else:
                bulk_files[filename] = file_size

        total_size = sum(bulk_files.values()) + sum(separate_files.values())

        # group small files by requests
        bulk_file_groups: List[Tuple[List[str], int]] = []
        current_group_size: int = 0
        current_group: List[str] = []
        for filename, file_size in bulk_files.items():
            if MAX_REQUEST_SIZE < current_group_size + file_size:
                bulk_file_groups.append((current_group, current_group_size))
                current_group_size = 0
                current_group = []

            current_group.append(filename)
            current_group_size += file_size
        if current_group:
            bulk_file_groups.append((current_group, current_group_size))

        return bulk_file_groups, separate_files, total_size

    @staticmethod
    def _make_tus_uploader(api_client: ApiClient, url: str, **kwargs):
        import tusclient.uploader as tus_uploader
        from tusclient.client import TusClient, Uploader
        from tusclient.request import TusRequest, TusUploadFailed

        class RestClientAdapter:
            # Provides requests.Session-like interface for REST client
            # only patch is called in the tus client

            def __init__(self, rest_client: RESTClientObject):
                self.rest_client = rest_client

            def _request(self, method, url, data=None, json=None, **kwargs):
                raw = self.rest_client.request(
                    method=method,
                    url=url,
                    headers=kwargs.get("headers"),
                    query_params=kwargs.get("params"),
                    post_params=json,
                    body=data,
                    _parse_response=False,
                    _request_timeout=kwargs.get("timeout"),
                    _check_status=False,
                )

                result = requests.Response()
                result._content = raw.data
                result.raw = raw
                result.headers.update(raw.headers)
                result.status_code = raw.status
                result.reason = raw.msg
                return result

            def patch(self, *args, **kwargs):
                return self._request("PATCH", *args, **kwargs)

        class MyTusUploader(Uploader):
            # Adjusts the library code for CVAT server
            # Allows to reuse session

            def __init__(self, *_args, api_client: ApiClient, **_kwargs):
                self._api_client = api_client
                super().__init__(*_args, **_kwargs)

            def _do_request(self):
                self.request = TusRequest(self)
                self.request.handle = RestClientAdapter(self._api_client.rest_client)
                try:
                    self.request.perform()
                    self.verify_upload()
                except TusUploadFailed as error:
                    self._retry_or_cry(error)

            @tus_uploader._catch_requests_error
            def create_url(self):
                """
                Return upload url.

                Makes request to tus server to create a new upload url for the required file upload.
                """
                headers = self.headers
                headers["upload-length"] = str(self.file_size)
                headers["upload-metadata"] = ",".join(self.encode_metadata())
                resp = self._api_client.rest_client.POST(self.client.url, headers=headers)
                url = resp.headers.get("location")
                if url is None:
                    msg = "Attempt to retrieve create file url with status {}".format(
                        resp.status_code
                    )
                    raise tus_uploader.TusCommunicationError(msg, resp.status_code, resp.content)
                return tus_uploader.urljoin(self.client.url, url)

            @tus_uploader._catch_requests_error
            def get_offset(self):
                """
                Return offset from tus server.

                This is different from the instance attribute 'offset' because this makes an
                http request to the tus server to retrieve the offset.
                """
                # FIXME: traefik changes HEAD to GET for some reason, and it breaks the protocol
                # https://github.com/opencv/cvat/issues/4839

                # Assume we are starting from scratch. This effectively disallows us to resume
                # old file uploading
                return 0

                # resp = self._api_client.rest_client.HEAD(self.url, headers=self.headers)
                # offset = resp.headers.get("upload-offset")
                # if offset is None:
                #     msg = "Attempt to retrieve offset fails with status {}".format(resp.status_code)
                #     raise tus_uploader.TusCommunicationError(msg, resp.status_code, resp.content)
                # return int(offset)

        # Add headers required by CVAT server
        headers = {}
        headers["Origin"] = api_client.configuration.host
        headers.update(api_client.get_common_headers())

        client = TusClient(url, headers=headers)

        return MyTusUploader(client=client, api_client=api_client, **kwargs)

    def _upload_file_data_with_tus(self, url, filename, *, meta=None, pbar=None, logger=None):
        CHUNK_SIZE = 10 * 2**20

        file_size = os.stat(filename).st_size

        with open(filename, "rb") as input_file:
            if pbar is not None:
                input_file = StreamWithProgress(input_file, pbar, length=file_size)

            tus_uploader = self._make_tus_uploader(
<<<<<<< HEAD
                self._client.api,
=======
                self._client.api_client,
>>>>>>> 7218f4e2
                url=url.rstrip("/") + "/",
                metadata=meta,
                file_stream=input_file,
                chunk_size=CHUNK_SIZE,
                log_func=logger,
            )
            tus_uploader.upload()

    def _tus_start_upload(self, url, *, query_params=None):
<<<<<<< HEAD
        response = self._client.api.rest_client.POST(
=======
        response = self._client.api_client.rest_client.POST(
>>>>>>> 7218f4e2
            url,
            query_params=query_params,
            headers={
                "Upload-Start": "",
<<<<<<< HEAD
                **self._client.api.get_common_headers(),
=======
                **self._client.api_client.get_common_headers(),
>>>>>>> 7218f4e2
            },
        )
        expect_status(202, response)
        return response

    def _tus_finish_upload(self, url, *, query_params=None, fields=None):
<<<<<<< HEAD
        response = self._client.api.rest_client.POST(
            url,
            headers={
                "Upload-Finish": "",
                **self._client.api.get_common_headers(),
=======
        response = self._client.api_client.rest_client.POST(
            url,
            headers={
                "Upload-Finish": "",
                **self._client.api_client.get_common_headers(),
>>>>>>> 7218f4e2
            },
            query_params=query_params,
            post_params=fields,
        )
        expect_status(202, response)
        return response


class AnnotationUploader(Uploader):
    def upload_file_and_wait(
        self,
        endpoint: Endpoint,
        filename: str,
        format_name: str,
        *,
        url_params: Optional[Dict[str, Any]] = None,
        pbar: Optional[ProgressReporter] = None,
        status_check_period: Optional[int] = None,
    ):
        url = self._client.api_map.make_endpoint_url(endpoint.path, kwsub=url_params)
        params = {"format": format_name, "filename": osp.basename(filename)}
        self.upload_file(
            url, filename, pbar=pbar, query_params=params, meta={"filename": params["filename"]}
        )

        self._wait_for_completion(
            url,
            success_status=201,
            positive_statuses=[202],
            status_check_period=status_check_period,
            query_params=params,
            method="POST",
        )


class DatasetUploader(Uploader):
    def upload_file_and_wait(
        self,
        endpoint: Endpoint,
        filename: str,
        format_name: str,
        *,
        url_params: Optional[Dict[str, Any]] = None,
        pbar: Optional[ProgressReporter] = None,
        status_check_period: Optional[int] = None,
    ):
        url = self._client.api_map.make_endpoint_url(endpoint.path, kwsub=url_params)
        params = {"format": format_name, "filename": osp.basename(filename)}
        self.upload_file(
            url, filename, pbar=pbar, query_params=params, meta={"filename": params["filename"]}
        )

        self._wait_for_completion(
            url,
            success_status=201,
            positive_statuses=[202],
            status_check_period=status_check_period,
            query_params=params,
            method="GET",
        )


class DataUploader(Uploader):
    def upload_files(
        self,
        url: str,
        resources: List[str],
        *,
        pbar: Optional[ProgressReporter] = None,
        **kwargs,
    ):
        bulk_file_groups, separate_files, total_size = self._split_files_by_requests(resources)

        if pbar is not None:
            pbar.start(total_size, desc="Uploading data")

        self._tus_start_upload(url)

        for group, group_size in bulk_file_groups:
            with ExitStack() as es:
                files = {}
                for i, filename in enumerate(group):
                    files[f"client_files[{i}]"] = (
                        filename,
                        es.enter_context(closing(open(filename, "rb"))).read(),
                    )
<<<<<<< HEAD
                response = self._client.api.rest_client.POST(
=======
                response = self._client.api_client.rest_client.POST(
>>>>>>> 7218f4e2
                    url,
                    post_params=dict(**kwargs, **files),
                    headers={
                        "Content-Type": "multipart/form-data",
                        "Upload-Multiple": "",
<<<<<<< HEAD
                        **self._client.api.get_common_headers(),
=======
                        **self._client.api_client.get_common_headers(),
>>>>>>> 7218f4e2
                    },
                )
            expect_status(200, response)

            if pbar is not None:
                pbar.advance(group_size)

        for filename in separate_files:
            # TODO: check if basename produces invalid paths here, can lead to overwriting
            self._upload_file_data_with_tus(
                url,
                filename,
                meta={"filename": osp.basename(filename)},
                pbar=pbar,
                logger=self._client.logger.debug,
            )

        self._tus_finish_upload(url, fields=kwargs)<|MERGE_RESOLUTION|>--- conflicted
+++ resolved
@@ -244,11 +244,7 @@
                 input_file = StreamWithProgress(input_file, pbar, length=file_size)
 
             tus_uploader = self._make_tus_uploader(
-<<<<<<< HEAD
-                self._client.api,
-=======
                 self._client.api_client,
->>>>>>> 7218f4e2
                 url=url.rstrip("/") + "/",
                 metadata=meta,
                 file_stream=input_file,
@@ -258,39 +254,23 @@
             tus_uploader.upload()
 
     def _tus_start_upload(self, url, *, query_params=None):
-<<<<<<< HEAD
-        response = self._client.api.rest_client.POST(
-=======
         response = self._client.api_client.rest_client.POST(
->>>>>>> 7218f4e2
             url,
             query_params=query_params,
             headers={
                 "Upload-Start": "",
-<<<<<<< HEAD
-                **self._client.api.get_common_headers(),
-=======
                 **self._client.api_client.get_common_headers(),
->>>>>>> 7218f4e2
             },
         )
         expect_status(202, response)
         return response
 
     def _tus_finish_upload(self, url, *, query_params=None, fields=None):
-<<<<<<< HEAD
-        response = self._client.api.rest_client.POST(
-            url,
-            headers={
-                "Upload-Finish": "",
-                **self._client.api.get_common_headers(),
-=======
         response = self._client.api_client.rest_client.POST(
             url,
             headers={
                 "Upload-Finish": "",
                 **self._client.api_client.get_common_headers(),
->>>>>>> 7218f4e2
             },
             query_params=query_params,
             post_params=fields,
@@ -377,21 +357,13 @@
                         filename,
                         es.enter_context(closing(open(filename, "rb"))).read(),
                     )
-<<<<<<< HEAD
-                response = self._client.api.rest_client.POST(
-=======
                 response = self._client.api_client.rest_client.POST(
->>>>>>> 7218f4e2
                     url,
                     post_params=dict(**kwargs, **files),
                     headers={
                         "Content-Type": "multipart/form-data",
                         "Upload-Multiple": "",
-<<<<<<< HEAD
-                        **self._client.api.get_common_headers(),
-=======
                         **self._client.api_client.get_common_headers(),
->>>>>>> 7218f4e2
                     },
                 )
             expect_status(200, response)
