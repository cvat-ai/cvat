# Copyright (C) CVAT.ai Corporation
#
# SPDX-License-Identifier: MIT

from __future__ import annotations

import base64
import json
import logging
import os
from contextlib import AbstractContextManager
from http import HTTPStatus
from pathlib import Path
from typing import TYPE_CHECKING, Any, Optional

import urllib3

from cvat_sdk.api_client.api_client import ApiClient, ApiException, Endpoint
from cvat_sdk.core.exceptions import CvatSdkException
from cvat_sdk.core.helpers import StreamWithProgress, expect_status
from cvat_sdk.core.progress import NullProgressReporter, ProgressReporter

if TYPE_CHECKING:
    from cvat_sdk.core.client import Client

MAX_REQUEST_SIZE = 100 * 2**20
MAX_TUS_RETRIES = 3
TUS_CHUNK_SIZE = 10 * 2**20


def _upload_with_tus(
    api_client: ApiClient,
    create_url: str,
    metadata: dict[str, str],
    file_stream: StreamWithProgress,
    logger: logging.Logger,
) -> str:
    common_headers = {**api_client.get_common_headers(), "Tus-Resumable": "1.0.0"}

    file_stream.seek(0, os.SEEK_END)
    upload_length = file_stream.tell()
    assert metadata

    response = api_client.rest_client.POST(
        create_url,
        headers={
            **common_headers,
            "Upload-Length": str(upload_length),
            "Upload-Metadata": ",".join(
                [f"{k} {base64.b64encode(v.encode()).decode()}" for k, v in metadata.items()]
            ),
        },
    )
    real_filename = response.headers.get("Upload-Filename")

    if not real_filename:
        raise CvatSdkException("Server did not send Upload-Filename after upload creation")

    upload_url = response.headers.get("Location")
    if upload_url is None:
        raise CvatSdkException("Server did not send Location after upload creation")

    upload_offset = 0
    num_errors = 0

    while True:
        file_stream.seek(upload_offset)
        chunk = file_stream.read(TUS_CHUNK_SIZE)

        new_upload_offset = None

        try:
            response = api_client.rest_client.PATCH(
                upload_url,
                headers={
                    **common_headers,
                    "Content-Type": "application/offset+octet-stream",
                    "Upload-Offset": str(upload_offset),
                },
                body=chunk,
            )

            try:
                new_upload_offset = int(response.headers["Upload-Offset"])
            except KeyError:
                raise CvatSdkException("Server did not send Upload-Offset after chunk upload")

            # prevent the server from asking us to keep uploading the same chunk
            if new_upload_offset < upload_offset + len(chunk):
                raise CvatSdkException("Server reported unexpected Upload-Offset")
        except ApiException as e:
            if e.status and e.status < 500 and e.status != HTTPStatus.CONFLICT:
                raise

            if e.headers and "Upload-Offset" in e.headers:
                new_upload_offset = int(e.headers["Upload-Offset"])

            logger.error("Chunk upload failed", exc_info=e)
            num_errors += 1
        except urllib3.exceptions.HTTPError as e:
            logger.error("Chunk upload failed", exc_info=e)
            num_errors += 1

        if num_errors >= MAX_TUS_RETRIES:
            raise CvatSdkException("Too many upload errors")

        if new_upload_offset is None:
            response = api_client.rest_client.HEAD(upload_url, headers=common_headers)
            new_upload_offset = int(response.headers["Upload-Offset"])

        if new_upload_offset == upload_length:
            return real_filename

        if not 0 <= new_upload_offset <= upload_length:
            raise CvatSdkException("Server returned invalid upload offset")

        upload_offset = new_upload_offset


class Uploader:
    """
    Implements common uploading protocols
    """

    def __init__(self, client: Client):
        self._client = client

    def upload_file(
        self,
        url: str,
        filename: Path,
        *,
        meta: dict[str, Any],
        query_params: dict[str, Any] = None,
        fields: Optional[dict[str, Any]] = None,
        pbar: Optional[ProgressReporter] = None,
        logger=None,
    ) -> urllib3.HTTPResponse:
        """
        Annotation uploads:
        - have "filename" meta field in chunks
        - have "filename" and "format" query params in the "Upload-Finished" request


        Data (image, video, ...) uploads:
        - have "filename" meta field in chunks
        - have a number of fields in the "Upload-Finished" request


        Backup uploads:
        - have "filename" meta field in chunks
        - have "filename" query params in the "Upload-Finished" request

        OR
        - have "task_file" field in the POST request data (a file)

        meta['filename'] is always required. It must be set to the "visible" file name or path

        Returns:
            response of the last request (the "Upload-Finished" one)
        """
        # "CVAT-TUS" protocol has 2 extra messages
        # query params are used only in the extra messages
        assert meta["filename"]

        if pbar is None:
            pbar = NullProgressReporter()

        file_size = filename.stat().st_size

        self._tus_start_upload(url, query_params=query_params)
        with self._uploading_task(pbar, file_size):
            real_filename = self._upload_file_data_with_tus(
                url=url, filename=filename, meta=meta, pbar=pbar, logger=logger
            )
        query_params["filename"] = real_filename
        return self._tus_finish_upload(url, query_params=query_params, fields=fields)

    @staticmethod
    def _uploading_task(pbar: ProgressReporter, total_size: int) -> AbstractContextManager[None]:
        return pbar.task(
            total=total_size, desc="Uploading data", unit_scale=True, unit="B", unit_divisor=1024
        )

<<<<<<< HEAD
    @staticmethod
    def _make_request_headers(api_client: ApiClient):
        headers = api_client.get_common_headers()
        query_params = []
        api_client.update_params_for_auth(headers=headers, queries=query_params, method="POST")
        assert not query_params  # query auth is not expected
        return headers

    @classmethod
    def _make_tus_uploader(cls, api_client: ApiClient, url: str, **kwargs):
        client = _TusClient(url, headers=cls._make_request_headers(api_client))

        return _MyTusUploader(client=client, api_client=api_client, **kwargs)

    def _upload_file_data_with_tus(self, url, filename, *, meta=None, pbar, logger=None) -> str:
=======
    def _upload_file_data_with_tus(self, url, filename, *, meta, pbar, logger=None) -> str:
>>>>>>> 7d2ebb34
        with open(filename, "rb") as input_file:
            return _upload_with_tus(
                self._client.api_client,
                create_url=url.rstrip("/") + "/",
                metadata=meta,
                file_stream=StreamWithProgress(input_file, pbar),
                logger=logger or self._client.logger,
            )

    def _tus_start_upload(self, url, *, query_params=None):
        response = self._client.api_client.rest_client.POST(
            url,
            query_params=query_params,
            headers={
                "Upload-Start": "",
                **self._make_request_headers(self._client.api_client),
            },
        )
        expect_status(202, response)
        return response

    def _tus_finish_upload(self, url, *, query_params=None, fields=None):
        response = self._client.api_client.rest_client.POST(
            url,
            headers={
                "Upload-Finish": "",
                **self._make_request_headers(self._client.api_client),
            },
            query_params=query_params,
            post_params=fields,
        )
        expect_status(202, response)
        return response


class AnnotationUploader(Uploader):
    def upload_file_and_wait(
        self,
        endpoint: Endpoint,
        filename: Path,
        format_name: str,
        *,
        conv_mask_to_poly: Optional[bool] = None,
        url_params: Optional[dict[str, Any]] = None,
        pbar: Optional[ProgressReporter] = None,
        status_check_period: Optional[int] = None,
    ):
        url = self._client.api_map.make_endpoint_url(endpoint.path, kwsub=url_params)
        params = {"format": format_name, "filename": filename.name}
        response = self.upload_file(
            url, filename, pbar=pbar, query_params=params, meta={"filename": params["filename"]}
        )

        if conv_mask_to_poly is not None:
            params["conv_mask_to_poly"] = "true" if conv_mask_to_poly else "false"

        rq_id = json.loads(response.data).get("rq_id")
        assert rq_id, "The rq_id was not found in the response"

        self._client.wait_for_completion(rq_id, status_check_period=status_check_period)


class DatasetUploader(Uploader):
    def upload_file_and_wait(
        self,
        upload_endpoint: Endpoint,
        filename: Path,
        format_name: str,
        *,
        url_params: Optional[dict[str, Any]] = None,
        conv_mask_to_poly: Optional[bool] = None,
        pbar: Optional[ProgressReporter] = None,
        status_check_period: Optional[int] = None,
    ):
        url = self._client.api_map.make_endpoint_url(upload_endpoint.path, kwsub=url_params)
        params = {"format": format_name, "filename": filename.name}

        if conv_mask_to_poly is not None:
            params["conv_mask_to_poly"] = "true" if conv_mask_to_poly else "false"

        response = self.upload_file(
            url, filename, pbar=pbar, query_params=params, meta={"filename": params["filename"]}
        )
        rq_id = json.loads(response.data).get("rq_id")
        assert rq_id, "The rq_id was not found in the response"

        self._client.wait_for_completion(rq_id, status_check_period=status_check_period)


class DataUploader(Uploader):
    def __init__(self, client: Client, *, max_request_size: int = MAX_REQUEST_SIZE):
        super().__init__(client)
        self.max_request_size = max_request_size

    def upload_files(
        self,
        url: str,
        resources: list[Path],
        *,
        pbar: Optional[ProgressReporter] = None,
        **kwargs,
    ):
        bulk_file_groups, separate_files, total_size = self._split_files_by_requests(resources)

        if pbar is None:
            pbar = NullProgressReporter()

        if str(kwargs.get("sorting_method")).lower() == "predefined":
            # Request file ordering, because we reorder files to send more efficiently
            kwargs.setdefault("upload_file_order", [p.name for p in resources])

        with self._uploading_task(pbar, total_size):
            self._tus_start_upload(url)

            for group, group_size in bulk_file_groups:
                files = {}
                for i, filename in enumerate(group):
                    files[f"client_files[{i}]"] = (
                        os.fspath(filename),
                        filename.read_bytes(),
                    )
                response = self._client.api_client.rest_client.POST(
                    url,
                    post_params={"image_quality": kwargs["image_quality"], **files},
                    headers={
                        "Content-Type": "multipart/form-data",
                        "Upload-Multiple": "",
                        **self._make_request_headers(self._client.api_client),
                    },
                )
                expect_status(200, response)

                pbar.advance(group_size)

            for filename in separate_files:
                self._upload_file_data_with_tus(
                    url,
                    filename,
                    meta={"filename": filename.name},
                    pbar=pbar,
                    logger=self._client.logger.debug,
                )

        return self._tus_finish_upload(url, fields=kwargs)

    def _split_files_by_requests(
        self, filenames: list[Path]
    ) -> tuple[list[tuple[list[Path], int]], list[Path], int]:
        bulk_files: dict[str, int] = {}
        separate_files: dict[str, int] = {}
        max_request_size = self.max_request_size

        # sort by size
        for filename in filenames:
            filename = filename.resolve()
            file_size = filename.stat().st_size
            if max_request_size < file_size:
                separate_files[filename] = file_size
            else:
                bulk_files[filename] = file_size

        total_size = sum(bulk_files.values()) + sum(separate_files.values())

        # group small files by requests
        bulk_file_groups: list[tuple[list[str], int]] = []
        current_group_size: int = 0
        current_group: list[str] = []
        for filename, file_size in bulk_files.items():
            if max_request_size < current_group_size + file_size:
                bulk_file_groups.append((current_group, current_group_size))
                current_group_size = 0
                current_group = []

            current_group.append(filename)
            current_group_size += file_size
        if current_group:
            bulk_file_groups.append((current_group, current_group_size))

        return bulk_file_groups, separate_files, total_size<|MERGE_RESOLUTION|>--- conflicted
+++ resolved
@@ -28,6 +28,14 @@
 TUS_CHUNK_SIZE = 10 * 2**20
 
 
+def _make_request_headers(api_client: ApiClient) -> dict[str, str]:
+    headers = api_client.get_common_headers()
+    query_params = []
+    api_client.update_params_for_auth(headers=headers, queries=query_params)
+    assert not query_params  # query auth is not expected
+
+    return headers
+
 def _upload_with_tus(
     api_client: ApiClient,
     create_url: str,
@@ -35,7 +43,7 @@
     file_stream: StreamWithProgress,
     logger: logging.Logger,
 ) -> str:
-    common_headers = {**api_client.get_common_headers(), "Tus-Resumable": "1.0.0"}
+    common_headers = {**_make_request_headers(api_client), "Tus-Resumable": "1.0.0"}
 
     file_stream.seek(0, os.SEEK_END)
     upload_length = file_stream.tell()
@@ -182,25 +190,7 @@
             total=total_size, desc="Uploading data", unit_scale=True, unit="B", unit_divisor=1024
         )
 
-<<<<<<< HEAD
-    @staticmethod
-    def _make_request_headers(api_client: ApiClient):
-        headers = api_client.get_common_headers()
-        query_params = []
-        api_client.update_params_for_auth(headers=headers, queries=query_params, method="POST")
-        assert not query_params  # query auth is not expected
-        return headers
-
-    @classmethod
-    def _make_tus_uploader(cls, api_client: ApiClient, url: str, **kwargs):
-        client = _TusClient(url, headers=cls._make_request_headers(api_client))
-
-        return _MyTusUploader(client=client, api_client=api_client, **kwargs)
-
-    def _upload_file_data_with_tus(self, url, filename, *, meta=None, pbar, logger=None) -> str:
-=======
     def _upload_file_data_with_tus(self, url, filename, *, meta, pbar, logger=None) -> str:
->>>>>>> 7d2ebb34
         with open(filename, "rb") as input_file:
             return _upload_with_tus(
                 self._client.api_client,
@@ -216,7 +206,7 @@
             query_params=query_params,
             headers={
                 "Upload-Start": "",
-                **self._make_request_headers(self._client.api_client),
+                **_make_request_headers(self._client.api_client),
             },
         )
         expect_status(202, response)
@@ -227,7 +217,7 @@
             url,
             headers={
                 "Upload-Finish": "",
-                **self._make_request_headers(self._client.api_client),
+                **_make_request_headers(self._client.api_client),
             },
             query_params=query_params,
             post_params=fields,
@@ -328,7 +318,7 @@
                     headers={
                         "Content-Type": "multipart/form-data",
                         "Upload-Multiple": "",
-                        **self._make_request_headers(self._client.api_client),
+                        **_make_request_headers(self._client.api_client),
                     },
                 )
                 expect_status(200, response)
