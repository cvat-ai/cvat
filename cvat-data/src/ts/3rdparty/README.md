## 3rdparty components

These files are from the [Broadway.js](https://github.com/mbebenita/Broadway) repository:
<<<<<<< HEAD
- Decoder.cjs
=======
- Decoder.worker.js
>>>>>>> 123c3940
- mp4.js
- avc.wasm

### Why do we store them here?

Authors don't provide an npm package, so we need to store these components in our repository.
We use this dependency to decode video chunks from a server and split them to frames on client side.

We need to run this package in node environent (for example for debug, or for running unit tests).
But there aren't any ways to do that (even with syntetic environment, provided for example by the package ``browser-env``).
For example there are issues with canvas using (webpack doesn't work with binary canvas package for node-js) and others.
So, we have solved to write patch file for this library.
It modifies source code a little to support our scenario of using.

### How to build awc.wasm and Decoder.cjs
1. Clone Emscripten SDK, install and activate the latest fastcomp SDK:
   ```sh
   git clone https://github.com/emscripten-core/emsdk.git && cd emsdk
   ```
   ```sh
   ./emsdk install latest-fastcomp
   ```
   ```sh
   ./emsdk activate latest-fastcomp
   ```

1. Clone Broadway.js
   ```sh
   git clone https://github.com/mbebenita/Broadway.git && cd Broadway/Decoder
   ```

1. Edit `make.py`:
   - Remove or comment the following options:
     `'-s', 'NO_BROWSER=1',`\
     `'-s', 'PRECISE_I64_MATH=0',`
   - Remove `"HEAP8", "HEAP16", "HEAP32"` from the `EXPORTED_FUNCTIONS` list.
   - Increase total memory to make possible decode 4k videos
   (or try to enable `ALLOW_MEMORY_GROWTH`, but this option has not been tested):\
       `'-s', 'TOTAL_MEMORY=' + str(100*1024*1024),`
   - Add the following options:\
     `'-s', "ENVIRONMENT='worker'",`\
     `'-s', 'WASM=1',`

1. Activate emsdk environment and build Broadway.js:
   ```sh
   . /tmp/emsdk/emsdk_env.sh
   ```
   ```sh
   python2 make.py
   ```

1. Copy the following files to cvat-data 3rdparty source folder:
   ```sh
   cd ..
   ```
   ```sh
   cp Player/avc.wasm  Player/Decoder.cjs Player/mp4.js <CVAT_FOLDER>/cvat-data/src/
   ```
   ```sh
   js/3rdparty
   ```<|MERGE_RESOLUTION|>--- conflicted
+++ resolved
@@ -1,11 +1,7 @@
 ## 3rdparty components
 
 These files are from the [Broadway.js](https://github.com/mbebenita/Broadway) repository:
-<<<<<<< HEAD
-- Decoder.cjs
-=======
 - Decoder.worker.js
->>>>>>> 123c3940
 - mp4.js
 - avc.wasm
 
