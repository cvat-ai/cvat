click==7.1.2
Django==3.1.7
django-appconf==1.0.4
django-auth-ldap==2.2.0
django-cacheops==5.0.1
django-compressor==2.4
django-rq==2.3.2
EasyProcess==0.3
Pillow==8.1.2
numpy==1.19.5
python-ldap==3.3.1
pytz==2020.1
pyunpack==0.2.1
rcssmin==1.0.6
redis==3.5.3
rjsmin==1.1.0
requests==2.24.0
rq==1.5.1
rq-scheduler==0.10.0
sqlparse==0.3.1
django-sendfile==0.3.11
dj-pagination==2.5.0
python-logstash-async==2.2.0
django-revproxy==0.10.0
rules==2.2
GitPython==3.1.8
coreapi==2.3.3
django-filter==2.3.0
Markdown==3.2.2
djangorestframework==3.11.2
Pygments==2.7.4
drf-yasg==1.17.1
Shapely==1.7.1
pdf2image==1.14.0
django-rest-auth[with_social]==0.9.5
cython==0.29.21
opencv-python-headless==4.4.0.42
h5py==2.10.0
django-cors-headers==3.5.0
furl==2.1.0
av==8.0.2 --no-binary=av
tensorflow==2.4.1 # Optional requirement of Datumaro
# The package is used by pyunpack as a command line tool to support multiple
# archives. Don't use as a python module because it has GPL license.
patool==1.12
diskcache==5.0.2
open3d==0.11.2
<<<<<<< HEAD
boto3==1.16.26
azure-storage-blob==12.6.0
# workaround for binary incompatibility with numpy when pycocotools is installed by wheel
datumaro==0.1.5.1 --no-binary=datumaro --no-binary=pycocotools
=======
# --no-binary=datumaro: workaround for pip to install
# opencv-headless instead of regular opencv, to actually run setup script
# --no-binary=pycocotools: workaround for binary incompatibility on numpy 1.20
# of pycocotools and tensorflow 2.4.1
# when pycocotools is installed by wheel in python 3.8+
datumaro==0.1.6.1 --no-binary=datumaro --no-binary=pycocotools
>>>>>>> 1efd21ab
<|MERGE_RESOLUTION|>--- conflicted
+++ resolved
@@ -45,16 +45,11 @@
 patool==1.12
 diskcache==5.0.2
 open3d==0.11.2
-<<<<<<< HEAD
 boto3==1.16.26
 azure-storage-blob==12.6.0
-# workaround for binary incompatibility with numpy when pycocotools is installed by wheel
-datumaro==0.1.5.1 --no-binary=datumaro --no-binary=pycocotools
-=======
 # --no-binary=datumaro: workaround for pip to install
 # opencv-headless instead of regular opencv, to actually run setup script
 # --no-binary=pycocotools: workaround for binary incompatibility on numpy 1.20
 # of pycocotools and tensorflow 2.4.1
 # when pycocotools is installed by wheel in python 3.8+
 datumaro==0.1.6.1 --no-binary=datumaro --no-binary=pycocotools
->>>>>>> 1efd21ab
