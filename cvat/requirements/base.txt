attrs==21.4.0
click==7.1.2
Django==3.2.15
django-appconf==1.0.4
django-auth-ldap==2.2.0
django-compressor==2.4
django-rq==2.3.2
EasyProcess==0.3
Pillow==9.0.1
numpy==1.22.0
python-ldap==3.4.0
pytz==2020.1
pyunpack==0.2.1
rcssmin==1.0.6
redis==3.5.3
rjsmin==1.1.0
requests==2.26.0
rq==1.5.1
rq-scheduler==0.10.0
sqlparse==0.4.2
django-sendfile2==0.7.0
dj-pagination==2.5.0
python-logstash-async==2.2.0
rules==2.2
GitPython==3.1.27
coreapi==2.3.3
django-filter==2.4.0
Markdown==3.2.2
djangorestframework==3.12.4
Pygments==2.7.4
drf-spectacular==0.22.1
Shapely==1.7.1
pdf2image==1.14.0
dj-rest-auth[with_social]==2.2.4
opencv-python-headless==4.5.5.62
h5py==3.6.0
django-cors-headers==3.5.0
furl==2.1.0
av==8.0.2 --no-binary=av
tensorflow==2.8.1 # Optional requirement of Datumaro. Use tensorflow-macos==2.8.0 for Mac M1
# The package is used by pyunpack as a command line tool to support multiple
# archives. Don't use as a python module because it has GPL license.
patool==1.12
<<<<<<< HEAD
diskcache==5.0.2
=======
# diskcache==5.0.2
open3d==0.11.2
>>>>>>> 09207ea8
boto3==1.17.61
azure-storage-blob==12.13.0
google-cloud-storage==1.42.0
git+https://github.com/cvat-ai/datumaro.git@bac20235bd6c792b4d068a54fd3ad14be50bb26f
urllib3>=1.26.5 # not directly required, pinned by Snyk to avoid a vulnerability
natsort==8.0.0
mistune>=2.0.1 # not directly required, pinned by Snyk to avoid a vulnerability
dnspython==2.2.0<|MERGE_RESOLUTION|>--- conflicted
+++ resolved
@@ -41,12 +41,6 @@
 # The package is used by pyunpack as a command line tool to support multiple
 # archives. Don't use as a python module because it has GPL license.
 patool==1.12
-<<<<<<< HEAD
-diskcache==5.0.2
-=======
-# diskcache==5.0.2
-open3d==0.11.2
->>>>>>> 09207ea8
 boto3==1.17.61
 azure-storage-blob==12.13.0
 google-cloud-storage==1.42.0
