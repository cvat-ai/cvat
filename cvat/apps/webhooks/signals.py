# Copyright (C) CVAT.ai Corporation
#
# SPDX-License-Identifier: MIT

import hashlib
import hmac
import json
from copy import deepcopy
from http import HTTPStatus

import django_rq
import requests
from django.conf import settings
from django.core.exceptions import ObjectDoesNotExist
from django.db import transaction
from django.db.models.signals import post_delete, post_save, pre_delete, pre_save
from django.dispatch import Signal, receiver

from cvat.apps.engine.models import Comment, Issue, Job, Project, Task
from cvat.apps.engine.serializers import BasicUserSerializer
from cvat.apps.events.handlers import (
    get_instance_diff,
    get_request,
    get_serializer,
    get_user,
    organization_id,
    project_id,
)
from cvat.apps.organizations.models import Invitation, Membership, Organization
from cvat.utils.http import PROXIES_FOR_UNTRUSTED_URLS, make_requests_session

from .event_type import EventTypeChoice, event_name
from .models import Webhook, WebhookDelivery, WebhookTypeChoice

WEBHOOK_TIMEOUT = 10
RESPONSE_SIZE_LIMIT = 1 * 1024 * 1024  # 1 MB

signal_redelivery = Signal()
signal_ping = Signal()


def send_webhook(webhook, payload, redelivery=False):
    headers = {}
    if webhook.secret:
        headers["X-Signature-256"] = (
            "sha256="
            + hmac.new(
                webhook.secret.encode("utf-8"),
                json.dumps(payload).encode("utf-8"),
                digestmod=hashlib.sha256,
            ).hexdigest()
        )

    response_body = None
    try:
        with make_requests_session() as session:
            response = session.post(
                webhook.target_url,
                json=payload,
                verify=webhook.enable_ssl,
                headers=headers,
                timeout=WEBHOOK_TIMEOUT,
                stream=True,
                proxies=PROXIES_FOR_UNTRUSTED_URLS,
            )
            status_code = response.status_code
            response_body = response.raw.read(RESPONSE_SIZE_LIMIT + 1, decode_content=True)
    except requests.ConnectionError:
        status_code = HTTPStatus.BAD_GATEWAY
    except requests.Timeout:
        status_code = HTTPStatus.GATEWAY_TIMEOUT

    response = ""
    if response_body is not None and len(response_body) < RESPONSE_SIZE_LIMIT + 1:
        response = response_body.decode("utf-8")

    delivery = WebhookDelivery.objects.create(
        webhook_id=webhook.id,
        event=payload["event"],
        status_code=status_code,
        changed_fields=",".join(list(payload.get("before_update", {}).keys())),
        redelivery=redelivery,
        request=payload,
        response=response,
    )

    return delivery


def add_to_queue(webhook, payload, redelivery=False):
    queue = django_rq.get_queue(settings.CVAT_QUEUES.WEBHOOKS.value)
    queue.enqueue_call(func=send_webhook, args=(webhook, payload, redelivery))


def batch_add_to_queue(webhooks, data):
    payload = deepcopy(data)
    for webhook in webhooks:
        payload["webhook_id"] = webhook.id
        add_to_queue(webhook, payload)


def select_webhooks(instance, event):
    selected_webhooks = []
    pid = project_id(instance)
    oid = organization_id(instance)
    if oid is not None:
        webhooks = Webhook.objects.filter(
            is_active=True,
            events__contains=event,
            type=WebhookTypeChoice.ORGANIZATION,
            organization=oid,
        )
        selected_webhooks += list(webhooks)

    if pid is not None:
        webhooks = Webhook.objects.filter(
            is_active=True,
            events__contains=event,
            type=WebhookTypeChoice.PROJECT,
            project=pid,
        )
        selected_webhooks += list(webhooks)

    return selected_webhooks


def get_sender(instance):
    user = get_user(instance)
    if isinstance(user, dict):
        return user
    return BasicUserSerializer(user, context={"request": get_request(instance)}).data


@receiver(pre_save, sender=Project, dispatch_uid=__name__ + ":project:pre_save")
@receiver(pre_save, sender=Task, dispatch_uid=__name__ + ":task:pre_save")
@receiver(pre_save, sender=Job, dispatch_uid=__name__ + ":job:pre_save")
@receiver(pre_save, sender=Issue, dispatch_uid=__name__ + ":issue:pre_save")
@receiver(pre_save, sender=Comment, dispatch_uid=__name__ + ":comment:pre_save")
@receiver(pre_save, sender=Organization, dispatch_uid=__name__ + ":organization:pre_save")
@receiver(pre_save, sender=Invitation, dispatch_uid=__name__ + ":invitation:pre_save")
@receiver(pre_save, sender=Membership, dispatch_uid=__name__ + ":membership:pre_save")
def pre_save_resource_event(sender, instance, **kwargs):
    instance._webhooks_selected_webhooks = []

    if instance.pk is None:
        created = True
    else:
        try:
            old_instance = sender.objects.get(pk=instance.pk)
            created = False
        except ObjectDoesNotExist:
            created = True

    resource_name = instance.__class__.__name__.lower()

    event_type = event_name("create" if created else "update", resource_name)
    if event_type not in map(lambda a: a[0], EventTypeChoice.choices()):
        return

    instance._webhooks_selected_webhooks = select_webhooks(instance, event_type)
    if not instance._webhooks_selected_webhooks:
        return

    if created:
        instance._webhooks_old_data = None
    else:
        old_serializer = get_serializer(instance=old_instance)
        instance._webhooks_old_data = old_serializer.data


@receiver(post_save, sender=Project, dispatch_uid=__name__ + ":project:post_save")
@receiver(post_save, sender=Task, dispatch_uid=__name__ + ":task:post_save")
@receiver(post_save, sender=Job, dispatch_uid=__name__ + ":job:post_save")
@receiver(post_save, sender=Issue, dispatch_uid=__name__ + ":issue:post_save")
@receiver(post_save, sender=Comment, dispatch_uid=__name__ + ":comment:post_save")
@receiver(post_save, sender=Organization, dispatch_uid=__name__ + ":organization:post_save")
@receiver(post_save, sender=Invitation, dispatch_uid=__name__ + ":invitation:post_save")
@receiver(post_save, sender=Membership, dispatch_uid=__name__ + ":membership:post_save")
<<<<<<< HEAD
def post_save_resource_event(sender, instance, **kwargs):
    if kwargs.get("created") and kwargs.get("raw"):
=======
def post_save_resource_event(sender, instance, created: bool, raw: bool, **kwargs):
    if created and raw:
>>>>>>> 273a3bac
        return

    selected_webhooks = instance._webhooks_selected_webhooks
    del instance._webhooks_selected_webhooks

    if not selected_webhooks:
        return

    old_data = instance._webhooks_old_data
    del instance._webhooks_old_data

    created = old_data is None

    resource_name = instance.__class__.__name__.lower()
    event_type = event_name("create" if created else "update", resource_name)

    serializer = get_serializer(instance=instance)

    data = {
        "event": event_type,
        resource_name: serializer.data,
        "sender": get_sender(instance),
    }

    if not created:
        if diff := get_instance_diff(old_data=old_data, data=serializer.data):
            data["before_update"] = {attr: value["old_value"] for attr, value in diff.items()}

    transaction.on_commit(
        lambda: batch_add_to_queue(selected_webhooks, data),
        robust=True,
    )


@receiver(pre_delete, sender=Project, dispatch_uid=__name__ + ":project:pre_delete")
@receiver(pre_delete, sender=Task, dispatch_uid=__name__ + ":task:pre_delete")
@receiver(pre_delete, sender=Job, dispatch_uid=__name__ + ":job:pre_delete")
@receiver(pre_delete, sender=Issue, dispatch_uid=__name__ + ":issue:pre_delete")
@receiver(pre_delete, sender=Comment, dispatch_uid=__name__ + ":comment:pre_delete")
@receiver(pre_delete, sender=Organization, dispatch_uid=__name__ + ":organization:pre_delete")
@receiver(pre_delete, sender=Invitation, dispatch_uid=__name__ + ":invitation:pre_delete")
@receiver(pre_delete, sender=Membership, dispatch_uid=__name__ + ":membership:pre_delete")
def pre_delete_resource_event(sender, instance, **kwargs):
    resource_name = instance.__class__.__name__.lower()

    related_webhooks = []
    if resource_name in ["project", "organization"]:
        related_webhooks = select_webhooks(instance, event_name("delete", resource_name))

    serializer = get_serializer(instance=deepcopy(instance))
    instance._deleted_object = dict(serializer.data)
    instance._related_webhooks = related_webhooks


@receiver(post_delete, sender=Project, dispatch_uid=__name__ + ":project:post_delete")
@receiver(post_delete, sender=Task, dispatch_uid=__name__ + ":task:post_delete")
@receiver(post_delete, sender=Job, dispatch_uid=__name__ + ":job:post_delete")
@receiver(post_delete, sender=Issue, dispatch_uid=__name__ + ":issue:post_delete")
@receiver(post_delete, sender=Comment, dispatch_uid=__name__ + ":comment:post_delete")
@receiver(post_delete, sender=Organization, dispatch_uid=__name__ + ":organization:post_delete")
@receiver(post_delete, sender=Invitation, dispatch_uid=__name__ + ":invitation:post_delete")
@receiver(post_delete, sender=Membership, dispatch_uid=__name__ + ":membership:post_delete")
def post_delete_resource_event(sender, instance, **kwargs):
    resource_name = instance.__class__.__name__.lower()

    event_type = event_name("delete", resource_name)
    if event_type not in map(lambda a: a[0], EventTypeChoice.choices()):
        return

    filtered_webhooks = select_webhooks(instance, event_type)

    data = {
        "event": event_type,
        resource_name: getattr(instance, "_deleted_object"),
        "sender": get_sender(instance),
    }

    related_webhooks = [
        webhook
        for webhook in getattr(instance, "_related_webhooks", [])
        if webhook.id not in map(lambda a: a.id, filtered_webhooks)
    ]

    transaction.on_commit(
        lambda: batch_add_to_queue(filtered_webhooks + related_webhooks, data),
        robust=True,
    )


@receiver(signal_redelivery)
def redelivery(sender, data=None, **kwargs):
    add_to_queue(sender.get_object(), data, redelivery=True)


@receiver(signal_ping)
def ping(sender, serializer, **kwargs):
    data = {"event": "ping", "webhook": serializer.data, "sender": get_sender(serializer.instance)}
    delivery = send_webhook(serializer.instance, data, redelivery=False)
    return delivery<|MERGE_RESOLUTION|>--- conflicted
+++ resolved
@@ -176,13 +176,8 @@
 @receiver(post_save, sender=Organization, dispatch_uid=__name__ + ":organization:post_save")
 @receiver(post_save, sender=Invitation, dispatch_uid=__name__ + ":invitation:post_save")
 @receiver(post_save, sender=Membership, dispatch_uid=__name__ + ":membership:post_save")
-<<<<<<< HEAD
-def post_save_resource_event(sender, instance, **kwargs):
-    if kwargs.get("created") and kwargs.get("raw"):
-=======
 def post_save_resource_event(sender, instance, created: bool, raw: bool, **kwargs):
     if created and raw:
->>>>>>> 273a3bac
         return
 
     selected_webhooks = instance._webhooks_selected_webhooks
