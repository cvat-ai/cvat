--- conflicted
+++ resolved
@@ -24,9 +24,8 @@
 from cvat.apps.engine.utils import sendfile
 from cvat.apps.engine.view_utils import deprecate_response
 from cvat.apps.events.permissions import EventsPermission
+from cvat.apps.events.utils import find_minimal_date_for_filter
 from cvat.apps.redis_handler.background import AbstractExporter
-
-from .utils import find_minimal_date_for_filter
 
 slogger = ServerLogManager(__name__)
 
@@ -85,7 +84,6 @@
         raise
 
 
-<<<<<<< HEAD
 class EventsExporter(AbstractExporter):
 
     def __init__(
@@ -125,30 +123,18 @@
     def _init_callback_with_params(self):
         self.callback = _create_csv
 
-        query_params = {
-            "org_id": self.filter_query.get("org_id", None),
-            "project_id": self.filter_query.get("project_id", None),
-            "task_id": self.filter_query.get("task_id", None),
-            "job_id": self.filter_query.get("job_id", None),
-            "user_id": self.filter_query.get("user_id", None),
-            "from": self.filter_query.get("from", None),
-            "to": self.filter_query.get("to", None),
-        }
-
-        try:
-            if query_params["from"]:
-                query_params["from"] = parser.parse(query_params["from"]).timestamp()
-        except parser.ParserError:
-            raise serializers.ValidationError(
-                f"Cannot parse 'from' datetime parameter: {query_params['from']}"
-            )
-        try:
-            if query_params["to"]:
-                query_params["to"] = parser.parse(query_params["to"]).timestamp()
-        except parser.ParserError:
-            raise serializers.ValidationError(
-                f"Cannot parse 'to' datetime parameter: {query_params['to']}"
-            )
+        resource_filters = ("org_id", "project_id", "task_id", "job_id", "user_id")
+        datetime_filters = ("from", "to")
+        query_params = {k: self.filter_query.get(k) for k in resource_filters + datetime_filters}
+
+        for datetime_filter in datetime_filters:
+            if query_params[datetime_filter]:
+                try:
+                    query_params[datetime_filter] = parser.isoparse(query_params[datetime_filter])
+                except parser.ParserError:
+                    raise serializers.ValidationError(
+                        f"Cannot parse {datetime_filter!r} datetime parameter: {query_params[datetime_filter]}"
+                    )
 
         if (
             query_params["from"]
@@ -157,34 +143,19 @@
         ):
             raise serializers.ValidationError("'from' must be before than 'to'")
 
-        # Set the default time interval to last 30 days
-        if not query_params["from"] and not query_params["to"]:
+        if not query_params["from"]:
+            query_params["from"] = find_minimal_date_for_filter(
+                job_id=query_params["job_id"],
+                task_id=query_params["task_id"],
+                project_id=query_params["project_id"],
+                org_id=query_params["org_id"],
+            )
+
+        if not query_params["to"]:
             query_params["to"] = datetime.now(timezone.utc)
-            query_params["from"] = query_params["to"] - timedelta(days=30)
 
         output_filename = ExportCacheManager.make_file_path(
             file_type="events", file_id=self.query_id, file_ext="csv"
-=======
-def export(request, filter_query, queue_name):
-    action = request.query_params.get("action", None)
-    filename = request.query_params.get("filename", None)
-    resource_filters = ("org_id", "project_id", "task_id", "job_id", "user_id")
-    query_params = {k: filter_query.get(k) for k in resource_filters + ("from", "to")}
-
-    try:
-        if query_params["from"]:
-            query_params["from"] = parser.isoparse(query_params["from"])
-    except parser.ParserError:
-        raise serializers.ValidationError(
-            f"Cannot parse 'from' datetime parameter: {query_params['from']}"
-        )
-    try:
-        if query_params["to"]:
-            query_params["to"] = parser.isoparse(query_params["to"])
-    except parser.ParserError:
-        raise serializers.ValidationError(
-            f"Cannot parse 'to' datetime parameter: {query_params['to']}"
->>>>>>> 2ad5848c
         )
         self.callback_args = (query_params, output_filename)
 
@@ -198,7 +169,6 @@
         timestamp = self.get_file_timestamp()
         return f"logs_{timestamp}.csv"
 
-<<<<<<< HEAD
 
 # FUTURE-TODO: delete deprecated function after several releases
 def export(request: ExtendedRequest):
@@ -211,13 +181,6 @@
     request_id = manager.build_request_id()
     queue = manager.get_queue()
 
-=======
-    if action not in (None, "download"):
-        raise serializers.ValidationError("Unexpected action specified for the request")
-
-    query_id = request.query_params.get("query_id", uuid.uuid4())
-    rq_id = f"export:csv-logs-{query_id}-by-{request.user}"
->>>>>>> 2ad5848c
     response_data = {
         "query_id": manager.query_id,
     }
@@ -250,7 +213,6 @@
             deprecate_response(response, deprecation_date=deprecation_date)
             return response
         else:
-<<<<<<< HEAD
             response = Response(
                 data=response_data,
                 status=status.HTTP_202_ACCEPTED,
@@ -266,42 +228,4 @@
 
     response = Response(data=response_data, status=status.HTTP_202_ACCEPTED)
     deprecate_response(response, deprecation_date=deprecation_date)
-    return response
-=======
-            return Response(data=response_data, status=status.HTTP_202_ACCEPTED)
-
-    if not query_params["from"]:
-        query_params["from"] = find_minimal_date_for_filter(
-            job_id=query_params["job_id"],
-            task_id=query_params["task_id"],
-            project_id=query_params["project_id"],
-            org_id=query_params["org_id"],
-        )
-
-    if not query_params["to"]:
-        query_params["to"] = datetime.now(timezone.utc)
-
-    ttl = DEFAULT_CACHE_TTL.total_seconds()
-    output_filename = os.path.join(settings.TMP_FILES_ROOT, f"{query_id}.csv")
-    queue.enqueue_call(
-        func=_create_csv,
-        args=(query_params, output_filename, DEFAULT_CACHE_TTL),
-        job_id=rq_id,
-        meta=BaseRQMeta.build(request=request, db_obj=None),
-        result_ttl=ttl,
-        failure_ttl=ttl,
-    )
-
-    return Response(data=response_data, status=status.HTTP_202_ACCEPTED)
-
-
-def _clear_export_cache(file_path: str, file_ctime: float, logger: Logger) -> None:
-    try:
-        if os.path.exists(file_path) and os.path.getctime(file_path) == file_ctime:
-            os.remove(file_path)
-
-            logger.info("Export cache file '{}' successfully removed".format(file_path))
-    except Exception:
-        log_exception(logger)
-        raise
->>>>>>> 2ad5848c
+    return response