# Copyright (C) CVAT.ai Corporation
#
# SPDX-License-Identifier: MIT

import traceback
from typing import Any, Optional, Union

import rq
from crum import get_current_request, get_current_user
from rest_framework import status
from rest_framework.exceptions import NotAuthenticated
from rest_framework.views import exception_handler

<<<<<<< HEAD
from cvat.apps.api_tokens.models import ApiToken
=======
from cvat.apps.access_tokens.models import AccessToken
from cvat.apps.access_tokens.serializers import AccessTokenReadSerializer
>>>>>>> 42b583b0
from cvat.apps.dataset_manager.tracks_counter import TracksCounter
from cvat.apps.engine.models import (
    CloudStorage,
    Comment,
    Issue,
    Job,
    Label,
    Project,
    ShapeType,
    Task,
    User,
)
from cvat.apps.engine.rq import BaseRQMeta
from cvat.apps.engine.serializers import (
    BasicUserSerializer,
    CloudStorageReadSerializer,
    CommentReadSerializer,
    IssueReadSerializer,
    JobReadSerializer,
    LabelSerializer,
    ProjectReadSerializer,
    TaskReadSerializer,
)
from cvat.apps.organizations.models import Invitation, Membership, Organization
from cvat.apps.organizations.serializers import (
    InvitationReadSerializer,
    MembershipReadSerializer,
    OrganizationReadSerializer,
)
from cvat.apps.webhooks.models import Webhook
from cvat.apps.webhooks.serializers import WebhookReadSerializer

from .cache import get_cache
from .const import WORKING_TIME_RESOLUTION, WORKING_TIME_SCOPE
from .event import event_scope, record_server_event
from .utils import compute_working_time_per_ids


def project_id(instance):
    if isinstance(instance, Project):
        return instance.id

    try:
        pid = getattr(instance, "project_id", None)
        if pid is None:
            return instance.get_project_id()
        return pid
    except Exception:
        return None


def organization_id(instance):
    if isinstance(instance, Organization):
        return instance.id

    try:
        return getattr(instance, "organization_id", None)
    except Exception:
        return None


def task_id(instance):
    if isinstance(instance, Task):
        return instance.id

    try:
        tid = getattr(instance, "task_id", None)
        if tid is None:
            return instance.get_task_id()
        return tid
    except Exception:
        return None


def job_id(instance):
    if isinstance(instance, Job):
        return instance.id

    try:
        jid = getattr(instance, "job_id", None)
        if jid is None:
            return instance.get_job_id()
        return jid
    except Exception:
        return None


def get_user(instance=None) -> User | dict | None:
    def _get_user_from_rq_job(rq_job: rq.job.Job) -> dict | None:
        if user := BaseRQMeta.for_job(rq_job).user:
            return user.to_dict()
        return None

    # Try to get current user from request
    user = get_current_user()
    if user is not None:
        return user

    # Try to get user from rq_job
    if isinstance(instance, rq.job.Job):
        return _get_user_from_rq_job(instance)
    else:
        rq_job = rq.get_current_job()
        if rq_job:
            return _get_user_from_rq_job(rq_job)

    if isinstance(instance, User):
        return instance

    return None


def get_request(instance=None):
    def _get_request_from_rq_job(rq_job: rq.job.Job) -> dict | None:
        if request := BaseRQMeta.for_job(rq_job).request:
            return request.to_dict()
        return None

    request = get_current_request()
    if request is not None:
        return request

    if isinstance(instance, rq.job.Job):
        return _get_request_from_rq_job(instance)
    else:
        rq_job = rq.get_current_job()
        if rq_job:
            return _get_request_from_rq_job(rq_job)

    return None


def _get_value(obj, key):
    if obj is not None:
        if isinstance(obj, dict):
            return obj.get(key, None)
        return getattr(obj, key, None)

    return None


def request_info(instance=None):
    request = get_request(instance)
    request_headers = _get_value(request, "headers")

    data = {
        "id": _get_value(request, "uuid"),
        "user_agent": request_headers.get("User-Agent") if request_headers is not None else None,
    }

<<<<<<< HEAD
    api_token = getattr(request, "auth", None)
    if isinstance(api_token, ApiToken):
        data["api_token_id"] = api_token.id
=======
    access_token = getattr(request, "auth", None)
    if isinstance(access_token, AccessToken):
        data["access_token_id"] = access_token.id
>>>>>>> 42b583b0

    return data


def user_id(instance=None):
    current_user = get_user(instance)
    return _get_value(current_user, "id")


def user_name(instance=None):
    current_user = get_user(instance)
    return _get_value(current_user, "username")


def user_email(instance=None):
    current_user = get_user(instance)
    return _get_value(current_user, "email") or None


def organization_slug(instance):
    if isinstance(instance, Organization):
        return instance.slug

    try:
        org = getattr(instance, "organization", None)
        if org is None:
            return instance.get_organization_slug()
        return org.slug
    except Exception:
        return None


def get_instance_diff(old_data, data):
    ignore_related_fields = ("labels",)
    diff = {}
    for prop, value in data.items():
        if prop in ignore_related_fields:
            continue
        old_value = old_data.get(prop)
        if old_value != value:
            diff[prop] = {
                "old_value": old_value,
                "new_value": value,
            }

    return diff


def _cleanup_fields(obj: dict[str, Any]) -> dict[str, Any]:
    fields = (
        "slug",
        "id",
        "name",
        "username",
        "display_name",
        "message",
        "organization",
        "project",
        "size",
        "task",
        "tasks",
        "job",
        "jobs",
        "comments",
        "url",
        "issues",
        "attributes",
        "key",
    )
    subfields = ("url",)

    data = {}
    for k, v in obj.items():
        if k in fields:
            continue
        if isinstance(v, dict):
            data[k] = {kk: vv for kk, vv in v.items() if kk not in subfields}
        else:
            data[k] = v
    return data


def _get_object_name(instance):
    if (
        isinstance(instance, Organization)
        or isinstance(instance, Project)
        or isinstance(instance, Task)
        or isinstance(instance, Job)
        or isinstance(instance, Label)
    ):
        return getattr(instance, "name", None)

    if isinstance(instance, User):
        return getattr(instance, "username", None)

    if isinstance(instance, CloudStorage):
        return getattr(instance, "display_name", None)

    if isinstance(instance, Comment):
        return getattr(instance, "message", None)

    return None


SERIALIZERS = [
    (AccessToken, AccessTokenReadSerializer),
    (Organization, OrganizationReadSerializer),
    (Project, ProjectReadSerializer),
    (Task, TaskReadSerializer),
    (Job, JobReadSerializer),
    (User, BasicUserSerializer),
    (CloudStorage, CloudStorageReadSerializer),
    (Issue, IssueReadSerializer),
    (Comment, CommentReadSerializer),
    (Label, LabelSerializer),
    (Membership, MembershipReadSerializer),
    (Invitation, InvitationReadSerializer),
    (Webhook, WebhookReadSerializer),
]


def get_serializer(instance):
    context = {"request": get_current_request()}

    serializer = None
    for model, serializer_class in SERIALIZERS:
        if isinstance(instance, model):
            serializer = serializer_class(instance=instance, context=context)

    return serializer


def get_serializer_without_url(instance):
    serializer = get_serializer(instance)
    if serializer:
        serializer.fields.pop("url", None)
    return serializer


from cvat.apps.engine.log import ServerLogManager

slogger = ServerLogManager(__name__)


def handle_create(scope, instance, **kwargs):
    oid = organization_id(instance)
    oslug = organization_slug(instance)
    pid = project_id(instance)
    tid = task_id(instance)
    jid = job_id(instance)
    uid = user_id(instance)
    uname = user_name(instance)
    uemail = user_email(instance)

    serializer = get_serializer_without_url(instance=instance)
    try:
        payload = serializer.data
    except Exception:
        payload = {}

    payload = _cleanup_fields(obj=payload)
    record_server_event(
        scope=scope,
        request_info=request_info(),
        on_commit=True,
        obj_id=getattr(instance, "id", None),
        obj_name=_get_object_name(instance),
        org_id=oid,
        org_slug=oslug,
        project_id=pid,
        task_id=tid,
        job_id=jid,
        user_id=uid,
        user_name=uname,
        user_email=uemail,
        payload=payload,
    )


def handle_update(scope, instance, old_instance, **kwargs):
    oid = organization_id(instance)
    oslug = organization_slug(instance)
    pid = project_id(instance)
    tid = task_id(instance)
    jid = job_id(instance)
    uid = user_id(instance)
    uname = user_name(instance)
    uemail = user_email(instance)

    old_serializer = get_serializer_without_url(instance=old_instance)
    serializer = get_serializer_without_url(instance=instance)
    diff = get_instance_diff(old_data=old_serializer.data, data=serializer.data)

    for prop, change in diff.items():
        change = _cleanup_fields(change)
        record_server_event(
            scope=scope,
            request_info=request_info(),
            on_commit=True,
            obj_name=prop,
            obj_id=getattr(instance, f"{prop}_id", None),
            obj_val=str(change["new_value"]),
            org_id=oid,
            org_slug=oslug,
            project_id=pid,
            task_id=tid,
            job_id=jid,
            user_id=uid,
            user_name=uname,
            user_email=uemail,
            payload={"old_value": change["old_value"]},
        )


def handle_delete(scope, instance, store_in_deletion_cache=False, **kwargs):
    deletion_cache = get_cache()
    instance_id = getattr(instance, "id", None)
    if store_in_deletion_cache:
        deletion_cache.set(
            instance.__class__,
            instance_id,
            {
                "oid": organization_id(instance),
                "oslug": organization_slug(instance),
                "pid": project_id(instance),
                "tid": task_id(instance),
                "jid": job_id(instance),
            },
        )
        return

    instance_meta_info = deletion_cache.pop(instance.__class__, instance_id)
    if instance_meta_info:
        oid = instance_meta_info["oid"]
        oslug = instance_meta_info["oslug"]
        pid = instance_meta_info["pid"]
        tid = instance_meta_info["tid"]
        jid = instance_meta_info["jid"]
    else:
        oid = organization_id(instance)
        oslug = organization_slug(instance)
        pid = project_id(instance)
        tid = task_id(instance)
        jid = job_id(instance)

    uid = user_id(instance)
    uname = user_name(instance)
    uemail = user_email(instance)

    record_server_event(
        scope=scope,
        request_info=request_info(),
        on_commit=True,
        obj_id=instance_id,
        obj_name=_get_object_name(instance),
        org_id=oid,
        org_slug=oslug,
        project_id=pid,
        task_id=tid,
        job_id=jid,
        user_id=uid,
        user_name=uname,
        user_email=uemail,
    )


def handle_annotations_change(instance: Job, annotations, action, **kwargs):
    def filter_data(data):
        return {
            "id": data["id"],
        }

    in_mem_counter = TracksCounter()
    in_mem_counter.load_tracks_from_job(instance.id, annotations.get("tracks", []))

    in_db_counter = TracksCounter()
    if action == "update" and annotations.get("tracks", []):
        in_db_counter.load_tracks_from_db(
            parent_labeledtrack_qs_filter=lambda x: x.filter(
                pk__in=(track["id"] for track in annotations["tracks"])
            ),
            child_labeledtrack_qs_filter=lambda x: x.filter(
                parent_id__in=(track["id"] for track in annotations["tracks"])
            ),
        )

    def filter_track(track):
        job_id = instance.id
        track_id = track["id"]

        in_mem_shapes = in_mem_counter.count_track_shapes(job_id, track_id)
        in_mem_visible_shapes = in_mem_shapes["manual"] + in_mem_shapes["interpolated"]
        filtered_data = filter_data(track)

        if action == "create":
            filtered_data["visible_shapes_count_diff"] = in_mem_visible_shapes
        elif action == "delete":
            filtered_data["visible_shapes_count_diff"] = -in_mem_visible_shapes
        elif action == "update":
            # when track is just updated, it may lead to both new or deleted visible shapes
            in_db_shapes = in_db_counter.count_track_shapes(job_id, track_id)
            in_db_visible_shapes = in_db_shapes["manual"] + in_db_shapes["interpolated"]
            filtered_data["visible_shapes_count_diff"] = (
                in_db_visible_shapes - in_mem_visible_shapes
            )

        filtered_data["shapes"] = [filter_data(s) for s in track["shapes"]]
        return filtered_data

    oid = organization_id(instance)
    oslug = organization_slug(instance)
    pid = project_id(instance)
    tid = task_id(instance)
    jid = job_id(instance)
    uid = user_id(instance)
    uname = user_name(instance)
    uemail = user_email(instance)
    request_info_ = request_info()

    tags = [filter_data(tag) for tag in annotations.get("tags", [])]
    if tags:
        record_server_event(
            scope=event_scope(action, "tags"),
            request_info=request_info_,
            on_commit=True,
            count=len(tags),
            org_id=oid,
            org_slug=oslug,
            project_id=pid,
            task_id=tid,
            job_id=jid,
            user_id=uid,
            user_name=uname,
            user_email=uemail,
            payload={"tags": tags},
        )

    shapes_by_type = {shape_type[0]: [] for shape_type in ShapeType.choices()}
    for shape in annotations.get("shapes", []):
        shapes_by_type[shape["type"]].append(filter_data(shape))

    scope = event_scope(action, "shapes")
    for shape_type, shapes in shapes_by_type.items():
        if shapes:
            record_server_event(
                scope=scope,
                request_info=request_info_,
                on_commit=True,
                obj_name=shape_type,
                count=len(shapes),
                org_id=oid,
                org_slug=oslug,
                project_id=pid,
                task_id=tid,
                job_id=jid,
                user_id=uid,
                user_name=uname,
                user_email=uemail,
                payload={"shapes": shapes},
            )

    tracks_by_type = {shape_type[0]: [] for shape_type in ShapeType.choices()}
    for track in annotations.get("tracks", []):
        filtered_track = filter_track(track)
        tracks_by_type[track["shapes"][0]["type"]].append(filtered_track)

    scope = event_scope(action, "tracks")
    for track_type, tracks in tracks_by_type.items():
        if tracks:
            record_server_event(
                scope=scope,
                request_info=request_info_,
                on_commit=True,
                obj_name=track_type,
                count=len(tracks),
                org_id=oid,
                org_slug=oslug,
                project_id=pid,
                task_id=tid,
                job_id=jid,
                user_id=uid,
                user_name=uname,
                user_email=uemail,
                payload={"tracks": tracks},
            )


def handle_dataset_io(
    instance: Union[Project, Task, Job],
    action: str,
    *,
    format_name: str,
    cloud_storage_id: Optional[int],
    **payload_fields,
) -> None:
    payload = {"format": format_name, **payload_fields}

    if cloud_storage_id:
        payload["cloud_storage"] = {"id": cloud_storage_id}

    record_server_event(
        scope=event_scope(action, "dataset"),
        request_info=request_info(),
        org_id=organization_id(instance),
        org_slug=organization_slug(instance),
        project_id=project_id(instance),
        task_id=task_id(instance),
        job_id=job_id(instance),
        user_id=user_id(instance),
        user_name=user_name(instance),
        user_email=user_email(instance),
        payload=payload,
    )


def handle_dataset_export(
    instance: Union[Project, Task, Job],
    *,
    format_name: str,
    cloud_storage_id: Optional[int],
    save_images: bool,
) -> None:
    handle_dataset_io(
        instance,
        "export",
        format_name=format_name,
        cloud_storage_id=cloud_storage_id,
        save_images=save_images,
    )


def handle_dataset_import(
    instance: Union[Project, Task, Job],
    *,
    format_name: str,
    cloud_storage_id: Optional[int],
) -> None:
    handle_dataset_io(
        instance, "import", format_name=format_name, cloud_storage_id=cloud_storage_id
    )


def handle_function_call(
    function_id: str,
    target: Union[Task, Job],
    **payload_fields,
) -> None:
    record_server_event(
        scope=event_scope("call", "function"),
        request_info=request_info(),
        project_id=project_id(target),
        task_id=task_id(target),
        job_id=job_id(target),
        user_id=user_id(),
        user_name=user_name(),
        user_email=user_email(),
        payload={
            "function": {"id": function_id},
            **payload_fields,
        },
    )


def handle_rq_exception(rq_job, exc_type, exc_value, tb):
    rq_job_meta = BaseRQMeta.for_job(rq_job)
    oid = rq_job_meta.org_id
    oslug = rq_job_meta.org_slug
    pid = rq_job_meta.project_id
    tid = rq_job_meta.task_id
    jid = rq_job_meta.job_id
    uid = user_id(rq_job)
    uname = user_name(rq_job)
    uemail = user_email(rq_job)
    tb_strings = traceback.format_exception(exc_type, exc_value, tb)

    payload = {
        "message": tb_strings[-1].rstrip("\n"),
        "stack": "".join(tb_strings),
    }

    record_server_event(
        scope="send:exception",
        request_info=request_info(instance=rq_job),
        count=1,
        org_id=oid,
        org_slug=oslug,
        project_id=pid,
        task_id=tid,
        job_id=jid,
        user_id=uid,
        user_name=uname,
        user_email=uemail,
        payload=payload,
    )

    return False


def handle_viewset_exception(exc, context):
    response = exception_handler(exc, context)

    IGNORED_EXCEPTION_CLASSES = (NotAuthenticated,)
    if isinstance(exc, IGNORED_EXCEPTION_CLASSES):
        return response
    # the standard DRF exception handler only handle APIException, Http404 and PermissionDenied
    # exceptions types, any other will cause a 500 error
    status_code = status.HTTP_500_INTERNAL_SERVER_ERROR
    if response is not None:
        status_code = response.status_code
    request = context["request"]
    view = context["view"]

    tb_strings = traceback.format_exception(type(exc), exc, exc.__traceback__)

    payload = {
        "basename": getattr(view, "basename", None),
        "action": getattr(view, "action", None),
        "request": {
            "url": request.get_full_path(),
            "query_params": request.query_params,
            "content_type": request.content_type,
            "method": request.method,
        },
        "message": tb_strings[-1].rstrip("\n"),
        "stack": "".join(tb_strings),
        "status_code": status_code,
    }

    record_server_event(
        scope="send:exception",
        request_info=request_info(),
        count=1,
        user_id=getattr(request.user, "id", None),
        user_name=getattr(request.user, "username", None),
        user_email=getattr(request.user, "email", None),
        payload=payload,
    )

    return response


def handle_client_events_push(request, data: dict):
    org = request.iam_context["organization"]

    working_time_per_ids = compute_working_time_per_ids(data)

    if data["events"]:
        common = {
            "user_id": request.user.id,
            "user_name": request.user.username,
            "user_email": request.user.email or None,
            "org_id": getattr(org, "id", None),
            "org_slug": getattr(org, "slug", None),
        }

        for ids, working_time in working_time_per_ids.items():
            job_id, task_id, project_id = ids
            if working_time["value"].total_seconds():
                value = working_time["value"] // WORKING_TIME_RESOLUTION
                record_server_event(
                    scope=WORKING_TIME_SCOPE,
                    request_info=request_info(),
                    # keep it in payload for backward compatibility
                    # but in the future it is much better to use a "duration" field
                    # because parsing JSON in SQL query is very slow
                    payload={"working_time": value},
                    timestamp=str(working_time["timestamp"].timestamp()),
                    duration=value,
                    project_id=project_id,
                    task_id=task_id,
                    job_id=job_id,
                    count=1,
                    **common,
                )<|MERGE_RESOLUTION|>--- conflicted
+++ resolved
@@ -11,12 +11,8 @@
 from rest_framework.exceptions import NotAuthenticated
 from rest_framework.views import exception_handler
 
-<<<<<<< HEAD
-from cvat.apps.api_tokens.models import ApiToken
-=======
 from cvat.apps.access_tokens.models import AccessToken
 from cvat.apps.access_tokens.serializers import AccessTokenReadSerializer
->>>>>>> 42b583b0
 from cvat.apps.dataset_manager.tracks_counter import TracksCounter
 from cvat.apps.engine.models import (
     CloudStorage,
@@ -167,15 +163,9 @@
         "user_agent": request_headers.get("User-Agent") if request_headers is not None else None,
     }
 
-<<<<<<< HEAD
-    api_token = getattr(request, "auth", None)
-    if isinstance(api_token, ApiToken):
-        data["api_token_id"] = api_token.id
-=======
     access_token = getattr(request, "auth", None)
     if isinstance(access_token, AccessToken):
         data["access_token_id"] = access_token.id
->>>>>>> 42b583b0
 
     return data
 
