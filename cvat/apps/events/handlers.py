--- conflicted
+++ resolved
@@ -22,11 +22,7 @@
     Task,
     User,
 )
-<<<<<<< HEAD
-from cvat.apps.engine.rq_job_handler import BaseRQMeta
-=======
 from cvat.apps.engine.rq import BaseRQMeta
->>>>>>> 47e2ed13
 from cvat.apps.engine.serializers import (
     BasicUserSerializer,
     CloudStorageReadSerializer,
@@ -103,17 +99,10 @@
 
 def get_user(instance=None) -> User | dict | None:
     def _get_user_from_rq_job(rq_job: rq.job.Job) -> dict | None:
-<<<<<<< HEAD
-        # RQ jobs created in the chunks queue have no user info
-        try:
-            return BaseRQMeta.from_job(instance).user.to_dict()
-        except AttributeError:
-=======
         # RQ jobs created in the chunks|annotation queues have no user info
         try:
             return BaseRQMeta.for_job(rq_job).user.to_dict()
         except KeyError:
->>>>>>> 47e2ed13
             return None
 
     # Try to get current user from request
@@ -137,17 +126,10 @@
 
 def get_request(instance=None):
     def _get_request_from_rq_job(rq_job: rq.job.Job) -> dict | None:
-<<<<<<< HEAD
-        # RQ jobs created in the chunks queue have no request info
-        try:
-            return BaseRQMeta.from_job(instance).request.to_dict()
-        except AttributeError:
-=======
         # RQ jobs created in the chunks|annotation queues have no request info
         try:
             return BaseRQMeta.for_job(rq_job).request.to_dict()
         except KeyError:
->>>>>>> 47e2ed13
             return None
 
     request = get_current_request()
@@ -601,11 +583,7 @@
 
 
 def handle_rq_exception(rq_job, exc_type, exc_value, tb):
-<<<<<<< HEAD
-    rq_job_meta = BaseRQMeta.from_job(rq_job)
-=======
     rq_job_meta = BaseRQMeta.for_job(rq_job)
->>>>>>> 47e2ed13
     oid = rq_job_meta.org_id
     oslug = rq_job_meta.org_slug
     pid = rq_job_meta.project_id
