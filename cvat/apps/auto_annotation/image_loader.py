--- conflicted
+++ resolved
@@ -11,13 +11,8 @@
         self._frame_provider = frame_provider
 
     def __iter__(self):
-<<<<<<< HEAD
-        for frame in self._frame_provider.get_frames(self._frame_provider.Quality.ORIGINAL):
-            yield self._load_image(frame[0])
-=======
         for frame, _ in self._frame_provider.get_frames(self._frame_provider.Quality.ORIGINAL):
             yield self._load_image(frame)
->>>>>>> deac1b0b
 
     def __len__(self):
         return len(self._frame_provider)
