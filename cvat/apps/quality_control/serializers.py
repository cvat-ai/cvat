# Copyright (C) CVAT.ai Corporation
#
# SPDX-License-Identifier: MIT

import textwrap

from rest_framework import serializers

from cvat.apps.engine import field_validation
from cvat.apps.engine import serializers as engine_serializers
from cvat.apps.engine.serializers import WriteOnceMixin
from cvat.apps.quality_control import models


class AnnotationIdSerializer(serializers.ModelSerializer):
    class Meta:
        model = models.AnnotationId
        fields = ("obj_id", "job_id", "type", "shape_type")
        read_only_fields = fields


class AnnotationConflictSerializer(serializers.ModelSerializer):
    annotation_ids = AnnotationIdSerializer(many=True)

    class Meta:
        model = models.AnnotationConflict
        fields = ("id", "frame", "type", "annotation_ids", "report_id", "severity")
        read_only_fields = fields


class QualityReportSummarySerializer(serializers.Serializer):
    frame_count = serializers.IntegerField()
    frame_share = serializers.FloatField()
    conflict_count = serializers.IntegerField()
    warning_count = serializers.IntegerField()
    error_count = serializers.IntegerField()
    conflicts_by_type = serializers.DictField(child=serializers.IntegerField())
    total_frames = serializers.IntegerField()

    valid_count = serializers.IntegerField(source="annotations.valid_count")
    ds_count = serializers.IntegerField(source="annotations.ds_count")
    gt_count = serializers.IntegerField(source="annotations.gt_count")
    total_count = serializers.IntegerField(source="annotations.total_count")

    accuracy = serializers.FloatField(source="annotations.accuracy")
    precision = serializers.FloatField(source="annotations.precision")
    recall = serializers.FloatField(source="annotations.recall")


class QualityReportTargetSerializer(serializers.ChoiceField):
    # Make a separate class in API schema, otherwise it gets merged with AnalyticsReportTarget enum
    def __init__(self, **kwargs):
        super().__init__(choices=models.QualityReportTarget.choices(), **kwargs)


class QualityReportSerializer(serializers.ModelSerializer):
    target = QualityReportTargetSerializer()
    assignee = engine_serializers.BasicUserSerializer(allow_null=True, read_only=True)
    summary = QualityReportSummarySerializer()
    parent_id = serializers.IntegerField(default=None, allow_null=True, read_only=True)
    task_id = serializers.IntegerField(
        source="get_task.id", default=None, allow_null=True, read_only=True
    )
    project_id = serializers.IntegerField(
        source="get_project.id", default=None, allow_null=True, read_only=True
    )

    class Meta:
        model = models.QualityReport
        fields = (
            "id",
            "job_id",
            "task_id",
            "project_id",
            "parent_id",
            "target",
            "summary",
            "created_date",
            "target_last_updated",
            "gt_last_updated",
            "assignee",
        )
        read_only_fields = fields


class QualityReportCreateSerializer(serializers.Serializer):
    task_id = serializers.IntegerField(write_only=True, required=False)
    project_id = serializers.IntegerField(write_only=True, required=False)

    def validate(self, attrs):
        field_validation.require_one_of_fields(attrs, ["task_id", "project_id"])
        return attrs


class QualitySettingsSerializer(WriteOnceMixin, serializers.ModelSerializer):
    task_id = serializers.IntegerField(required=False, allow_null=True)
    project_id = serializers.IntegerField(required=False, allow_null=True)

    class Meta:
        model = models.QualitySettings
        fields = (
            "id",
            "task_id",
            "project_id",
            "inherit",
            "target_metric",
            "target_metric_threshold",
            "max_validations_per_job",
            "iou_threshold",
            "oks_sigma",
            "point_size_base",
            "line_thickness",
            "low_overlap_threshold",
            "compare_line_orientation",
            "line_orientation_threshold",
            "compare_groups",
            "group_match_threshold",
            "check_covered_annotations",
            "object_visibility_threshold",
            "panoptic_comparison",
            "compare_attributes",
            "empty_is_annotated",
        )
        read_only_fields = ("id",)
        write_once_fields = ("task_id", "project_id")

        extra_kwargs = {k: {"required": False} for k in fields}
        extra_kwargs.setdefault("empty_is_annotated", {}).setdefault("default", False)

        for field_name, help_text in {
            "inherit": """
                Allow using project settings when computing task quality.
                Only applicable to task quality settings inside projects
            """,
            "target_metric": "The primary metric used for quality estimation",
            "target_metric_threshold": """
                Defines the minimal quality requirements in terms of the selected target metric.
            """,
            "max_validations_per_job": """
                The maximum number of job validation attempts for the job assignee.
                The job can be automatically accepted if the job quality is above the required
                threshold, defined by the target threshold parameter.
            """,
            "iou_threshold": "Used for distinction between matched / unmatched shapes",
            "low_overlap_threshold": """
                Used for distinction between strong / weak (low_overlap) matches
            """,
            "oks_sigma": """
                Like IoU threshold, but for points.
                The percent of the bbox side, used as the radius of the circle around the GT point,
                where the checked point is expected to be. For boxes with different width and
                height, the "side" is computed as a geometric mean of the width and height.
                Read more: https://cocodataset.org/#keypoints-eval
            """,
            "point_size_base": """
                When comparing point annotations (including both separate points and point groups),
                the OKS sigma parameter defines matching area for each GT point based to the
                object size. The point size base parameter allows to configure how to determine
                the object size.
                If {image_size}, the image size is used. Useful if each point
                annotation represents a separate object or boxes grouped with points do not
                represent object boundaries.
                If {group_bbox_size}, the object size is based on
                the point group bbox size. Useful if each point group represents an object
                or there is a bbox grouped with points, representing the object size.
            """.format(
                image_size=models.PointSizeBase.IMAGE_SIZE,
                group_bbox_size=models.PointSizeBase.GROUP_BBOX_SIZE,
            ),
            "line_thickness": """
                Thickness of polylines, relatively to the (image area) ^ 0.5.
                The distance to the boundary around the GT line,
                inside of which the checked line points should be
            """,
            "compare_line_orientation": "Enables or disables polyline orientation comparison",
            "line_orientation_threshold": """
                The minimal gain in the GT IoU between the given and reversed line directions
                to consider the line inverted.
                Only used when the 'compare_line_orientation' parameter is true
            """,
            "compare_groups": "Enables or disables annotation group checks",
            "group_match_threshold": """
                Minimal IoU for groups to be considered matching.
                Only used when the 'compare_groups' parameter is true
            """,
            "check_covered_annotations": """
                Check for partially-covered annotations, useful in segmentation tasks
            """,
            "object_visibility_threshold": """
                Minimal visible area percent of the spatial annotations (polygons, masks)
                for reporting covered annotations.
                Only used when the 'object_visibility_threshold' parameter is true
            """,
            "panoptic_comparison": """
                Use only the visible part of the masks and polygons in comparisons
            """,
            "compare_attributes": "Enables or disables annotation attribute comparison",
            "empty_is_annotated": """
                Consider empty frames annotated as "empty". This affects target metrics like
                accuracy in cases there are no annotations. If disabled, frames without annotations
                are counted as not matching (accuracy is 0). If enabled, accuracy will be 1 instead.
                This will also add virtual annotations to empty frames in the comparison results.
            """,
        }.items():
            extra_kwargs.setdefault(field_name, {}).setdefault(
                "help_text", textwrap.dedent(help_text.lstrip("\n"))
            )

        for field_name in fields:
            if field_name.endswith("_threshold") or field_name in ["oks_sigma", "line_thickness"]:
                extra_kwargs.setdefault(field_name, {}).setdefault("min_value", 0)
<<<<<<< HEAD
                extra_kwargs.setdefault(field_name, {}).setdefault("max_value", 1)

    def get_extra_kwargs(self):
        defaults = models.QualitySettings.get_defaults()

        extra_kwargs = super().get_extra_kwargs()

        for param_name in defaults.keys() | extra_kwargs.keys():
            param_kwargs: dict = extra_kwargs.setdefault(param_name, {})

            if param_name in defaults:
                param_kwargs.setdefault("default", defaults[param_name])

        return extra_kwargs
=======
                extra_kwargs.setdefault(field_name, {}).setdefault("max_value", 1)
>>>>>>> 9247d7ae
<|MERGE_RESOLUTION|>--- conflicted
+++ resolved
@@ -209,21 +209,4 @@
         for field_name in fields:
             if field_name.endswith("_threshold") or field_name in ["oks_sigma", "line_thickness"]:
                 extra_kwargs.setdefault(field_name, {}).setdefault("min_value", 0)
-<<<<<<< HEAD
-                extra_kwargs.setdefault(field_name, {}).setdefault("max_value", 1)
-
-    def get_extra_kwargs(self):
-        defaults = models.QualitySettings.get_defaults()
-
-        extra_kwargs = super().get_extra_kwargs()
-
-        for param_name in defaults.keys() | extra_kwargs.keys():
-            param_kwargs: dict = extra_kwargs.setdefault(param_name, {})
-
-            if param_name in defaults:
-                param_kwargs.setdefault("default", defaults[param_name])
-
-        return extra_kwargs
-=======
-                extra_kwargs.setdefault(field_name, {}).setdefault("max_value", 1)
->>>>>>> 9247d7ae
+                extra_kwargs.setdefault(field_name, {}).setdefault("max_value", 1)