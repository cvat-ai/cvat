--- conflicted
+++ resolved
@@ -81,11 +81,7 @@
             "max_validations_per_job",
             "iou_threshold",
             "oks_sigma",
-<<<<<<< HEAD
-            "use_bbox_size_for_points",
-=======
             "point_size_base",
->>>>>>> d83a38fd
             "line_thickness",
             "low_overlap_threshold",
             "compare_line_orientation",
@@ -127,15 +123,6 @@
                 height, the "side" is computed as a geometric mean of the width and height.
                 Read more: https://cocodataset.org/#keypoints-eval
             """,
-<<<<<<< HEAD
-            "use_bbox_size_for_points": """
-                When comparing point groups, OKS sigma defines the matching area for a GT point.
-                If enabled, the area size is based on the point group bbox size.
-                If disabled, the image size is used.
-                Useful if point groups do not represent a single object or boxes attached to points
-                do not represent object boundaries.
-            """,
-=======
             "point_size_base": """
                 When comparing point annotations (including both separate points and point groups),
                 the OKS sigma parameter defines matching area for each GT point based to the
@@ -151,7 +138,6 @@
                 image_size=models.PointSizeBase.IMAGE_SIZE,
                 group_bbox_size=models.PointSizeBase.GROUP_BBOX_SIZE,
             ),
->>>>>>> d83a38fd
             "line_thickness": """
                 Thickness of polylines, relatively to the (image area) ^ 0.5.
                 The distance to the boundary around the GT line,
