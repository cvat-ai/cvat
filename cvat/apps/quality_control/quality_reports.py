# Copyright (C) CVAT.ai Corporation
#
# SPDX-License-Identifier: MIT

from __future__ import annotations

import itertools
import math
from abc import ABCMeta
from collections import Counter
from collections.abc import Hashable, Sequence
from contextlib import suppress
from copy import deepcopy
from functools import cached_property, lru_cache, partial
from io import StringIO
from typing import Any, Callable, ClassVar, TypeVar, Union, cast

import datumaro as dm
import datumaro.components.annotations.matcher
import datumaro.components.comparator
import datumaro.util.annotation_util
import datumaro.util.mask_tools
import django_rq
import json_stream
import numpy as np
import rq
from attrs import asdict, define, fields_dict, frozen
from datumaro.util import dump_json, parse_json
from django.conf import settings
from django.db import transaction
from django.db.models import OuterRef, Subquery, prefetch_related_objects
from django_rq.queues import DjangoRQ as RqQueue
from rq.job import Job as RqJob
from scipy.optimize import linear_sum_assignment

from cvat.apps.dataset_manager.bindings import (
    CommonData,
    CvatToDmAnnotationConverter,
    GetCVATDataExtractor,
    JobData,
    match_dm_item,
)
from cvat.apps.dataset_manager.formats.registry import dm_env
from cvat.apps.dataset_manager.task import JobAnnotation
from cvat.apps.engine import serializers as engine_serializers
from cvat.apps.engine.filters import JsonLogicFilter
from cvat.apps.engine.frame_provider import TaskFrameProvider
from cvat.apps.engine.model_utils import bulk_create
from cvat.apps.engine.models import (
    DimensionType,
    Image,
    Job,
    JobType,
    Project,
    ShapeType,
    StageChoice,
    StateChoice,
    Task,
    User,
    ValidationMode,
)
from cvat.apps.engine.rq import BaseRQMeta, define_dependent_job
from cvat.apps.engine.types import ExtendedRequest
from cvat.apps.engine.utils import get_rq_lock_by_user, get_rq_lock_for_job, take_by
from cvat.apps.profiler import silk_profile
from cvat.apps.quality_control import models
from cvat.apps.quality_control.models import (
    AnnotationConflictSeverity,
    AnnotationConflictType,
    AnnotationType,
)


@define(slots=False)
class Serializable(metaclass=ABCMeta):
    def _value_serializer(self, v):
        if isinstance(v, Serializable):
            return v.to_dict()
        elif isinstance(v, (list, tuple, set, frozenset)):
            return [self._value_serializer(vv) for vv in v]
        elif isinstance(v, dict):
            return {self._value_serializer(vk): self._value_serializer(vv) for vk, vv in v.items()}
        else:
            return v

    def to_dict(self) -> dict:
        return self._value_serializer(self._as_dict())

    def _as_dict(self, *, include_fields: list[str] | None = None) -> dict:
        d = asdict(self, recurse=False)

        for field_name in include_fields or []:
            d[field_name] = getattr(self, field_name)

        return d

    @classmethod
    def from_dict(cls, d: dict):
        raise NotImplementedError("Must be implemented in the subclass")


@define(slots=False)
class ReportNode(Serializable):
    _CACHED_FIELDS: ClassVar[list[str] | None] = None
    "Fields that can be set externally or be computed on access. Can be defined in a subclass"
    # sublcasses must have a __dict__ attribute (i.e. don't use slots)

    @classmethod
    def _find_cached_fields(cls) -> list[str]:
        return [
            member.attrname
            for _, member in cls.__dict__.items()
            if isinstance(member, cached_property)
        ]

    @classmethod
    def _find_computable_fields(cls) -> list[str]:
        return [
            attrname for attrname, member in cls.__dict__.items() if isinstance(member, property)
        ]

    @classmethod
    def _collect_base_fields(cls, method: str) -> set:
        fields = set()

        for base_class in cls.__bases__:
            if issubclass(base_class, ReportNode) and base_class is not ReportNode:
                fields.update(getattr(base_class, method)(recursive=False))

        return fields

    @classmethod
    @lru_cache(maxsize=128)
    def _get_computable_fields(cls, recursive: bool = True) -> list[str]:
        fields = cls._find_computable_fields()

        if recursive:
            fields = list(set(fields) | cls._collect_base_fields("_get_computable_fields"))

        return fields

    @classmethod
    @lru_cache(maxsize=128)
    def _get_cached_fields(cls, recursive: bool = True) -> list[str]:
        fields = cls.__dict__.get("_CACHED_FIELDS")
        if fields is None:
            fields = cls._find_cached_fields()

        if recursive:
            fields = list(set(fields) | cls._collect_base_fields("_get_cached_fields"))

        return fields

    def __init__(self, *args, **kwargs):
        cached_field_kwargs = {
            field_name: kwargs.pop(field_name)
            for field_name in self._get_cached_fields()
            if field_name in kwargs
        }

        self.__attrs_init__(*args, **kwargs)

        self.__setattr__ = self.__checking_setattr__

        for field_name, field_value in cached_field_kwargs.items():
            setattr(self, field_name, field_value)

    def __checking_setattr__(self, __name: str, __value: Any):
        if __name not in self._get_cached_fields():
            self.reset_cached_fields()

        return super().__setattr__(__name, __value)

    def reset_cached_fields(self):
        for field in self._get_cached_fields():
            if field in self.__dict__:
                delattr(self, field)

    def _as_dict(self, *, include_fields: list[str] | None = None) -> dict:
        return super()._as_dict(
            include_fields=include_fields
            or (self._get_computable_fields() + self._get_cached_fields())
        )


@define(kw_only=True, init=False, slots=False)
class AnnotationId(ReportNode):
    obj_id: int
    job_id: int
    type: AnnotationType
    shape_type: ShapeType | None

    def _value_serializer(self, v):
        if isinstance(v, (AnnotationType, ShapeType)):
            return str(v)
        else:
            return super()._value_serializer(v)

    @classmethod
    def from_dict(cls, d: dict):
        return cls(
            obj_id=d["obj_id"],
            job_id=d["job_id"],
            type=AnnotationType(d["type"]),
            shape_type=ShapeType(d["shape_type"]) if d.get("shape_type") else None,
        )


@define(kw_only=True, init=False, slots=False)
class AnnotationConflict(ReportNode):
    frame_id: int
    type: AnnotationConflictType
    annotation_ids: list[AnnotationId]

    @property
    def severity(self) -> AnnotationConflictSeverity:
        if self.type in [
            AnnotationConflictType.MISSING_ANNOTATION,
            AnnotationConflictType.EXTRA_ANNOTATION,
            AnnotationConflictType.MISMATCHING_LABEL,
        ]:
            severity = AnnotationConflictSeverity.ERROR
        elif self.type in [
            AnnotationConflictType.LOW_OVERLAP,
            AnnotationConflictType.MISMATCHING_ATTRIBUTES,
            AnnotationConflictType.MISMATCHING_DIRECTION,
            AnnotationConflictType.MISMATCHING_GROUPS,
            AnnotationConflictType.COVERED_ANNOTATION,
        ]:
            severity = AnnotationConflictSeverity.WARNING
        else:
            assert False

        return severity

    def _value_serializer(self, v):
        if isinstance(v, (AnnotationConflictType, AnnotationConflictSeverity)):
            return str(v)
        else:
            return super()._value_serializer(v)

    @classmethod
    def from_dict(cls, d: dict):
        return cls(
            frame_id=d["frame_id"],
            type=AnnotationConflictType(d["type"]),
            annotation_ids=list(AnnotationId.from_dict(v) for v in d["annotation_ids"]),
        )


@define(kw_only=True, init=False, slots=False)
class ComparisonParameters(ReportNode):
    included_annotation_types: list[dm.AnnotationType] = [
        dm.AnnotationType.bbox,
        dm.AnnotationType.points,
        dm.AnnotationType.mask,
        dm.AnnotationType.polygon,
        dm.AnnotationType.polyline,
        dm.AnnotationType.skeleton,
        dm.AnnotationType.label,
        dm.AnnotationType.ellipse,
    ]

    non_groupable_ann_type = dm.AnnotationType.label
    "Annotation type that can't be grouped"

    compare_attributes: bool = True
    "Enables or disables attribute checks"

    ignored_attributes: list[str] = []

    iou_threshold: float = 0.4
    "Used for distinction between matched / unmatched shapes"

    low_overlap_threshold: float = 0.8
    "Used for distinction between strong / weak (low_overlap) matches"

    oks_sigma: float = 0.09
    "Like IoU threshold, but for points, % of the bbox area to match a pair of points"

    point_size_base: models.PointSizeBase = models.PointSizeBase.GROUP_BBOX_SIZE
    "Determines how to obtain the object size for point comparisons"

    line_thickness: float = 0.01
    "Thickness of polylines, relatively to the (image area) ^ 0.5"

    compare_line_orientation: bool = True
    "Indicates that polylines have direction"

    line_orientation_threshold: float = 0.1
    """
    The minimal gain in the IoU between the given and reversed line directions
    to count the line inverted
    """

    compare_groups: bool = True
    "Enables or disables group checks"

    group_match_threshold: float = 0.5
    "Minimal IoU for groups to be considered matching"

    check_covered_annotations: bool = True
    "Check for fully-covered annotations"

    object_visibility_threshold: float = 0.05
    "Minimal visible area % of the spatial annotations"

    panoptic_comparison: bool = True
    "Use only the visible part of the masks and polygons in comparisons"

    empty_is_annotated: bool = False
    """
    Consider unannotated (empty) frames virtually annotated as "nothing".
    If disabled, quality metrics, such as accuracy, will be 0 if both GT and DS frames
    have no annotations. When enabled, they will be 1 instead.
    This will also add virtual annotations to empty frames in the comparison results.
    """

    inherited: bool = False
    """
    Indicates that parent object parameters are inherited.
    For example, a task can inherit project parameters.
    """

    job_filter: str = ""
    "JSON filter expression for included jobs"

    def _value_serializer(self, v):
        if isinstance(v, dm.AnnotationType):
            return str(v.name)
        else:
            return super()._value_serializer(v)

    @classmethod
    def from_dict(cls, d: dict):
        fields = fields_dict(cls)
        return cls(**{field_name: d[field_name] for field_name in fields if field_name in d})


@define(kw_only=True, init=False, slots=False)
class ConfusionMatrix(ReportNode):
    labels: list[str] | None
    rows: np.ndarray | None

    @property
    def axes(self):
        return dict(cols="gt", rows="ds")

    def _value_serializer(self, v):
        if isinstance(v, np.ndarray):
            return v.tolist()
        else:
            return super()._value_serializer(v)

    def _update_cached_fields(self):
        self.reset_cached_fields()

        labels = self.labels
        if not labels:
            self.precision = None
            self.recall = None
            self.accuracy = None
            self.jaccard_index = None
            return

        assert self.rows is not None
        confusion_matrix = self.rows
        matched_ann_counts = np.diag(confusion_matrix)
        ds_ann_counts = np.sum(confusion_matrix, axis=1)
        gt_ann_counts = np.sum(confusion_matrix, axis=0)
        total_annotations_count = np.sum(confusion_matrix)

        self.jaccard_index = _arr_div(
            matched_ann_counts, ds_ann_counts + gt_ann_counts - matched_ann_counts
        )
        self.precision = _arr_div(matched_ann_counts, ds_ann_counts)
        self.recall = _arr_div(matched_ann_counts, gt_ann_counts)
        self.accuracy = (
            total_annotations_count  # TP + TN + FP + FN
            - (ds_ann_counts - matched_ann_counts)  # - FP
            - (gt_ann_counts - matched_ann_counts)  # - FN
            # ... = TP + TN
        ) / (total_annotations_count or 1)

    @cached_property
    def precision(self) -> np.ndarray | None:  # pylint: disable=method-hidden (fixed in pylint 3.0)
        self._update_cached_fields()
        return self.precision

    @cached_property
    def recall(self) -> np.ndarray | None:  # pylint: disable=method-hidden
        self._update_cached_fields()
        return self.recall

    @cached_property
    def accuracy(self) -> np.ndarray | None:  # pylint: disable=method-hidden
        self._update_cached_fields()
        return self.accuracy

    @cached_property
    def jaccard_index(self) -> np.ndarray | None:  # pylint: disable=method-hidden
        self._update_cached_fields()
        return self.jaccard_index

    def accumulate(self, other: ConfusionMatrix, *, weight: float = 1):
        assert not other.labels or not self.labels or self.labels == other.labels

        if not self.labels and other.labels:
            self.labels = deepcopy(other.labels)
            self.rows = np.zeros_like(other.rows)

        if other.labels:
            self.rows += np.ceil(other.rows * weight).astype(self.rows.dtype)

        return self

    @classmethod
    def from_dict(cls, d: dict):
        return cls(
            # Avoid computing matrix values lazily if they are not in the report.
            # Doing so can result in unexpected extra matrix computations in a get list endpoint
            # TODO: maybe save all the summary output values in the DB as separate fields
            labels=d["labels"],
            rows=np.asarray(d["rows"]) if "rows" in d else None,
            precision=np.asarray(d["precision"]) if "precision" in d else None,
            recall=np.asarray(d["recall"]) if "recall" in d else None,
            accuracy=np.asarray(d["accuracy"]) if "accuracy" in d else None,
            jaccard_index=np.asarray(d["jaccard_index"]) if "jaccard_index" in d else None,
        )

    @classmethod
    def create_empty(cls, *, labels: list[str] | None = None) -> ConfusionMatrix:
        return cls(
            labels=labels,
            rows=np.zeros((len(labels), len(labels)), dtype=int) if labels else None,
        )


@define(kw_only=True, init=False, slots=False)
class ComparisonReportAnnotationsSummary(ReportNode):
    valid_count: int
    missing_count: int
    extra_count: int
    total_count: int
    ds_count: int
    gt_count: int
    confusion_matrix: ConfusionMatrix | None

    @property
    def accuracy(self) -> float:
        return self.valid_count / (self.total_count or 1)

    @property
    def precision(self) -> float:
        return self.valid_count / (self.ds_count or 1)

    @property
    def recall(self) -> float:
        return self.valid_count / (self.gt_count or 1)

    def accumulate(self, other: ComparisonReportAnnotationsSummary, *, weight: float = 1):
        for field in [
            "valid_count",
            "missing_count",
            "extra_count",
            "total_count",
            "ds_count",
            "gt_count",
        ]:
            setattr(self, field, getattr(self, field) + math.ceil(getattr(other, field) * weight))

        if self.confusion_matrix and other.confusion_matrix:
            self.confusion_matrix.accumulate(other.confusion_matrix, weight=weight)
        elif other.confusion_matrix:
            self.confusion_matrix = ConfusionMatrix.create_empty().accumulate(
                other.confusion_matrix, weight=weight
            )

    @classmethod
    def from_dict(cls, d: dict) -> ComparisonReportAnnotationsSummary:
        return cls(
            valid_count=d["valid_count"],
            missing_count=d["missing_count"],
            extra_count=d["extra_count"],
            total_count=d["total_count"],
            ds_count=d["ds_count"],
            gt_count=d["gt_count"],
            confusion_matrix=(
                ConfusionMatrix.from_dict(d["confusion_matrix"])
                if d.get("confusion_matrix")
                else None
            ),
        )

    @classmethod
    def create_empty(cls) -> ComparisonReportAnnotationsSummary:
        return cls(
            valid_count=0,
            missing_count=0,
            extra_count=0,
            total_count=0,
            ds_count=0,
            gt_count=0,
            confusion_matrix=None,
        )


@define(kw_only=True, init=False, slots=False)
class ComparisonReportAnnotationShapeSummary(ReportNode):
    valid_count: int
    missing_count: int
    extra_count: int
    total_count: int
    ds_count: int
    gt_count: int
    # TODO: total_iou: float
    mean_iou: float

    @property
    def accuracy(self) -> float:
        return self.valid_count / (self.total_count or 1)

    def accumulate(self, other: ComparisonReportAnnotationShapeSummary, *, weight: float = 1):
        for field in [
            "valid_count",
            "missing_count",
            "extra_count",
            "total_count",
            "ds_count",
            "gt_count",
            # TODO: "total_iou",
        ]:
            setattr(self, field, getattr(self, field) + math.ceil(getattr(other, field) * weight))

    @classmethod
    def from_dict(cls, d: dict):
        return cls(
            valid_count=d["valid_count"],
            missing_count=d["missing_count"],
            extra_count=d["extra_count"],
            total_count=d["total_count"],
            ds_count=d["ds_count"],
            gt_count=d["gt_count"],
            # TODO: total_iou=d.get("total_iou"),
            mean_iou=d.get("mean_iou"),
        )

    @classmethod
    def create_empty(cls) -> ComparisonReportAnnotationShapeSummary:
        return cls(
            valid_count=0,
            missing_count=0,
            extra_count=0,
            total_count=0,
            ds_count=0,
            gt_count=0,
            mean_iou=0,
        )


@define(kw_only=True, init=False, slots=False)
class ComparisonReportAnnotationLabelSummary(ReportNode):
    valid_count: int
    invalid_count: int
    total_count: int

    @property
    def accuracy(self) -> float:
        return self.valid_count / (self.total_count or 1)

    def accumulate(self, other: ComparisonReportAnnotationLabelSummary, *, weight: float = 1):
        for field in ["valid_count", "total_count", "invalid_count"]:
            setattr(self, field, getattr(self, field) + math.ceil(getattr(other, field) * weight))

    @classmethod
    def from_dict(cls, d: dict):
        return cls(
            valid_count=d["valid_count"],
            invalid_count=d["invalid_count"],
            total_count=d["total_count"],
        )

    @classmethod
    def create_empty(cls) -> ComparisonReportAnnotationLabelSummary:
        return cls(
            valid_count=0,
            invalid_count=0,
            total_count=0,
        )


@define(kw_only=True, init=False, slots=False)
class ComparisonReportAnnotationComponentsSummary(ReportNode):
    shape: ComparisonReportAnnotationShapeSummary
    label: ComparisonReportAnnotationLabelSummary

    def accumulate(self, other: ComparisonReportAnnotationComponentsSummary, *, weight: float = 1):
        self.shape.accumulate(other.shape, weight=weight)
        self.label.accumulate(other.label, weight=weight)

    @classmethod
    def from_dict(cls, d: dict):
        return cls(
            shape=ComparisonReportAnnotationShapeSummary.from_dict(d["shape"]),
            label=ComparisonReportAnnotationLabelSummary.from_dict(d["label"]),
        )

    @classmethod
    def create_empty(cls) -> ComparisonReportAnnotationComponentsSummary:
        return cls(
            shape=ComparisonReportAnnotationShapeSummary.create_empty(),
            label=ComparisonReportAnnotationLabelSummary.create_empty(),
        )
<<<<<<< HEAD


=======


>>>>>>> 44603db0
@define(kw_only=True, init=False, slots=False)
class ComparisonReportTaskStats(ReportNode):
    all: set[int]
    custom: set[int]
    not_configured: set[int]
    excluded: set[int]

    @property
    def total_count(self) -> int:
        return len(self.all)

    @property
    def custom_count(self) -> int:
        return len(self.custom)

    @property
    def not_configured_count(self) -> int:
        return len(self.not_configured)

    @property
    def excluded_count(self) -> int:
        return len(self.excluded)

    @property
    def included_count(self) -> int:
        return (
            self.total_count - self.custom_count - self.not_configured_count - self.excluded_count
        )

    @classmethod
    def from_dict(cls, d: dict[str, Any]) -> ComparisonReportTaskStats:
        return cls(
            all=d.get("all", set()),
            custom=d.get("custom", set()),
            not_configured=d.get("not_configured", set()),
            excluded=d.get("excluded", set()),
        )

    @classmethod
    def create_empty(cls) -> ComparisonReportTaskStats:
        return cls(all=set(), custom=set(), not_configured=set(), excluded=set())


@define(kw_only=True, init=False, slots=False)
class ComparisonReportJobStats(ReportNode):
    all: set[int]
    excluded: set[int]
    not_checkable: set[int]

    @property
    def total_count(self) -> int:
        return len(self.all)

    @property
    def not_checkable_count(self) -> int:
        return len(self.not_checkable)

    @property
    def excluded_count(self) -> int:
        return len(self.excluded)

    @property
    def included_count(self) -> int:
        # not_checkable are included
        return self.total_count - self.excluded_count

    @classmethod
    def from_dict(cls, d: dict[str, Any]) -> ComparisonReportJobStats:
        return cls(
            all=d.get("all", set()),
            excluded=d.get("excluded", set()),
            not_checkable=d.get("not_checkable", set()),
        )

    @classmethod
    def create_empty(cls) -> ComparisonReportJobStats:
        return cls(all=set(), excluded=set(), not_checkable=set())


@define(kw_only=True, init=False, slots=False)
class ComparisonReportSummary(ReportNode):
    frames: list[str] | None
    total_frames: int

    conflict_count: int
    warning_count: int
    error_count: int
    conflicts_by_type: dict[AnnotationConflictType, int]

    annotations: ComparisonReportAnnotationsSummary
    annotation_components: ComparisonReportAnnotationComponentsSummary

    tasks: ComparisonReportTaskStats | None
    jobs: ComparisonReportJobStats | None

<<<<<<< HEAD
    @property
    def frame_share(self) -> float:
        return self.frame_count / (self.total_frames or 1)

    @property
=======
    @property
    def frame_share(self) -> float:
        return self.frame_count / (self.total_frames or 1)

    @property
>>>>>>> 44603db0
    def mean_conflict_count(self) -> float:
        return self.conflict_count / (self.frame_count or 1)

    @cached_property
    def frame_count(self) -> int:
        if self.frames is None:
            assert False

        return len(self.frames)

    def __init__(self, **kwargs):
        if not ("frames" in kwargs or "frame_count" in kwargs):
            raise AssertionError('"frames" or "frame_count" must be present')

        super().__init__(**kwargs)

    def _value_serializer(self, v):
        if isinstance(v, AnnotationConflictType):
            return str(v)
        else:
            return super()._value_serializer(v)

    @classmethod
    def from_dict(cls, d: dict):
        if "total_frames" in d:
            total_frames = d["total_frames"]
        else:
            # backward compatibility - old reports have only frame_count or frames,
            # but not total_frames. However, we can obtain total_frames from frame_share
            frame_share = d.get("frame_share", 0)
            frame_count = d.get("frame_count", len(d.get("frames", [])))
            total_frames = math.ceil(frame_count / (frame_share or 1))

        return cls(
            frames=d["frames"] if "frames" in d else None,
            total_frames=total_frames,
            **(dict(frame_count=d["frame_count"]) if "frame_count" in d else {}),
            conflict_count=d["conflict_count"],
            warning_count=d.get("warning_count", 0),
            error_count=d.get("error_count", 0),
            conflicts_by_type={
                AnnotationConflictType(k): v for k, v in d.get("conflicts_by_type", {}).items()
            },
            annotations=ComparisonReportAnnotationsSummary.from_dict(d["annotations"]),
            annotation_components=(
                ComparisonReportAnnotationComponentsSummary.from_dict(d["annotation_components"])
            ),
            tasks=ComparisonReportTaskStats.from_dict(d["tasks"]) if d.get("tasks") else None,
            jobs=ComparisonReportJobStats.from_dict(d["jobs"]) if d.get("jobs") else None,
        )


@define(kw_only=True, init=False, slots=False)
class ComparisonReportFrameSummary(ReportNode):
    conflicts: list[AnnotationConflict]

    annotations: ComparisonReportAnnotationsSummary
    annotation_components: ComparisonReportAnnotationComponentsSummary

    @cached_property
    def conflict_count(self) -> int:
        return len(self.conflicts)

    @cached_property
    def warning_count(self) -> int:
        return len([c for c in self.conflicts if c.severity == AnnotationConflictSeverity.WARNING])

    @cached_property
    def error_count(self) -> int:
        return len([c for c in self.conflicts if c.severity == AnnotationConflictSeverity.ERROR])

    @cached_property
    def conflicts_by_type(self) -> dict[AnnotationConflictType, int]:
        return Counter(c.type for c in self.conflicts)

    def _value_serializer(self, v):
        if isinstance(v, AnnotationConflictType):
            return str(v)
        else:
            return super()._value_serializer(v)

    @classmethod
    def from_dict(cls, d: dict):
        optional_fields = set(cls._get_cached_fields()) - {
            "conflicts_by_type"  # requires extra conversion
        }
        return cls(
            **{field: d[field] for field in optional_fields if field in d},
            **(
                dict(
                    conflicts_by_type={
                        AnnotationConflictType(k): v for k, v in d["conflicts_by_type"].items()
                    }
                )
                if "conflicts_by_type" in d
                else {}
            ),
            conflicts=[AnnotationConflict.from_dict(v) for v in d["conflicts"]],
            annotations=ComparisonReportAnnotationsSummary.from_dict(d["annotations"]),
            annotation_components=ComparisonReportAnnotationComponentsSummary.from_dict(
                d["annotation_components"]
            ),
        )


@define(kw_only=True, init=False, slots=False)
class ComparisonReport(ReportNode):
    parameters: ComparisonParameters
    comparison_summary: ComparisonReportSummary
    frame_results: dict[int, ComparisonReportFrameSummary] | None

    @property
    def conflicts(self) -> list[AnnotationConflict]:
        if not self.frame_results:
            return []

        return list(itertools.chain.from_iterable(r.conflicts for r in self.frame_results.values()))

    @classmethod
    def from_dict(cls, d: dict[str, Any]) -> ComparisonReport:
        return cls(
            parameters=ComparisonParameters.from_dict(d["parameters"]),
            comparison_summary=ComparisonReportSummary.from_dict(d["comparison_summary"]),
            frame_results=(
                {
                    int(k): ComparisonReportFrameSummary.from_dict(v)
                    for k, v in d["frame_results"].items()
                }
                if d.get("frame_results") is not None
                else None
            ),
        )

    def to_json(self) -> str:
        d = self.to_dict()

        # String keys are needed for json dumping
        if d.get("frame_results") is not None:
            d["frame_results"] = {str(k): v for k, v in d["frame_results"].items()}

        return dump_json(d).decode()

    @classmethod
    def from_json(cls, data: str) -> ComparisonReport:
        return cls.from_dict(parse_json(data))

    @classmethod
    def summary_from_json(cls, data: str) -> ComparisonReportSummary:
        # parse only what's needed
        return ComparisonReportSummary.from_dict(
            json_stream.load(StringIO(data), persistent=True)["comparison_summary"]
        )


class JobDataProvider:
    @classmethod
    def add_prefetch_info(cls, queryset):
        return JobAnnotation.add_prefetch_info(queryset)

    @transaction.atomic
    def __init__(self, job_id: int, *, queryset=None, included_frames=None) -> None:
        self.job_id = job_id
        self.job_annotation = JobAnnotation(job_id, queryset=queryset)
        self.job_annotation.init_from_db()
        self.job_data = JobData(
            annotation_ir=self.job_annotation.ir_data,
            db_job=self.job_annotation.db_job,
            use_server_track_ids=True,
            included_frames=included_frames,
        )

        self._annotation_memo = _MemoizingAnnotationConverterFactory()

    @cached_property
    def dm_dataset(self):
        extractor = GetCVATDataExtractor(self.job_data, convert_annotations=self._annotation_memo)
        return dm.Dataset.from_extractors(extractor, env=dm_env)

    def dm_item_id_to_frame_id(self, item: dm.DatasetItem) -> int:
        return match_dm_item(item, self.job_data)

    def dm_ann_to_ann_id(self, ann: dm.Annotation) -> AnnotationId:
        source_ann = self._annotation_memo.get_source_ann(ann)
        if "track_id" in ann.attributes:
            source_ann_id = source_ann.track_id
            ann_type = AnnotationType.TRACK
            shape_type = source_ann.type
        else:
            if isinstance(source_ann, CommonData.LabeledShape):
                ann_type = AnnotationType.SHAPE
                shape_type = source_ann.type
            elif isinstance(source_ann, CommonData.Tag):
                ann_type = AnnotationType.TAG
                shape_type = None
            else:
                assert False

            source_ann_id = source_ann.id

        return AnnotationId(
            obj_id=source_ann_id, type=ann_type, shape_type=shape_type, job_id=self.job_id
        )


class _MemoizingAnnotationConverterFactory:
    def __init__(self):
        self._annotation_mapping = {}  # dm annotation -> cvat annotation

    def remember_conversion(self, cvat_ann, dm_anns):
        for dm_ann in dm_anns:
            self._annotation_mapping[self._make_key(dm_ann)] = cvat_ann

    def _make_key(self, dm_ann: dm.Annotation) -> Hashable:
        return id(dm_ann)

    def get_source_ann(
        self, dm_ann: dm.Annotation
    ) -> Union[CommonData.Tag, CommonData.LabeledShape]:
        return self._annotation_mapping[self._make_key(dm_ann)]

    def clear(self):
        self._annotation_mapping.clear()

    def __call__(self, *args, **kwargs) -> list[dm.Annotation]:
        converter = _MemoizingAnnotationConverter(*args, factory=self, **kwargs)
        return converter.convert()


class _MemoizingAnnotationConverter(CvatToDmAnnotationConverter):
    def __init__(self, *args, factory: _MemoizingAnnotationConverterFactory, **kwargs) -> None:
        super().__init__(*args, **kwargs)
        self._factory = factory

    def _convert_tag(self, tag):
        converted = list(super()._convert_tag(tag))
        for dm_ann in converted:
            dm_ann.id = tag.id

        self._factory.remember_conversion(tag, converted)
        return converted

    def _convert_shape(self, shape, *, index):
        converted = list(super()._convert_shape(shape, index=index))
        for dm_ann in converted:
            dm_ann.id = shape.id

        self._factory.remember_conversion(shape, converted)
        return converted


_ShapeT1 = TypeVar("_ShapeT1")
_ShapeT2 = TypeVar("_ShapeT2")
ShapeSimilarityFunction = Callable[
    [_ShapeT1, _ShapeT2], float
]  # (shape1, shape2) -> [0; 1], returns 0 for mismatches, 1 for matches
LabelEqualityFunction = Callable[[_ShapeT1, _ShapeT2], bool]
SegmentMatchingResult = tuple[
    list[tuple[_ShapeT1, _ShapeT2]],  # matches
    list[tuple[_ShapeT1, _ShapeT2]],  # mismatches
    list[_ShapeT1],  # a unmatched
    list[_ShapeT2],  # b unmatched
]


def match_segments(
    a_segms: Sequence[_ShapeT1],
    b_segms: Sequence[_ShapeT2],
    *,
    distance: ShapeSimilarityFunction[_ShapeT1, _ShapeT2],
    dist_thresh: float = 1.0,
    label_matcher: LabelEqualityFunction[_ShapeT1, _ShapeT2] = lambda a, b: a.label == b.label,
) -> SegmentMatchingResult[_ShapeT1, _ShapeT2]:
    # Comparing to the dm version, this one changes the algorithm to match shapes first
    # label comparison is only used to distinguish between matches and mismatches

    assert callable(distance), distance
    assert callable(label_matcher), label_matcher

    max_anns = max(len(a_segms), len(b_segms))
    distances = np.array(
        [
            [
                1 - distance(a, b) if a is not None and b is not None else 1
                for b, _ in itertools.zip_longest(b_segms, range(max_anns), fillvalue=None)
            ]
            for a, _ in itertools.zip_longest(a_segms, range(max_anns), fillvalue=None)
        ]
    )
    distances[~np.isfinite(distances)] = 1
    distances[distances > 1 - dist_thresh] = 1

    if a_segms and b_segms:
        a_matches, b_matches = linear_sum_assignment(distances)
    else:
        a_matches = []
        b_matches = []

    # matches: segments we succeeded to match completely
    # mispred: segments we succeeded to match, having label mismatch
    matches = []
    mispred = []
    # *_umatched: segments of (*) we failed to match
    a_unmatched = []
    b_unmatched = []

    for a_idx, b_idx in zip(a_matches, b_matches):
        dist = distances[a_idx, b_idx]
        if dist > 1 - dist_thresh or dist == 1:
            if a_idx < len(a_segms):
                a_unmatched.append(a_segms[a_idx])
            if b_idx < len(b_segms):
                b_unmatched.append(b_segms[b_idx])
        else:
            a_ann = a_segms[a_idx]
            b_ann = b_segms[b_idx]
            if label_matcher(a_ann, b_ann):
                matches.append((a_ann, b_ann))
            else:
                mispred.append((a_ann, b_ann))

    if not len(a_matches) and not len(b_matches):
        a_unmatched = list(a_segms)
        b_unmatched = list(b_segms)

    return matches, mispred, a_unmatched, b_unmatched


def oks(a, b, sigma=0.1, bbox=None, scale=None, visibility_a=None, visibility_b=None):
    """
    Object Keypoint Similarity metric.
    https://cocodataset.org/#keypoints-eval
    """

    p1 = np.array(a.points).reshape((-1, 2))
    p2 = np.array(b.points).reshape((-1, 2))
    if len(p1) != len(p2):
        return 0

    if visibility_a is None:
        visibility_a = np.full(len(p1), True)
    else:
        visibility_a = np.asarray(visibility_a, dtype=bool)

    if visibility_b is None:
        visibility_b = np.full(len(p2), True)
    else:
        visibility_b = np.asarray(visibility_b, dtype=bool)

    if not scale:
        if bbox is None:
            bbox = datumaro.util.annotation_util.mean_bbox([a, b])
        scale = bbox[2] * bbox[3]

    dists = np.linalg.norm(p1 - p2, axis=1)
    return np.sum(
        visibility_a
        * visibility_b
        * np.exp((visibility_a == visibility_b) * (-(dists**2) / (2 * scale * (2 * sigma) ** 2)))
    ) / np.sum(visibility_a | visibility_b, dtype=float)


@define(kw_only=True)
class KeypointsMatcher(datumaro.components.annotations.matcher.PointsMatcher):
    def distance(self, a: dm.Points, b: dm.Points) -> float:
        a_bbox = self.instance_map[id(a)][1]
        b_bbox = self.instance_map[id(b)][1]
        if datumaro.util.annotation_util.bbox_iou(a_bbox, b_bbox) <= 0:
            return 0

        bbox = datumaro.util.annotation_util.mean_bbox([a_bbox, b_bbox])
        return oks(
            a,
            b,
            sigma=self.sigma,
            bbox=bbox,
            visibility_a=[v == dm.Points.Visibility.visible for v in a.visibility],
            visibility_b=[v == dm.Points.Visibility.visible for v in b.visibility],
        )


def _arr_div(a_arr: np.ndarray, b_arr: np.ndarray) -> np.ndarray:
    divisor = b_arr.copy()
    divisor[b_arr == 0] = 1
    return a_arr / divisor


def to_rle(ann: dm.Annotation, *, img_h: int, img_w: int):
    from pycocotools import mask as mask_utils

    if ann.type == dm.AnnotationType.polygon:
        return mask_utils.frPyObjects([ann.points], img_h, img_w)
    elif isinstance(ann, dm.RleMask):
        return [ann.rle]
    elif ann.type == dm.AnnotationType.mask:
        return [mask_utils.encode(ann.image)]
    else:
        assert False


def segment_iou(a: dm.Annotation, b: dm.Annotation, *, img_h: int, img_w: int) -> float:
    """
    Generic IoU computation with masks and polygons.
    Returns -1 if no intersection, [0; 1] otherwise
    """
    # Comparing to the dm version, this fixes the comparison for segments,
    # as the images size are required for correct decoding.
    # Boxes are not included, because they are not needed

    from pycocotools import mask as mask_utils

    a = to_rle(a, img_h=img_h, img_w=img_w)
    b = to_rle(b, img_h=img_h, img_w=img_w)

    # Note that mask_utils.iou expects (dt, gt). Check this if the 3rd param is True
    return float(mask_utils.iou(b, a, [0]))


@define(kw_only=True)
class LineMatcher(datumaro.components.annotations.matcher.LineMatcher):
    EPSILON = 1e-7

    torso_r: float = 0.25
    oriented: bool = False
    scale: float = None

    def distance(self, gt_ann: dm.PolyLine, ds_ann: dm.PolyLine) -> float:
        # Check distances of the very coarse estimates for the curves
        def _get_bbox_circle(ann: dm.PolyLine):
            xs = ann.points[0::2]
            ys = ann.points[1::2]
            x0 = min(xs)
            x1 = max(xs)
            y0 = min(ys)
            y1 = max(ys)
            return (x0 + x1) / 2, (y0 + y1) / 2, ((x1 - x0) ** 2 + (y1 - y0) ** 2) / 4

        gt_center_x, gt_center_y, gt_r2 = _get_bbox_circle(gt_ann)
        ds_center_x, ds_center_y, ds_r2 = _get_bbox_circle(ds_ann)
        sigma6_2 = self.scale * (6 * self.torso_r) ** 2
        if (
            (ds_center_x - gt_center_x) ** 2 + (ds_center_y - gt_center_y) ** 2
        ) > ds_r2 + gt_r2 + sigma6_2:
            return 0

        # Approximate lines to the same number of points for pointwise comparison
        a, b = self.approximate_points(
            np.array(gt_ann.points).reshape((-1, 2)), np.array(ds_ann.points).reshape((-1, 2))
        )

        # Compare the direct and, optionally, the reverse variants
        similarities = []
        candidates = [b]
        if not self.oriented:
            candidates.append(b[::-1])

        for candidate_b in candidates:
            similarities.append(self._compare_lines(a, candidate_b))

        return max(similarities)

    def _compare_lines(self, a: np.ndarray, b: np.ndarray) -> float:
        dists = np.linalg.norm(a - b, axis=1)

        scale = self.scale
        if scale is None:
            segment_dists = np.linalg.norm(a[1:] - a[:-1], axis=1)
            scale = np.sum(segment_dists) ** 2

        # Compute Gaussian for approximated lines similarly to OKS
        return sum(np.exp(-(dists**2) / (2 * scale * (2 * self.torso_r) ** 2))) / len(a)

    @classmethod
    def approximate_points(cls, a: np.ndarray, b: np.ndarray) -> tuple[np.ndarray, np.ndarray]:
        """
        Creates 2 polylines with the same numbers of points,
        the points are placed on the original lines with the same step.
        The step for each point is determined as minimal to the next original
        point on one of the curves.
        A simpler, but slower version could be just approximate each curve to
        some big number of points. The advantage of this algo is that it keeps
        corners and original points untouched, while adding intermediate points.
        """
        a_segment_count = len(a) - 1
        b_segment_count = len(b) - 1

        a_segment_lengths = np.linalg.norm(a[1:] - a[:-1], axis=1)
        a_segment_end_dists = [0]
        for l in a_segment_lengths:
            a_segment_end_dists.append(a_segment_end_dists[-1] + l)
        a_segment_end_dists.pop(0)
        a_segment_end_dists.append(a_segment_end_dists[-1])  # duplicate for simpler code

        b_segment_lengths = np.linalg.norm(b[1:] - b[:-1], axis=1)
        b_segment_end_dists = [0]
        for l in b_segment_lengths:
            b_segment_end_dists.append(b_segment_end_dists[-1] + l)
        b_segment_end_dists.pop(0)
        b_segment_end_dists.append(b_segment_end_dists[-1])  # duplicate for simpler code

        a_length = a_segment_end_dists[-1]
        b_length = b_segment_end_dists[-1]

        # lines can have lesser number of points in some cases
        max_points_count = len(a) + len(b) - 1
        a_new_points = np.zeros((max_points_count, 2))
        b_new_points = np.zeros((max_points_count, 2))
        a_new_points[0] = a[0]
        b_new_points[0] = b[0]

        a_segment_idx = 0
        b_segment_idx = 0
        while a_segment_idx < a_segment_count or b_segment_idx < b_segment_count:
            next_point_idx = a_segment_idx + b_segment_idx + 1

            a_segment_end_pos = a_segment_end_dists[a_segment_idx] / (a_length or 1)
            b_segment_end_pos = b_segment_end_dists[b_segment_idx] / (b_length or 1)
            if a_segment_idx < a_segment_count and a_segment_end_pos <= b_segment_end_pos:
                if b_segment_idx < b_segment_count:
                    # advance b in the current segment to the relative position in a
                    q = (b_segment_end_pos - a_segment_end_pos) * (
                        b_length / (b_segment_lengths[b_segment_idx] or 1)
                    )
                    if abs(q) <= cls.EPSILON:
                        b_new_points[next_point_idx] = b[1 + b_segment_idx]
                    else:
                        b_new_points[next_point_idx] = b[b_segment_idx] * q + b[
                            1 + b_segment_idx
                        ] * (1 - q)
                elif b_segment_idx == b_segment_count:
                    b_new_points[next_point_idx] = b[b_segment_idx]

                # advance a to the end of the current segment
                a_segment_idx += 1
                a_new_points[next_point_idx] = a[a_segment_idx]

            elif b_segment_idx < b_segment_count:
                if a_segment_idx < a_segment_count:
                    # advance a in the current segment to the relative position in b
                    q = (a_segment_end_pos - b_segment_end_pos) * (
                        a_length / (a_segment_lengths[a_segment_idx] or 1)
                    )
                    if abs(q) <= cls.EPSILON:
                        a_new_points[next_point_idx] = a[1 + a_segment_idx]
                    else:
                        a_new_points[next_point_idx] = a[a_segment_idx] * q + a[
                            1 + a_segment_idx
                        ] * (1 - q)
                elif a_segment_idx == a_segment_count:
                    a_new_points[next_point_idx] = a[a_segment_idx]

                # advance b to the end of the current segment
                b_segment_idx += 1
                b_new_points[next_point_idx] = b[b_segment_idx]

            else:
                assert False

        # truncate the final values
        if next_point_idx < max_points_count:
            a_new_points = a_new_points[:next_point_idx]
            b_new_points = b_new_points[:next_point_idx]

        return a_new_points, b_new_points


class DistanceComparator(datumaro.components.comparator.DistanceComparator):
    def __init__(
        self,
        categories: dm.CategoriesInfo,
        *,
        included_ann_types: list[dm.AnnotationType] | None = None,
        return_distances: bool = False,
        iou_threshold: float = 0.5,
        # https://cocodataset.org/#keypoints-eval
        # https://github.com/cocodataset/cocoapi/blob/8c9bcc3cf640524c4c20a9c40e89cb6a2f2fa0e9/PythonAPI/pycocotools/cocoeval.py#L523
        oks_sigma: float = 0.09,
        point_size_base: models.PointSizeBase = models.PointSizeBase.GROUP_BBOX_SIZE,
        compare_line_orientation: bool = False,
        line_torso_radius: float = 0.01,
        panoptic_comparison: bool = False,
        allow_groups: bool = True,
    ):
        super().__init__(iou_threshold=iou_threshold)
        self.categories = categories
        self._skeleton_info = {}
        self.included_ann_types = included_ann_types
        self.return_distances = return_distances

        self.oks_sigma = oks_sigma
        "% of the shape area"

        self.point_size_base = point_size_base
        "Compare point groups using the group bbox size or the image size"

        self.compare_line_orientation = compare_line_orientation
        "Whether lines are oriented or not"

        # Here we use a % of image size in pixels, using the image size as the scale
        self.line_torso_radius = line_torso_radius
        "% of the line length at the specified scale"

        self.panoptic_comparison = panoptic_comparison
        "Compare only the visible parts of polygons and masks"

        self.allow_groups = allow_groups
        """
        When comparing grouped annotations, consider all the group elements with the same label
        as the same annotation, if applicable. Affects polygons, masks, and points
        """

    def instance_bbox(
        self, instance_anns: Sequence[dm.Annotation]
    ) -> tuple[float, float, float, float]:
        return datumaro.util.annotation_util.max_bbox(
            a.get_bbox() if isinstance(a, dm.Skeleton) else a
            for a in instance_anns
            if hasattr(a, "get_bbox") and not a.attributes.get("outside", False)
        )

    @staticmethod
    def to_polygon(bbox_ann: dm.Bbox | dm.Ellipse):
        points = bbox_ann.as_polygon()
        angle = bbox_ann.attributes.get("rotation", 0) / 180 * math.pi

        if angle:
            points = np.reshape(points, (-1, 2))
            if isinstance(bbox_ann, dm.Bbox):
                center = (points[0] + points[2]) / 2
            else:
                center = (bbox_ann.c_x, bbox_ann.c_y)
            rel_points = points - center
            cos = np.cos(angle)
            sin = np.sin(angle)
            rotation_matrix = ((cos, sin), (-sin, cos))
            points = np.matmul(rel_points, rotation_matrix) + center
            points = points.flatten()

        return dm.Polygon(points)

    @staticmethod
    def _get_ann_type(t: dm.AnnotationType, item: dm.DatasetItem) -> Sequence[dm.Annotation]:
        return [
            a for a in item.annotations if a.type == t and not a.attributes.get("outside", False)
        ]

    def _match_ann_type(self, t: dm.AnnotationType, *args):
        if t not in self.included_ann_types:
            return None

        # pylint: disable=no-value-for-parameter
        if t == dm.AnnotationType.label:
            return self.match_labels(*args)
        elif t == dm.AnnotationType.bbox:
            return self.match_boxes(*args)
        elif t == dm.AnnotationType.polygon:
            return self.match_segmentations(*args)
        elif t == dm.AnnotationType.points:
            return self.match_points(*args)
        elif t == dm.AnnotationType.skeleton:
            return self.match_skeletons(*args)
        elif t == dm.AnnotationType.polyline:
            return self.match_lines(*args)
        elif t == dm.AnnotationType.ellipse:
            return self.match_ellipses(*args)
        # pylint: enable=no-value-for-parameter
        else:
            return None

    def match_labels(self, item_a: dm.DatasetItem, item_b: dm.DatasetItem):
        def label_distance(a: dm.Label, b: dm.Label) -> float:
            if a is None or b is None:
                return 0
            return 0.5 + (a.label == b.label) / 2

        return self.match_segments(
            dm.AnnotationType.label,
            item_a,
            item_b,
            distance=label_distance,
            label_matcher=lambda a, b: a.label == b.label,
            dist_thresh=0.5,
        )

    def match_segments(
        self,
        t: dm.AnnotationType,
        item_a: dm.DatasetItem,
        item_b: dm.DatasetItem,
        *,
        distance: ShapeSimilarityFunction[_ShapeT1, _ShapeT2],
        label_matcher: LabelEqualityFunction[_ShapeT1, _ShapeT2] | None = None,
        a_objs: Sequence[_ShapeT1] | None = None,
        b_objs: Sequence[_ShapeT2] | None = None,
        dist_thresh: float | None = None,
    ):
        if a_objs is None:
            a_objs = self._get_ann_type(t, item_a)
        if b_objs is None:
            b_objs = self._get_ann_type(t, item_b)

        if self.return_distances:
            distance, distances = self._make_memoizing_distance(distance)

        if not a_objs and not b_objs:
            distances = {}
            returned_values = [], [], [], []
        else:
            extra_args = {}
            if label_matcher:
                extra_args["label_matcher"] = label_matcher

            returned_values = match_segments(
                a_objs,
                b_objs,
                distance=distance,
                dist_thresh=dist_thresh if dist_thresh is not None else self.iou_threshold,
                **extra_args,
            )

        if self.return_distances:
            returned_values = returned_values + (distances,)

        return returned_values

    def match_boxes(self, item_a: dm.DatasetItem, item_b: dm.DatasetItem):
        def _bbox_iou(a: dm.Bbox, b: dm.Bbox, *, img_w: int, img_h: int) -> float:
            if a.attributes.get("rotation", 0) == b.attributes.get("rotation", 0):
                return datumaro.util.annotation_util.bbox_iou(a, b)
            else:
                return segment_iou(self.to_polygon(a), self.to_polygon(b), img_h=img_h, img_w=img_w)

        img_h, img_w = item_a.media_as(dm.Image).size
        return self.match_segments(
            dm.AnnotationType.bbox,
            item_a,
            item_b,
            distance=partial(_bbox_iou, img_h=img_h, img_w=img_w),
        )

    def match_ellipses(self, item_a: dm.DatasetItem, item_b: dm.DatasetItem):
        def _ellipse_iou(a: dm.Ellipse, b: dm.Ellipse, *, img_w: int, img_h: int) -> float:
            return segment_iou(self.to_polygon(a), self.to_polygon(b), img_h=img_h, img_w=img_w)

        img_h, img_w = item_a.media_as(dm.Image).size
        return self.match_segments(
            dm.AnnotationType.ellipse,
            item_a,
            item_b,
            distance=partial(_ellipse_iou, img_h=img_h, img_w=img_w),
        )

    def match_segmentations(self, item_a: dm.DatasetItem, item_b: dm.DatasetItem):
        def _get_segmentations(item):
            return self._get_ann_type(dm.AnnotationType.polygon, item) + self._get_ann_type(
                dm.AnnotationType.mask, item
            )

        img_h, img_w = item_a.media_as(dm.Image).size

        def _find_instances(annotations):
            instances = []
            instance_map = {}  # ann id -> instance id

            if self.allow_groups:
                # Group instance annotations by label.
                # Annotations with the same label and group will be merged,
                # and considered a single object in comparison
                groups = datumaro.util.annotation_util.find_instances(annotations)
            else:
                groups = [[a] for a in annotations]  # ignore groups

            for ann_group in groups:
                ann_group = sorted(ann_group, key=lambda a: a.label)
                for _, label_group in itertools.groupby(ann_group, key=lambda a: a.label):
                    label_group = list(label_group)
                    instance_id = len(instances)
                    instances.append(label_group)
                    for ann in label_group:
                        instance_map[id(ann)] = instance_id

            return instances, instance_map

        def _get_compiled_mask(
            anns: Sequence[dm.Annotation], *, instance_ids: dict[int, int]
        ) -> dm.CompiledMask:
            if not anns:
                return None

            from pycocotools import mask as mask_utils

            # Merge instance groups
            object_rle_groups = [to_rle(ann, img_h=img_h, img_w=img_w) for ann in anns]
            object_rles = [mask_utils.merge(g) for g in object_rle_groups]

            # Mask materialization can consume a lot of memory,
            # avoid storing all the masks simultaneously
            def _make_lazy_decode(i: int):
                def _lazy_decode() -> dm.BinaryMaskImage:
                    return mask_utils.decode([object_rles[i]])[:, :, 0]

                return _lazy_decode

            return dm.CompiledMask.from_instance_masks(
                # need to increment labels and instance ids by 1 to avoid confusion with background
                instance_masks=(
                    dm.Mask(image=_make_lazy_decode(i), z_order=ann.z_order, label=ann.label + 1)
                    for i, ann in enumerate(anns)
                ),
                instance_ids=(iid + 1 for iid in instance_ids),
            )

        a_instances, a_instance_map = _find_instances(_get_segmentations(item_a))
        b_instances, b_instance_map = _find_instances(_get_segmentations(item_b))

        if self.panoptic_comparison:
            a_compiled_mask = _get_compiled_mask(
                list(itertools.chain.from_iterable(a_instances)),
                instance_ids=[
                    a_instance_map[id(ann)] for ann in itertools.chain.from_iterable(a_instances)
                ],
            )
            b_compiled_mask = _get_compiled_mask(
                list(itertools.chain.from_iterable(b_instances)),
                instance_ids=[
                    b_instance_map[id(ann)] for ann in itertools.chain.from_iterable(b_instances)
                ],
            )
        else:
            a_compiled_mask = None
            b_compiled_mask = None

        segment_cache = {}

        def _get_segment(obj_id: int, *, compiled_mask: dm.CompiledMask | None = None, instances):
            key = (id(instances), obj_id)
            rle = segment_cache.get(key)

            if rle is None:
                from pycocotools import mask as mask_utils

                if compiled_mask is not None:
                    mask = compiled_mask.extract(obj_id + 1)

                    rle = mask_utils.encode(mask)
                else:
                    # Create merged RLE for the instance shapes
                    object_anns = instances[obj_id]
                    object_rle_groups = [
                        to_rle(ann, img_h=img_h, img_w=img_w) for ann in object_anns
                    ]
                    rle = mask_utils.merge(list(itertools.chain.from_iterable(object_rle_groups)))

                segment_cache[key] = rle

            return rle

        def _segment_comparator(a_inst_id: int, b_inst_id: int) -> float:
            a_segm = _get_segment(a_inst_id, compiled_mask=a_compiled_mask, instances=a_instances)
            b_segm = _get_segment(b_inst_id, compiled_mask=b_compiled_mask, instances=b_instances)

            from pycocotools import mask as mask_utils

            return float(mask_utils.iou([b_segm], [a_segm], [0])[0])

        def _label_matcher(a_inst_id: int, b_inst_id: int) -> bool:
            # labels are the same in the instance annotations
            # instances are required to have the same labels in all shapes
            a = a_instances[a_inst_id][0]
            b = b_instances[b_inst_id][0]
            return a.label == b.label

        results = self.match_segments(
            dm.AnnotationType.polygon,
            item_a,
            item_b,
            a_objs=range(len(a_instances)),
            b_objs=range(len(b_instances)),
            distance=_segment_comparator,
            label_matcher=_label_matcher,
        )

        # restore results for original annotations
        matched, mismatched, a_extra, b_extra = results[:4]
        if self.return_distances:
            distances = results[4]

        # i_x ~ instance idx in _x
        # ia_x ~ instance annotation in _x
        matched = [
            (ia_a, ia_b)
            for (i_a, i_b) in matched
            for (ia_a, ia_b) in itertools.product(a_instances[i_a], b_instances[i_b])
        ]
        mismatched = [
            (ia_a, ia_b)
            for (i_a, i_b) in mismatched
            for (ia_a, ia_b) in itertools.product(a_instances[i_a], b_instances[i_b])
        ]
        a_extra = [ia_a for i_a in a_extra for ia_a in a_instances[i_a]]
        b_extra = [ia_b for i_b in b_extra for ia_b in b_instances[i_b]]

        if self.return_distances:
            for i_a, i_b in list(distances.keys()):
                dist = distances.pop((i_a, i_b))

                for ia_a, ia_b in itertools.product(a_instances[i_a], b_instances[i_b]):
                    distances[(id(ia_a), id(ia_b))] = dist

        returned_values = (matched, mismatched, a_extra, b_extra)

        if self.return_distances:
            returned_values = returned_values + (distances,)

        return returned_values

    def match_lines(self, item_a: dm.DatasetItem, item_b: dm.DatasetItem):
        matcher = LineMatcher(
            oriented=self.compare_line_orientation,
            torso_r=self.line_torso_radius,
            scale=np.prod(item_a.media_as(dm.Image).size),
        )
        return self.match_segments(
            dm.AnnotationType.polyline, item_a, item_b, distance=matcher.distance
        )

    def match_points(self, item_a: dm.DatasetItem, item_b: dm.DatasetItem):
        a_points = self._get_ann_type(dm.AnnotationType.points, item_a)
        b_points = self._get_ann_type(dm.AnnotationType.points, item_b)

        if not a_points and not b_points:
            results = [[], [], [], []]

            if self.return_distances:
                results.append({})

            return tuple(results)

        instance_map = {}  # points id -> (instance group, instance bbox)
        for source_anns in [item_a.annotations, item_b.annotations]:
            if self.allow_groups:
                # Group instance annotations by label.
                # Annotations with the same label and group will be merged,
                # and considered a single object in comparison
                source_instances = datumaro.util.annotation_util.find_instances(source_anns)
            else:
                source_instances = [[a] for a in source_anns]  # ignore groups

            for instance_group in source_instances:
                instance_bbox = self.instance_bbox(instance_group)

                for ann in instance_group:
                    if ann.type == datumaro.AnnotationType.points:
                        instance_map[id(ann)] = [instance_group, instance_bbox]

        img_h, img_w = item_a.media_as(dm.Image).size

        def _distance(a: dm.Points, b: dm.Points) -> float:
            a_bbox = instance_map[id(a)][1]
            b_bbox = instance_map[id(b)][1]
            a_area = a_bbox[2] * a_bbox[3]
            b_area = b_bbox[2] * b_bbox[3]

            if a_area == 0 and b_area == 0:
                # Simple case: singular points without bbox
                # match them in the image space
                return oks(a, b, sigma=self.oks_sigma, scale=img_h * img_w)

            else:
                # Complex case: multiple points, grouped points, points with a bbox
                # Try to align points and then return the metric

                if self.point_size_base == models.PointSizeBase.IMAGE_SIZE:
                    scale = img_h * img_w
                elif self.point_size_base == models.PointSizeBase.GROUP_BBOX_SIZE:
                    # match points in their bbox space

                    if datumaro.util.annotation_util.bbox_iou(a_bbox, b_bbox) <= 0:
                        # this early exit may not work for points forming an axis-aligned line
                        return 0

                    bbox = datumaro.util.annotation_util.mean_bbox([a_bbox, b_bbox])
                    scale = bbox[2] * bbox[3]
                else:
                    assert False, f"Unknown point size base {self.point_size_base}"

                a_points = np.reshape(a.points, (-1, 2))
                b_points = np.reshape(b.points, (-1, 2))

                matches, mismatches, a_extra, b_extra = match_segments(
                    range(len(a_points)),
                    range(len(b_points)),
                    distance=lambda ai, bi: oks(
                        dm.Points(a_points[ai]),
                        dm.Points(b_points[bi]),
                        sigma=self.oks_sigma,
                        scale=scale,
                    ),
                    dist_thresh=self.iou_threshold,
                    label_matcher=lambda ai, bi: True,
                )

                # the exact array is determined by the label matcher
                # all the points will have the same match status,
                # because there is only 1 shared label for all the points
                matched_points = matches + mismatches

                a_sorting_indices = [ai for ai, _ in matched_points]
                a_points = a_points[a_sorting_indices]

                b_sorting_indices = [bi for _, bi in matched_points]
                b_points = b_points[b_sorting_indices]

                # Compute OKS for 2 groups of points, matching points aligned
                dists = np.linalg.norm(a_points - b_points, axis=1)
                return np.sum(np.exp(-(dists**2) / (2 * scale * (2 * self.oks_sigma) ** 2))) / (
                    len(matched_points) + len(a_extra) + len(b_extra)
                )

        return self.match_segments(
            dm.AnnotationType.points,
            item_a,
            item_b,
            a_objs=a_points,
            b_objs=b_points,
            distance=_distance,
        )

    def _get_skeleton_info(self, skeleton_label_id: int):
        label_cat = cast(dm.LabelCategories, self.categories[dm.AnnotationType.label])
        skeleton_info = self._skeleton_info.get(skeleton_label_id)

        if skeleton_info is None:
            skeleton_label_name = label_cat[skeleton_label_id].name

            # Build a sorted list of sublabels to arrange skeleton points during comparison
            skeleton_info = sorted(
                idx for idx, label in enumerate(label_cat) if label.parent == skeleton_label_name
            )
            self._skeleton_info[skeleton_label_id] = skeleton_info

        return skeleton_info

    def match_skeletons(self, item_a, item_b):
        a_skeletons = self._get_ann_type(dm.AnnotationType.skeleton, item_a)
        b_skeletons = self._get_ann_type(dm.AnnotationType.skeleton, item_b)
        if not a_skeletons and not b_skeletons:
            results = [[], [], [], []]

            if self.return_distances:
                results.append({})

            return tuple(results)

        # Convert skeletons to point lists for comparison
        # This is required to compute correct per-instance distance
        # It is assumed that labels are the same in the datasets
        skeleton_infos = {}
        points_map = {}
        skeleton_map = {}
        a_points = []
        b_points = []
        for source, source_points in [(a_skeletons, a_points), (b_skeletons, b_points)]:
            for skeleton in source:
                skeleton_info = skeleton_infos.setdefault(
                    skeleton.label, self._get_skeleton_info(skeleton.label)
                )

                # Merge skeleton points into a single list
                # The list is ordered by skeleton_info
                skeleton_points = [
                    next((p for p in skeleton.elements if p.label == sublabel), None)
                    for sublabel in skeleton_info
                ]

                # Build a single Points object for further comparisons
                merged_points = dm.Points()
                merged_points.points = np.ravel(
                    [p.points if p else [0, 0] for p in skeleton_points]
                )
                merged_points.visibility = np.ravel(
                    [p.visibility if p else [dm.Points.Visibility.absent] for p in skeleton_points]
                )
                merged_points.label = skeleton.label
                # no per-point attributes currently in CVAT

                if all(v == dm.Points.Visibility.absent for v in merged_points.visibility):
                    # The whole skeleton is outside, exclude it
                    skeleton_map[id(skeleton)] = None
                    continue

                points_map[id(merged_points)] = skeleton
                skeleton_map[id(skeleton)] = merged_points
                source_points.append(merged_points)

        instance_map = {}
        for source in [item_a.annotations, item_b.annotations]:
            for instance_group in datumaro.util.annotation_util.find_instances(source):
                instance_bbox = self.instance_bbox(instance_group)

                instance_group = [
                    skeleton_map[id(a)] if isinstance(a, dm.Skeleton) else a
                    for a in instance_group
                    if not isinstance(a, dm.Skeleton) or skeleton_map[id(a)] is not None
                ]
                for ann in instance_group:
                    instance_map[id(ann)] = [instance_group, instance_bbox]

        matcher = KeypointsMatcher(instance_map=instance_map, sigma=self.oks_sigma)

        results = self.match_segments(
            dm.AnnotationType.points,
            item_a,
            item_b,
            a_objs=a_points,
            b_objs=b_points,
            distance=matcher.distance,
        )

        matched, mismatched, a_extra, b_extra = results[:4]
        if self.return_distances:
            distances = results[4]

        matched = [(points_map[id(p_a)], points_map[id(p_b)]) for (p_a, p_b) in matched]
        mismatched = [(points_map[id(p_a)], points_map[id(p_b)]) for (p_a, p_b) in mismatched]
        a_extra = [points_map[id(p_a)] for p_a in a_extra]
        b_extra = [points_map[id(p_b)] for p_b in b_extra]

        # Map points back to skeletons
        if self.return_distances:
            for p_a_id, p_b_id in list(distances.keys()):
                dist = distances.pop((p_a_id, p_b_id))
                distances[(id(points_map[p_a_id]), id(points_map[p_b_id]))] = dist

        returned_values = (matched, mismatched, a_extra, b_extra)

        if self.return_distances:
            returned_values = returned_values + (distances,)

        return returned_values

    @classmethod
    def _make_memoizing_distance(cls, distance_function: Callable[[Any, Any], float]):
        distances = {}
        notfound = object()

        def memoizing_distance(a, b):
            if isinstance(a, int) and isinstance(b, int):
                key = (a, b)
            else:
                key = (id(a), id(b))

            dist = distances.get(key, notfound)

            if dist is notfound:
                dist = distance_function(a, b)
                distances[key] = dist

            return dist

        return memoizing_distance, distances

    def match_annotations(self, item_a, item_b):
        return {t: self._match_ann_type(t, item_a, item_b) for t in self.included_ann_types}


def _find_covered_segments(
    segments, *, img_w: int, img_h: int, visibility_threshold: float = 0.01
) -> Sequence[int]:
    from pycocotools import mask as mask_utils

    segments = [[s] for s in segments]
    input_rles = [mask_utils.frPyObjects(s, img_h, img_w) for s in segments]
    covered_ids = []
    for i, bottom_rles in enumerate(input_rles):
        top_rles = input_rles[i + 1 :]
        top_rle = mask_utils.merge(list(itertools.chain.from_iterable(top_rles)))
        intersection_rle = mask_utils.merge([top_rle] + bottom_rles, intersect=True)
        union_rle = mask_utils.merge([top_rle] + bottom_rles)

        bottom_area, intersection_area, union_area = mask_utils.area(
            bottom_rles + [intersection_rle, union_rle]
        )
        iou = intersection_area / (union_area or 1)

        if iou == 0:
            continue

        # Check if the bottom segment is fully covered by the top one
        if 1 - intersection_area / (bottom_area or 1) < visibility_threshold:
            covered_ids.append(i)

    return covered_ids


class _Comparator:
    def __init__(self, categories: dm.CategoriesInfo, *, settings: ComparisonParameters):
        self.ignored_attrs = set(settings.ignored_attributes) | {
            "track_id",  # changes from task to task, can't be defined manually with the same name
            "keyframe",  # indicates the way annotation obtained, meaningless to compare
            "z_order",  # changes from frame to frame, compared by other means
            "group",  # changes from job to job, compared by other means
            "rotation",  # handled by other means
            "outside",  # handled by other means
        }
        self.included_ann_types = settings.included_annotation_types
        self.non_groupable_ann_type = settings.non_groupable_ann_type
        self._annotation_comparator = DistanceComparator(
            categories,
            included_ann_types=set(self.included_ann_types)
            - {dm.AnnotationType.mask},  # masks are compared together with polygons
            return_distances=True,
            panoptic_comparison=settings.panoptic_comparison,
            iou_threshold=settings.iou_threshold,
            oks_sigma=settings.oks_sigma,
            point_size_base=settings.point_size_base,
            line_torso_radius=settings.line_thickness,
            compare_line_orientation=False,  # should not be taken from outside, handled differently
        )
        self.coverage_threshold = settings.object_visibility_threshold
        self.group_match_threshold = settings.group_match_threshold

    def match_attrs(self, ann_a: dm.Annotation, ann_b: dm.Annotation):
        a_attrs = ann_a.attributes
        b_attrs = ann_b.attributes

        keys_to_match = (a_attrs.keys() | b_attrs.keys()).difference(self.ignored_attrs)

        matches = []
        mismatches = []
        a_extra = []
        b_extra = []

        notfound = object()

        for k in keys_to_match:
            a_attr = a_attrs.get(k, notfound)
            b_attr = b_attrs.get(k, notfound)

            if a_attr is notfound:
                b_extra.append(k)
            elif b_attr is notfound:
                a_extra.append(k)
            elif a_attr == b_attr:
                matches.append(k)
            else:
                mismatches.append(k)

        return matches, mismatches, a_extra, b_extra

    def find_groups(
        self, item: dm.DatasetItem
    ) -> tuple[dict[int, list[dm.Annotation]], dict[int, int]]:
        ann_groups = datumaro.util.annotation_util.find_instances(
            [
                ann
                for ann in item.annotations
                if ann.type in self.included_ann_types and ann.type != self.non_groupable_ann_type
            ]
        )

        groups = {}
        group_map = {}  # ann id -> group id
        for group_id, group in enumerate(ann_groups):
            groups[group_id] = group
            for ann in group:
                group_map[id(ann)] = group_id

        return groups, group_map

    def match_groups(self, gt_groups, ds_groups, matched_anns):
        matched_ann_ids = dict((id(a), id(b)) for a, b in matched_anns)

        def _group_distance(gt_group_id, ds_group_id):
            intersection = sum(
                1
                for gt_ann in gt_groups[gt_group_id]
                for ds_ann in ds_groups[ds_group_id]
                if matched_ann_ids.get(id(gt_ann), None) == id(ds_ann)
            )
            union = len(gt_groups[gt_group_id]) + len(ds_groups[ds_group_id]) - intersection
            return intersection / (union or 1)

        matches, mismatches, gt_unmatched, ds_unmatched = match_segments(
            list(gt_groups),
            list(ds_groups),
            distance=_group_distance,
            label_matcher=lambda a, b: _group_distance(a, b) == 1,
            dist_thresh=self.group_match_threshold,
        )

        ds_to_gt_groups = {
            ds_group_id: gt_group_id
            for gt_group_id, ds_group_id in itertools.chain(
                matches, mismatches, zip(itertools.repeat(None), ds_unmatched)
            )
        }
        ds_to_gt_groups[None] = gt_unmatched

        return ds_to_gt_groups

    def find_covered(self, item: dm.DatasetItem) -> list[dm.Annotation]:
        # Get annotations that can cover or be covered
        spatial_types = {
            dm.AnnotationType.polygon,
            dm.AnnotationType.mask,
            dm.AnnotationType.bbox,
            dm.AnnotationType.ellipse,
        }.intersection(self.included_ann_types)
        anns = sorted(
            [a for a in item.annotations if a.type in spatial_types], key=lambda a: a.z_order
        )

        segms = []
        for ann in anns:
            if ann.type in (dm.AnnotationType.bbox, dm.AnnotationType.ellipse):
                segms.append(ann.as_polygon())
            elif ann.type == dm.AnnotationType.polygon:
                segms.append(ann.points)
            elif ann.type == dm.AnnotationType.mask:
                segms.append(datumaro.util.mask_tools.mask_to_rle(ann.image))
            else:
                assert False

        img_h, img_w = item.media_as(dm.Image).size
        covered_ids = _find_covered_segments(
            segms, img_w=img_w, img_h=img_h, visibility_threshold=self.coverage_threshold
        )
        return [anns[i] for i in covered_ids]

    def match_annotations(self, item_a: dm.DatasetItem, item_b: dm.DatasetItem):
        per_type_results = self._annotation_comparator.match_annotations(item_a, item_b)

        merged_results = [[], [], [], [], {}]
        shape_merged_results = [[], [], [], [], {}]
        for shape_type in self.included_ann_types:
            shape_type_results = per_type_results.get(shape_type, None)
            if shape_type_results is None:
                continue

            for merged_field, field in zip(merged_results, shape_type_results[:-1]):
                merged_field.extend(field)

            if shape_type != dm.AnnotationType.label:
                for merged_field, field in zip(shape_merged_results, shape_type_results[:-1]):
                    merged_field.extend(field)
                shape_merged_results[-1].update(per_type_results[shape_type][-1])

            merged_results[-1].update(per_type_results[shape_type][-1])

        return {"all_ann_types": merged_results, "all_shape_ann_types": shape_merged_results}

    def get_distance(
        self, pairwise_distances, gt_ann: dm.Annotation, ds_ann: dm.Annotation
    ) -> float | None:
        return pairwise_distances.get((id(gt_ann), id(ds_ann)))


class DatasetComparator:
    DEFAULT_SETTINGS = ComparisonParameters()

    def __init__(
        self,
        ds_data_provider: JobDataProvider,
        gt_data_provider: JobDataProvider,
        *,
        settings: ComparisonParameters | None = None,
    ) -> None:
        if settings is None:
            settings = self.DEFAULT_SETTINGS
        self.settings = settings

        self._ds_data_provider = ds_data_provider
        self._gt_data_provider = gt_data_provider
        self._ds_dataset = self._ds_data_provider.dm_dataset
        self._gt_dataset = self._gt_data_provider.dm_dataset

        self._frame_results: dict[int, ComparisonReportFrameSummary] = {}

        self.comparator = _Comparator(self._gt_dataset.categories(), settings=settings)

    def _dm_item_to_frame_id(self, item: dm.DatasetItem, dataset: dm.Dataset) -> int:
        if dataset is self._ds_dataset:
            source_data_provider = self._ds_data_provider
        elif dataset is self._gt_dataset:
            source_data_provider = self._gt_data_provider
        else:
            assert False

        return source_data_provider.dm_item_id_to_frame_id(item)

    def _dm_ann_to_ann_id(self, ann: dm.Annotation, dataset: dm.Dataset):
        if dataset is self._ds_dataset:
            source_data_provider = self._ds_data_provider
        elif dataset is self._gt_dataset:
            source_data_provider = self._gt_data_provider
        else:
            assert False

        return source_data_provider.dm_ann_to_ann_id(ann)

    def _get_total_frames(self) -> int:
        return len(self._ds_data_provider.job_data)

    def _find_gt_conflicts(self):
        ds_job_dataset = self._ds_dataset
        gt_job_dataset = self._gt_dataset

        for gt_item in gt_job_dataset:
            ds_item = ds_job_dataset.get(id=gt_item.id, subset=gt_item.subset)
            if not ds_item:
                continue  # we need to compare only intersecting frames

            self._process_frame(ds_item, gt_item)

    def _process_frame(
        self, ds_item: dm.DatasetItem, gt_item: dm.DatasetItem
    ) -> list[AnnotationConflict]:
        frame_id = self._dm_item_to_frame_id(ds_item, self._ds_dataset)

        frame_results = self.comparator.match_annotations(gt_item, ds_item)
        self._frame_results.setdefault(frame_id, {})

        self._generate_frame_annotation_conflicts(
            frame_id, frame_results, gt_item=gt_item, ds_item=ds_item
        )

    def _generate_frame_annotation_conflicts(
        self, frame_id: str, frame_results, *, gt_item: dm.DatasetItem, ds_item: dm.DatasetItem
    ) -> list[AnnotationConflict]:
        conflicts = []

        matches, mismatches, gt_unmatched, ds_unmatched, _ = frame_results["all_ann_types"]
        (
            shape_matches,
            shape_mismatches,
            shape_gt_unmatched,
            shape_ds_unmatched,
            shape_pairwise_distances,
        ) = frame_results["all_shape_ann_types"]

        def _get_similarity(gt_ann: dm.Annotation, ds_ann: dm.Annotation) -> float | None:
            return self.comparator.get_distance(shape_pairwise_distances, gt_ann, ds_ann)

        _matched_shapes = set(
            id(shape)
            for shape_pair in itertools.chain(shape_matches, shape_mismatches)
            for shape in shape_pair
        )

        def _find_closest_unmatched_shape(shape: dm.Annotation):
            this_shape_id = id(shape)

            this_shape_distances = []

            for (gt_shape_id, ds_shape_id), dist in shape_pairwise_distances.items():
                if gt_shape_id == this_shape_id:
                    other_shape_id = ds_shape_id
                elif ds_shape_id == this_shape_id:
                    other_shape_id = gt_shape_id
                else:
                    continue

                this_shape_distances.append((other_shape_id, dist))

            matched_ann, distance = max(this_shape_distances, key=lambda v: v[1], default=(None, 0))
            return matched_ann, distance

        for gt_ann, ds_ann in itertools.chain(matches, mismatches):
            similarity = _get_similarity(gt_ann, ds_ann)
            if similarity and similarity < self.settings.low_overlap_threshold:
                conflicts.append(
                    AnnotationConflict(
                        frame_id=frame_id,
                        type=AnnotationConflictType.LOW_OVERLAP,
                        annotation_ids=[
                            self._dm_ann_to_ann_id(ds_ann, self._ds_dataset),
                            self._dm_ann_to_ann_id(gt_ann, self._gt_dataset),
                        ],
                    )
                )

        for unmatched_ann in gt_unmatched:
            conflicts.append(
                AnnotationConflict(
                    frame_id=frame_id,
                    type=AnnotationConflictType.MISSING_ANNOTATION,
                    annotation_ids=[self._dm_ann_to_ann_id(unmatched_ann, self._gt_dataset)],
                )
            )

        for unmatched_ann in ds_unmatched:
            conflicts.append(
                AnnotationConflict(
                    frame_id=frame_id,
                    type=AnnotationConflictType.EXTRA_ANNOTATION,
                    annotation_ids=[self._dm_ann_to_ann_id(unmatched_ann, self._ds_dataset)],
                )
            )

        for gt_ann, ds_ann in mismatches:
            conflicts.append(
                AnnotationConflict(
                    frame_id=frame_id,
                    type=AnnotationConflictType.MISMATCHING_LABEL,
                    annotation_ids=[
                        self._dm_ann_to_ann_id(ds_ann, self._ds_dataset),
                        self._dm_ann_to_ann_id(gt_ann, self._gt_dataset),
                    ],
                )
            )

        resulting_distances = [
            _get_similarity(shape_gt_ann, shape_ds_ann)
            for shape_gt_ann, shape_ds_ann in itertools.chain(shape_matches, shape_mismatches)
        ]

        for shape_unmatched_ann in itertools.chain(shape_gt_unmatched, shape_ds_unmatched):
            shape_matched_ann_id, similarity = _find_closest_unmatched_shape(shape_unmatched_ann)
            if shape_matched_ann_id is not None:
                _matched_shapes.add(shape_matched_ann_id)
            resulting_distances.append(similarity)

        resulting_distances = [
            sim if sim is not None and (sim >= 0) else 0 for sim in resulting_distances
        ]

        mean_iou = np.mean(resulting_distances) if resulting_distances else 0

        if (
            self.settings.compare_line_orientation
            and dm.AnnotationType.polyline in self.comparator.included_ann_types
        ):
            # Check line directions
            line_matcher = LineMatcher(
                torso_r=self.settings.line_thickness,
                oriented=True,
                scale=np.prod(gt_item.media_as(dm.Image).size),
            )

            for gt_ann, ds_ann in itertools.chain(matches, mismatches):
                if gt_ann.type != ds_ann.type or gt_ann.type != dm.AnnotationType.polyline:
                    continue

                non_oriented_distance = _get_similarity(gt_ann, ds_ann)
                oriented_distance = line_matcher.distance(gt_ann, ds_ann)

                # need to filter computation errors from line approximation
                # and (almost) orientation-independent cases
                if (
                    non_oriented_distance - oriented_distance
                    > self.settings.line_orientation_threshold
                ):
                    conflicts.append(
                        AnnotationConflict(
                            frame_id=frame_id,
                            type=AnnotationConflictType.MISMATCHING_DIRECTION,
                            annotation_ids=[
                                self._dm_ann_to_ann_id(ds_ann, self._ds_dataset),
                                self._dm_ann_to_ann_id(gt_ann, self._gt_dataset),
                            ],
                        )
                    )

        if self.settings.check_covered_annotations:
            ds_covered_anns = self.comparator.find_covered(ds_item)

            for ds_ann in ds_covered_anns:
                conflicts.append(
                    AnnotationConflict(
                        frame_id=frame_id,
                        type=AnnotationConflictType.COVERED_ANNOTATION,
                        annotation_ids=[
                            self._dm_ann_to_ann_id(ds_ann, self._ds_dataset),
                        ],
                    )
                )

        if self.settings.compare_attributes:
            for gt_ann, ds_ann in matches:
                attribute_results = self.comparator.match_attrs(gt_ann, ds_ann)
                if any(attribute_results[1:]):
                    conflicts.append(
                        AnnotationConflict(
                            frame_id=frame_id,
                            type=AnnotationConflictType.MISMATCHING_ATTRIBUTES,
                            annotation_ids=[
                                self._dm_ann_to_ann_id(ds_ann, self._ds_dataset),
                                self._dm_ann_to_ann_id(gt_ann, self._gt_dataset),
                            ],
                        )
                    )

        if self.settings.compare_groups:
            gt_groups, gt_group_map = self.comparator.find_groups(gt_item)
            ds_groups, ds_group_map = self.comparator.find_groups(ds_item)
            shape_matched_objects = shape_matches + shape_mismatches
            ds_to_gt_groups = self.comparator.match_groups(
                gt_groups, ds_groups, shape_matched_objects
            )

            for gt_ann, ds_ann in shape_matched_objects:
                gt_group = gt_groups.get(gt_group_map[id(gt_ann)], [gt_ann])
                ds_group = ds_groups.get(ds_group_map[id(ds_ann)], [ds_ann])
                ds_gt_group = ds_to_gt_groups.get(ds_group_map[id(ds_ann)], None)

                if (
                    # Check ungrouped objects
                    (len(gt_group) == 1 and len(ds_group) != 1)
                    or
                    # Check grouped objects
                    ds_gt_group != gt_group_map[id(gt_ann)]
                ):
                    conflicts.append(
                        AnnotationConflict(
                            frame_id=frame_id,
                            type=AnnotationConflictType.MISMATCHING_GROUPS,
                            annotation_ids=[
                                self._dm_ann_to_ann_id(ds_ann, self._ds_dataset),
                                self._dm_ann_to_ann_id(gt_ann, self._gt_dataset),
                            ],
                        )
                    )

        valid_shapes_count = len(shape_matches) + len(shape_mismatches)
        missing_shapes_count = len(shape_gt_unmatched)
        extra_shapes_count = len(shape_ds_unmatched)
        total_shapes_count = (
            len(shape_matches)
            + len(shape_mismatches)
            + len(shape_gt_unmatched)
            + len(shape_ds_unmatched)
        )
        ds_shapes_count = len(shape_matches) + len(shape_mismatches) + len(shape_ds_unmatched)
        gt_shapes_count = len(shape_matches) + len(shape_mismatches) + len(shape_gt_unmatched)

        valid_labels_count = len(matches)
        invalid_labels_count = len(mismatches)
        total_labels_count = valid_labels_count + invalid_labels_count

        confusion_matrix_labels, confusion_matrix, label_id_map = self._make_zero_confusion_matrix()
        for gt_ann, ds_ann in itertools.chain(
            # fully matched annotations - shape, label, attributes
            matches,
            mismatches,
            zip(itertools.repeat(None), ds_unmatched),
            zip(gt_unmatched, itertools.repeat(None)),
        ):
            ds_label_idx = label_id_map[ds_ann.label] if ds_ann else self._UNMATCHED_IDX
            gt_label_idx = label_id_map[gt_ann.label] if gt_ann else self._UNMATCHED_IDX
            confusion_matrix[ds_label_idx, gt_label_idx] += 1

        if self.settings.empty_is_annotated:
            # Add virtual annotations for empty frames
            if not gt_item.annotations and not ds_item.annotations:
                valid_labels_count = 1
                total_labels_count = 1

                valid_shapes_count = 1
                total_shapes_count = 1

            if not ds_item.annotations:
                ds_shapes_count = 1

            if not gt_item.annotations:
                gt_shapes_count = 1

        self._frame_results[frame_id] = ComparisonReportFrameSummary(
            annotations=self._generate_frame_annotations_summary(
                confusion_matrix, confusion_matrix_labels
            ),
            annotation_components=ComparisonReportAnnotationComponentsSummary(
                shape=ComparisonReportAnnotationShapeSummary(
                    valid_count=valid_shapes_count,
                    missing_count=missing_shapes_count,
                    extra_count=extra_shapes_count,
                    total_count=total_shapes_count,
                    ds_count=ds_shapes_count,
                    gt_count=gt_shapes_count,
                    mean_iou=mean_iou,
                ),
                label=ComparisonReportAnnotationLabelSummary(
                    valid_count=valid_labels_count,
                    invalid_count=invalid_labels_count,
                    total_count=total_labels_count,
                ),
            ),
            conflicts=conflicts,
        )

        return conflicts

    # row/column index in the confusion matrix corresponding to unmatched annotations
    _UNMATCHED_IDX = -1

    def _make_zero_confusion_matrix(self) -> tuple[list[str], np.ndarray, dict[int, int]]:
        label_id_idx_map = {}
        label_names = []
        for label_id, label in enumerate(self._gt_dataset.categories()[dm.AnnotationType.label]):
            if not label.parent:
                label_id_idx_map[label_id] = len(label_names)
                label_names.append(label.name)

        label_names.append("unmatched")

        num_labels = len(label_names)
        confusion_matrix = np.zeros((num_labels, num_labels), dtype=int)

        return label_names, confusion_matrix, label_id_idx_map

    def _compute_annotations_summary(
        self, confusion_matrix: np.ndarray, confusion_matrix_labels: list[str]
    ) -> ComparisonReportAnnotationsSummary:
        matched_ann_counts = np.diag(confusion_matrix)
        ds_ann_counts = np.sum(confusion_matrix, axis=1)
        gt_ann_counts = np.sum(confusion_matrix, axis=0)
        total_annotations_count = np.sum(confusion_matrix)

        label_jaccard_indices = _arr_div(
            matched_ann_counts, ds_ann_counts + gt_ann_counts - matched_ann_counts
        )
        label_precisions = _arr_div(matched_ann_counts, ds_ann_counts)
        label_recalls = _arr_div(matched_ann_counts, gt_ann_counts)
        label_accuracies = (
            total_annotations_count  # TP + TN + FP + FN
            - (ds_ann_counts - matched_ann_counts)  # - FP
            - (gt_ann_counts - matched_ann_counts)  # - FN
            # ... = TP + TN
        ) / (total_annotations_count or 1)

        valid_annotations_count = np.sum(matched_ann_counts)
        missing_annotations_count = np.sum(confusion_matrix[self._UNMATCHED_IDX, :])
        extra_annotations_count = np.sum(confusion_matrix[:, self._UNMATCHED_IDX])
        ds_annotations_count = np.sum(ds_ann_counts[: self._UNMATCHED_IDX])
        gt_annotations_count = np.sum(gt_ann_counts[: self._UNMATCHED_IDX])

        return ComparisonReportAnnotationsSummary(
            valid_count=valid_annotations_count,
            missing_count=missing_annotations_count,
            extra_count=extra_annotations_count,
            total_count=total_annotations_count,
            ds_count=ds_annotations_count,
            gt_count=gt_annotations_count,
            confusion_matrix=ConfusionMatrix(
                labels=confusion_matrix_labels,
                rows=confusion_matrix,
                precision=label_precisions,
                recall=label_recalls,
                accuracy=label_accuracies,
                jaccard_index=label_jaccard_indices,
            ),
        )

    def _generate_frame_annotations_summary(
        self, confusion_matrix: np.ndarray, confusion_matrix_labels: list[str]
    ) -> ComparisonReportAnnotationsSummary:
        summary = self._compute_annotations_summary(confusion_matrix, confusion_matrix_labels)

        if self.settings.empty_is_annotated:
            # Add virtual annotations for empty frames
            if not summary.total_count:
                summary.valid_count = 1
                summary.total_count = 1

            if not summary.ds_count:
                summary.ds_count = 1

            if not summary.gt_count:
                summary.gt_count = 1

        return summary

    def _generate_dataset_annotations_summary(
        self, frame_summaries: dict[int, ComparisonReportFrameSummary]
    ) -> tuple[ComparisonReportAnnotationsSummary, ComparisonReportAnnotationComponentsSummary]:
        # accumulate stats
        annotation_components = ComparisonReportAnnotationComponentsSummary(
            shape=ComparisonReportAnnotationShapeSummary(
                valid_count=0,
                missing_count=0,
                extra_count=0,
                total_count=0,
                ds_count=0,
                gt_count=0,
                mean_iou=0,
            ),
            label=ComparisonReportAnnotationLabelSummary(
                valid_count=0,
                invalid_count=0,
                total_count=0,
            ),
        )
        mean_ious = []
        empty_gt_frames = set()
        empty_ds_frames = set()
        confusion_matrix_labels, confusion_matrix, _ = self._make_zero_confusion_matrix()

        for frame_id, frame_result in frame_summaries.items():
            confusion_matrix += frame_result.annotations.confusion_matrix.rows

            if self.settings.empty_is_annotated and not np.any(
                frame_result.annotations.confusion_matrix.rows[
                    np.triu_indices_from(frame_result.annotations.confusion_matrix.rows)
                ]
            ):
                empty_ds_frames.add(frame_id)

            if self.settings.empty_is_annotated and not np.any(
                frame_result.annotations.confusion_matrix.rows[
                    np.tril_indices_from(frame_result.annotations.confusion_matrix.rows)
                ]
            ):
                empty_gt_frames.add(frame_id)

            if annotation_components is None:
                annotation_components = deepcopy(frame_result.annotation_components)
            else:
                annotation_components.accumulate(frame_result.annotation_components)

            mean_ious.append(frame_result.annotation_components.shape.mean_iou)

        annotation_summary = self._compute_annotations_summary(
            confusion_matrix, confusion_matrix_labels
        )

        if self.settings.empty_is_annotated:
            # Add virtual annotations for empty frames,
            # they are not included in the confusion matrix
            annotation_summary.valid_count += len(empty_ds_frames & empty_gt_frames)
            annotation_summary.total_count += len(empty_ds_frames | empty_gt_frames)
            annotation_summary.ds_count += len(empty_ds_frames)
            annotation_summary.gt_count += len(empty_gt_frames)

        # Cannot be computed in accumulate()
        annotation_components.shape.mean_iou = np.mean(mean_ious or [])

        return annotation_summary, annotation_components

    def generate_report(self) -> ComparisonReport:
        self._find_gt_conflicts()

        intersection_frames = []
        conflicts = []
        for frame_id, frame_result in self._frame_results.items():
            intersection_frames.append(frame_id)
            conflicts += frame_result.conflicts

        annotation_summary, annotations_component_summary = (
            self._generate_dataset_annotations_summary(self._frame_results)
        )

        conflicts_by_severity = Counter(c.severity for c in conflicts)
        return ComparisonReport(
            parameters=self.settings,
            comparison_summary=ComparisonReportSummary(
                frames=intersection_frames,
                total_frames=self._get_total_frames(),
                conflict_count=len(conflicts),
                warning_count=conflicts_by_severity.get(AnnotationConflictSeverity.WARNING, 0),
                error_count=conflicts_by_severity.get(AnnotationConflictSeverity.ERROR, 0),
                conflicts_by_type=Counter(c.type for c in conflicts),
                annotations=annotation_summary,
                annotation_components=annotations_component_summary,
                tasks=None,
                jobs=None,
            ),
            frame_results=self._frame_results,
        )


class QualityReportManager:
    _QUEUE_CUSTOM_JOB_PREFIX = "quality-check-"
    _RQ_CUSTOM_QUALITY_CHECK_JOB_TYPE = "custom_quality_check"
    _JOB_RESULT_TTL = 120

    def _get_queue(self) -> RqQueue:
        return django_rq.get_queue(settings.CVAT_QUEUES.QUALITY_REPORTS.value)

    def _make_custom_quality_check_job_id(self, *, user_id: int, target: Task | Project) -> str:
        # FUTURE-TODO: it looks like job ID template should not include user_id because:
        # 1. There is no need to compute quality reports several times for different users
        # 2. Each user (not only rq job owner) that has permission to access a task should
        # be able to check the status of the computation process
        if isinstance(target, Project):
            instance_suffix = f"project-{target.id}"
        elif isinstance(target, Task):
            instance_suffix = f"task-{target.id}"

        return f"{self._QUEUE_CUSTOM_JOB_PREFIX}{instance_suffix}-user-{user_id}"

    class QualityReportsNotAvailable(Exception):
        pass

    def _check_quality_reporting_available(self, target: Task | Project):
        if isinstance(target, Project):
            return  # nothing prevents project reports
        elif isinstance(target, Task):
            task = target

            if task.dimension != DimensionType.DIM_2D:
                raise self.QualityReportsNotAvailable(
                    "Quality reports are only supported in 2d tasks"
                )
<<<<<<< HEAD

            gt_job = task.gt_job
            if gt_job is None or not (
                gt_job.stage == StageChoice.ACCEPTANCE and gt_job.state == StateChoice.COMPLETED
            ):
                raise self.QualityReportsNotAvailable(
                    "Quality reports require a Ground Truth job in the task "
                    f"at the {StageChoice.ACCEPTANCE} stage "
                    f"and in the {StateChoice.COMPLETED} state"
                )
        else:
            assert False

=======

            gt_job = task.gt_job
            if gt_job is None or not (
                gt_job.stage == StageChoice.ACCEPTANCE and gt_job.state == StateChoice.COMPLETED
            ):
                raise self.QualityReportsNotAvailable(
                    "Quality reports require a Ground Truth job in the task "
                    f"at the {StageChoice.ACCEPTANCE} stage "
                    f"and in the {StateChoice.COMPLETED} state"
                )
        else:
            assert False

>>>>>>> 44603db0
    @frozen
    class JobAlreadyExists(QualityReportsNotAvailable):
        target: Task | Project

        def __str__(self):
            return f"Quality computation job for this {type(self.target).__name__} already enqueued"

    def _make_rq_job_params(
        self, target: Task | Project
    ) -> tuple[Callable[..., None], dict[str, Any]]:
        if isinstance(target, Task):
            return (
                self._check_task_quality,
                {
                    "task_id": target.id,
                },
            )
        elif isinstance(target, Project):
            return (
                self._check_project_quality,
                {
                    "project_id": target.id,
                },
            )

    def schedule_quality_check_job(
        self, request: ExtendedRequest, target: Task | Project, *, user_id: int
    ) -> str:
        """
        Schedules a quality report computation job, supposed for updates by a request.
        """

        self._check_quality_reporting_available(target)

        queue = self._get_queue()
        rq_id = self._make_custom_quality_check_job_id(target=target, user_id=user_id)

        # ensure that there is no race condition when processing parallel requests
        with get_rq_lock_for_job(queue, rq_id):
            if rq_job := queue.fetch_job(rq_id):
                if rq_job.get_status(refresh=False) in (
                    rq.job.JobStatus.QUEUED,
                    rq.job.JobStatus.STARTED,
                    rq.job.JobStatus.SCHEDULED,
                    rq.job.JobStatus.DEFERRED,
                ):
                    raise self.JobAlreadyExists(target=target)

                rq_job.delete()

            with get_rq_lock_by_user(queue, user_id=user_id):
                dependency = define_dependent_job(
                    queue, user_id=user_id, rq_id=rq_id, should_be_dependent=True
                )

                job_callback, job_params = self._make_rq_job_params(target=target)
                queue.enqueue(
                    job_callback,
                    **job_params,
                    job_id=rq_id,
                    meta=BaseRQMeta.build(request=request, db_obj=target),
                    result_ttl=self._JOB_RESULT_TTL,
                    failure_ttl=self._JOB_RESULT_TTL,
                    depends_on=dependency,
                )

        return rq_id

    def get_quality_check_job(self, rq_id: str) -> RqJob | None:
        queue = self._get_queue()
        rq_job = queue.fetch_job(rq_id)

        if rq_job and not self.is_custom_quality_check_job(rq_job):
            rq_job = None

        return rq_job

    def is_custom_quality_check_job(self, rq_job: RqJob) -> bool:
        return isinstance(rq_job.id, str) and rq_job.id.startswith(self._QUEUE_CUSTOM_JOB_PREFIX)

    @classmethod
    @silk_profile()
    def _check_task_quality(cls, *, task_id: int) -> int:
        report = TaskQualityCalculator().compute_report(task=task_id)
        if not report:
            return None
<<<<<<< HEAD

        return report.id

=======

        return report.id

>>>>>>> 44603db0
    @classmethod
    @silk_profile()
    def _check_project_quality(cls, *, project_id: int) -> int:
        return ProjectQualityCalculator().compute_report(project=project_id).id


_DEFAULT_FETCH_CHUNK_SIZE = 1000


class TaskQualityCalculator:
    # JSON filter lookups
    JOB_FILTER_LOOKUPS = {
        "id": "id",
        "type": "type",
        "state": "state",
        "stage": "stage",
        "assignee": "assignee__username",
        "task_id": "segment__task__id",
        "task_name": "segment__task__name",
    }

    def compute_report(self, task: Task | int) -> models.QualityReport | None:
        with transaction.atomic():
            # Preload all the required data for computations.
            # Ideally, we would lock the task to fetch all the data and produce
            # consistent report. However, data fetching can also take long time.
            # For this reason, we don't guarantee absolute consistency.
            if isinstance(task, int):
                task = Task.objects.select_related("data").get(id=task)

            # The GT job could have been removed or marked incomplete during scheduling,
            # so we need to check it
            gt_job_id = (
                Job.objects.filter(
                    segment__task=task,
                    type=JobType.GROUND_TRUTH,
                    state=StateChoice.COMPLETED,
                    stage=StageChoice.ACCEPTANCE,
                )
                .values_list("id", flat=True)
                .first()
            )
            if not gt_job_id:
                return None

            quality_params = self._get_quality_params(task)

            all_job_ids: set[int] = set(
                Job.objects.filter(segment__task=task)
                .exclude(type=JobType.GROUND_TRUTH)
                .values_list("id", flat=True)
            )

            job_filter = JsonLogicFilter()
            if job_filter_rules := job_filter.parse_query(
                quality_params.job_filter or "[]", raise_on_empty=False
            ):
                job_queryset = job_filter.apply_filter(
                    Job.objects,
                    parsed_rules=job_filter_rules,
                    lookup_fields=self.JOB_FILTER_LOOKUPS,
                )
                filtered_job_ids: set[int] = set(
                    job_id
                    for ids_chunk in take_by(all_job_ids, chunk_size=_DEFAULT_FETCH_CHUNK_SIZE)
                    for job_id in job_queryset.filter(id__in=ids_chunk).values_list("id", flat=True)
                )
            else:
                filtered_job_ids = set(all_job_ids)

            # TODO: Probably, can be optimized to this:
            # - task updated (the gt job, frame set or labels changed) -> everything is computed
            # - job updated -> job report is computed
            #   old reports can be reused in this case

            # Try to use a shared queryset to minimize DB requests
            job_queryset = Job.objects.select_related("segment").filter(segment__task=task)

            # Add prefetch data to the shared queryset
            # All the jobs / segments share the same task, so we can load it just once.
            # We reuse the same object for better memory use (OOM is possible otherwise).
            # Perform manual "join", since django can't do this.
            gt_job = JobDataProvider.add_prefetch_info(job_queryset).get(id=gt_job_id)

            jobs: dict[int, Job] = [j for j in job_queryset if j.id in filtered_job_ids]
            for job in job_queryset:
                job.segment.task = gt_job.segment.task  # put the prefetched object

            gt_job_data_provider = JobDataProvider(gt_job.id, queryset=job_queryset)
            active_validation_frames = gt_job_data_provider.job_data.get_included_frames()

            validation_layout = task.data.validation_layout
            if validation_layout.mode == ValidationMode.GT_POOL:
                task_frame_provider = TaskFrameProvider(task)
                active_validation_frames = set(
                    task_frame_provider.get_rel_frame_number(abs_frame)
                    for abs_frame, abs_real_frame in (
                        Image.objects.filter(data=task.data, is_placeholder=True)
                        .values_list("frame", "real_frame")
                        .iterator(chunk_size=_DEFAULT_FETCH_CHUNK_SIZE)
                    )
                    if task_frame_provider.get_rel_frame_number(abs_real_frame)
                    in active_validation_frames
                )

            job_data_providers = {
                job.id: JobDataProvider(
                    job.id,
                    queryset=job_queryset,
                    included_frames=active_validation_frames,
                )
                for job in jobs
            }

        job_comparison_reports: dict[int, ComparisonReport] = {}
        for job in jobs:
            if job.id not in filtered_job_ids:
                continue

            job_data_provider = job_data_providers[job.id]
            comparator = DatasetComparator(
                job_data_provider,
                gt_job_data_provider,
                settings=quality_params,
            )
            job_comparison_reports[job.id] = comparator.generate_report()

            # Release resources
            del job_data_provider.dm_dataset

        task_comparison_report = self._compute_task_report(
            job_comparison_reports,
            quality_params,
            all_job_ids=all_job_ids,
        )

        with transaction.atomic():
            job_quality_reports = {}
            for job in jobs:
                job_comparison_report = job_comparison_reports[job.id]
                job_report = dict(
                    job=job,
                    target_last_updated=job.updated_date,
                    gt_last_updated=gt_job.updated_date,
                    assignee_id=job.assignee_id,
                    assignee_last_updated=job.assignee_updated_date,
                    data=job_comparison_report.to_json(),
                    conflicts=[c.to_dict() for c in job_comparison_report.conflicts],
                )

                job_quality_reports[job.id] = job_report

            task_report = self._save_reports(
                task_report=dict(
                    task=task,
                    target_last_updated=task.updated_date,
                    gt_last_updated=gt_job.updated_date,
                    assignee_id=task.assignee_id,
                    assignee_last_updated=task.assignee_updated_date,
                    data=task_comparison_report.to_json(),
                    conflicts=[],  # the task doesn't have own conflicts
                ),
                job_reports=list(job_quality_reports.values()),
            )

        return task_report

    def _compute_task_report(
        self,
        job_reports: dict[int, ComparisonReport],
        comparison_parameters: ComparisonParameters,
        *,
        all_job_ids: set[int],
    ) -> ComparisonReport:
        # Accumulate job stats
        job_stats = ComparisonReportJobStats.create_empty()
        job_stats.all.update(all_job_ids)
        job_stats.excluded.update(all_job_ids - job_reports.keys())
        job_stats.not_checkable.update(
            jid for jid, r in job_reports.items() if not r.comparison_summary.frame_count
        )

        # The task dataset can be different from any jobs' dataset because of frame overlaps
        # between jobs, from which annotations are merged to get the task annotations.
        # Thus, a separate report could be computed for the task. Instead, here we only
        # compute the combined summary of the job reports.
        # It's possible that overlapped frames cheched more than once, ignore extra checks
        # in this statistics and results.
        task_validated_frames = set()
        task_validation_frames_count = 0  # in included and non-checkable jobs
        task_total_frames = 0  # in included and non-checkable jobs
        task_conflicts: list[AnnotationConflict] = []
        task_annotations_summary = ComparisonReportAnnotationsSummary.create_empty()
        task_ann_components_summary = ComparisonReportAnnotationComponentsSummary.create_empty()
        task_mean_shape_ious = []
        task_frame_results: dict[int, ComparisonReportFrameSummary] = {}
        task_frame_results_counts = {}
        for r in job_reports.values():
            task_validated_frames.update(r.comparison_summary.frames)
            task_validation_frames_count += r.comparison_summary.frame_count
            task_total_frames += r.comparison_summary.total_frames
            task_conflicts.extend(r.conflicts)

            task_annotations_summary.accumulate(r.comparison_summary.annotations)
            task_ann_components_summary.accumulate(r.comparison_summary.annotation_components)
            task_mean_shape_ious.append(task_ann_components_summary.shape.mean_iou)

            for frame_id, job_frame_result in r.frame_results.items():
                task_frame_result = task_frame_results.get(frame_id)
                frame_results_count = task_frame_results_counts.get(frame_id, 0)

                if task_frame_result is None:
                    task_frame_result = deepcopy(job_frame_result)
                else:
                    task_frame_result.conflicts += job_frame_result.conflicts

                    task_frame_result.annotations.accumulate(job_frame_result.annotations)
                    task_frame_result.annotation_components.accumulate(
                        job_frame_result.annotation_components
                    )

                    task_frame_result.annotation_components.shape.mean_iou = (
                        task_frame_result.annotation_components.shape.mean_iou * frame_results_count
                        + job_frame_result.annotation_components.shape.mean_iou
                    ) / (frame_results_count + 1)

                task_frame_results_counts[frame_id] = 1 + frame_results_count
                task_frame_results[frame_id] = task_frame_result

        task_ann_components_summary.shape.mean_iou = np.mean(task_mean_shape_ious or [])

        conflicts_by_severity = Counter(c.severity for c in task_conflicts)
        task_report_data = ComparisonReport(
            parameters=comparison_parameters,
            comparison_summary=ComparisonReportSummary(
                frame_count=task_validation_frames_count,
                total_frames=task_total_frames,
                frames=sorted(task_validated_frames),
                conflict_count=len(task_conflicts),
                warning_count=conflicts_by_severity.get(AnnotationConflictSeverity.WARNING, 0),
                error_count=conflicts_by_severity.get(AnnotationConflictSeverity.ERROR, 0),
                conflicts_by_type=Counter(c.type for c in task_conflicts),
                annotations=task_annotations_summary,
                annotation_components=task_ann_components_summary,
                tasks=None,
                jobs=job_stats,
            ),
            frame_results=task_frame_results,
        )

        return task_report_data

    def _save_reports(self, *, task_report: dict, job_reports: list[dict]) -> models.QualityReport:
        db_task_report = models.QualityReport(
            task=task_report["task"],
            target_last_updated=task_report["target_last_updated"],
            gt_last_updated=task_report["gt_last_updated"],
            assignee_id=task_report["assignee_id"],
            assignee_last_updated=task_report["assignee_last_updated"],
            data=task_report["data"],
        )
        db_task_report.save()

        db_job_reports = []
        for job_report in job_reports:
            db_job_report = models.QualityReport(
                job=job_report["job"],
                target_last_updated=job_report["target_last_updated"],
                gt_last_updated=job_report["gt_last_updated"],
                assignee_id=job_report["assignee_id"],
                assignee_last_updated=job_report["assignee_last_updated"],
                data=job_report["data"],
            )
            db_job_reports.append(db_job_report)

        db_job_reports = bulk_create(models.QualityReport, db_job_reports)
        db_task_report.children.add(*db_job_reports)

        db_conflicts = []
        db_report_iter = itertools.chain([db_task_report], db_job_reports)
        report_iter = itertools.chain([task_report], job_reports)
        for report, db_report in zip(report_iter, db_report_iter):
            for conflict in report["conflicts"]:
                db_conflict = models.AnnotationConflict(
                    report=db_report,
                    type=conflict["type"],
                    frame=conflict["frame_id"],
                    severity=conflict["severity"],
                )
                db_conflicts.append(db_conflict)

        db_conflicts = bulk_create(models.AnnotationConflict, db_conflicts)

        db_ann_ids = []
        db_conflicts_iter = iter(db_conflicts)
        for report in itertools.chain([task_report], job_reports):
            for conflict, db_conflict in zip(report["conflicts"], db_conflicts_iter):
                for ann_id in conflict["annotation_ids"]:
                    db_ann_id = models.AnnotationId(
                        conflict=db_conflict,
                        job_id=ann_id["job_id"],
                        obj_id=ann_id["obj_id"],
                        type=ann_id["type"],
                        shape_type=ann_id["shape_type"],
                    )
                    db_ann_ids.append(db_ann_id)

        bulk_create(models.AnnotationId, db_ann_ids)

        return db_task_report

    def _get_quality_params(self, task: Task) -> ComparisonParameters:
        quality_settings, _ = models.QualitySettings.objects.get_or_create(task=task)

        inherited = False
        if quality_settings.inherit and task.project:
            quality_settings, _ = models.QualitySettings.objects.get_or_create(project=task.project)
            inherited = True

        parameters = ComparisonParameters.from_dict(quality_settings.to_dict())
        parameters.inherited = inherited

        return parameters


class ProjectQualityCalculator:
    def is_task_report_relevant(self, quality_report: models.QualityReport) -> bool:
        assert quality_report.target == models.QualityReportTarget.TASK

        task = quality_report.task
        quality_settings: models.QualitySettings = task.quality_settings
        if quality_settings.inherit:
            quality_settings = task.project.quality_settings

        return (quality_report.target_last_updated >= task.updated_date) and (
            quality_report.target_last_updated >= quality_settings.updated_date
        )

    def compute_report(self, project: Project | int) -> models.QualityReport:
        with transaction.atomic():
            # Preload the required data for computations.
            # Ideally, we would lock the task to fetch all the data and produce
            # consistent report. However, data fetching can also take long time.
            # For this reason, we don't guarantee absolute consistency.
            if isinstance(project, int):
                project = Project.objects.get(id=project)

            project_quality_params = self._get_quality_params(project)

            # Tasks could be added or removed in the project after inital report fetching
            # Fix working the set of tasks by requesting ids first.
            all_task_ids: set[int] = set(
                Task.objects.filter(project=project).values_list("id", flat=True)
            )

            configured_task_ids: set[int] = set(
                task_id
                for ids_chunk in take_by(all_task_ids, chunk_size=_DEFAULT_FETCH_CHUNK_SIZE)
                for task_id in Job.objects.filter(
                    type=JobType.GROUND_TRUTH,
                    stage=StageChoice.ACCEPTANCE,
                    state=StateChoice.COMPLETED,
                    segment__task__in=ids_chunk,
                ).values_list("segment__task__id", flat=True)
            )

            # Prefetch in batches
            configured_tasks = {}
            for ids_batch in take_by(configured_task_ids, chunk_size=_DEFAULT_FETCH_CHUNK_SIZE):
                tasks_batch = (
                    project.tasks.filter(id__in=ids_batch)
                    .annotate(
                        latest_quality_report_id=Subquery(
                            models.QualityReport.objects.filter(
                                created_date__isnull=False,
                                task_id=OuterRef("id"),
                            )
                            .order_by("-created_date")
                            .values("id")[:1]
                        )
                    )
                    .all()
                )
                configured_tasks.update((t.id, t) for t in tasks_batch)

                prefetch_related_objects(tasks_batch, "quality_settings")

        latest_quality_report_ids = set(
            t.latest_quality_report_id for t in configured_tasks.values()
        )
        latest_quality_reports = {
            r.id: r
            for ids_chunk in take_by(
                latest_quality_report_ids, chunk_size=_DEFAULT_FETCH_CHUNK_SIZE
            )
            for r in models.QualityReport.objects.filter(id__in=ids_chunk)
        }

        task_quality_reports: dict[int, models.QualityReport] = {}
        for task in configured_tasks:
            latest_task_quality_report_id = getattr(task, "latest_quality_report_id", None)
            latest_task_quality_report = latest_quality_reports.get(latest_task_quality_report_id)
            if not latest_task_quality_report:
                continue

            latest_task_quality_report.task = task  # put the prefetched object
            if not self.is_task_report_relevant(latest_task_quality_report):
                continue

            task_quality_reports[task.id] = latest_task_quality_report

        # Compute required task reports
        # This loop can take long time, maybe use RQ dependencies for each task instead
        tasks_without_reports = configured_tasks.keys() - task_quality_reports.keys()
        for ids_batch in take_by(tasks_without_reports, chunk_size=_DEFAULT_FETCH_CHUNK_SIZE):
            tasks_batch = [configured_tasks[task_id] for task_id in ids_batch]

            prefetch_related_objects(
                tasks_batch,
                "data",
                "data__validation_layout",
            )

            for task in tasks_batch:
                if task.id in task_quality_reports:
                    continue

                # Tasks could have been deleted during report computations, ignore them.
                # Tasks could be moved between projects. It can't be
                # reliably checked and it is quite rare, so we ignore it.
                with suppress(Task.DoesNotExist):
                    task_report_calculator = TaskQualityCalculator()
                    task_report = task_report_calculator.compute_report(task)
                    if task_report:
                        task_quality_reports[task.id] = task_report

        task_comparison_reports: dict[int, ComparisonReport] = {
            task_id: ComparisonReport.from_json(r.get_report_data())
            for task_id, r in task_quality_reports.items()
        }

        project_comparison_report = self._compute_project_report(
            task_reports=task_comparison_reports,
            quality_params=project_quality_params,
            all_task_ids=all_task_ids,
        )

        with transaction.atomic():
            project_report = self._save_report(
                models.QualityReport(
                    project=project,
                    target_last_updated=project.updated_date,
                    gt_last_updated=None,
                    data=project_comparison_report.to_json(),
                    # project reports don't include conflicts
                ),
                child_reports=[
                    r for r in task_quality_reports.values() if r.task.id in task_comparison_reports
                ],
            )

        return project_report

    def _compute_project_report(
        self,
        task_reports: dict[int, ComparisonReport],
        *,
        quality_params: ComparisonParameters,
        all_task_ids: set[int],
    ) -> ComparisonReport:
        # Aggregate nested reports. It's possible that there are no child reports,
        # but we still need to return a meaningful report.

        # Compute task stats
        task_stats = ComparisonReportTaskStats.create_empty()
        task_stats.all.update(all_task_ids)
        task_stats.not_configured.update(all_task_ids - task_reports.keys())
        task_stats.custom.update(
            tid for tid, r in task_reports.items() if not r.parameters.inherited
        )
        task_stats.excluded.update(
            task_stats.all
            - task_stats.not_configured
            - task_stats.custom
            - (
                task_reports.keys()
                - {
                    # Consider tasks excluded if no jobs were included
                    task_id
                    for task_id, r in task_reports.items()
                    if not r.comparison_summary.jobs.included_count
                }
            )
        )

        included_tasks: set[int] = (
            task_reports.keys()
            - task_stats.custom
            - task_stats.not_configured
            - task_stats.excluded
        )

        # Accumulate job stats
        job_stats = ComparisonReportJobStats.create_empty()
        for task_id in included_tasks:
            task_report_summary = task_reports[task_id].comparison_summary
            if not task_report_summary.jobs:
                continue

            job_stats.all.update(task_report_summary.jobs.all)
            job_stats.excluded.update(task_report_summary.jobs.excluded)
            job_stats.not_checkable.update(task_report_summary.jobs.not_checkable)

        total_frames = 0
        total_validated_frames = 0
        project_annotations_summary = ComparisonReportAnnotationsSummary.create_empty()
        project_ann_components_summary = ComparisonReportAnnotationComponentsSummary.create_empty()
        project_conflicts: list[AnnotationConflict] = []
        for task_id, r in task_reports.items():
            if task_id not in included_tasks:
                continue

            total_frames += r.comparison_summary.total_frames
            total_validated_frames += r.comparison_summary.frame_count

            # Compute the combined weighted summary of the task reports.
            # Task summary counts are extrapolated to the whole task size
            # This way, we get averages for the whole project (micro average)
            weight = 1 / (r.comparison_summary.frame_share or 1)
            project_annotations_summary.accumulate(r.comparison_summary.annotations, weight=weight)
            project_ann_components_summary.accumulate(
                r.comparison_summary.annotation_components, weight=weight
            )
            project_conflicts.extend(r.conflicts)

        conflicts_by_severity = Counter(c.severity for c in project_conflicts)
        project_report_data = ComparisonReport(
            parameters=quality_params,
            comparison_summary=ComparisonReportSummary(
                total_frames=total_frames,
                frame_count=total_validated_frames,
                frames=None,  # project reports do not provide this info
                conflict_count=len(project_conflicts),
                warning_count=conflicts_by_severity.get(AnnotationConflictSeverity.WARNING, 0),
                error_count=conflicts_by_severity.get(AnnotationConflictSeverity.ERROR, 0),
                conflicts_by_type=Counter(c.type for c in project_conflicts),
                annotations=project_annotations_summary,
                annotation_components=project_ann_components_summary,
                tasks=task_stats,
                jobs=job_stats,
            ),
            frame_results=None,  # this is too detailed for a project report
        )

        return project_report_data

    def _save_report(
        self, project_report: models.QualityReport, child_reports: list[models.QualityReport]
    ) -> models.QualityReport:
        project_report.save()
        project_report.children.add(*child_reports)

        return project_report

    def _get_quality_params(self, project: Project) -> ComparisonParameters:
        quality_params, _ = models.QualitySettings.objects.get_or_create(project_id=project.id)
        return ComparisonParameters.from_dict(quality_params.to_dict())


def prepare_report_for_downloading(db_report: models.QualityReport, *, host: str) -> str:
    # Decorate the report for better usability and readability:
    # - add conflicting annotation links like:
    # <host>/tasks/62/jobs/82?frame=250&type=shape&serverID=33741
    # - convert some fractions to percents
    # - add common report info

    project_id = None
    task_id = None
    job_id = None
    jobs_to_tasks: dict[int, int] = {}
    if db_report.project:
        project_id = db_report.project.id

        jobs = Job.objects.filter(segment__task__project__id=project_id).all()
        jobs_to_tasks.update((j.id, j.segment.task.id) for j in jobs)
    elif db_report.task:
        project_id = getattr(db_report.task.project, "id", None)
        task_id = db_report.task.id

        jobs = Job.objects.filter(segment__task__id=task_id).all()
        jobs_to_tasks.update((j.id, task_id) for j in jobs)
    elif db_report.job:
        project_id = getattr(db_report.get_task().project, "id", None)
        task_id = db_report.get_task().id
        job_id = db_report.job.id

        jobs_to_tasks[db_report.job.id] = task_id
        jobs_to_tasks[db_report.get_task().gt_job.id] = task_id
    else:
        assert False

    # Add ids for the hierarchy objects, don't add empty ids
    def _serialize_assignee(assignee: User | None) -> dict | None:
        if not db_report.assignee:
            return None

        reported_keys = ["id", "username", "first_name", "last_name"]
        assert set(reported_keys).issubset(engine_serializers.BasicUserSerializer.Meta.fields)
        # check that only safe fields are reported

        return {k: getattr(assignee, k) for k in reported_keys}

    serialized_data = dict(
        id=db_report.id,
        **dict(job_id=db_report.job.id) if job_id else {},
        **dict(task_id=task_id) if task_id else {},
        **dict(project_id=project_id) if project_id else {},
        **dict(parent_id=db_report.parent.id) if db_report.parent else {},
        created_date=str(db_report.created_date),
        target_last_updated=str(db_report.target_last_updated),
        **dict(gt_last_updated=str(db_report.gt_last_updated)) if db_report.gt_last_updated else {},
        assignee=_serialize_assignee(db_report.assignee),
    )

    comparison_report = ComparisonReport.from_json(db_report.get_report_data())
    serialized_data.update(comparison_report.to_dict())

    if db_report.project:
        # project reports should not have per-frame statistics, it's too detailed for this level
        serialized_data["comparison_summary"].pop("frames")
        serialized_data.pop("frame_results")
    else:
        for frame_result in serialized_data["frame_results"].values():
            for conflict in frame_result["conflicts"]:
                for ann_id in conflict["annotation_ids"]:
                    task_id = jobs_to_tasks[ann_id["job_id"]]
                    ann_id["url"] = (
                        f"{host}tasks/{task_id}/jobs/{ann_id['job_id']}"
                        f"?frame={conflict['frame_id']}"
                        f"&type={ann_id['type']}"
                        f"&serverID={ann_id['obj_id']}"
                    )

        # String keys are needed for json dumping
        serialized_data["frame_results"] = {
            str(k): v for k, v in serialized_data["frame_results"].items()
        }

    if task_stats := serialized_data["comparison_summary"].get("tasks", {}):
        for k in ("all", "custom", "not_configured", "excluded"):
            task_stats[k] = sorted(task_stats[k])

    if job_stats := serialized_data["comparison_summary"].get("jobs", {}):
        for k in ("all", "excluded", "not_checkable"):
            job_stats[k] = sorted(job_stats[k])

    # Add the percent representation for better human readability
    serialized_data["comparison_summary"]["frame_share_percent"] = (
        serialized_data["comparison_summary"]["frame_share"] * 100
    )

    return dump_json(serialized_data, indent=True, append_newline=True).decode()<|MERGE_RESOLUTION|>--- conflicted
+++ resolved
@@ -611,13 +611,8 @@
             shape=ComparisonReportAnnotationShapeSummary.create_empty(),
             label=ComparisonReportAnnotationLabelSummary.create_empty(),
         )
-<<<<<<< HEAD
-
-
-=======
-
-
->>>>>>> 44603db0
+
+
 @define(kw_only=True, init=False, slots=False)
 class ComparisonReportTaskStats(ReportNode):
     all: set[int]
@@ -713,19 +708,11 @@
     tasks: ComparisonReportTaskStats | None
     jobs: ComparisonReportJobStats | None
 
-<<<<<<< HEAD
     @property
     def frame_share(self) -> float:
         return self.frame_count / (self.total_frames or 1)
 
     @property
-=======
-    @property
-    def frame_share(self) -> float:
-        return self.frame_count / (self.total_frames or 1)
-
-    @property
->>>>>>> 44603db0
     def mean_conflict_count(self) -> float:
         return self.conflict_count / (self.frame_count or 1)
 
@@ -2628,7 +2615,6 @@
                 raise self.QualityReportsNotAvailable(
                     "Quality reports are only supported in 2d tasks"
                 )
-<<<<<<< HEAD
 
             gt_job = task.gt_job
             if gt_job is None or not (
@@ -2642,21 +2628,6 @@
         else:
             assert False
 
-=======
-
-            gt_job = task.gt_job
-            if gt_job is None or not (
-                gt_job.stage == StageChoice.ACCEPTANCE and gt_job.state == StateChoice.COMPLETED
-            ):
-                raise self.QualityReportsNotAvailable(
-                    "Quality reports require a Ground Truth job in the task "
-                    f"at the {StageChoice.ACCEPTANCE} stage "
-                    f"and in the {StateChoice.COMPLETED} state"
-                )
-        else:
-            assert False
-
->>>>>>> 44603db0
     @frozen
     class JobAlreadyExists(QualityReportsNotAvailable):
         target: Task | Project
@@ -2743,15 +2714,9 @@
         report = TaskQualityCalculator().compute_report(task=task_id)
         if not report:
             return None
-<<<<<<< HEAD
 
         return report.id
 
-=======
-
-        return report.id
-
->>>>>>> 44603db0
     @classmethod
     @silk_profile()
     def _check_project_quality(cls, *, project_id: int) -> int:
