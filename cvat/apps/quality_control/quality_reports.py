# Copyright (C) CVAT.ai Corporation
#
# SPDX-License-Identifier: MIT

from __future__ import annotations

import itertools
import math
from collections import Counter
from collections.abc import Hashable, Sequence
from copy import deepcopy
from functools import cached_property, partial
from typing import Any, Callable, Optional, TypeVar, Union, cast

import datumaro as dm
import datumaro.components.annotations.matcher
import datumaro.components.comparator
import datumaro.util.annotation_util
import datumaro.util.mask_tools
import django_rq
import numpy as np
import rq
from attrs import asdict, define, fields_dict
from datumaro.util import dump_json, parse_json
from django.conf import settings
from django.db import transaction
from django_rq.queues import DjangoRQ as RqQueue
from rq.job import Job as RqJob
from scipy.optimize import linear_sum_assignment

from cvat.apps.dataset_manager.bindings import (
    CommonData,
    CvatToDmAnnotationConverter,
    GetCVATDataExtractor,
    JobData,
    match_dm_item,
)
from cvat.apps.dataset_manager.formats.registry import dm_env
from cvat.apps.dataset_manager.task import JobAnnotation
from cvat.apps.engine import serializers as engine_serializers
from cvat.apps.engine.frame_provider import TaskFrameProvider
from cvat.apps.engine.model_utils import bulk_create
from cvat.apps.engine.models import (
    DimensionType,
    Image,
    Job,
    JobType,
    ShapeType,
    StageChoice,
    StatusChoice,
    Task,
    User,
    ValidationMode,
)
from cvat.apps.engine.rq import BaseRQMeta, define_dependent_job
from cvat.apps.engine.types import ExtendedRequest
<<<<<<< HEAD
from cvat.apps.engine.utils import get_rq_lock_by_user
=======
from cvat.apps.engine.utils import (
    define_dependent_job,
    get_rq_job_meta,
    get_rq_lock_by_user,
    get_rq_lock_for_job,
)
>>>>>>> fd096567
from cvat.apps.profiler import silk_profile
from cvat.apps.quality_control import models
from cvat.apps.quality_control.models import (
    AnnotationConflictSeverity,
    AnnotationConflictType,
    AnnotationType,
)


class Serializable:
    def _value_serializer(self, v):
        if isinstance(v, Serializable):
            return v.to_dict()
        elif isinstance(v, (list, tuple, set, frozenset)):
            return [self._value_serializer(vv) for vv in v]
        elif isinstance(v, dict):
            return {self._value_serializer(vk): self._value_serializer(vv) for vk, vv in v.items()}
        else:
            return v

    def to_dict(self) -> dict:
        return self._value_serializer(self._fields_dict())

    def _fields_dict(self, *, include_properties: Optional[list[str]] = None) -> dict:
        d = asdict(self, recurse=False)

        for field_name in include_properties or []:
            d[field_name] = getattr(self, field_name)

        return d

    @classmethod
    def from_dict(cls, d: dict):
        raise NotImplementedError("Must be implemented in the subclass")


@define(kw_only=True)
class AnnotationId(Serializable):
    obj_id: int
    job_id: int
    type: AnnotationType
    shape_type: Optional[ShapeType]

    def _value_serializer(self, v):
        if isinstance(v, (AnnotationType, ShapeType)):
            return str(v)
        else:
            return super()._value_serializer(v)

    @classmethod
    def from_dict(cls, d: dict):
        return cls(
            obj_id=d["obj_id"],
            job_id=d["job_id"],
            type=AnnotationType(d["type"]),
            shape_type=ShapeType(d["shape_type"]) if d.get("shape_type") else None,
        )


@define(kw_only=True)
class AnnotationConflict(Serializable):
    frame_id: int
    type: AnnotationConflictType
    annotation_ids: list[AnnotationId]

    @property
    def severity(self) -> AnnotationConflictSeverity:
        if self.type in [
            AnnotationConflictType.MISSING_ANNOTATION,
            AnnotationConflictType.EXTRA_ANNOTATION,
            AnnotationConflictType.MISMATCHING_LABEL,
        ]:
            severity = AnnotationConflictSeverity.ERROR
        elif self.type in [
            AnnotationConflictType.LOW_OVERLAP,
            AnnotationConflictType.MISMATCHING_ATTRIBUTES,
            AnnotationConflictType.MISMATCHING_DIRECTION,
            AnnotationConflictType.MISMATCHING_GROUPS,
            AnnotationConflictType.COVERED_ANNOTATION,
        ]:
            severity = AnnotationConflictSeverity.WARNING
        else:
            assert False

        return severity

    def _value_serializer(self, v):
        if isinstance(v, (AnnotationConflictType, AnnotationConflictSeverity)):
            return str(v)
        else:
            return super()._value_serializer(v)

    def _fields_dict(self, *, include_properties: Optional[list[str]] = None) -> dict:
        return super()._fields_dict(include_properties=include_properties or ["severity"])

    @classmethod
    def from_dict(cls, d: dict):
        return cls(
            frame_id=d["frame_id"],
            type=AnnotationConflictType(d["type"]),
            annotation_ids=list(AnnotationId.from_dict(v) for v in d["annotation_ids"]),
        )


@define(kw_only=True)
class ComparisonParameters(Serializable):
    included_annotation_types: list[dm.AnnotationType] = [
        dm.AnnotationType.bbox,
        dm.AnnotationType.points,
        dm.AnnotationType.mask,
        dm.AnnotationType.polygon,
        dm.AnnotationType.polyline,
        dm.AnnotationType.skeleton,
        dm.AnnotationType.label,
    ]

    non_groupable_ann_type = dm.AnnotationType.label
    "Annotation type that can't be grouped"

    compare_attributes: bool = True
    "Enables or disables attribute checks"

    ignored_attributes: list[str] = []

    iou_threshold: float = 0.4
    "Used for distinction between matched / unmatched shapes"

    low_overlap_threshold: float = 0.8
    "Used for distinction between strong / weak (low_overlap) matches"

    oks_sigma: float = 0.09
    "Like IoU threshold, but for points, % of the bbox area to match a pair of points"

    point_size_base: models.PointSizeBase = models.PointSizeBase.GROUP_BBOX_SIZE
    "Determines how to obtain the object size for point comparisons"

    line_thickness: float = 0.01
    "Thickness of polylines, relatively to the (image area) ^ 0.5"

    compare_line_orientation: bool = True
    "Indicates that polylines have direction"

    line_orientation_threshold: float = 0.1
    """
    The minimal gain in the IoU between the given and reversed line directions
    to count the line inverted
    """

    compare_groups: bool = True
    "Enables or disables group checks"

    group_match_threshold: float = 0.5
    "Minimal IoU for groups to be considered matching"

    check_covered_annotations: bool = True
    "Check for fully-covered annotations"

    object_visibility_threshold: float = 0.05
    "Minimal visible area % of the spatial annotations"

    panoptic_comparison: bool = True
    "Use only the visible part of the masks and polygons in comparisons"

    empty_is_annotated: bool = False
    """
    Consider unannotated (empty) frames virtually annotated as "nothing".
    If disabled, quality metrics, such as accuracy, will be 0 if both GT and DS frames
    have no annotations. When enabled, they will be 1 instead.
    This will also add virtual annotations to empty frames in the comparison results.
    """

    def _value_serializer(self, v):
        if isinstance(v, dm.AnnotationType):
            return str(v.name)
        else:
            return super()._value_serializer(v)

    @classmethod
    def from_dict(cls, d: dict):
        fields = fields_dict(cls)
        return cls(**{field_name: d[field_name] for field_name in fields if field_name in d})


@define(kw_only=True)
class ConfusionMatrix(Serializable):
    labels: list[str]
    rows: np.ndarray
    precision: np.ndarray
    recall: np.ndarray
    accuracy: np.ndarray
    jaccard_index: Optional[np.ndarray]

    @property
    def axes(self):
        return dict(cols="gt", rows="ds")

    def _value_serializer(self, v):
        if isinstance(v, np.ndarray):
            return v.tolist()
        else:
            return super()._value_serializer(v)

    def _fields_dict(self, *, include_properties: Optional[list[str]] = None) -> dict:
        return super()._fields_dict(include_properties=include_properties or ["axes"])

    @classmethod
    def from_dict(cls, d: dict):
        return cls(
            labels=d["labels"],
            rows=np.asarray(d["rows"]),
            precision=np.asarray(d["precision"]),
            recall=np.asarray(d["recall"]),
            accuracy=np.asarray(d["accuracy"]),
            # This field didn't exist at first, so it might not be present
            # in old serialized instances.
            jaccard_index=np.asarray(d["jaccard_index"]) if "jaccard_index" in d else None,
        )


@define(kw_only=True)
class ComparisonReportAnnotationsSummary(Serializable):
    valid_count: int
    missing_count: int
    extra_count: int
    total_count: int
    ds_count: int
    gt_count: int
    confusion_matrix: ConfusionMatrix

    @property
    def accuracy(self) -> float:
        return self.valid_count / (self.total_count or 1)

    @property
    def precision(self) -> float:
        return self.valid_count / (self.ds_count or 1)

    @property
    def recall(self) -> float:
        return self.valid_count / (self.gt_count or 1)

    def accumulate(self, other: ComparisonReportAnnotationsSummary):
        for field in [
            "valid_count",
            "missing_count",
            "extra_count",
            "total_count",
            "ds_count",
            "gt_count",
        ]:
            setattr(self, field, getattr(self, field) + getattr(other, field))

    def _fields_dict(self, *, include_properties: Optional[list[str]] = None) -> dict:
        return super()._fields_dict(
            include_properties=include_properties or ["accuracy", "precision", "recall"]
        )

    @classmethod
    def from_dict(cls, d: dict):
        return cls(
            valid_count=d["valid_count"],
            missing_count=d["missing_count"],
            extra_count=d["extra_count"],
            total_count=d["total_count"],
            ds_count=d["ds_count"],
            gt_count=d["gt_count"],
            confusion_matrix=ConfusionMatrix.from_dict(d["confusion_matrix"]),
        )


@define(kw_only=True)
class ComparisonReportAnnotationShapeSummary(Serializable):
    valid_count: int
    missing_count: int
    extra_count: int
    total_count: int
    ds_count: int
    gt_count: int
    mean_iou: float

    @property
    def accuracy(self) -> float:
        return self.valid_count / (self.total_count or 1)

    def accumulate(self, other: ComparisonReportAnnotationShapeSummary):
        for field in [
            "valid_count",
            "missing_count",
            "extra_count",
            "total_count",
            "ds_count",
            "gt_count",
        ]:
            setattr(self, field, getattr(self, field) + getattr(other, field))

    def _fields_dict(self, *, include_properties: Optional[list[str]] = None) -> dict:
        return super()._fields_dict(include_properties=include_properties or ["accuracy"])

    @classmethod
    def from_dict(cls, d: dict):
        return cls(
            valid_count=d["valid_count"],
            missing_count=d["missing_count"],
            extra_count=d["extra_count"],
            total_count=d["total_count"],
            ds_count=d["ds_count"],
            gt_count=d["gt_count"],
            mean_iou=d["mean_iou"],
        )


@define(kw_only=True)
class ComparisonReportAnnotationLabelSummary(Serializable):
    valid_count: int
    invalid_count: int
    total_count: int

    @property
    def accuracy(self) -> float:
        return self.valid_count / (self.total_count or 1)

    def accumulate(self, other: ComparisonReportAnnotationLabelSummary):
        for field in ["valid_count", "total_count", "invalid_count"]:
            setattr(self, field, getattr(self, field) + getattr(other, field))

    def _fields_dict(self, *, include_properties: Optional[list[str]] = None) -> dict:
        return super()._fields_dict(include_properties=include_properties or ["accuracy"])

    @classmethod
    def from_dict(cls, d: dict):
        return cls(
            valid_count=d["valid_count"],
            invalid_count=d["invalid_count"],
            total_count=d["total_count"],
        )


@define(kw_only=True)
class ComparisonReportAnnotationComponentsSummary(Serializable):
    shape: ComparisonReportAnnotationShapeSummary
    label: ComparisonReportAnnotationLabelSummary

    def accumulate(self, other: ComparisonReportAnnotationComponentsSummary):
        self.shape.accumulate(other.shape)
        self.label.accumulate(other.label)

    @classmethod
    def from_dict(cls, d: dict):
        return cls(
            shape=ComparisonReportAnnotationShapeSummary.from_dict(d["shape"]),
            label=ComparisonReportAnnotationLabelSummary.from_dict(d["label"]),
        )


@define(kw_only=True)
class ComparisonReportComparisonSummary(Serializable):
    frame_share: float
    frames: list[str]

    @property
    def mean_conflict_count(self) -> float:
        return self.conflict_count / (len(self.frames) or 1)

    conflict_count: int
    warning_count: int
    error_count: int
    conflicts_by_type: dict[AnnotationConflictType, int]

    annotations: ComparisonReportAnnotationsSummary
    annotation_components: ComparisonReportAnnotationComponentsSummary

    @property
    def frame_count(self) -> int:
        return len(self.frames)

    def _value_serializer(self, v):
        if isinstance(v, AnnotationConflictType):
            return str(v)
        else:
            return super()._value_serializer(v)

    def _fields_dict(self, *, include_properties: Optional[list[str]] = None) -> dict:
        return super()._fields_dict(
            include_properties=include_properties
            or [
                "frame_count",
                "mean_conflict_count",
                "warning_count",
                "error_count",
                "conflicts_by_type",
            ]
        )

    @classmethod
    def from_dict(cls, d: dict):
        return cls(
            frame_share=d["frame_share"],
            frames=list(d["frames"]),
            conflict_count=d["conflict_count"],
            warning_count=d.get("warning_count", 0),
            error_count=d.get("error_count", 0),
            conflicts_by_type={
                AnnotationConflictType(k): v for k, v in d.get("conflicts_by_type", {}).items()
            },
            annotations=ComparisonReportAnnotationsSummary.from_dict(d["annotations"]),
            annotation_components=ComparisonReportAnnotationComponentsSummary.from_dict(
                d["annotation_components"]
            ),
        )


@define(kw_only=True, init=False)
class ComparisonReportFrameSummary(Serializable):
    conflicts: list[AnnotationConflict]

    @cached_property
    def conflict_count(self) -> int:
        return len(self.conflicts)

    @cached_property
    def warning_count(self) -> int:
        return len([c for c in self.conflicts if c.severity == AnnotationConflictSeverity.WARNING])

    @cached_property
    def error_count(self) -> int:
        return len([c for c in self.conflicts if c.severity == AnnotationConflictSeverity.ERROR])

    @cached_property
    def conflicts_by_type(self) -> dict[AnnotationConflictType, int]:
        return Counter(c.type for c in self.conflicts)

    annotations: ComparisonReportAnnotationsSummary
    annotation_components: ComparisonReportAnnotationComponentsSummary

    _CACHED_FIELDS = ["conflict_count", "warning_count", "error_count", "conflicts_by_type"]

    def _value_serializer(self, v):
        if isinstance(v, AnnotationConflictType):
            return str(v)
        else:
            return super()._value_serializer(v)

    def __init__(self, *args, **kwargs):
        # these fields are optional, but can be computed on access
        for field_name in self._CACHED_FIELDS:
            if field_name in kwargs:
                setattr(self, field_name, kwargs.pop(field_name))

        self.__attrs_init__(*args, **kwargs)

    def _fields_dict(self, *, include_properties: Optional[list[str]] = None) -> dict:
        return super()._fields_dict(include_properties=include_properties or self._CACHED_FIELDS)

    @classmethod
    def from_dict(cls, d: dict):
        optional_fields = set(cls._CACHED_FIELDS) - {
            "conflicts_by_type"  # requires extra conversion
        }
        return cls(
            **{field: d[field] for field in optional_fields if field in d},
            **(
                dict(
                    conflicts_by_type={
                        AnnotationConflictType(k): v for k, v in d["conflicts_by_type"].items()
                    }
                )
                if "conflicts_by_type" in d
                else {}
            ),
            conflicts=[AnnotationConflict.from_dict(v) for v in d["conflicts"]],
            annotations=ComparisonReportAnnotationsSummary.from_dict(d["annotations"]),
            annotation_components=ComparisonReportAnnotationComponentsSummary.from_dict(
                d["annotation_components"]
            ),
        )


@define(kw_only=True)
class ComparisonReport(Serializable):
    parameters: ComparisonParameters
    comparison_summary: ComparisonReportComparisonSummary
    frame_results: dict[int, ComparisonReportFrameSummary]

    @property
    def conflicts(self) -> list[AnnotationConflict]:
        return list(itertools.chain.from_iterable(r.conflicts for r in self.frame_results.values()))

    @classmethod
    def from_dict(cls, d: dict[str, Any]) -> ComparisonReport:
        return cls(
            parameters=ComparisonParameters.from_dict(d["parameters"]),
            comparison_summary=ComparisonReportComparisonSummary.from_dict(d["comparison_summary"]),
            frame_results={
                int(k): ComparisonReportFrameSummary.from_dict(v)
                for k, v in d["frame_results"].items()
            },
        )

    def to_json(self) -> str:
        d = self.to_dict()

        # String keys are needed for json dumping
        d["frame_results"] = {str(k): v for k, v in d["frame_results"].items()}
        return dump_json(d).decode()

    @classmethod
    def from_json(cls, data: str) -> ComparisonReport:
        return cls.from_dict(parse_json(data))


class JobDataProvider:
    @classmethod
    def add_prefetch_info(cls, queryset):
        return JobAnnotation.add_prefetch_info(queryset)

    @transaction.atomic
    def __init__(self, job_id: int, *, queryset=None, included_frames=None) -> None:
        self.job_id = job_id
        self.job_annotation = JobAnnotation(job_id, queryset=queryset)
        self.job_annotation.init_from_db()
        self.job_data = JobData(
            annotation_ir=self.job_annotation.ir_data,
            db_job=self.job_annotation.db_job,
            use_server_track_ids=True,
            included_frames=included_frames,
        )

        self._annotation_memo = _MemoizingAnnotationConverterFactory()

    @cached_property
    def dm_dataset(self):
        extractor = GetCVATDataExtractor(self.job_data, convert_annotations=self._annotation_memo)
        return dm.Dataset.from_extractors(extractor, env=dm_env)

    def dm_item_id_to_frame_id(self, item: dm.DatasetItem) -> int:
        return match_dm_item(item, self.job_data)

    def dm_ann_to_ann_id(self, ann: dm.Annotation) -> AnnotationId:
        source_ann = self._annotation_memo.get_source_ann(ann)
        if "track_id" in ann.attributes:
            source_ann_id = source_ann.track_id
            ann_type = AnnotationType.TRACK
            shape_type = source_ann.type
        else:
            if isinstance(source_ann, CommonData.LabeledShape):
                ann_type = AnnotationType.SHAPE
                shape_type = source_ann.type
            elif isinstance(source_ann, CommonData.Tag):
                ann_type = AnnotationType.TAG
                shape_type = None
            else:
                assert False

            source_ann_id = source_ann.id

        return AnnotationId(
            obj_id=source_ann_id, type=ann_type, shape_type=shape_type, job_id=self.job_id
        )


class _MemoizingAnnotationConverterFactory:
    def __init__(self):
        self._annotation_mapping = {}  # dm annotation -> cvat annotation

    def remember_conversion(self, cvat_ann, dm_anns):
        for dm_ann in dm_anns:
            self._annotation_mapping[self._make_key(dm_ann)] = cvat_ann

    def _make_key(self, dm_ann: dm.Annotation) -> Hashable:
        return id(dm_ann)

    def get_source_ann(
        self, dm_ann: dm.Annotation
    ) -> Union[CommonData.Tag, CommonData.LabeledShape]:
        return self._annotation_mapping[self._make_key(dm_ann)]

    def clear(self):
        self._annotation_mapping.clear()

    def __call__(self, *args, **kwargs) -> list[dm.Annotation]:
        converter = _MemoizingAnnotationConverter(*args, factory=self, **kwargs)
        return converter.convert()


class _MemoizingAnnotationConverter(CvatToDmAnnotationConverter):
    def __init__(self, *args, factory: _MemoizingAnnotationConverterFactory, **kwargs) -> None:
        super().__init__(*args, **kwargs)
        self._factory = factory

    def _convert_tag(self, tag):
        converted = list(super()._convert_tag(tag))
        for dm_ann in converted:
            dm_ann.id = tag.id

        self._factory.remember_conversion(tag, converted)
        return converted

    def _convert_shape(self, shape, *, index):
        converted = list(super()._convert_shape(shape, index=index))
        for dm_ann in converted:
            dm_ann.id = shape.id

        self._factory.remember_conversion(shape, converted)
        return converted


_ShapeT1 = TypeVar("_ShapeT1")
_ShapeT2 = TypeVar("_ShapeT2")
ShapeSimilarityFunction = Callable[
    [_ShapeT1, _ShapeT2], float
]  # (shape1, shape2) -> [0; 1], returns 0 for mismatches, 1 for matches
LabelEqualityFunction = Callable[[_ShapeT1, _ShapeT2], bool]
SegmentMatchingResult = tuple[
    list[tuple[_ShapeT1, _ShapeT2]],  # matches
    list[tuple[_ShapeT1, _ShapeT2]],  # mismatches
    list[_ShapeT1],  # a unmatched
    list[_ShapeT2],  # b unmatched
]


def match_segments(
    a_segms: Sequence[_ShapeT1],
    b_segms: Sequence[_ShapeT2],
    *,
    distance: ShapeSimilarityFunction[_ShapeT1, _ShapeT2],
    dist_thresh: float = 1.0,
    label_matcher: LabelEqualityFunction[_ShapeT1, _ShapeT2] = lambda a, b: a.label == b.label,
) -> SegmentMatchingResult[_ShapeT1, _ShapeT2]:
    # Comparing to the dm version, this one changes the algorithm to match shapes first
    # label comparison is only used to distinguish between matches and mismatches

    assert callable(distance), distance
    assert callable(label_matcher), label_matcher

    max_anns = max(len(a_segms), len(b_segms))
    distances = np.array(
        [
            [
                1 - distance(a, b) if a is not None and b is not None else 1
                for b, _ in itertools.zip_longest(b_segms, range(max_anns), fillvalue=None)
            ]
            for a, _ in itertools.zip_longest(a_segms, range(max_anns), fillvalue=None)
        ]
    )
    distances[~np.isfinite(distances)] = 1
    distances[distances > 1 - dist_thresh] = 1

    if a_segms and b_segms:
        a_matches, b_matches = linear_sum_assignment(distances)
    else:
        a_matches = []
        b_matches = []

    # matches: segments we succeeded to match completely
    # mispred: segments we succeeded to match, having label mismatch
    matches = []
    mispred = []
    # *_umatched: segments of (*) we failed to match
    a_unmatched = []
    b_unmatched = []

    for a_idx, b_idx in zip(a_matches, b_matches):
        dist = distances[a_idx, b_idx]
        if dist > 1 - dist_thresh or dist == 1:
            if a_idx < len(a_segms):
                a_unmatched.append(a_segms[a_idx])
            if b_idx < len(b_segms):
                b_unmatched.append(b_segms[b_idx])
        else:
            a_ann = a_segms[a_idx]
            b_ann = b_segms[b_idx]
            if label_matcher(a_ann, b_ann):
                matches.append((a_ann, b_ann))
            else:
                mispred.append((a_ann, b_ann))

    if not len(a_matches) and not len(b_matches):
        a_unmatched = list(a_segms)
        b_unmatched = list(b_segms)

    return matches, mispred, a_unmatched, b_unmatched


def oks(a, b, sigma=0.1, bbox=None, scale=None, visibility_a=None, visibility_b=None):
    """
    Object Keypoint Similarity metric.
    https://cocodataset.org/#keypoints-eval
    """

    p1 = np.array(a.points).reshape((-1, 2))
    p2 = np.array(b.points).reshape((-1, 2))
    if len(p1) != len(p2):
        return 0

    if visibility_a is None:
        visibility_a = np.full(len(p1), True)
    else:
        visibility_a = np.asarray(visibility_a, dtype=bool)

    if visibility_b is None:
        visibility_b = np.full(len(p2), True)
    else:
        visibility_b = np.asarray(visibility_b, dtype=bool)

    if not scale:
        if bbox is None:
            bbox = datumaro.util.annotation_util.mean_bbox([a, b])
        scale = bbox[2] * bbox[3]

    dists = np.linalg.norm(p1 - p2, axis=1)
    return np.sum(
        visibility_a * visibility_b * np.exp(-(dists**2) / (2 * scale * (2 * sigma) ** 2))
    ) / np.sum(visibility_a | visibility_b, dtype=float)


@define(kw_only=True)
class KeypointsMatcher(datumaro.components.annotations.matcher.PointsMatcher):
    def distance(self, a: dm.Points, b: dm.Points) -> float:
        a_bbox = self.instance_map[id(a)][1]
        b_bbox = self.instance_map[id(b)][1]
        if datumaro.util.annotation_util.bbox_iou(a_bbox, b_bbox) <= 0:
            return 0

        bbox = datumaro.util.annotation_util.mean_bbox([a_bbox, b_bbox])
        return oks(
            a,
            b,
            sigma=self.sigma,
            bbox=bbox,
            visibility_a=[v == dm.Points.Visibility.visible for v in a.visibility],
            visibility_b=[v == dm.Points.Visibility.visible for v in b.visibility],
        )


def _arr_div(a_arr: np.ndarray, b_arr: np.ndarray) -> np.ndarray:
    divisor = b_arr.copy()
    divisor[b_arr == 0] = 1
    return a_arr / divisor


def to_rle(ann: dm.Annotation, *, img_h: int, img_w: int):
    from pycocotools import mask as mask_utils

    if ann.type == dm.AnnotationType.polygon:
        return mask_utils.frPyObjects([ann.points], img_h, img_w)
    elif isinstance(ann, dm.RleMask):
        return [ann.rle]
    elif ann.type == dm.AnnotationType.mask:
        return [mask_utils.encode(ann.image)]
    else:
        assert False


def segment_iou(a: dm.Annotation, b: dm.Annotation, *, img_h: int, img_w: int) -> float:
    """
    Generic IoU computation with masks and polygons.
    Returns -1 if no intersection, [0; 1] otherwise
    """
    # Comparing to the dm version, this fixes the comparison for segments,
    # as the images size are required for correct decoding.
    # Boxes are not included, because they are not needed

    from pycocotools import mask as mask_utils

    a = to_rle(a, img_h=img_h, img_w=img_w)
    b = to_rle(b, img_h=img_h, img_w=img_w)

    # Note that mask_utils.iou expects (dt, gt). Check this if the 3rd param is True
    return float(mask_utils.iou(b, a, [0]))


@define(kw_only=True)
class LineMatcher(datumaro.components.annotations.matcher.LineMatcher):
    EPSILON = 1e-7

    torso_r: float = 0.25
    oriented: bool = False
    scale: float = None

    def distance(self, gt_ann: dm.PolyLine, ds_ann: dm.PolyLine) -> float:
        # Check distances of the very coarse estimates for the curves
        def _get_bbox_circle(ann: dm.PolyLine):
            xs = ann.points[0::2]
            ys = ann.points[1::2]
            x0 = min(xs)
            x1 = max(xs)
            y0 = min(ys)
            y1 = max(ys)
            return (x0 + x1) / 2, (y0 + y1) / 2, ((x1 - x0) ** 2 + (y1 - y0) ** 2) / 4

        gt_center_x, gt_center_y, gt_r2 = _get_bbox_circle(gt_ann)
        ds_center_x, ds_center_y, ds_r2 = _get_bbox_circle(ds_ann)
        sigma6_2 = self.scale * (6 * self.torso_r) ** 2
        if (
            (ds_center_x - gt_center_x) ** 2 + (ds_center_y - gt_center_y) ** 2
        ) > ds_r2 + gt_r2 + sigma6_2:
            return 0

        # Approximate lines to the same number of points for pointwise comparison
        a, b = self.approximate_points(
            np.array(gt_ann.points).reshape((-1, 2)), np.array(ds_ann.points).reshape((-1, 2))
        )

        # Compare the direct and, optionally, the reverse variants
        similarities = []
        candidates = [b]
        if not self.oriented:
            candidates.append(b[::-1])

        for candidate_b in candidates:
            similarities.append(self._compare_lines(a, candidate_b))

        return max(similarities)

    def _compare_lines(self, a: np.ndarray, b: np.ndarray) -> float:
        dists = np.linalg.norm(a - b, axis=1)

        scale = self.scale
        if scale is None:
            segment_dists = np.linalg.norm(a[1:] - a[:-1], axis=1)
            scale = np.sum(segment_dists) ** 2

        # Compute Gaussian for approximated lines similarly to OKS
        return sum(np.exp(-(dists**2) / (2 * scale * (2 * self.torso_r) ** 2))) / len(a)

    @classmethod
    def approximate_points(cls, a: np.ndarray, b: np.ndarray) -> tuple[np.ndarray, np.ndarray]:
        """
        Creates 2 polylines with the same numbers of points,
        the points are placed on the original lines with the same step.
        The step for each point is determined as minimal to the next original
        point on one of the curves.
        A simpler, but slower version could be just approximate each curve to
        some big number of points. The advantage of this algo is that it keeps
        corners and original points untouched, while adding intermediate points.
        """
        a_segment_count = len(a) - 1
        b_segment_count = len(b) - 1

        a_segment_lengths = np.linalg.norm(a[1:] - a[:-1], axis=1)
        a_segment_end_dists = [0]
        for l in a_segment_lengths:
            a_segment_end_dists.append(a_segment_end_dists[-1] + l)
        a_segment_end_dists.pop(0)
        a_segment_end_dists.append(a_segment_end_dists[-1])  # duplicate for simpler code

        b_segment_lengths = np.linalg.norm(b[1:] - b[:-1], axis=1)
        b_segment_end_dists = [0]
        for l in b_segment_lengths:
            b_segment_end_dists.append(b_segment_end_dists[-1] + l)
        b_segment_end_dists.pop(0)
        b_segment_end_dists.append(b_segment_end_dists[-1])  # duplicate for simpler code

        a_length = a_segment_end_dists[-1]
        b_length = b_segment_end_dists[-1]

        # lines can have lesser number of points in some cases
        max_points_count = len(a) + len(b) - 1
        a_new_points = np.zeros((max_points_count, 2))
        b_new_points = np.zeros((max_points_count, 2))
        a_new_points[0] = a[0]
        b_new_points[0] = b[0]

        a_segment_idx = 0
        b_segment_idx = 0
        while a_segment_idx < a_segment_count or b_segment_idx < b_segment_count:
            next_point_idx = a_segment_idx + b_segment_idx + 1

            a_segment_end_pos = a_segment_end_dists[a_segment_idx] / (a_length or 1)
            b_segment_end_pos = b_segment_end_dists[b_segment_idx] / (b_length or 1)
            if a_segment_idx < a_segment_count and a_segment_end_pos <= b_segment_end_pos:
                if b_segment_idx < b_segment_count:
                    # advance b in the current segment to the relative position in a
                    q = (b_segment_end_pos - a_segment_end_pos) * (
                        b_length / (b_segment_lengths[b_segment_idx] or 1)
                    )
                    if abs(q) <= cls.EPSILON:
                        b_new_points[next_point_idx] = b[1 + b_segment_idx]
                    else:
                        b_new_points[next_point_idx] = b[b_segment_idx] * q + b[
                            1 + b_segment_idx
                        ] * (1 - q)
                elif b_segment_idx == b_segment_count:
                    b_new_points[next_point_idx] = b[b_segment_idx]

                # advance a to the end of the current segment
                a_segment_idx += 1
                a_new_points[next_point_idx] = a[a_segment_idx]

            elif b_segment_idx < b_segment_count:
                if a_segment_idx < a_segment_count:
                    # advance a in the current segment to the relative position in b
                    q = (a_segment_end_pos - b_segment_end_pos) * (
                        a_length / (a_segment_lengths[a_segment_idx] or 1)
                    )
                    if abs(q) <= cls.EPSILON:
                        a_new_points[next_point_idx] = a[1 + a_segment_idx]
                    else:
                        a_new_points[next_point_idx] = a[a_segment_idx] * q + a[
                            1 + a_segment_idx
                        ] * (1 - q)
                elif a_segment_idx == a_segment_count:
                    a_new_points[next_point_idx] = a[a_segment_idx]

                # advance b to the end of the current segment
                b_segment_idx += 1
                b_new_points[next_point_idx] = b[b_segment_idx]

            else:
                assert False

        # truncate the final values
        if next_point_idx < max_points_count:
            a_new_points = a_new_points[:next_point_idx]
            b_new_points = b_new_points[:next_point_idx]

        return a_new_points, b_new_points


class DistanceComparator(datumaro.components.comparator.DistanceComparator):
    def __init__(
        self,
        categories: dm.CategoriesInfo,
        *,
        included_ann_types: Optional[list[dm.AnnotationType]] = None,
        return_distances: bool = False,
        iou_threshold: float = 0.5,
        # https://cocodataset.org/#keypoints-eval
        # https://github.com/cocodataset/cocoapi/blob/8c9bcc3cf640524c4c20a9c40e89cb6a2f2fa0e9/PythonAPI/pycocotools/cocoeval.py#L523
        oks_sigma: float = 0.09,
        point_size_base: models.PointSizeBase = models.PointSizeBase.GROUP_BBOX_SIZE,
        compare_line_orientation: bool = False,
        line_torso_radius: float = 0.01,
        panoptic_comparison: bool = False,
    ):
        super().__init__(iou_threshold=iou_threshold)
        self.categories = categories
        self._skeleton_info = {}
        self.included_ann_types = included_ann_types
        self.return_distances = return_distances

        self.oks_sigma = oks_sigma
        "% of the shape area"

        self.point_size_base = point_size_base
        "Compare point groups using the group bbox size or the image size"

        self.compare_line_orientation = compare_line_orientation
        "Whether lines are oriented or not"

        # Here we use a % of image size in pixels, using the image size as the scale
        self.line_torso_radius = line_torso_radius
        "% of the line length at the specified scale"

        self.panoptic_comparison = panoptic_comparison
        "Compare only the visible parts of polygons and masks"

    def instance_bbox(
        self, instance_anns: Sequence[dm.Annotation]
    ) -> tuple[float, float, float, float]:
        return datumaro.util.annotation_util.max_bbox(
            a.get_bbox() if isinstance(a, dm.Skeleton) else a
            for a in instance_anns
            if hasattr(a, "get_bbox") and not a.attributes.get("outside", False)
        )

    @staticmethod
    def to_polygon(bbox_ann: dm.Bbox):
        points = bbox_ann.as_polygon()
        angle = bbox_ann.attributes.get("rotation", 0) / 180 * math.pi

        if angle:
            points = np.reshape(points, (-1, 2))
            center = (points[0] + points[2]) / 2
            rel_points = points - center
            cos = np.cos(angle)
            sin = np.sin(angle)
            rotation_matrix = ((cos, sin), (-sin, cos))
            points = np.matmul(rel_points, rotation_matrix) + center
            points = points.flatten()

        return dm.Polygon(points)

    @staticmethod
    def _get_ann_type(t: dm.AnnotationType, item: dm.DatasetItem) -> Sequence[dm.Annotation]:
        return [
            a for a in item.annotations if a.type == t and not a.attributes.get("outside", False)
        ]

    def _match_ann_type(self, t: dm.AnnotationType, *args):
        if t not in self.included_ann_types:
            return None

        # pylint: disable=no-value-for-parameter
        if t == dm.AnnotationType.label:
            return self.match_labels(*args)
        elif t == dm.AnnotationType.bbox:
            return self.match_boxes(*args)
        elif t == dm.AnnotationType.polygon:
            return self.match_segmentations(*args)
        elif t == dm.AnnotationType.points:
            return self.match_points(*args)
        elif t == dm.AnnotationType.skeleton:
            return self.match_skeletons(*args)
        elif t == dm.AnnotationType.polyline:
            return self.match_lines(*args)
        # pylint: enable=no-value-for-parameter
        else:
            return None

    def match_labels(self, item_a: dm.DatasetItem, item_b: dm.DatasetItem):
        def label_distance(a: dm.Label, b: dm.Label) -> float:
            if a is None or b is None:
                return 0
            return 0.5 + (a.label == b.label) / 2

        return self.match_segments(
            dm.AnnotationType.label,
            item_a,
            item_b,
            distance=label_distance,
            label_matcher=lambda a, b: a.label == b.label,
            dist_thresh=0.5,
        )

    def match_segments(
        self,
        t: dm.AnnotationType,
        item_a: dm.DatasetItem,
        item_b: dm.DatasetItem,
        *,
        distance: ShapeSimilarityFunction[_ShapeT1, _ShapeT2],
        label_matcher: LabelEqualityFunction[_ShapeT1, _ShapeT2] | None = None,
        a_objs: Sequence[_ShapeT1] | None = None,
        b_objs: Sequence[_ShapeT2] | None = None,
        dist_thresh: float | None = None,
    ):
        if a_objs is None:
            a_objs = self._get_ann_type(t, item_a)
        if b_objs is None:
            b_objs = self._get_ann_type(t, item_b)

        if self.return_distances:
            distance, distances = self._make_memoizing_distance(distance)

        if not a_objs and not b_objs:
            distances = {}
            returned_values = [], [], [], []
        else:
            extra_args = {}
            if label_matcher:
                extra_args["label_matcher"] = label_matcher

            returned_values = match_segments(
                a_objs,
                b_objs,
                distance=distance,
                dist_thresh=dist_thresh if dist_thresh is not None else self.iou_threshold,
                **extra_args,
            )

        if self.return_distances:
            returned_values = returned_values + (distances,)

        return returned_values

    def match_boxes(self, item_a: dm.DatasetItem, item_b: dm.DatasetItem):
        def _bbox_iou(a: dm.Bbox, b: dm.Bbox, *, img_w: int, img_h: int) -> float:
            if a.attributes.get("rotation", 0) == b.attributes.get("rotation", 0):
                return datumaro.util.annotation_util.bbox_iou(a, b)
            else:
                return segment_iou(self.to_polygon(a), self.to_polygon(b), img_h=img_h, img_w=img_w)

        img_h, img_w = item_a.media_as(dm.Image).size
        return self.match_segments(
            dm.AnnotationType.bbox,
            item_a,
            item_b,
            distance=partial(_bbox_iou, img_h=img_h, img_w=img_w),
        )

    def match_segmentations(self, item_a: dm.DatasetItem, item_b: dm.DatasetItem):
        def _get_segmentations(item):
            return self._get_ann_type(dm.AnnotationType.polygon, item) + self._get_ann_type(
                dm.AnnotationType.mask, item
            )

        img_h, img_w = item_a.media_as(dm.Image).size

        def _find_instances(annotations):
            # Group instance annotations by label.
            # Annotations with the same label and group will be merged,
            # and considered a single object in comparison
            instances = []
            instance_map = {}  # ann id -> instance id
            for ann_group in datumaro.util.annotation_util.find_instances(annotations):
                ann_group = sorted(ann_group, key=lambda a: a.label)
                for _, label_group in itertools.groupby(ann_group, key=lambda a: a.label):
                    label_group = list(label_group)
                    instance_id = len(instances)
                    instances.append(label_group)
                    for ann in label_group:
                        instance_map[id(ann)] = instance_id

            return instances, instance_map

        def _get_compiled_mask(
            anns: Sequence[dm.Annotation], *, instance_ids: dict[int, int]
        ) -> dm.CompiledMask:
            if not anns:
                return None

            from pycocotools import mask as mask_utils

            # Merge instance groups
            object_rle_groups = [to_rle(ann, img_h=img_h, img_w=img_w) for ann in anns]
            object_rles = [mask_utils.merge(g) for g in object_rle_groups]

            # Mask materialization can consume a lot of memory,
            # avoid storing all the masks simultaneously
            def _make_lazy_decode(i: int):
                def _lazy_decode() -> dm.BinaryMaskImage:
                    return mask_utils.decode([object_rles[i]])[:, :, 0]

                return _lazy_decode

            return dm.CompiledMask.from_instance_masks(
                # need to increment labels and instance ids by 1 to avoid confusion with background
                instance_masks=(
                    dm.Mask(image=_make_lazy_decode(i), z_order=ann.z_order, label=ann.label + 1)
                    for i, ann in enumerate(anns)
                ),
                instance_ids=(iid + 1 for iid in instance_ids),
            )

        a_instances, a_instance_map = _find_instances(_get_segmentations(item_a))
        b_instances, b_instance_map = _find_instances(_get_segmentations(item_b))

        if self.panoptic_comparison:
            a_compiled_mask = _get_compiled_mask(
                list(itertools.chain.from_iterable(a_instances)),
                instance_ids=[
                    a_instance_map[id(ann)] for ann in itertools.chain.from_iterable(a_instances)
                ],
            )
            b_compiled_mask = _get_compiled_mask(
                list(itertools.chain.from_iterable(b_instances)),
                instance_ids=[
                    b_instance_map[id(ann)] for ann in itertools.chain.from_iterable(b_instances)
                ],
            )
        else:
            a_compiled_mask = None
            b_compiled_mask = None

        segment_cache = {}

        def _get_segment(
            obj_id: int, *, compiled_mask: Optional[dm.CompiledMask] = None, instances
        ):
            key = (id(instances), obj_id)
            rle = segment_cache.get(key)

            if rle is None:
                from pycocotools import mask as mask_utils

                if compiled_mask is not None:
                    mask = compiled_mask.extract(obj_id + 1)

                    rle = mask_utils.encode(mask)
                else:
                    # Create merged RLE for the instance shapes
                    object_anns = instances[obj_id]
                    object_rle_groups = [
                        to_rle(ann, img_h=img_h, img_w=img_w) for ann in object_anns
                    ]
                    rle = mask_utils.merge(list(itertools.chain.from_iterable(object_rle_groups)))

                segment_cache[key] = rle

            return rle

        def _segment_comparator(a_inst_id: int, b_inst_id: int) -> float:
            a_segm = _get_segment(a_inst_id, compiled_mask=a_compiled_mask, instances=a_instances)
            b_segm = _get_segment(b_inst_id, compiled_mask=b_compiled_mask, instances=b_instances)

            from pycocotools import mask as mask_utils

            return float(mask_utils.iou([b_segm], [a_segm], [0])[0])

        def _label_matcher(a_inst_id: int, b_inst_id: int) -> bool:
            # labels are the same in the instance annotations
            # instances are required to have the same labels in all shapes
            a = a_instances[a_inst_id][0]
            b = b_instances[b_inst_id][0]
            return a.label == b.label

        results = self.match_segments(
            dm.AnnotationType.polygon,
            item_a,
            item_b,
            a_objs=range(len(a_instances)),
            b_objs=range(len(b_instances)),
            distance=_segment_comparator,
            label_matcher=_label_matcher,
        )

        # restore results for original annotations
        matched, mismatched, a_extra, b_extra = results[:4]
        if self.return_distances:
            distances = results[4]

        # i_x ~ instance idx in _x
        # ia_x ~ instance annotation in _x
        matched = [
            (ia_a, ia_b)
            for (i_a, i_b) in matched
            for (ia_a, ia_b) in itertools.product(a_instances[i_a], b_instances[i_b])
        ]
        mismatched = [
            (ia_a, ia_b)
            for (i_a, i_b) in mismatched
            for (ia_a, ia_b) in itertools.product(a_instances[i_a], b_instances[i_b])
        ]
        a_extra = [ia_a for i_a in a_extra for ia_a in a_instances[i_a]]
        b_extra = [ia_b for i_b in b_extra for ia_b in b_instances[i_b]]

        if self.return_distances:
            for i_a, i_b in list(distances.keys()):
                dist = distances.pop((i_a, i_b))

                for ia_a, ia_b in itertools.product(a_instances[i_a], b_instances[i_b]):
                    distances[(id(ia_a), id(ia_b))] = dist

        returned_values = (matched, mismatched, a_extra, b_extra)

        if self.return_distances:
            returned_values = returned_values + (distances,)

        return returned_values

    def match_lines(self, item_a: dm.DatasetItem, item_b: dm.DatasetItem):
        matcher = LineMatcher(
            oriented=self.compare_line_orientation,
            torso_r=self.line_torso_radius,
            scale=np.prod(item_a.media_as(dm.Image).size),
        )
        return self.match_segments(
            dm.AnnotationType.polyline, item_a, item_b, distance=matcher.distance
        )

    def match_points(self, item_a: dm.DatasetItem, item_b: dm.DatasetItem):
        a_points = self._get_ann_type(dm.AnnotationType.points, item_a)
        b_points = self._get_ann_type(dm.AnnotationType.points, item_b)

        instance_map = {}  # points id -> (instance group, instance bbox)
        for source_anns in [item_a.annotations, item_b.annotations]:
            source_instances = datumaro.util.annotation_util.find_instances(source_anns)
            for instance_group in source_instances:
                instance_bbox = self.instance_bbox(instance_group)

                for ann in instance_group:
                    if ann.type == datumaro.AnnotationType.points:
                        instance_map[id(ann)] = [instance_group, instance_bbox]

        img_h, img_w = item_a.media_as(dm.Image).size

        def _distance(a: dm.Points, b: dm.Points) -> float:
            a_bbox = instance_map[id(a)][1]
            b_bbox = instance_map[id(b)][1]
            a_area = a_bbox[2] * a_bbox[3]
            b_area = b_bbox[2] * b_bbox[3]

            if a_area == 0 and b_area == 0:
                # Simple case: singular points without bbox
                # match them in the image space
                return oks(a, b, sigma=self.oks_sigma, scale=img_h * img_w)

            else:
                # Complex case: multiple points, grouped points, points with a bbox
                # Try to align points and then return the metric

                if self.point_size_base == models.PointSizeBase.IMAGE_SIZE:
                    scale = img_h * img_w
                elif self.point_size_base == models.PointSizeBase.GROUP_BBOX_SIZE:
                    # match points in their bbox space

                    if datumaro.util.annotation_util.bbox_iou(a_bbox, b_bbox) <= 0:
                        # this early exit may not work for points forming an axis-aligned line
                        return 0

                    bbox = datumaro.util.annotation_util.mean_bbox([a_bbox, b_bbox])
                    scale = bbox[2] * bbox[3]
                else:
                    assert False, f"Unknown point size base {self.point_size_base}"

                a_points = np.reshape(a.points, (-1, 2))
                b_points = np.reshape(b.points, (-1, 2))

                matches, mismatches, a_extra, b_extra = match_segments(
                    range(len(a_points)),
                    range(len(b_points)),
                    distance=lambda ai, bi: oks(
                        dm.Points(a_points[ai]),
                        dm.Points(b_points[bi]),
                        sigma=self.oks_sigma,
                        scale=scale,
                    ),
                    dist_thresh=self.iou_threshold,
                    label_matcher=lambda ai, bi: True,
                )

                # the exact array is determined by the label matcher
                # all the points will have the same match status,
                # because there is only 1 shared label for all the points
                matched_points = matches + mismatches

                a_sorting_indices = [ai for ai, _ in matched_points]
                a_points = a_points[a_sorting_indices]

                b_sorting_indices = [bi for _, bi in matched_points]
                b_points = b_points[b_sorting_indices]

                # Compute OKS for 2 groups of points, matching points aligned
                dists = np.linalg.norm(a_points - b_points, axis=1)
                return np.sum(np.exp(-(dists**2) / (2 * scale * (2 * self.oks_sigma) ** 2))) / (
                    len(matched_points) + len(a_extra) + len(b_extra)
                )

        return self.match_segments(
            dm.AnnotationType.points,
            item_a,
            item_b,
            a_objs=a_points,
            b_objs=b_points,
            distance=_distance,
        )

    def _get_skeleton_info(self, skeleton_label_id: int):
        label_cat = cast(dm.LabelCategories, self.categories[dm.AnnotationType.label])
        skeleton_info = self._skeleton_info.get(skeleton_label_id)

        if skeleton_info is None:
            skeleton_label_name = label_cat[skeleton_label_id].name

            # Build a sorted list of sublabels to arrange skeleton points during comparison
            skeleton_info = sorted(
                idx for idx, label in enumerate(label_cat) if label.parent == skeleton_label_name
            )
            self._skeleton_info[skeleton_label_id] = skeleton_info

        return skeleton_info

    def match_skeletons(self, item_a, item_b):
        a_skeletons = self._get_ann_type(dm.AnnotationType.skeleton, item_a)
        b_skeletons = self._get_ann_type(dm.AnnotationType.skeleton, item_b)
        if not a_skeletons and not b_skeletons:
            return [], [], [], []

        # Convert skeletons to point lists for comparison
        # This is required to compute correct per-instance distance
        # It is assumed that labels are the same in the datasets
        skeleton_infos = {}
        points_map = {}
        skeleton_map = {}
        a_points = []
        b_points = []
        for source, source_points in [(a_skeletons, a_points), (b_skeletons, b_points)]:
            for skeleton in source:
                skeleton_info = skeleton_infos.setdefault(
                    skeleton.label, self._get_skeleton_info(skeleton.label)
                )

                # Merge skeleton points into a single list
                # The list is ordered by skeleton_info
                skeleton_points = [
                    next((p for p in skeleton.elements if p.label == sublabel), None)
                    for sublabel in skeleton_info
                ]

                # Build a single Points object for further comparisons
                merged_points = dm.Points()
                merged_points.points = np.ravel(
                    [p.points if p else [0, 0] for p in skeleton_points]
                )
                merged_points.visibility = np.ravel(
                    [p.visibility if p else [dm.Points.Visibility.absent] for p in skeleton_points]
                )
                merged_points.label = skeleton.label
                # no per-point attributes currently in CVAT

                if all(v == dm.Points.Visibility.absent for v in merged_points.visibility):
                    # The whole skeleton is outside, exclude it
                    skeleton_map[id(skeleton)] = None
                    continue

                points_map[id(merged_points)] = skeleton
                skeleton_map[id(skeleton)] = merged_points
                source_points.append(merged_points)

        instance_map = {}
        for source in [item_a.annotations, item_b.annotations]:
            for instance_group in datumaro.util.annotation_util.find_instances(source):
                instance_bbox = self.instance_bbox(instance_group)

                instance_group = [
                    skeleton_map[id(a)] if isinstance(a, dm.Skeleton) else a
                    for a in instance_group
                    if not isinstance(a, dm.Skeleton) or skeleton_map[id(a)] is not None
                ]
                for ann in instance_group:
                    instance_map[id(ann)] = [instance_group, instance_bbox]

        matcher = KeypointsMatcher(instance_map=instance_map, sigma=self.oks_sigma)

        results = self.match_segments(
            dm.AnnotationType.points,
            item_a,
            item_b,
            a_objs=a_points,
            b_objs=b_points,
            distance=matcher.distance,
        )

        matched, mismatched, a_extra, b_extra = results[:4]
        if self.return_distances:
            distances = results[4]

        matched = [(points_map[id(p_a)], points_map[id(p_b)]) for (p_a, p_b) in matched]
        mismatched = [(points_map[id(p_a)], points_map[id(p_b)]) for (p_a, p_b) in mismatched]
        a_extra = [points_map[id(p_a)] for p_a in a_extra]
        b_extra = [points_map[id(p_b)] for p_b in b_extra]

        # Map points back to skeletons
        if self.return_distances:
            for p_a_id, p_b_id in list(distances.keys()):
                dist = distances.pop((p_a_id, p_b_id))
                distances[(id(points_map[p_a_id]), id(points_map[p_b_id]))] = dist

        returned_values = (matched, mismatched, a_extra, b_extra)

        if self.return_distances:
            returned_values = returned_values + (distances,)

        return returned_values

    @classmethod
    def _make_memoizing_distance(cls, distance_function: Callable[[Any, Any], float]):
        distances = {}
        notfound = object()

        def memoizing_distance(a, b):
            if isinstance(a, int) and isinstance(b, int):
                key = (a, b)
            else:
                key = (id(a), id(b))

            dist = distances.get(key, notfound)

            if dist is notfound:
                dist = distance_function(a, b)
                distances[key] = dist

            return dist

        return memoizing_distance, distances

    def match_annotations(self, item_a, item_b):
        return {t: self._match_ann_type(t, item_a, item_b) for t in self.included_ann_types}


def _find_covered_segments(
    segments, *, img_w: int, img_h: int, visibility_threshold: float = 0.01
) -> Sequence[int]:
    from pycocotools import mask as mask_utils

    segments = [[s] for s in segments]
    input_rles = [mask_utils.frPyObjects(s, img_h, img_w) for s in segments]
    covered_ids = []
    for i, bottom_rles in enumerate(input_rles):
        top_rles = input_rles[i + 1 :]
        top_rle = mask_utils.merge(list(itertools.chain.from_iterable(top_rles)))
        intersection_rle = mask_utils.merge([top_rle] + bottom_rles, intersect=True)
        union_rle = mask_utils.merge([top_rle] + bottom_rles)

        bottom_area, intersection_area, union_area = mask_utils.area(
            bottom_rles + [intersection_rle, union_rle]
        )
        iou = intersection_area / (union_area or 1)

        if iou == 0:
            continue

        # Check if the bottom segment is fully covered by the top one
        if 1 - intersection_area / (bottom_area or 1) < visibility_threshold:
            covered_ids.append(i)

    return covered_ids


class _Comparator:
    def __init__(self, categories: dm.CategoriesInfo, *, settings: ComparisonParameters):
        self.ignored_attrs = set(settings.ignored_attributes) | {
            "track_id",  # changes from task to task, can't be defined manually with the same name
            "keyframe",  # indicates the way annotation obtained, meaningless to compare
            "z_order",  # changes from frame to frame, compared by other means
            "group",  # changes from job to job, compared by other means
            "rotation",  # handled by other means
            "outside",  # handled by other means
        }
        self.included_ann_types = settings.included_annotation_types
        self.non_groupable_ann_type = settings.non_groupable_ann_type
        self._annotation_comparator = DistanceComparator(
            categories,
            included_ann_types=set(self.included_ann_types)
            - {dm.AnnotationType.mask},  # masks are compared together with polygons
            return_distances=True,
            panoptic_comparison=settings.panoptic_comparison,
            iou_threshold=settings.iou_threshold,
            oks_sigma=settings.oks_sigma,
            point_size_base=settings.point_size_base,
            line_torso_radius=settings.line_thickness,
            compare_line_orientation=False,  # should not be taken from outside, handled differently
        )
        self.coverage_threshold = settings.object_visibility_threshold
        self.group_match_threshold = settings.group_match_threshold

    def match_attrs(self, ann_a: dm.Annotation, ann_b: dm.Annotation):
        a_attrs = ann_a.attributes
        b_attrs = ann_b.attributes

        keys_to_match = (a_attrs.keys() | b_attrs.keys()).difference(self.ignored_attrs)

        matches = []
        mismatches = []
        a_extra = []
        b_extra = []

        notfound = object()

        for k in keys_to_match:
            a_attr = a_attrs.get(k, notfound)
            b_attr = b_attrs.get(k, notfound)

            if a_attr is notfound:
                b_extra.append(k)
            elif b_attr is notfound:
                a_extra.append(k)
            elif a_attr == b_attr:
                matches.append(k)
            else:
                mismatches.append(k)

        return matches, mismatches, a_extra, b_extra

    def find_groups(
        self, item: dm.DatasetItem
    ) -> tuple[dict[int, list[dm.Annotation]], dict[int, int]]:
        ann_groups = datumaro.util.annotation_util.find_instances(
            [
                ann
                for ann in item.annotations
                if ann.type in self.included_ann_types and ann.type != self.non_groupable_ann_type
            ]
        )

        groups = {}
        group_map = {}  # ann id -> group id
        for group_id, group in enumerate(ann_groups):
            groups[group_id] = group
            for ann in group:
                group_map[id(ann)] = group_id

        return groups, group_map

    def match_groups(self, gt_groups, ds_groups, matched_anns):
        matched_ann_ids = dict((id(a), id(b)) for a, b in matched_anns)

        def _group_distance(gt_group_id, ds_group_id):
            intersection = sum(
                1
                for gt_ann in gt_groups[gt_group_id]
                for ds_ann in ds_groups[ds_group_id]
                if matched_ann_ids.get(id(gt_ann), None) == id(ds_ann)
            )
            union = len(gt_groups[gt_group_id]) + len(ds_groups[ds_group_id]) - intersection
            return intersection / (union or 1)

        matches, mismatches, gt_unmatched, ds_unmatched = match_segments(
            list(gt_groups),
            list(ds_groups),
            distance=_group_distance,
            label_matcher=lambda a, b: _group_distance(a, b) == 1,
            dist_thresh=self.group_match_threshold,
        )

        ds_to_gt_groups = {
            ds_group_id: gt_group_id
            for gt_group_id, ds_group_id in itertools.chain(
                matches, mismatches, zip(itertools.repeat(None), ds_unmatched)
            )
        }
        ds_to_gt_groups[None] = gt_unmatched

        return ds_to_gt_groups

    def find_covered(self, item: dm.DatasetItem) -> list[dm.Annotation]:
        # Get annotations that can cover or be covered
        spatial_types = {
            dm.AnnotationType.polygon,
            dm.AnnotationType.mask,
            dm.AnnotationType.bbox,
        }.intersection(self.included_ann_types)
        anns = sorted(
            [a for a in item.annotations if a.type in spatial_types], key=lambda a: a.z_order
        )

        segms = []
        for ann in anns:
            if ann.type == dm.AnnotationType.bbox:
                segms.append(ann.as_polygon())
            elif ann.type == dm.AnnotationType.polygon:
                segms.append(ann.points)
            elif ann.type == dm.AnnotationType.mask:
                segms.append(datumaro.util.mask_tools.mask_to_rle(ann.image))
            else:
                assert False

        img_h, img_w = item.media_as(dm.Image).size
        covered_ids = _find_covered_segments(
            segms, img_w=img_w, img_h=img_h, visibility_threshold=self.coverage_threshold
        )
        return [anns[i] for i in covered_ids]

    def match_annotations(self, item_a: dm.DatasetItem, item_b: dm.DatasetItem):
        per_type_results = self._annotation_comparator.match_annotations(item_a, item_b)

        merged_results = [[], [], [], [], {}]
        shape_merged_results = [[], [], [], [], {}]
        for shape_type in self.included_ann_types:
            shape_type_results = per_type_results.get(shape_type, None)
            if shape_type_results is None:
                continue

            for merged_field, field in zip(merged_results, shape_type_results[:-1]):
                merged_field.extend(field)

            if shape_type != dm.AnnotationType.label:
                for merged_field, field in zip(shape_merged_results, shape_type_results[:-1]):
                    merged_field.extend(field)
                shape_merged_results[-1].update(per_type_results[shape_type][-1])

            merged_results[-1].update(per_type_results[shape_type][-1])

        return {"all_ann_types": merged_results, "all_shape_ann_types": shape_merged_results}

    def get_distance(
        self, pairwise_distances, gt_ann: dm.Annotation, ds_ann: dm.Annotation
    ) -> Optional[float]:
        return pairwise_distances.get((id(gt_ann), id(ds_ann)))


class DatasetComparator:
    DEFAULT_SETTINGS = ComparisonParameters()

    def __init__(
        self,
        ds_data_provider: JobDataProvider,
        gt_data_provider: JobDataProvider,
        *,
        settings: Optional[ComparisonParameters] = None,
    ) -> None:
        if settings is None:
            settings = self.DEFAULT_SETTINGS
        self.settings = settings

        self._ds_data_provider = ds_data_provider
        self._gt_data_provider = gt_data_provider
        self._ds_dataset = self._ds_data_provider.dm_dataset
        self._gt_dataset = self._gt_data_provider.dm_dataset

        self._frame_results: dict[int, ComparisonReportFrameSummary] = {}

        self.comparator = _Comparator(self._gt_dataset.categories(), settings=settings)

    def _dm_item_to_frame_id(self, item: dm.DatasetItem, dataset: dm.Dataset) -> int:
        if dataset is self._ds_dataset:
            source_data_provider = self._ds_data_provider
        elif dataset is self._gt_dataset:
            source_data_provider = self._gt_data_provider
        else:
            assert False

        return source_data_provider.dm_item_id_to_frame_id(item)

    def _dm_ann_to_ann_id(self, ann: dm.Annotation, dataset: dm.Dataset):
        if dataset is self._ds_dataset:
            source_data_provider = self._ds_data_provider
        elif dataset is self._gt_dataset:
            source_data_provider = self._gt_data_provider
        else:
            assert False

        return source_data_provider.dm_ann_to_ann_id(ann)

    def _find_gt_conflicts(self):
        ds_job_dataset = self._ds_dataset
        gt_job_dataset = self._gt_dataset

        for gt_item in gt_job_dataset:
            ds_item = ds_job_dataset.get(id=gt_item.id, subset=gt_item.subset)
            if not ds_item:
                continue  # we need to compare only intersecting frames

            self._process_frame(ds_item, gt_item)

    def _process_frame(
        self, ds_item: dm.DatasetItem, gt_item: dm.DatasetItem
    ) -> list[AnnotationConflict]:
        frame_id = self._dm_item_to_frame_id(ds_item, self._ds_dataset)

        frame_results = self.comparator.match_annotations(gt_item, ds_item)
        self._frame_results.setdefault(frame_id, {})

        self._generate_frame_annotation_conflicts(
            frame_id, frame_results, gt_item=gt_item, ds_item=ds_item
        )

    def _generate_frame_annotation_conflicts(
        self, frame_id: str, frame_results, *, gt_item: dm.DatasetItem, ds_item: dm.DatasetItem
    ) -> list[AnnotationConflict]:
        conflicts = []

        matches, mismatches, gt_unmatched, ds_unmatched, _ = frame_results["all_ann_types"]
        (
            shape_matches,
            shape_mismatches,
            shape_gt_unmatched,
            shape_ds_unmatched,
            shape_pairwise_distances,
        ) = frame_results["all_shape_ann_types"]

        def _get_similarity(gt_ann: dm.Annotation, ds_ann: dm.Annotation) -> Optional[float]:
            return self.comparator.get_distance(shape_pairwise_distances, gt_ann, ds_ann)

        _matched_shapes = set(
            id(shape)
            for shape_pair in itertools.chain(shape_matches, shape_mismatches)
            for shape in shape_pair
        )

        def _find_closest_unmatched_shape(shape: dm.Annotation):
            this_shape_id = id(shape)

            this_shape_distances = []

            for (gt_shape_id, ds_shape_id), dist in shape_pairwise_distances.items():
                if gt_shape_id == this_shape_id:
                    other_shape_id = ds_shape_id
                elif ds_shape_id == this_shape_id:
                    other_shape_id = gt_shape_id
                else:
                    continue

                this_shape_distances.append((other_shape_id, dist))

            matched_ann, distance = max(this_shape_distances, key=lambda v: v[1], default=(None, 0))
            return matched_ann, distance

        for gt_ann, ds_ann in itertools.chain(matches, mismatches):
            similarity = _get_similarity(gt_ann, ds_ann)
            if similarity and similarity < self.settings.low_overlap_threshold:
                conflicts.append(
                    AnnotationConflict(
                        frame_id=frame_id,
                        type=AnnotationConflictType.LOW_OVERLAP,
                        annotation_ids=[
                            self._dm_ann_to_ann_id(ds_ann, self._ds_dataset),
                            self._dm_ann_to_ann_id(gt_ann, self._gt_dataset),
                        ],
                    )
                )

        for unmatched_ann in gt_unmatched:
            conflicts.append(
                AnnotationConflict(
                    frame_id=frame_id,
                    type=AnnotationConflictType.MISSING_ANNOTATION,
                    annotation_ids=[self._dm_ann_to_ann_id(unmatched_ann, self._gt_dataset)],
                )
            )

        for unmatched_ann in ds_unmatched:
            conflicts.append(
                AnnotationConflict(
                    frame_id=frame_id,
                    type=AnnotationConflictType.EXTRA_ANNOTATION,
                    annotation_ids=[self._dm_ann_to_ann_id(unmatched_ann, self._ds_dataset)],
                )
            )

        for gt_ann, ds_ann in mismatches:
            conflicts.append(
                AnnotationConflict(
                    frame_id=frame_id,
                    type=AnnotationConflictType.MISMATCHING_LABEL,
                    annotation_ids=[
                        self._dm_ann_to_ann_id(ds_ann, self._ds_dataset),
                        self._dm_ann_to_ann_id(gt_ann, self._gt_dataset),
                    ],
                )
            )

        resulting_distances = [
            _get_similarity(shape_gt_ann, shape_ds_ann)
            for shape_gt_ann, shape_ds_ann in itertools.chain(shape_matches, shape_mismatches)
        ]

        for shape_unmatched_ann in itertools.chain(shape_gt_unmatched, shape_ds_unmatched):
            shape_matched_ann_id, similarity = _find_closest_unmatched_shape(shape_unmatched_ann)
            if shape_matched_ann_id is not None:
                _matched_shapes.add(shape_matched_ann_id)
            resulting_distances.append(similarity)

        resulting_distances = [
            sim if sim is not None and (sim >= 0) else 0 for sim in resulting_distances
        ]

        mean_iou = np.mean(resulting_distances) if resulting_distances else 0

        if (
            self.settings.compare_line_orientation
            and dm.AnnotationType.polyline in self.comparator.included_ann_types
        ):
            # Check line directions
            line_matcher = LineMatcher(
                torso_r=self.settings.line_thickness,
                oriented=True,
                scale=np.prod(gt_item.media_as(dm.Image).size),
            )

            for gt_ann, ds_ann in itertools.chain(matches, mismatches):
                if gt_ann.type != ds_ann.type or gt_ann.type != dm.AnnotationType.polyline:
                    continue

                non_oriented_distance = _get_similarity(gt_ann, ds_ann)
                oriented_distance = line_matcher.distance(gt_ann, ds_ann)

                # need to filter computation errors from line approximation
                # and (almost) orientation-independent cases
                if (
                    non_oriented_distance - oriented_distance
                    > self.settings.line_orientation_threshold
                ):
                    conflicts.append(
                        AnnotationConflict(
                            frame_id=frame_id,
                            type=AnnotationConflictType.MISMATCHING_DIRECTION,
                            annotation_ids=[
                                self._dm_ann_to_ann_id(ds_ann, self._ds_dataset),
                                self._dm_ann_to_ann_id(gt_ann, self._gt_dataset),
                            ],
                        )
                    )

        if self.settings.check_covered_annotations:
            ds_covered_anns = self.comparator.find_covered(ds_item)

            for ds_ann in ds_covered_anns:
                conflicts.append(
                    AnnotationConflict(
                        frame_id=frame_id,
                        type=AnnotationConflictType.COVERED_ANNOTATION,
                        annotation_ids=[
                            self._dm_ann_to_ann_id(ds_ann, self._ds_dataset),
                        ],
                    )
                )

        if self.settings.compare_attributes:
            for gt_ann, ds_ann in matches:
                attribute_results = self.comparator.match_attrs(gt_ann, ds_ann)
                if any(attribute_results[1:]):
                    conflicts.append(
                        AnnotationConflict(
                            frame_id=frame_id,
                            type=AnnotationConflictType.MISMATCHING_ATTRIBUTES,
                            annotation_ids=[
                                self._dm_ann_to_ann_id(ds_ann, self._ds_dataset),
                                self._dm_ann_to_ann_id(gt_ann, self._gt_dataset),
                            ],
                        )
                    )

        if self.settings.compare_groups:
            gt_groups, gt_group_map = self.comparator.find_groups(gt_item)
            ds_groups, ds_group_map = self.comparator.find_groups(ds_item)
            shape_matched_objects = shape_matches + shape_mismatches
            ds_to_gt_groups = self.comparator.match_groups(
                gt_groups, ds_groups, shape_matched_objects
            )

            for gt_ann, ds_ann in shape_matched_objects:
                gt_group = gt_groups.get(gt_group_map[id(gt_ann)], [gt_ann])
                ds_group = ds_groups.get(ds_group_map[id(ds_ann)], [ds_ann])
                ds_gt_group = ds_to_gt_groups.get(ds_group_map[id(ds_ann)], None)

                if (
                    # Check ungrouped objects
                    (len(gt_group) == 1 and len(ds_group) != 1)
                    or
                    # Check grouped objects
                    ds_gt_group != gt_group_map[id(gt_ann)]
                ):
                    conflicts.append(
                        AnnotationConflict(
                            frame_id=frame_id,
                            type=AnnotationConflictType.MISMATCHING_GROUPS,
                            annotation_ids=[
                                self._dm_ann_to_ann_id(ds_ann, self._ds_dataset),
                                self._dm_ann_to_ann_id(gt_ann, self._gt_dataset),
                            ],
                        )
                    )

        valid_shapes_count = len(shape_matches) + len(shape_mismatches)
        missing_shapes_count = len(shape_gt_unmatched)
        extra_shapes_count = len(shape_ds_unmatched)
        total_shapes_count = (
            len(shape_matches)
            + len(shape_mismatches)
            + len(shape_gt_unmatched)
            + len(shape_ds_unmatched)
        )
        ds_shapes_count = len(shape_matches) + len(shape_mismatches) + len(shape_ds_unmatched)
        gt_shapes_count = len(shape_matches) + len(shape_mismatches) + len(shape_gt_unmatched)

        valid_labels_count = len(matches)
        invalid_labels_count = len(mismatches)
        total_labels_count = valid_labels_count + invalid_labels_count

        confusion_matrix_labels, confusion_matrix, label_id_map = self._make_zero_confusion_matrix()
        for gt_ann, ds_ann in itertools.chain(
            # fully matched annotations - shape, label, attributes
            matches,
            mismatches,
            zip(itertools.repeat(None), ds_unmatched),
            zip(gt_unmatched, itertools.repeat(None)),
        ):
            ds_label_idx = label_id_map[ds_ann.label] if ds_ann else self._UNMATCHED_IDX
            gt_label_idx = label_id_map[gt_ann.label] if gt_ann else self._UNMATCHED_IDX
            confusion_matrix[ds_label_idx, gt_label_idx] += 1

        if self.settings.empty_is_annotated:
            # Add virtual annotations for empty frames
            if not gt_item.annotations and not ds_item.annotations:
                valid_labels_count = 1
                total_labels_count = 1

                valid_shapes_count = 1
                total_shapes_count = 1

            if not ds_item.annotations:
                ds_shapes_count = 1

            if not gt_item.annotations:
                gt_shapes_count = 1

        self._frame_results[frame_id] = ComparisonReportFrameSummary(
            annotations=self._generate_frame_annotations_summary(
                confusion_matrix, confusion_matrix_labels
            ),
            annotation_components=ComparisonReportAnnotationComponentsSummary(
                shape=ComparisonReportAnnotationShapeSummary(
                    valid_count=valid_shapes_count,
                    missing_count=missing_shapes_count,
                    extra_count=extra_shapes_count,
                    total_count=total_shapes_count,
                    ds_count=ds_shapes_count,
                    gt_count=gt_shapes_count,
                    mean_iou=mean_iou,
                ),
                label=ComparisonReportAnnotationLabelSummary(
                    valid_count=valid_labels_count,
                    invalid_count=invalid_labels_count,
                    total_count=total_labels_count,
                ),
            ),
            conflicts=conflicts,
        )

        return conflicts

    # row/column index in the confusion matrix corresponding to unmatched annotations
    _UNMATCHED_IDX = -1

    def _make_zero_confusion_matrix(self) -> tuple[list[str], np.ndarray, dict[int, int]]:
        label_id_idx_map = {}
        label_names = []
        for label_id, label in enumerate(self._gt_dataset.categories()[dm.AnnotationType.label]):
            if not label.parent:
                label_id_idx_map[label_id] = len(label_names)
                label_names.append(label.name)

        label_names.append("unmatched")

        num_labels = len(label_names)
        confusion_matrix = np.zeros((num_labels, num_labels), dtype=int)

        return label_names, confusion_matrix, label_id_idx_map

    def _compute_annotations_summary(
        self, confusion_matrix: np.ndarray, confusion_matrix_labels: list[str]
    ) -> ComparisonReportAnnotationsSummary:
        matched_ann_counts = np.diag(confusion_matrix)
        ds_ann_counts = np.sum(confusion_matrix, axis=1)
        gt_ann_counts = np.sum(confusion_matrix, axis=0)
        total_annotations_count = np.sum(confusion_matrix)

        label_jaccard_indices = _arr_div(
            matched_ann_counts, ds_ann_counts + gt_ann_counts - matched_ann_counts
        )
        label_precisions = _arr_div(matched_ann_counts, ds_ann_counts)
        label_recalls = _arr_div(matched_ann_counts, gt_ann_counts)
        label_accuracies = (
            total_annotations_count  # TP + TN + FP + FN
            - (ds_ann_counts - matched_ann_counts)  # - FP
            - (gt_ann_counts - matched_ann_counts)  # - FN
            # ... = TP + TN
        ) / (total_annotations_count or 1)

        valid_annotations_count = np.sum(matched_ann_counts)
        missing_annotations_count = np.sum(confusion_matrix[self._UNMATCHED_IDX, :])
        extra_annotations_count = np.sum(confusion_matrix[:, self._UNMATCHED_IDX])
        ds_annotations_count = np.sum(ds_ann_counts[: self._UNMATCHED_IDX])
        gt_annotations_count = np.sum(gt_ann_counts[: self._UNMATCHED_IDX])

        return ComparisonReportAnnotationsSummary(
            valid_count=valid_annotations_count,
            missing_count=missing_annotations_count,
            extra_count=extra_annotations_count,
            total_count=total_annotations_count,
            ds_count=ds_annotations_count,
            gt_count=gt_annotations_count,
            confusion_matrix=ConfusionMatrix(
                labels=confusion_matrix_labels,
                rows=confusion_matrix,
                precision=label_precisions,
                recall=label_recalls,
                accuracy=label_accuracies,
                jaccard_index=label_jaccard_indices,
            ),
        )

    def _generate_frame_annotations_summary(
        self, confusion_matrix: np.ndarray, confusion_matrix_labels: list[str]
    ) -> ComparisonReportAnnotationsSummary:
        summary = self._compute_annotations_summary(confusion_matrix, confusion_matrix_labels)

        if self.settings.empty_is_annotated:
            # Add virtual annotations for empty frames
            if not summary.total_count:
                summary.valid_count = 1
                summary.total_count = 1

            if not summary.ds_count:
                summary.ds_count = 1

            if not summary.gt_count:
                summary.gt_count = 1

        return summary

    def _generate_dataset_annotations_summary(
        self, frame_summaries: dict[int, ComparisonReportFrameSummary]
    ) -> tuple[ComparisonReportAnnotationsSummary, ComparisonReportAnnotationComponentsSummary]:
        # accumulate stats
        annotation_components = ComparisonReportAnnotationComponentsSummary(
            shape=ComparisonReportAnnotationShapeSummary(
                valid_count=0,
                missing_count=0,
                extra_count=0,
                total_count=0,
                ds_count=0,
                gt_count=0,
                mean_iou=0,
            ),
            label=ComparisonReportAnnotationLabelSummary(
                valid_count=0,
                invalid_count=0,
                total_count=0,
            ),
        )
        mean_ious = []
        empty_gt_frames = set()
        empty_ds_frames = set()
        confusion_matrix_labels, confusion_matrix, _ = self._make_zero_confusion_matrix()

        for frame_id, frame_result in frame_summaries.items():
            confusion_matrix += frame_result.annotations.confusion_matrix.rows

            if self.settings.empty_is_annotated and not np.any(
                frame_result.annotations.confusion_matrix.rows[
                    np.triu_indices_from(frame_result.annotations.confusion_matrix.rows)
                ]
            ):
                empty_ds_frames.add(frame_id)

            if self.settings.empty_is_annotated and not np.any(
                frame_result.annotations.confusion_matrix.rows[
                    np.tril_indices_from(frame_result.annotations.confusion_matrix.rows)
                ]
            ):
                empty_gt_frames.add(frame_id)

            if annotation_components is None:
                annotation_components = deepcopy(frame_result.annotation_components)
            else:
                annotation_components.accumulate(frame_result.annotation_components)

            mean_ious.append(frame_result.annotation_components.shape.mean_iou)

        annotation_summary = self._compute_annotations_summary(
            confusion_matrix, confusion_matrix_labels
        )

        if self.settings.empty_is_annotated:
            # Add virtual annotations for empty frames,
            # they are not included in the confusion matrix
            annotation_summary.valid_count += len(empty_ds_frames & empty_gt_frames)
            annotation_summary.total_count += len(empty_ds_frames | empty_gt_frames)
            annotation_summary.ds_count += len(empty_ds_frames)
            annotation_summary.gt_count += len(empty_gt_frames)

        # Cannot be computed in accumulate()
        annotation_components.shape.mean_iou = np.mean(mean_ious)

        return annotation_summary, annotation_components

    def generate_report(self) -> ComparisonReport:
        self._find_gt_conflicts()

        intersection_frames = []
        conflicts = []
        for frame_id, frame_result in self._frame_results.items():
            intersection_frames.append(frame_id)
            conflicts += frame_result.conflicts

        annotation_summary, annotations_component_summary = (
            self._generate_dataset_annotations_summary(self._frame_results)
        )

        return ComparisonReport(
            parameters=self.settings,
            comparison_summary=ComparisonReportComparisonSummary(
                frame_share=(
                    len(intersection_frames) / (len(self._ds_data_provider.job_data.rel_range) or 1)
                ),
                frames=intersection_frames,
                conflict_count=len(conflicts),
                warning_count=len(
                    [c for c in conflicts if c.severity == AnnotationConflictSeverity.WARNING]
                ),
                error_count=len(
                    [c for c in conflicts if c.severity == AnnotationConflictSeverity.ERROR]
                ),
                conflicts_by_type=Counter(c.type for c in conflicts),
                annotations=annotation_summary,
                annotation_components=annotations_component_summary,
            ),
            frame_results=self._frame_results,
        )


class QualityReportUpdateManager:
    _QUEUE_CUSTOM_JOB_PREFIX = "quality-check-"
    _RQ_CUSTOM_QUALITY_CHECK_JOB_TYPE = "custom_quality_check"
    _JOB_RESULT_TTL = 120

    def _get_queue(self) -> RqQueue:
        return django_rq.get_queue(settings.CVAT_QUEUES.QUALITY_REPORTS.value)

    def _make_custom_quality_check_job_id(self, task_id: int, user_id: int) -> str:
        # FUTURE-TODO: it looks like job ID template should not include user_id because:
        # 1. There is no need to compute quality reports several times for different users
        # 2. Each user (not only rq job owner) that has permission to access a task should
        # be able to check the status of the computation process
        return f"{self._QUEUE_CUSTOM_JOB_PREFIX}task-{task_id}-user-{user_id}"

    class QualityReportsNotAvailable(Exception):
        pass

    def _check_quality_reporting_available(self, task: Task):
        if task.dimension != DimensionType.DIM_2D:
            raise self.QualityReportsNotAvailable("Quality reports are only supported in 2d tasks")

        gt_job = task.gt_job
        if gt_job is None or not (
            gt_job.stage == StageChoice.ACCEPTANCE and gt_job.state == StatusChoice.COMPLETED
        ):
            raise self.QualityReportsNotAvailable(
                "Quality reports require a Ground Truth job in the task "
                f"at the {StageChoice.ACCEPTANCE} stage "
                f"and in the {StatusChoice.COMPLETED} state"
            )

    class JobAlreadyExists(QualityReportsNotAvailable):
        def __str__(self):
            return "Quality computation job for this task already enqueued"

    def schedule_custom_quality_check_job(
        self, request: ExtendedRequest, task: Task, *, user_id: int
    ) -> str:
        """
        Schedules a quality report computation job, supposed for updates by a request.
        """

        self._check_quality_reporting_available(task)

        queue = self._get_queue()
        rq_id = self._make_custom_quality_check_job_id(task_id=task.id, user_id=user_id)

        # ensure that there is no race condition when processing parallel requests
        with get_rq_lock_for_job(queue, rq_id):
            if rq_job := queue.fetch_job(rq_id):
                if rq_job.get_status(refresh=False) in (
                    rq.job.JobStatus.QUEUED,
                    rq.job.JobStatus.STARTED,
                    rq.job.JobStatus.SCHEDULED,
                    rq.job.JobStatus.DEFERRED,
                ):
                    raise self.JobAlreadyExists()

                rq_job.delete()

            with get_rq_lock_by_user(queue, user_id=user_id):
                dependency = define_dependent_job(
                    queue, user_id=user_id, rq_id=rq_id, should_be_dependent=True
                )

<<<<<<< HEAD
            queue.enqueue(
                self._check_task_quality,
                task_id=task.id,
                job_id=rq_id,
                meta=BaseRQMeta.build(request=request, db_obj=task),
                result_ttl=self._JOB_RESULT_TTL,
                failure_ttl=self._JOB_RESULT_TTL,
                depends_on=dependency,
            )
=======
                queue.enqueue(
                    self._check_task_quality,
                    task_id=task.id,
                    job_id=rq_id,
                    meta=get_rq_job_meta(request=request, db_obj=task),
                    result_ttl=self._JOB_RESULT_TTL,
                    failure_ttl=self._JOB_RESULT_TTL,
                    depends_on=dependency,
                )
>>>>>>> fd096567

        return rq_id

    def get_quality_check_job(self, rq_id: str) -> Optional[RqJob]:
        queue = self._get_queue()
        rq_job = queue.fetch_job(rq_id)

        if rq_job and not self.is_custom_quality_check_job(rq_job):
            rq_job = None

        return rq_job

    def is_custom_quality_check_job(self, rq_job: RqJob) -> bool:
        return isinstance(rq_job.id, str) and rq_job.id.startswith(self._QUEUE_CUSTOM_JOB_PREFIX)

    @classmethod
    @silk_profile()
    def _check_task_quality(cls, *, task_id: int) -> int:
        return cls()._compute_reports(task_id=task_id)

    def _compute_reports(self, task_id: int) -> int:
        with transaction.atomic():
            try:
                # Preload all the data for the computations.
                # It must be done atomically and before all the computations,
                # because the task and jobs can be changed after the beginning,
                # which will lead to inconsistent results
                # TODO: check performance of select_for_update(),
                # maybe make several fetching attempts if received data is outdated
                task = Task.objects.select_related("data").get(id=task_id)
            except Task.DoesNotExist:
                # The task could have been deleted during scheduling
                return

            # Try to use a shared queryset to minimize DB requests
            job_queryset = Job.objects.select_related("segment")
            job_queryset = job_queryset.filter(segment__task_id=task_id)

            # The GT job could have been removed during scheduling, so we need to check it exists
            gt_job: Job = next(
                (job for job in job_queryset if job.type == JobType.GROUND_TRUTH), None
            )
            if gt_job is None:
                return

            # TODO: Probably, can be optimized to this:
            # - task updated (the gt job, frame set or labels changed) -> everything is computed
            # - job updated -> job report is computed
            #   old reports can be reused in this case (need to add M-1 relationship in reports)

            # Add prefetch data to the shared queryset
            # All the jobs / segments share the same task, so we can load it just once.
            # We reuse the same object for better memory use (OOM is possible otherwise).
            # Perform manual "join", since django can't do this.
            gt_job = JobDataProvider.add_prefetch_info(job_queryset).get(id=gt_job.id)
            for job in job_queryset:
                job.segment.task = gt_job.segment.task

            gt_job_data_provider = JobDataProvider(gt_job.id, queryset=job_queryset)
            active_validation_frames = gt_job_data_provider.job_data.get_included_frames()

            validation_layout = task.data.validation_layout
            if validation_layout.mode == ValidationMode.GT_POOL:
                task_frame_provider = TaskFrameProvider(task)
                active_validation_frames = set(
                    task_frame_provider.get_rel_frame_number(abs_frame)
                    for abs_frame, abs_real_frame in (
                        Image.objects.filter(data=task.data, is_placeholder=True)
                        .values_list("frame", "real_frame")
                        .iterator(chunk_size=10000)
                    )
                    if task_frame_provider.get_rel_frame_number(abs_real_frame)
                    in active_validation_frames
                )

            jobs: list[Job] = [j for j in job_queryset if j.type == JobType.ANNOTATION]
            job_data_providers = {
                job.id: JobDataProvider(
                    job.id,
                    queryset=job_queryset,
                    included_frames=active_validation_frames,
                )
                for job in jobs
            }

            quality_params = self._get_task_quality_params(task)

        job_comparison_reports: dict[int, ComparisonReport] = {}
        for job in jobs:
            job_data_provider = job_data_providers[job.id]
            comparator = DatasetComparator(
                job_data_provider, gt_job_data_provider, settings=quality_params
            )
            job_comparison_reports[job.id] = comparator.generate_report()

            # Release resources
            del job_data_provider.dm_dataset

        task_comparison_report = self._compute_task_report(task, job_comparison_reports)

        with transaction.atomic():
            # The task could have been deleted during processing
            try:
                Task.objects.get(id=task_id)
            except Task.DoesNotExist:
                return

            job_quality_reports = {}
            for job in jobs:
                job_comparison_report = job_comparison_reports[job.id]
                job_report = dict(
                    job=job,
                    target_last_updated=job.updated_date,
                    gt_last_updated=gt_job.updated_date,
                    assignee_id=job.assignee_id,
                    assignee_last_updated=job.assignee_updated_date,
                    data=job_comparison_report.to_json(),
                    conflicts=[c.to_dict() for c in job_comparison_report.conflicts],
                )

                job_quality_reports[job.id] = job_report

            task_report = self._save_reports(
                task_report=dict(
                    task=task,
                    target_last_updated=task.updated_date,
                    gt_last_updated=gt_job.updated_date,
                    assignee_id=task.assignee_id,
                    assignee_last_updated=task.assignee_updated_date,
                    data=task_comparison_report.to_json(),
                    conflicts=[],  # the task doesn't have own conflicts
                ),
                job_reports=list(job_quality_reports.values()),
            )

        return task_report.id

    def _compute_task_report(
        self, task: Task, job_reports: dict[int, ComparisonReport]
    ) -> ComparisonReport:
        # The task dataset can be different from any jobs' dataset because of frame overlaps
        # between jobs, from which annotations are merged to get the task annotations.
        # Thus, a separate report could be computed for the task. Instead, here we only
        # compute the combined summary of the job reports.
        task_intersection_frames = set()
        task_conflicts: list[AnnotationConflict] = []
        task_annotations_summary = None
        task_ann_components_summary = None
        task_mean_shape_ious = []
        task_frame_results = {}
        task_frame_results_counts = {}
        confusion_matrix = None
        for r in job_reports.values():
            task_intersection_frames.update(r.comparison_summary.frames)
            task_conflicts.extend(r.conflicts)

            if task_annotations_summary:
                task_annotations_summary.accumulate(r.comparison_summary.annotations)
            else:
                task_annotations_summary = deepcopy(r.comparison_summary.annotations)

            if confusion_matrix is None:
                num_labels = len(r.comparison_summary.annotations.confusion_matrix.labels)
                confusion_matrix = np.zeros((num_labels, num_labels), dtype=int)

            confusion_matrix += r.comparison_summary.annotations.confusion_matrix.rows

            if task_ann_components_summary:
                task_ann_components_summary.accumulate(r.comparison_summary.annotation_components)
            else:
                task_ann_components_summary = deepcopy(r.comparison_summary.annotation_components)
            task_mean_shape_ious.append(task_ann_components_summary.shape.mean_iou)

            for frame_id, job_frame_result in r.frame_results.items():
                task_frame_result = cast(
                    Optional[ComparisonReportFrameSummary], task_frame_results.get(frame_id)
                )
                frame_results_count = task_frame_results_counts.get(frame_id, 0)

                if task_frame_result is None:
                    task_frame_result = deepcopy(job_frame_result)
                else:
                    task_frame_result.conflicts += job_frame_result.conflicts

                    task_frame_result.annotations.accumulate(job_frame_result.annotations)
                    task_frame_result.annotation_components.accumulate(
                        job_frame_result.annotation_components
                    )

                    task_frame_result.annotation_components.shape.mean_iou = (
                        task_frame_result.annotation_components.shape.mean_iou * frame_results_count
                        + job_frame_result.annotation_components.shape.mean_iou
                    ) / (frame_results_count + 1)

                task_frame_results_counts[frame_id] = 1 + frame_results_count
                task_frame_results[frame_id] = task_frame_result

        task_annotations_summary.confusion_matrix.rows = confusion_matrix

        task_ann_components_summary.shape.mean_iou = np.mean(task_mean_shape_ious)

        task_report_data = ComparisonReport(
            parameters=next(iter(job_reports.values())).parameters,
            comparison_summary=ComparisonReportComparisonSummary(
                frame_share=len(task_intersection_frames) / (task.data.size or 1),
                frames=sorted(task_intersection_frames),
                conflict_count=len(task_conflicts),
                warning_count=len(
                    [c for c in task_conflicts if c.severity == AnnotationConflictSeverity.WARNING]
                ),
                error_count=len(
                    [c for c in task_conflicts if c.severity == AnnotationConflictSeverity.ERROR]
                ),
                conflicts_by_type=Counter(c.type for c in task_conflicts),
                annotations=task_annotations_summary,
                annotation_components=task_ann_components_summary,
            ),
            frame_results=task_frame_results,
        )

        return task_report_data

    def _save_reports(self, *, task_report: dict, job_reports: list[dict]) -> models.QualityReport:
        # TODO: add validation (e.g. ann id count for different types of conflicts)

        db_task_report = models.QualityReport(
            task=task_report["task"],
            target_last_updated=task_report["target_last_updated"],
            gt_last_updated=task_report["gt_last_updated"],
            assignee_id=task_report["assignee_id"],
            assignee_last_updated=task_report["assignee_last_updated"],
            data=task_report["data"],
        )
        db_task_report.save()

        db_job_reports = []
        for job_report in job_reports:
            db_job_report = models.QualityReport(
                parent=db_task_report,
                job=job_report["job"],
                target_last_updated=job_report["target_last_updated"],
                gt_last_updated=job_report["gt_last_updated"],
                assignee_id=job_report["assignee_id"],
                assignee_last_updated=job_report["assignee_last_updated"],
                data=job_report["data"],
            )
            db_job_reports.append(db_job_report)

        db_job_reports = bulk_create(db_model=models.QualityReport, objs=db_job_reports)

        db_conflicts = []
        db_report_iter = itertools.chain([db_task_report], db_job_reports)
        report_iter = itertools.chain([task_report], job_reports)
        for report, db_report in zip(report_iter, db_report_iter):
            for conflict in report["conflicts"]:
                db_conflict = models.AnnotationConflict(
                    report=db_report,
                    type=conflict["type"],
                    frame=conflict["frame_id"],
                    severity=conflict["severity"],
                )
                db_conflicts.append(db_conflict)

        db_conflicts = bulk_create(db_model=models.AnnotationConflict, objs=db_conflicts)

        db_ann_ids = []
        db_conflicts_iter = iter(db_conflicts)
        for report in itertools.chain([task_report], job_reports):
            for conflict, db_conflict in zip(report["conflicts"], db_conflicts_iter):
                for ann_id in conflict["annotation_ids"]:
                    db_ann_id = models.AnnotationId(
                        conflict=db_conflict,
                        job_id=ann_id["job_id"],
                        obj_id=ann_id["obj_id"],
                        type=ann_id["type"],
                        shape_type=ann_id["shape_type"],
                    )
                    db_ann_ids.append(db_ann_id)

        db_ann_ids = bulk_create(db_model=models.AnnotationId, objs=db_ann_ids)

        return db_task_report

    def _get_task_quality_params(self, task: Task) -> Optional[ComparisonParameters]:
        quality_params, _ = models.QualitySettings.objects.get_or_create(task=task)
        return ComparisonParameters.from_dict(quality_params.to_dict())


def prepare_report_for_downloading(db_report: models.QualityReport, *, host: str) -> str:
    # Decorate the report for better usability and readability:
    # - add conflicting annotation links like:
    # <host>/tasks/62/jobs/82?frame=250&type=shape&serverID=33741
    # - convert some fractions to percents
    # - add common report info

    def _serialize_assignee(assignee: Optional[User]) -> Optional[dict]:
        if not db_report.assignee:
            return None

        reported_keys = ["id", "username", "first_name", "last_name"]
        assert set(reported_keys).issubset(engine_serializers.BasicUserSerializer.Meta.fields)
        # check that only safe fields are reported

        return {k: getattr(assignee, k) for k in reported_keys}

    task_id = db_report.get_task().id
    serialized_data = dict(
        job_id=db_report.job.id if db_report.job is not None else None,
        task_id=task_id,
        parent_id=db_report.parent.id if db_report.parent is not None else None,
        created_date=str(db_report.created_date),
        target_last_updated=str(db_report.target_last_updated),
        gt_last_updated=str(db_report.gt_last_updated),
        assignee=_serialize_assignee(db_report.assignee),
    )

    comparison_report = ComparisonReport.from_json(db_report.get_json_report())
    serialized_data.update(comparison_report.to_dict())

    for frame_result in serialized_data["frame_results"].values():
        for conflict in frame_result["conflicts"]:
            for ann_id in conflict["annotation_ids"]:
                ann_id["url"] = (
                    f"{host}tasks/{task_id}/jobs/{ann_id['job_id']}"
                    f"?frame={conflict['frame_id']}"
                    f"&type={ann_id['type']}"
                    f"&serverID={ann_id['obj_id']}"
                )

    # Add the percent representation for better human readability
    serialized_data["comparison_summary"]["frame_share_percent"] = (
        serialized_data["comparison_summary"]["frame_share"] * 100
    )

    # String keys are needed for json dumping
    serialized_data["frame_results"] = {
        str(k): v for k, v in serialized_data["frame_results"].items()
    }
    return dump_json(serialized_data, indent=True, append_newline=True).decode()<|MERGE_RESOLUTION|>--- conflicted
+++ resolved
@@ -54,16 +54,12 @@
 )
 from cvat.apps.engine.rq import BaseRQMeta, define_dependent_job
 from cvat.apps.engine.types import ExtendedRequest
-<<<<<<< HEAD
-from cvat.apps.engine.utils import get_rq_lock_by_user
-=======
 from cvat.apps.engine.utils import (
     define_dependent_job,
     get_rq_job_meta,
     get_rq_lock_by_user,
     get_rq_lock_for_job,
 )
->>>>>>> fd096567
 from cvat.apps.profiler import silk_profile
 from cvat.apps.quality_control import models
 from cvat.apps.quality_control.models import (
@@ -2304,27 +2300,16 @@
                     queue, user_id=user_id, rq_id=rq_id, should_be_dependent=True
                 )
 
-<<<<<<< HEAD
-            queue.enqueue(
-                self._check_task_quality,
-                task_id=task.id,
-                job_id=rq_id,
-                meta=BaseRQMeta.build(request=request, db_obj=task),
-                result_ttl=self._JOB_RESULT_TTL,
-                failure_ttl=self._JOB_RESULT_TTL,
-                depends_on=dependency,
-            )
-=======
                 queue.enqueue(
                     self._check_task_quality,
                     task_id=task.id,
                     job_id=rq_id,
-                    meta=get_rq_job_meta(request=request, db_obj=task),
+                    meta=BaseRQMeta.build(request=request, db_obj=task),
                     result_ttl=self._JOB_RESULT_TTL,
                     failure_ttl=self._JOB_RESULT_TTL,
                     depends_on=dependency,
                 )
->>>>>>> fd096567
+
 
         return rq_id
 
