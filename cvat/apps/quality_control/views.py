# Copyright (C) CVAT.ai Corporation
#
# SPDX-License-Identifier: MIT

import textwrap

from django.db.models import Q
from django.http import HttpResponse
from drf_spectacular.types import OpenApiTypes
from drf_spectacular.utils import (
    OpenApiParameter,
    OpenApiResponse,
    extend_schema,
    extend_schema_view,
)
from rest_framework import mixins, status, viewsets
from rest_framework.decorators import action
from rest_framework.exceptions import NotFound, ValidationError
from rest_framework.response import Response
from rq.job import JobStatus as RqJobStatus

from cvat.apps.engine.mixins import PartialUpdateModelMixin
from cvat.apps.engine.models import Project, Task
from cvat.apps.engine.rq import BaseRQMeta
from cvat.apps.engine.serializers import RqIdSerializer
from cvat.apps.engine.types import ExtendedRequest
from cvat.apps.engine.utils import get_server_url
from cvat.apps.engine.view_utils import get_or_404
from cvat.apps.quality_control import quality_reports as qc
from cvat.apps.quality_control.models import (
    AnnotationConflict,
    QualityReport,
    QualityReportTarget,
    QualitySettings,
)
from cvat.apps.quality_control.permissions import (
    AnnotationConflictPermission,
    QualityReportPermission,
    QualitySettingPermission,
    get_iam_context,
)
from cvat.apps.quality_control.serializers import (
    AnnotationConflictSerializer,
    QualityReportCreateSerializer,
    QualityReportSerializer,
    QualitySettingsParentType,
    QualitySettingsSerializer,
)


@extend_schema(tags=["quality"])
@extend_schema_view(
    list=extend_schema(
        summary="List annotation conflicts in a quality report",
        parameters=[
            # These filters are implemented differently from others
            OpenApiParameter(
                "report_id",
                type=OpenApiTypes.INT,
                description="A simple equality filter for report id",
            ),
        ],
        responses={
            "200": AnnotationConflictSerializer(many=True),
        },
    ),
)
class QualityConflictsViewSet(viewsets.GenericViewSet, mixins.ListModelMixin):
    queryset = AnnotationConflict.objects.prefetch_related("annotation_ids")

    iam_organization_field = [
        "report__job__segment__task__organization",
        "report__task__organization",
        "report__project__organization",
    ]

    search_fields = []
    filter_fields = list(search_fields) + [
        "id",
        "frame",
        "type",
        "job_id",
        "task_id",
        "project_id",
        "severity",
    ]
    simple_filters = set(filter_fields) - {"id"}
    lookup_fields = {
        "job_id": "report__job__id",
        "task_id": "report__job__segment__task__id",  # task reports do not have own conflicts
        "project_id": "report__job__segment__task__project__id",  # project reports do not have own conflicts
    }
    ordering_fields = list(filter_fields)
    ordering = "-id"
    serializer_class = AnnotationConflictSerializer

    def get_queryset(self):
        queryset = super().get_queryset()

        if self.action == "list":
            if report_id := self.request.query_params.get("report_id", None):
                # NOTE: This filter is too complex to be implemented by other means,
                # it has a dependency on the report type
<<<<<<< HEAD
                report = get_or_404(QualityReport, report_id)
=======
                report = get_or_404(
                    QualityReport.objects.select_related(
                        "job__segment__task__organization",
                        "task__organization",
                    ),
                    report_id,
                )
>>>>>>> 44603db0
                self.check_object_permissions(self.request, report)

                if report.target == QualityReportTarget.JOB:
                    queryset = queryset.filter(report=report)
                elif report.target == QualityReportTarget.TASK:
                    # Task reports do not have own conflicts
                    queryset = queryset.filter(report__parents=report)
                elif report.target == QualityReportTarget.PROJECT:
                    # Project reports do not have own conflicts
                    queryset = queryset.filter(report__parents__parents=report)
                else:
                    assert False
            else:
                perm = AnnotationConflictPermission.create_scope_list(self.request)
                queryset = perm.filter(queryset)

        return queryset


REPORT_TARGET_PARAM_NAME = "target"


@extend_schema(tags=["quality"])
@extend_schema_view(
    retrieve=extend_schema(
        operation_id="quality_retrieve_report",  # the default produces the plural
        summary="Get quality report details",
        responses={
            "200": QualityReportSerializer,
        },
    ),
    list=extend_schema(
        summary="Method returns a paginated list of quality reports.",
        description=textwrap.dedent(
            """\
            Please note that children reports are included by default
            if the "task_id", "project_id" filters are used.
            If you want to restrict the list of results to a specific report type,
            use the "{}" parameter.

            The "parent_id" filter includes all the nested reports recursively.
            For instance, if the "parent_id" is a project report,
            all the related task and job reports will be returned.

            Please note that a report can be reused in several parent reports,
            but the "parent_id" field in responses will include only the first parent report id.
            The "parent_id" filter still returns all the relevant nested reports,
            even though the response "parent_id" values may be different from the requested one.
        """
        ).format(REPORT_TARGET_PARAM_NAME),
        parameters=[
            # These filters are implemented differently from others
            OpenApiParameter(
                "task_id", type=OpenApiTypes.INT, description="A simple equality filter for task id"
            ),
            OpenApiParameter(
                "project_id",
                type=OpenApiTypes.INT,
                description="A simple equality filter for project id",
            ),
            OpenApiParameter(
                "parent_id",
                type=OpenApiTypes.INT,
                description="A simple equality filter for parent id",
            ),
            OpenApiParameter(
                REPORT_TARGET_PARAM_NAME,
                type=OpenApiTypes.STR,
                description="A simple equality filter for target",
                enum=[v[0] for v in QualityReportTarget.choices()],
            ),
        ],
        responses={
            "200": QualityReportSerializer(many=True),
        },
    ),
)
class QualityReportViewSet(
    viewsets.GenericViewSet,
    mixins.ListModelMixin,
    mixins.RetrieveModelMixin,
    mixins.CreateModelMixin,
):
    queryset = QualityReport.objects.prefetch_related("assignee")

    iam_organization_field = [
        "job__segment__task__organization",
        "task__organization",
        "project__organization",
    ]

    search_fields = []
    filter_fields = list(search_fields) + [
        "id",
        "job_id",
        "task_id",
        "project_id",
        "created_date",
        "gt_last_updated",
        "target_last_updated",
    ]
    simple_filters = ["job_id"]
    ordering_fields = list(filter_fields)
    ordering = "-id"

    def get_serializer_class(self):
        # a separate method is required for drf-spectacular to work
        return QualityReportSerializer

    def get_queryset(self):
        queryset = super().get_queryset()

        if self.action == "list":
            iam_context = None

            # NOTE: the parent_id filter requires a different queryset
            if parent_id := self.request.query_params.get("parent_id", None):
                parent_report = get_or_404(QualityReport, parent_id)
                iam_context = get_iam_context(self.request, parent_report)

                # For m2m relations this is actually "in"
                queryset = queryset.filter(
                    Q(parents=parent_report) | Q(parents__parents=parent_report)
                )

            if task_id := self.request.query_params.get("task_id", None):
                # NOTE: This filter is too complex to be implemented by other means
                task = get_or_404(Task, task_id)
                self.check_object_permissions(self.request, task)
                iam_context = get_iam_context(self.request, task)

                queryset = queryset.filter(Q(job__segment__task__id=task_id) | Q(task__id=task_id))

            if project_id := self.request.query_params.get("project_id", None):
                # NOTE: This filter is too complex to be implemented by other means
                project = get_or_404(Project, project_id)
                self.check_object_permissions(self.request, project)
                iam_context = get_iam_context(self.request, project)

                queryset = queryset.filter(
                    Q(job__segment__task__project__id=project_id)
                    | Q(task__project__id=project_id)
                    | Q(project__id=project_id)
                )

            perm = QualityReportPermission.create_scope_list(self.request, iam_context=iam_context)
            queryset = perm.filter(queryset)

            if target := self.request.query_params.get(REPORT_TARGET_PARAM_NAME, None):
                if target == QualityReportTarget.JOB:
                    queryset = queryset.filter(job__isnull=False)
                elif target == QualityReportTarget.TASK:
                    queryset = queryset.filter(task__isnull=False)
                elif target == QualityReportTarget.PROJECT:
                    queryset = queryset.filter(project__isnull=False)
                else:
                    raise ValidationError(
                        "Unexpected '{}' filter value '{}'. Valid values are: {}".format(
                            REPORT_TARGET_PARAM_NAME,
                            target,
                            ", ".join(m[0] for m in QualityReportTarget.choices()),
                        )
                    )

            queryset = queryset.defer("data")  # heavy field, should be excluded from COUNT(*)
        else:
            queryset = queryset.select_related(
                "job",
                "job__segment",
                "job__segment__task",
                "job__segment__task__project",
                "task",
                "task__project",
                "project",
            )

        return queryset

    CREATE_REPORT_RQ_ID_PARAMETER = "rq_id"

    @extend_schema(
        operation_id="quality_create_report",
        summary="Create a quality report",
        parameters=[
            OpenApiParameter(
                CREATE_REPORT_RQ_ID_PARAMETER,
                type=str,
                description=textwrap.dedent(
                    """\
                    The report creation request id. Can be specified to check the report
                    creation status.
                """
                ),
            )
        ],
        request=QualityReportCreateSerializer(required=False),
        responses={
            "201": QualityReportSerializer,
            "202": OpenApiResponse(
                RqIdSerializer,
                description=textwrap.dedent(
                    """\
                    A quality report request has been enqueued, the request id is returned.
                    The request status can be checked at this endpoint by passing the {}
                    as the query parameter. If the request id is specified, this response
                    means the quality report request is queued or is being processed.
                """.format(
                        CREATE_REPORT_RQ_ID_PARAMETER
                    )
                ),
            ),
            "400": OpenApiResponse(
                description="Invalid or failed request, check the response data for details"
            ),
        },
    )
    def create(self, request: ExtendedRequest, *args, **kwargs):
        rq_id = request.query_params.get(self.CREATE_REPORT_RQ_ID_PARAMETER, None)

        if rq_id is None:
            input_serializer = QualityReportCreateSerializer(data=request.data)
            input_serializer.is_valid(raise_exception=True)

            if task_id := input_serializer.validated_data.get("task_id"):
                target = get_or_404(Task, task_id)
            elif project_id := input_serializer.validated_data.get("project_id"):
                target = get_or_404(Project, project_id)
            else:
                assert False

            report_manager = qc.QualityReportManager()

            try:
                rq_id = report_manager.schedule_quality_check_job(
                    target=target, request=request, user_id=request.user.id
                )
                serializer = RqIdSerializer({"rq_id": rq_id})
                return Response(serializer.data, status=status.HTTP_202_ACCEPTED)
            except qc.QualityReportManager.QualityReportsNotAvailable as ex:
                raise ValidationError(str(ex))

        else:
            serializer = RqIdSerializer(data={"rq_id": rq_id})
            serializer.is_valid(raise_exception=True)
            rq_id = serializer.validated_data["rq_id"]

            report_manager = qc.QualityReportManager()
            rq_job = report_manager.get_quality_check_job(rq_id)
            # FUTURE-TODO: move into permissions
            # and allow not only rq job owner to check the status
            if (
                not rq_job
                or not QualityReportPermission.create_scope_check_status(
                    request, rq_job_owner_id=BaseRQMeta.for_job(rq_job).user.id
                )
                .check_access()
                .allow
            ):
                # We should not provide job existence information to unauthorized users
                raise NotFound("Unknown request id")

            rq_job_status = rq_job.get_status(refresh=False)

            if rq_job_status == RqJobStatus.FAILED:
                message = str(rq_job.exc_info)
                rq_job.delete()
                raise ValidationError(message)
            elif rq_job_status in (
                RqJobStatus.QUEUED,
                RqJobStatus.STARTED,
                RqJobStatus.SCHEDULED,
                RqJobStatus.DEFERRED,
            ):
                return Response(serializer.data, status=status.HTTP_202_ACCEPTED)
            elif rq_job_status == RqJobStatus.FINISHED:
                return_value = rq_job.return_value()
                rq_job.delete()
                if not return_value:
                    raise ValidationError("No report has been computed")

                report = self.get_queryset().get(pk=return_value)
                report_serializer = QualityReportSerializer(
                    instance=report, context={"request": request}
                )
                return Response(
                    data=report_serializer.data,
                    status=status.HTTP_201_CREATED,
                    headers=self.get_success_headers(report_serializer.data),
                )

            raise AssertionError(f"Unexpected rq job '{rq_id}' status '{rq_job_status}'")

    @extend_schema(
        operation_id="quality_retrieve_report_data",
        summary="Get quality report contents",
        responses={"200": OpenApiTypes.OBJECT},
    )
    @action(detail=True, methods=["GET"], url_path="data", serializer_class=None)
    def data(self, request, pk):
        report = self.get_object()  # check permissions
        json_report = qc.prepare_report_for_downloading(report, host=get_server_url(request))
        return HttpResponse(json_report.encode(), content_type="application/json")


SETTINGS_PARENT_TYPE_PARAM_NAME = "parent_type"


@extend_schema(tags=["quality"])
@extend_schema_view(
    list=extend_schema(
        summary="List quality settings instances",
        description=textwrap.dedent(
            """\
            Please note that child task settings are included by default
            if the "project_id" filter is used.
            If you want to restrict results only to a specific parent type, use the "{}" parameter.
        """
        ).format(SETTINGS_PARENT_TYPE_PARAM_NAME),
        parameters=[
            # These filters are implemented differently from others
            OpenApiParameter(
                "project_id",
                type=OpenApiTypes.INT,
                description="A simple equality filter for project id",
            ),
            OpenApiParameter(
                SETTINGS_PARENT_TYPE_PARAM_NAME,
                type=OpenApiTypes.STR,
                description="A simple equality filter for parent instance type",
                enum=[v[0] for v in QualitySettingsParentType.choices()],
            ),
        ],
        responses={
            "200": QualitySettingsSerializer(many=True),
        },
    ),
    retrieve=extend_schema(
        summary="Get quality settings instance details",
        parameters=[
            OpenApiParameter(
                "id",
                type=OpenApiTypes.INT,
                location="path",
                description="An id of a quality settings instance",
            )
        ],
        responses={
            "200": QualitySettingsSerializer,
        },
    ),
    partial_update=extend_schema(
        summary="Update a quality settings instance",
        parameters=[
            OpenApiParameter(
                "id",
                type=OpenApiTypes.INT,
                location="path",
                description="An id of a quality settings instance",
            )
        ],
        request=QualitySettingsSerializer(partial=True),
        responses={
            "200": QualitySettingsSerializer,
        },
    ),
)
class QualitySettingsViewSet(
    viewsets.GenericViewSet,
    mixins.ListModelMixin,
    mixins.RetrieveModelMixin,
    PartialUpdateModelMixin,
):
    queryset = QualitySettings.objects

    iam_organization_field = ["task__organization", "project__organization"]

    search_fields = []
    filter_fields = ["id", "task_id", "project_id", "inherit", "created_date", "updated_date"]
    simple_filters = ["task_id", "inherit"]
    ordering_fields = list(filter_fields)
    ordering = "id"

    serializer_class = QualitySettingsSerializer

    def get_queryset(self):
        queryset = super().get_queryset()

        if self.action == "list":
            iam_context = None

            if task_id := self.request.query_params.get("task_id", None):
                # This filter requires extra checks
                task = get_or_404(Task, task_id)
                self.check_object_permissions(self.request, task)
                iam_context = get_iam_context(self.request, task)
            elif project_id := self.request.query_params.get("project_id", None):
                # This filter requires extra checks
                project = get_or_404(Project, project_id)
                self.check_object_permissions(self.request, project)
                iam_context = get_iam_context(self.request, project)

                # Include nested settings
                queryset = queryset.filter(
                    Q(task__project__id=project_id) | Q(project__id=project_id)
                )

            if parent_type := self.request.query_params.get(SETTINGS_PARENT_TYPE_PARAM_NAME, None):
                if parent_type == QualitySettingsParentType.TASK:
                    queryset = queryset.filter(task__isnull=False)
                elif parent_type == QualitySettingsParentType.PROJECT:
                    queryset = queryset.filter(project__isnull=False)
                else:
                    raise ValidationError(
                        "Unexpected '{}' filter value '{}'. Valid values are: {}".format(
                            SETTINGS_PARENT_TYPE_PARAM_NAME,
                            parent_type,
                            ", ".join(m[0] for m in QualitySettingsParentType.choices()),
                        )
                    )

            permissions = QualitySettingPermission.create_scope_list(
                self.request, iam_context=iam_context
            )
            queryset = permissions.filter(queryset)

        return queryset<|MERGE_RESOLUTION|>--- conflicted
+++ resolved
@@ -101,9 +101,6 @@
             if report_id := self.request.query_params.get("report_id", None):
                 # NOTE: This filter is too complex to be implemented by other means,
                 # it has a dependency on the report type
-<<<<<<< HEAD
-                report = get_or_404(QualityReport, report_id)
-=======
                 report = get_or_404(
                     QualityReport.objects.select_related(
                         "job__segment__task__organization",
@@ -111,7 +108,6 @@
                     ),
                     report_id,
                 )
->>>>>>> 44603db0
                 self.check_object_permissions(self.request, report)
 
                 if report.target == QualityReportTarget.JOB:
