--- conflicted
+++ resolved
@@ -7,12 +7,8 @@
 from collections.abc import Sequence
 from copy import deepcopy
 from enum import Enum
-<<<<<<< HEAD
 from functools import cached_property
-from typing import Any
-=======
 from typing import TYPE_CHECKING, Any
->>>>>>> 29cde3e2
 
 from django.core.exceptions import ValidationError
 from django.db import models
@@ -193,23 +189,11 @@
         return None
 
     @property
-<<<<<<< HEAD
     def organization(self) -> Organization | None:
         if task := self.get_task():
             return task.organization
         elif project := self.project:
             return project.organization
-=======
-    def organization_id(self) -> int | None:
-        if task := self.get_task():
-            return task.organization_id
-        return None
-
-    @property
-    def organization(self) -> Organization | None:
-        if task := self.get_task():
-            return task.organization
->>>>>>> 29cde3e2
         return None
 
 
