--- conflicted
+++ resolved
@@ -87,11 +87,7 @@
     gt_last_updated = models.DateTimeField()
 
     assignee = models.ForeignKey(
-<<<<<<< HEAD
-        User, on_delete=models.SET_NULL, related_name="quality_report", null=True, blank=True
-=======
         User, on_delete=models.SET_NULL, related_name="quality_reports", null=True, blank=True
->>>>>>> b5d48c76
     )
 
     data = models.JSONField()
