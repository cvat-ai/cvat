--- conflicted
+++ resolved
@@ -12,36 +12,17 @@
 @receiver(
     post_save, sender=Project, dispatch_uid=__name__ + ".save_project-initialize_quality_settings"
 )
-def __save_project__initialize_quality_settings(instance: Project, created: bool, **kwargs):
-    if created and kwargs.get("raw"):
-        return
-
-    if created:
+def __save_project__initialize_quality_settings(
+    instance: Project, created: bool, raw: bool, **kwargs
+):
+    if created and not raw:
         QualitySettings.objects.get_or_create(project_id=instance.id)
 
 
 @receiver(post_save, sender=Task, dispatch_uid=__name__ + ".save_task-initialize_quality_settings")
-<<<<<<< HEAD
 def __save_task__initialize_quality_settings(instance: Task, created: bool, **kwargs):
     if created and kwargs.get("raw"):
         return
 
     if created:
-        QualitySettings.objects.get_or_create(task_id=instance.id)
-=======
-@receiver(post_save, sender=Job, dispatch_uid=__name__ + ".save_job-initialize_quality_settings")
-def __save_task__initialize_quality_settings(
-    instance: Task | Job, created: bool, raw: bool, **kwargs
-):
-    # Initializes default quality settings for the task
-    # this is done in a signal to decouple this component from the engine app
-    if created and not raw:
-        if isinstance(instance, Task):
-            task = instance
-        elif isinstance(instance, Job):
-            task = instance.segment.task
-        else:
-            assert False
-
-        QualitySettings.objects.get_or_create(task=task)
->>>>>>> 273a3bac
+        QualitySettings.objects.get_or_create(task_id=instance.id)