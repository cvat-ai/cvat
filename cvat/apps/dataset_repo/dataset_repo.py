--- conflicted
+++ resolved
@@ -278,12 +278,8 @@
         # Dump an annotation
         timestamp = datetime.datetime.now().strftime("%Y_%m_%d_%H_%M_%S")
         dump_name = os.path.join(db_task.get_task_dirname(),
-<<<<<<< HEAD
-                                 "git_annotation_{}.zip".format(timestamp))
-=======
                                  "git_annotation_{}_{}.zip".format(self._format, timestamp))
 
->>>>>>> 78158cbc
         export_task(
             task_id=self._tid,
             dst_file=dump_name,
@@ -442,17 +438,10 @@
     response = {}
     response["url"] = {"value": None}
     response["status"] = {"value": None, "error": None}
-<<<<<<< HEAD
-
-    db_task = Task.objects.get(pk=tid)
-    if GitData.objects.filter(pk=db_task).exists():
-        db_git = GitData.objects.select_for_update().get(pk=db_task)
-=======
     response["format"] = {"format": None}
     db_task = Task.objects.get(pk = tid)
     if GitData.objects.filter(pk = db_task).exists():
         db_git = GitData.objects.select_for_update().get(pk = db_task)
->>>>>>> 78158cbc
         response['url']['value'] = '{} [{}]'.format(db_git.url, db_git.path)
         try:
             rq_id = "git.push.{}".format(tid)
