# Copyright (C) 2018-2021 Intel Corporation
#
# SPDX-License-Identifier: MIT

import datetime
import json
import math
import os
import re
import shutil
import subprocess
from glob import glob
import zipfile

import django_rq
import git
from django.conf import settings
from django.db import transaction
from django.utils import timezone

from cvat.apps.dataset_manager.task import export_task
from cvat.apps.engine.log import slogger
from cvat.apps.engine.models import Job, Task, User
from cvat.apps.engine.plugins import add_plugin
from cvat.apps.dataset_repo.models import GitData, GitStatusChoice


def _have_no_access_exception(ex):
    if 'Permission denied' in ex.stderr or 'Could not read from remote repository' in ex.stderr:
        keys = subprocess.run(['ssh-add -L'], shell=True,
                              stdout=subprocess.PIPE).stdout.decode('utf-8').split('\n')
        keys = list(filter(len, list(map(lambda x: x.strip(), keys))))
        raise Exception(
            'Could not connect to the remote repository. ' +
            'Please make sure you have the correct access rights and the repository exists. ' +
            'Available public keys are: ' + str(keys)
        )
    else:
        raise ex


def _read_old_diffs(diff_dir, summary):
    diff_files = list(map(lambda x: os.path.join(
        diff_dir, x), os.listdir(diff_dir)))
    for diff_file in diff_files:
        diff_file = open(diff_file, 'r')
        diff = json.loads(diff_file.read())

        for action_key in diff:
            summary[action_key] += sum([diff[action_key][key]
                                        for key in diff[action_key]])


class Git:
    def __init__(self, db_git, db_task, user):
        self._db_git = db_git
        self._url = db_git.url
        self._path = db_git.path
        self._tid = db_task.id
        self._user = {
            "name": user.username,
            "email": user.email or "dummy@cvat.com"
        }
        self._cwd = os.path.join(db_task.get_task_artifacts_dirname(), "repos")
        self._diffs_dir = os.path.join(
            db_task.get_task_artifacts_dirname(), "repos_diffs_v2")
        self._task_mode = db_task.mode
        self._task_name = re.sub(r'[\\/*?:"<>|\s]', '_', db_task.name)[:100]
        self._branch_name = 'cvat_{}_{}'.format(db_task.id, self._task_name)
        self._annotation_file = os.path.join(self._cwd, self._path)
        self._sync_date = db_git.sync_date
        self._lfs = db_git.lfs

    # Method parses an got URL.
    # SSH: git@github.com/proj/repos[.git]
    # HTTP/HTTPS: [http://]github.com/proj/repos[.git]

    def _parse_url(self):
        try:
            # Almost STD66 (RFC3986), but schema can include a leading digit
            # Reference on URL formats accepted by Git:
            # https://github.com/git/git/blob/77bd3ea9f54f1584147b594abc04c26ca516d987/url.c

            host_pattern = r"((?:(?:(?:\d{1,3}\.){3}\d{1,3})|(?:[a-zA-Z0-9._-]+[.a-zA-Z]+))(?::\d+)?)"
            http_pattern = r"(?:http[s]?://)?" + \
                host_pattern + r"((?:/[a-zA-Z0-9._-]+){2,})"
            ssh_pattern = r"([a-zA-Z0-9._-]+)@" + host_pattern + \
                r":([a-zA-Z0-9._-]+)((?:/[a-zA-Z0-9._-]+)+)"

            http_match = re.match(http_pattern, self._url)
            ssh_match = re.match(ssh_pattern, self._url)

            user = "git"
            host = None
            repos = None

            if http_match:
                host = http_match.group(1)
                repos = http_match.group(2)[1:]
            elif ssh_match:
                user = ssh_match.group(1)
                host = ssh_match.group(2)
                repos = "{}{}".format(ssh_match.group(3), ssh_match.group(4))
            else:
                raise Exception("Git repository URL does not satisfy pattern")

            if not repos.endswith(".git"):
                repos += ".git"

            return user, host, repos
        except Exception as ex:
            slogger.glob.exception(
                'URL parsing errors occurred', exc_info=True)
            raise ex

    # Method creates the main branch if repostory doesn't have any branches

    def _create_master_branch(self):
        if len(self._rep.heads):
            raise Exception("Some heads already exists")
        readme_md_name = os.path.join(self._cwd, "README.md")
        with open(readme_md_name, "w"):
            pass
        self._rep.index.add([readme_md_name])
        self._rep.index.commit("CVAT Annotation. Initial commit by {} at {}".format(
            self._user["name"], timezone.now()))

        self._rep.git.push("origin", "master")

    # Method creates task branch for repository from current master

    def _to_task_branch(self):
        # Remove user branch from local repository if it exists
        if self._branch_name not in list(map(lambda x: x.name, self._rep.heads)):
            self._rep.create_head(self._branch_name)

        self._rep.head.reference = self._rep.heads[self._branch_name]

    # Method setups a config file for current user

    def _update_config(self):
        slogger.task[self._tid].info("User config initialization..")
        with self._rep.config_writer() as cw:
            if not cw.has_section("user"):
                cw.add_section("user")
            cw.set("user", "name", self._user["name"])
            cw.set("user", "email", self._user["email"])
            cw.release()

    # Method initializes repos. It setup configuration, creates master branch if need and checkouts to task branch
    def _configurate(self):
        self._update_config()
        if not len(self._rep.heads):
            self._create_master_branch()
        self._to_task_branch()
        os.makedirs(self._diffs_dir, exist_ok=True)

    def _ssh_url(self):
        user, host, repos = self._parse_url()
        return "{}@{}:{}".format(user, host, repos)

    # Method clones a remote repos to the local storage using SSH and initializes it

    def _clone(self):
        os.makedirs(self._cwd)
        ssh_url = self._ssh_url()

        # Cloning
        slogger.task[self._tid].info(
            "Cloning remote repository from {}..".format(ssh_url))
        self._rep = git.Repo.clone_from(ssh_url, self._cwd)

        # Initialization
        self._configurate()

    # Method is some wrapper for clone
<<<<<<< HEAD
    # It restores state if any errors have occured
    # It useful if merge conflicts have occured during pull

=======
    # It restores state if any errors have occurred
    # It useful if merge conflicts have occurred during pull
>>>>>>> 19eefb59
    def _reclone(self):
        if os.path.exists(self._cwd):
            if not os.path.isdir(self._cwd):
                os.remove(self._cwd)
            else:
                # Rename current repository dir
                tmp_repo = os.path.abspath(
                    os.path.join(self._cwd, "..", "tmp_repo"))
                os.rename(self._cwd, tmp_repo)

                # Try clone repository
                try:
                    self._clone()
                    shutil.rmtree(tmp_repo, True)
                except Exception as ex:
                    # Restore state if any errors have occurred
                    if os.path.isdir(self._cwd):
                        shutil.rmtree(self._cwd, True)
                    os.rename(tmp_repo, self._cwd)
                    raise ex
        else:
            self._clone()

    # Method checkouts to master branch and pulls it from remote repos

    def _pull(self):
        self._rep.head.reference = self._rep.heads["master"]
        try:
            self._rep.git.pull("origin", "master")

            if self._branch_name in list(map(lambda x: x.name, self._rep.heads)):
                self._rep.head.reference = self._rep.heads["master"]
                self._rep.delete_head(self._branch_name, force=True)
                self._rep.head.reset("HEAD", index=True, working_tree=True)

            self._to_task_branch()
        except git.exc.GitError:
            # Merge conflicts
            self._reclone()

    # Method connects a local repository if it exists
    # Otherwise it clones it before

    def init_repos(self, wo_remote=False):
        try:
            # Try to use a local repos. It can throw GitError exception
            self._rep = git.Repo(self._cwd)
            self._configurate()

            # Check if remote URL is actual
            if self._ssh_url() != self._rep.git.remote('get-url', '--all', 'origin'):
                slogger.task[self._tid].info(
                    "Local repository URL is obsolete.")
                # We need reinitialize repository if it's false
                raise git.exc.GitError(
                    "Actual and saved repository URLs aren't match")
        except git.exc.GitError:
            if wo_remote:
                raise Exception('Local repository is failed')
            slogger.task[self._tid].info("Local repository initialization..")
            shutil.rmtree(self._cwd, True)
            self._clone()

    # Method prepares an annotation, merges diffs and pushes it to remote repository to user branch

    def push(self, user, scheme, host, db_task, last_save):
        # Update local repository
        self._pull()

        os.makedirs(os.path.join(self._cwd, os.path.dirname(
            self._annotation_file)), exist_ok=True)
        # Remove old annotation file if it exists
        if os.path.exists(self._annotation_file):
            os.remove(self._annotation_file)

        # Initialize LFS if need
        if self._lfs:
            updated = False
            lfs_settings = ["*.xml\tfilter=lfs diff=lfs merge=lfs -text\n",
                            "*.zip\tfilter=lfs diff=lfs merge=lfs -text\n"]
            if not os.path.isfile(os.path.join(self._cwd, ".gitattributes")):
                with open(os.path.join(self._cwd, ".gitattributes"), "w") as gitattributes:
                    gitattributes.writelines(lfs_settings)
                    updated = True
            else:
                with open(os.path.join(self._cwd, ".gitattributes"), "r+") as gitattributes:
                    lines = gitattributes.readlines()
                    for setting in lfs_settings:
                        if setting not in lines:
                            updated = True
                            lines.append(setting)
                    gitattributes.seek(0)
                    gitattributes.writelines(lines)
                    gitattributes.truncate()

            if updated:
                self._rep.git.add(['.gitattributes'])

        # Dump an annotation
        timestamp = datetime.datetime.now().strftime("%Y_%m_%d_%H_%M_%S")
        if self._task_mode == "annotation":
            format_name = "CVAT for images 1.1"
        else:
            format_name = "CVAT for video 1.1"
        dump_name = os.path.join(db_task.get_task_dirname(),
                                 "git_annotation_{}.zip".format(timestamp))
        export_task(
            task_id=self._tid,
            dst_file=dump_name,
            format_name=format_name,
            server_url=scheme + host,
            save_images=False,
        )

        ext = os.path.splitext(self._path)[1]
        if ext == '.zip':
            shutil.move(dump_name, self._annotation_file)
        elif ext == '.xml':
            with zipfile.ZipFile(dump_name) as archive:
                for f in archive.namelist():
                    if f.endswith('.xml'):
                        with open(self._annotation_file, 'wb') as output:
                            output.write(archive.read(f))
                        break
            os.remove(dump_name)
        else:
            raise Exception("Got unknown annotation file type")

        self._rep.git.add(self._annotation_file)

        # Merge diffs
        summary_diff = {
            "update": 0,
            "create": 0,
            "delete": 0
        }

        old_diffs_dir = os.path.join(
            os.path.dirname(self._diffs_dir), 'repos_diffs')
        if (os.path.isdir(old_diffs_dir)):
            _read_old_diffs(old_diffs_dir, summary_diff)

        for diff_name in list(map(lambda x: os.path.join(self._diffs_dir, x), os.listdir(self._diffs_dir))):
            with open(diff_name, 'r') as f:
                diff = json.loads(f.read())
                for key in diff:
                    summary_diff[key] += diff[key]

        message = "CVAT Annotation updated by {}. \n".format(
            self._user["name"])
        message += 'Task URL: {}://{}/dashboard?id={}\n'.format(
            scheme, host, db_task.id)
        if db_task.bug_tracker:
            message += 'Bug Tracker URL: {}\n'.format(db_task.bug_tracker)
        message += "Created: {}, updated: {}, deleted: {}\n".format(
            summary_diff["create"],
            summary_diff["update"],
            summary_diff["delete"]
        )
        message += "Annotation time: {} hours\n".format(
            math.ceil((last_save - self._sync_date).total_seconds() / 3600))
        message += "Total annotation time: {} hours".format(
            math.ceil((last_save - db_task.created_date).total_seconds() / 3600))

        self._rep.index.commit(message)
        self._rep.git.push("origin", self._branch_name, "--force")

        shutil.rmtree(old_diffs_dir, True)
        shutil.rmtree(self._diffs_dir, True)

    # Method checks status of repository annotation

    def remote_status(self, last_save):
        # Check repository exists and archive exists
        if not os.path.isfile(self._annotation_file) or last_save != self._sync_date:
            return GitStatusChoice.NON_SYNCED
        else:
            self._rep.git.update_ref(
                '-d', 'refs/remotes/origin/{}'.format(self._branch_name))
            self._rep.git.remote('-v', 'update')

            last_hash = self._rep.git.show_ref(
                'refs/heads/{}'.format(self._branch_name), '--hash')
            merge_base_hash = self._rep.merge_base(
                'refs/remotes/origin/master', self._branch_name)[0].hexsha
            if last_hash == merge_base_hash:
                return GitStatusChoice.MERGED
            else:
                try:
                    self._rep.git.show_ref(
                        'refs/remotes/origin/{}'.format(self._branch_name), '--hash')
                    return GitStatusChoice.SYNCED
                except git.exc.GitCommandError:
                    # Remote branch has been deleted w/o merge
                    return GitStatusChoice.NON_SYNCED


def initial_create(tid, git_path, lfs, user):
    try:
        db_task = Task.objects.get(pk=tid)
        path_pattern = r"\[(.+)\]"
        path_search = re.search(path_pattern, git_path)
        path = None

        if path_search is not None:
            path = path_search.group(1)
            git_path = git_path[0:git_path.find(path) - 1].strip()
            path = os.path.join('/', path.strip())
        else:
            anno_file = re.sub(r'[\\/*?:"<>|\s]', '_', db_task.name)[:100]
            path = '/annotations/{}.zip'.format(anno_file)

        path = path[1:]
        _split = os.path.splitext(path)
        if len(_split) < 2 or _split[1] not in [".xml", ".zip"]:
            raise Exception("Only .xml and .zip formats are supported")

        db_git = GitData()
        db_git.url = git_path
        db_git.path = path
        db_git.task = db_task
        db_git.lfs = lfs

        try:
            _git = Git(db_git, db_task, db_task.owner)
            _git.init_repos()
            db_git.save()
        except git.exc.GitCommandError as ex:
            _have_no_access_exception(ex)
    except Exception as ex:
<<<<<<< HEAD
        slogger.task[tid].exception(
            'exception occured during git initial_create', exc_info=True)
=======
        slogger.task[tid].exception('exception occurred during git initial_create', exc_info = True)
>>>>>>> 19eefb59
        raise ex


@transaction.atomic
def push(tid, user, scheme, host):
    try:
        db_task = Task.objects.get(pk=tid)
        db_git = GitData.objects.select_for_update().get(pk=db_task)
        try:
            _git = Git(db_git, db_task, user)
            _git.init_repos()
            _git.push(user, scheme, host, db_task, db_task.updated_date)

            # Update timestamp
            db_git.sync_date = db_task.updated_date
            db_git.status = GitStatusChoice.SYNCED
            db_git.save()
        except git.exc.GitCommandError as ex:
            _have_no_access_exception(ex)
    except Exception as ex:
        slogger.task[tid].exception(
            'push to remote repository errors occured', exc_info=True)
        raise ex


@transaction.atomic
def get(tid, user):
    response = {}
    response["url"] = {"value": None}
    response["status"] = {"value": None, "error": None}

    db_task = Task.objects.get(pk=tid)
    if GitData.objects.filter(pk=db_task).exists():
        db_git = GitData.objects.select_for_update().get(pk=db_task)
        response['url']['value'] = '{} [{}]'.format(db_git.url, db_git.path)
        try:
            rq_id = "git.push.{}".format(tid)
            queue = django_rq.get_queue('default')
            rq_job = queue.fetch_job(rq_id)
            if rq_job is not None and (rq_job.is_queued or rq_job.is_started):
                db_git.status = GitStatusChoice.SYNCING
                response['status']['value'] = str(db_git.status)
            else:
                try:
                    _git = Git(db_git, db_task, user)
                    _git.init_repos(True)
                    db_git.status = _git.remote_status(db_task.updated_date)
                    response['status']['value'] = str(db_git.status)
                except git.exc.GitCommandError as ex:
                    _have_no_access_exception(ex)
            db_git.save()
        except Exception as ex:
            db_git.status = GitStatusChoice.NON_SYNCED
            db_git.save()
            response['status']['error'] = str(ex)

    return response


def update_states():
    db_git_records = GitData.objects.all()
    db_user = User.objects.first()
    if db_user is None:
        # User hasn't been created yet
        return

    for db_git in db_git_records:
        try:
            get(db_git.task_id, db_user)
        except Exception:
<<<<<<< HEAD
            slogger.glob("Exception occured during a status updating for db_git with tid: {}".format(
                db_git.task_id))

=======
            slogger.glob("Exception occurred during a status updating for db_git with tid: {}".format(db_git.task_id))
>>>>>>> 19eefb59

@transaction.atomic
def _onsave(jid, data, action):
    db_task = Job.objects.select_related(
        'segment__task').get(pk=jid).segment.task
    try:
        db_git = GitData.objects.select_for_update().get(pk=db_task.id)
        diff_dir = os.path.join(
            db_task.get_task_artifacts_dirname(), "repos_diffs")
        diff_dir_v2 = os.path.join(
            db_task.get_task_artifacts_dirname(), "repos_diffs_v2")

        summary = {
            "update": 0,
            "create": 0,
            "delete": 0
        }

        if os.path.isdir(diff_dir):
            _read_old_diffs(diff_dir, summary)
            shutil.rmtree(diff_dir, True)

        os.makedirs(diff_dir_v2, exist_ok=True)

        summary[action] += sum([len(data[key])
                                for key in ['shapes', 'tracks', 'tags']])

        if summary["update"] or summary["create"] or summary["delete"]:
            diff_files = list(map(lambda x: os.path.join(
                diff_dir_v2, x), os.listdir(diff_dir_v2)))
            last_num = 0
            for f in diff_files:
                number = os.path.splitext(os.path.basename(f))[0]
                number = int(number) if number.isdigit() else last_num
                last_num = max(last_num, number)

            with open(os.path.join(diff_dir_v2, "{}.diff".format(last_num + 1)), 'w') as f:
                f.write(json.dumps(summary))

            db_git.status = GitStatusChoice.NON_SYNCED
            db_git.save()

    except GitData.DoesNotExist:
        pass


add_plugin("patch_job_data", _onsave, "after", exc_ok=False)

# TODO: Append git repository into dump file
# def _ondump(task_id, dst_file, format_name,
#         server_url=None, save_images=False, plugin_meta_data):
#     db_task = Task.objects.get(pk = tid)
#     try:
#         db_git = GitData.objects.get(pk = db_task)
#         plugin_meta_data['git'] = OrderedDict({
#             "url": db_git.url,
#             "path": db_git.path,
#         })
#     except GitData.DoesNotExist:
#         pass
# add_plugin("_dump", _ondump, "before", exc_ok = False)<|MERGE_RESOLUTION|>--- conflicted
+++ resolved
@@ -174,14 +174,8 @@
         self._configurate()
 
     # Method is some wrapper for clone
-<<<<<<< HEAD
-    # It restores state if any errors have occured
-    # It useful if merge conflicts have occured during pull
-
-=======
     # It restores state if any errors have occurred
     # It useful if merge conflicts have occurred during pull
->>>>>>> 19eefb59
     def _reclone(self):
         if os.path.exists(self._cwd):
             if not os.path.isdir(self._cwd):
@@ -412,12 +406,7 @@
         except git.exc.GitCommandError as ex:
             _have_no_access_exception(ex)
     except Exception as ex:
-<<<<<<< HEAD
-        slogger.task[tid].exception(
-            'exception occured during git initial_create', exc_info=True)
-=======
         slogger.task[tid].exception('exception occurred during git initial_create', exc_info = True)
->>>>>>> 19eefb59
         raise ex
 
 
@@ -488,13 +477,7 @@
         try:
             get(db_git.task_id, db_user)
         except Exception:
-<<<<<<< HEAD
-            slogger.glob("Exception occured during a status updating for db_git with tid: {}".format(
-                db_git.task_id))
-
-=======
             slogger.glob("Exception occurred during a status updating for db_git with tid: {}".format(db_git.task_id))
->>>>>>> 19eefb59
 
 @transaction.atomic
 def _onsave(jid, data, action):
