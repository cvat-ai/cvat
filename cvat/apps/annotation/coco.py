--- conflicted
+++ resolved
@@ -61,11 +61,7 @@
 def dump(file_object, annotations):
     import numpy as np
     import json
-<<<<<<< HEAD
-
-=======
     from collections import OrderedDict
->>>>>>> c2bf8eda
     from pycocotools import mask as mask_util
     from pycocotools import coco as coco_loader
 
@@ -296,22 +292,14 @@
         polygons = fix_segments_intersections(polygons, img.height, img.width, img.name)
 
         # combine grouped polygons with the same label
-<<<<<<< HEAD
-        grouped_poligons = {}
-=======
         grouped_poligons = OrderedDict()
->>>>>>> c2bf8eda
         ungrouped_poligons = []
         for polygon in polygons:
             group_id = polygon['group']
             label = polygon['label']
             if group_id != 0:
                 if group_id not in grouped_poligons:
-<<<<<<< HEAD
-                    grouped_poligons[group_id] = {}
-=======
                     grouped_poligons[group_id] = OrderedDict()
->>>>>>> c2bf8eda
 
                 if label not in grouped_poligons[group_id]:
                     grouped_poligons[group_id][label] = polygon
