- [User's guide](#users-guide)
  - [Getting started](#getting-started)
    - [Authorization](#authorization)
    - [Administration panel](#administration-panel)
    - [Creating an annotation task](#creating-an-annotation-task)
    - [Models](#models)
    - [Search](#search)
  - [Interface of the annotation tool](#interface-of-the-annotation-tool)
    - [Basic navigation](#basic-navigation)
    - [Types of shapes (basics)](#types-of-shapes-basics)
    - [Shape mode (basics)](#shape-mode-basics)
    - [Track mode (basics)](#track-mode-basics)
    - [Attribute annotation mode (basics)](#attribute-annotation-mode-basics)
    - [Downloading annotations](#downloading-annotations)
    - [Task synchronization with a repository](#task-synchronization-with-a-repository)
    - [Vocabulary](#vocabulary)
    - [Workspace — Context menu](#workspace--context-menu)
    - [Settings](#settings)
    - [Bottom Panel](#bottom-panel)
    - [Side panel](#side-panel)
      - [Objects](#objects)
      - [Labels](#labels)
    - [Bottom side panel](#bottom-side-panel)
    - [Fullscreen player mode](#fullscreen-player-mode)
  - [Annotation mode (advanced)](#annotation-mode-advanced)
  - [Interpolation mode (advanced)](#interpolation-mode-advanced)
  - [Attribute annotation mode (advanced)](#attribute-annotation-mode-advanced)
  - [Annotation with box by 4 points](#annotation-with-box-by-4-points)
  - [Annotation with polygons](#annotation-with-polygons)
  - [Annotation with polylines](#annotation-with-polylines)
  - [Annotation with cuboids](#annotation-with-cuboids)
  - [Annotation with points](#annotation-with-points)
    - [Points in annotation mode](#points-in-annotation-mode)
    - [Linear interpolation with one point](#linear-interpolation-with-one-point)
  - [Annotation with Auto Segmentation](#annotation-with-auto-segmentation)
  - [Automatic annotation](#automatic-annotation)
  - [Shape grouping](#shape-grouping)
  - [Filter](#filter)
  - [Analytics](#analytics)
  - [Shortcuts](#shortcuts)
  - [Hints](#hints)

# User's guide

Computer Vision Annotation Tool (CVAT) is a web-based tool which helps to
annotate videos and images for Computer Vision algorithms. It was inspired
by [Vatic](http://carlvondrick.com/vatic/) free, online, interactive video
annotation tool. CVAT has many powerful features: _interpolation of bounding
boxes between key frames, automatic annotation using deep learning models,
shortcuts for most of critical actions, dashboard with a list of annotation
tasks, LDAP and basic authorization, etc..._ It was created for and used by
a professional data annotation team. UX and UI were optimized especially for
computer vision tasks developed by our team.

## Getting started

### Authorization
-   First of all, you have to log in to CVAT tool.

    ![](static/documentation/images/image001.jpg)

-   For register a new user press "Create an account"

    ![](static/documentation/images/image002.jpg)

-   You can register a user but by default it will not have rights even to view
    list of tasks. Thus you should create a superuser. The superuser can use
    [Django administration panel](http://localhost:8080/admin) to assign correct
    groups to the user. Please use the command below to create an admin account:

    ``docker exec -it cvat bash -ic '/usr/bin/python3 ~/manage.py createsuperuser'``

-   If you want to create a non-admin account, you can do that using the link below
    on the login page. Don't forget to modify permissions for the new user in the
    administration panel. There are several groups (aka roles): admin, user,
    annotator, observer.

    ![](static/documentation/images/image003.jpg)

### Administration panel
Go to the [Django administration panel](http://localhost:8080/admin). There you can:
-   Create / edit / delete users
-   Control permissions of users and access to the tool.

    ![](static/documentation/images/image115.jpg)

### Creating an annotation task

1.  Create an annotation task pressing ``Create new task`` button on the main page.
![](static/documentation/images/image004.jpg)

1.  Specify parameters of the task:

    #### Basic configuration

    **Name** The name of the task to be created.

    ![](static/documentation/images/image005.jpg)

    **Labels**. There are two ways of working with labels:
    -   The ``Constructor`` is a simple way to add and adjust labels. To add a new label click the ``Add label`` button.
          ![](static/documentation/images/image123.jpg)

        You can set a name of the label in the ``Label name`` field.

          ![](static/documentation/images/image124.jpg)

        If necessary you can add an attribute and set its properties by clicking ``Add an attribute``:

          ![](static/documentation/images/image125.jpg)

        The following actions are available here:
        1. Set the attribute’s name.
        1. Choose the way to display the attribute:
           - Select — drop down list of value
           - Radio — is used when it is necessary to choose just one option out of few suggested.
           - Checkbox — is used when it is necessary to choose any number of options out of suggested.
           - Text — is used when an attribute is entered as a text.
           - Number — is used when an attribute is entered as a number.
        1. Set values for the attribute. The values could be separated by pressing ``Enter``.
        The entered value is displayed as a separate element which could be deleted
        by pressing ``Backspace`` or clicking the close button (x).
        If the specified way of displaying the attribute is Text or Number,
        the entered value will be displayed as text by default (e.g. you can specify the text format).
        1. Checkbox ``Mutable`` determines if an attribute would be changed frame to frame.
        1. You can delete the attribute by clicking the close button (x).

        Click the ``Continue`` button to add more labels.
        If you need to cancel adding a label - press the ``Cancel`` button.
        After all the necessary labels are added click the ``Done`` button.
        After clicking ``Done`` the added labels would be displayed as separate elements of different colour.
        You can edit or delete labels by clicking ``Update attributes`` or ``Delete label``.

    -   The ``Raw`` is a way of working with labels for an advanced user.
    Raw presents label data in _json_ format with an option of editing and copying labels as a text.
    The ``Done`` button applies the changes and the ``Reset`` button cancels the changes.
          ![](static/documentation/images/image126.jpg)

    In ``Raw`` and ``Constructor`` mode, you can press the ``Copy`` button to copy the list of labels.

    **Select files**. Press tab ``My computer`` to choose some files for annotation from your PC.
    If you select tab ``Connected file share`` you can choose files for annotation from your network.
    If you select `` Remote source`` , you'll see a field where you can enter a list of URLs (one URL per line).

      ![](static/documentation/images/image127.jpg)

    #### Advanced configuration

      ![](static/documentation/images/image128.jpg)

    **Z-Order**. Defines the order on drawn polygons. Check the box for enable layered displaying.

    **Use zip chunks**. Force to use zip chunks as compressed data. Actual for videos only.

    **Image Quality**. Use this option to specify quality of uploaded images.
    The option helps to load high resolution datasets faster.
    Use the value from ``1`` (completely compressed images) to ``95`` (almost not compressed images).

    **Overlap Size**. Use this option to make overlapped segments.
    The option makes tracks continuous from one segment into another.
    Use it for interpolation mode. There are several options for using the parameter:
    - For an interpolation task (video sequence).
    If you annotate a bounding box on two adjacent segments they will be merged into one bounding box.
    If overlap equals to zero or annotation is poor on adjacent segments inside a dumped annotation file,
    you will have several tracks, one for each segment, which corresponds to the object.
    - For an annotation task (independent images).
    If an object exists on overlapped segments, the overlap is greater than zero
    and the annotation is good enough on adjacent segments, it will be automatically merged into one object.
    If overlap equals to zero or annotation is poor on adjacent segments inside a dumped annotation file,
    you will have several bounding boxes for the same object.
    Thus, you annotate an object on the first segment.
    You annotate the same object on second segment, and if you do it right, you
    will have one track inside the annotations.
    If annotations on different segments (on overlapped frames)
    are very different, you will have two shapes for the same object.
    This functionality works only for bounding boxes.
    Polygons, polylines, points don't support automatic merge on overlapped segments
    even the overlap parameter isn't zero and match between corresponding shapes on adjacent segments is perfect.

    **Segment size**. Use this option to divide a huge dataset into a few smaller segments.
    For example, one job cannot be annotated by several labelers (it isn't supported).
    Thus using "segment size" you can create several jobs for the same annotation task.
    It will help you to parallel data annotation process.

    **Start frame**. Frame from which video in task begins.

    **Stop frame**. Frame on which video in task ends.

    **Frame Step**. Use this option to filter video frames.
    For example, enter ``25`` to leave every twenty fifth frame in the video or every twenty fifth image. 

    **Chunk size**. Defines a number of frames to be packed in a chunk when send from client to server.
    Server defines automatically if empty.

    Recommended values:
    - 1080p or less: 36
    - 2k or less: 8 - 16
    - 4k or less: 4 - 8
    - More: 1 - 4

    **Dataset Repository**.  URL link of the repository optionally specifies the path to the repository for storage
    (``default: annotation / <dump_file_name> .zip``).
    The .zip and .xml file extension of annotation are supported.
    Field format: ``URL [PATH]`` example: ``https://github.com/project/repos.git  [1/2/3/4/annotation.xml]``

    Supported URL formats :
    - ``https://github.com/project/repos[.git]``
    - ``github.com/project/repos[.git]``
    - ``git@github.com:project/repos[.git]``

    The task will be highlighted in red after creation if annotation isn't synchronized with the repository.

    **Use LFS**. If the annotation file is large, you can create a repository with
    [LFS](https://git-lfs.github.com/) support.

    **Issue tracker**. Specify full issue tracker's URL if it's necessary.

    Push ``Submit`` button and it will be added into the list of annotation tasks.
    Then, the created task will be displayed on a dashboard:

    ![](static/documentation/images/image006_DETRAC.jpg)

1.  The Dashboard contains elements and each of them relates to a separate task. They are sorted in creation order.
    Each element contains: task name, preview, progress bar, button ``Open``, and menu ``Actions``.
    Each button is responsible for a in menu ``Actions`` specific function:
    - ``Dump Annotation`` and ``Export as a dataset`` — download annotations or
        annotations and images in a specific format. The following formats are available:
      - [CVAT for video](/cvat/apps/documentation/xml_format.md#interpolation)
          is highlighted if a task has the interpolation mode.
      - [CVAT for images](/cvat/apps/documentation/xml_format.md#annotation)
          is highlighted if a task has the annotation mode.
      - [PASCAL VOC](http://host.robots.ox.ac.uk/pascal/VOC/)
      - [(VOC) Segmentation mask](http://host.robots.ox.ac.uk/pascal/VOC/) —
          archive contains class and instance masks for each frame in the png
          format and a text file with the value of each color.
      - [YOLO](https://pjreddie.com/darknet/yolo/)
      - [COCO](http://cocodataset.org/#format-data)
      - [TFRecord](https://www.tensorflow.org/tutorials/load_data/tf_records)
      - [MOT](https://motchallenge.net/)
      - [LabelMe 3.0](http://labelme.csail.mit.edu/Release3.0/)
      - [Datumaro](https://github.com/opencv/cvat/blob/develop/datumaro/)
    - ``Upload annotation`` is available in the same formats as in ``Dump annotation``.
      - [CVAT](/cvat/apps/documentation/xml_format.md) accepts both video and image sub-formats.
    - ``Automatic Annotation`` — automatic annotation with  OpenVINO toolkit.
      Its presence depends on how you build CVAT instance.
    - ``Open bug tracker`` — opens a link to Issue tracker.
    - ``Delete`` — delete task.

    Push ``Open`` button to go to task details.

1.  Task details is a task page which contains a preview, a progress bar
    and the details of the task (specified when the task was created) and the jobs section.
<<<<<<< HEAD

    ![](static/documentation/images/image131.jpg)
=======
  
    ![](static/documentation/images/image131_DETRAC.jpg)
>>>>>>> 176dc718

    - The next actions are available on this page:
      1. Change the task’s title.
      1. Open ``Actions`` menu.
      1. Change issue tracker or open issue tracker if it is specified.
      1. Change labels.
      You can add new labels or add attributes for the existing labels in the Raw mode or the        Constructor mode.
      By clicking ``Copy`` you will copy the labels to the clipboard.
      1. Assigned to — is used to assign a task to a person. Start typing an assignee’s name and/or
      choose the right person out of the dropdown list.
    - ``Jobs`` — is a list of all jobs for a particular task. Here you can find the next data:
<<<<<<< HEAD
      - Jobs name whit a hyperlink to it.
      - Frames — the frame interval.
      - A status of the job. The status is specified by the user in the menu inside the job.
      There are three types of status: annotation, validation or completed.
=======
      - Jobs name with a hyperlink to it.
      - Frames — the frame interval. 
      - A status of the job. The status is specified by the user in the menu inside the job. 
      There are three types of status: annotation, validation or completed. 
>>>>>>> 176dc718
      The status of the job is changes the progress bar of the task.
      - Started on — start date of this job.
      - Duration — is the amount of time the job is being worked.
      - Assignee is the user who is working on the job.
      You can start typing an assignee’s name and/or choose the right person out of the dropdown list.
      - ``Copy``. By clicking Copy you will copy the job list to the clipboard.
      The job list contains direct links to jobs.

1.  Follow a link inside ``Jobs`` section to start annotation process.
    In some cases, you can have several links. It depends on size of your
    task and ``Overlap Size`` and ``Segment Size`` parameters. To improve
    UX, only the first chunk of several frames will be loaded and you will be able
    to annotate first images. Other frames will be loaded in background.

    ![](static/documentation/images/image007_DETRAC.jpg)

### Models

On the ``Models`` page allows you to manage your deep learning (DL) models uploaded for auto annotation.
Using the functionality you can upload, update or delete a specific DL model.
To open the model manager, click the ``Models`` button on the navigation bar.
The ``Models`` page contains information about all the existing models. The list of models is divided into two sections:
- Primary — contains default CVAT models. Each model is a separate element.
It contains the model’s name, a framework on which the model was based on and
``Supported labels`` (a dropdown list of all supported labels).
- Uploaded by a user — Contains models uploaded by a user.
The list of user models has additional columns with the following information:
name of the user who uploaded the model and the upload date.
Here you can delete models in the ``Actions`` menu.

![](static/documentation/images/image099.jpg)

In order to add your model, click `` Create new model``.
Enter model name, and select model file using "Select files" button.
To annotate a task with a custom model you need to prepare 4 files:
- ``Model config`` (*.xml) - a text file with network configuration.
- ``Model weights`` (*.bin) - a binary file with trained weights.
- ``Label map`` (*.json) - a simple json file with label_map dictionary like an object with
string values for label numbers.
- ``Interpretation script`` (*.py) - a file used to convert net output layer to a predefined structure
which can be processed by CVAT.

You can learn more about creating model files by pressing [(?)](/cvat/apps/auto_annotation).
Check the box `` Load globally`` if you want everyone to be able to use the model.
Click the ``Submit`` button to submit  a model.

![](static/documentation/images/image104.jpg)

After the upload is complete your model can be found in the ``Uploaded by a user`` section.
Use "Auto annotation" button to pre annotate a task using one of your DL models.
[Read more](/cvat/apps/auto_annotation)

### Search

There are several options how to use the search.

- Search within all fields (owner, assignee, task name, task status, task mode).
To execute enter a search string in search field.
- Search for specific fields. How to perform:
  - ``owner: admin`` - all tasks created by the user who has the substring "admin" in his name
  - ``assignee: employee``  - all tasks which are assigned to a user who has the substring "employee" in his name
  - ``name: mighty`` - all tasks with the substring "mighty" in their names
  - ``mode: annotation`` or ``mode: interpolation`` - all tasks with images or videos.
  - ``status: annotation`` or ``status: validation`` or ``status: completed``  - search by status
  - ``id: 5`` - task with id = 5.
- Multiple filters. Filters can be combined (except for the identifier) ​​using the keyword `` AND``:
  - ``mode: interpolation AND owner: admin``
  - ``mode: annotation and status: annotation``

The search is case insensitive.

![](static/documentation/images/image100.jpg)

## Interface of the annotation tool

The tool consists of:
- ``Header`` -  pinned header used to navigate CVAT sections and account settings;
- ``Top panel`` — contains navigation buttons, main functions and menu access;
- ``Workspace`` — space where images are shown;
- ``Controls sidebar`` — contains tools for navigating the image, zoom,
  creating shapes and editing tracks (merge, split, group)
- ``Objects sidebar`` — contains label filter, two lists:
  objects (on the frame) and labels (of objects on the frame) and appearance settings.

![](static/documentation/images/image034_DETRAC.jpg)

### Basic navigation

1.  Use arrows below to move to the next/previous frame.
    Use the scroll bar slider to scroll through frames.
    Almost every button has a shortcut.
    To get a hint about a shortcut, just move your mouse pointer over an UI element.

    ![](static/documentation/images/image008.jpg)

1.  To navigate the image, use the button on the controls sidebar. 
    Another way an image can be moved/shifted is by holding the left mouse button inside 
    an area without annotated objects. 
    If the ``Mouse Wheel`` is pressed, then all annotated objects are ignored. Otherwise the
    a highlighted bounding box will be moved instead of the image itself.

    ![](static/documentation/images/image136.jpg)

1.  You can use the button on the sidebar controls to zoom on a region of interest. 
    Use the button ``Fit the image`` to fit the image in the workspace.
    You can also use the mouse wheel to scale the image 
    (the image will be zoomed relatively to your current cursor position).

    ![](static/documentation/images/image137.jpg)

### Types of shapes (basics)

There are four shapes which you can annotate your images with:
- ``Rectangle`` or ``Bounding box``
- ``Polygon``
- ``Polyline``
- ``Points``
- ``Tag``

And there is how they all look like:

![](static/documentation/images/image038_DETRAC.jpg "Rectangle") ![](static/documentation/images/image033_DETRAC.jpg "Polygon")

![](static/documentation/images/image009_mapillary_vistas.jpg "Polyline") ![](static/documentation/images/image010_Affectnet.jpg "Points")

![](static/documentation/images/image135.jpg "Tag")

``Tag`` - has no shape in the workspace, but is displayed in objects sidebar.

### Shape mode (basics)
Usage examples:
- Create new annotations for a set of images.
- Add/modify/delete objects for existing annotations.

1.  You need to select ``Rectangle`` on the controls sidebar:

    ![](static/documentation/images/image082.jpg)

    Before you start, select the correct `` Label`` (should be specified by you when creating the task) 
    and `` Drawing Method`` (by 2 points or by 4 points):

    ![](static/documentation/images/image080.jpg) 

1.  Creating a new annotation in ``Shape mode``:

    -   Create a separate ``Rectangle`` by clicking on ``Shape``. 

        ![](static/documentation/images/image081.jpg) 

    -   Choose the opposite points. Your first rectangle is ready!

        ![](static/documentation/images/image011_DETRAC.jpg)

    -   To learn about creating a rectangle using the by 4 point drawing method, ([read here](#annotation-by-rectangle-4-points)).

    -   It is possible to adjust boundaries and location of the rectangle using a mouse.
        Rectangle's size is shown in the top right corner , you can check it by clicking on any point of the shape.
        You can also undo your actions using ``Ctrl+Z`` and redo them with ``Shift+Ctrl+Z`` or ``Ctrl+Y``.

1.  You can see the ``Object card`` in the objects sidebar or open it by right-clicking on the object.
    You can change the attributes in the details section. 
    You can perform basic operations or delete an object by clicking on the action menu button.

    ![](static/documentation/images/image012.jpg)

1.  The following figure is an example of a fully annotated frame with separate shapes.

    ![](static/documentation/images/image013_DETRAC.jpg)

    Read more in the section [shape mode (advanced)](#shape-mode-advanced).

### Track mode (basics)
Usage examples:
- Create new annotations for a sequence of frames.
- Add/modify/delete objects for existing annotations.
- Edit tracks, merge several rectangles into one track.

1.  Like in the ``Shape mode``, you need to select a ``Rectangle`` on the sidebar, 
    in the appearing form, select the desired ``Label`` and the ``Drawing method``.

    ![](static/documentation/images/image083.jpg) 

1.  Creating a track for an object (look at the selected car as an example):
    - Create a ``Rectangle`` in ``Track mode`` by clicking on ``Track``.

      ![](static/documentation/images/image014.jpg)

    - In ``Track mode`` the rectangle will be automatically interpolated on the next frames.
    - The cyclist starts moving on frame #2270. Let's mark the frame as a key frame.
      You can press ``K`` for that or click the ``star`` button (see the screenshot below).

        ![](static/documentation/images/image016.jpg)

    - If the object starts to change its position, you need to modify the rectangle where it happens. 
      It isn't necessary to change the rectangle on each frame, simply update several keyframes 
      and the frames between them will be interpolated automatically.
    - Let's jump 30 frames forward and adjust the boundaries of the object. See an example below:

        ![](static/documentation/images/image017_DETRAC.jpg)

    -   After that the rectangle of the object will be changed automatically on frames 2270 to 2300:

        ![](static/documentation/images/gif019_DETRAC.gif)

1.  When the annotated object disappears or becomes too small, you need to
    finish the track. You have to choose ``Outside Property``, shortcut ``O``.

    ![](static/documentation/images/image019.jpg)

1.  If the object isn't visible on a couple of frames and then appears again,
    you can use the ``Merge`` feature to merge several individual tracks
    into one.

    ![](static/documentation/images/image020.jpg)

    -   Create tracks for moments when the cyclist is visible:

        ![](static/documentation/images/gif001_DETRAC.gif)

    -   Click ``Merge`` button or press key ``M`` and click on any rectangle of the first track 
        and on any rectangle of the second track and so on:

        ![](static/documentation/images/image162_DETRAC.jpg)

    -   Click ``Merge`` button or press ``M`` to apply changes.

        ![](static/documentation/images/image020.jpg)

    -   The final annotated sequence of frames in ``Interpolation`` mode can
        look like the clip below:

        ![](static/documentation/images/gif003_DETRAC.gif)

        Read more in the section [track mode (advanced)](#track-mode-advanced).

### Attribute annotation mode (basics)

-   In this mode you can edit attributes with fast navigation between
    objects and frames using keyboard. Press ``Shift+Enter`` shortcut
    to enter the mode. After that, you can change attributes using a keyboard.

    ![](static/documentation/images/image023.jpg)

-   The active attribute will be red. It is ``gender`` in this case. Look at
    the bottom side panel to see all possible shortcuts for changing the
    attribute. Press ``2`` key on your keyboard to assign ``female`` value for
    the attribute.

    ![](static/documentation/images/image024.jpg) ![](static/documentation/images/image025.jpg)

-   Press ``Up Arrow``/``Down Arrow`` on your keyboard to go to next/previous
    attribute. In this case, after pressing ``Down Arrow`` you will be able to
    edit ``Age`` attribute.

    ![](static/documentation/images/image026.jpg) ![](static/documentation/images/image027.jpg)

-   Use ``Right Arrow``/``Left Arrow`` keys to move on previous/next image with annotation.

### Downloading annotations

1.  To download the latest annotations, you have to save all changes first.
    To do this, click ``Open Menu`` button.

1.  After that, press ``Save Work`` button. There is ``Ctrl+S``
    shortcut to save annotations quickly.

    ![](static/documentation/images/image028.jpg)

1.  After that, press ``Dump Annotation`` button.

    ![](static/documentation/images/image118.jpg)

1.  Choose format dump annotation file. Dump annotation are available in several formats:
    - [CVAT for video 1.1](/cvat/apps/documentation/xml_format.md#interpolation)
    is highlighted if a task has the interpolation mode
    - [CVAT for images 1.1](/cvat/apps/documentation/xml_format.md#annotation)
    is highlighted if a task has the annotation mode

    ![](static/documentation/images/image029.jpg "Example XML format")

    - [PASCAL VOC 1.1](http://host.robots.ox.ac.uk/pascal/VOC/)
    - [YOLO 1.1](https://pjreddie.com/darknet/yolo/)
    - [COCO 1.0](http://cocodataset.org/#format-data)
    - ``Segmentation mask 1.1`` — archive contains a mask of each frame in the png format and a text file with
    the value of each color
    - [TFRecord 1.0](https://www.tensorflow.org/tutorials/load_data/tf_records)

### Task synchronization with a repository

1.  At the end of the annotation process, a task is synchronized by clicking
    `` Synchronize`` on the task page. Notice: this feature
    works only if a git repository was specified when the task was created.

    ![](static/documentation/images/image106.jpg)

1.  After synchronization the button ``Sync`` is highlighted in green. The
    annotation is now in the repository in a temporary branch.

    ![](static/documentation/images/image109.jpg)

1.  The next step is to go to the repository and manually create a pull request to the main branch.
1.  After confirming the PR, when the annotation is saved in the main branch, the color of the task changes to blue.

    ![](static/documentation/images/image110.jpg)

### Vocabulary

**Bounding box** is an area which defines boundaries of an object. To specify
it, you need to define two opposite corners.

**Tight bounding box** is a bounding box where margin between the object inside
and boundaries of the box is absent. This type of bounding box is used in most
tasks by default, but precision completely depends on an annotation task.

| Bounding box                                  | Tight bounding box                            |
| ------------                                  | :----------------:                            |
| ![](static/documentation/images/image031.jpg) | ![](static/documentation/images/image030.jpg) |

---
**Label** is a type of an annotated object (e.g. person, car, face, etc.)

![](static/documentation/images/image032.jpg)

---

**Attribute** is a property of an annotated object (e.g. color, model,
quality, etc.). There are two types of attributes:

-   **Unique**: immutable and can't be changed from frame to frame (e.g. age, gender, color, etc.)

    ![](static/documentation/images/image073.jpg)

-   **Temporary**: mutable and can be changed on any frame (e.g. quality, pose, truncated, etc.)

    ![](static/documentation/images/image072.jpg)

---
**Track** is a set of shapes on different frames which corresponds to one object. Tracks are created in ``Interpolation mode``

![](static/documentation/images/gif004.gif)

---
**Annotation** is a set of shapes and tracks. There are several types of annotations:
- _Manual_ which is created by a person
- _Semi-automatic_ which is created mainly automatically, but the user provides some data (e.g. interpolation)
- _Automatic_ which is created automatically without a person in the loop

---
### Workspace — Context menu

Press the ``Right mouse button`` to see the context menu.

Next options are available clicking inside bounding box:
- ``Copy Object URL`` — copying to the buffer address of an object on the frame
in the task
- ``Change Color`` — change color of active shape
- ``Remove Shape`` — deleting the shape
- ``Switch Occluded`` — attribute is used if an object is occluded by another
object or isn't fully visible on the frame. Use the ``Q`` shortcut to set the
property quickly.
- ``Switch Lock`` — block editing the active shape
- ``Enable Dragging`` — (only for polygons) allows to adjust polygons position
- ``Split`` — allows to split an interpolated track into two separate tracks. This function is the opposite
of the merge function.

![](static/documentation/images/image089.jpg)
![](static/documentation/images/image090.jpg)
![](static/documentation/images/image103.jpg)

Clicking on the points of poly-shapes, ``Remove`` option is available.

![](static/documentation/images/image092.jpg)

Clicking outside any shapes, you can copy ``Frame URL`` (link to present frame) or ``Job URL`` (link from address bar)

![](static/documentation/images/image091.jpg)

Applying ``split`` into an interpolated track divides it into two separate tracks.

![](static/documentation/images/gif010.gif)

---
### Settings

Press ``F2`` to access settings menu.

![](static/documentation/images/image067.jpg)

There is ``Player Settings`` which adjusts ``Workspace`` and ``Other Settings``.

In ``Player Settings`` you can:
-   Control step of ``C`` and ``V`` shortcuts
-   Control speed of ``Space``/``Play`` button
-   Show every image in full or zoomed out like previous
    (it is enabled by default for interpolation mode and disabled for annotation mode)
-   Enable ``Grid`` when you don't need small objects. ``Grid`` can have
    different opacity, color and cells' size — use ``F2`` to configure settings.

    ![](static/documentation/images/image068.jpg)

-   Adjust ``Brightness``/``Contrast``/``Saturation`` of too exposing or too
    dark images using ``F2`` — color settings (changes displaying and not the
    image itself).

Shortcuts:
-   ``Shift+B``/``Alt+B`` for brightness
-   ``Shift+C``/``Alt+C`` for contrast
-   ``Shift+S``/``Alt+S`` for saturation
-   ``F2`` —> ``Reset Color Settings`` to default values

    ![](static/documentation/images/image069.jpg)

``Other Settings`` contains:
- ``Show All Interpolation Tracks`` checkbox — shows hidden object on the
  side panel for every interpolated object (turned off by default)
- ``AAM Zoom Margin`` slider — defines margins for shape in attribute annotation mode
- ``Enable AutoSaving`` checkbox — turned off by default
- ``AutoSaving Interval (min)`` input box — 15 minutes by default
- ``Rotate all images``  checkbox — switch the rotation of all frames / individual frame

---
### Bottom Panel

![](static/documentation/images/image035.jpg)

---
Go to the first and latest frames.

![](static/documentation/images/image036.jpg)

---
Go to the next/previous frame with a predefined step. Shortcuts:
``V`` — step backward, ``C`` — step forward. By default the step is ``10``
(change at ``Open Menu`` —> ``Settings`` —> ``Player Step``).

![](static/documentation/images/image037.jpg)

---
Go to the next/previous frame with step equals to 1. Shortcuts: ``D`` — previous, ``F`` — next.

![](static/documentation/images/image040.jpg)

---
Play the sequence of frames or the set of images. Shortcut: ``Space`` (change at ``Open Menu`` —> ``Settings`` —> ``Player Speed``).

![](static/documentation/images/image041.jpg)

---
Go to specified frame. Press ``~`` to focus on the element.

![](static/documentation/images/image060.jpg)

---
**Open Menu** button

It is the main menu of the annotation tool. It can be used to download, upload and remove annotations.

![](static/documentation/images/image051.jpg)

Button assignment:

- ``Open Task`` — open task in cvat dashboard
- ``RunReID Merge`` — The ReID application uses deep learning model to perform
  an automatic merging of bounding boxes between neighbor frames. You can use
  "Merge" and "Split" functionality to edit automatically generated annotation
  [read more](/cvat/apps/reid).
- ``Dump Annotation`` — download annotations from the task
- ``Upload Annotation`` — uploading annotations to the task
- ``Remove Annotation`` — remove annotations from current task
- ``Settings`` — open the settings menu
- ``Fullscreen Player`` — fullscreen player mode
- ``Switch AAM`` — switch to attribute annotation mode
- ``Help`` — open the shortkeys
- ``Save Work`` — save annotations for the current job. The button has an
  indication of the saving process

It also shows statistics about the current task, for example:
- task name
- status of the task: ``annotation``, ``validation`` or ``completed task``
- technical information about task
- number of created bounding boxes, sorted by labels (e.g. vehicle, person) and
type of annotation (polygons, boxes, etc.)

---
**Filter** input box

The way how to use filters is described in the advanced guide (below).

![](static/documentation/images/image059.jpg)

---
**History / Undo-redo** panel

Use ``Ctrl+Z`` for undo actions and  ``Ctrl+Shift+Z`` or ``Ctrl+Y`` to redo them.

![](static/documentation/images/image061.jpg)

---
**Propagation** input box

Allows you to select how many frames of the selected object will be copied clicking ``Ctrl+B`` (50 by default)

![](static/documentation/images/image101.jpg)

---
**Rotation** of an image

Buttons are used to rotate the image clockwise / counterclockwise or use ``Ctrl+R``/``Ctrl+Shift+R``

![](static/documentation/images/image102.jpg)

---
**Fill Opacity** slider

Change opacity of every bounding box in the annotation.

![](static/documentation/images/image086.jpg)

Opacity can be changed from 0% to 100% and by random colors or white. If any
white option is chosen, ``Color By`` scheme won't work.

**Selected Fill Opacity** slider

Change the opacity of the selected object's fill.

![](static/documentation/images/image087.jpg)

Opacity can be changed from 0% to 100%.

**Black Stroke** checkbox

Change bounding box border from white/colored to black.

![](static/documentation/images/image088.jpg)

**Color By** options

Change the color scheme of annotation:
-   ``Instance`` — every bounding box has random color

    ![](static/documentation/images/image095.jpg)

-   ``Group`` — every group of boxes has its own random color, ungrouped boxes are white

    ![](static/documentation/images/image094.jpg)

-   ``Label`` — every label (e.g. vehicle, pedestrian, road marks) has its own random color

    ![](static/documentation/images/image093.jpg)

    You can change any random color pointing on needed box on a frame or on a
    side panel and press ``Enter``.

---
### Side panel

#### Objects
In the side panel you can see the list of available objects on the current
frame. The following figure is an example of how a list might look like:

| Annotation mode                               | Interpolation mode                            |
|--                                             |--                                             |
| ![](static/documentation/images/image044.jpg) | ![](static/documentation/images/image045.jpg) |

#### Labels
You can also see all labels that were used on this frame and highlight them clicking on a label you need

![](static/documentation/images/image062.jpg)

---
**Objects** on the side bar

A shape can be removed. Shortcut: ``Delete``. You can delete a locked shape using the ``Shift+Delete`` shortcut.

![](static/documentation/images/image047.jpg)

---
A shape can be locked to prevent its modification or moving by an accident. Shortcut to lock an object: ``L``.

![](static/documentation/images/image046.jpg)

---
A shape can be **Occluded**. Shortcut: ``Q``. Such shapes have dashed boundaries.

![](static/documentation/images/image048.jpg)

![](static/documentation/images/image049.jpg)

---
You can copy and paste an object in a particular frame. The keyboard
shortcuts ``Ctrl + C`` / ``Ctrl + V`` work when you hover over an object

![](static/documentation/images/image052.jpg)

---
You can propagate an object in the following X frames. The keyboard
shortcut ``Ctrl + B`` works when you hover the mouse over an object. You can
change the number of propagating frames in the bottom panel.

![](static/documentation/images/image053.jpg)

---
You can change the way an object is displayed on a frame.
It could be hide, shows only box, shows box and title. ``H`` is for this
object, ``T+H`` for all objects on this frame.

![](static/documentation/images/image055.jpg)

---
The type of a shape can be changed selecting **Label** property. For instance, it can look like on the figure below:

![](static/documentation/images/image050.jpg)

To change a type of a highlighted shape using keyboard, you need to press ``Shift+<number>``.

### Bottom side panel

- ``Create Shape`` (``N``) — start/stop drawing new shape mode
- ``Merge Shapes`` (``M``) — start/stop merging shapes mode
- ``Group Shapes`` (``G``) — start/stop grouping shapes mode
- ``Label Type`` — (e.g. face, person, vehicle)
- ``Working Mode`` — Annotation or Interpolation modes. You can't interpolate
polygons/polylines/points, but you can propagate them using ``Ctrl+B`` or
merge into a track
- ``Shape Type`` — (e.g. box, polygon, polyline, points)
- ``Poly Shape Size`` — (optional) hard number of dots for creating polygon, polyline and points shapes

![](static/documentation/images/image082.jpg)

### Fullscreen player mode

Go to ``Open Menu`` —> ``Fullscreen Player``
Exit with ``F11`` or ``Ecs``.

This is how it looks like.

![](static/documentation/images/image043.jpg)

## Annotation mode (advanced)

Basic operations in the mode were described above.

**Occluded** attribute is used if an object is occluded by another object or
isn't fully visible on the frame. Use ``Q`` shortcut to set the property
quickly.

![](static/documentation/images/image065.jpg)

Example: both cars on the figure below should be labeled as **occluded**.

![](static/documentation/images/image054.jpg)

If a frame contains too many objects and it is difficult to annotate them
due to many shapes that are placed mostly in the same place, it makes sense
to lock them. Shapes for locked objects are transparent, and it is easy to
annotate new objects. Besides, you can't change previously annotated objects
by accident. Shortcut: ``L``.

![](static/documentation/images/image066.jpg)

## Interpolation mode (advanced)

Basic operations in the mode were described above.

Bounding boxes that were created in the mode, have extra navigation buttons.
-   These buttons help to jump to previous/next key frame.

    ![](static/documentation/images/image056.jpg)

-   The button helps to jump to initial frame for the object (first bounding box for the track).

    ![](static/documentation/images/image057.jpg)

## Attribute annotation mode (advanced)

Basic operations in the mode was described above.

It is possible to handle lots of objects on the same frame in the mode.

![](static/documentation/images/image058.jpg)

It is more convenient to annotate objects of the same type. You can specify
the appropriate filter in this case. For example, the following filter will
hide all objects except pedestrians: ``pedestrian``.

To navigate between objects (pedestrians in the case), use the following shortcuts:
- ``Tab`` — go to the next object
- ``Shift+Tab`` — go to the previous object.

By default, objects in the mode are zoomed. Check
``Open Menu`` —> ``Settings`` —> ``AAM Zoom Margin`` to adjust that.

## Annotation with box by 4 points
It is an efficient method of bounding box annotation, proposed
[here](https://arxiv.org/pdf/1708.02750.pdf).
Before starting, you need to be sure that ``Box by 4 points`` is selected.

![](static/documentation/images/image134.jpg)

Press ``N`` for entering drawing mode. Click exactly four extreme points:
the top, bottom, left- and right-most physical points on the object.
Drawing is automatically completed right after clicking the fourth point.
Press ``Esc`` to cancel editing.

![](static/documentation/images/gif016.gif)

## Annotation with polygons

It is used for semantic / instance segmentation.

Be sure ``Z-Order`` flag in ``Create new task`` dialog is enabled if you want to
annotate polygons. Z-Order flag defines order of drawing. It is necessary to
get right annotation mask without extra work (additional drawing of borders).
Z-Order can be changed by ``+``/``-`` which set maximum/minimum z-order
accordingly.

![](static/documentation/images/image074.jpg)

Before starting, you need to be sure that ``Polygon`` is selected.

![](static/documentation/images/image084.jpg)

Press ``N`` for entering drawing mode. There are two ways to draw a polygon
— you either create points by clicking or by dragging mouse on the screen
holding ``Shift``.

| Clicking points                                | Holding Shift+Dragging                      |
| --                                             | --                                          |
| ![](static/documentation/images/gif005.gif)    | ![](static/documentation/images/gif006.gif) |

When ``Shift`` isn't pressed, you can zoom in/out (when scrolling the mouse
wheel) and move (when clicking the mouse wheel and moving the mouse), you can
delete the previous point clicking right mouse button. Press ``N`` again for
completing the shape. You can move points or delete them by double-clicking.
Double-click with pressed ``Shift`` will open a polygon editor. There you can
create new points (clicking or dragging) or delete part of a polygon closing
the red line on another point. Press ``Esc`` to cancel editing.

![](static/documentation/images/gif007.gif)

Also, you can set fixed number of points in the "poly shape size" field, then
drawing will be stopped automatically. To enable dragging, you should right-click
inside polygon and choose ``Enable Dragging``.

Below you can see results with opacity and black stroke:

![](static/documentation/images/image064.jpg)

Also, if you need to annotate small objects, increase ``Image Quality`` to
``95`` in ``Create task`` dialog for annotator's convenience.

## Annotation with polylines

It is used for road markup annotation etc.

Before starting, you have to be sure that ``Polyline`` is selected.

![](static/documentation/images/image085.jpg)

Press ``N`` for entering drawing mode. There are two ways to draw a polyline —
you either create points clicking or dragging mouse on the screen, holding ``Shift``.

When ``Shift`` isn't pressed, you can zoom in/out (when scrolling the mouse wheel)
and move (when clicking the mouse wheel and moving the mouse), you can delete
previous point clicking right mouse button. Press ``N`` again to complete the
shape. You can delete points double-clicking them. Double-click with pressed
``Shift`` will open a polyline editor. There you can create new points
(clicking or dragging) or delete part of a polygon closing the red line on
another point. Press ``Esc`` to cancel editing. Also, you can set fixed number
of points in the "poly shape size" field, then drawing will be stopped
automatically. You can adjust the polyline after it has been drawn.

![](static/documentation/images/image039.jpg)

## Annotation with cuboids

It is used to annotate 3 dimensional objects such as cars, boxes, etc...
Currently the feature supports one point perspective and has the contraint
where the vertical edges are exactly parallel to the sides.

### Creating the cuboid

Before starting, you have to be sure that ``Cuboid`` is selected.

Press ``N`` for entering drawing mode. There are many ways to draw a cuboid.
You may draw the cuboid by placing 4 points, after which the drawing completes automatically.
The first 3 points will represent a plane of the cuboid
while the last point represents the depth of that plane.
For the first 3 points, it is recomended to only draw the 2 closest side faces,
as well as the top and bottom face.

A few examples:
![](static/documentation/images/CuboidDrawing1.gif)

![](static/documentation/images/CuboidDrawing2.gif)

![](static/documentation/images/CuboidDrawing3.gif)

### Editing the cuboid

The cuboid can be edited in multiple ways, by dragging points or by dragging certain faces.
First notice that there is a face that is painted with pink lines only, let us call it the front face.

The cuboid can be moved by simply dragging the shape as normal.
The cuboid can be extended by dragging on the point in the middle of the edges.
The cuboid can also be extended up and down by dragging the point at the vertices.

![](static/documentation/images/CuboidEditing1.gif)

To draw with perpective effects it is assumed that the front face is the closest to the camera.
To begin simply drag the points on the vertices that are not on the pink/front face while holding ``Shift``.
The cuboid can then be edited as usual.

![](static/documentation/images/EditingPerspective.gif)

If you wish to reset perspective effects, you may right click on cuboid,
and select ``Reset Perspective`` to return to a regular cuboid.

The location of the pink face can be swapped with the adjacent visible side face.
This is done by right clicking on the cuboid and selecting ``Switch Perspective Orientation``.
Note that this will also reset the perspective effects.

![](static/documentation/images/ResetPerspective.gif)

Certain faces of the cuboid can also be edited,
these faces are the left, right and dorsal faces, relative to the pink face.
Simply drag the faces to move them independently from the rest of the cuboid.

![](static/documentation/images/CuboidEditing2.gif)

## Annotation with points

### Points in annotation mode

It is used for face landmarks annotation etc.

Before starting, you have to be sure that ``Points`` is selected.

![](static/documentation/images/image042.jpg)

Press ``N`` for entering drawing mode. Now you can start annotating the necessary area.
Press ``N`` again for finishing marking an area. You can delete points
double-clicking them. Double-click with pressed ``Shift`` will open a points
shape editor. There you can create new points into existing shape. Also, you
can set fixed number of points in the "poly shape size" field, then drawing
will be stopped automatically. Points are automatically grouped — all points
will be considered linked between individual start and finish. You can zoom
in/out (when scrolling the mouse wheel) and move (when clicking the mouse
wheel and moving the mouse) while drawing. You can drag object after it has
been drawn and fix a position of individual points after finishing the object.
You can add/delete points after finishing.

![](static/documentation/images/image063.jpg)

### Linear interpolation with one point

You can use linear interpolation for points to annotate a moving object:

1.  Before starting, you have to be sure that ``Points`` is selected.
1.  Linear interpolation works only with one point, so you need to set ``Poly Shapes Size``: 1.
1.  After that select the interpolation mode.

    ![](static/documentation/images/image122.jpg)

1.  Press ``N`` or click ``Create Shape`` for entering drawing mode.
    Click LMB to create a point and shape will be automatically completed.

    ![](static/documentation/images/gif011_DETRAC.gif)

1.  Move forward a few frames and move the point to the desired position,
    this way you will create a keyframe and intermediate frames will be drawn automatically.
    You can work with this object as with an interpolated track: hide with help of ``Outside``,
    move around keyframes, etc.

    ![](static/documentation/images/gif012_DETRAC.gif)

1.  This way you'll get linear interpolation using `` Points``.

    ![](static/documentation/images/gif013_DETRAC.gif)

## Annotation with Auto Segmentation

Used to create a polygon semi-automatically. Before starting, you have to be
sure that ``Auto Segmentation`` is selected.

![](static/documentation/images/image114.jpg)

Press ``N`` for entering drawing mode. Now you can start annotating the necessary area.
Press ``N`` again for finishing marking an area. A shape must consist of 4
points minimum. You can set a fixed number of points in the field
"poly shape size", then drawing will be stopped automatically. You can zoom
in/out (when scrolling the mouse wheel) and move (when clicking the mouse
wheel and moving the mouse) while drawing. At the end of Auto Segmentation,
a shape is created and you can work with it as a polygon.

![](static/documentation/images/gif009_DETRAC.gif)

## Automatic annotation

Automatic Annotation is used for creating preliminary annotations.
To use Automatic Annotation you need a DL model. You can use primary models or models uploaded by a user.
You can find the list of available models in the ``Models`` section.

1.  To launch automatic annotation, you should open the dashboard and find a task which you want to annotate.
    Then click the ``Actions`` button and choose option ``Automatic Annotation`` from the dropdown menu.

    ![](static/documentation/images/image119_DETRAC.jpg)

1.  In the dialog window select a model you need. DL models are created for specific labels, e.g.
    the Crossroad model was taught using footage from cameras located above the highway and it is best to
    use this model for the tasks with similar camera angles.
    If it's necessary select the ``Clean old annotations`` checkbox.
    Adjust the labels so that the task labels will correspond to the labels of the DL model.
    For example, let’s consider a task where you have to annotate labels “car” and “person”.
    You should connect the “person” label from the model to the “person” label in the task.
    As for the “car” label, you should choose the most fitting label available in the model - the “vehicle” label.
    The task requires to annotate cars only and choosing the “vehicle” label implies annotation of all vehicles,
    in this case using auto annotation will help you complete the task faster.
    Click ``Submit`` to begin the automatic annotation process.

    ![](static/documentation/images/image120.jpg)

1.  At runtime, you can see the percentage of completion.

    ![](static/documentation/images/image121_DETRAC.jpg)

1.  As a result, you will get an annotation with separate bounding boxes (or other shapes)

    ![](static/documentation/images/gif014_DETRAC.gif)

1.  Separated bounding boxes can be edited by removing false positives, adding unlabeled objects and
    merging into tracks using ``ReID merge`` function. Click the ``ReID merge`` button in the menu.
    You can use the default settings (for more information click [here](cvat/apps/reid/README.md)).
    To launch the merging process click ``Merge``. Each frame of the track will be a key frame.

    ![](static/documentation/images/image133.jpg)

1.  You can remove false positives and edit tracks using ``Split`` and ``Merge`` functions.

    ![](static/documentation/images/gif015_DETRAC.gif)

## Shape grouping

This feature allows to group several shapes.

You may use ``Group Shapes`` button or shortcuts:
- ``G`` — switch group mode
- ``Alt+G`` — close group mode
- ``Shift+G`` — reset group for selected shapes

You may select shapes clicking on them or selecting an area.

Grouped shapes will have ``group_id`` filed in dumped annotation.

Also you may switch color distribution from an instance (default) to a group.
You have to switch ``Color By Group`` checkbox for that.

Shapes that don't have ``group_id``, will be highlighted in white.

![](static/documentation/images/image078.jpg)

![](static/documentation/images/image077.jpg)

## Filter

![](static/documentation/images/image059.jpg)

There are some reasons to use the feature:

1. When you use a filter, objects that don't match the filter will be hidden.
1. Fast navigation between frames that have an object of interest. Use
``Left Arrow`` / ``Right Arrow`` keys for the purpose. If the filter is empty,
the arrows go to previous/next frames which contain any objects.
1. The list contains frequently used and recent filters.

To use the functionality, it is enough to specify a value inside ``Filter`` text
box and defocus the text box (for example, click on the image). After that, the
filter will be applied.

---
In the trivial case, the correct filter must match the template: ``label[prop operator "value"]``

``label`` is a type of an object (e.g. _person, car, face_, etc.). If the type isn't important, you can use ``*``.

``prop`` is a property which should be filtered. The following items are available:

- ``id`` — identifier of an object. It helps to find a specific object easily
in case of huge number of objects and images or frames.
- ``type`` — an annotation type. Possible values: ``annotation``, ``interpolation``
- ``lock`` accepts ``true`` and ``false`` values. It can be used to hide all locked objects.
- ``occluded`` accepts ``true`` and ``false`` values. It can be used to hide all occluded objects.
- ``attr`` is a prefix to access attributes of an object. For example, it is possible to
access _race_ attribute. For the purpose you should specify
- ``attr/race``. To access all attributes, it is necessary to write ``attr/*``.

``operator`` can be ``=`` (equal), ``!=`` (not equal), ``<`` (less), ``>``
(more), ``<=`` (less or equal), ``>=`` (more or equal).

``"value"`` — value of an attribute or a property. It has to be specified in quotes.

---

| Example                        | Description                                                   |
| -------------------------------|-------------                                                  |
| ``face``                       | all faces                                                     |
| ``*[id=4]``                    | object with id #4                                             |
| ``*[type="annotation"]``       | annotated objects only                                        |
| ``car[occluded="true"]``       | cars with _occluded_ property                                 |
| ``*[lock!="true"]``            | all unlocked objects                                          |
| ``car[attr/parked="true"]``    | parked cars                                                   |
| ``*[attr/*="__undefined__"]``  | any objects with ``__undefined__`` value of an attribute      |
| ``*[width<300 or height<300]`` | shape less than 300 pixels wide and more than 200 pixels high |

---

The functionality allows to create more complex conditions. Several filters can
be combined by ``or``, ``and``, ``|`` operators. Operators ``or``, ``and`` can
be applied inside square brackets. ``|`` operator (union) can be applied
outside of square brackets.

| Example                                                                          | Description                                      |
| --------------------------------------------------------                         |-------------                                     |
| ``person[attr/age>="25" and attr/age<="35"]``                                    | people with age between 25 and 35.               |
| ``face[attr/glass="sunglass" or attr/glass="no"]``                               | faces with sunglasses or without glasses at all. |
| ``person[attr/race="asian"]`` \| ``car[attr/model="bmw" or attr/model="mazda"]`` | asian persons or bmw or mazda cars.              |

## Analytics

If your CVAT instance is created with analytics support, you can press the
"analytics" button in dashboard, a new tab with analytics and journals will
be opened.

![](static/documentation/images/image113_DETRAC.jpg)

It allows you to see how much working time every user spend on each task and how much they did, over any time range.

![](static/documentation/images/image097.jpg)

It also has activity graph which can be modified with number of users shown and timeframe.

![](static/documentation/images/image096.jpg)

## Shortcuts

Many UI elements have shortcut hints. Put your pointer to a required element to see it.

![](static/documentation/images/image075.jpg)

| Shortcut                         | Common                                                                     |
|-----------------------           |------------------------------                                              |
| ``F1``                           | open help                                                                  |
| ``F1`` in dashboard              | open page with documentation                                               |
| ``F2``                           | open settings                                                              |
| ``L``                            | lock/unlock an active shape                                                |
| ``L+T``                          | lock/unlock all shapes on the current frame                                |
| ``Q`` or ``Num/``                | set occluded property for an active shape                                  |
| ``N``                            | start/stop draw mode                                                       |
| ``Esc``                          | close draw mode without create                                             |
| ``Ctrl+<number>``                | change type of an active shape                                             |
| ``Shift+<number>``               | change type of new shape by default                                        |
| `` Alt + >``                     | switch next default shape type                                             |
| ``Alt + <``                      | switch previous default shape type                                         |
| ``Enter``                        | change color of active shape                                               |
| ``H``                            | hide active shape                                                          |
| ``T+H``                          | hide all shapes                                                            |
| ``J``                            | hide labels with attributes on every frame                                 |
| ``Delete``                       | delete an active shape                                                     |
| ``Shift+Delete``                 | delete an active shape even if it is locked                                |
| ``F``                            | go to next frame                                                           |
| ``D``                            | go to previous frame                                                       |
| ``V``                            | go forward with a predefined step                                          |
| ``C``                            | go backward with a predefined step                                         |
| ``~``                            | focus to ``go to frame`` element                                           |
| ``Ctrl + R``                     | clockwise image rotation                                                   |
| ``Ctrl + Shift + R``             | counter clockwise image rotation                                           |
| ``Ctrl+C``                       | copy an active shape                                                       |
| ``Ctrl+V``                       | insert a copied shape                                                      |
| ``Ctrl+Z``                       | undo previous action                                                       |
| ``Ctrl+Shift+Z``/``Ctrl+Y``      | redo previous action                                                       |
| ``Shift+B``/``Alt+B``            | increase/decrease brightness on an image                                   |
| ``Shift+C``/``Alt+C``            | increase/decrease contrast on an image                                     |
| ``Shift+S``/``Alt+S``            | increase/decrease saturation on an image                                   |
| ``Alt + G + '+', Alt + G + '-'`` | increase/decrease grid opacity                                             |
| ``Alt + G + Enter``              | change grid color                                                          |
| ``Ctrl+S``                       | save job                                                                   |
| ``Ctrl+B``                       | propagate active shape                                                     |
| ``+``/``-``                      | change relative order of highlighted box (if Z-Order is enabled)           |
|                                  | **Interpolation**                                                          |
| ``M``                            | enter/apply merge mode                                                     |
| ``Esc``                          | close merge mode without apply the merge                                   |
| ``R``                            | go to the next key frame of an active shape                                |
| ``E``                            | go to the previous key frame of an active shape                            |
| ``O``                            | change attribute of an active shape to "Outside the frame"                 |
| ``K``                            | mark current frame as key frame on an active shape                         |
|                                  | **Attribute annotation mode**                                              |
| ``Shift+Enter``                  | enter/leave Attribute Annotation mode                                      |
| ``Up Arrow``                     | go to the next attribute (up)                                              |
| ``Down Arrow``                   | go to the next attribute (down)                                            |
| ``Tab``                          | go to the next annotated object                                            |
| ``Shift+Tab``                    | go to the previous annotated object                                        |
| ``<number>``                     | assign a corresponding value to the current attribute                      |
|                                  | **Grouping**                                                               |
| ``G``                            | switch group mode                                                          |
| ``Esc``                          | close group mode                                                           |
| ``Shift+G``                      | reset group for selected shapes                                            |
|                                  | **Filter**                                                                 |
| ``Left Arrow``                   | go to the previous frame which corresponds to the specified filter value   |
| ``Right Arrow``                  | go to the next frame which corresponds to the specified filter value       |

## Hints
Hold ``Mouse Wheel`` to move frame (for example, while drawing)

Hold ``Ctrl`` when shape is active and fix it.

Hold ``Ctrl`` when paste shape from buffer for multiple pasting.<|MERGE_RESOLUTION|>--- conflicted
+++ resolved
@@ -187,7 +187,7 @@
     **Stop frame**. Frame on which video in task ends.
 
     **Frame Step**. Use this option to filter video frames.
-    For example, enter ``25`` to leave every twenty fifth frame in the video or every twenty fifth image. 
+    For example, enter ``25`` to leave every twenty fifth frame in the video or every twenty fifth image.
 
     **Chunk size**. Defines a number of frames to be packed in a chunk when send from client to server.
     Server defines automatically if empty.
@@ -250,13 +250,8 @@
 
 1.  Task details is a task page which contains a preview, a progress bar
     and the details of the task (specified when the task was created) and the jobs section.
-<<<<<<< HEAD
-
-    ![](static/documentation/images/image131.jpg)
-=======
-  
+
     ![](static/documentation/images/image131_DETRAC.jpg)
->>>>>>> 176dc718
 
     - The next actions are available on this page:
       1. Change the task’s title.
@@ -268,17 +263,10 @@
       1. Assigned to — is used to assign a task to a person. Start typing an assignee’s name and/or
       choose the right person out of the dropdown list.
     - ``Jobs`` — is a list of all jobs for a particular task. Here you can find the next data:
-<<<<<<< HEAD
-      - Jobs name whit a hyperlink to it.
+      - Jobs name with a hyperlink to it.
       - Frames — the frame interval.
       - A status of the job. The status is specified by the user in the menu inside the job.
       There are three types of status: annotation, validation or completed.
-=======
-      - Jobs name with a hyperlink to it.
-      - Frames — the frame interval. 
-      - A status of the job. The status is specified by the user in the menu inside the job. 
-      There are three types of status: annotation, validation or completed. 
->>>>>>> 176dc718
       The status of the job is changes the progress bar of the task.
       - Started on — start date of this job.
       - Duration — is the amount of time the job is being worked.
@@ -374,17 +362,17 @@
 
     ![](static/documentation/images/image008.jpg)
 
-1.  To navigate the image, use the button on the controls sidebar. 
-    Another way an image can be moved/shifted is by holding the left mouse button inside 
-    an area without annotated objects. 
+1.  To navigate the image, use the button on the controls sidebar.
+    Another way an image can be moved/shifted is by holding the left mouse button inside
+    an area without annotated objects.
     If the ``Mouse Wheel`` is pressed, then all annotated objects are ignored. Otherwise the
     a highlighted bounding box will be moved instead of the image itself.
 
     ![](static/documentation/images/image136.jpg)
 
-1.  You can use the button on the sidebar controls to zoom on a region of interest. 
+1.  You can use the button on the sidebar controls to zoom on a region of interest.
     Use the button ``Fit the image`` to fit the image in the workspace.
-    You can also use the mouse wheel to scale the image 
+    You can also use the mouse wheel to scale the image
     (the image will be zoomed relatively to your current cursor position).
 
     ![](static/documentation/images/image137.jpg)
@@ -417,16 +405,16 @@
 
     ![](static/documentation/images/image082.jpg)
 
-    Before you start, select the correct `` Label`` (should be specified by you when creating the task) 
+    Before you start, select the correct `` Label`` (should be specified by you when creating the task)
     and `` Drawing Method`` (by 2 points or by 4 points):
 
-    ![](static/documentation/images/image080.jpg) 
+    ![](static/documentation/images/image080.jpg)
 
 1.  Creating a new annotation in ``Shape mode``:
 
-    -   Create a separate ``Rectangle`` by clicking on ``Shape``. 
-
-        ![](static/documentation/images/image081.jpg) 
+    -   Create a separate ``Rectangle`` by clicking on ``Shape``.
+
+        ![](static/documentation/images/image081.jpg)
 
     -   Choose the opposite points. Your first rectangle is ready!
 
@@ -439,7 +427,7 @@
         You can also undo your actions using ``Ctrl+Z`` and redo them with ``Shift+Ctrl+Z`` or ``Ctrl+Y``.
 
 1.  You can see the ``Object card`` in the objects sidebar or open it by right-clicking on the object.
-    You can change the attributes in the details section. 
+    You can change the attributes in the details section.
     You can perform basic operations or delete an object by clicking on the action menu button.
 
     ![](static/documentation/images/image012.jpg)
@@ -456,10 +444,10 @@
 - Add/modify/delete objects for existing annotations.
 - Edit tracks, merge several rectangles into one track.
 
-1.  Like in the ``Shape mode``, you need to select a ``Rectangle`` on the sidebar, 
+1.  Like in the ``Shape mode``, you need to select a ``Rectangle`` on the sidebar,
     in the appearing form, select the desired ``Label`` and the ``Drawing method``.
 
-    ![](static/documentation/images/image083.jpg) 
+    ![](static/documentation/images/image083.jpg)
 
 1.  Creating a track for an object (look at the selected car as an example):
     - Create a ``Rectangle`` in ``Track mode`` by clicking on ``Track``.
@@ -472,8 +460,8 @@
 
         ![](static/documentation/images/image016.jpg)
 
-    - If the object starts to change its position, you need to modify the rectangle where it happens. 
-      It isn't necessary to change the rectangle on each frame, simply update several keyframes 
+    - If the object starts to change its position, you need to modify the rectangle where it happens.
+      It isn't necessary to change the rectangle on each frame, simply update several keyframes
       and the frames between them will be interpolated automatically.
     - Let's jump 30 frames forward and adjust the boundaries of the object. See an example below:
 
@@ -498,7 +486,7 @@
 
         ![](static/documentation/images/gif001_DETRAC.gif)
 
-    -   Click ``Merge`` button or press key ``M`` and click on any rectangle of the first track 
+    -   Click ``Merge`` button or press key ``M`` and click on any rectangle of the first track
         and on any rectangle of the second track and so on:
 
         ![](static/documentation/images/image162_DETRAC.jpg)
