--- conflicted
+++ resolved
@@ -3,10 +3,7 @@
 # SPDX-License-Identifier: MIT
 
 from copy import deepcopy
-<<<<<<< HEAD
-=======
 from datetime import datetime
->>>>>>> 70ea1313
 
 from dateutil import parser
 
@@ -103,11 +100,7 @@
         timestamp = self._db_obj.updated_date
         timestamp_str = timestamp.strftime("%Y-%m-%dT%H:%M:%SZ")
 
-<<<<<<< HEAD
-        report = self._db_obj.analytics_report
-=======
         report = getattr(self._db_obj, "analytics_report", None)
->>>>>>> 70ea1313
         data_series = self.get_empty()
         if report is not None:
             statistics = next(
@@ -116,12 +109,7 @@
             if statistics is not None:
                 data_series = deepcopy(statistics["data_series"])
 
-<<<<<<< HEAD
         previous_count = 0
-        start_datetime = self._db_obj.created_date
-=======
-        last_entry_count = 0
->>>>>>> 70ea1313
         if data_series["object_count"]:
             last_entry_timestamp = parser.parse(data_series["object_count"][-1]["datetime"])
 
@@ -130,21 +118,11 @@
                 data_series["object_count"] = data_series["object_count"][:-1]
                 data_series["working_time"] = data_series["working_time"][:-1]
 
-<<<<<<< HEAD
             for entry in data_series["object_count"]:
                 previous_count += entry["value"]
 
-            if len(data_series["object_count"]):
+            if data_series["object_count"]:
                 start_datetime = parser.parse(data_series["object_count"][-1]["datetime"])
-=======
-                if len(data_series["object_count"]):
-                    current_last_entry = data_series["object_count"][-1]
-                    start_datetime = parser.parse(current_last_entry["datetime"])
-                    last_entry_count = current_last_entry["value"]
-            else:
-                last_entry_count = last_entry["value"]
-                start_datetime = parser.parse(last_entry["datetime"])
->>>>>>> 70ea1313
 
         data_series["object_count"].append(
             {
@@ -159,19 +137,11 @@
             )
         )
 
-<<<<<<< HEAD
-        parameters = {
-            "job_id": self._db_obj.id,
-            "start_datetime": start_datetime,
-            "end_datetime": timestamp,
-        }
-=======
         working_time = 0
         for row in rows:
             wt, datetime = row
             if start_datetime <= datetime < timestamp:
                 working_time += wt
->>>>>>> 70ea1313
 
         data_series["working_time"].append(
             {
