--- conflicted
+++ resolved
@@ -86,48 +86,6 @@
         except ObjectDoesNotExist:
             return None
 
-<<<<<<< HEAD
-    class AnalyticsReportsNotAvailable(Exception):
-        pass
-=======
-    def schedule_analytics_report_autoupdate_job(self, *, job=None, task=None, project=None):
-        assert sum(map(bool, (job, task, project))) == 1, "Expected only 1 argument"
-
-        now = timezone.now()
-        delay = self._get_analytics_check_job_delay()
-        next_job_time = now.utcnow() + delay
-
-        target_obj = None
-        cvat_project_id = None
-        cvat_task_id = None
-        if job is not None:
-            if job.segment.task.project:
-                target_obj = job.segment.task.project
-                cvat_project_id = target_obj.id
-            else:
-                target_obj = job.segment.task
-                cvat_task_id = target_obj.id
-        elif task is not None:
-            if task.project:
-                target_obj = task.project
-                cvat_project_id = target_obj.id
-            else:
-                target_obj = task
-                cvat_task_id = target_obj.id
-        elif project is not None:
-            target_obj = project
-            cvat_project_id = project.id
-
-        schedule_job_with_throttling(
-            settings.CVAT_QUEUES.ANALYTICS_REPORTS.value,
-            self._make_queue_job_id_base(target_obj),
-            next_job_time,
-            self._check_analytics_report,
-            cvat_task_id=cvat_task_id,
-            cvat_project_id=cvat_project_id,
-        )
->>>>>>> f3247fa5
-
     def schedule_analytics_check_job(self, *, job=None, task=None, project=None, user_id):
         rq_id = self._make_queue_job_id_base(job or task or project)
 
