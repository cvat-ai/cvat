--- conflicted
+++ resolved
@@ -30,16 +30,12 @@
     utils.is_admin
 }
 
-<<<<<<< HEAD
-allow {
+allow if {
     input.scope == utils.CREATE
     utils.has_perm(utils.USER)
 }
 
-allow {
-=======
 allow if {
->>>>>>> f3247fa5
     input.scope == utils.LIST
     utils.has_perm(utils.WORKER)
 }