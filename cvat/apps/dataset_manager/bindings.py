# Copyright (C) 2019-2022 Intel Corporation
# Copyright (C) CVAT.ai Corporation
#
# SPDX-License-Identifier: MIT

from __future__ import annotations

import os.path as osp
import re
import sys
from collections import OrderedDict, defaultdict
from collections.abc import Iterable, Iterator, Mapping, Sequence
from functools import reduce
from operator import add
from pathlib import Path
from types import SimpleNamespace
from typing import Any, Callable, Literal, NamedTuple, Optional, Union

<<<<<<< HEAD
# We use both full names for internal datumaro symbols and dm.-aliased for external ones
import datumaro
import datumaro as dm  # pylint: disable=reimported
=======
import datumaro as dm
>>>>>>> 7959be83
import datumaro.util
import defusedxml.ElementTree as ET
import rq
from attr import attrib, attrs
from attrs.converters import to_bool
from datumaro.components.format_detection import RejectionReason
from django.conf import settings
from django.db.models import Prefetch, QuerySet
from django.utils import timezone

from cvat.apps.dataset_manager.formats.utils import get_label_color
from cvat.apps.engine import models
from cvat.apps.engine.frame_provider import FrameOutputType, FrameQuality, TaskFrameProvider
from cvat.apps.engine.lazy_list import LazyList
from cvat.apps.engine.model_utils import add_prefetch_fields
from cvat.apps.engine.models import (
    AttributeSpec,
    AttributeType,
    DimensionType,
    Job,
    JobType,
    Label,
    LabelType,
    Project,
    SegmentType,
    ShapeType,
    Task,
)
from cvat.apps.engine.rq_job_handler import RQJobMetaField

from ..engine.log import ServerLogManager
from .annotation import AnnotationIR, AnnotationManager, TrackManager
from .formats.transformations import EllipsesToMasks, MaskConverter

slogger = ServerLogManager(__name__)

CVAT_INTERNAL_ATTRIBUTES = {'occluded', 'outside', 'keyframe', 'track_id', 'rotation'}

class InstanceLabelData:
    class Attribute(NamedTuple):
        name: str
        value: Any

    @classmethod
    def add_prefetch_info(cls, queryset: QuerySet[Label]) -> QuerySet[Label]:
        assert issubclass(queryset.model, Label)

        return add_prefetch_fields(queryset, [
            'skeleton',
            'parent',
            'attributespec_set',
            'sublabels',
        ])

    def __init__(self, instance: Union[Task, Project]) -> None:
        instance = instance.project if isinstance(instance, Task) and instance.project_id is not None else instance

        db_labels = self.add_prefetch_info(instance.label_set.all())

        # If this flag is set to true, create attribute within anntations import
        self._soft_attribute_import = False
        self._label_mapping = OrderedDict[int, Label](
            (db_label.id, db_label)
            for db_label in sorted(db_labels, key=lambda v: v.pk)
        )

        self._attribute_mapping = {db_label.id: {
            'mutable': {}, 'immutable': {}, 'spec': {}}
            for db_label in db_labels}

        for db_label in db_labels:
            for db_attribute in db_label.attributespec_set.all():
                if db_attribute.mutable:
                    self._attribute_mapping[db_label.id]['mutable'][db_attribute.id] = db_attribute.name
                else:
                    self._attribute_mapping[db_label.id]['immutable'][db_attribute.id] = db_attribute.name
                self._attribute_mapping[db_label.id]['spec'][db_attribute.id] = db_attribute

        self._attribute_mapping_merged = {}
        for label_id, attr_mapping in self._attribute_mapping.items():
            self._attribute_mapping_merged[label_id] = {
                **attr_mapping['mutable'],
                **attr_mapping['immutable'],
            }

    def _get_label_id(self, label_name, parent_id=None):
        for db_label in self._label_mapping.values():
            if label_name == db_label.name and parent_id == db_label.parent_id:
                return db_label.id
        raise ValueError("Label {!r} is not registered for this task".format(label_name))

    def _get_label_name(self, label_id):
        return self._label_mapping[label_id].name

    def _get_attribute_name(self, attribute_id):
        for attribute_mapping in self._attribute_mapping_merged.values():
            if attribute_id in attribute_mapping:
                return attribute_mapping[attribute_id]

    def _get_attribute_id(self, label_id, attribute_name, attribute_type=None):
        if attribute_type:
            container = self._attribute_mapping[label_id][attribute_type]
        else:
            container = self._attribute_mapping_merged[label_id]

        for attr_id, attr_name in container.items():
            if attribute_name == attr_name:
                return attr_id
        return None

    def _get_mutable_attribute_id(self, label_id, attribute_name):
        return self._get_attribute_id(label_id, attribute_name, 'mutable')

    def _get_immutable_attribute_id(self, label_id, attribute_name):
        return self._get_attribute_id(label_id, attribute_name, 'immutable')

    def _import_attribute(self, label_id, attribute, mutable=False):
        spec_id = self._get_attribute_id(label_id, attribute.name)
        value = attribute.value

        if spec_id:
            spec = self._attribute_mapping[label_id]['spec'][spec_id]

            try:
                if spec.input_type == AttributeType.NUMBER:
                    pass # no extra processing required
                elif spec.input_type == AttributeType.CHECKBOX:
                    if value == spec.default_value:
                        pass
                    elif isinstance(value, str):
                        value = value.lower()
                        assert value in {'true', 'false'}
                    elif isinstance(value, (bool, int, float)):
                        value = 'true' if value else 'false'
                    else:
                        raise ValueError("Unexpected attribute value")
            except Exception as e:
                raise Exception("Failed to convert attribute '%s'='%s': %s" %
                    (self._get_label_name(label_id), value, e))

        elif self._soft_attribute_import:
            if isinstance(value, (int, float)):
                attr_type = AttributeType.NUMBER
            elif isinstance(value, bool):
                attr_type = AttributeType.CHECKBOX
            else:
                value = str(value)
                if value.lower() in {'true', 'false'}:
                    value = value.lower() == 'true'
                    attr_type = AttributeType.CHECKBOX
                else:
                    attr_type = AttributeType.TEXT

            attr_spec = AttributeSpec(
                label_id=label_id,
                name=attribute.name,
                input_type=attr_type,
                mutable=mutable,
            )
            attr_spec.save()
            spec_id = attr_spec.id
            if label_id not in self._label_mapping:
                self._label_mapping[label_id] = Label.objects.get(id=label_id)
            if label_id not in self._attribute_mapping:
                self._attribute_mapping[label_id] = {'mutable': {}, 'immutable': {}, 'spec': {}}
            self._attribute_mapping[label_id]['immutable'][spec_id] = attribute.name
            self._attribute_mapping[label_id]['spec'][spec_id] = attr_spec
            self._attribute_mapping_merged[label_id] = {
                **self._attribute_mapping[label_id]['mutable'],
                **self._attribute_mapping[label_id]['immutable'],
            }


        return { 'spec_id': spec_id, 'value': value }

    def _export_attributes(self, attributes):
        exported_attributes = []
        for attr in attributes:
            attribute_name = self._get_attribute_name(attr["spec_id"])
            exported_attributes.append(InstanceLabelData.Attribute(
                name=attribute_name,
                value=attr["value"],
            ))
        return exported_attributes

class CommonData(InstanceLabelData):
    class Shape(NamedTuple):
        id: int
        label_id: int

    class LabeledShape(NamedTuple):
        type: int
        frame: int
        label: int
        points: Sequence[int]
        occluded: bool
        attributes: Sequence[CommonData.Attribute]
        source: str | None
        rotation: float = 0
        group: int = 0
        z_order: int = 0
        elements: Sequence[CommonData.LabeledShape] = ()
        outside: bool = False
        id: int | None = None

    class TrackedShape(NamedTuple):
        type: int
        frame: int
        points: Sequence[int]
        occluded: bool
        outside: bool
        keyframe: bool
        attributes: Sequence[CommonData.Attribute]
        rotation: float = 0
        source: str = "manual"
        group: int = 0
        z_order: int = 0
        label: str | None = None
        track_id: int = 0
        elements: Sequence[CommonData.TrackedShape] = ()
        id: int | None = None

    class Track(NamedTuple):
        label: int
        group: int
        source: str
        shapes: Sequence[CommonData.TrackedShape]
        elements: Sequence[int] = ()
        id: int | None = None

    class Tag(NamedTuple):
        frame: int
        label: int
        attributes: Sequence[CommonData.Attribute]
        source: str | None
        group: int | None = 0
        id: int | None = None

    class Frame(NamedTuple):
        idx: int
        id: int
        frame: int
        name: str
        width: int
        height: int
        labeled_shapes: Sequence[CommonData.LabeledShape]
        tags: Sequence[CommonData.Tag]
        shapes: Sequence[CommonData.Shape]
        labels: Sequence[CommonData.Label]
        subset: str

    class Label(NamedTuple):
        id: int
        name: str
        color: str | None
        type: str | None

    def __init__(self,
        annotation_ir: AnnotationIR,
        db_task: Task,
        *,
        host: str = '',
        create_callback=None,
        use_server_track_ids: bool = False,
        included_frames: Optional[Sequence[int]] = None
    ) -> None:
        self._dimension = annotation_ir.dimension
        self._annotation_ir = annotation_ir
        self._host = host
        self._create_callback = create_callback
        self._MAX_ANNO_SIZE = 30000
        self._frame_info = {}
        self._frame_mapping: dict[str, int] = {}
        self._frame_step = db_task.data.get_frame_step()
        self._db_data: models.Data = db_task.data
        self._use_server_track_ids = use_server_track_ids
        self._required_frames = included_frames
        self._initialized_included_frames: Optional[set[int]] = None
        self._db_subset = db_task.subset

        super().__init__(db_task)

        self._init_frame_info()
        self._init_meta()

    @property
    def rel_range(self):
        raise NotImplementedError()

    @property
    def start(self) -> int:
        return 0

    @property
    def stop(self) -> int:
        return max(0, len(self) - 1)

    def _get_db_images(self) -> Iterator[models.Image]:
        raise NotImplementedError()

    def abs_frame_id(self, relative_id):
        # relative_id is frame index in segment for job, so it can start with more than just zero
        if relative_id not in self.rel_range:
            raise ValueError("Unknown internal frame id %s" % relative_id)
        return relative_id * self._frame_step + self._db_data.start_frame

    def rel_frame_id(self, absolute_id):
        d, m = divmod(
            absolute_id - self._db_data.start_frame, self._frame_step)
        if m or d not in self.rel_range:
            raise ValueError("Unknown frame %s" % absolute_id)
        return d

    def _init_frame_info(self):
        self._deleted_frames = { k: True for k in self._db_data.deleted_frames }

        self._excluded_frames = set()

        if hasattr(self._db_data, 'video'):
            self._frame_info = {
                frame: {
                    "path": "frame_{:06d}".format(self.abs_frame_id(frame)),
                    "width": self._db_data.video.width,
                    "height": self._db_data.video.height,
                    "subset": self._db_subset,
                } for frame in self.rel_range
            }
        else:
            self._frame_info = {
                self.rel_frame_id(db_image.frame): {
                    "id": db_image.id,
                    "path": db_image.path,
                    "width": db_image.width,
                    "height": db_image.height,
                    "subset": self._db_subset,
                } for db_image in self._get_db_images()
            }

        self._frame_mapping = {
            self._get_filename(info["path"]): frame_number
            for frame_number, info in self._frame_info.items()
        }

    @staticmethod
    def _convert_db_labels(db_labels):
        labels = []
        for db_label in db_labels:
            label = OrderedDict([
                ("name", db_label.name),
                ("color", db_label.color),
                ("type", db_label.type),
                ("attributes", [
                    ("attribute", OrderedDict([
                        ("name", db_attr.name),
                        ("mutable", str(db_attr.mutable)),
                        ("input_type", db_attr.input_type),
                        ("default_value", db_attr.default_value),
                        ("values", db_attr.values)]))
                    for db_attr in db_label.attributespec_set.all()])
            ])

            if db_label.parent:
                label["parent"] = db_label.parent.name

            if db_label.type == str(LabelType.SKELETON):
                label["svg"] = db_label.skeleton.svg
                for db_sublabel in list(db_label.sublabels.all()):
                    label["svg"] = label["svg"].replace(f'data-label-id="{db_sublabel.id}"', f'data-label-name="{db_sublabel.name}"')

            labels.append(('label', label))
        return labels

    def _init_meta(self):
        raise NotImplementedError()

    def _export_tracked_shape(self, shape):
        return CommonData.TrackedShape(
            id=shape["id"],
            type=shape["type"],
            frame=self.abs_frame_id(shape["frame"]),
            label=self._get_label_name(shape["label_id"]),
            points=shape["points"],
            rotation=shape["rotation"],
            occluded=shape["occluded"],
            z_order=shape.get("z_order", 0),
            group=shape.get("group", 0),
            outside=shape.get("outside", False),
            keyframe=shape.get("keyframe", True),
            track_id=shape["track_id"],
            source=shape.get("source", "manual"),
            attributes=self._export_attributes(shape["attributes"]),
            elements=[self._export_tracked_shape(element) for element in shape.get("elements", [])]
        )

    def _export_labeled_shape(self, shape):
        return CommonData.LabeledShape(
            id=shape["id"],
            type=shape["type"],
            label=self._get_label_name(shape["label_id"]),
            frame=self.abs_frame_id(shape["frame"]),
            points=shape["points"],
            rotation=shape["rotation"],
            occluded=shape["occluded"],
            outside=shape.get("outside", False),
            z_order=shape.get("z_order", 0),
            group=shape.get("group", 0),
            source=shape["source"],
            attributes=self._export_attributes(shape["attributes"]),
            elements=[self._export_labeled_shape(element) for element in shape.get("elements", [])]
        )

    def _export_shape(self, shape):
        return CommonData.Shape(
            id=shape["id"],
            label_id=shape["label_id"]
        )

    def _export_tag(self, tag):
        return CommonData.Tag(
            id=tag["id"],
            frame=self.abs_frame_id(tag["frame"]),
            label=self._get_label_name(tag["label_id"]),
            group=tag.get("group", 0),
            source=tag["source"],
            attributes=self._export_attributes(tag["attributes"]),
        )

    def _export_track(self, track, idx):
        track['shapes'] = list(filter(lambda x: not self._is_frame_deleted(x['frame']), track['shapes']))
        tracked_shapes = TrackManager.get_interpolated_shapes(
            track, 0, self.stop + 1, self._annotation_ir.dimension)
        for tracked_shape in tracked_shapes:
            tracked_shape["attributes"] += track["attributes"]
            tracked_shape["track_id"] = track["track_id"] if self._use_server_track_ids else idx
            tracked_shape["group"] = track["group"]
            tracked_shape["source"] = track["source"]
            tracked_shape["label_id"] = track["label_id"]

        return CommonData.Track(
            id=track["id"],
            label=self._get_label_name(track["label_id"]),
            group=track["group"],
            source=track["source"],
            shapes=[self._export_tracked_shape(shape)
                for shape in tracked_shapes if not self._is_frame_deleted(shape["frame"])],
            elements=[self._export_track(element, i) for i, element in enumerate(track.get("elements", []))]
        )

    @staticmethod
    def _export_label(label):
        return CommonData.Label(
            id=label.id,
            name=label.name,
            color=label.color,
            type=label.type
        )

    def group_by_frame(self, include_empty: bool = False):
        frames = {}
        def get_frame(idx):
            frame_info = self._frame_info[idx]
            frame = self.abs_frame_id(idx)
            if frame not in frames:
                frames[frame] = CommonData.Frame(
                    idx=idx,
                    id=frame_info.get("id", 0),
                    subset=frame_info["subset"],
                    frame=frame,
                    name=frame_info["path"],
                    height=frame_info["height"],
                    width=frame_info["width"],
                    labeled_shapes=[],
                    tags=[],
                    shapes=[],
                    labels={}
                )
            return frames[frame]

        included_frames = self.get_included_frames()

        if include_empty:
            for idx in sorted(set(self._frame_info) & included_frames):
                get_frame(idx)

        anno_manager = AnnotationManager(
            self._annotation_ir, dimension=self._annotation_ir.dimension
        )
        for shape in sorted(
            anno_manager.to_shapes(
                self.stop + 1,
                # Skip outside, deleted and excluded frames
                included_frames=included_frames,
                deleted_frames=self.deleted_frames.keys(),
                include_outside=False,
                use_server_track_ids=self._use_server_track_ids,
            ),
            key=lambda shape: shape.get("z_order", 0)
        ):
            shape_data = ''

            if 'track_id' in shape:
                if shape['outside']:
                    continue
                exported_shape = self._export_tracked_shape(shape)
            else:
                exported_shape = self._export_labeled_shape(shape)
                shape_data = self._export_shape(shape)

            get_frame(shape['frame']).labeled_shapes.append(exported_shape)

            if shape_data:
                get_frame(shape['frame']).shapes.append(shape_data)
                for label in self._label_mapping.values():
                    label = self._export_label(label)
                    get_frame(shape['frame']).labels.update({label.id: label})

        for tag in self._annotation_ir.tags:
            if tag['frame'] not in included_frames:
                continue
            get_frame(tag['frame']).tags.append(self._export_tag(tag))

        return iter(frames.values())

    @property
    def shapes(self):
        for shape in self._annotation_ir.shapes:
            if not self._is_frame_deleted(shape["frame"]):
                yield self._export_labeled_shape(shape)

    def get_included_frames(self):
        if self._initialized_included_frames is None:
            self._initialized_included_frames = set(
                i for i in self.rel_range
                if not self._is_frame_deleted(i)
                and not self._is_frame_excluded(i)
                and self._is_frame_required(i)
            )
        return self._initialized_included_frames

    def _is_frame_deleted(self, frame):
        return frame in self._deleted_frames

    def _is_frame_excluded(self, frame):
        return frame in self._excluded_frames

    def _is_frame_required(self, frame):
        return self._required_frames is None or frame in self._required_frames

    @property
    def tracks(self):
        for idx, track in enumerate(self._annotation_ir.tracks):
            yield self._export_track(track, idx)

    @property
    def tags(self):
        for tag in self._annotation_ir.tags:
            if tag["frame"] not in self._deleted_frames:
                yield self._export_tag(tag)

    @property
    def meta(self):
        return self._meta

    @property
    def soft_attribute_import(self):
        return self._soft_attribute_import

    @soft_attribute_import.setter
    def soft_attribute_import(self, value: bool):
        self._soft_attribute_import = value

    def _import_tag(self, tag):
        _tag = tag._asdict()
        label_id = self._get_label_id(_tag.pop('label'))
        _tag['frame'] = self.rel_frame_id(int(_tag['frame']))
        _tag['label_id'] = label_id
        _tag['attributes'] = [self._import_attribute(label_id, attrib)
            for attrib in _tag['attributes']
            if self._get_attribute_id(label_id, attrib.name) or (
                self.soft_attribute_import and attrib.name not in CVAT_INTERNAL_ATTRIBUTES
            )
        ]
        return _tag

    def _import_shape(self, shape, parent_label_id=None):
        _shape = shape._asdict()
        label_id = self._get_label_id(_shape.pop('label'), parent_label_id)
        _shape['frame'] = self.rel_frame_id(int(_shape['frame']))
        _shape['label_id'] = label_id
        _shape['attributes'] = [self._import_attribute(label_id, attrib)
            for attrib in _shape['attributes']
            if self._get_attribute_id(label_id, attrib.name) or (
                self.soft_attribute_import and attrib.name not in CVAT_INTERNAL_ATTRIBUTES
            )
        ]

        self._ensure_points_converted_to_floats(_shape)
        _shape['elements'] = [self._import_shape(element, label_id) for element in _shape.get('elements', [])]

        return _shape

    def _import_track(self, track, parent_label_id=None):
        _track = track._asdict()
        label_id = self._get_label_id(_track.pop('label'), parent_label_id)
        _track['frame'] = self.rel_frame_id(
            min(int(shape.frame) for shape in _track['shapes']))
        _track['label_id'] = label_id
        _track['attributes'] = []
        _track['shapes'] = [shape._asdict() for shape in _track['shapes']]
        _track['elements'] = [self._import_track(element, label_id) for element in _track.get('elements', [])]
        for shape in _track['shapes']:
            shape['frame'] = self.rel_frame_id(int(shape['frame']))
            _track['attributes'] = [self._import_attribute(label_id, attrib)
                for attrib in shape['attributes']
                if self._get_immutable_attribute_id(label_id, attrib.name) or (
                    self.soft_attribute_import and attrib.name not in CVAT_INTERNAL_ATTRIBUTES
                )
            ]
            shape['attributes'] = [self._import_attribute(label_id, attrib, mutable=True)
                for attrib in shape['attributes']
                if self._get_mutable_attribute_id(label_id, attrib.name)
            ]
            self._ensure_points_converted_to_floats(shape)

        return _track

    def _ensure_points_converted_to_floats(self, shape) -> None:
        """
        Historically, there were importers that were not converting points to ints/floats.
        The only place to make sure that all points in shapes have the right type was this one.
        However, this does eat up a lot of memory for some reason.
        (see https://github.com/cvat-ai/cvat/pull/1898)

        So, before we can guarantee that all the importers are returning the right data,
        we have to have this conversion.
        """
        # if points is LazyList or tuple, we can be sure it has the right type already
        if isinstance(points := shape["points"], LazyList | tuple):
            return

        for point in points:
            if not isinstance(point, int | float):
                slogger.glob.error(
                    f"Points must be type of "
                    f"`tuple[int | float] | list[int | float] | LazyList`, "
                    f"not `{points.__class__.__name__}[{point.__class__.__name__}]`"
                    "Please, update import code to return the correct type."
                )
                shape["points"] = tuple(map(float, points))
                return

    def _call_callback(self):
        if self._len() > self._MAX_ANNO_SIZE:
            self._create_callback(self._annotation_ir.serialize())
            self._annotation_ir.reset()

    def add_tag(self, tag):
        imported_tag = self._import_tag(tag)
        if imported_tag['label_id']:
            self._annotation_ir.add_tag(imported_tag)
            self._call_callback()

    def add_shape(self, shape):
        imported_shape = self._import_shape(shape)
        if imported_shape['label_id']:
            self._annotation_ir.add_shape(imported_shape)
            self._call_callback()

    def add_track(self, track):
        imported_track = self._import_track(track)
        if imported_track['label_id']:
            self._annotation_ir.add_track(imported_track)
            self._call_callback()

    @property
    def data(self):
        return self._annotation_ir

    def _len(self):
        track_len = 0
        for track in self._annotation_ir.tracks:
            track_len += len(track['shapes'])

        return len(self._annotation_ir.tags) + len(self._annotation_ir.shapes) + track_len

    @property
    def frame_info(self):
        return self._frame_info

    @property
    def deleted_frames(self):
        return self._deleted_frames

    @property
    def frame_step(self):
        return self._frame_step

    @property
    def db_instance(self):
        raise NotImplementedError()

    @property
    def db_data(self):
        return self._db_data

    def __len__(self):
        raise NotImplementedError()

    @staticmethod
    def _get_filename(path: str) -> str:
        return osp.splitext(path)[0]

    def match_frame(self,
        path: str, root_hint: Optional[str] = None, *, path_has_ext: bool = True
    ) -> Optional[int]:
        if path_has_ext:
            path = self._get_filename(path)

        match = self._frame_mapping.get(path)

        if not match and root_hint and not path.startswith(root_hint):
            path = osp.join(root_hint, path)
            match = self._frame_mapping.get(path)

        return match

    def match_frame_fuzzy(self, path: str, *, path_has_ext: bool = True) -> Optional[int]:
        # Preconditions:
        # - The input dataset is full, i.e. all items present. Partial dataset
        # matching can't be correct for all input cases.
        # - path is the longest path of input dataset in terms of path parts

        if path_has_ext:
            path = self._get_filename(path)

        path = Path(path).parts
        for p, v in self._frame_mapping.items():
            if Path(p).parts[-len(path):] == path: # endswith() for paths
                return v

        return None

class JobData(CommonData):
    META_FIELD = "job"
    def __init__(self, annotation_ir: AnnotationIR, db_job: Job, **kwargs):
        self._db_job = db_job
        self._db_task = db_job.segment.task

        super().__init__(annotation_ir, self._db_task, **kwargs)

    def _init_meta(self):
        db_segment = self._db_job.segment
        self._meta = OrderedDict([
            (JobData.META_FIELD, OrderedDict([
                ("id", str(self._db_job.id)),
                ("size", str(len(self))),
                ("mode", self._db_task.mode),
                ("overlap", str(self._db_task.overlap)),
                ("bugtracker", self._db_task.bug_tracker),
                ("created", str(timezone.localtime(self._db_task.created_date))),
                ("updated", str(timezone.localtime(self._db_job.updated_date))),
                ("subset", self._db_task.subset or dm.DEFAULT_SUBSET_NAME),
                ("start_frame", str(self._db_data.start_frame + db_segment.start_frame * self._frame_step)),
                ("stop_frame", str(self._db_data.start_frame + db_segment.stop_frame * self._frame_step)),
                ("frame_filter", self._db_data.frame_filter),
                ("segments", [
                    ("segment", OrderedDict([
                        ("id", str(db_segment.id)),
                        ("start", str(db_segment.start_frame)),
                        ("stop", str(db_segment.stop_frame)),
                        ("url", "{}/api/jobs/{}".format(self._host, self._db_job.id))])),
                ]),
                ("owner", OrderedDict([
                    ("username", self._db_task.owner.username),
                    ("email", self._db_task.owner.email)
                ]) if self._db_task.owner else ""),

                ("assignee", OrderedDict([
                    ("username", self._db_job.assignee.username),
                    ("email", self._db_job.assignee.email)
                ]) if self._db_job.assignee else ""),
            ])),
            ("dumped", str(timezone.localtime(timezone.now()))),
        ])

        if self._label_mapping is not None:
            self._meta[JobData.META_FIELD]["labels"] = CommonData._convert_db_labels(self._label_mapping.values())

        if hasattr(self._db_data, "video"):
            self._meta["original_size"] = OrderedDict([
                ("width", str(self._db_data.video.width)),
                ("height", str(self._db_data.video.height))
            ])

    def _init_frame_info(self):
        super()._init_frame_info()

        if self.db_instance.segment.type == SegmentType.SPECIFIC_FRAMES:
            frame_set = self.db_instance.segment.frame_set
            self._excluded_frames.update(
                frame for frame in self.rel_range
                if self.abs_frame_id(frame) not in frame_set
            )

            if self.db_instance.type == JobType.GROUND_TRUTH:
                self._excluded_frames.update(self.db_data.validation_layout.disabled_frames)

        if self._required_frames:
            rel_range = self.rel_range
            self._required_frames = set(frame for frame in self._required_frames if frame in rel_range)

    def __len__(self):
        segment = self._db_job.segment
        return segment.stop_frame - segment.start_frame + 1

    def _get_db_images(self):
        return (image for image in self._db_data.images.all() if image.frame in self.abs_range)

    @property
    def abs_range(self):
        segment = self._db_job.segment
        step = self._frame_step
        start_frame = self._db_data.start_frame + segment.start_frame * step
        stop_frame = self._db_data.start_frame + segment.stop_frame * step + 1
        return range(start_frame, stop_frame, step)

    @property
    def rel_range(self):
        segment = self._db_job.segment
        return range(segment.start_frame, segment.stop_frame + 1)

    @property
    def start(self) -> int:
        segment = self._db_job.segment
        return segment.start_frame

    @property
    def stop(self) -> int:
        segment = self._db_job.segment
        return segment.stop_frame

    @property
    def db_instance(self):
        return self._db_job


class TaskData(CommonData):
    META_FIELD = "task"
    def __init__(self, annotation_ir: AnnotationIR, db_task: Task, **kwargs):
        self._db_task = db_task
        super().__init__(annotation_ir, db_task, **kwargs)

    @staticmethod
    def meta_for_task(db_task, host, label_mapping=None):
        db_segments = db_task.segment_set.all().prefetch_related(
            Prefetch('job_set', models.Job.objects.order_by("pk"))
        )

        meta = OrderedDict([
            ("id", str(db_task.id)),
            ("name", db_task.name),
            ("size", str(db_task.data.size)),
            ("mode", db_task.mode),
            ("overlap", str(db_task.overlap)),
            ("bugtracker", db_task.bug_tracker),
            ("created", str(timezone.localtime(db_task.created_date))),
            ("updated", str(timezone.localtime(db_task.updated_date))),
            ("subset", db_task.subset or dm.DEFAULT_SUBSET_NAME),
            ("start_frame", str(db_task.data.start_frame)),
            ("stop_frame", str(db_task.data.stop_frame)),
            ("frame_filter", db_task.data.frame_filter),

            ("segments", [
                ("segment", OrderedDict([
                    ("id", str(db_segment.id)),
                    ("start", str(db_segment.start_frame)),
                    ("stop", str(db_segment.stop_frame)),
                    ("url", "{}/api/jobs/{}".format(
                        host, db_segment.job_set.first().id))]
                ))
                for db_segment in db_segments
                if db_segment.job_set.first().type == JobType.ANNOTATION
            ]),

            ("owner", OrderedDict([
                ("username", db_task.owner.username),
                ("email", db_task.owner.email)
            ]) if db_task.owner else ""),

            ("assignee", OrderedDict([
                ("username", db_task.assignee.username),
                ("email", db_task.assignee.email)
            ]) if db_task.assignee else ""),
        ])

        if label_mapping is not None:
            meta['labels'] = CommonData._convert_db_labels(label_mapping.values())

        if hasattr(db_task.data, "video"):
            meta["original_size"] = OrderedDict([
                ("width", str(db_task.data.video.width)),
                ("height", str(db_task.data.video.height))
            ])

            # Add source to dumped file
            meta["source"] = str(osp.basename(db_task.data.video.path))

        return meta

    def _init_meta(self):
        self._meta = OrderedDict([
            (TaskData.META_FIELD, self.meta_for_task(self._db_task, self._host, self._label_mapping)),
            ("dumped", str(timezone.localtime(timezone.now())))
        ])

    def __len__(self):
        return self._db_data.size

    @property
    def rel_range(self):
        return range(len(self))

    @property
    def db_instance(self):
        return self._db_task

    def _get_db_images(self):
        return self._db_data.images.all()

    def _init_frame_info(self):
        super()._init_frame_info()

        if self.db_data.validation_mode == models.ValidationMode.GT_POOL:
            # For GT pool-enabled tasks, we:
            # - skip validation frames in normal jobs on annotation export
            # - load annotations for GT pool frames on annotation import

            assert not hasattr(self.db_data, 'video')

            for db_image in self._get_db_images():
                # We should not include placeholder frames in task export, so we exclude them
                if db_image.is_placeholder:
                    self._excluded_frames.add(db_image.frame)
                    continue

                # We should not match placeholder frames during task import,
                # so we update the frame matching index
                self._frame_mapping[self._get_filename(db_image.path)] = (
                    self.rel_frame_id(db_image.frame)
                )

class ProjectData(InstanceLabelData):
    META_FIELD = 'project'
    @attrs
    class LabeledShape:
        type: str = attrib()
        frame: int = attrib()
        label: str = attrib()
        points: list[float] = attrib()
        occluded: bool = attrib()
        attributes: list[InstanceLabelData.Attribute] = attrib()
        source: str = attrib(default='manual')
        group: int = attrib(default=0)
        rotation: int = attrib(default=0)
        z_order: int = attrib(default=0)
        task_id: int = attrib(default=None)
        subset: str = attrib(default=None)
        outside: bool = attrib(default=False)
        elements: list['ProjectData.LabeledShape'] = attrib(default=[])

    @attrs
    class TrackedShape:
        type: str = attrib()
        frame: int = attrib()
        points: list[float] = attrib()
        occluded: bool = attrib()
        outside: bool = attrib()
        keyframe: bool = attrib()
        attributes: list[InstanceLabelData.Attribute] = attrib()
        rotation: int = attrib(default=0)
        source: str = attrib(default='manual')
        group: int = attrib(default=0)
        z_order: int = attrib(default=0)
        label: str = attrib(default=None)
        track_id: int = attrib(default=0)
        elements: list['ProjectData.TrackedShape'] = attrib(default=[])

    @attrs
    class Track:
        label: str = attrib()
        shapes: list['ProjectData.TrackedShape'] = attrib()
        source: str = attrib(default='manual')
        group: int = attrib(default=0)
        task_id: int = attrib(default=None)
        subset: str = attrib(default=None)
        elements: list['ProjectData.Track'] = attrib(default=[])

    @attrs
    class Tag:
        frame: int = attrib()
        label: str = attrib()
        attributes: list[InstanceLabelData.Attribute] = attrib()
        source: str = attrib(default='manual')
        group: int = attrib(default=0)
        task_id: int = attrib(default=None)
        subset: str = attrib(default=None)

    @attrs
    class Frame:
        idx: int = attrib()
        id: int = attrib()
        frame: int = attrib()
        name: str = attrib()
        width: int = attrib()
        height: int = attrib()
        labeled_shapes: list[Union['ProjectData.LabeledShape', 'ProjectData.TrackedShape']] = attrib()
        tags: list['ProjectData.Tag'] = attrib()
        task_id: int = attrib(default=None)
        subset: str = attrib(default=None)

    def __init__(self,
        annotation_irs: Mapping[str, AnnotationIR],
        db_project: Project,
        host: str = '',
        task_annotations: Mapping[int, Any] = None,
        project_annotation=None,
        *,
        use_server_track_ids: bool = False
    ):
        self._annotation_irs = annotation_irs
        self._db_project = db_project
        self._task_annotations = task_annotations
        self._host = host
        self._soft_attribute_import = False
        self._project_annotation = project_annotation
        self._tasks_data: dict[int, TaskData] = {}
        self._frame_info: dict[tuple[int, int], Literal["path", "width", "height", "subset"]] = dict()
        # (subset, path): (task id, frame number)
        self._frame_mapping: dict[tuple[str, str], tuple[int, int]] = dict()
        self._frame_steps: dict[int, int] = {}
        self.new_tasks: set[int] = set()
        self._use_server_track_ids = use_server_track_ids

        InstanceLabelData.__init__(self, db_project)
        self.init()


    def abs_frame_id(self, task_id: int, relative_id: int) -> int:
        task = self._db_tasks[task_id]
        if relative_id not in range(0, task.data.size):
            raise ValueError(f"Unknown internal frame id {relative_id}")
        return relative_id * task.data.get_frame_step() + task.data.start_frame + self._task_frame_offsets[task_id]

    def rel_frame_id(self, task_id: int, absolute_id: int) -> int:
        task = self._db_tasks[task_id]
        d, m = divmod(
            absolute_id - task.data.start_frame, task.data.get_frame_step())
        if m or d not in range(0, task.data.size):
            raise ValueError(f"Unknown frame {absolute_id}")
        return d

    def init(self):
        self._init_tasks()
        self._init_task_frame_offsets()
        self._init_frame_info()
        self._init_meta()

    def _init_tasks(self):
        self._db_tasks: OrderedDict[int, Task] = OrderedDict(
            (
                (db_task.id, db_task)
                for db_task in self._db_project.tasks.exclude(data=None).order_by("subset","id").all()
            )
        )

        subsets = set()
        for task in self._db_tasks.values():
            subsets.add(task.subset)
        self._subsets: list[str] = list(subsets)

        self._frame_steps: dict[int, int] = {task.id: task.data.get_frame_step() for task in self._db_tasks.values()}

    def _init_task_frame_offsets(self):
        self._task_frame_offsets: dict[int, int] = dict()
        s = 0
        subset = None

        for task in self._db_tasks.values():
            if subset != task.subset:
                s = 0
                subset = task.subset
            self._task_frame_offsets[task.id] = s
            s += task.data.start_frame + task.data.get_frame_step() * task.data.size


    def _init_frame_info(self):
        self._frame_info = dict()
        self._deleted_frames = { (task.id, frame): True for task in self._db_tasks.values() for frame in task.data.deleted_frames }
        original_names = defaultdict[tuple[str, str], int](int)
        for task in self._db_tasks.values():
            defaulted_subset = get_defaulted_subset(task.subset, self._subsets)
            if hasattr(task.data, 'video'):
                self._frame_info.update({(task.id, frame): {
                    "path": "frame_{:06d}".format(self.abs_frame_id(task.id, frame)),
                    "width": task.data.video.width,
                    "height": task.data.video.height,
                    "subset": defaulted_subset,
                } for frame in range(task.data.size)})
            else:
                self._frame_info.update({(task.id, self.rel_frame_id(task.id, db_image.frame)): {
                    # do not modify honeypot names since they will be excluded from the dataset
                    # and their quantity should not affect the validation frame name
                    "path": mangle_image_name(db_image.path, defaulted_subset, original_names) \
                        if not db_image.is_placeholder else db_image.path,
                    "id": db_image.id,
                    "width": db_image.width,
                    "height": db_image.height,
                    "subset": defaulted_subset
                } for db_image in task.data.images.all()})

        self._frame_mapping = {
            (self._db_tasks[frame_ident[0]].subset, self._get_filename(info["path"])): frame_ident
            for frame_ident, info in self._frame_info.items()
        }

    def _init_meta(self):
        self._meta = OrderedDict([
            (ProjectData.META_FIELD, OrderedDict([
                ('id', str(self._db_project.id)),
                ('name', self._db_project.name),
                ("bugtracker", self._db_project.bug_tracker),
                ("created", str(timezone.localtime(self._db_project.created_date))),
                ("updated", str(timezone.localtime(self._db_project.updated_date))),
                ("tasks", [
                    ('task',
                        TaskData.meta_for_task(db_task, self._host)
                    ) for db_task in self._db_tasks.values()
                ]),

                ("subsets", '\n'.join([s if s else dm.DEFAULT_SUBSET_NAME for s in self._subsets])),

                ("owner", OrderedDict([
                    ("username", self._db_project.owner.username),
                    ("email", self._db_project.owner.email),
                ]) if self._db_project.owner else ""),

                ("assignee", OrderedDict([
                    ("username", self._db_project.assignee.username),
                    ("email", self._db_project.assignee.email),
                ]) if self._db_project.assignee else ""),
            ])),
            ("dumped", str(timezone.localtime(timezone.now())))
        ])

        if self._label_mapping is not None:
            labels = []
            for db_label in self._label_mapping.values():
                label = OrderedDict([
                    ("name", db_label.name),
                    ("color", db_label.color),
                    ("type", db_label.type),
                    ("attributes", [
                        ("attribute", OrderedDict([
                            ("name", db_attr.name),
                            ("mutable", str(db_attr.mutable)),
                            ("input_type", db_attr.input_type),
                            ("default_value", db_attr.default_value),
                            ("values", db_attr.values)]))
                        for db_attr in db_label.attributespec_set.all()])
                ])

                if db_label.parent:
                    label["parent"] = db_label.parent.name

                if db_label.type == str(LabelType.SKELETON):
                    label["svg"] = db_label.skeleton.svg
                    for db_sublabel in list(db_label.sublabels.all()):
                        label["svg"] = label["svg"].replace(f'data-label-id="{db_sublabel.id}"', f'data-label-name="{db_sublabel.name}"')

                labels.append(('label', label))

            self._meta[ProjectData.META_FIELD]['labels'] = labels

    def _export_tracked_shape(self, shape: dict, task_id: int):
        return ProjectData.TrackedShape(
            type=shape["type"],
            frame=self.abs_frame_id(task_id, shape["frame"]),
            label=self._get_label_name(shape["label_id"]),
            points=shape["points"],
            rotation=shape["rotation"],
            occluded=shape["occluded"],
            z_order=shape.get("z_order", 0),
            group=shape.get("group", 0),
            outside=shape.get("outside", False),
            keyframe=shape.get("keyframe", True),
            track_id=shape["track_id"],
            source=shape.get("source", "manual"),
            attributes=self._export_attributes(shape["attributes"]),
            elements=[self._export_tracked_shape(element, task_id) for element in shape.get("elements", [])],
        )

    def _export_labeled_shape(self, shape: dict, task_id: int):
        return ProjectData.LabeledShape(
            type=shape["type"],
            label=self._get_label_name(shape["label_id"]),
            frame=self.abs_frame_id(task_id, shape["frame"]),
            points=shape["points"],
            rotation=shape["rotation"],
            occluded=shape["occluded"],
            outside=shape.get("outside", False),
            z_order=shape.get("z_order", 0),
            group=shape.get("group", 0),
            source=shape["source"],
            attributes=self._export_attributes(shape["attributes"]),
            elements=[self._export_labeled_shape(element, task_id) for element in shape.get("elements", [])],
            task_id=task_id,
        )

    def _export_tag(self, tag: dict, task_id: int):
        return ProjectData.Tag(
            frame=self.abs_frame_id(task_id, tag["frame"]),
            label=self._get_label_name(tag["label_id"]),
            group=tag.get("group", 0),
            source=tag["source"],
            attributes=self._export_attributes(tag["attributes"]),
            task_id=task_id
        )

    def _export_track(self, track: dict, task_id: int, task_size: int, idx: int):
        track['shapes'] = list(filter(lambda x: (task_id, x['frame']) not in self._deleted_frames, track['shapes']))
        tracked_shapes = TrackManager.get_interpolated_shapes(
            track, 0, task_size, self._annotation_irs[task_id].dimension
        )
        for tracked_shape in tracked_shapes:
            tracked_shape["attributes"] += track["attributes"]
            tracked_shape["track_id"] = track["track_id"] if self._use_server_track_ids else idx
            tracked_shape["group"] = track["group"]
            tracked_shape["source"] = track["source"]
            tracked_shape["label_id"] = track["label_id"]

        return ProjectData.Track(
            label=self._get_label_name(track["label_id"]),
            group=track["group"],
            source=track["source"],
            shapes=[self._export_tracked_shape(shape, task_id) for shape in tracked_shapes
                if (task_id, shape["frame"]) not in self._deleted_frames],
            task_id=task_id,
            elements=[self._export_track(element, task_id, task_size, i)
                for i, element in enumerate(track.get("elements", []))]
        )

    def group_by_frame(self, include_empty: bool = False):
        frames: dict[tuple[str, int], ProjectData.Frame] = {}
        def get_frame(task_id: int, idx: int) -> ProjectData.Frame:
            frame_info = self._frame_info[(task_id, idx)]
            abs_frame = self.abs_frame_id(task_id, idx)
            if (frame_info["subset"], abs_frame) not in frames:
                frames[(frame_info["subset"], abs_frame)] = ProjectData.Frame(
                    task_id=task_id,
                    subset=frame_info["subset"],
                    idx=idx,
                    id=frame_info.get('id',0),
                    frame=abs_frame,
                    name=frame_info["path"],
                    height=frame_info["height"],
                    width=frame_info["width"],
                    labeled_shapes=[],
                    tags=[],
                )
            return frames[(frame_info["subset"], abs_frame)]

        if include_empty:
            for task_id, frame in sorted(self._frame_info):
                if not self._tasks_data.get(task_id):
                    self.init_task_data(task_id)

                task_included_frames = self._tasks_data[task_id].get_included_frames()
                if frame in task_included_frames:
                    get_frame(task_id, frame)

        for task_data in self.task_data:
            task: Task = task_data.db_instance

            anno_manager = AnnotationManager(
                self._annotation_irs[task.id], dimension=self._annotation_irs[task.id].dimension
            )
            task_included_frames = task_data.get_included_frames()

            for shape in sorted(
                anno_manager.to_shapes(
                    task.data.size,
                    included_frames=task_included_frames,
                    deleted_frames=task_data.deleted_frames.keys(),
                    include_outside=False,
                    use_server_track_ids=self._use_server_track_ids,
                ),
                key=lambda shape: shape.get("z_order", 0)
            ):
                assert (task.id, shape['frame']) in self._frame_info

                if 'track_id' in shape:
                    if shape['outside']:
                        continue
                    exported_shape = self._export_tracked_shape(shape, task.id)
                else:
                    exported_shape = self._export_labeled_shape(shape, task.id)
                get_frame(task.id, shape['frame']).labeled_shapes.append(exported_shape)

            for tag in self._annotation_irs[task.id].tags:
                if (task.id, tag['frame']) not in self._frame_info:
                    continue
                get_frame(task.id, tag['frame']).tags.append(self._export_tag(tag, task.id))

        return iter(frames.values())

    @property
    def shapes(self):
        for task in self._db_tasks.values():
            for shape in self._annotation_irs[task.id].shapes:
                if (task.id, shape['frame']) not in self._deleted_frames:
                    yield self._export_labeled_shape(shape, task.id)

    @property
    def tracks(self):
        idx = 0
        for task in self._db_tasks.values():
            for track in self._annotation_irs[task.id].tracks:
                yield self._export_track(track, task.id, task.data.size, idx)

    @property
    def tags(self):
        for task in self._db_tasks.values():
            for tag in self._annotation_irs[task.id].tags:
                if (task.id, tag['frame']) not in self._deleted_frames:
                    yield self._export_tag(tag, task.id)

    @property
    def meta(self):
        return self._meta

    @property
    def data(self):
        raise NotImplementedError()

    @property
    def frame_info(self):
        return self._frame_info

    @property
    def deleted_frames(self):
        return self._deleted_frames

    @property
    def frame_step(self):
        return self._frame_steps

    @property
    def db_project(self):
        return self._db_project

    @property
    def subsets(self) -> list[str]:
        return self._subsets

    @property
    def tasks(self):
        return list(self._db_tasks.values())

    @property
    def soft_attribute_import(self):
        return self._soft_attribute_import

    @soft_attribute_import.setter
    def soft_attribute_import(self, value: bool):
        self._soft_attribute_import =  value
        for task_data in self._tasks_data.values():
            task_data.soft_attribute_import = value


    def init_task_data(self, task_id: int) -> TaskData:
        try:
            task = self._db_tasks[task_id]
        except KeyError as ex:
            raise Exception("There is no such task in the project") from ex

        task_data = TaskData(
            annotation_ir=self._annotation_irs[task_id],
            db_task=task,
            host=self._host,
            create_callback=self._task_annotations[task_id].create \
                if self._task_annotations is not None else None,
        )
        task_data._MAX_ANNO_SIZE //= len(self._db_tasks)
        task_data.soft_attribute_import = self.soft_attribute_import
        self._tasks_data[task_id] = task_data

        return task_data

    @property
    def task_data(self):
        for task_id in self._db_tasks.keys():
            if task_id in self._tasks_data:
                yield self._tasks_data[task_id]
            else:
                yield self.init_task_data(task_id)

    @staticmethod
    def _get_filename(path):
        return osp.splitext(path)[0]

    def match_frame(self,
        path: str, subset: str = dm.DEFAULT_SUBSET_NAME,
        root_hint: str = None, path_has_ext: bool = True
    ) -> Optional[int]:
        if path_has_ext:
            path = self._get_filename(path)

        match_task, match_frame = self._frame_mapping.get((subset, path), (None, None))

        if not match_frame and root_hint and not path.startswith(root_hint):
            path = osp.join(root_hint, path)
            match_task, match_frame = self._frame_mapping.get((subset, path), (None, None))

        return match_task, match_frame

    def match_frame_fuzzy(self, path: str, *, path_has_ext: bool = True) -> Optional[int]:
        if path_has_ext:
            path = self._get_filename(path)

        path = Path(path).parts
        for (_subset, _path), (_tid, frame_number) in self._frame_mapping.items():
            if Path(_path).parts[-len(path):] == path :
                return frame_number

        return None

    def split_dataset(self, dataset: dm.Dataset):
        for task_data in self.task_data:
            if task_data._db_task.id not in self.new_tasks:
                continue
            subset_dataset: dm.Dataset = dataset.subsets()[task_data.db_instance.subset].as_dataset()
            yield subset_dataset, task_data

    def add_labels(self, labels: list[dict]):
        attributes = []
        _labels = []
        for label in labels:
            _attributes = label.pop('attributes')
            _labels.append(Label(**label))
            attributes += [(label['name'], AttributeSpec(**at)) for at in _attributes]
        self._project_annotation.add_labels(_labels, attributes)

    def add_task(self, task, files):
        self._project_annotation.add_task(task, files, self)

@attrs(frozen=True, auto_attribs=True)
class MediaSource:
    db_task: Task

    @property
    def is_video(self) -> bool:
        return self.db_task.mode == 'interpolation'

class MediaProvider:
    def __init__(self, sources: dict[int, MediaSource]) -> None:
        self._sources = sources

    def unload(self) -> None:
        pass

class MediaProvider2D(MediaProvider):
    def __init__(self, sources: dict[int, MediaSource]) -> None:
        super().__init__(sources)
        self._current_source_id = None
        self._frame_provider = None

    def unload(self) -> None:
        self._unload_source()

    def get_media_for_frame(self, source_id: int, frame_index: int, **image_kwargs) -> dm.Image:
        source = self._sources[source_id]

        if source.is_video:
            def video_frame_loader(_):
                self._load_source(source_id, source)

                # optimization for videos: use numpy arrays instead of bytes
                # some formats or transforms can require image data
                return self._frame_provider.get_frame(frame_index,
                    quality=FrameQuality.ORIGINAL,
                    out_type=FrameOutputType.NUMPY_ARRAY
                ).data

            return dm.Image(data=video_frame_loader, **image_kwargs)
        else:
            def image_loader(_):
                self._load_source(source_id, source)

                # for images use encoded data to avoid recoding
                return self._frame_provider.get_frame(frame_index,
                    quality=FrameQuality.ORIGINAL,
                    out_type=FrameOutputType.BUFFER
                ).data.getvalue()

            return dm.ByteImage(data=image_loader, **image_kwargs)

    def _load_source(self, source_id: int, source: MediaSource) -> None:
        if self._current_source_id == source_id:
            return

        self._unload_source()
        self._frame_provider = TaskFrameProvider(source.db_task)
        self._current_source_id = source_id

    def _unload_source(self) -> None:
        if self._frame_provider:
            self._frame_provider.unload()
            self._frame_provider = None

        self._current_source_id = None

class MediaProvider3D(MediaProvider):
    def __init__(self, sources: dict[int, MediaSource]) -> None:
        super().__init__(sources)
        self._images_per_source = {
            source_id: {
                image.id: image
                for image in source.db_task.data.images.prefetch_related('related_files')
            }
            for source_id, source in sources.items()
        }

    def get_media_for_frame(self, source_id: int, frame_id: int, **image_kwargs) -> dm.PointCloud:
        source = self._sources[source_id]

        point_cloud_path = osp.join(
            source.db_task.data.get_upload_dirname(), image_kwargs['path'],
        )

        image = self._images_per_source[source_id][frame_id]

        related_images = [
            dm.Image(path=path)
            for rf in image.related_files.all()
            for path in [osp.realpath(str(rf.path))]
            if osp.isfile(path)
        ]

        return dm.PointCloud(point_cloud_path, extra_images=related_images)

MEDIA_PROVIDERS_BY_DIMENSION: dict[DimensionType, MediaProvider] = {
    DimensionType.DIM_3D: MediaProvider3D,
    DimensionType.DIM_2D: MediaProvider2D,
}

class CVATDataExtractorMixin:
    def __init__(self, *,
        convert_annotations: Callable = None
    ):
        self.convert_annotations = convert_annotations or convert_cvat_anno_to_dm

        self._media_provider: Optional[MediaProvider] = None

    def __enter__(self):
        return self

    def __exit__(self, exc_type, exc_value, traceback) -> None:
        if self._media_provider:
            self._media_provider.unload()

    def categories(self) -> dict:
        raise NotImplementedError()

    @staticmethod
    def _load_categories(labels: list):
        categories: dict[dm.AnnotationType,
            dm.Categories] = {}

        label_categories = dm.LabelCategories(attributes=['occluded'])
        point_categories = dm.PointsCategories()

        for _, label in labels:
            label_id = label_categories.add(label['name'], label.get('parent'))
            for _, attr in label['attributes']:
                label_categories.attributes.add(attr['name'])

            if label['type'] == str(LabelType.SKELETON):
                joints = []
                sublabels = []
                for el in ET.fromstring('<root>' + label.get('svg', '') + '</root>'):
                    if el.tag == 'line':
                        joints.append([int(el.attrib['data-node-from']), int(el.attrib['data-node-to'])])
                    elif el.tag == 'circle':
                        sublabels.append(el.attrib['data-label-name'])

                point_categories.add(label_id, sublabels, joints)

        categories[dm.AnnotationType.label] = label_categories
        categories[dm.AnnotationType.points] = point_categories

        return categories

    @staticmethod
    def _load_user_info(meta: dict):
        return {
            "name": meta['owner']['username'],
            "createdAt": meta['created'],
            "updatedAt": meta['updated']
        }

    def _read_cvat_anno(self, cvat_frame_anno: Union[ProjectData.Frame, CommonData.Frame], labels: list):
        categories = self.categories()
        label_cat = categories[dm.AnnotationType.label]
        def map_label(name, parent=''): return label_cat.find(name, parent)[0]
        label_attrs = {
            label.get('parent', '') + label['name']: label['attributes']
            for _, label in labels
        }

        return self.convert_annotations(cvat_frame_anno, label_attrs, map_label)


class CvatTaskOrJobDataExtractor(dm.SubsetBase, CVATDataExtractorMixin):
    def __init__(
        self,
        instance_data: CommonData,
        *,
        include_images: bool = False,
        format_type: str = None,
        dimension: DimensionType = DimensionType.DIM_2D,
        **kwargs
    ):
        instance_meta = instance_data.meta[instance_data.META_FIELD]
        dm.SubsetBase.__init__(
            self,
            media_type=dm.Image if dimension == DimensionType.DIM_2D else dm.PointCloud,
            subset=instance_meta['subset'],
        )
        CVATDataExtractorMixin.__init__(self, **kwargs)

        self._categories = self._load_categories(instance_meta['labels'])
        self._user = self._load_user_info(instance_meta) if dimension == DimensionType.DIM_3D else {}
        self._dimension = dimension
        self._format_type = format_type

        is_video = instance_meta['mode'] == 'interpolation'
        ext = ''
        if is_video:
            ext = TaskFrameProvider.VIDEO_FRAME_EXT

        if dimension == DimensionType.DIM_3D or include_images:
            if isinstance(instance_data, TaskData):
                db_task = instance_data.db_instance
            elif isinstance(instance_data, JobData):
                db_task = instance_data.db_instance.segment.task
            else:
                assert False

            self._media_provider = MEDIA_PROVIDERS_BY_DIMENSION[dimension](
                {0: MediaSource(db_task)}
            )

        dm_items: list[dm.DatasetItem] = []
        for frame_data in instance_data.group_by_frame(include_empty=True):
            dm_media_args = { 'path': frame_data.name + ext }
            if dimension == DimensionType.DIM_3D:
                dm_media: dm.PointCloud = self._media_provider.get_media_for_frame(
                    0, frame_data.id, **dm_media_args
                )

                if not include_images:
                    dm_media_args["extra_images"] = [
                        dm.Image(path=osp.basename(image.path))
                        for image in dm_media.extra_images
                    ]
                    dm_media = dm.PointCloud(**dm_media_args)
            else:
                dm_media_args['size'] = (frame_data.height, frame_data.width)
                if include_images:
                    dm_media: dm.Image = self._media_provider.get_media_for_frame(
                        0, frame_data.idx, **dm_media_args
                    )
                else:
                    dm_media = dm.Image(**dm_media_args)

            dm_anno = self._read_cvat_anno(frame_data, instance_meta['labels'])

            dm_attributes = {'frame': frame_data.frame}

            if dimension == DimensionType.DIM_2D:
                dm_item = dm.DatasetItem(
                    id=osp.splitext(frame_data.name)[0],
                    subset=frame_data.subset,
                    annotations=dm_anno,
                    media=dm_media,
                    attributes=dm_attributes,
                )
            elif dimension == DimensionType.DIM_3D:
                if format_type == "sly_pointcloud":
                    dm_attributes["name"] = self._user["name"]
                    dm_attributes["createdAt"] = self._user["createdAt"]
                    dm_attributes["updatedAt"] = self._user["updatedAt"]
                    dm_attributes["labels"] = []
                    for (idx, (_, label)) in enumerate(instance_meta['labels']):
                        dm_attributes["labels"].append({"label_id": idx, "name": label["name"], "color": label["color"], "type": label["type"]})
                        dm_attributes["track_id"] = -1

                dm_item = dm.DatasetItem(
                    id=osp.splitext(osp.split(frame_data.name)[-1])[0],
                    subset=frame_data.subset,
                    annotations=dm_anno,
                    media=dm_media,
                    attributes=dm_attributes,
                )

            dm_items.append(dm_item)

        self._items = dm_items

    def _read_cvat_anno(self, cvat_frame_anno: CommonData.Frame, labels: list):
        categories = self.categories()
        label_cat = categories[dm.AnnotationType.label]
        def map_label(name, parent=''): return label_cat.find(name, parent)[0]
        label_attrs = {
            label.get('parent', '') + label['name']: label['attributes']
            for _, label in labels
        }

        return self.convert_annotations(cvat_frame_anno,
            label_attrs, map_label, self._format_type, self._dimension)

class CVATProjectDataExtractor(dm.DatasetBase, CVATDataExtractorMixin):
    def __init__(
        self,
        project_data: ProjectData,
        *,
        include_images: bool = False,
        format_type: str = None,
        dimension: DimensionType = DimensionType.DIM_2D,
        **kwargs
    ):
        dm.DatasetBase.__init__(
            self, media_type=dm.Image if dimension == DimensionType.DIM_2D else dm.PointCloud
        )
        CVATDataExtractorMixin.__init__(self, **kwargs)

        self._categories = self._load_categories(project_data.meta[project_data.META_FIELD]['labels'])
        self._user = self._load_user_info(project_data.meta[project_data.META_FIELD]) if dimension == DimensionType.DIM_3D else {}
        self._dimension = dimension
        self._format_type = format_type

        if self._dimension == DimensionType.DIM_3D or include_images:
            self._media_provider = MEDIA_PROVIDERS_BY_DIMENSION[self._dimension](
                {
                    task.id: MediaSource(task)
                    for task in project_data.tasks
                }
            )

        ext_per_task: dict[int, str] = {
            task.id: TaskFrameProvider.VIDEO_FRAME_EXT if is_video else ''
            for task in project_data.tasks
            for is_video in [task.mode == 'interpolation']
        }

        dm_items: list[dm.DatasetItem] = []
        for frame_data in project_data.group_by_frame(include_empty=True):
            dm_media_args = { 'path': frame_data.name + ext_per_task[frame_data.task_id] }
            if self._dimension == DimensionType.DIM_3D:
                dm_media: dm.PointCloud = self._media_provider.get_media_for_frame(
                    frame_data.task_id, frame_data.id, **dm_media_args
                )

                if not include_images:
                    dm_media_args["extra_images"] = [
                        dm.Image(path=osp.basename(image.path))
                        for image in dm_media.extra_images
                    ]
                    dm_media = dm.PointCloud(**dm_media_args)
            else:
                dm_media_args['size'] = (frame_data.height, frame_data.width)
                if include_images:
                    dm_media: dm.Image = self._media_provider.get_media_for_frame(
                        frame_data.task_id, frame_data.idx, **dm_media_args
                    )
                else:
                    dm_media = dm.Image(**dm_media_args)

            dm_anno = self._read_cvat_anno(frame_data, project_data.meta[project_data.META_FIELD]['labels'])

            dm_attributes = {'frame': frame_data.frame}

            if self._dimension == DimensionType.DIM_2D:
                dm_item = dm.DatasetItem(
                    id=osp.splitext(frame_data.name)[0],
                    annotations=dm_anno, media=dm_media,
                    subset=frame_data.subset,
                    attributes=dm_attributes,
                )
            elif self._dimension == DimensionType.DIM_3D:
                if format_type == "sly_pointcloud":
                    dm_attributes["name"] = self._user["name"]
                    dm_attributes["createdAt"] = self._user["createdAt"]
                    dm_attributes["updatedAt"] = self._user["updatedAt"]
                    dm_attributes["labels"] = []
                    for (idx, (_, label)) in enumerate(project_data.meta[project_data.META_FIELD]['labels']):
                        dm_attributes["labels"].append({"label_id": idx, "name": label["name"], "color": label["color"], "type": label["type"]})
                        dm_attributes["track_id"] = -1

                dm_item = dm.DatasetItem(
                    id=osp.splitext(osp.split(frame_data.name)[-1])[0],
                    annotations=dm_anno, media=dm_media,
                    subset=frame_data.subset,
                    attributes=dm_attributes,
                )

            dm_items.append(dm_item)

        self._items = dm_items

    def categories(self):
        return self._categories

    def __iter__(self):
        yield from self._items

    def __len__(self):
        return len(self._items)


def GetCVATDataExtractor(
    instance_data: Union[ProjectData, CommonData],
    include_images: bool = False,
    format_type: str = None,
    dimension: DimensionType = DimensionType.DIM_2D,
    **kwargs
):
    kwargs.update({
        'include_images': include_images,
        'format_type': format_type,
        'dimension': dimension,
    })
    if isinstance(instance_data, ProjectData):
        return CVATProjectDataExtractor(instance_data, **kwargs)
    else:
        return CvatTaskOrJobDataExtractor(instance_data, **kwargs)

class CvatImportError(Exception):
    pass

@attrs
class CvatDatasetNotFoundError(CvatImportError):
    message: str = ""
    reason: str = ""
    format_name: str = ""
    _docs_base_url = f"{settings.CVAT_DOCS_URL}/manual/advanced/formats/"

    def __str__(self) -> str:
        formatted_format_name = self._format_name_for_docs()
        docs_message = self._docs_message(formatted_format_name)
        display_message = self._clean_display_message()
        return f"{docs_message}. {display_message}"

    def _format_name_for_docs(self) -> str:
        return self.format_name.replace("_", "-")

    def _docs_message(self, formatted_format_name: str) -> str:
        return f"Check [format docs]({self._docs_base_url}format-{formatted_format_name})"

    def _clean_display_message(self) -> str:
        message = re.sub(r'^.*?:', "", self.message)
        if "dataset must contain a file matching pattern" in message:
            message = message.replace("dataset must contain a file matching pattern", "")
            message = message.replace("\n", "")
            message = "Dataset must contain a file:" + message
        return re.sub(r' +', " ", message)

def mangle_image_name(name: str, subset: str, names: defaultdict[tuple[str, str], int]) -> str:
    name, ext = name.rsplit(osp.extsep, maxsplit=1)

    if not names[(subset, name)]:
        names[(subset, name)] += 1
        return osp.extsep.join([name, ext])
    else:
        image_name = f"{name}_{names[(subset, name)]}"
        if not names[(subset, image_name)]:
            names[(subset, name)] += 1
            return osp.extsep.join([image_name, ext])
        else:
            i = 1
            while i < sys.maxsize:
                new_image_name = f"{image_name}_{i}"
                if not names[(subset, new_image_name)]:
                    names[(subset, name)] += 1
                    return osp.extsep.join([new_image_name, ext])
                i += 1
    raise Exception('Cannot mangle image name')

def get_defaulted_subset(subset: str, subsets: list[str]) -> str:
    if subset:
        return subset
    else:
        if dm.DEFAULT_SUBSET_NAME not in subsets:
            return dm.DEFAULT_SUBSET_NAME
        else:
            i = 1
            while i < sys.maxsize:
                if f'{dm.DEFAULT_SUBSET_NAME}_{i}' not in subsets:
                    return f'{dm.DEFAULT_SUBSET_NAME}_{i}'
                i += 1
            raise Exception('Cannot find default name for subset')


class CvatToDmAnnotationConverter:
    def __init__(self,
        cvat_frame_anno: CommonData.Frame,
        label_attrs,
        map_label,
        format_name=None,
        dimension: DimensionType = DimensionType.DIM_2D
    ) -> None:
        self.cvat_frame_anno = cvat_frame_anno
        self.label_attrs = label_attrs
        self.map_label = map_label
        self.format_name = format_name
        self.dimension = dimension
        self.item_anno = []
        self.num_of_tracks = None

    def _convert_attrs(self, label: CommonData.Label, cvat_attrs: CommonData.Attribute):
        cvat_attrs = {a.name: a.value for a in cvat_attrs}

        dm_attr = dict()
        for _, a_desc in self.label_attrs[label]:
            a_name = a_desc['name']

            a_value = cvat_attrs.get(a_name, a_desc['default_value'])
            try:
                if a_desc['input_type'] == AttributeType.NUMBER:
                    a_value = float(a_value)
                elif a_desc['input_type'] == AttributeType.CHECKBOX:
                    a_value = (a_value.lower() == 'true')
                dm_attr[a_name] = a_value
            except Exception as e:
                raise Exception(
                    "Failed to convert attribute '%s'='%s': %s" %
                    (a_name, a_value, e))

        return dm_attr

    def _convert_tag(self, tag: CommonData.Tag) -> Iterable[dm.Annotation]:
        anno_group = tag.group or 0
        anno_label = self.map_label(tag.label)
        anno_attr = self._convert_attrs(tag.label, tag.attributes)
        return [dm.Label(label=anno_label, attributes=anno_attr, group=anno_group)]

    def _convert_tags(self, tags) -> Iterable[dm.Annotation]:
        return reduce(add, map(self._convert_tag, tags), [])

    def _convert_shape(self,
        shape: CommonData.LabeledShape, *, index: int
    ) -> Iterable[dm.Annotation]:
        dm_group = shape.group or 0
        dm_label = self.map_label(shape.label)

        dm_attr = self._convert_attrs(shape.label, shape.attributes)
        dm_attr['occluded'] = shape.occluded

        if shape.type == ShapeType.RECTANGLE:
            dm_attr['rotation'] = shape.rotation

        if hasattr(shape, 'track_id'):
            dm_attr['track_id'] = shape.track_id
            dm_attr['keyframe'] = shape.keyframe

        dm_points = shape.points

        anno = None

        if shape.type == ShapeType.POINTS:
            anno = dm.Points(dm_points,
                label=dm_label, attributes=dm_attr, group=dm_group,
                z_order=shape.z_order)
        elif shape.type == ShapeType.ELLIPSE:
            # TODO: for now Datumaro does not support ellipses
            # so, we convert an ellipse to RLE mask here
            # instead of applying transformation in directly in formats
            anno = EllipsesToMasks.convert_ellipse(SimpleNamespace(**{
                "points": shape.points,
                "label": dm_label,
                "z_order": shape.z_order,
                "rotation": shape.rotation,
                "group": dm_group,
                "attributes": dm_attr,
            }), self.cvat_frame_anno.height, self.cvat_frame_anno.width)
        elif shape.type == ShapeType.MASK:
            anno = MaskConverter.cvat_rle_to_dm_rle(SimpleNamespace(**{
                "points": shape.points,
                "label": dm_label,
                "z_order": shape.z_order,
                "rotation": shape.rotation,
                "group": dm_group,
                "attributes": dm_attr,
            }), self.cvat_frame_anno.height, self.cvat_frame_anno.width)
        elif shape.type == ShapeType.POLYLINE:
            anno = dm.PolyLine(dm_points,
                label=dm_label, attributes=dm_attr, group=dm_group,
                z_order=shape.z_order)
        elif shape.type == ShapeType.POLYGON:
            anno = dm.Polygon(dm_points,
                label=dm_label, attributes=dm_attr, group=dm_group,
                z_order=shape.z_order)
        elif shape.type == ShapeType.RECTANGLE:
            x0, y0, x1, y1 = dm_points
            anno = dm.Bbox(x0, y0, x1 - x0, y1 - y0,
                label=dm_label, attributes=dm_attr, group=dm_group,
                z_order=shape.z_order)
        elif shape.type == ShapeType.CUBOID:
            if self.dimension == DimensionType.DIM_3D:
                anno_id = getattr(shape, 'track_id', None)
                if anno_id is None:
                    anno_id = self.num_of_tracks + index
                position, rotation, scale = dm_points[0:3], dm_points[3:6], dm_points[6:9]
                anno = dm.Cuboid3d(
                    id=anno_id, position=position, rotation=rotation, scale=scale,
                    label=dm_label, attributes=dm_attr, group=dm_group
                )
        elif shape.type == ShapeType.SKELETON:
            elements = []
            for element in shape.elements:
                element_attr = self._convert_attrs(
                    shape.label + element.label, element.attributes)

                if hasattr(element, 'track_id'):
                    element_attr['track_id'] = element.track_id
                    element_attr['keyframe'] = element.keyframe

                element_vis = dm.Points.Visibility.visible
                if element.outside:
                    element_vis = dm.Points.Visibility.absent
                elif element.occluded:
                    element_vis = dm.Points.Visibility.hidden

                elements.append(dm.Points(element.points, [element_vis],
                    label=self.map_label(element.label, shape.label),
                    attributes=element_attr))

            dm_attr["keyframe"] = any([element.attributes.get("keyframe") for element in elements])
            anno = dm.Skeleton(elements, label=dm_label,
                attributes=dm_attr, group=dm_group, z_order=shape.z_order)
        else:
            raise Exception("Unknown shape type '%s'" % shape.type)

        results = []

        if anno:
            results.append(anno)

        return results

    def _convert_shapes(self, shapes: list[CommonData.LabeledShape]) -> Iterable[dm.Annotation]:
        dm_anno = []

        self.num_of_tracks = reduce(
            lambda a, x: a + (1 if getattr(x, 'track_id', None) is not None else 0),
            shapes,
            0
        )

        for index, shape in enumerate(shapes):
            dm_anno.extend(self._convert_shape(shape, index=index))

        return dm_anno

    def convert(self) -> list[dm.Annotation]:
        dm_anno = []
        dm_anno.extend(self._convert_tags(self.cvat_frame_anno.tags))
        dm_anno.extend(self._convert_shapes(self.cvat_frame_anno.labeled_shapes))
        return dm_anno


def convert_cvat_anno_to_dm(
    cvat_frame_anno,
    label_attrs,
    map_label,
    format_name=None,
    dimension=DimensionType.DIM_2D
) -> list[dm.Annotation]:
    converter = CvatToDmAnnotationConverter(
        cvat_frame_anno=cvat_frame_anno,
        label_attrs=label_attrs,
        map_label=map_label,
        format_name=format_name,
        dimension=dimension
    )
    return converter.convert()


def match_dm_item(
    item: dm.DatasetItem,
    instance_data: Union[ProjectData, CommonData],
    root_hint: Optional[str] = None
) -> int:
    is_video = instance_data.meta[instance_data.META_FIELD]['mode'] == 'interpolation'

    frame_number = None
    if frame_number is None and isinstance(item.media, dm.Image):
        frame_number = instance_data.match_frame(item.id + item.media.ext, root_hint)
    if frame_number is None:
        frame_number = instance_data.match_frame(item.id, root_hint, path_has_ext=False)
    if frame_number is None:
        frame_number = datumaro.util.cast(item.attributes.get('frame', item.id), int)
    if frame_number is None and is_video:
        frame_number = datumaro.util.cast(osp.basename(item.id)[len('frame_'):], int)

    if not frame_number in instance_data.frame_info:
        raise CvatImportError("Could not match item id: "
            "'%s' with any task frame" % item.id)
    return frame_number

def find_dataset_root(
    dm_dataset: dm.IDataset, instance_data: Union[ProjectData, CommonData]
) -> Optional[str]:
    longest_path_item = max(dm_dataset, key=lambda item: len(Path(item.id).parts), default=None)
    if longest_path_item is None:
        return None
    longest_path = longest_path_item.id

    matched_frame_number = instance_data.match_frame_fuzzy(longest_path, path_has_ext=False)
    if matched_frame_number is None:
        return None

    longest_match = osp.dirname(instance_data.frame_info[matched_frame_number]['path'])
    prefix = longest_match[:-len(osp.dirname(longest_path)) or None]
    if prefix.endswith('/'):
        prefix = prefix[:-1]

    return prefix

def import_dm_annotations(dm_dataset: dm.Dataset, instance_data: Union[ProjectData, CommonData]):
    if len(dm_dataset) == 0:
        return

    if isinstance(instance_data, ProjectData):
        for sub_dataset, task_data in instance_data.split_dataset(dm_dataset):
            # FIXME: temporary workaround for cvat format
            # will be removed after migration importer to datumaro
            sub_dataset._format = dm_dataset.format
            import_dm_annotations(sub_dataset, task_data)
        return

    shapes = {
        dm.AnnotationType.bbox: ShapeType.RECTANGLE,
        dm.AnnotationType.polygon: ShapeType.POLYGON,
        dm.AnnotationType.polyline: ShapeType.POLYLINE,
        dm.AnnotationType.points: ShapeType.POINTS,
        dm.AnnotationType.cuboid_3d: ShapeType.CUBOID,
        dm.AnnotationType.skeleton: ShapeType.SKELETON,
        dm.AnnotationType.mask: ShapeType.MASK
    }

    sources = {'auto', 'semi-auto', 'manual', 'file', 'consensus'}

    track_formats = [
        'cvat',
        'datumaro',
        'sly_pointcloud',
        'coco',
        'coco_instances',
        'coco_person_keypoints',
        'voc',
        'yolo_ultralytics_detection',
        'yolo_ultralytics_segmentation',
        'yolo_ultralytics_oriented_boxes',
        'yolo_ultralytics_pose',
    ]

    label_cat = dm_dataset.categories()[dm.AnnotationType.label]

    root_hint = find_dataset_root(dm_dataset, instance_data)

    tracks = {}

    for item in dm_dataset:
        frame_number = instance_data.abs_frame_id(
            match_dm_item(item, instance_data, root_hint=root_hint))

        if (isinstance(instance_data.db_instance, Job)
            and instance_data.db_instance.type == JobType.GROUND_TRUTH
            and frame_number not in instance_data.db_instance.segment.frame_set
        ):
            # Given there is a dataset with annotated frames,
            # it would be very hard to create annotations with frame skips for users,
            # so we just skip such annotations. We still need to match the frames.
            continue

        # do not store one-item groups
        group_map = {0: 0}
        group_size = {0: 0}
        for ann in item.annotations:
            if ann.type in shapes:
                group = group_map.get(ann.group)
                if group is None:
                    group = len(group_map)
                    group_map[ann.group] = group
                    group_size[ann.group] = 1
                else:
                    group_size[ann.group] += 1
        group_map = {g: s for g, s in group_size.items()
            if 1 < s and group_map[g]}
        group_map = {g: i for i, g in enumerate([0] + sorted(group_map))}

        for idx, ann in enumerate(item.annotations):
            try:
                if hasattr(ann, 'label') and ann.label is None:
                    raise CvatImportError("annotation has no label")

                attributes = [
                    instance_data.Attribute(name=n, value=str(v))
                    for n, v in ann.attributes.items()
                ]

                points = []
                if ann.type in shapes:
                    points = []
                    if ann.type == dm.AnnotationType.cuboid_3d:
                        points = (*ann.position, *ann.rotation, *ann.scale, 0, 0, 0, 0, 0, 0, 0)
                    elif ann.type == dm.AnnotationType.mask:
                        points = tuple(MaskConverter.dm_mask_to_cvat_rle(ann))
                    elif ann.type != dm.AnnotationType.skeleton:
                        points = tuple(ann.points)

                    rotation = ann.attributes.pop('rotation', 0.0)
                    # Use safe casting to bool instead of plain reading
                    # because in some formats return type can be different
                    # from bool / None
                    # https://github.com/openvinotoolkit/datumaro/issues/719
                    occluded = datumaro.util.cast(
                        ann.attributes.pop('occluded', None), to_bool
                    ) is True
                    keyframe = datumaro.util.cast(
                        ann.attributes.get('keyframe', None), to_bool
                    ) is True
                    outside = datumaro.util.cast(
                        ann.attributes.pop('outside', None), to_bool
                    ) is True

                    track_id = ann.attributes.pop('track_id', None)
                    source = ann.attributes.pop('source').lower() \
                        if ann.attributes.get('source', '').lower() in sources else 'manual'

                    shape_type = shapes[ann.type]
                    if track_id is None or 'keyframe' not in ann.attributes or dm_dataset.format not in track_formats:
                        elements = []
                        if ann.type == dm.AnnotationType.skeleton:
                            for element in ann.elements:
                                element_attributes = [
                                    instance_data.Attribute(name=n, value=str(v))
                                    for n, v in element.attributes.items()
                                ]
                                element_occluded = element.visibility[0] == dm.Points.Visibility.hidden
                                element_outside = element.visibility[0] == dm.Points.Visibility.absent
                                element_source = element.attributes.pop('source').lower() \
                                    if element.attributes.get('source', '').lower() in sources else 'manual'
                                elements.append(instance_data.LabeledShape(
                                    type=shapes[element.type],
                                    frame=frame_number,
                                    points=element.points,
                                    label=label_cat.items[element.label].name,
                                    occluded=element_occluded,
                                    z_order=ann.z_order,
                                    group=group_map.get(ann.group, 0),
                                    source=element_source,
                                    attributes=element_attributes,
                                    elements=[],
                                    outside=element_outside,
                                ))
                        instance_data.add_shape(instance_data.LabeledShape(
                            type=shape_type,
                            frame=frame_number,
                            points=points,
                            label=label_cat.items[ann.label].name,
                            occluded=occluded,
                            z_order=ann.z_order if ann.type != dm.AnnotationType.cuboid_3d else 0,
                            group=group_map.get(ann.group, 0),
                            source=source,
                            rotation=rotation,
                            attributes=attributes,
                            elements=elements,
                        ))
                        continue

                    if dm_dataset.format in track_formats:
                        if track_id not in tracks:
                            tracks[track_id] = {
                                'label': label_cat.items[ann.label].name,
                                'group': group_map.get(ann.group, 0),
                                'source': source,
                                'shapes': [],
                                'elements':{},
                            }

                        track = instance_data.TrackedShape(
                            type=shapes[ann.type],
                            frame=frame_number,
                            occluded=occluded,
                            outside=outside,
                            keyframe=keyframe,
                            points=points,
                            z_order=ann.z_order if ann.type != dm.AnnotationType.cuboid_3d else 0,
                            source=source,
                            rotation=rotation,
                            attributes=attributes,
                        )

                        tracks[track_id]['shapes'].append(track)

                        if ann.type == dm.AnnotationType.skeleton:
                            for element in ann.elements:
                                element_occluded = element.visibility[0] == dm.Points.Visibility.hidden
                                element_outside = element.visibility[0] == dm.Points.Visibility.absent

                                if element.label not in tracks[track_id]['elements']:
                                    tracks[track_id]['elements'][element.label] = instance_data.Track(
                                        label=label_cat.items[element.label].name,
                                        group=0,
                                        source=source,
                                        shapes=[],
                                    )

                                element_attributes = [
                                    instance_data.Attribute(name=n, value=str(v))
                                    for n, v in element.attributes.items()
                                ]
                                element_source = element.attributes.pop('source').lower() \
                                    if element.attributes.get('source', '').lower() in sources else 'manual'

                                tracks[track_id]['elements'][element.label].shapes.append(instance_data.TrackedShape(
                                    type=shapes[element.type],
                                    frame=frame_number,
                                    occluded=element_occluded,
                                    outside=element_outside,
                                    keyframe=keyframe,
                                    points=element.points,
                                    z_order=element.z_order,
                                    source=element_source,
                                    attributes=element_attributes,
                                ))

                elif ann.type == dm.AnnotationType.label:
                    instance_data.add_tag(instance_data.Tag(
                        frame=frame_number,
                        label=label_cat.items[ann.label].name,
                        group=group_map.get(ann.group, 0),
                        source='manual',
                        attributes=attributes,
                    ))
            except Exception as e:
                raise CvatImportError("Image {}: can't import annotation "
                    "#{} ({}): {}".format(item.id, idx, ann.type.name, e)) from e

    def _validate_track_shapes(shapes):
        shapes = sorted(shapes, key=lambda t: t.frame)
        new_shapes = []
        prev_shape = None
        # infer the keyframe shapes and keep only them
        for shape in shapes:
            prev_is_visible = prev_shape and not prev_shape.outside
            cur_is_visible = shape and not shape.outside

            has_gap = False
            if prev_is_visible:
                has_gap = prev_shape.frame + instance_data.frame_step < shape.frame

            if has_gap:
                prev_shape = prev_shape._replace(outside=True, keyframe=True,
                    frame=prev_shape.frame + instance_data.frame_step)
                new_shapes.append(prev_shape)

            if prev_is_visible != cur_is_visible or cur_is_visible and (has_gap or shape.keyframe):
                shape = shape._replace(keyframe=True)
                new_shapes.append(shape)

            prev_shape = shape

        if prev_shape and not prev_shape.outside and (
            prev_shape.frame + instance_data.frame_step <= stop_frame
            # has a gap before the current instance segment end
        ):
            prev_shape = prev_shape._replace(outside=True, keyframe=True,
                frame=prev_shape.frame + instance_data.frame_step)
            new_shapes.append(prev_shape)

        return new_shapes

    stop_frame = int(instance_data.meta[instance_data.META_FIELD]['stop_frame'])
    for track_id, track in tracks.items():
        track['shapes'] = _validate_track_shapes(track['shapes'])

        if ann.type == dm.AnnotationType.skeleton:
            new_elements = {}
            for element_id, element in track['elements'].items():
                new_element_shapes = _validate_track_shapes(element.shapes)
                new_elements[element_id] = element._replace(shapes=new_element_shapes)
            track['elements'] = new_elements

        if track['shapes'] or track['elements']:
            track['elements'] = list(track['elements'].values())
            instance_data.add_track(instance_data.Track(**track))

def import_labels_to_project(project_annotation, dataset: dm.Dataset):
    labels = []
    label_colors = []
    for label in dataset.categories()[dm.AnnotationType.label].items:
        db_label = Label(
            name=label.name,
            color=get_label_color(label.name, label_colors),
            type="any"
        )
        labels.append(db_label)
        label_colors.append(db_label.color)
    project_annotation.add_labels(labels)

def load_dataset_data(project_annotation, dataset: dm.Dataset, project_data):
    if not project_annotation.db_project.label_set.count():
        import_labels_to_project(project_annotation, dataset)
    else:
        for label in dataset.categories()[dm.AnnotationType.label].items:
            if not project_annotation.db_project.label_set.filter(name=label.name).exists():
                if label.name == "background":
                    dataset.transform("remap_labels", mapping={"background": ""}, default="keep")
                    continue
                raise CvatImportError(f'Target project does not have label with name "{label.name}"')
    for subset_id, subset in enumerate(dataset.subsets().values()):
        job = rq.get_current_job()
        job.meta[RQJobMetaField.STATUS] = 'Task from dataset is being created...'
        job.meta[RQJobMetaField.PROGRESS] = (subset_id + job.meta.get(RQJobMetaField.TASK_PROGRESS, 0.)) / len(dataset.subsets().keys())
        job.save_meta()

        task_fields = {
            'project': project_annotation.db_project,
            'name': subset.name,
            'owner': project_annotation.db_project.owner,
            'subset': subset.name,
            'organization': project_annotation.db_project.organization,
        }

        subset_dataset = subset.as_dataset()

        dataset_files = {
            'media': [],
            'data_root': dataset.data_path + osp.sep,
        }

        root_paths = set()
        for dataset_item in subset_dataset:
            if isinstance(dataset_item.media, dm.Image) and dataset_item.media.has_data:
                dataset_files['media'].append(dataset_item.media.path)
                data_root = dataset_item.media.path.rsplit(dataset_item.id, 1)
                if len(data_root) == 2:
                    root_paths.add(data_root[0])
            elif isinstance(dataset_item.media, dm.PointCloud):
                dataset_files['media'].append(dataset_item.media)
                data_root = dataset_item.media.path.rsplit(dataset_item.id, 1)
                if len(data_root) == 2:
                    root_paths.add(data_root[0])

                if isinstance(dataset_item.media.extra_images, list):
                    dataset_files['media'] += \
                        list(map(lambda ri: ri.path, dataset_item.media.extra_images))

        if len(root_paths):
            dataset_files['data_root'] = osp.commonpath(root_paths) + osp.sep

        project_annotation.add_task(task_fields, dataset_files, project_data)

class NoMediaInAnnotationFileError(CvatImportError):
    def __str__(self) -> str:
        return (
            "Can't import media data from the annotation file. "
            "Please upload full dataset as a zip archive."
        )

def detect_dataset(dataset_dir: str, format_name: str, importer: dm.Importer) -> None:
    not_found_error_instance = CvatDatasetNotFoundError()

    def _handle_rejection(format_name: str, reason: RejectionReason, human_message: str) -> None:
        not_found_error_instance.format_name = format_name
        not_found_error_instance.reason = reason
        not_found_error_instance.message = human_message

    detection_env = dm.Environment()
    detection_env.importers.items.clear()
    detection_env.importers.register(format_name, importer)
    detected = detection_env.detect_dataset(
        dataset_dir, depth=4, rejection_callback=_handle_rejection
    )

    if not detected and not_found_error_instance.reason != RejectionReason.detection_unsupported:
        raise not_found_error_instance<|MERGE_RESOLUTION|>--- conflicted
+++ resolved
@@ -16,13 +16,7 @@
 from types import SimpleNamespace
 from typing import Any, Callable, Literal, NamedTuple, Optional, Union
 
-<<<<<<< HEAD
-# We use both full names for internal datumaro symbols and dm.-aliased for external ones
-import datumaro
-import datumaro as dm  # pylint: disable=reimported
-=======
 import datumaro as dm
->>>>>>> 7959be83
 import datumaro.util
 import defusedxml.ElementTree as ET
 import rq
