
# Copyright (C) 2019-2022 Intel Corporation
# Copyright (C) 2022 CVAT.ai Corporation
#
# SPDX-License-Identifier: MIT

import os.path as osp
import re
import sys
from collections import namedtuple
from pathlib import Path
from types import SimpleNamespace
from typing import (Any, Callable, DefaultDict, Dict, List, Literal, Mapping,
                    NamedTuple, OrderedDict, Set, Tuple, Union)

import datumaro as dm
import rq
from attr import attrib, attrs
from datumaro.components.media import PointCloud
from django.utils import timezone

from cvat.apps.dataset_manager.formats.utils import get_label_color
from cvat.apps.engine.frame_provider import FrameProvider
from cvat.apps.engine.models import AttributeSpec, AttributeType, DimensionType
from cvat.apps.engine.models import Image as Img
from cvat.apps.engine.models import Label, LabelType, Project, ShapeType, Task
from cvat.apps.engine.constants import FrameQuality, FrameType

from .annotation import AnnotationIR, AnnotationManager, TrackManager
from .formats.transformations import EllipsesToMasks

CVAT_INTERNAL_ATTRIBUTES = {'occluded', 'outside', 'keyframe', 'track_id', 'rotation'}

class InstanceLabelData:
    Attribute = NamedTuple('Attribute', [('name', str), ('value', Any)])

    def __init__(self, instance: Union[Task, Project]) -> None:
        instance = instance.project if isinstance(instance, Task) and instance.project_id is not None else instance

        db_labels = instance.label_set.all().prefetch_related('attributespec_set').order_by('pk')

        # If this flag is set to true, create attribute within anntations import
        self._soft_attribute_import = False
        self._label_mapping = OrderedDict[int, Label](
            ((db_label.id, db_label) for db_label in db_labels),
        )

        self._attribute_mapping = {db_label.id: {
            'mutable': {}, 'immutable': {}, 'spec': {}}
            for db_label in db_labels}

        for db_label in db_labels:
            for db_attribute in db_label.attributespec_set.all():
                if db_attribute.mutable:
                    self._attribute_mapping[db_label.id]['mutable'][db_attribute.id] = db_attribute.name
                else:
                    self._attribute_mapping[db_label.id]['immutable'][db_attribute.id] = db_attribute.name
                self._attribute_mapping[db_label.id]['spec'][db_attribute.id] = db_attribute

        self._attribute_mapping_merged = {}
        for label_id, attr_mapping in self._attribute_mapping.items():
            self._attribute_mapping_merged[label_id] = {
                **attr_mapping['mutable'],
                **attr_mapping['immutable'],
            }

    def _get_label_id(self, label_name, parent_id=None):
        for db_label in self._label_mapping.values():
            if label_name == db_label.name and parent_id == db_label.parent_id:
                return db_label.id
        raise ValueError("Label {!r} is not registered for this task".format(label_name))

    def _get_label_name(self, label_id):
        return self._label_mapping[label_id].name

    def _get_attribute_name(self, attribute_id):
        for attribute_mapping in self._attribute_mapping_merged.values():
            if attribute_id in attribute_mapping:
                return attribute_mapping[attribute_id]

    def _get_attribute_id(self, label_id, attribute_name, attribute_type=None):
        if attribute_type:
            container = self._attribute_mapping[label_id][attribute_type]
        else:
            container = self._attribute_mapping_merged[label_id]

        for attr_id, attr_name in container.items():
            if attribute_name == attr_name:
                return attr_id
        return None

    def _get_mutable_attribute_id(self, label_id, attribute_name):
        return self._get_attribute_id(label_id, attribute_name, 'mutable')

    def _get_immutable_attribute_id(self, label_id, attribute_name):
        return self._get_attribute_id(label_id, attribute_name, 'immutable')

    def _import_attribute(self, label_id, attribute, mutable=False):
        spec_id = self._get_attribute_id(label_id, attribute.name)
        value = attribute.value

        if spec_id:
            spec = self._attribute_mapping[label_id]['spec'][spec_id]

            try:
                if spec.input_type == AttributeType.NUMBER:
                    pass # no extra processing required
                elif spec.input_type == AttributeType.CHECKBOX:
                    if isinstance(value, str):
                        value = value.lower()
                        assert value in {'true', 'false'}
                    elif isinstance(value, (bool, int, float)):
                        value = 'true' if value else 'false'
                    else:
                        raise ValueError("Unexpected attribute value")
            except Exception as e:
                raise Exception("Failed to convert attribute '%s'='%s': %s" %
                    (self._get_label_name(label_id), value, e))

        elif self._soft_attribute_import:
            if isinstance(value, (int, float)):
                attr_type = AttributeType.NUMBER
            elif isinstance(value, bool):
                attr_type = AttributeType.CHECKBOX
            else:
                value = str(value)
                if value.lower() in {'true', 'false'}:
                    value = value.lower() == 'true'
                    attr_type = AttributeType.CHECKBOX
                else:
                    attr_type = AttributeType.TEXT

            attr_spec = AttributeSpec(
                label_id=label_id,
                name=attribute.name,
                input_type=attr_type,
                mutable=mutable,
            )
            attr_spec.save()
            spec_id = attr_spec.id
            if label_id not in self._label_mapping:
                self._label_mapping[label_id] = Label.objects.get(id=label_id)
            if label_id not in self._attribute_mapping:
                self._attribute_mapping[label_id] = {'mutable': {}, 'immutable': {}, 'spec': {}}
            self._attribute_mapping[label_id]['immutable'][spec_id] = attribute.name
            self._attribute_mapping[label_id]['spec'][spec_id] = attr_spec
            self._attribute_mapping_merged[label_id] = {
                **self._attribute_mapping[label_id]['mutable'],
                **self._attribute_mapping[label_id]['immutable'],
            }


        return { 'spec_id': spec_id, 'value': value }

    def _export_attributes(self, attributes):
        exported_attributes = []
        for attr in attributes:
            attribute_name = self._get_attribute_name(attr["spec_id"])
            exported_attributes.append(InstanceLabelData.Attribute(
                name=attribute_name,
                value=attr["value"],
            ))
        return exported_attributes


class TaskData(InstanceLabelData):
    Shape = namedtuple("Shape", 'id, label_id')  # 3d
    LabeledShape = namedtuple(
        'LabeledShape', 'type, frame, label, points, occluded, attributes, source, rotation, group, z_order, elements, outside')
    LabeledShape.__new__.__defaults__ = (0, 0, 0, [], False)
    TrackedShape = namedtuple(
        'TrackedShape', 'type, frame, points, occluded, outside, keyframe, attributes, rotation, source, group, z_order, label, track_id, elements')
    TrackedShape.__new__.__defaults__ = (0, 'manual', 0, 0, None, 0, [])
    Track = namedtuple('Track', 'label, group, source, shapes, elements')
    Track.__new__.__defaults__ = ([], )
    Tag = namedtuple('Tag', 'frame, label, attributes, source, group')
    Tag.__new__.__defaults__ = (0, )
    Frame = namedtuple(
        'Frame', 'idx, id, frame, name, width, height, labeled_shapes, tags, shapes, labels')
    Labels = namedtuple('Label', 'id, name, color, type')

    def __init__(self, annotation_ir, db_task, host='', create_callback=None):
        self._annotation_ir = annotation_ir
        self._db_task = db_task
        self._host = host
        self._create_callback = create_callback
        self._MAX_ANNO_SIZE = 30000
        self._frame_info = {}
        self._frame_mapping = {}
        self._frame_step = db_task.data.get_frame_step()

        InstanceLabelData.__init__(self, db_task)

        self._init_frame_info()
        self._init_meta()

    def abs_frame_id(self, relative_id):
        if relative_id not in range(0, self._db_task.data.size):
            raise ValueError("Unknown internal frame id %s" % relative_id)
        return relative_id * self._frame_step + self._db_task.data.start_frame

    def rel_frame_id(self, absolute_id):
        d, m = divmod(
            absolute_id - self._db_task.data.start_frame, self._frame_step)
        if m or d not in range(0, self._db_task.data.size):
            raise ValueError("Unknown frame %s" % absolute_id)
        return d

    def _init_frame_info(self):
        self._deleted_frames = { k: True for k in self._db_task.data.deleted_frames }
        if hasattr(self._db_task.data, 'video'):
            self._frame_info = {frame: {
                "path": "frame_{:06d}".format(self.abs_frame_id(frame)),
                "width": self._db_task.data.video.width,
                "height": self._db_task.data.video.height,
            } for frame in range(self._db_task.data.size)}
        else:
            self._frame_info = {self.rel_frame_id(db_image.frame): {
                "id": db_image.id,
                "path": db_image.path,
                "width": db_image.width,
                "height": db_image.height,
            } for db_image in self._db_task.data.images.all()}

        self._frame_mapping = {
            self._get_filename(info["path"]): frame_number
            for frame_number, info in self._frame_info.items()
        }

    @staticmethod
    def meta_for_task(db_task, host, label_mapping=None):
        db_segments = db_task.segment_set.all().prefetch_related('job_set')

        meta = OrderedDict([
            ("id", str(db_task.id)),
            ("name", db_task.name),
            ("size", str(db_task.data.size)),
            ("mode", db_task.mode),
            ("overlap", str(db_task.overlap)),
            ("bugtracker", db_task.bug_tracker),
            ("created", str(timezone.localtime(db_task.created_date))),
            ("updated", str(timezone.localtime(db_task.updated_date))),
            ("subset", db_task.subset or dm.DEFAULT_SUBSET_NAME),
            ("start_frame", str(db_task.data.start_frame)),
            ("stop_frame", str(db_task.data.stop_frame)),
            ("frame_filter", db_task.data.frame_filter),

            ("segments", [
                ("segment", OrderedDict([
                    ("id", str(db_segment.id)),
                    ("start", str(db_segment.start_frame)),
                    ("stop", str(db_segment.stop_frame)),
                    ("url", "{}/?id={}".format(
                        host, db_segment.job_set.all()[0].id))]
                )) for db_segment in db_segments
            ]),

            ("owner", OrderedDict([
                ("username", db_task.owner.username),
                ("email", db_task.owner.email)
            ]) if db_task.owner else ""),

            ("assignee", OrderedDict([
                ("username", db_task.assignee.username),
                ("email", db_task.assignee.email)
            ]) if db_task.assignee else ""),
        ])

        if label_mapping is not None:
            labels = []
            for db_label in label_mapping.values():
                label = OrderedDict([
                    ("name", db_label.name),
                    ("color", db_label.color),
                    ("type", db_label.type),
                    ("attributes", [
                        ("attribute", OrderedDict([
                            ("name", db_attr.name),
                            ("mutable", str(db_attr.mutable)),
                            ("input_type", db_attr.input_type),
                            ("default_value", db_attr.default_value),
                            ("values", db_attr.values)]))
                        for db_attr in db_label.attributespec_set.all()])
                ])

                if db_label.parent:
                    label["parent"] = db_label.parent.name

                if db_label.type == str(LabelType.SKELETON):
                    label["svg"] = db_label.skeleton.svg
                    for db_sublabel in list(db_label.sublabels.all()):
                        label["svg"] = label["svg"].replace(f'data-label-id="{db_sublabel.id}"', f'data-label-name="{db_sublabel.name}"')

                labels.append(('label', label))

            meta['labels'] = labels

        if hasattr(db_task.data, "video"):
            meta["original_size"] = OrderedDict([
                ("width", str(db_task.data.video.width)),
                ("height", str(db_task.data.video.height))
            ])

        return meta

    def _init_meta(self):
        self._meta = OrderedDict([
            ("task", self.meta_for_task(self._db_task, self._host, self._label_mapping)),
            ("dumped", str(timezone.localtime(timezone.now())))
        ])

        if hasattr(self._db_task.data, "video"):
            # Add source to dumped file
            self._meta["source"] = str(
                osp.basename(self._db_task.data.video.path))

    def _export_tracked_shape(self, shape):
        return TaskData.TrackedShape(
            type=shape["type"],
            frame=self.abs_frame_id(shape["frame"]),
            label=self._get_label_name(shape["label_id"]),
            points=shape["points"],
            rotation=shape["rotation"],
            occluded=shape["occluded"],
            z_order=shape.get("z_order", 0),
            group=shape.get("group", 0),
            outside=shape.get("outside", False),
            keyframe=shape.get("keyframe", True),
            track_id=shape["track_id"],
            source=shape.get("source", "manual"),
            attributes=self._export_attributes(shape["attributes"]),
            elements=[self._export_tracked_shape(element) for element in shape.get("elements", [])]
        )

    def _export_labeled_shape(self, shape):
        return TaskData.LabeledShape(
            type=shape["type"],
            label=self._get_label_name(shape["label_id"]),
            frame=self.abs_frame_id(shape["frame"]),
            points=shape["points"],
            rotation=shape["rotation"],
            occluded=shape["occluded"],
            outside=shape.get("outside", False),
            z_order=shape.get("z_order", 0),
            group=shape.get("group", 0),
            source=shape["source"],
            attributes=self._export_attributes(shape["attributes"]),
            elements=[self._export_labeled_shape(element) for element in shape.get("elements", [])]
        )

    def _export_shape(self, shape):
        return TaskData.Shape(
            id=shape["id"],
            label_id=shape["label_id"]
        )

    def _export_tag(self, tag):
        return TaskData.Tag(
            frame=self.abs_frame_id(tag["frame"]),
            label=self._get_label_name(tag["label_id"]),
            group=tag.get("group", 0),
            source=tag["source"],
            attributes=self._export_attributes(tag["attributes"]),
        )

    def _export_track(self, track, idx):
        track['shapes'] = list(filter(lambda x: x['frame'] not in self._deleted_frames, track['shapes']))
        tracked_shapes = TrackManager.get_interpolated_shapes(
            track, 0, self._db_task.data.size)
        for tracked_shape in tracked_shapes:
            tracked_shape["attributes"] += track["attributes"]
            tracked_shape["track_id"] = idx
            tracked_shape["group"] = track["group"]
            tracked_shape["source"] = track["source"]
            tracked_shape["label_id"] = track["label_id"]

        return TaskData.Track(
            label=self._get_label_name(track["label_id"]),
            group=track["group"],
            source=track["source"],
            shapes=[self._export_tracked_shape(shape)
                for shape in tracked_shapes if shape["frame"] not in self._deleted_frames],
            elements=[self._export_track(element, i) for i, element in enumerate(track.get("elements", []))]
        )

    @staticmethod
    def _export_label(label):
        return TaskData.Labels(
            id=label.id,
            name=label.name,
            color=label.color,
            type=label.type
        )

    def group_by_frame(self, include_empty=False):
        frames = {}
        def get_frame(idx):
            frame_info = self._frame_info[idx]
            frame = self.abs_frame_id(idx)
            if frame not in frames:
                frames[frame] = TaskData.Frame(
                    idx=idx,
                    id=frame_info.get('id',0),
                    frame=frame,
                    name=frame_info['path'],
                    height=frame_info["height"],
                    width=frame_info["width"],
                    labeled_shapes=[],
                    tags=[],
                    shapes=[],
                    labels={}
                )
            return frames[frame]

        if include_empty:
            for idx in self._frame_info:
                if idx not in self._deleted_frames:
                    get_frame(idx)

        anno_manager = AnnotationManager(self._annotation_ir)
        shape_data = ''
        for shape in sorted(anno_manager.to_shapes(self._db_task.data.size),
                key=lambda shape: shape.get("z_order", 0)):
            if shape['frame'] not in self._frame_info or shape['frame'] in self._deleted_frames:
                # After interpolation there can be a finishing frame
                # outside of the task boundaries. Filter it out to avoid errors.
                # https://github.com/openvinotoolkit/cvat/issues/2827
                # Also we skipped deleted frames here
                continue
            if 'track_id' in shape:
                if shape['outside']:
                    continue
                exported_shape = self._export_tracked_shape(shape)
            else:
                exported_shape = self._export_labeled_shape(shape)
                shape_data = self._export_shape(shape)
            get_frame(shape['frame']).labeled_shapes.append(exported_shape)
            if shape_data:
                get_frame(shape['frame']).shapes.append(shape_data)
                for label in self._label_mapping.values():
                    label = self._export_label(label)
                    get_frame(shape['frame']).labels.update({label.id: label})

        for tag in self._annotation_ir.tags:
            if tag['frame'] not in self._frame_info or tag['frame'] in self._deleted_frames:
                continue
            get_frame(tag['frame']).tags.append(self._export_tag(tag))

        return iter(frames.values())

    @property
    def shapes(self):
        for shape in self._annotation_ir.shapes:
            if shape["frame"] not in self._deleted_frames:
                yield self._export_labeled_shape(shape)

    @property
    def tracks(self):
        for idx, track in enumerate(self._annotation_ir.tracks):
            yield self._export_track(track, idx)

    @property
    def tags(self):
        for tag in self._annotation_ir.tags:
            if tag["frame"] not in self._deleted_frames:
                yield self._export_tag(tag)

    @property
    def meta(self):
        return self._meta

    @property
    def soft_attribute_import(self):
        return self._soft_attribute_import

    @soft_attribute_import.setter
    def soft_attribute_import(self, value: bool):
        self._soft_attribute_import = value

    def _import_tag(self, tag):
        _tag = tag._asdict()
        label_id = self._get_label_id(_tag.pop('label'))
        _tag['frame'] = self.rel_frame_id(int(_tag['frame']))
        _tag['label_id'] = label_id
        _tag['attributes'] = [self._import_attribute(label_id, attrib)
            for attrib in _tag['attributes']
            if self._get_attribute_id(label_id, attrib.name) or (
                self.soft_attribute_import and attrib.name not in CVAT_INTERNAL_ATTRIBUTES
            )
        ]
        return _tag

    def _import_shape(self, shape, parent_label_id=None):
        _shape = shape._asdict()
        label_id = self._get_label_id(_shape.pop('label'), parent_label_id)
        _shape['frame'] = self.rel_frame_id(int(_shape['frame']))
        _shape['label_id'] = label_id
        _shape['attributes'] = [self._import_attribute(label_id, attrib)
            for attrib in _shape['attributes']
            if self._get_attribute_id(label_id, attrib.name) or (
                self.soft_attribute_import and attrib.name not in CVAT_INTERNAL_ATTRIBUTES
            )
        ]
        _shape['points'] = list(map(float, _shape['points']))
        _shape['elements'] = [self._import_shape(element, label_id) for element in _shape.get('elements', [])]

        return _shape

    def _import_track(self, track, parent_label_id=None):
        _track = track._asdict()
        label_id = self._get_label_id(_track.pop('label'), parent_label_id)
        _track['frame'] = self.rel_frame_id(
            min(int(shape.frame) for shape in _track['shapes']))
        _track['label_id'] = label_id
        _track['attributes'] = []
        _track['shapes'] = [shape._asdict() for shape in _track['shapes']]
        _track['elements'] = [self._import_track(element, label_id) for element in _track.get('elements', [])]
        for shape in _track['shapes']:
            shape['frame'] = self.rel_frame_id(int(shape['frame']))
            _track['attributes'] = [self._import_attribute(label_id, attrib)
                for attrib in shape['attributes']
                if self._get_immutable_attribute_id(label_id, attrib.name) or (
                    self.soft_attribute_import and attrib.name not in CVAT_INTERNAL_ATTRIBUTES
                )
            ]
            shape['attributes'] = [self._import_attribute(label_id, attrib, mutable=True)
                for attrib in shape['attributes']
                if self._get_mutable_attribute_id(label_id, attrib.name)
            ]
            shape['points'] = list(map(float, shape['points']))

        return _track

    def _call_callback(self):
        if self._len() > self._MAX_ANNO_SIZE:
            self._create_callback(self._annotation_ir.serialize())
            self._annotation_ir.reset()

    def add_tag(self, tag):
        imported_tag = self._import_tag(tag)
        if imported_tag['label_id']:
            self._annotation_ir.add_tag(imported_tag)
            self._call_callback()

    def add_shape(self, shape):
        imported_shape = self._import_shape(shape)
        if imported_shape['label_id']:
            self._annotation_ir.add_shape(imported_shape)
            self._call_callback()

    def add_track(self, track):
        imported_track = self._import_track(track)
        if imported_track['label_id']:
            self._annotation_ir.add_track(imported_track)
            self._call_callback()

    @property
    def data(self):
        return self._annotation_ir

    def _len(self):
        track_len = 0
        for track in self._annotation_ir.tracks:
            track_len += len(track['shapes'])

        return len(self._annotation_ir.tags) + len(self._annotation_ir.shapes) + track_len

    @property
    def frame_info(self):
        return self._frame_info

    @property
    def deleted_frames(self):
        return self._deleted_frames

    @property
    def frame_step(self):
        return self._frame_step

    @property
    def db_task(self):
        return self._db_task

    @staticmethod
    def _get_filename(path):
        return osp.splitext(path)[0]

    def match_frame(self, path, root_hint=None, path_has_ext=True):
        if path_has_ext:
            path = self._get_filename(path)
        match = self._frame_mapping.get(path)
        if not match and root_hint and not path.startswith(root_hint):
            path = osp.join(root_hint, path)
            match = self._frame_mapping.get(path)
        return match

    def match_frame_fuzzy(self, path):
        # Preconditions:
        # - The input dataset is full, i.e. all items present. Partial dataset
        # matching can't be correct for all input cases.
        # - path is the longest path of input dataset in terms of path parts

        path = Path(self._get_filename(path)).parts
        for p, v in self._frame_mapping.items():
            if Path(p).parts[-len(path):] == path: # endswith() for paths
                return v
        return None

class ProjectData(InstanceLabelData):
    @attrs
    class LabeledShape:
        type: str = attrib()
        frame: int = attrib()
        label: str = attrib()
        points: List[float] = attrib()
        occluded: bool = attrib()
        attributes: List[InstanceLabelData.Attribute] = attrib()
        source: str = attrib(default='manual')
        group: int = attrib(default=0)
        rotation: int = attrib(default=0)
        z_order: int = attrib(default=0)
        task_id: int = attrib(default=None)
        subset: str = attrib(default=None)
        outside: bool = attrib(default=False)
        elements: List['ProjectData.LabeledShape'] = attrib(default=[])

    @attrs
    class TrackedShape:
        type: str = attrib()
        frame: int = attrib()
        points: List[float] = attrib()
        occluded: bool = attrib()
        outside: bool = attrib()
        keyframe: bool = attrib()
        attributes: List[InstanceLabelData.Attribute] = attrib()
        rotation: int = attrib(default=0)
        source: str = attrib(default='manual')
        group: int = attrib(default=0)
        z_order: int = attrib(default=0)
        label: str = attrib(default=None)
        track_id: int = attrib(default=0)
        elements: List['ProjectData.TrackedShape'] = attrib(default=[])

    @attrs
    class Track:
        label: str = attrib()
        shapes: List['ProjectData.TrackedShape'] = attrib()
        source: str = attrib(default='manual')
        group: int = attrib(default=0)
        task_id: int = attrib(default=None)
        subset: str = attrib(default=None)
        elements: List['ProjectData.Track'] = attrib(default=[])

    @attrs
    class Tag:
        frame: int = attrib()
        label: str = attrib()
        attributes: List[InstanceLabelData.Attribute] = attrib()
        source: str = attrib(default='manual')
        group: int = attrib(default=0)
        task_id: int = attrib(default=None)
        subset: str = attrib(default=None)

    @attrs
    class Frame:
        idx: int = attrib()
        id: int = attrib()
        frame: int = attrib()
        name: str = attrib()
        width: int = attrib()
        height: int = attrib()
        labeled_shapes: List[Union['ProjectData.LabeledShape', 'ProjectData.TrackedShape']] = attrib()
        tags: List['ProjectData.Tag'] = attrib()
        task_id: int = attrib(default=None)
        subset: str = attrib(default=None)

    def __init__(self, annotation_irs: Mapping[str, AnnotationIR], db_project: Project, host: str = '', task_annotations: Mapping[int, Any] = None, project_annotation=None):
        self._annotation_irs = annotation_irs
        self._db_project = db_project
        self._task_annotations = task_annotations
        self._host = host
        self._soft_attribute_import = False
        self._project_annotation = project_annotation
        self._tasks_data: Dict[int, TaskData] = {}
        self._frame_info: Dict[Tuple[int, int], Literal["path", "width", "height", "subset"]] = dict()
        # (subset, path): (task id, frame number)
        self._frame_mapping: Dict[Tuple[str, str], Tuple[int, int]] = dict()
        self._frame_steps: Dict[int, int] = {}
        self.new_tasks: Set[int] = set()

        InstanceLabelData.__init__(self, db_project)
        self.init()


    def abs_frame_id(self, task_id: int, relative_id: int) -> int:
        task = self._db_tasks[task_id]
        if relative_id not in range(0, task.data.size):
            raise ValueError(f"Unknown internal frame id {relative_id}")
        return relative_id * task.data.get_frame_step() + task.data.start_frame + self._task_frame_offsets[task_id]

    def rel_frame_id(self, task_id: int, absolute_id: int) -> int:
        task = self._db_tasks[task_id]
        d, m = divmod(
            absolute_id - task.data.start_frame, task.data.get_frame_step())
        if m or d not in range(0, task.data.size):
            raise ValueError(f"Unknown frame {absolute_id}")
        return d

    def init(self):
        self._init_tasks()
        self._init_task_frame_offsets()
        self._init_frame_info()
        self._init_meta()

    def _init_tasks(self):
        self._db_tasks: OrderedDict[int, Task] = OrderedDict(
            ((db_task.id, db_task) for db_task in self._db_project.tasks.order_by("subset","id").all())
        )

        subsets = set()
        for task in self._db_tasks.values():
            subsets.add(task.subset)
        self._subsets: List[str] = list(subsets)

        self._frame_steps: Dict[int, int] = {task.id: task.data.get_frame_step() for task in self._db_tasks.values()}

    def _init_task_frame_offsets(self):
        self._task_frame_offsets: Dict[int, int] = dict()
        s = 0
        subset = None

        for task in self._db_tasks.values():
            if subset != task.subset:
                s = 0
                subset = task.subset
            self._task_frame_offsets[task.id] = s
            s += task.data.start_frame + task.data.get_frame_step() * task.data.size


    def _init_frame_info(self):
        self._frame_info = dict()
        self._deleted_frames = { (task.id, frame): True for task in self._db_tasks.values() for frame in task.data.deleted_frames }
        original_names = DefaultDict[Tuple[str, str], int](int)
        for task in self._db_tasks.values():
            defaulted_subset = get_defaulted_subset(task.subset, self._subsets)
            if hasattr(task.data, 'video'):
                self._frame_info.update({(task.id, frame): {
                    "path": "frame_{:06d}".format(self.abs_frame_id(task.id, frame)),
                    "width": task.data.video.width,
                    "height": task.data.video.height,
                    "subset": defaulted_subset,
                } for frame in range(task.data.size)})
            else:
                self._frame_info.update({(task.id, self.rel_frame_id(task.id, db_image.frame)): {
                    "path": mangle_image_name(db_image.path, defaulted_subset, original_names),
                    "id": db_image.id,
                    "width": db_image.width,
                    "height": db_image.height,
                    "subset": defaulted_subset
                } for db_image in task.data.images.all()})

        self._frame_mapping = {
            (self._db_tasks[frame_ident[0]].subset, self._get_filename(info["path"])): frame_ident
            for frame_ident, info in self._frame_info.items()
        }

    def _init_meta(self):
        self._meta = OrderedDict([
            ('project', OrderedDict([
                ('id', str(self._db_project.id)),
                ('name', self._db_project.name),
                ("bugtracker", self._db_project.bug_tracker),
                ("created", str(timezone.localtime(self._db_project.created_date))),
                ("updated", str(timezone.localtime(self._db_project.updated_date))),
                ("tasks", [
                    ('task',
                        TaskData.meta_for_task(db_task, self._host)
                    ) for db_task in self._db_tasks.values()
                ]),

                ("subsets", '\n'.join([s if s else dm.DEFAULT_SUBSET_NAME for s in self._subsets])),

                ("owner", OrderedDict([
                    ("username", self._db_project.owner.username),
                    ("email", self._db_project.owner.email),
                ]) if self._db_project.owner else ""),

                ("assignee", OrderedDict([
                    ("username", self._db_project.assignee.username),
                    ("email", self._db_project.assignee.email),
                ]) if self._db_project.assignee else ""),
            ])),
            ("dumped", str(timezone.localtime(timezone.now())))
        ])

        if self._label_mapping is not None:
            labels = []
            for db_label in self._label_mapping.values():
                label = OrderedDict([
                    ("name", db_label.name),
                    ("color", db_label.color),
                    ("type", db_label.type),
                    ("attributes", [
                        ("attribute", OrderedDict([
                            ("name", db_attr.name),
                            ("mutable", str(db_attr.mutable)),
                            ("input_type", db_attr.input_type),
                            ("default_value", db_attr.default_value),
                            ("values", db_attr.values)]))
                        for db_attr in db_label.attributespec_set.all()])
                ])

                if db_label.parent:
                    label["parent"] = db_label.parent.name

                if db_label.type == str(LabelType.SKELETON):
                    label["svg"] = db_label.skeleton.svg
                    for db_sublabel in list(db_label.sublabels.all()):
                        label["svg"] = label["svg"].replace(f'data-label-id="{db_sublabel.id}"', f'data-label-name="{db_sublabel.name}"')

                labels.append(('label', label))

            self._meta['project']['labels'] = labels

    def _export_tracked_shape(self, shape: dict, task_id: int):
        return ProjectData.TrackedShape(
            type=shape["type"],
            frame=self.abs_frame_id(task_id, shape["frame"]),
            label=self._get_label_name(shape["label_id"]),
            points=shape["points"],
            rotation=shape["rotation"],
            occluded=shape["occluded"],
            z_order=shape.get("z_order", 0),
            group=shape.get("group", 0),
            outside=shape.get("outside", False),
            keyframe=shape.get("keyframe", True),
            track_id=shape["track_id"],
            source=shape.get("source", "manual"),
            attributes=self._export_attributes(shape["attributes"]),
            elements=[self._export_tracked_shape(element, task_id) for element in shape.get("elements", [])],
        )

    def _export_labeled_shape(self, shape: dict, task_id: int):
        return ProjectData.LabeledShape(
            type=shape["type"],
            label=self._get_label_name(shape["label_id"]),
            frame=self.abs_frame_id(task_id, shape["frame"]),
            points=shape["points"],
            rotation=shape["rotation"],
            occluded=shape["occluded"],
            outside=shape.get("outside", False),
            z_order=shape.get("z_order", 0),
            group=shape.get("group", 0),
            source=shape["source"],
            attributes=self._export_attributes(shape["attributes"]),
            elements=[self._export_labeled_shape(element, task_id) for element in shape.get("elements", [])],
            task_id=task_id,
        )

    def _export_tag(self, tag: dict, task_id: int):
        return ProjectData.Tag(
            frame=self.abs_frame_id(task_id, tag["frame"]),
            label=self._get_label_name(tag["label_id"]),
            group=tag.get("group", 0),
            source=tag["source"],
            attributes=self._export_attributes(tag["attributes"]),
            task_id=task_id
        )

    def _export_track(self, track: dict, task_id: int, task_size: int, idx: int):
        track['shapes'] = list(filter(lambda x: (task_id, x['frame']) not in self._deleted_frames, track['shapes']))
        tracked_shapes = TrackManager.get_interpolated_shapes(
            track, 0, task_size
        )
        for tracked_shape in tracked_shapes:
            tracked_shape["attributes"] += track["attributes"]
            tracked_shape["track_id"] = idx
            tracked_shape["group"] = track["group"]
            tracked_shape["source"] = track["source"]
            tracked_shape["label_id"] = track["label_id"]

        return ProjectData.Track(
            label=self._get_label_name(track["label_id"]),
            group=track["group"],
            source=track["source"],
            shapes=[self._export_tracked_shape(shape, task_id) for shape in tracked_shapes
                if (task_id, shape["frame"]) not in self._deleted_frames],
            task_id=task_id,
            elements=[self._export_track(element, task_id, task_size, i)
                for i, element in enumerate(track.get("elements", []))]
        )

    def group_by_frame(self, include_empty=False):
        frames: Dict[Tuple[str, int], ProjectData.Frame] = {}
        def get_frame(task_id: int, idx: int) -> ProjectData.Frame:
            frame_info = self._frame_info[(task_id, idx)]
            abs_frame = self.abs_frame_id(task_id, idx)
            if (frame_info["subset"], abs_frame) not in frames:
                frames[(frame_info["subset"], abs_frame)] = ProjectData.Frame(
                    task_id=task_id,
                    subset=frame_info["subset"],
                    idx=idx,
                    id=frame_info.get('id',0),
                    frame=abs_frame,
                    name=frame_info["path"],
                    height=frame_info["height"],
                    width=frame_info["width"],
                    labeled_shapes=[],
                    tags=[],
                )
            return frames[(frame_info["subset"], abs_frame)]

        if include_empty:
            for ident in self._frame_info:
                if ident not in self._deleted_frames:
                    get_frame(*ident)

        for task in self._db_tasks.values():
            anno_manager = AnnotationManager(self._annotation_irs[task.id])
            for shape in sorted(anno_manager.to_shapes(task.data.size),
                    key=lambda shape: shape.get("z_order", 0)):
                if (task.id, shape['frame']) not in self._frame_info or (task.id, shape['frame']) in self._deleted_frames:
                    continue
                if 'track_id' in shape:
                    if shape['outside']:
                        continue
                    exported_shape = self._export_tracked_shape(shape, task.id)
                else:
                    exported_shape = self._export_labeled_shape(shape, task.id)
                get_frame(task.id, shape['frame']).labeled_shapes.append(exported_shape)

            for tag in self._annotation_irs[task.id].tags:
                if (task.id, tag['frame']) not in self._frame_info:
                    continue
                get_frame(task.id, tag['frame']).tags.append(self._export_tag(tag, task.id))

        return iter(frames.values())

    @property
    def shapes(self):
        for task in self._db_tasks.values():
            for shape in self._annotation_irs[task.id].shapes:
                if (task.id, shape['frame']) not in self._deleted_frames:
                    yield self._export_labeled_shape(shape, task.id)

    @property
    def tracks(self):
        idx = 0
        for task in self._db_tasks.values():
            for track in self._annotation_irs[task.id].tracks:
                yield self._export_track(track, task.id, task.data.size, idx)

    @property
    def tags(self):
        for task in self._db_tasks.values():
            for tag in self._annotation_irs[task.id].tags:
                if (task.id, tag['frame']) not in self._deleted_frames:
                    yield self._export_tag(tag, task.id)

    @property
    def meta(self):
        return self._meta

    @property
    def data(self):
        raise NotImplementedError()

    @property
    def frame_info(self):
        return self._frame_info

    @property
    def deleted_frames(self):
        return self._deleted_frames

    @property
    def frame_step(self):
        return self._frame_steps

    @property
    def db_project(self):
        return self._db_project

    @property
    def subsets(self) -> List[str]:
        return self._subsets

    @property
    def tasks(self):
        return list(self._db_tasks.values())

    @property
    def soft_attribute_import(self):
        return self._soft_attribute_import

    @soft_attribute_import.setter
    def soft_attribute_import(self, value: bool):
        self._soft_attribute_import =  value
        for task_data in self._tasks_data.values():
            task_data.soft_attribute_import = value

    @property
    def task_data(self):
        for task_id, task in self._db_tasks.items():
            if task_id in self._tasks_data:
                yield self._tasks_data[task_id]
            else:
                task_data = TaskData(
                    annotation_ir=self._annotation_irs[task_id],
                    db_task=task,
                    host=self._host,
                    create_callback=self._task_annotations[task_id].create \
                        if self._task_annotations is not None else None,
                )
                task_data._MAX_ANNO_SIZE //= len(self._db_tasks)
                task_data.soft_attribute_import = self.soft_attribute_import
                self._tasks_data[task_id] = task_data
                yield task_data

    @staticmethod
    def _get_filename(path):
        return osp.splitext(path)[0]

    def match_frame(self, path: str, subset: str=dm.DEFAULT_SUBSET_NAME, root_hint: str=None, path_has_ext: bool=True):
        if path_has_ext:
            path = self._get_filename(path)
        match_task, match_frame = self._frame_mapping.get((subset, path), (None, None))
        if not match_frame and root_hint and not path.startswith(root_hint):
            path = osp.join(root_hint, path)
            match_task, match_frame = self._frame_mapping.get((subset, path), (None, None))
        return match_task, match_frame

    def match_frame_fuzzy(self, path):
        path = Path(self._get_filename(path)).parts
        for (_subset, _path), (_tid, frame_number) in self._frame_mapping.items():
            if Path(_path).parts[-len(path):] == path :
                return frame_number
        return None

    def split_dataset(self, dataset: dm.Dataset):
        for task_data in self.task_data:
            if task_data._db_task.id not in self.new_tasks:
                continue
            subset_dataset: dm.Dataset = dataset.subsets()[task_data.db_task.subset].as_dataset()
            yield subset_dataset, task_data

    def add_labels(self, labels: List[dict]):
        attributes = []
        _labels = []
        for label in labels:
            _attributes = label.pop('attributes')
            _labels.append(Label(**label))
            attributes += [(label['name'], AttributeSpec(**at)) for at in _attributes]
        self._project_annotation.add_labels(_labels, attributes)

    def add_task(self, task, files):
        self._project_annotation.add_task(task, files, self)

class CVATDataExtractorMixin:
    def __init__(self, media_type=dm.Image):
        super().__init__()

    def categories(self) -> dict:
        raise NotImplementedError()

    @staticmethod
    def _load_categories(labels: list):
        categories: Dict[dm.AnnotationType,
            dm.Categories] = {}

        label_categories = dm.LabelCategories(attributes=['occluded'])
        point_categories = dm.PointsCategories()

        for _, label in labels:
            label_id = label_categories.add(label['name'], label.get('parent'))
            for _, attr in label['attributes']:
                label_categories.attributes.add(attr['name'])

            if label['type'] == str(LabelType.SKELETON):
                labels_from = list(map(int, re.findall(r'data-node-from="(\d+)"', label['svg'])))
                labels_to = list(map(int, re.findall(r'data-node-to="(\d+)"', label['svg'])))
                sublabels = re.findall(r'data-label-name="(\w+)"', label['svg'])
                joints = zip(labels_from, labels_to)

                point_categories.add(label_id, sublabels, joints)

        categories[dm.AnnotationType.label] = label_categories
        categories[dm.AnnotationType.points] = point_categories

        return categories

    @staticmethod
    def _load_user_info(meta: dict):
        return {
            "name": meta['owner']['username'],
            "createdAt": meta['created'],
            "updatedAt": meta['updated']
        }

    def _read_cvat_anno(self, cvat_frame_anno: Union[ProjectData.Frame, TaskData.Frame], labels: list):
        categories = self.categories()
        label_cat = categories[dm.AnnotationType.label]
        def map_label(name, parent=''): return label_cat.find(name, parent)[0]
        label_attrs = {
            label.get('parent', '') + label['name']: label['attributes']
            for _, label in labels
        }

        return convert_cvat_anno_to_dm(cvat_frame_anno, label_attrs, map_label)


class CvatTaskDataExtractor(dm.SourceExtractor, CVATDataExtractorMixin):
    def __init__(self, task_data, include_images=False, format_type=None, dimension=DimensionType.DIM_2D):
        super().__init__(media_type=dm.Image if dimension == DimensionType.DIM_2D else PointCloud)
        self._categories = self._load_categories(task_data.meta['task']['labels'])
        self._user = self._load_user_info(task_data.meta['task']) if dimension == DimensionType.DIM_3D else {}
        self._dimension = dimension
        self._format_type = format_type
        dm_items = []

        is_video = task_data.meta['task']['mode'] == 'interpolation'
        ext = ''
        if is_video:
            ext = FrameProvider.VIDEO_FRAME_EXT

        if dimension == DimensionType.DIM_3D:
            def _make_image(image_id, **kwargs):
                loader = osp.join(
                    task_data.db_task.data.get_upload_dirname(), kwargs['path'])
                related_images = []
                image = Img.objects.get(id=image_id)
                for i in image.related_files.all():
                    path = osp.realpath(str(i.path))
                    if osp.isfile(path):
                        related_images.append(path)
                return loader, related_images

        elif include_images:
            frame_provider = FrameProvider(task_data.db_task.data)
            if is_video:
                # optimization for videos: use numpy arrays instead of bytes
                # some formats or transforms can require image data
                def _make_image(i, **kwargs):
                    loader = lambda _: frame_provider.get_frame(i,
<<<<<<< HEAD
                        quality=FrameQuality.ORIGINAL,
                        out_type=FrameType.NUMPY_ARRAY)[0]
                    return Image(loader=loader, **kwargs)
=======
                        quality=frame_provider.Quality.ORIGINAL,
                        out_type=frame_provider.Type.NUMPY_ARRAY)[0]
                    return dm.Image(data=loader, **kwargs)
>>>>>>> 88523aa7
            else:
                # for images use encoded data to avoid recoding
                def _make_image(i, **kwargs):
                    loader = lambda _: frame_provider.get_frame(i,
<<<<<<< HEAD
                        quality=FrameQuality.ORIGINAL,
                        out_type=FrameType.BUFFER)[0].getvalue()
                    return ByteImage(data=loader, **kwargs)
=======
                        quality=frame_provider.Quality.ORIGINAL,
                        out_type=frame_provider.Type.BUFFER)[0].getvalue()
                    return dm.ByteImage(data=loader, **kwargs)
>>>>>>> 88523aa7

        for frame_data in task_data.group_by_frame(include_empty=True):
            image_args = {
                'path': frame_data.name + ext,
                'size': (frame_data.height, frame_data.width),
            }

            if dimension == DimensionType.DIM_3D:
                dm_image = _make_image(frame_data.id, **image_args)
            elif include_images:
                dm_image = _make_image(frame_data.idx, **image_args)
            else:
                dm_image = dm.Image(**image_args)
            dm_anno = self._read_cvat_anno(frame_data, task_data.meta['task']['labels'])

            if dimension == DimensionType.DIM_2D:
                dm_item = dm.DatasetItem(
                        id=osp.splitext(frame_data.name)[0],
                        annotations=dm_anno, media=dm_image,
                        attributes={'frame': frame_data.frame
                    })
            elif dimension == DimensionType.DIM_3D:
                attributes = {'frame': frame_data.frame}
                if format_type == "sly_pointcloud":
                    attributes["name"] = self._user["name"]
                    attributes["createdAt"] = self._user["createdAt"]
                    attributes["updatedAt"] = self._user["updatedAt"]
                    attributes["labels"] = []
                    for (idx, (_, label)) in enumerate(task_data.meta['task']['labels']):
                        attributes["labels"].append({"label_id": idx, "name": label["name"], "color": label["color"], "type": label["type"]})
                        attributes["track_id"] = -1

                dm_item = dm.DatasetItem(
                    id=osp.splitext(osp.split(frame_data.name)[-1])[0],
                    annotations=dm_anno, media=PointCloud(dm_image[0]), related_images=dm_image[1],
                    attributes=attributes
                )

            dm_items.append(dm_item)

        self._items = dm_items

    def _read_cvat_anno(self, cvat_frame_anno: TaskData.Frame, labels: list):
        categories = self.categories()
        label_cat = categories[dm.AnnotationType.label]
        def map_label(name, parent=''): return label_cat.find(name, parent)[0]
        label_attrs = {
            label.get('parent', '') + label['name']: label['attributes']
            for _, label in labels
        }

        return convert_cvat_anno_to_dm(cvat_frame_anno, label_attrs, map_label, self._format_type, self._dimension)

class CVATProjectDataExtractor(dm.Extractor, CVATDataExtractorMixin):
    def __init__(self, project_data: ProjectData, include_images: bool = False, format_type: str = None, dimension: DimensionType = DimensionType.DIM_2D):
        super().__init__(media_type=dm.Image if dimension == DimensionType.DIM_2D else PointCloud)
        self._categories = self._load_categories(project_data.meta['project']['labels'])
        self._user = self._load_user_info(project_data.meta['project']) if dimension == DimensionType.DIM_3D else {}
        self._dimension = dimension
        self._format_type = format_type

        dm_items: List[dm.DatasetItem] = []

        ext_per_task: Dict[int, str] = {}
        image_maker_per_task: Dict[int, Callable] = {}

        for task in project_data.tasks:
            is_video = task.mode == 'interpolation'
            ext_per_task[task.id] = FrameProvider.VIDEO_FRAME_EXT if is_video else ''
            if self._dimension == DimensionType.DIM_3D:
                def image_maker_factory(task):
                    images_query = task.data.images.prefetch_related()
                    def _make_image(i, **kwargs):
                        loader = osp.join(
                            task.data.get_upload_dirname(), kwargs['path'],
                        )
                        related_images = []
                        image = images_query.get(id=i)
                        for i in image.related_files.all():
                            path = osp.realpath(str(i.path))
                            if osp.isfile(path):
                                related_images.append(path)
                        return loader, related_images
                    return _make_image
                image_maker_per_task[task.id] = image_maker_factory(task)
            elif include_images:
                if is_video:
                    # optimization for videos: use numpy arrays instead of bytes
                    # some formats or transforms can require image data
                    def image_maker_factory(task):
                        frame_provider = FrameProvider(task.data)
                        def _make_image(i, **kwargs):
                            loader = lambda _: frame_provider.get_frame(i,
<<<<<<< HEAD
                                quality=FrameQuality.ORIGINAL,
                                out_type=FrameType.NUMPY_ARRAY)[0]
                            return Image(loader=loader, **kwargs)
=======
                                quality=frame_provider.Quality.ORIGINAL,
                                out_type=frame_provider.Type.NUMPY_ARRAY)[0]
                            return dm.Image(data=loader, **kwargs)
>>>>>>> 88523aa7
                        return _make_image
                else:
                    # for images use encoded data to avoid recoding
                    def image_maker_factory(task):
                        frame_provider = FrameProvider(task.data)
                        def _make_image(i, **kwargs):
                            loader = lambda _: frame_provider.get_frame(i,
<<<<<<< HEAD
                                quality=FrameQuality.ORIGINAL,
                                out_type=FrameType.BUFFER)[0].getvalue()
                            return ByteImage(data=loader, **kwargs)
=======
                                quality=frame_provider.Quality.ORIGINAL,
                                out_type=frame_provider.Type.BUFFER)[0].getvalue()
                            return dm.ByteImage(data=loader, **kwargs)
>>>>>>> 88523aa7
                        return _make_image
                image_maker_per_task[task.id] = image_maker_factory(task)

        for frame_data in project_data.group_by_frame(include_empty=True):
            image_args = {
                'path': frame_data.name + ext_per_task[frame_data.task_id],
                'size': (frame_data.height, frame_data.width),
            }
            if self._dimension == DimensionType.DIM_3D:
                dm_image = image_maker_per_task[frame_data.task_id](frame_data.id, **image_args)
            elif include_images:
                dm_image = image_maker_per_task[frame_data.task_id](frame_data.idx, **image_args)
            else:
                dm_image = dm.Image(**image_args)
            dm_anno = self._read_cvat_anno(frame_data, project_data.meta['project']['labels'])
            if self._dimension == DimensionType.DIM_2D:
                dm_item = dm.DatasetItem(
                    id=osp.splitext(frame_data.name)[0],
                    annotations=dm_anno, media=dm_image,
                    subset=frame_data.subset,
                    attributes={'frame': frame_data.frame}
                )
            else:
                attributes = {'frame': frame_data.frame}
                if format_type == "sly_pointcloud":
                    attributes["name"] = self._user["name"]
                    attributes["createdAt"] = self._user["createdAt"]
                    attributes["updatedAt"] = self._user["updatedAt"]
                    attributes["labels"] = []
                    for (idx, (_, label)) in enumerate(project_data.meta['project']['labels']):
                        attributes["labels"].append({"label_id": idx, "name": label["name"], "color": label["color"], "type": label["type"]})
                        attributes["track_id"] = -1

                dm_item = dm.DatasetItem(
                    id=osp.splitext(osp.split(frame_data.name)[-1])[0],
                    annotations=dm_anno, media=PointCloud(dm_image[0]), related_images=dm_image[1],
                    attributes=attributes, subset=frame_data.subset
                )
            dm_items.append(dm_item)

        self._items = dm_items

    def categories(self):
        return self._categories

    def __iter__(self):
        yield from self._items

    def __len__(self):
        return len(self._items)


def GetCVATDataExtractor(instance_data: Union[ProjectData, TaskData], include_images: bool = False, format_type: str = None, dimension: DimensionType = DimensionType.DIM_2D):
    if isinstance(instance_data, ProjectData):
        return CVATProjectDataExtractor(instance_data, include_images, format_type, dimension)
    else:
        return CvatTaskDataExtractor(instance_data, include_images, format_type, dimension)

class CvatImportError(Exception):
    pass

def mangle_image_name(name: str, subset: str, names: DefaultDict[Tuple[str, str], int]) -> str:
    name, ext = name.rsplit(osp.extsep, maxsplit=1)

    if not names[(subset, name)]:
        names[(subset, name)] += 1
        return osp.extsep.join([name, ext])
    else:
        image_name = f"{name}_{names[(subset, name)]}"
        if not names[(subset, image_name)]:
            names[(subset, name)] += 1
            return osp.extsep.join([image_name, ext])
        else:
            i = 1
            while i < sys.maxsize:
                new_image_name = f"{image_name}_{i}"
                if not names[(subset, new_image_name)]:
                    names[(subset, name)] += 1
                    return osp.extsep.join([new_image_name, ext])
                i += 1
    raise Exception('Cannot mangle image name')

def get_defaulted_subset(subset: str, subsets: List[str]) -> str:
    if subset:
        return subset
    else:
        if dm.DEFAULT_SUBSET_NAME not in subsets:
            return dm.DEFAULT_SUBSET_NAME
        else:
            i = 1
            while i < sys.maxsize:
                if f'{dm.DEFAULT_SUBSET_NAME}_{i}' not in subsets:
                    return f'{dm.DEFAULT_SUBSET_NAME}_{i}'
                i += 1
            raise Exception('Cannot find default name for subset')


def convert_cvat_anno_to_dm(cvat_frame_anno, label_attrs, map_label, format_name=None, dimension=DimensionType.DIM_2D):
    item_anno = []

    def convert_attrs(label, cvat_attrs):
        cvat_attrs = {a.name: a.value for a in cvat_attrs}
        dm_attr = dict()
        for _, a_desc in label_attrs[label]:
            a_name = a_desc['name']
            a_value = cvat_attrs.get(a_name, a_desc['default_value'])
            try:
                if a_desc['input_type'] == AttributeType.NUMBER:
                    a_value = float(a_value)
                elif a_desc['input_type'] == AttributeType.CHECKBOX:
                    a_value = (a_value.lower() == 'true')
                dm_attr[a_name] = a_value
            except Exception as e:
                raise Exception(
                    "Failed to convert attribute '%s'='%s': %s" %
                    (a_name, a_value, e))
        return dm_attr

    for tag_obj in cvat_frame_anno.tags:
        anno_group = tag_obj.group or 0
        anno_label = map_label(tag_obj.label)
        anno_attr = convert_attrs(tag_obj.label, tag_obj.attributes)

        anno = dm.Label(label=anno_label,
            attributes=anno_attr, group=anno_group)
        item_anno.append(anno)

    shapes = []
    if hasattr(cvat_frame_anno, 'shapes'):
        for shape in cvat_frame_anno.shapes:
            shapes.append({"id": shape.id, "label_id": shape.label_id})

    for index, shape_obj in enumerate(cvat_frame_anno.labeled_shapes):
        anno_group = shape_obj.group or 0
        anno_label = map_label(shape_obj.label)
        anno_attr = convert_attrs(shape_obj.label, shape_obj.attributes)
        anno_attr['occluded'] = shape_obj.occluded
        if shape_obj.type == ShapeType.RECTANGLE:
            anno_attr['rotation'] = shape_obj.rotation

        if hasattr(shape_obj, 'track_id'):
            anno_attr['track_id'] = shape_obj.track_id
            anno_attr['keyframe'] = shape_obj.keyframe

        anno_points = shape_obj.points
        if shape_obj.type == ShapeType.POINTS:
            anno = dm.Points(anno_points,
                label=anno_label, attributes=anno_attr, group=anno_group,
                z_order=shape_obj.z_order)
        elif shape_obj.type == ShapeType.ELLIPSE:
            # TODO: for now Datumaro does not support ellipses
            # so, we convert an ellipse to RLE mask here
            # instead of applying transformation in directly in formats
            anno = EllipsesToMasks.convert_ellipse(SimpleNamespace(**{
                "points": shape_obj.points,
                "label": anno_label,
                "z_order": shape_obj.z_order,
                "rotation": shape_obj.rotation,
                "group": anno_group,
                "attributes": anno_attr,
            }), cvat_frame_anno.height, cvat_frame_anno.width)
        elif shape_obj.type == ShapeType.POLYLINE:
            anno = dm.PolyLine(anno_points,
                label=anno_label, attributes=anno_attr, group=anno_group,
                z_order=shape_obj.z_order)
        elif shape_obj.type == ShapeType.POLYGON:
            anno = dm.Polygon(anno_points,
                label=anno_label, attributes=anno_attr, group=anno_group,
                z_order=shape_obj.z_order)
        elif shape_obj.type == ShapeType.RECTANGLE:
            x0, y0, x1, y1 = anno_points
            anno = dm.Bbox(x0, y0, x1 - x0, y1 - y0,
                label=anno_label, attributes=anno_attr, group=anno_group,
                z_order=shape_obj.z_order)
        elif shape_obj.type == ShapeType.CUBOID:
            if dimension == DimensionType.DIM_3D:
                if format_name == "sly_pointcloud":
                    anno_id = shapes[index]["id"]
                else:
                    anno_id = index
                position, rotation, scale = anno_points[0:3], anno_points[3:6], anno_points[6:9]
                anno = dm.Cuboid3d(
                    id=anno_id, position=position, rotation=rotation, scale=scale,
                    label=anno_label, attributes=anno_attr, group=anno_group
                )
            else:
                continue
        elif shape_obj.type == ShapeType.SKELETON:
            elements = []
            for element in shape_obj.elements:
                element_attr = convert_attrs(shape_obj.label + element.label, element.attributes)

                if hasattr(element, 'track_id'):
                    element_attr['track_id'] = element.track_id
                    element_attr['keyframe'] = element.keyframe
                element_vis = dm.Points.Visibility.visible
                if element.outside:
                    element_vis = dm.Points.Visibility.absent
                elif element.occluded:
                    element_vis = dm.Points.Visibility.hidden
                elements.append(dm.Points(element.points, [element_vis],
                    label=map_label(element.label, shape_obj.label), attributes=element_attr))

            anno = dm.Skeleton(elements, label=anno_label,
                attributes=anno_attr, group=anno_group, z_order=shape_obj.z_order)
        else:
            raise Exception("Unknown shape type '%s'" % shape_obj.type)

        item_anno.append(anno)

    return item_anno

def match_dm_item(item, task_data, root_hint=None):
    is_video = task_data.meta['task']['mode'] == 'interpolation'

    frame_number = None
    if frame_number is None and item.has_image:
        frame_number = task_data.match_frame(item.id + item.image.ext, root_hint)
    if frame_number is None:
        frame_number = task_data.match_frame(item.id, root_hint, path_has_ext=False)
    if frame_number is None:
        frame_number = dm.util.cast(item.attributes.get('frame', item.id), int)
    if frame_number is None and is_video:
        frame_number = dm.util.cast(osp.basename(item.id)[len('frame_'):], int)

    if not frame_number in task_data.frame_info:
        raise CvatImportError("Could not match item id: "
            "'%s' with any task frame" % item.id)
    return frame_number

def find_dataset_root(dm_dataset, instance_data: Union[TaskData, ProjectData]):
    longest_path = max(dm_dataset, key=lambda x: len(Path(x.id).parts),
        default=None)
    if longest_path is None:
        return None
    longest_path = longest_path.id

    longest_match = instance_data.match_frame_fuzzy(longest_path)
    if longest_match is None:
        return None
    longest_match = osp.dirname(instance_data.frame_info[longest_match]['path'])
    prefix = longest_match[:-len(osp.dirname(longest_path)) or None]
    if prefix.endswith('/'):
        prefix = prefix[:-1]
    return prefix

def import_dm_annotations(dm_dataset: dm.Dataset, instance_data: Union[TaskData, ProjectData]):
    if len(dm_dataset) == 0:
        return

    if isinstance(instance_data, ProjectData):
        for sub_dataset, task_data in instance_data.split_dataset(dm_dataset):
            # FIXME: temporary workaround for cvat format
            # will be removed after migration importer to datumaro
            sub_dataset._format = dm_dataset.format
            import_dm_annotations(sub_dataset, task_data)
        return

    shapes = {
        dm.AnnotationType.bbox: ShapeType.RECTANGLE,
        dm.AnnotationType.polygon: ShapeType.POLYGON,
        dm.AnnotationType.polyline: ShapeType.POLYLINE,
        dm.AnnotationType.points: ShapeType.POINTS,
        dm.AnnotationType.cuboid_3d: ShapeType.CUBOID,
        dm.AnnotationType.skeleton: ShapeType.SKELETON
    }

    label_cat = dm_dataset.categories()[dm.AnnotationType.label]

    root_hint = find_dataset_root(dm_dataset, instance_data)

    tracks = {}

    for item in dm_dataset:
        frame_number = instance_data.abs_frame_id(
            match_dm_item(item, instance_data, root_hint=root_hint))

        # do not store one-item groups
        group_map = {0: 0}
        group_size = {0: 0}
        for ann in item.annotations:
            if ann.type in shapes:
                group = group_map.get(ann.group)
                if group is None:
                    group = len(group_map)
                    group_map[ann.group] = group
                    group_size[ann.group] = 1
                else:
                    group_size[ann.group] += 1
        group_map = {g: s for g, s in group_size.items()
            if 1 < s and group_map[g]}
        group_map = {g: i for i, g in enumerate([0] + sorted(group_map))}

        for idx, ann in enumerate(item.annotations):
            try:
                if hasattr(ann, 'label') and ann.label is None:
                    raise CvatImportError("annotation has no label")

                attributes = [
                    instance_data.Attribute(name=n, value=str(v))
                    for n, v in ann.attributes.items()
                ]

                points = []
                if ann.type in shapes:
                    points = []
                    if ann.type == dm.AnnotationType.cuboid_3d:
                        points = [*ann.position, *ann.rotation, *ann.scale, 0, 0, 0, 0, 0, 0, 0]
                    elif ann.type != dm.AnnotationType.skeleton:
                        points = ann.points

                    # Use safe casting to bool instead of plain reading
                    # because in some formats return type can be different
                    # from bool / None
                    # https://github.com/openvinotoolkit/datumaro/issues/719
                    occluded = dm.util.cast(ann.attributes.pop('occluded', None), bool) is True
                    keyframe = dm.util.cast(ann.attributes.get('keyframe', None), bool) is True
                    outside = dm.util.cast(ann.attributes.pop('outside', None), bool) is True

                    track_id = ann.attributes.pop('track_id', None)
                    source = ann.attributes.pop('source').lower() \
                        if ann.attributes.get('source', '').lower() in {'auto', 'manual'} else 'manual'

                    shape_type = shapes[ann.type]
                    if track_id is None or dm_dataset.format != 'cvat' :
                        elements = []
                        if ann.type == dm.AnnotationType.skeleton:
                            for element in ann.elements:
                                element_attributes = [
                                    instance_data.Attribute(name=n, value=str(v))
                                    for n, v in element.attributes.items()
                                ]
                                element_occluded = element.visibility[0] == dm.Points.Visibility.hidden
                                element_outside = element.visibility[0] == dm.Points.Visibility.absent
                                element_source = element.attributes.pop('source').lower() \
                                    if element.attributes.get('source', '').lower() in {'auto', 'manual'} else 'manual'
                                elements.append(instance_data.LabeledShape(
                                    type=shapes[element.type],
                                    frame=frame_number,
                                    points=element.points,
                                    label=label_cat.items[element.label].name,
                                    occluded=element_occluded,
                                    z_order=ann.z_order,
                                    group=group_map.get(ann.group, 0),
                                    source=element_source,
                                    attributes=element_attributes,
                                    elements=[],
                                    outside=element_outside,
                                ))
                        instance_data.add_shape(instance_data.LabeledShape(
                            type=shape_type,
                            frame=frame_number,
                            points=points,
                            label=label_cat.items[ann.label].name,
                            occluded=occluded,
                            z_order=ann.z_order if ann.type != dm.AnnotationType.cuboid_3d else 0,
                            group=group_map.get(ann.group, 0),
                            source=source,
                            attributes=attributes,
                            elements=elements,
                        ))
                        continue

                    if keyframe or outside:
                        if track_id not in tracks:
                            tracks[track_id] = {
                                'label': label_cat.items[ann.label].name,
                                'group': group_map.get(ann.group, 0),
                                'source': source,
                                'shapes': [],
                                'elements':{},
                            }

                        track = instance_data.TrackedShape(
                            type=shapes[ann.type],
                            frame=frame_number,
                            occluded=occluded,
                            outside=outside,
                            keyframe=keyframe,
                            points=points,
                            z_order=ann.z_order if ann.type != dm.AnnotationType.cuboid_3d else 0,
                            source=source,
                            attributes=attributes,
                        )

                        tracks[track_id]['shapes'].append(track)

                        if ann.type == dm.AnnotationType.skeleton:
                            for element in ann.elements:
                                element_keyframe = dm.util.cast(element.attributes.get('keyframe', None), bool) is True
                                element_outside = dm.util.cast(element.attributes.pop('outside', None), bool) is True
                                if not element_keyframe and not element_outside:
                                    continue

                                if element.label not in tracks[track_id]['elements']:
                                    tracks[track_id]['elements'][element.label] = instance_data.Track(
                                        label=label_cat.items[element.label].name,
                                        group=0,
                                        source=source,
                                        shapes=[],
                                    )
                                element_attributes = [
                                    instance_data.Attribute(name=n, value=str(v))
                                    for n, v in element.attributes.items()
                                ]
                                element_occluded = dm.util.cast(element.attributes.pop('occluded', None), bool) is True
                                element_source = element.attributes.pop('source').lower() \
                                    if element.attributes.get('source', '').lower() in {'auto', 'manual'} else 'manual'
                                tracks[track_id]['elements'][element.label].shapes.append(instance_data.TrackedShape(
                                    type=shapes[element.type],
                                    frame=frame_number,
                                    occluded=element_occluded,
                                    outside=element_outside,
                                    keyframe=keyframe,
                                    points=element.points,
                                    z_order=element.z_order,
                                    source=element_source,
                                    attributes=element_attributes,
                                ))

                elif ann.type == dm.AnnotationType.label:
                    instance_data.add_tag(instance_data.Tag(
                        frame=frame_number,
                        label=label_cat.items[ann.label].name,
                        group=group_map.get(ann.group, 0),
                        source='manual',
                        attributes=attributes,
                    ))
            except Exception as e:
                raise CvatImportError("Image {}: can't import annotation "
                    "#{} ({}): {}".format(item.id, idx, ann.type.name, e)) from e

    for track in tracks.values():
        track['elements'] = list(track['elements'].values())
        instance_data.add_track(instance_data.Track(**track))


def import_labels_to_project(project_annotation, dataset: dm.Dataset):
    labels = []
    label_colors = []
    for label in dataset.categories()[dm.AnnotationType.label].items:
        db_label = Label(
            name=label.name,
            color=get_label_color(label.name, label_colors),
            type="any"
        )
        labels.append(db_label)
        label_colors.append(db_label.color)
    project_annotation.add_labels(labels)

def load_dataset_data(project_annotation, dataset: dm.Dataset, project_data):
    if not project_annotation.db_project.label_set.count():
        import_labels_to_project(project_annotation, dataset)
    else:
        for label in dataset.categories()[dm.AnnotationType.label].items:
            if not project_annotation.db_project.label_set.filter(name=label.name).exists():
                raise CvatImportError(f'Target project does not have label with name "{label.name}"')
    for subset_id, subset in enumerate(dataset.subsets().values()):
        job = rq.get_current_job()
        job.meta['status'] = 'Task from dataset is being created...'
        job.meta['progress'] = (subset_id + job.meta.get('task_progress', 0.)) / len(dataset.subsets().keys())
        job.save_meta()

        task_fields = {
            'project': project_annotation.db_project,
            'name': subset.name,
            'owner': project_annotation.db_project.owner,
            'subset': subset.name,
            'organization': project_annotation.db_project.organization,
        }

        subset_dataset = subset.as_dataset()

        dataset_files = {
            'media': [],
            'data_root': dataset.data_path + osp.sep,
        }

        for dataset_item in subset_dataset:
            if dataset_item.image and dataset_item.image.has_data:
                dataset_files['media'].append(dataset_item.image.path)
            elif dataset_item.point_cloud:
                dataset_files['media'].append(dataset_item.point_cloud)
            if isinstance(dataset_item.related_images, list):
                dataset_files['media'] += \
                    list(map(lambda ri: ri.path, dataset_item.related_images))

        shortes_path = min(dataset_files['media'], key=lambda x: len(Path(x).parts), default=None)
        if shortes_path is not None:
            dataset_files['data_root'] = str(Path(shortes_path).parent.absolute()) + osp.sep

        project_annotation.add_task(task_fields, dataset_files, project_data)<|MERGE_RESOLUTION|>--- conflicted
+++ resolved
@@ -1142,28 +1142,16 @@
                 # some formats or transforms can require image data
                 def _make_image(i, **kwargs):
                     loader = lambda _: frame_provider.get_frame(i,
-<<<<<<< HEAD
                         quality=FrameQuality.ORIGINAL,
                         out_type=FrameType.NUMPY_ARRAY)[0]
-                    return Image(loader=loader, **kwargs)
-=======
-                        quality=frame_provider.Quality.ORIGINAL,
-                        out_type=frame_provider.Type.NUMPY_ARRAY)[0]
                     return dm.Image(data=loader, **kwargs)
->>>>>>> 88523aa7
             else:
                 # for images use encoded data to avoid recoding
                 def _make_image(i, **kwargs):
                     loader = lambda _: frame_provider.get_frame(i,
-<<<<<<< HEAD
                         quality=FrameQuality.ORIGINAL,
                         out_type=FrameType.BUFFER)[0].getvalue()
-                    return ByteImage(data=loader, **kwargs)
-=======
-                        quality=frame_provider.Quality.ORIGINAL,
-                        out_type=frame_provider.Type.BUFFER)[0].getvalue()
                     return dm.ByteImage(data=loader, **kwargs)
->>>>>>> 88523aa7
 
         for frame_data in task_data.group_by_frame(include_empty=True):
             image_args = {
@@ -1257,15 +1245,9 @@
                         frame_provider = FrameProvider(task.data)
                         def _make_image(i, **kwargs):
                             loader = lambda _: frame_provider.get_frame(i,
-<<<<<<< HEAD
                                 quality=FrameQuality.ORIGINAL,
                                 out_type=FrameType.NUMPY_ARRAY)[0]
-                            return Image(loader=loader, **kwargs)
-=======
-                                quality=frame_provider.Quality.ORIGINAL,
-                                out_type=frame_provider.Type.NUMPY_ARRAY)[0]
                             return dm.Image(data=loader, **kwargs)
->>>>>>> 88523aa7
                         return _make_image
                 else:
                     # for images use encoded data to avoid recoding
@@ -1273,15 +1255,9 @@
                         frame_provider = FrameProvider(task.data)
                         def _make_image(i, **kwargs):
                             loader = lambda _: frame_provider.get_frame(i,
-<<<<<<< HEAD
                                 quality=FrameQuality.ORIGINAL,
                                 out_type=FrameType.BUFFER)[0].getvalue()
-                            return ByteImage(data=loader, **kwargs)
-=======
-                                quality=frame_provider.Quality.ORIGINAL,
-                                out_type=frame_provider.Type.BUFFER)[0].getvalue()
                             return dm.ByteImage(data=loader, **kwargs)
->>>>>>> 88523aa7
                         return _make_image
                 image_maker_per_task[task.id] = image_maker_factory(task)
 
