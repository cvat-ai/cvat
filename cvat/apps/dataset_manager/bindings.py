# Copyright (C) 2019-2022 Intel Corporation
# Copyright (C) CVAT.ai Corporation
#
# SPDX-License-Identifier: MIT

from __future__ import annotations

import os.path as osp
import re
import sys
from collections import OrderedDict, defaultdict
from collections.abc import Iterable, Iterator, Mapping, Sequence
from functools import reduce
from operator import add
from pathlib import Path
from types import SimpleNamespace
from typing import Any, Callable, Literal, NamedTuple, Optional, Union

import datumaro as dm
import datumaro.util
import defusedxml.ElementTree as ET
import rq
from attr import attrib, attrs
from attrs.converters import to_bool
from datumaro.components.format_detection import RejectionReason
from django.conf import settings
from django.db.models import Prefetch, QuerySet
from django.utils import timezone

from cvat.apps.dataset_manager.formats.utils import get_label_color
from cvat.apps.engine import models
from cvat.apps.engine.frame_provider import FrameOutputType, FrameQuality, TaskFrameProvider
from cvat.apps.engine.lazy_list import LazyList
from cvat.apps.engine.model_utils import add_prefetch_fields
from cvat.apps.engine.models import (
    AttributeSpec,
    AttributeType,
    DimensionType,
    Job,
    JobType,
    Label,
    LabelType,
    Project,
    SegmentType,
    ShapeType,
    Task,
)
from cvat.apps.engine.rq import ImportRQMeta

from ..engine.log import ServerLogManager
from .annotation import AnnotationIR, AnnotationManager, TrackManager
from .formats.transformations import EllipsesToMasks, MaskConverter

slogger = ServerLogManager(__name__)

CVAT_INTERNAL_ATTRIBUTES = {'occluded', 'outside', 'keyframe', 'track_id', 'rotation'}

class InstanceLabelData:
    class Attribute(NamedTuple):
        name: str
        value: Any

    @classmethod
    def add_prefetch_info(cls, queryset: QuerySet[Label]) -> QuerySet[Label]:
        assert issubclass(queryset.model, Label)

        return add_prefetch_fields(queryset, [
            'skeleton',
            'parent',
            'attributespec_set',
            'sublabels',
        ])

    def __init__(self, instance: Union[Task, Project]) -> None:
        instance = instance.project if isinstance(instance, Task) and instance.project_id is not None else instance

        db_labels = self.add_prefetch_info(instance.label_set.all())

        # If this flag is set to true, create attribute within anntations import
        self._soft_attribute_import = False
        self._label_mapping = OrderedDict[int, Label](
            (db_label.id, db_label)
            for db_label in sorted(db_labels, key=lambda v: v.pk)
        )

        self._attribute_mapping = {db_label.id: {
            'mutable': {}, 'immutable': {}, 'spec': {}}
            for db_label in db_labels}

        for db_label in db_labels:
            for db_attribute in db_label.attributespec_set.all():
                if db_attribute.mutable:
                    self._attribute_mapping[db_label.id]['mutable'][db_attribute.id] = db_attribute.name
                else:
                    self._attribute_mapping[db_label.id]['immutable'][db_attribute.id] = db_attribute.name
                self._attribute_mapping[db_label.id]['spec'][db_attribute.id] = db_attribute

        self._attribute_mapping_merged = {}
        for label_id, attr_mapping in self._attribute_mapping.items():
            self._attribute_mapping_merged[label_id] = {
                **attr_mapping['mutable'],
                **attr_mapping['immutable'],
            }

    def _get_label_id(self, label_name, parent_id=None):
        for db_label in self._label_mapping.values():
            if label_name == db_label.name and parent_id == db_label.parent_id:
                return db_label.id
        raise ValueError("Label {!r} is not registered for this task".format(label_name))

    def _get_label_name(self, label_id):
        return self._label_mapping[label_id].name

    def _get_attribute_name(self, attribute_id):
        for attribute_mapping in self._attribute_mapping_merged.values():
            if attribute_id in attribute_mapping:
                return attribute_mapping[attribute_id]

    def _get_attribute_id(self, label_id, attribute_name, attribute_type=None):
        if attribute_type:
            container = self._attribute_mapping[label_id][attribute_type]
        else:
            container = self._attribute_mapping_merged[label_id]

        for attr_id, attr_name in container.items():
            if attribute_name == attr_name:
                return attr_id
        return None

    def _get_mutable_attribute_id(self, label_id, attribute_name):
        return self._get_attribute_id(label_id, attribute_name, 'mutable')

    def _get_immutable_attribute_id(self, label_id, attribute_name):
        return self._get_attribute_id(label_id, attribute_name, 'immutable')

    def _import_attribute(self, label_id, attribute, mutable=False):
        spec_id = self._get_attribute_id(label_id, attribute.name)
        value = attribute.value

        if spec_id:
            spec = self._attribute_mapping[label_id]['spec'][spec_id]

            try:
                if spec.input_type == AttributeType.NUMBER:
                    pass # no extra processing required
                elif spec.input_type == AttributeType.CHECKBOX:
                    if value == spec.default_value:
                        pass
                    elif isinstance(value, str):
                        value = value.lower()
                        assert value in {'true', 'false'}
                    elif isinstance(value, (bool, int, float)):
                        value = 'true' if value else 'false'
                    else:
                        raise ValueError("Unexpected attribute value")
            except Exception as e:
                raise Exception("Failed to convert attribute '%s'='%s': %s" %
                    (self._get_label_name(label_id), value, e))

        elif self._soft_attribute_import:
            if isinstance(value, (int, float)):
                attr_type = AttributeType.NUMBER
            elif isinstance(value, bool):
                attr_type = AttributeType.CHECKBOX
            else:
                value = str(value)
                if value.lower() in {'true', 'false'}:
                    value = value.lower() == 'true'
                    attr_type = AttributeType.CHECKBOX
                else:
                    attr_type = AttributeType.TEXT

            attr_spec = AttributeSpec(
                label_id=label_id,
                name=attribute.name,
                input_type=attr_type,
                mutable=mutable,
            )
            attr_spec.save()
            spec_id = attr_spec.id
            if label_id not in self._label_mapping:
                self._label_mapping[label_id] = Label.objects.get(id=label_id)
            if label_id not in self._attribute_mapping:
                self._attribute_mapping[label_id] = {'mutable': {}, 'immutable': {}, 'spec': {}}
            self._attribute_mapping[label_id]['immutable'][spec_id] = attribute.name
            self._attribute_mapping[label_id]['spec'][spec_id] = attr_spec
            self._attribute_mapping_merged[label_id] = {
                **self._attribute_mapping[label_id]['mutable'],
                **self._attribute_mapping[label_id]['immutable'],
            }


        return { 'spec_id': spec_id, 'value': value }

    def _export_attributes(self, attributes):
        exported_attributes = []
        for attr in attributes:
            attribute_name = self._get_attribute_name(attr["spec_id"])
            exported_attributes.append(InstanceLabelData.Attribute(
                name=attribute_name,
                value=attr["value"],
            ))
        return exported_attributes

class CommonData(InstanceLabelData):
    class Shape(NamedTuple):
        id: int
        label_id: int

    class LabeledShape(NamedTuple):
        type: int
        frame: int
        label: int
        points: Sequence[int]
        occluded: bool
        attributes: Sequence[CommonData.Attribute]
        source: str | None
        rotation: float = 0
        group: int = 0
        z_order: int = 0
        elements: Sequence[CommonData.LabeledShape] = ()
        outside: bool = False
        id: int | None = None

    class TrackedShape(NamedTuple):
        type: int
        frame: int
        points: Sequence[int]
        occluded: bool
        outside: bool
        keyframe: bool
        attributes: Sequence[CommonData.Attribute]
        rotation: float = 0
        source: str = "manual"
        group: int = 0
        z_order: int = 0
        label: str | None = None
        track_id: int = 0
        elements: Sequence[CommonData.TrackedShape] = ()
        id: int | None = None

    class Track(NamedTuple):
        label: int
        group: int
        source: str
        shapes: Sequence[CommonData.TrackedShape]
        elements: Sequence[int] = ()
        id: int | None = None

    class Tag(NamedTuple):
        frame: int
        label: int
        attributes: Sequence[CommonData.Attribute]
        source: str | None
        group: int | None = 0
        id: int | None = None

    class Frame(NamedTuple):
        idx: int
        id: int
        frame: int
        name: str
        width: int
        height: int
        labeled_shapes: Sequence[CommonData.LabeledShape]
        tags: Sequence[CommonData.Tag]
        shapes: Sequence[CommonData.Shape]
        labels: Sequence[CommonData.Label]
        subset: str

    class Label(NamedTuple):
        id: int
        name: str
        color: str | None
        type: str | None

    def __init__(self,
        annotation_ir: AnnotationIR,
        db_task: Task,
        *,
        host: str = '',
        create_callback=None,
        use_server_track_ids: bool = False,
        included_frames: Optional[Sequence[int]] = None
    ) -> None:
        self._dimension = annotation_ir.dimension
        self._annotation_ir = annotation_ir
        self._host = host
        self._create_callback = create_callback
        self._MAX_ANNO_SIZE = 30000
        self._frame_info = {}
        self._frame_mapping: dict[str, int] = {}
        self._frame_step = db_task.data.get_frame_step()
        self._db_data: models.Data = db_task.data
        self._use_server_track_ids = use_server_track_ids
        self._required_frames = included_frames
        self._initialized_included_frames: Optional[set[int]] = None
        self._db_subset = db_task.subset

        super().__init__(db_task)

        self._init_frame_info()
        self._init_meta()

    @property
    def rel_range(self):
        raise NotImplementedError()

    @property
    def start(self) -> int:
        return 0

    @property
    def stop(self) -> int:
        return max(0, len(self) - 1)

    def _get_db_images(self) -> Iterator[models.Image]:
        raise NotImplementedError()

    def abs_frame_id(self, relative_id):
        # relative_id is frame index in segment for job, so it can start with more than just zero
        if relative_id not in self.rel_range:
            raise ValueError("Unknown internal frame id %s" % relative_id)
        return relative_id * self._frame_step + self._db_data.start_frame

    def rel_frame_id(self, absolute_id):
        d, m = divmod(
            absolute_id - self._db_data.start_frame, self._frame_step)
        if m or d not in self.rel_range:
            raise ValueError("Unknown frame %s" % absolute_id)
        return d

    def _init_frame_info(self):
        self._deleted_frames = { k: True for k in self._db_data.deleted_frames }

        self._excluded_frames = set()

        if hasattr(self._db_data, 'video'):
            self._frame_info = {
                frame: {
                    "path": "frame_{:06d}".format(self.abs_frame_id(frame)),
                    "width": self._db_data.video.width,
                    "height": self._db_data.video.height,
                    "subset": self._db_subset,
                } for frame in self.rel_range
            }
        else:
            self._frame_info = {
                self.rel_frame_id(db_image.frame): {
                    "id": db_image.id,
                    "path": db_image.path,
                    "width": db_image.width,
                    "height": db_image.height,
                    "subset": self._db_subset,
                } for db_image in self._get_db_images()
            }

        self._frame_mapping = {
            self._get_filename(info["path"]): frame_number
            for frame_number, info in self._frame_info.items()
        }

    @staticmethod
    def _convert_db_labels(db_labels):
        labels = []
        for db_label in db_labels:
            label = OrderedDict([
                ("name", db_label.name),
                ("color", db_label.color),
                ("type", db_label.type),
                ("attributes", [
                    ("attribute", OrderedDict([
                        ("name", db_attr.name),
                        ("mutable", str(db_attr.mutable)),
                        ("input_type", db_attr.input_type),
                        ("default_value", db_attr.default_value),
                        ("values", db_attr.values)]))
                    for db_attr in db_label.attributespec_set.all()])
            ])

            if db_label.parent:
                label["parent"] = db_label.parent.name

            if db_label.type == str(LabelType.SKELETON):
                label["svg"] = db_label.skeleton.svg
                for db_sublabel in list(db_label.sublabels.all()):
                    label["svg"] = label["svg"].replace(f'data-label-id="{db_sublabel.id}"', f'data-label-name="{db_sublabel.name}"')

            labels.append(('label', label))
        return labels

    def _init_meta(self):
        raise NotImplementedError()

    def _export_tracked_shape(self, shape):
        return CommonData.TrackedShape(
            id=shape["id"],
            type=shape["type"],
            frame=self.abs_frame_id(shape["frame"]),
            label=self._get_label_name(shape["label_id"]),
            points=shape["points"],
            rotation=shape["rotation"],
            occluded=shape["occluded"],
            z_order=shape.get("z_order", 0),
            group=shape.get("group", 0),
            outside=shape.get("outside", False),
            keyframe=shape.get("keyframe", True),
            track_id=shape["track_id"],
            source=shape.get("source", "manual"),
            attributes=self._export_attributes(shape["attributes"]),
            elements=[self._export_tracked_shape(element) for element in shape.get("elements", [])]
        )

    def _export_labeled_shape(self, shape):
        return CommonData.LabeledShape(
            id=shape["id"],
            type=shape["type"],
            label=self._get_label_name(shape["label_id"]),
            frame=self.abs_frame_id(shape["frame"]),
            points=shape["points"],
            rotation=shape["rotation"],
            occluded=shape["occluded"],
            outside=shape.get("outside", False),
            z_order=shape.get("z_order", 0),
            group=shape.get("group", 0),
            source=shape["source"],
            attributes=self._export_attributes(shape["attributes"]),
            elements=[self._export_labeled_shape(element) for element in shape.get("elements", [])]
        )

    def _export_shape(self, shape):
        return CommonData.Shape(
            id=shape["id"],
            label_id=shape["label_id"]
        )

    def _export_tag(self, tag):
        return CommonData.Tag(
            id=tag["id"],
            frame=self.abs_frame_id(tag["frame"]),
            label=self._get_label_name(tag["label_id"]),
            group=tag.get("group", 0),
            source=tag["source"],
            attributes=self._export_attributes(tag["attributes"]),
        )

    def _export_track(self, track, idx):
        track['shapes'] = list(filter(lambda x: not self._is_frame_deleted(x['frame']), track['shapes']))
        tracked_shapes = TrackManager.get_interpolated_shapes(
            track, 0, self.stop + 1, self._annotation_ir.dimension)
        for tracked_shape in tracked_shapes:
            tracked_shape["attributes"] += track["attributes"]
            tracked_shape["track_id"] = track["track_id"] if self._use_server_track_ids else idx
            tracked_shape["group"] = track["group"]
            tracked_shape["source"] = track["source"]
            tracked_shape["label_id"] = track["label_id"]

        return CommonData.Track(
            id=track["id"],
            label=self._get_label_name(track["label_id"]),
            group=track["group"],
            source=track["source"],
            shapes=[self._export_tracked_shape(shape)
                for shape in tracked_shapes if not self._is_frame_deleted(shape["frame"])],
            elements=[self._export_track(element, i) for i, element in enumerate(track.get("elements", []))]
        )

    @staticmethod
    def _export_label(label):
        return CommonData.Label(
            id=label.id,
            name=label.name,
            color=label.color,
            type=label.type
        )

    def group_by_frame(self, include_empty: bool = False):
        frames = {}
        def get_frame(idx):
            frame_info = self._frame_info[idx]
            frame = self.abs_frame_id(idx)
            if frame not in frames:
                frames[frame] = CommonData.Frame(
                    idx=idx,
                    id=frame_info.get("id", 0),
                    subset=frame_info["subset"],
                    frame=frame,
                    name=frame_info["path"],
                    height=frame_info["height"],
                    width=frame_info["width"],
                    labeled_shapes=[],
                    tags=[],
                    shapes=[],
                    labels={}
                )
            return frames[frame]

        included_frames = self.get_included_frames()

        if include_empty:
            for idx in sorted(set(self._frame_info) & included_frames):
                get_frame(idx)

        anno_manager = AnnotationManager(
            self._annotation_ir, dimension=self._annotation_ir.dimension
        )
        for shape in sorted(
            anno_manager.to_shapes(
                self.stop + 1,
                # Skip outside, deleted and excluded frames
                included_frames=included_frames,
                deleted_frames=self.deleted_frames.keys(),
                include_outside=False,
                use_server_track_ids=self._use_server_track_ids,
            ),
            key=lambda shape: shape.get("z_order", 0)
        ):
            shape_data = ''

            if 'track_id' in shape:
                if shape['outside']:
                    continue
                exported_shape = self._export_tracked_shape(shape)
            else:
                exported_shape = self._export_labeled_shape(shape)
                shape_data = self._export_shape(shape)

            get_frame(shape['frame']).labeled_shapes.append(exported_shape)

            if shape_data:
                get_frame(shape['frame']).shapes.append(shape_data)
                for label in self._label_mapping.values():
                    label = self._export_label(label)
                    get_frame(shape['frame']).labels.update({label.id: label})

        for tag in self._annotation_ir.tags:
            if tag['frame'] not in included_frames:
                continue
            get_frame(tag['frame']).tags.append(self._export_tag(tag))

        return iter(frames.values())

    @property
    def shapes(self):
        for shape in self._annotation_ir.shapes:
            if not self._is_frame_deleted(shape["frame"]):
                yield self._export_labeled_shape(shape)

    def get_included_frames(self):
        if self._initialized_included_frames is None:
            self._initialized_included_frames = set(
                i for i in self.rel_range
                if not self._is_frame_deleted(i)
                and not self._is_frame_excluded(i)
                and self._is_frame_required(i)
            )
        return self._initialized_included_frames

    def _is_frame_deleted(self, frame):
        return frame in self._deleted_frames

    def _is_frame_excluded(self, frame):
        return frame in self._excluded_frames

    def _is_frame_required(self, frame):
        return self._required_frames is None or frame in self._required_frames

    @property
    def tracks(self):
        for idx, track in enumerate(self._annotation_ir.tracks):
            yield self._export_track(track, idx)

    @property
    def tags(self):
        for tag in self._annotation_ir.tags:
            if tag["frame"] not in self._deleted_frames:
                yield self._export_tag(tag)

    @property
    def meta(self):
        return self._meta

    @property
    def soft_attribute_import(self):
        return self._soft_attribute_import

    @soft_attribute_import.setter
    def soft_attribute_import(self, value: bool):
        self._soft_attribute_import = value

    def _import_tag(self, tag):
        _tag = tag._asdict()
        label_id = self._get_label_id(_tag.pop('label'))
        _tag['frame'] = self.rel_frame_id(int(_tag['frame']))
        _tag['label_id'] = label_id
        _tag['attributes'] = [self._import_attribute(label_id, attrib)
            for attrib in _tag['attributes']
            if self._get_attribute_id(label_id, attrib.name) or (
                self.soft_attribute_import and attrib.name not in CVAT_INTERNAL_ATTRIBUTES
            )
        ]
        return _tag

    def _import_shape(self, shape, parent_label_id=None):
        _shape = shape._asdict()
        label_id = self._get_label_id(_shape.pop('label'), parent_label_id)
        _shape['frame'] = self.rel_frame_id(int(_shape['frame']))
        _shape['label_id'] = label_id
        _shape['attributes'] = [self._import_attribute(label_id, attrib)
            for attrib in _shape['attributes']
            if self._get_attribute_id(label_id, attrib.name) or (
                self.soft_attribute_import and attrib.name not in CVAT_INTERNAL_ATTRIBUTES
            )
        ]

        self._ensure_points_converted_to_floats(_shape)
        _shape['elements'] = [self._import_shape(element, label_id) for element in _shape.get('elements', [])]

        return _shape

    def _import_track(self, track, parent_label_id=None):
        _track = track._asdict()
        label_id = self._get_label_id(_track.pop('label'), parent_label_id)
        _track['frame'] = self.rel_frame_id(
            min(int(shape.frame) for shape in _track['shapes']))
        _track['label_id'] = label_id
        _track['attributes'] = []
        _track['shapes'] = [shape._asdict() for shape in _track['shapes']]
        _track['elements'] = [self._import_track(element, label_id) for element in _track.get('elements', [])]
        for shape in _track['shapes']:
            shape['frame'] = self.rel_frame_id(int(shape['frame']))
            _track['attributes'] = [self._import_attribute(label_id, attrib)
                for attrib in shape['attributes']
                if self._get_immutable_attribute_id(label_id, attrib.name) or (
                    self.soft_attribute_import and attrib.name not in CVAT_INTERNAL_ATTRIBUTES
                )
            ]
            shape['attributes'] = [self._import_attribute(label_id, attrib, mutable=True)
                for attrib in shape['attributes']
                if self._get_mutable_attribute_id(label_id, attrib.name)
            ]
            self._ensure_points_converted_to_floats(shape)

        return _track

    def _ensure_points_converted_to_floats(self, shape) -> None:
        """
        Historically, there were importers that were not converting points to ints/floats.
        The only place to make sure that all points in shapes have the right type was this one.
        However, this does eat up a lot of memory for some reason.
        (see https://github.com/cvat-ai/cvat/pull/1898)

        So, before we can guarantee that all the importers are returning the right data,
        we have to have this conversion.
        """
        # if points is LazyList or tuple, we can be sure it has the right type already
        if isinstance(points := shape["points"], LazyList | tuple):
            return

        for point in points:
            if not isinstance(point, int | float):
                slogger.glob.error(
                    f"Points must be type of "
                    f"`tuple[int | float] | list[int | float] | LazyList`, "
                    f"not `{points.__class__.__name__}[{point.__class__.__name__}]`"
                    "Please, update import code to return the correct type."
                )
                shape["points"] = tuple(map(float, points))
                return

    def _call_callback(self):
        if self._len() > self._MAX_ANNO_SIZE:
            self._create_callback(self._annotation_ir.serialize())
            self._annotation_ir.reset()

    def add_tag(self, tag):
        imported_tag = self._import_tag(tag)
        if imported_tag['label_id']:
            self._annotation_ir.add_tag(imported_tag)
            self._call_callback()

    def add_shape(self, shape):
        imported_shape = self._import_shape(shape)
        if imported_shape['label_id']:
            self._annotation_ir.add_shape(imported_shape)
            self._call_callback()

    def add_track(self, track):
        imported_track = self._import_track(track)
        if imported_track['label_id']:
            self._annotation_ir.add_track(imported_track)
            self._call_callback()

    @property
    def data(self):
        return self._annotation_ir

    def _len(self):
        track_len = 0
        for track in self._annotation_ir.tracks:
            track_len += len(track['shapes'])

        return len(self._annotation_ir.tags) + len(self._annotation_ir.shapes) + track_len

    @property
    def frame_info(self):
        return self._frame_info

    @property
    def deleted_frames(self):
        return self._deleted_frames

    @property
    def frame_step(self):
        return self._frame_step

    @property
    def db_instance(self):
        raise NotImplementedError()

    @property
    def db_data(self):
        return self._db_data

    def __len__(self):
        raise NotImplementedError()

    @staticmethod
    def _get_filename(path: str) -> str:
        return osp.splitext(path)[0]

    def match_frame(self,
        path: str, root_hint: Optional[str] = None, *, path_has_ext: bool = True
    ) -> Optional[int]:
        if path_has_ext:
            path = self._get_filename(path)

        match = self._frame_mapping.get(path)

        if not match and root_hint and not path.startswith(root_hint):
            path = osp.join(root_hint, path)
            match = self._frame_mapping.get(path)

        return match

    def match_frame_fuzzy(self, path: str, *, path_has_ext: bool = True) -> Optional[int]:
        # Preconditions:
        # - The input dataset is full, i.e. all items present. Partial dataset
        # matching can't be correct for all input cases.
        # - path is the longest path of input dataset in terms of path parts

        if path_has_ext:
            path = self._get_filename(path)

        path = Path(path).parts
        for p, v in self._frame_mapping.items():
            if Path(p).parts[-len(path):] == path: # endswith() for paths
                return v

        return None

class JobData(CommonData):
    META_FIELD = "job"
    def __init__(self, annotation_ir: AnnotationIR, db_job: Job, **kwargs):
        self._db_job = db_job
        self._db_task = db_job.segment.task

        super().__init__(annotation_ir, self._db_task, **kwargs)

    def _init_meta(self):
        db_segment = self._db_job.segment
        self._meta = OrderedDict([
            (JobData.META_FIELD, OrderedDict([
                ("id", str(self._db_job.id)),
                ("size", str(len(self))),
                ("mode", self._db_task.mode),
                ("overlap", str(self._db_task.overlap)),
                ("bugtracker", self._db_task.bug_tracker),
                ("created", str(timezone.localtime(self._db_task.created_date))),
                ("updated", str(timezone.localtime(self._db_job.updated_date))),
                ("subset", self._db_task.subset or dm.DEFAULT_SUBSET_NAME),
                ("start_frame", str(self._db_data.start_frame + db_segment.start_frame * self._frame_step)),
                ("stop_frame", str(self._db_data.start_frame + db_segment.stop_frame * self._frame_step)),
                ("frame_filter", self._db_data.frame_filter),
                ("segments", [
                    ("segment", OrderedDict([
                        ("id", str(db_segment.id)),
                        ("start", str(db_segment.start_frame)),
                        ("stop", str(db_segment.stop_frame)),
                        ("url", "{}/api/jobs/{}".format(self._host, self._db_job.id))])),
                ]),
                ("owner", OrderedDict([
                    ("username", self._db_task.owner.username),
                    ("email", self._db_task.owner.email)
                ]) if self._db_task.owner else ""),

                ("assignee", OrderedDict([
                    ("username", self._db_job.assignee.username),
                    ("email", self._db_job.assignee.email)
                ]) if self._db_job.assignee else ""),
            ])),
            ("dumped", str(timezone.localtime(timezone.now()))),
        ])

        if self._label_mapping is not None:
            self._meta[JobData.META_FIELD]["labels"] = CommonData._convert_db_labels(self._label_mapping.values())

        if hasattr(self._db_data, "video"):
            self._meta["original_size"] = OrderedDict([
                ("width", str(self._db_data.video.width)),
                ("height", str(self._db_data.video.height))
            ])

    def _init_frame_info(self):
        super()._init_frame_info()

        if self.db_instance.segment.type == SegmentType.SPECIFIC_FRAMES:
            frame_set = self.db_instance.segment.frame_set
            self._excluded_frames.update(
                frame for frame in self.rel_range
                if self.abs_frame_id(frame) not in frame_set
            )

            if self.db_instance.type == JobType.GROUND_TRUTH:
                self._excluded_frames.update(self.db_data.validation_layout.disabled_frames)

        if self._required_frames:
            rel_range = self.rel_range
            self._required_frames = set(frame for frame in self._required_frames if frame in rel_range)

    def __len__(self):
        segment = self._db_job.segment
        return segment.stop_frame - segment.start_frame + 1

    def _get_db_images(self):
        return (image for image in self._db_data.images.all() if image.frame in self.abs_range)

    @property
    def abs_range(self):
        segment = self._db_job.segment
        step = self._frame_step
        start_frame = self._db_data.start_frame + segment.start_frame * step
        stop_frame = self._db_data.start_frame + segment.stop_frame * step + 1
        return range(start_frame, stop_frame, step)

    @property
    def rel_range(self):
        segment = self._db_job.segment
        return range(segment.start_frame, segment.stop_frame + 1)

    @property
    def start(self) -> int:
        segment = self._db_job.segment
        return segment.start_frame

    @property
    def stop(self) -> int:
        segment = self._db_job.segment
        return segment.stop_frame

    @property
    def db_instance(self):
        return self._db_job


class TaskData(CommonData):
    META_FIELD = "task"
    def __init__(self, annotation_ir: AnnotationIR, db_task: Task, **kwargs):
        self._db_task = db_task
        super().__init__(annotation_ir, db_task, **kwargs)

    @staticmethod
    def meta_for_task(db_task, host, label_mapping=None):
        db_segments = db_task.segment_set.all().prefetch_related(
            Prefetch('job_set', models.Job.objects.order_by("pk"))
        )

        meta = OrderedDict([
            ("id", str(db_task.id)),
            ("name", db_task.name),
            ("size", str(db_task.data.size)),
            ("mode", db_task.mode),
            ("overlap", str(db_task.overlap)),
            ("bugtracker", db_task.bug_tracker),
            ("created", str(timezone.localtime(db_task.created_date))),
            ("updated", str(timezone.localtime(db_task.updated_date))),
            ("subset", db_task.subset or dm.DEFAULT_SUBSET_NAME),
            ("start_frame", str(db_task.data.start_frame)),
            ("stop_frame", str(db_task.data.stop_frame)),
            ("frame_filter", db_task.data.frame_filter),

            ("segments", [
                ("segment", OrderedDict([
                    ("id", str(db_segment.id)),
                    ("start", str(db_segment.start_frame)),
                    ("stop", str(db_segment.stop_frame)),
                    ("url", "{}/api/jobs/{}".format(
                        host, db_segment.job_set.first().id))]
                ))
                for db_segment in db_segments
                if db_segment.job_set.first().type == JobType.ANNOTATION
            ]),

            ("owner", OrderedDict([
                ("username", db_task.owner.username),
                ("email", db_task.owner.email)
            ]) if db_task.owner else ""),

            ("assignee", OrderedDict([
                ("username", db_task.assignee.username),
                ("email", db_task.assignee.email)
            ]) if db_task.assignee else ""),
        ])

        if label_mapping is not None:
            meta['labels'] = CommonData._convert_db_labels(label_mapping.values())

        if hasattr(db_task.data, "video"):
            meta["original_size"] = OrderedDict([
                ("width", str(db_task.data.video.width)),
                ("height", str(db_task.data.video.height))
            ])

            # Add source to dumped file
            meta["source"] = str(osp.basename(db_task.data.video.path))

        return meta

    def _init_meta(self):
        self._meta = OrderedDict([
            (TaskData.META_FIELD, self.meta_for_task(self._db_task, self._host, self._label_mapping)),
            ("dumped", str(timezone.localtime(timezone.now())))
        ])

    def __len__(self):
        return self._db_data.size

    @property
    def rel_range(self):
        return range(len(self))

    @property
    def db_instance(self):
        return self._db_task

    def _get_db_images(self):
        return self._db_data.images.all()

    def _init_frame_info(self):
        super()._init_frame_info()

        if self.db_data.validation_mode == models.ValidationMode.GT_POOL:
            # For GT pool-enabled tasks, we:
            # - skip validation frames in normal jobs on annotation export
            # - load annotations for GT pool frames on annotation import

            assert not hasattr(self.db_data, 'video')

            for db_image in self._get_db_images():
                # We should not include placeholder frames in task export, so we exclude them
                if db_image.is_placeholder:
                    self._excluded_frames.add(db_image.frame)
                    continue

                # We should not match placeholder frames during task import,
                # so we update the frame matching index
                self._frame_mapping[self._get_filename(db_image.path)] = (
                    self.rel_frame_id(db_image.frame)
                )

class ProjectData(InstanceLabelData):
    META_FIELD = 'project'
    @attrs
    class LabeledShape:
        type: str = attrib()
        frame: int = attrib()
        label: str = attrib()
        points: list[float] = attrib()
        occluded: bool = attrib()
        attributes: list[InstanceLabelData.Attribute] = attrib()
        source: str = attrib(default='manual')
        group: int = attrib(default=0)
        rotation: int = attrib(default=0)
        z_order: int = attrib(default=0)
        task_id: int = attrib(default=None)
        subset: str = attrib(default=None)
        outside: bool = attrib(default=False)
        elements: list['ProjectData.LabeledShape'] = attrib(default=[])

    @attrs
    class TrackedShape:
        type: str = attrib()
        frame: int = attrib()
        points: list[float] = attrib()
        occluded: bool = attrib()
        outside: bool = attrib()
        keyframe: bool = attrib()
        attributes: list[InstanceLabelData.Attribute] = attrib()
        rotation: int = attrib(default=0)
        source: str = attrib(default='manual')
        group: int = attrib(default=0)
        z_order: int = attrib(default=0)
        label: str = attrib(default=None)
        track_id: int = attrib(default=0)
        elements: list['ProjectData.TrackedShape'] = attrib(default=[])

    @attrs
    class Track:
        label: str = attrib()
        shapes: list['ProjectData.TrackedShape'] = attrib()
        source: str = attrib(default='manual')
        group: int = attrib(default=0)
        task_id: int = attrib(default=None)
        subset: str = attrib(default=None)
        elements: list['ProjectData.Track'] = attrib(default=[])

    @attrs
    class Tag:
        frame: int = attrib()
        label: str = attrib()
        attributes: list[InstanceLabelData.Attribute] = attrib()
        source: str = attrib(default='manual')
        group: int = attrib(default=0)
        task_id: int = attrib(default=None)
        subset: str = attrib(default=None)

    @attrs
    class Frame:
        idx: int = attrib()
        id: int = attrib()
        frame: int = attrib()
        name: str = attrib()
        width: int = attrib()
        height: int = attrib()
        labeled_shapes: list[Union['ProjectData.LabeledShape', 'ProjectData.TrackedShape']] = attrib()
        tags: list['ProjectData.Tag'] = attrib()
        task_id: int = attrib(default=None)
        subset: str = attrib(default=None)

    def __init__(self,
        annotation_irs: Mapping[str, AnnotationIR],
        db_project: Project,
        host: str = '',
        task_annotations: Mapping[int, Any] = None,
        project_annotation=None,
        *,
        use_server_track_ids: bool = False
    ):
        self._annotation_irs = annotation_irs
        self._db_project = db_project
        self._task_annotations = task_annotations
        self._host = host
        self._soft_attribute_import = False
        self._project_annotation = project_annotation
        self._tasks_data: dict[int, TaskData] = {}
        self._frame_info: dict[tuple[int, int], Literal["path", "width", "height", "subset"]] = dict()
        # (subset, path): (task id, frame number)
        self._frame_mapping: dict[tuple[str, str], tuple[int, int]] = dict()
        self._frame_steps: dict[int, int] = {}
        self.new_tasks: set[int] = set()
        self._use_server_track_ids = use_server_track_ids

        InstanceLabelData.__init__(self, db_project)
        self.init()


    def abs_frame_id(self, task_id: int, relative_id: int) -> int:
        task = self._db_tasks[task_id]
        if relative_id not in range(0, task.data.size):
            raise ValueError(f"Unknown internal frame id {relative_id}")
        return relative_id * task.data.get_frame_step() + task.data.start_frame + self._task_frame_offsets[task_id]

    def rel_frame_id(self, task_id: int, absolute_id: int) -> int:
        task = self._db_tasks[task_id]
        d, m = divmod(
            absolute_id - task.data.start_frame, task.data.get_frame_step())
        if m or d not in range(0, task.data.size):
            raise ValueError(f"Unknown frame {absolute_id}")
        return d

    def init(self):
        self._init_tasks()
        self._init_task_frame_offsets()
        self._init_frame_info()
        self._init_meta()

    def _init_tasks(self):
        self._db_tasks: OrderedDict[int, Task] = OrderedDict(
            (
                (db_task.id, db_task)
                for db_task in self._db_project.tasks.exclude(data=None).order_by("subset","id").all()
            )
        )

        subsets = set()
        for task in self._db_tasks.values():
            subsets.add(task.subset)
        self._subsets: list[str] = list(subsets)

        self._frame_steps: dict[int, int] = {task.id: task.data.get_frame_step() for task in self._db_tasks.values()}

    def _init_task_frame_offsets(self):
        self._task_frame_offsets: dict[int, int] = dict()
        s = 0
        subset = None

        for task in self._db_tasks.values():
            if subset != task.subset:
                s = 0
                subset = task.subset
            self._task_frame_offsets[task.id] = s
            s += task.data.start_frame + task.data.get_frame_step() * task.data.size


    def _init_frame_info(self):
        self._frame_info = dict()
        self._deleted_frames = { (task.id, frame): True for task in self._db_tasks.values() for frame in task.data.deleted_frames }
        original_names = defaultdict[tuple[str, str], int](int)
        for task in self._db_tasks.values():
            defaulted_subset = get_defaulted_subset(task.subset, self._subsets)
            if hasattr(task.data, 'video'):
                self._frame_info.update({(task.id, frame): {
                    "path": "frame_{:06d}".format(self.abs_frame_id(task.id, frame)),
                    "width": task.data.video.width,
                    "height": task.data.video.height,
                    "subset": defaulted_subset,
                } for frame in range(task.data.size)})
            else:
                self._frame_info.update({(task.id, self.rel_frame_id(task.id, db_image.frame)): {
                    # do not modify honeypot names since they will be excluded from the dataset
                    # and their quantity should not affect the validation frame name
                    "path": mangle_image_name(db_image.path, defaulted_subset, original_names) \
                        if not db_image.is_placeholder else db_image.path,
                    "id": db_image.id,
                    "width": db_image.width,
                    "height": db_image.height,
                    "subset": defaulted_subset
                } for db_image in task.data.images.all()})

        self._frame_mapping = {
            (self._db_tasks[frame_ident[0]].subset, self._get_filename(info["path"])): frame_ident
            for frame_ident, info in self._frame_info.items()
        }

    def _init_meta(self):
        self._meta = OrderedDict([
            (ProjectData.META_FIELD, OrderedDict([
                ('id', str(self._db_project.id)),
                ('name', self._db_project.name),
                ("bugtracker", self._db_project.bug_tracker),
                ("created", str(timezone.localtime(self._db_project.created_date))),
                ("updated", str(timezone.localtime(self._db_project.updated_date))),
                ("tasks", [
                    ('task',
                        TaskData.meta_for_task(db_task, self._host)
                    ) for db_task in self._db_tasks.values()
                ]),

                ("subsets", '\n'.join([s if s else dm.DEFAULT_SUBSET_NAME for s in self._subsets])),

                ("owner", OrderedDict([
                    ("username", self._db_project.owner.username),
                    ("email", self._db_project.owner.email),
                ]) if self._db_project.owner else ""),

                ("assignee", OrderedDict([
                    ("username", self._db_project.assignee.username),
                    ("email", self._db_project.assignee.email),
                ]) if self._db_project.assignee else ""),
            ])),
            ("dumped", str(timezone.localtime(timezone.now())))
        ])

        if self._label_mapping is not None:
            labels = []
            for db_label in self._label_mapping.values():
                label = OrderedDict([
                    ("name", db_label.name),
                    ("color", db_label.color),
                    ("type", db_label.type),
                    ("attributes", [
                        ("attribute", OrderedDict([
                            ("name", db_attr.name),
                            ("mutable", str(db_attr.mutable)),
                            ("input_type", db_attr.input_type),
                            ("default_value", db_attr.default_value),
                            ("values", db_attr.values)]))
                        for db_attr in db_label.attributespec_set.all()])
                ])

                if db_label.parent:
                    label["parent"] = db_label.parent.name

                if db_label.type == str(LabelType.SKELETON):
                    label["svg"] = db_label.skeleton.svg
                    for db_sublabel in list(db_label.sublabels.all()):
                        label["svg"] = label["svg"].replace(f'data-label-id="{db_sublabel.id}"', f'data-label-name="{db_sublabel.name}"')

                labels.append(('label', label))

            self._meta[ProjectData.META_FIELD]['labels'] = labels

    def _export_tracked_shape(self, shape: dict, task_id: int):
        return ProjectData.TrackedShape(
            type=shape["type"],
            frame=self.abs_frame_id(task_id, shape["frame"]),
            label=self._get_label_name(shape["label_id"]),
            points=shape["points"],
            rotation=shape["rotation"],
            occluded=shape["occluded"],
            z_order=shape.get("z_order", 0),
            group=shape.get("group", 0),
            outside=shape.get("outside", False),
            keyframe=shape.get("keyframe", True),
            track_id=shape["track_id"],
            source=shape.get("source", "manual"),
            attributes=self._export_attributes(shape["attributes"]),
            elements=[self._export_tracked_shape(element, task_id) for element in shape.get("elements", [])],
        )

    def _export_labeled_shape(self, shape: dict, task_id: int):
        return ProjectData.LabeledShape(
            type=shape["type"],
            label=self._get_label_name(shape["label_id"]),
            frame=self.abs_frame_id(task_id, shape["frame"]),
            points=shape["points"],
            rotation=shape["rotation"],
            occluded=shape["occluded"],
            outside=shape.get("outside", False),
            z_order=shape.get("z_order", 0),
            group=shape.get("group", 0),
            source=shape["source"],
            attributes=self._export_attributes(shape["attributes"]),
            elements=[self._export_labeled_shape(element, task_id) for element in shape.get("elements", [])],
            task_id=task_id,
        )

    def _export_tag(self, tag: dict, task_id: int):
        return ProjectData.Tag(
            frame=self.abs_frame_id(task_id, tag["frame"]),
            label=self._get_label_name(tag["label_id"]),
            group=tag.get("group", 0),
            source=tag["source"],
            attributes=self._export_attributes(tag["attributes"]),
            task_id=task_id
        )

    def _export_track(self, track: dict, task_id: int, task_size: int, idx: int):
        track['shapes'] = list(filter(lambda x: (task_id, x['frame']) not in self._deleted_frames, track['shapes']))
        tracked_shapes = TrackManager.get_interpolated_shapes(
            track, 0, task_size, self._annotation_irs[task_id].dimension
        )
        for tracked_shape in tracked_shapes:
            tracked_shape["attributes"] += track["attributes"]
            tracked_shape["track_id"] = track["track_id"] if self._use_server_track_ids else idx
            tracked_shape["group"] = track["group"]
            tracked_shape["source"] = track["source"]
            tracked_shape["label_id"] = track["label_id"]

        return ProjectData.Track(
            label=self._get_label_name(track["label_id"]),
            group=track["group"],
            source=track["source"],
            shapes=[self._export_tracked_shape(shape, task_id) for shape in tracked_shapes
                if (task_id, shape["frame"]) not in self._deleted_frames],
            task_id=task_id,
            elements=[self._export_track(element, task_id, task_size, i)
                for i, element in enumerate(track.get("elements", []))]
        )

    def group_by_frame(self, include_empty: bool = False):
        frames: dict[tuple[str, int], ProjectData.Frame] = {}
        def get_frame(task_id: int, idx: int) -> ProjectData.Frame:
            frame_info = self._frame_info[(task_id, idx)]
            abs_frame = self.abs_frame_id(task_id, idx)
            if (frame_info["subset"], abs_frame) not in frames:
                frames[(frame_info["subset"], abs_frame)] = ProjectData.Frame(
                    task_id=task_id,
                    subset=frame_info["subset"],
                    idx=idx,
                    id=frame_info.get('id',0),
                    frame=abs_frame,
                    name=frame_info["path"],
                    height=frame_info["height"],
                    width=frame_info["width"],
                    labeled_shapes=[],
                    tags=[],
                )
            return frames[(frame_info["subset"], abs_frame)]

        if include_empty:
            for task_id, frame in sorted(self._frame_info):
                if not self._tasks_data.get(task_id):
                    self.init_task_data(task_id)

                task_included_frames = self._tasks_data[task_id].get_included_frames()
                if frame in task_included_frames:
                    get_frame(task_id, frame)

        for task_data in self.task_data:
            task: Task = task_data.db_instance

            anno_manager = AnnotationManager(
                self._annotation_irs[task.id], dimension=self._annotation_irs[task.id].dimension
            )
            task_included_frames = task_data.get_included_frames()

            for shape in sorted(
                anno_manager.to_shapes(
                    task.data.size,
                    included_frames=task_included_frames,
                    deleted_frames=task_data.deleted_frames.keys(),
                    include_outside=False,
                    use_server_track_ids=self._use_server_track_ids,
                ),
                key=lambda shape: shape.get("z_order", 0)
            ):
                assert (task.id, shape['frame']) in self._frame_info

                if 'track_id' in shape:
                    if shape['outside']:
                        continue
                    exported_shape = self._export_tracked_shape(shape, task.id)
                else:
                    exported_shape = self._export_labeled_shape(shape, task.id)
                get_frame(task.id, shape['frame']).labeled_shapes.append(exported_shape)

            for tag in self._annotation_irs[task.id].tags:
                if (task.id, tag['frame']) not in self._frame_info:
                    continue
                get_frame(task.id, tag['frame']).tags.append(self._export_tag(tag, task.id))

        return iter(frames.values())

    @property
    def shapes(self):
        for task in self._db_tasks.values():
            for shape in self._annotation_irs[task.id].shapes:
                if (task.id, shape['frame']) not in self._deleted_frames:
                    yield self._export_labeled_shape(shape, task.id)

    @property
    def tracks(self):
        idx = 0
        for task in self._db_tasks.values():
            for track in self._annotation_irs[task.id].tracks:
                yield self._export_track(track, task.id, task.data.size, idx)

    @property
    def tags(self):
        for task in self._db_tasks.values():
            for tag in self._annotation_irs[task.id].tags:
                if (task.id, tag['frame']) not in self._deleted_frames:
                    yield self._export_tag(tag, task.id)

    @property
    def meta(self):
        return self._meta

    @property
    def data(self):
        raise NotImplementedError()

    @property
    def frame_info(self):
        return self._frame_info

    @property
    def deleted_frames(self):
        return self._deleted_frames

    @property
    def frame_step(self):
        return self._frame_steps

    @property
    def db_project(self):
        return self._db_project

    @property
    def subsets(self) -> list[str]:
        return self._subsets

    @property
    def tasks(self):
        return list(self._db_tasks.values())

    @property
    def soft_attribute_import(self):
        return self._soft_attribute_import

    @soft_attribute_import.setter
    def soft_attribute_import(self, value: bool):
        self._soft_attribute_import =  value
        for task_data in self._tasks_data.values():
            task_data.soft_attribute_import = value


    def init_task_data(self, task_id: int) -> TaskData:
        try:
            task = self._db_tasks[task_id]
        except KeyError as ex:
            raise Exception("There is no such task in the project") from ex

        task_data = TaskData(
            annotation_ir=self._annotation_irs[task_id],
            db_task=task,
            host=self._host,
            create_callback=self._task_annotations[task_id].create \
                if self._task_annotations is not None else None,
        )
        task_data._MAX_ANNO_SIZE //= len(self._db_tasks)
        task_data.soft_attribute_import = self.soft_attribute_import
        self._tasks_data[task_id] = task_data

        return task_data

    @property
    def task_data(self):
        for task_id in self._db_tasks.keys():
            if task_id in self._tasks_data:
                yield self._tasks_data[task_id]
            else:
                yield self.init_task_data(task_id)

    @staticmethod
    def _get_filename(path):
        return osp.splitext(path)[0]

    def match_frame(self,
        path: str, subset: str = dm.DEFAULT_SUBSET_NAME,
        root_hint: str = None, path_has_ext: bool = True
    ) -> Optional[int]:
        if path_has_ext:
            path = self._get_filename(path)

        match_task, match_frame = self._frame_mapping.get((subset, path), (None, None))

        if not match_frame and root_hint and not path.startswith(root_hint):
            path = osp.join(root_hint, path)
            match_task, match_frame = self._frame_mapping.get((subset, path), (None, None))

        return match_task, match_frame

    def match_frame_fuzzy(self, path: str, *, path_has_ext: bool = True) -> Optional[int]:
        if path_has_ext:
            path = self._get_filename(path)

        path = Path(path).parts
        for (_subset, _path), (_tid, frame_number) in self._frame_mapping.items():
            if Path(_path).parts[-len(path):] == path :
                return frame_number

        return None

    def split_dataset(self, dataset: dm.Dataset):
        for task_data in self.task_data:
            if task_data._db_task.id not in self.new_tasks:
                continue
            subset_dataset: dm.Dataset = dataset.subsets()[task_data.db_instance.subset].as_dataset()
            yield subset_dataset, task_data

    def add_labels(self, labels: list[dict]):
        attributes = []
        _labels = []
        for label in labels:
            _attributes = label.pop('attributes')
            _labels.append(Label(**label))
            attributes += [(label['name'], AttributeSpec(**at)) for at in _attributes]
        self._project_annotation.add_labels(_labels, attributes)

    def add_task(self, task, files):
        self._project_annotation.add_task(task, files, self)

@attrs(frozen=True, auto_attribs=True)
class MediaSource:
    db_task: Task

    @property
    def is_video(self) -> bool:
        return self.db_task.mode == 'interpolation'

class MediaProvider:
    def __init__(self, sources: dict[int, MediaSource]) -> None:
        self._sources = sources

    def unload(self) -> None:
        pass

class MediaProvider2D(MediaProvider):
    def __init__(self, sources: dict[int, MediaSource]) -> None:
        super().__init__(sources)
        self._current_source_id = None
        self._frame_provider = None

    def unload(self) -> None:
        self._unload_source()

    def get_media_for_frame(self, source_id: int, frame_index: int, **image_kwargs) -> dm.Image:
        source = self._sources[source_id]

        if source.is_video:
            def video_frame_loader():
                self._load_source(source_id, source)

                # optimization for videos: use numpy arrays instead of bytes
                # some formats or transforms can require image data
                return self._frame_provider.get_frame(frame_index,
                    quality=FrameQuality.ORIGINAL,
                    out_type=FrameOutputType.NUMPY_ARRAY
                ).data

            return dm.Image.from_numpy(data=video_frame_loader, **image_kwargs)
        else:
            def image_loader():
                self._load_source(source_id, source)

                # for images use encoded data to avoid recoding
                return self._frame_provider.get_frame(frame_index,
                    quality=FrameQuality.ORIGINAL,
                    out_type=FrameOutputType.BUFFER
                ).data.getvalue()

            return dm.Image.from_bytes(data=image_loader, **image_kwargs)

    def _load_source(self, source_id: int, source: MediaSource) -> None:
        if self._current_source_id == source_id:
            return

        self._unload_source()
        self._frame_provider = TaskFrameProvider(source.db_task)
        self._current_source_id = source_id

    def _unload_source(self) -> None:
        if self._frame_provider:
            self._frame_provider.unload()
            self._frame_provider = None

        self._current_source_id = None

class MediaProvider3D(MediaProvider):
    def __init__(self, sources: dict[int, MediaSource]) -> None:
        super().__init__(sources)
        self._images_per_source = {
            source_id: {
                image.id: image
                for image in source.db_task.data.images.prefetch_related('related_files')
            }
            for source_id, source in sources.items()
        }

    def get_media_for_frame(self, source_id: int, frame_id: int, **image_kwargs) -> dm.PointCloud:
        source = self._sources[source_id]

        point_cloud_path = osp.join(
            source.db_task.data.get_upload_dirname(), image_kwargs['path'],
        )

        image = self._images_per_source[source_id][frame_id]

        related_images = [
            dm.Image.from_file(path=path)
            for rf in image.related_files.all()
            for path in [osp.realpath(str(rf.path))]
            if osp.isfile(path)
        ]

        return dm.PointCloud.from_file(point_cloud_path, extra_images=related_images)

MEDIA_PROVIDERS_BY_DIMENSION: dict[DimensionType, MediaProvider] = {
    DimensionType.DIM_3D: MediaProvider3D,
    DimensionType.DIM_2D: MediaProvider2D,
}

class CVATDataExtractorMixin:
    def __init__(self, *,
        convert_annotations: Callable = None
    ):
        self.convert_annotations = convert_annotations or convert_cvat_anno_to_dm

        self._media_provider: Optional[MediaProvider] = None

    def __enter__(self):
        return self

    def __exit__(self, exc_type, exc_value, traceback) -> None:
        if self._media_provider:
            self._media_provider.unload()

    def categories(self) -> dict:
        raise NotImplementedError()

    @staticmethod
    def _load_categories(labels: list):
        categories: dict[dm.AnnotationType,
            dm.Categories] = {}

        label_categories = dm.LabelCategories(attributes=['occluded'])
        point_categories = dm.PointsCategories()

        for _, label in labels:
            label_id = label_categories.add(label['name'], label.get('parent'))
            for _, attr in label['attributes']:
                label_categories.attributes.add(attr['name'])

            if label['type'] == str(LabelType.SKELETON):
                joints = []
                sublabels = []
                for el in ET.fromstring('<root>' + label.get('svg', '') + '</root>'):
                    if el.tag == 'line':
                        joints.append([int(el.attrib['data-node-from']), int(el.attrib['data-node-to'])])
                    elif el.tag == 'circle':
                        sublabels.append(el.attrib['data-label-name'])

                point_categories.add(label_id, sublabels, joints)

        categories[dm.AnnotationType.label] = label_categories
        categories[dm.AnnotationType.points] = point_categories

        return categories

    @staticmethod
    def _load_user_info(meta: dict):
        return {
            "name": meta['owner']['username'],
            "createdAt": meta['created'],
            "updatedAt": meta['updated']
        }

    def _read_cvat_anno(self, cvat_frame_anno: Union[ProjectData.Frame, CommonData.Frame], labels: list):
        categories = self.categories()
        label_cat = categories[dm.AnnotationType.label]
        def map_label(name, parent=''): return label_cat.find(name, parent)[0]
        label_attrs = {
            label.get('parent', '') + label['name']: label['attributes']
            for _, label in labels
        }

        return self.convert_annotations(cvat_frame_anno, label_attrs, map_label)


class CvatTaskOrJobDataExtractor(dm.SubsetBase, CVATDataExtractorMixin):
    def __init__(
        self,
        instance_data: CommonData,
        *,
        include_images: bool = False,
        format_type: str = None,
        dimension: DimensionType = DimensionType.DIM_2D,
        **kwargs
    ):
        instance_meta = instance_data.meta[instance_data.META_FIELD]
        dm.SubsetBase.__init__(
            self,
            media_type=dm.Image if dimension == DimensionType.DIM_2D else dm.PointCloud,
            subset=instance_meta['subset'],
        )
        CVATDataExtractorMixin.__init__(self, **kwargs)

        self._categories = self._load_categories(instance_meta['labels'])
        self._user = self._load_user_info(instance_meta) if dimension == DimensionType.DIM_3D else {}
        self._dimension = dimension
        self._format_type = format_type
        self._instance_data = instance_data
        self._include_images = include_images

        if dimension == DimensionType.DIM_3D or include_images:
            if isinstance(instance_data, TaskData):
                db_task = instance_data.db_instance
            elif isinstance(instance_data, JobData):
                db_task = instance_data.db_instance.segment.task
            else:
                assert False

            self._media_provider = MEDIA_PROVIDERS_BY_DIMENSION[dimension](
                {0: MediaSource(db_task)}
            )

<<<<<<< HEAD
    def __iter__(self):
        instance_meta = self._instance_data.meta[self._instance_data.META_FIELD]
        is_video = instance_meta['mode'] == 'interpolation'
        ext = ''
        if is_video:
            ext = TaskFrameProvider.VIDEO_FRAME_EXT

        for frame_data in self._instance_data.group_by_frame(include_empty=True):
            dm_media_args = { 'path': frame_data.name + ext }
            if self._dimension == DimensionType.DIM_3D:
=======
        dm_items: list[dm.DatasetItem] = []
        for frame_data in instance_data.group_by_frame(include_empty=True):
            dm_media_args = {
                'path': frame_data.name + ext,
                'ext': ext or frame_data.name.rsplit(osp.extsep, maxsplit=1)[1],
            }
            if dimension == DimensionType.DIM_3D:
>>>>>>> 4316a292
                dm_media: dm.PointCloud = self._media_provider.get_media_for_frame(
                    0, frame_data.id, **dm_media_args
                )

                if not self._include_images:
                    dm_media_args["extra_images"] = [
                        dm.Image.from_file(path=osp.basename(image.path))
                        for image in dm_media.extra_images
                    ]
                    dm_media = dm.PointCloud.from_file(**dm_media_args)
            else:
                dm_media_args['size'] = (frame_data.height, frame_data.width)
                if self._include_images:
                    dm_media: dm.Image = self._media_provider.get_media_for_frame(
                        0, frame_data.idx, **dm_media_args
                    )
                else:
                    dm_media = dm.Image.from_file(**dm_media_args)
<<<<<<< HEAD

            # do not keep parsed lazy list data after this iteration
            frame_data = frame_data._replace(
                labeled_shapes=[
                    (
                        shape._replace(points=shape.points.lazy_copy())
                        if isinstance(shape.points, LazyList) and not shape.points.is_parsed
                        else shape
                    )
                    for shape in frame_data.labeled_shapes
                ]
            )
=======
>>>>>>> 4316a292

            dm_anno = self._read_cvat_anno(frame_data, instance_meta['labels'])

            dm_attributes = {'frame': frame_data.frame}

            if self._dimension == DimensionType.DIM_2D:
                dm_item = dm.DatasetItem(
                    id=osp.splitext(frame_data.name)[0],
                    subset=frame_data.subset,
                    annotations=dm_anno,
                    media=dm_media,
                    attributes=dm_attributes,
                )
            elif self._dimension == DimensionType.DIM_3D:
                if self._format_type == "sly_pointcloud":
                    dm_attributes["name"] = self._user["name"]
                    dm_attributes["createdAt"] = self._user["createdAt"]
                    dm_attributes["updatedAt"] = self._user["updatedAt"]
                    dm_attributes["labels"] = []
                    for (idx, (_, label)) in enumerate(instance_meta['labels']):
                        dm_attributes["labels"].append({"label_id": idx, "name": label["name"], "color": label["color"], "type": label["type"]})
                        dm_attributes["track_id"] = -1

                dm_item = dm.DatasetItem(
                    id=osp.splitext(osp.split(frame_data.name)[-1])[0],
                    subset=frame_data.subset,
                    annotations=dm_anno,
                    media=dm_media,
                    attributes=dm_attributes,
                )

            yield dm_item

    def __len__(self):
        return len(self._instance_data)

    def _read_cvat_anno(self, cvat_frame_anno: CommonData.Frame, labels: list):
        categories = self.categories()
        label_cat = categories[dm.AnnotationType.label]
        def map_label(name, parent=''): return label_cat.find(name, parent)[0]
        label_attrs = {
            label.get('parent', '') + label['name']: label['attributes']
            for _, label in labels
        }

        return self.convert_annotations(cvat_frame_anno,
            label_attrs, map_label, self._format_type, self._dimension)

    @property
    def is_stream(self) -> bool:
        return True


class CVATProjectDataExtractor(dm.DatasetBase, CVATDataExtractorMixin):
    def __init__(
        self,
        project_data: ProjectData,
        *,
        include_images: bool = False,
        format_type: str = None,
        dimension: DimensionType = DimensionType.DIM_2D,
        **kwargs
    ):
        dm.DatasetBase.__init__(
            self, media_type=dm.Image if dimension == DimensionType.DIM_2D else dm.PointCloud
        )
        CVATDataExtractorMixin.__init__(self, **kwargs)

        self._categories = self._load_categories(project_data.meta[project_data.META_FIELD]['labels'])
        self._user = self._load_user_info(project_data.meta[project_data.META_FIELD]) if dimension == DimensionType.DIM_3D else {}
        self._dimension = dimension
        self._format_type = format_type

        if self._dimension == DimensionType.DIM_3D or include_images:
            self._media_provider = MEDIA_PROVIDERS_BY_DIMENSION[self._dimension](
                {
                    task.id: MediaSource(task)
                    for task in project_data.tasks
                }
            )

        ext_per_task: dict[int, str] = {
            task.id: TaskFrameProvider.VIDEO_FRAME_EXT if is_video else ''
            for task in project_data.tasks
            for is_video in [task.mode == 'interpolation']
        }

        dm_items: list[dm.DatasetItem] = []
        for frame_data in project_data.group_by_frame(include_empty=True):
            dm_media_args = {
                'path': frame_data.name + ext_per_task[frame_data.task_id],
                'ext':  ext_per_task[frame_data.task_id] or frame_data.name.rsplit(osp.extsep, maxsplit=1)[1],
            }
            if self._dimension == DimensionType.DIM_3D:
                dm_media: dm.PointCloud = self._media_provider.get_media_for_frame(
                    frame_data.task_id, frame_data.id, **dm_media_args
                )

                if not include_images:
                    dm_media_args["extra_images"] = [
                        dm.Image.from_file(path=osp.basename(image.path))
                        for image in dm_media.extra_images
                    ]
                    dm_media = dm.PointCloud.from_file(**dm_media_args)
            else:
                dm_media_args['size'] = (frame_data.height, frame_data.width)
                if include_images:
                    dm_media: dm.Image = self._media_provider.get_media_for_frame(
                        frame_data.task_id, frame_data.idx, **dm_media_args
                    )
                else:
                    dm_media = dm.Image.from_file(**dm_media_args)

            dm_anno = self._read_cvat_anno(frame_data, project_data.meta[project_data.META_FIELD]['labels'])

            dm_attributes = {'frame': frame_data.frame}

            if self._dimension == DimensionType.DIM_2D:
                dm_item = dm.DatasetItem(
                    id=osp.splitext(frame_data.name)[0],
                    annotations=dm_anno, media=dm_media,
                    subset=frame_data.subset,
                    attributes=dm_attributes,
                )
            elif self._dimension == DimensionType.DIM_3D:
                if format_type == "sly_pointcloud":
                    dm_attributes["name"] = self._user["name"]
                    dm_attributes["createdAt"] = self._user["createdAt"]
                    dm_attributes["updatedAt"] = self._user["updatedAt"]
                    dm_attributes["labels"] = []
                    for (idx, (_, label)) in enumerate(project_data.meta[project_data.META_FIELD]['labels']):
                        dm_attributes["labels"].append({"label_id": idx, "name": label["name"], "color": label["color"], "type": label["type"]})
                        dm_attributes["track_id"] = -1

                dm_item = dm.DatasetItem(
                    id=osp.splitext(osp.split(frame_data.name)[-1])[0],
                    annotations=dm_anno, media=dm_media,
                    subset=frame_data.subset,
                    attributes=dm_attributes,
                )

            dm_items.append(dm_item)

        self._items = dm_items

    def categories(self):
        return self._categories

    def __iter__(self):
        yield from self._items

    def __len__(self):
        return len(self._items)


def GetCVATDataExtractor(
    instance_data: Union[ProjectData, CommonData],
    include_images: bool = False,
    format_type: str = None,
    dimension: DimensionType = DimensionType.DIM_2D,
    **kwargs
):
    kwargs.update({
        'include_images': include_images,
        'format_type': format_type,
        'dimension': dimension,
    })
    if isinstance(instance_data, ProjectData):
        return CVATProjectDataExtractor(instance_data, **kwargs)
    else:
        return CvatTaskOrJobDataExtractor(instance_data, **kwargs)

class CvatImportError(Exception):
    pass

@attrs
class CvatDatasetNotFoundError(CvatImportError):
    message: str = ""
    reason: str = ""
    format_name: str = ""
    _docs_base_url = f"{settings.CVAT_DOCS_URL}/manual/advanced/formats/"

    def __str__(self) -> str:
        formatted_format_name = self._format_name_for_docs()
        docs_message = self._docs_message(formatted_format_name)
        display_message = self._clean_display_message()
        return f"{docs_message}. {display_message}"

    def _format_name_for_docs(self) -> str:
        return self.format_name.replace("_", "-")

    def _docs_message(self, formatted_format_name: str) -> str:
        return f"Check [format docs]({self._docs_base_url}format-{formatted_format_name})"

    def _clean_display_message(self) -> str:
        message = re.sub(r'^.*?:', "", self.message)
        if "dataset must contain a file matching pattern" in message:
            message = message.replace("dataset must contain a file matching pattern", "")
            message = message.replace("\n", "")
            message = "Dataset must contain a file:" + message
        return re.sub(r' +', " ", message)

def mangle_image_name(name: str, subset: str, names: defaultdict[tuple[str, str], int]) -> str:
    name, ext = name.rsplit(osp.extsep, maxsplit=1)

    if not names[(subset, name)]:
        names[(subset, name)] += 1
        return osp.extsep.join([name, ext])
    else:
        image_name = f"{name}_{names[(subset, name)]}"
        if not names[(subset, image_name)]:
            names[(subset, name)] += 1
            return osp.extsep.join([image_name, ext])
        else:
            i = 1
            while i < sys.maxsize:
                new_image_name = f"{image_name}_{i}"
                if not names[(subset, new_image_name)]:
                    names[(subset, name)] += 1
                    return osp.extsep.join([new_image_name, ext])
                i += 1
    raise Exception('Cannot mangle image name')

def get_defaulted_subset(subset: str, subsets: list[str]) -> str:
    if subset:
        return subset
    else:
        if dm.DEFAULT_SUBSET_NAME not in subsets:
            return dm.DEFAULT_SUBSET_NAME
        else:
            i = 1
            while i < sys.maxsize:
                if f'{dm.DEFAULT_SUBSET_NAME}_{i}' not in subsets:
                    return f'{dm.DEFAULT_SUBSET_NAME}_{i}'
                i += 1
            raise Exception('Cannot find default name for subset')


class CvatToDmAnnotationConverter:
    def __init__(self,
        cvat_frame_anno: CommonData.Frame,
        label_attrs,
        map_label,
        format_name=None,
        dimension: DimensionType = DimensionType.DIM_2D
    ) -> None:
        self.cvat_frame_anno = cvat_frame_anno
        self.label_attrs = label_attrs
        self.map_label = map_label
        self.format_name = format_name
        self.dimension = dimension
        self.item_anno = []
        self.num_of_tracks = None

    def _convert_attrs(self, label: CommonData.Label, cvat_attrs: CommonData.Attribute):
        cvat_attrs = {a.name: a.value for a in cvat_attrs}

        dm_attr = dict()
        for _, a_desc in self.label_attrs[label]:
            a_name = a_desc['name']

            a_value = cvat_attrs.get(a_name, a_desc['default_value'])
            try:
                if a_desc['input_type'] == AttributeType.NUMBER:
                    a_value = float(a_value)
                elif a_desc['input_type'] == AttributeType.CHECKBOX:
                    a_value = (a_value.lower() == 'true')
                dm_attr[a_name] = a_value
            except Exception as e:
                raise Exception(
                    "Failed to convert attribute '%s'='%s': %s" %
                    (a_name, a_value, e))

        return dm_attr

    def _convert_tag(self, tag: CommonData.Tag) -> Iterable[dm.Annotation]:
        anno_group = tag.group or 0
        anno_label = self.map_label(tag.label)
        anno_attr = self._convert_attrs(tag.label, tag.attributes)
        return [dm.Label(label=anno_label, attributes=anno_attr, group=anno_group)]

    def _convert_tags(self, tags) -> Iterable[dm.Annotation]:
        return reduce(add, map(self._convert_tag, tags), [])

    def _convert_shape(self,
        shape: CommonData.LabeledShape, *, index: int
    ) -> Iterable[dm.Annotation]:
        dm_group = shape.group or 0
        dm_label = self.map_label(shape.label)

        dm_attr = self._convert_attrs(shape.label, shape.attributes)
        dm_attr['occluded'] = shape.occluded

        if shape.type == ShapeType.RECTANGLE:
            dm_attr['rotation'] = shape.rotation

        if hasattr(shape, 'track_id'):
            dm_attr['track_id'] = shape.track_id
            dm_attr['keyframe'] = shape.keyframe

        dm_points = shape.points

        anno = None

        if shape.type == ShapeType.POINTS:
            anno = dm.Points(dm_points,
                label=dm_label, attributes=dm_attr, group=dm_group,
                z_order=shape.z_order)
        elif shape.type == ShapeType.ELLIPSE:
            # TODO: for now Datumaro does not support ellipses
            # so, we convert an ellipse to RLE mask here
            # instead of applying transformation in directly in formats
            anno = EllipsesToMasks.convert_ellipse(SimpleNamespace(**{
                "points": shape.points,
                "label": dm_label,
                "z_order": shape.z_order,
                "rotation": shape.rotation,
                "group": dm_group,
                "attributes": dm_attr,
            }), self.cvat_frame_anno.height, self.cvat_frame_anno.width)
        elif shape.type == ShapeType.MASK:
            anno = MaskConverter.cvat_rle_to_dm_rle(SimpleNamespace(**{
                "points": shape.points,
                "label": dm_label,
                "z_order": shape.z_order,
                "rotation": shape.rotation,
                "group": dm_group,
                "attributes": dm_attr,
            }), self.cvat_frame_anno.height, self.cvat_frame_anno.width)
        elif shape.type == ShapeType.POLYLINE:
            anno = dm.PolyLine(dm_points,
                label=dm_label, attributes=dm_attr, group=dm_group,
                z_order=shape.z_order)
        elif shape.type == ShapeType.POLYGON:
            anno = dm.Polygon(dm_points,
                label=dm_label, attributes=dm_attr, group=dm_group,
                z_order=shape.z_order)
        elif shape.type == ShapeType.RECTANGLE:
            x0, y0, x1, y1 = dm_points
            anno = dm.Bbox(x0, y0, x1 - x0, y1 - y0,
                label=dm_label, attributes=dm_attr, group=dm_group,
                z_order=shape.z_order)
        elif shape.type == ShapeType.CUBOID:
            if self.dimension == DimensionType.DIM_3D:
                anno_id = getattr(shape, 'track_id', None)
                if anno_id is None:
                    anno_id = self.num_of_tracks + index
                position, rotation, scale = dm_points[0:3], dm_points[3:6], dm_points[6:9]
                anno = dm.Cuboid3d(
                    id=anno_id, position=position, rotation=rotation, scale=scale,
                    label=dm_label, attributes=dm_attr, group=dm_group
                )
        elif shape.type == ShapeType.SKELETON:
            elements = []
            for element in shape.elements:
                element_attr = self._convert_attrs(
                    shape.label + element.label, element.attributes)

                if hasattr(element, 'track_id'):
                    element_attr['track_id'] = element.track_id
                    element_attr['keyframe'] = element.keyframe

                element_vis = dm.Points.Visibility.visible
                if element.outside:
                    element_vis = dm.Points.Visibility.absent
                elif element.occluded:
                    element_vis = dm.Points.Visibility.hidden

                elements.append(dm.Points(element.points, [element_vis],
                    label=self.map_label(element.label, shape.label),
                    attributes=element_attr))

            dm_attr["keyframe"] = any([element.attributes.get("keyframe") for element in elements])
            anno = dm.Skeleton(elements, label=dm_label,
                attributes=dm_attr, group=dm_group, z_order=shape.z_order)
        else:
            raise Exception("Unknown shape type '%s'" % shape.type)

        results = []

        if anno:
            results.append(anno)

        return results

    def _convert_shapes(self, shapes: list[CommonData.LabeledShape]) -> Iterable[dm.Annotation]:
        dm_anno = []

        self.num_of_tracks = reduce(
            lambda a, x: a + (1 if getattr(x, 'track_id', None) is not None else 0),
            shapes,
            0
        )

        for index, shape in enumerate(shapes):
            dm_anno.extend(self._convert_shape(shape, index=index))

        return dm_anno

    def convert(self) -> list[dm.Annotation]:
        dm_anno = []
        dm_anno.extend(self._convert_tags(self.cvat_frame_anno.tags))
        dm_anno.extend(self._convert_shapes(self.cvat_frame_anno.labeled_shapes))
        return dm_anno


def convert_cvat_anno_to_dm(
    cvat_frame_anno,
    label_attrs,
    map_label,
    format_name=None,
    dimension=DimensionType.DIM_2D
) -> list[dm.Annotation]:
    converter = CvatToDmAnnotationConverter(
        cvat_frame_anno=cvat_frame_anno,
        label_attrs=label_attrs,
        map_label=map_label,
        format_name=format_name,
        dimension=dimension
    )
    return converter.convert()


def match_dm_item(
    item: dm.DatasetItem,
    instance_data: Union[ProjectData, CommonData],
    root_hint: Optional[str] = None
) -> int:
    is_video = instance_data.meta[instance_data.META_FIELD]['mode'] == 'interpolation'

    frame_number = None
    if frame_number is None and isinstance(item.media, dm.Image):
        frame_number = instance_data.match_frame(item.id + item.media.ext, root_hint)
    if frame_number is None:
        frame_number = instance_data.match_frame(item.id, root_hint, path_has_ext=False)
    if frame_number is None:
        frame_number = datumaro.util.cast(item.attributes.get('frame', item.id), int)
    if frame_number is None and is_video:
        frame_number = datumaro.util.cast(osp.basename(item.id)[len('frame_'):], int)

    if not frame_number in instance_data.frame_info:
        raise CvatImportError("Could not match item id: "
            "'%s' with any task frame" % item.id)
    return frame_number

def find_dataset_root(
    dm_dataset: dm.IDataset, instance_data: Union[ProjectData, CommonData]
) -> Optional[str]:
    longest_path_item = max(dm_dataset, key=lambda item: len(Path(item.id).parts), default=None)
    if longest_path_item is None:
        return None
    longest_path = longest_path_item.id

    matched_frame_number = instance_data.match_frame_fuzzy(longest_path, path_has_ext=False)
    if matched_frame_number is None:
        return None

    longest_match = osp.dirname(instance_data.frame_info[matched_frame_number]['path'])
    prefix = longest_match[:-len(osp.dirname(longest_path)) or None]
    if prefix.endswith('/'):
        prefix = prefix[:-1]

    return prefix

def import_dm_annotations(dm_dataset: dm.Dataset, instance_data: Union[ProjectData, CommonData]):
    if len(dm_dataset) == 0:
        return

    if isinstance(instance_data, ProjectData):
        for sub_dataset, task_data in instance_data.split_dataset(dm_dataset):
            # FIXME: temporary workaround for cvat format
            # will be removed after migration importer to datumaro
            sub_dataset._format = dm_dataset.format
            import_dm_annotations(sub_dataset, task_data)
        return

    shapes = {
        dm.AnnotationType.bbox: ShapeType.RECTANGLE,
        dm.AnnotationType.polygon: ShapeType.POLYGON,
        dm.AnnotationType.polyline: ShapeType.POLYLINE,
        dm.AnnotationType.points: ShapeType.POINTS,
        dm.AnnotationType.cuboid_3d: ShapeType.CUBOID,
        dm.AnnotationType.skeleton: ShapeType.SKELETON,
        dm.AnnotationType.mask: ShapeType.MASK
    }

    sources = {'auto', 'semi-auto', 'manual', 'file', 'consensus'}

    track_formats = [
        'cvat',
        'datumaro',
        'sly_pointcloud',
        'coco',
        'coco_instances',
        'coco_person_keypoints',
        'voc',
        'yolo_ultralytics_detection',
        'yolo_ultralytics_segmentation',
        'yolo_ultralytics_oriented_boxes',
        'yolo_ultralytics_pose',
    ]

    label_cat = dm_dataset.categories()[dm.AnnotationType.label]

    root_hint = find_dataset_root(dm_dataset, instance_data)

    tracks = {}

    for item in dm_dataset:
        frame_number = instance_data.abs_frame_id(
            match_dm_item(item, instance_data, root_hint=root_hint))

        if (isinstance(instance_data.db_instance, Job)
            and instance_data.db_instance.type == JobType.GROUND_TRUTH
            and frame_number not in instance_data.db_instance.segment.frame_set
        ):
            # Given there is a dataset with annotated frames,
            # it would be very hard to create annotations with frame skips for users,
            # so we just skip such annotations. We still need to match the frames.
            continue

        # do not store one-item groups
        group_map = {0: 0}
        group_size = {0: 0}
        for ann in item.annotations:
            if ann.type in shapes:
                group = group_map.get(ann.group)
                if group is None:
                    group = len(group_map)
                    group_map[ann.group] = group
                    group_size[ann.group] = 1
                else:
                    group_size[ann.group] += 1
        group_map = {g: s for g, s in group_size.items()
            if 1 < s and group_map[g]}
        group_map = {g: i for i, g in enumerate([0] + sorted(group_map))}

        for idx, ann in enumerate(item.annotations):
            try:
                if hasattr(ann, 'label') and ann.label is None:
                    raise CvatImportError("annotation has no label")

                attributes = [
                    instance_data.Attribute(name=n, value=str(v))
                    for n, v in ann.attributes.items()
                ]

                points = []
                if ann.type in shapes:
                    points = []
                    if ann.type == dm.AnnotationType.cuboid_3d:
                        points = (*ann.position, *ann.rotation, *ann.scale, 0, 0, 0, 0, 0, 0, 0)
                    elif ann.type == dm.AnnotationType.mask:
                        points = tuple(MaskConverter.dm_mask_to_cvat_rle(ann))
                    elif ann.type != dm.AnnotationType.skeleton:
                        points = tuple(ann.points)

                    rotation = ann.attributes.pop('rotation', 0.0)
                    # Use safe casting to bool instead of plain reading
                    # because in some formats return type can be different
                    # from bool / None
                    # https://github.com/openvinotoolkit/datumaro/issues/719
                    occluded = datumaro.util.cast(
                        ann.attributes.pop('occluded', None), to_bool
                    ) is True
                    keyframe = datumaro.util.cast(
                        ann.attributes.get('keyframe', None), to_bool
                    ) is True
                    outside = datumaro.util.cast(
                        ann.attributes.pop('outside', None), to_bool
                    ) is True

                    track_id = ann.attributes.pop('track_id', None)
                    source = ann.attributes.pop('source').lower() \
                        if ann.attributes.get('source', '').lower() in sources else 'manual'

                    shape_type = shapes[ann.type]
                    if track_id is None or 'keyframe' not in ann.attributes or dm_dataset.format not in track_formats:
                        elements = []
                        if ann.type == dm.AnnotationType.skeleton:
                            for element in ann.elements:
                                element_attributes = [
                                    instance_data.Attribute(name=n, value=str(v))
                                    for n, v in element.attributes.items()
                                ]
                                element_occluded = element.visibility[0] == dm.Points.Visibility.hidden
                                element_outside = element.visibility[0] == dm.Points.Visibility.absent
                                element_source = element.attributes.pop('source').lower() \
                                    if element.attributes.get('source', '').lower() in sources else 'manual'
                                elements.append(instance_data.LabeledShape(
                                    type=shapes[element.type],
                                    frame=frame_number,
                                    points=element.points,
                                    label=label_cat.items[element.label].name,
                                    occluded=element_occluded,
                                    z_order=ann.z_order,
                                    group=group_map.get(ann.group, 0),
                                    source=element_source,
                                    attributes=element_attributes,
                                    elements=[],
                                    outside=element_outside,
                                ))
                        instance_data.add_shape(instance_data.LabeledShape(
                            type=shape_type,
                            frame=frame_number,
                            points=points,
                            label=label_cat.items[ann.label].name,
                            occluded=occluded,
                            z_order=ann.z_order if ann.type != dm.AnnotationType.cuboid_3d else 0,
                            group=group_map.get(ann.group, 0),
                            source=source,
                            rotation=rotation,
                            attributes=attributes,
                            elements=elements,
                        ))
                        continue

                    if dm_dataset.format in track_formats:
                        if track_id not in tracks:
                            tracks[track_id] = {
                                'label': label_cat.items[ann.label].name,
                                'group': group_map.get(ann.group, 0),
                                'source': source,
                                'shapes': [],
                                'elements':{},
                            }

                        track = instance_data.TrackedShape(
                            type=shapes[ann.type],
                            frame=frame_number,
                            occluded=occluded,
                            outside=outside,
                            keyframe=keyframe,
                            points=points,
                            z_order=ann.z_order if ann.type != dm.AnnotationType.cuboid_3d else 0,
                            source=source,
                            rotation=rotation,
                            attributes=attributes,
                        )

                        tracks[track_id]['shapes'].append(track)

                        if ann.type == dm.AnnotationType.skeleton:
                            for element in ann.elements:
                                element_occluded = element.visibility[0] == dm.Points.Visibility.hidden
                                element_outside = element.visibility[0] == dm.Points.Visibility.absent

                                if element.label not in tracks[track_id]['elements']:
                                    tracks[track_id]['elements'][element.label] = instance_data.Track(
                                        label=label_cat.items[element.label].name,
                                        group=0,
                                        source=source,
                                        shapes=[],
                                    )

                                element_attributes = [
                                    instance_data.Attribute(name=n, value=str(v))
                                    for n, v in element.attributes.items()
                                ]
                                element_source = element.attributes.pop('source').lower() \
                                    if element.attributes.get('source', '').lower() in sources else 'manual'

                                tracks[track_id]['elements'][element.label].shapes.append(instance_data.TrackedShape(
                                    type=shapes[element.type],
                                    frame=frame_number,
                                    occluded=element_occluded,
                                    outside=element_outside,
                                    keyframe=keyframe,
                                    points=element.points,
                                    z_order=element.z_order,
                                    source=element_source,
                                    attributes=element_attributes,
                                ))

                elif ann.type == dm.AnnotationType.label:
                    instance_data.add_tag(instance_data.Tag(
                        frame=frame_number,
                        label=label_cat.items[ann.label].name,
                        group=group_map.get(ann.group, 0),
                        source='manual',
                        attributes=attributes,
                    ))
            except Exception as e:
                raise CvatImportError("Image {}: can't import annotation "
                    "#{} ({}): {}".format(item.id, idx, ann.type.name, e)) from e

    def _validate_track_shapes(shapes):
        shapes = sorted(shapes, key=lambda t: t.frame)
        new_shapes = []
        prev_shape = None
        # infer the keyframe shapes and keep only them
        for shape in shapes:
            prev_is_visible = prev_shape and not prev_shape.outside
            cur_is_visible = shape and not shape.outside

            has_gap = False
            if prev_is_visible:
                has_gap = prev_shape.frame + instance_data.frame_step < shape.frame

            if has_gap:
                prev_shape = prev_shape._replace(outside=True, keyframe=True,
                    frame=prev_shape.frame + instance_data.frame_step)
                new_shapes.append(prev_shape)

            if prev_is_visible != cur_is_visible or cur_is_visible and (has_gap or shape.keyframe):
                shape = shape._replace(keyframe=True)
                new_shapes.append(shape)

            prev_shape = shape

        if prev_shape and not prev_shape.outside and (
            prev_shape.frame + instance_data.frame_step <= stop_frame
            # has a gap before the current instance segment end
        ):
            prev_shape = prev_shape._replace(outside=True, keyframe=True,
                frame=prev_shape.frame + instance_data.frame_step)
            new_shapes.append(prev_shape)

        return new_shapes

    stop_frame = int(instance_data.meta[instance_data.META_FIELD]['stop_frame'])
    for track_id, track in tracks.items():
        track['shapes'] = _validate_track_shapes(track['shapes'])

        if ann.type == dm.AnnotationType.skeleton:
            new_elements = {}
            for element_id, element in track['elements'].items():
                new_element_shapes = _validate_track_shapes(element.shapes)
                new_elements[element_id] = element._replace(shapes=new_element_shapes)
            track['elements'] = new_elements

        if track['shapes'] or track['elements']:
            track['elements'] = list(track['elements'].values())
            instance_data.add_track(instance_data.Track(**track))

def import_labels_to_project(project_annotation, dataset: dm.Dataset):
    labels = []
    label_colors = []
    for label in dataset.categories()[dm.AnnotationType.label].items:
        db_label = Label(
            name=label.name,
            color=get_label_color(label.name, label_colors),
            type="any"
        )
        labels.append(db_label)
        label_colors.append(db_label.color)
    project_annotation.add_labels(labels)

def load_dataset_data(project_annotation, dataset: dm.Dataset, project_data):
    if not project_annotation.db_project.label_set.count():
        import_labels_to_project(project_annotation, dataset)
    else:
        for label in dataset.categories()[dm.AnnotationType.label].items:
            if not project_annotation.db_project.label_set.filter(name=label.name).exists():
                if label.name == "background":
                    dataset.transform("remap_labels", mapping={"background": ""}, default="keep")
                    continue
                raise CvatImportError(f'Target project does not have label with name "{label.name}"')
    for subset_id, subset in enumerate(dataset.subsets().values()):
        job = rq.get_current_job()
        job_meta = ImportRQMeta.for_job(job)
        job_meta.status = 'Task from dataset is being created...'
        job_meta.progress = (subset_id + (job_meta.task_progress or 0.)) / len(dataset.subsets().keys())
        job_meta.save()

        task_fields = {
            'project': project_annotation.db_project,
            'name': subset.name,
            'owner': project_annotation.db_project.owner,
            'subset': subset.name,
            'organization': project_annotation.db_project.organization,
        }

        subset_dataset = subset.as_dataset()

        dataset_files = {
            'media': [],
            'data_root': dataset.data_path + osp.sep,
        }

        root_paths = set()
        for dataset_item in subset_dataset:
            if isinstance(dataset_item.media, dm.Image) and dataset_item.media.has_data:
                dataset_files['media'].append(dataset_item.media.path)
                data_root = dataset_item.media.path.rsplit(dataset_item.id, 1)
                if len(data_root) == 2:
                    root_paths.add(data_root[0])
            elif isinstance(dataset_item.media, dm.PointCloud):
                dataset_files['media'].append(dataset_item.media)
                data_root = dataset_item.media.path.rsplit(dataset_item.id, 1)
                if len(data_root) == 2:
                    root_paths.add(data_root[0])

                if isinstance(dataset_item.media.extra_images, list):
                    dataset_files['media'] += \
                        list(map(lambda ri: ri.path, dataset_item.media.extra_images))

        if len(root_paths):
            dataset_files['data_root'] = osp.commonpath(root_paths) + osp.sep

        project_annotation.add_task(task_fields, dataset_files, project_data)

class NoMediaInAnnotationFileError(CvatImportError):
    def __str__(self) -> str:
        return (
            "Can't import media data from the annotation file. "
            "Please upload full dataset as a zip archive."
        )

def detect_dataset(dataset_dir: str, format_name: str, importer: dm.Importer) -> None:
    not_found_error_instance = CvatDatasetNotFoundError()

    def _handle_rejection(format_name: str, reason: RejectionReason, human_message: str) -> None:
        not_found_error_instance.format_name = format_name
        not_found_error_instance.reason = reason
        not_found_error_instance.message = human_message

    detection_env = dm.Environment()
    detection_env.importers.items.clear()
    detection_env.importers.register(format_name, importer)
    detected = detection_env.detect_dataset(
        dataset_dir, depth=4, rejection_callback=_handle_rejection
    )

    if not detected and not_found_error_instance.reason != RejectionReason.detection_unsupported:
        raise not_found_error_instance<|MERGE_RESOLUTION|>--- conflicted
+++ resolved
@@ -1676,7 +1676,6 @@
                 {0: MediaSource(db_task)}
             )
 
-<<<<<<< HEAD
     def __iter__(self):
         instance_meta = self._instance_data.meta[self._instance_data.META_FIELD]
         is_video = instance_meta['mode'] == 'interpolation'
@@ -1685,17 +1684,11 @@
             ext = TaskFrameProvider.VIDEO_FRAME_EXT
 
         for frame_data in self._instance_data.group_by_frame(include_empty=True):
-            dm_media_args = { 'path': frame_data.name + ext }
-            if self._dimension == DimensionType.DIM_3D:
-=======
-        dm_items: list[dm.DatasetItem] = []
-        for frame_data in instance_data.group_by_frame(include_empty=True):
             dm_media_args = {
                 'path': frame_data.name + ext,
                 'ext': ext or frame_data.name.rsplit(osp.extsep, maxsplit=1)[1],
             }
-            if dimension == DimensionType.DIM_3D:
->>>>>>> 4316a292
+            if self._dimension == DimensionType.DIM_3D:
                 dm_media: dm.PointCloud = self._media_provider.get_media_for_frame(
                     0, frame_data.id, **dm_media_args
                 )
@@ -1714,7 +1707,6 @@
                     )
                 else:
                     dm_media = dm.Image.from_file(**dm_media_args)
-<<<<<<< HEAD
 
             # do not keep parsed lazy list data after this iteration
             frame_data = frame_data._replace(
@@ -1727,8 +1719,6 @@
                     for shape in frame_data.labeled_shapes
                 ]
             )
-=======
->>>>>>> 4316a292
 
             dm_anno = self._read_cvat_anno(frame_data, instance_meta['labels'])
 
