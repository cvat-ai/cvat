
# Copyright (C) 2019-2022 Intel Corporation
#
# SPDX-License-Identifier: MIT

<<<<<<< HEAD
import sys
import rq
import re
=======
>>>>>>> 6464069b
import os.path as osp
import re
import sys
from collections import namedtuple
from pathlib import Path
from types import SimpleNamespace
from typing import (Any, Callable, DefaultDict, Dict, List, Literal, Mapping,
                    NamedTuple, OrderedDict, Set, Tuple, Union)

import datumaro.components.annotation as datum_annotation
import datumaro.components.extractor as datum_extractor
import rq
from attr import attrib, attrs
from datumaro.components.dataset import Dataset
from datumaro.util import cast
from datumaro.util.image import ByteImage, Image
from django.utils import timezone

from cvat.apps.dataset_manager.formats.utils import get_label_color
from cvat.apps.engine.frame_provider import FrameProvider
from cvat.apps.engine.models import AttributeSpec, AttributeType, DimensionType
from cvat.apps.engine.models import Image as Img
from cvat.apps.engine.models import Label, LabelType, Project, ShapeType, Task

from .annotation import AnnotationIR, AnnotationManager, TrackManager
from .formats.transformations import EllipsesToMasks

CVAT_INTERNAL_ATTRIBUTES = {'occluded', 'outside', 'keyframe', 'track_id', 'rotation'}

class InstanceLabelData:
    Attribute = NamedTuple('Attribute', [('name', str), ('value', Any)])

    def __init__(self, instance: Union[Task, Project]) -> None:
        instance = instance.project if isinstance(instance, Task) and instance.project_id is not None else instance

        db_labels = instance.label_set.all().prefetch_related('attributespec_set').order_by('pk')

        # If this flag is set to true, create attribute within anntations import
        self._soft_attribute_import = False
        self._label_mapping = OrderedDict[int, Label](
            ((db_label.id, db_label) for db_label in db_labels),
        )

        self._attribute_mapping = {db_label.id: {
            'mutable': {}, 'immutable': {}, 'spec': {}}
            for db_label in db_labels}

        for db_label in db_labels:
            for db_attribute in db_label.attributespec_set.all():
                if db_attribute.mutable:
                    self._attribute_mapping[db_label.id]['mutable'][db_attribute.id] = db_attribute.name
                else:
                    self._attribute_mapping[db_label.id]['immutable'][db_attribute.id] = db_attribute.name
                self._attribute_mapping[db_label.id]['spec'][db_attribute.id] = db_attribute

        self._attribute_mapping_merged = {}
        for label_id, attr_mapping in self._attribute_mapping.items():
            self._attribute_mapping_merged[label_id] = {
                **attr_mapping['mutable'],
                **attr_mapping['immutable'],
            }

    def _get_label_id(self, label_name, parent_id=None):
        for db_label in self._label_mapping.values():
            if label_name == db_label.name and parent_id == db_label.parent_id:
                return db_label.id
        raise ValueError("Label {!r} is not registered for this task".format(label_name))

    def _get_label_name(self, label_id):
        return self._label_mapping[label_id].name

    def _get_attribute_name(self, attribute_id):
        for attribute_mapping in self._attribute_mapping_merged.values():
            if attribute_id in attribute_mapping:
                return attribute_mapping[attribute_id]

    def _get_attribute_id(self, label_id, attribute_name, attribute_type=None):
        if attribute_type:
            container = self._attribute_mapping[label_id][attribute_type]
        else:
            container = self._attribute_mapping_merged[label_id]

        for attr_id, attr_name in container.items():
            if attribute_name == attr_name:
                return attr_id
        return None

    def _get_mutable_attribute_id(self, label_id, attribute_name):
        return self._get_attribute_id(label_id, attribute_name, 'mutable')

    def _get_immutable_attribute_id(self, label_id, attribute_name):
        return self._get_attribute_id(label_id, attribute_name, 'immutable')

    def _import_attribute(self, label_id, attribute, mutable=False):
        spec_id = self._get_attribute_id(label_id, attribute.name)
        value = attribute.value

        if spec_id:
            spec = self._attribute_mapping[label_id]['spec'][spec_id]

            try:
                if spec.input_type == AttributeType.NUMBER:
                    pass # no extra processing required
                elif spec.input_type == AttributeType.CHECKBOX:
                    if isinstance(value, str):
                        value = value.lower()
                        assert value in {'true', 'false'}
                    elif isinstance(value, (bool, int, float)):
                        value = 'true' if value else 'false'
                    else:
                        raise ValueError("Unexpected attribute value")
            except Exception as e:
                raise Exception("Failed to convert attribute '%s'='%s': %s" %
                    (self._get_label_name(label_id), value, e))

        elif self._soft_attribute_import:
            if isinstance(value, (int, float)):
                attr_type = AttributeType.NUMBER
            elif isinstance(value, bool):
                attr_type = AttributeType.CHECKBOX
            else:
                value = str(value)
                if value.lower() in {'true', 'false'}:
                    value = value.lower() == 'true'
                    attr_type = AttributeType.CHECKBOX
                else:
                    attr_type = AttributeType.TEXT

            attr_spec = AttributeSpec(
                label_id=label_id,
                name=attribute.name,
                input_type=attr_type,
                mutable=mutable,
            )
            attr_spec.save()
            spec_id = attr_spec.id
            if label_id not in self._label_mapping:
                self._label_mapping[label_id] = Label.objects.get(id=label_id)
            if label_id not in self._attribute_mapping:
                self._attribute_mapping[label_id] = {'mutable': {}, 'immutable': {}, 'spec': {}}
            self._attribute_mapping[label_id]['immutable'][spec_id] = attribute.name
            self._attribute_mapping[label_id]['spec'][spec_id] = attr_spec
            self._attribute_mapping_merged[label_id] = {
                **self._attribute_mapping[label_id]['mutable'],
                **self._attribute_mapping[label_id]['immutable'],
            }


        return { 'spec_id': spec_id, 'value': value }

    def _export_attributes(self, attributes):
        exported_attributes = []
        for attr in attributes:
            attribute_name = self._get_attribute_name(attr["spec_id"])
            exported_attributes.append(InstanceLabelData.Attribute(
                name=attribute_name,
                value=attr["value"],
            ))
        return exported_attributes


class TaskData(InstanceLabelData):
    Shape = namedtuple("Shape", 'id, label_id')  # 3d
    LabeledShape = namedtuple(
        'LabeledShape', 'type, frame, label, points, occluded, attributes, source, rotation, group, z_order, elements, outside')
    LabeledShape.__new__.__defaults__ = (0, 0, 0, [], False)
    TrackedShape = namedtuple(
        'TrackedShape', 'type, frame, points, occluded, outside, keyframe, attributes, rotation, source, group, z_order, label, track_id, elements')
    TrackedShape.__new__.__defaults__ = (0, 'manual', 0, 0, None, 0, [])
    Track = namedtuple('Track', 'label, group, source, shapes, elements')
    Track.__new__.__defaults__ = ([], )
    Tag = namedtuple('Tag', 'frame, label, attributes, source, group')
    Tag.__new__.__defaults__ = (0, )
    Frame = namedtuple(
        'Frame', 'idx, id, frame, name, width, height, labeled_shapes, tags, shapes, labels')
    Labels = namedtuple('Label', 'id, name, color, type')

    def __init__(self, annotation_ir, db_task, host='', create_callback=None):
        self._annotation_ir = annotation_ir
        self._db_task = db_task
        self._host = host
        self._create_callback = create_callback
        self._MAX_ANNO_SIZE = 30000
        self._frame_info = {}
        self._frame_mapping = {}
        self._frame_step = db_task.data.get_frame_step()

        InstanceLabelData.__init__(self, db_task)

        self._init_frame_info()
        self._init_meta()

    def abs_frame_id(self, relative_id):
        if relative_id not in range(0, self._db_task.data.size):
            raise ValueError("Unknown internal frame id %s" % relative_id)
        return relative_id * self._frame_step + self._db_task.data.start_frame

    def rel_frame_id(self, absolute_id):
        d, m = divmod(
            absolute_id - self._db_task.data.start_frame, self._frame_step)
        if m or d not in range(0, self._db_task.data.size):
            raise ValueError("Unknown frame %s" % absolute_id)
        return d

    def _init_frame_info(self):
        self._deleted_frames = { k: True for k in self._db_task.data.deleted_frames }
        if hasattr(self._db_task.data, 'video'):
            self._frame_info = {frame: {
                "path": "frame_{:06d}".format(self.abs_frame_id(frame)),
                "width": self._db_task.data.video.width,
                "height": self._db_task.data.video.height,
            } for frame in range(self._db_task.data.size)}
        else:
            self._frame_info = {self.rel_frame_id(db_image.frame): {
                "id": db_image.id,
                "path": db_image.path,
                "width": db_image.width,
                "height": db_image.height,
            } for db_image in self._db_task.data.images.all()}

        self._frame_mapping = {
            self._get_filename(info["path"]): frame_number
            for frame_number, info in self._frame_info.items()
        }

    @staticmethod
    def meta_for_task(db_task, host, label_mapping=None):
        db_segments = db_task.segment_set.all().prefetch_related('job_set')

        meta = OrderedDict([
            ("id", str(db_task.id)),
            ("name", db_task.name),
            ("size", str(db_task.data.size)),
            ("mode", db_task.mode),
            ("overlap", str(db_task.overlap)),
            ("bugtracker", db_task.bug_tracker),
            ("created", str(timezone.localtime(db_task.created_date))),
            ("updated", str(timezone.localtime(db_task.updated_date))),
            ("subset", db_task.subset or datum_extractor.DEFAULT_SUBSET_NAME),
            ("start_frame", str(db_task.data.start_frame)),
            ("stop_frame", str(db_task.data.stop_frame)),
            ("frame_filter", db_task.data.frame_filter),

            ("segments", [
                ("segment", OrderedDict([
                    ("id", str(db_segment.id)),
                    ("start", str(db_segment.start_frame)),
                    ("stop", str(db_segment.stop_frame)),
                    ("url", "{}/?id={}".format(
                        host, db_segment.job_set.all()[0].id))]
                )) for db_segment in db_segments
            ]),

            ("owner", OrderedDict([
                ("username", db_task.owner.username),
                ("email", db_task.owner.email)
            ]) if db_task.owner else ""),

            ("assignee", OrderedDict([
                ("username", db_task.assignee.username),
                ("email", db_task.assignee.email)
            ]) if db_task.assignee else ""),
        ])

        if label_mapping is not None:
            labels = []
            for db_label in label_mapping.values():
                label = OrderedDict([
                    ("name", db_label.name),
                    ("color", db_label.color),
                    ("type", db_label.type),
                    ("attributes", [
                        ("attribute", OrderedDict([
                            ("name", db_attr.name),
                            ("mutable", str(db_attr.mutable)),
                            ("input_type", db_attr.input_type),
                            ("default_value", db_attr.default_value),
                            ("values", db_attr.values)]))
                        for db_attr in db_label.attributespec_set.all()])
                ])

                if db_label.parent:
                    label["parent"] = db_label.parent.name

                if db_label.type == str(LabelType.SKELETON):
                    label["svg"] = db_label.skeleton.svg
                    for db_sublabel in list(db_label.sublabels.all()):
                        label["svg"] = label["svg"].replace(f'data-label-id="{db_sublabel.id}"', f'data-label-name="{db_sublabel.name}"')

                labels.append(('label', label))

            meta['labels'] = labels

        if hasattr(db_task.data, "video"):
            meta["original_size"] = OrderedDict([
                ("width", str(db_task.data.video.width)),
                ("height", str(db_task.data.video.height))
            ])

        return meta

    def _init_meta(self):
        self._meta = OrderedDict([
            ("task", self.meta_for_task(self._db_task, self._host, self._label_mapping)),
            ("dumped", str(timezone.localtime(timezone.now())))
        ])

        if hasattr(self._db_task.data, "video"):
            # Add source to dumped file
            self._meta["source"] = str(
                osp.basename(self._db_task.data.video.path))

    def _export_tracked_shape(self, shape):
        return TaskData.TrackedShape(
            type=shape["type"],
            frame=self.abs_frame_id(shape["frame"]),
            label=self._get_label_name(shape["label_id"]),
            points=shape["points"],
            rotation=shape["rotation"],
            occluded=shape["occluded"],
            z_order=shape.get("z_order", 0),
            group=shape.get("group", 0),
            outside=shape.get("outside", False),
            keyframe=shape.get("keyframe", True),
            track_id=shape["track_id"],
            source=shape.get("source", "manual"),
            attributes=self._export_attributes(shape["attributes"]),
            elements=[self._export_tracked_shape(element) for element in shape.get("elements", [])]
        )

    def _export_labeled_shape(self, shape):
        return TaskData.LabeledShape(
            type=shape["type"],
            label=self._get_label_name(shape["label_id"]),
            frame=self.abs_frame_id(shape["frame"]),
            points=shape["points"],
            rotation=shape["rotation"],
            occluded=shape["occluded"],
            outside=shape.get("outside", False),
            z_order=shape.get("z_order", 0),
            group=shape.get("group", 0),
            source=shape["source"],
            attributes=self._export_attributes(shape["attributes"]),
            elements=[self._export_labeled_shape(element) for element in shape.get("elements", [])]
        )

    def _export_shape(self, shape):
        return TaskData.Shape(
            id=shape["id"],
            label_id=shape["label_id"]
        )

    def _export_tag(self, tag):
        return TaskData.Tag(
            frame=self.abs_frame_id(tag["frame"]),
            label=self._get_label_name(tag["label_id"]),
            group=tag.get("group", 0),
            source=tag["source"],
            attributes=self._export_attributes(tag["attributes"]),
        )

    def _export_track(self, track, idx):
        track['shapes'] = list(filter(lambda x: x['frame'] not in self._deleted_frames, track['shapes']))
        tracked_shapes = TrackManager.get_interpolated_shapes(
            track, 0, self._db_task.data.size)
        for tracked_shape in tracked_shapes:
            tracked_shape["attributes"] += track["attributes"]
            tracked_shape["track_id"] = idx
            tracked_shape["group"] = track["group"]
            tracked_shape["source"] = track["source"]
            tracked_shape["label_id"] = track["label_id"]

        return TaskData.Track(
            label=self._get_label_name(track["label_id"]),
            group=track["group"],
            source=track["source"],
            shapes=[self._export_tracked_shape(shape)
                for shape in tracked_shapes if shape["frame"] not in self._deleted_frames],
            elements=[self._export_track(element, i) for i, element in enumerate(track.get("elements", []))]
        )

    @staticmethod
    def _export_label(label):
        return TaskData.Labels(
            id=label.id,
            name=label.name,
            color=label.color,
            type=label.type
        )

    def group_by_frame(self, include_empty=False):
        frames = {}
        def get_frame(idx):
            frame_info = self._frame_info[idx]
            frame = self.abs_frame_id(idx)
            if frame not in frames:
                frames[frame] = TaskData.Frame(
                    idx=idx,
                    id=frame_info.get('id',0),
                    frame=frame,
                    name=frame_info['path'],
                    height=frame_info["height"],
                    width=frame_info["width"],
                    labeled_shapes=[],
                    tags=[],
                    shapes=[],
                    labels={}
                )
            return frames[frame]

        if include_empty:
            for idx in self._frame_info:
                if idx not in self._deleted_frames:
                    get_frame(idx)

        anno_manager = AnnotationManager(self._annotation_ir)
        shape_data = ''
        for shape in sorted(anno_manager.to_shapes(self._db_task.data.size),
                key=lambda shape: shape.get("z_order", 0)):
            if shape['frame'] not in self._frame_info or shape['frame'] in self._deleted_frames:
                # After interpolation there can be a finishing frame
                # outside of the task boundaries. Filter it out to avoid errors.
                # https://github.com/openvinotoolkit/cvat/issues/2827
                # Also we skipped deleted frames here
                continue
            if 'track_id' in shape:
                if shape['outside']:
                    continue
                exported_shape = self._export_tracked_shape(shape)
            else:
                exported_shape = self._export_labeled_shape(shape)
                shape_data = self._export_shape(shape)
            get_frame(shape['frame']).labeled_shapes.append(exported_shape)
            if shape_data:
                get_frame(shape['frame']).shapes.append(shape_data)
                for label in self._label_mapping.values():
                    label = self._export_label(label)
                    get_frame(shape['frame']).labels.update({label.id: label})

        for tag in self._annotation_ir.tags:
            if tag['frame'] not in self._frame_info or tag['frame'] in self._deleted_frames:
                continue
            get_frame(tag['frame']).tags.append(self._export_tag(tag))

        return iter(frames.values())

    @property
    def shapes(self):
        for shape in self._annotation_ir.shapes:
            if shape["frame"] not in self._deleted_frames:
                yield self._export_labeled_shape(shape)

    @property
    def tracks(self):
        for idx, track in enumerate(self._annotation_ir.tracks):
            yield self._export_track(track, idx)

    @property
    def tags(self):
        for tag in self._annotation_ir.tags:
            if tag["frame"] not in self._deleted_frames:
                yield self._export_tag(tag)

    @property
    def meta(self):
        return self._meta

    @property
    def soft_attribute_import(self):
        return self._soft_attribute_import

    @soft_attribute_import.setter
    def soft_attribute_import(self, value: bool):
        self._soft_attribute_import = value

    def _import_tag(self, tag):
        _tag = tag._asdict()
        label_id = self._get_label_id(_tag.pop('label'))
        _tag['frame'] = self.rel_frame_id(int(_tag['frame']))
        _tag['label_id'] = label_id
        _tag['attributes'] = [self._import_attribute(label_id, attrib)
            for attrib in _tag['attributes']
            if self._get_attribute_id(label_id, attrib.name) or (
                self.soft_attribute_import and attrib.name not in CVAT_INTERNAL_ATTRIBUTES
            )
        ]
        return _tag

    def _import_shape(self, shape, parent_label_id=None):
        _shape = shape._asdict()
        label_id = self._get_label_id(_shape.pop('label'), parent_label_id)
        _shape['frame'] = self.rel_frame_id(int(_shape['frame']))
        _shape['label_id'] = label_id
        _shape['attributes'] = [self._import_attribute(label_id, attrib)
            for attrib in _shape['attributes']
            if self._get_attribute_id(label_id, attrib.name) or (
                self.soft_attribute_import and attrib.name not in CVAT_INTERNAL_ATTRIBUTES
            )
        ]
        _shape['points'] = list(map(float, _shape['points']))
        _shape['elements'] = [self._import_shape(element, label_id) for element in _shape.get('elements', [])]

        return _shape

    def _import_track(self, track, parent_label_id=None):
        _track = track._asdict()
        label_id = self._get_label_id(_track.pop('label'), parent_label_id)
        _track['frame'] = self.rel_frame_id(
            min(int(shape.frame) for shape in _track['shapes']))
        _track['label_id'] = label_id
        _track['attributes'] = []
        _track['shapes'] = [shape._asdict() for shape in _track['shapes']]
        _track['elements'] = [self._import_track(element, label_id) for element in _track.get('elements', [])]
        for shape in _track['shapes']:
            shape['frame'] = self.rel_frame_id(int(shape['frame']))
            _track['attributes'] = [self._import_attribute(label_id, attrib)
                for attrib in shape['attributes']
                if self._get_immutable_attribute_id(label_id, attrib.name) or (
                    self.soft_attribute_import and attrib.name not in CVAT_INTERNAL_ATTRIBUTES
                )
            ]
            shape['attributes'] = [self._import_attribute(label_id, attrib, mutable=True)
                for attrib in shape['attributes']
                if self._get_mutable_attribute_id(label_id, attrib.name) or (
                    self.soft_attribute_import and attrib.name not in CVAT_INTERNAL_ATTRIBUTES
                )
            ]
            shape['points'] = list(map(float, shape['points']))

        return _track

    def _call_callback(self):
        if self._len() > self._MAX_ANNO_SIZE:
            self._create_callback(self._annotation_ir.serialize())
            self._annotation_ir.reset()

    def add_tag(self, tag):
        imported_tag = self._import_tag(tag)
        if imported_tag['label_id']:
            self._annotation_ir.add_tag(imported_tag)
            self._call_callback()

    def add_shape(self, shape):
        imported_shape = self._import_shape(shape)
        if imported_shape['label_id']:
            self._annotation_ir.add_shape(imported_shape)
            self._call_callback()

    def add_track(self, track):
        imported_track = self._import_track(track)
        if imported_track['label_id']:
            self._annotation_ir.add_track(imported_track)
            self._call_callback()

    @property
    def data(self):
        return self._annotation_ir

    def _len(self):
        track_len = 0
        for track in self._annotation_ir.tracks:
            track_len += len(track['shapes'])

        return len(self._annotation_ir.tags) + len(self._annotation_ir.shapes) + track_len

    @property
    def frame_info(self):
        return self._frame_info

    @property
    def deleted_frames(self):
        return self._deleted_frames

    @property
    def frame_step(self):
        return self._frame_step

    @property
    def db_task(self):
        return self._db_task

    @staticmethod
    def _get_filename(path):
        return osp.splitext(path)[0]

    def match_frame(self, path, root_hint=None, path_has_ext=True):
        if path_has_ext:
            path = self._get_filename(path)
        match = self._frame_mapping.get(path)
        if not match and root_hint and not path.startswith(root_hint):
            path = osp.join(root_hint, path)
            match = self._frame_mapping.get(path)
        return match

    def match_frame_fuzzy(self, path):
        # Preconditions:
        # - The input dataset is full, i.e. all items present. Partial dataset
        # matching can't be correct for all input cases.
        # - path is the longest path of input dataset in terms of path parts

        path = Path(self._get_filename(path)).parts
        for p, v in self._frame_mapping.items():
            if Path(p).parts[-len(path):] == path: # endswith() for paths
                return v
        return None

class ProjectData(InstanceLabelData):
    @attrs
    class LabeledShape:
        type: str = attrib()
        frame: int = attrib()
        label: str = attrib()
        points: List[float] = attrib()
        occluded: bool = attrib()
        attributes: List[InstanceLabelData.Attribute] = attrib()
        source: str = attrib(default='manual')
        group: int = attrib(default=0)
        rotation: int = attrib(default=0)
        z_order: int = attrib(default=0)
        task_id: int = attrib(default=None)
        subset: str = attrib(default=None)
        outside: bool = attrib(default=False)
        elements: List['ProjectData.LabeledShape'] = attrib(default=[])

    @attrs
    class TrackedShape:
        type: str = attrib()
        frame: int = attrib()
        points: List[float] = attrib()
        occluded: bool = attrib()
        outside: bool = attrib()
        keyframe: bool = attrib()
        attributes: List[InstanceLabelData.Attribute] = attrib()
        rotation: int = attrib(default=0)
        source: str = attrib(default='manual')
        group: int = attrib(default=0)
        z_order: int = attrib(default=0)
        label: str = attrib(default=None)
        track_id: int = attrib(default=0)
        elements: List['ProjectData.TrackedShape'] = attrib(default=[])

    @attrs
    class Track:
        label: str = attrib()
        shapes: List['ProjectData.TrackedShape'] = attrib()
        source: str = attrib(default='manual')
        group: int = attrib(default=0)
        task_id: int = attrib(default=None)
        subset: str = attrib(default=None)
        elements: List['ProjectData.Track'] = attrib(default=[])

    @attrs
    class Tag:
        frame: int = attrib()
        label: str = attrib()
        attributes: List[InstanceLabelData.Attribute] = attrib()
        source: str = attrib(default='manual')
        group: int = attrib(default=0)
        task_id: int = attrib(default=None)
        subset: str = attrib(default=None)

    @attrs
    class Frame:
        idx: int = attrib()
        id: int = attrib()
        frame: int = attrib()
        name: str = attrib()
        width: int = attrib()
        height: int = attrib()
        labeled_shapes: List[Union['ProjectData.LabeledShape', 'ProjectData.TrackedShape']] = attrib()
        tags: List['ProjectData.Tag'] = attrib()
        task_id: int = attrib(default=None)
        subset: str = attrib(default=None)

    def __init__(self, annotation_irs: Mapping[str, AnnotationIR], db_project: Project, host: str = '', task_annotations: Mapping[int, Any] = None, project_annotation=None):
        self._annotation_irs = annotation_irs
        self._db_project = db_project
        self._task_annotations = task_annotations
        self._host = host
        self._soft_attribute_import = False
        self._project_annotation = project_annotation
        self._tasks_data: Dict[int, TaskData] = {}
        self._frame_info: Dict[Tuple[int, int], Literal["path", "width", "height", "subset"]] = dict()
        # (subset, path): (task id, frame number)
        self._frame_mapping: Dict[Tuple[str, str], Tuple[int, int]] = dict()
        self._frame_steps: Dict[int, int] = {}
        self.new_tasks: Set[int] = set()

        InstanceLabelData.__init__(self, db_project)
        self.init()


    def abs_frame_id(self, task_id: int, relative_id: int) -> int:
        task = self._db_tasks[task_id]
        if relative_id not in range(0, task.data.size):
            raise ValueError(f"Unknown internal frame id {relative_id}")
        return relative_id * task.data.get_frame_step() + task.data.start_frame + self._task_frame_offsets[task_id]

    def rel_frame_id(self, task_id: int, absolute_id: int) -> int:
        task = self._db_tasks[task_id]
        d, m = divmod(
            absolute_id - task.data.start_frame, task.data.get_frame_step())
        if m or d not in range(0, task.data.size):
            raise ValueError(f"Unknown frame {absolute_id}")
        return d

    def init(self):
        self._init_tasks()
        self._init_task_frame_offsets()
        self._init_frame_info()
        self._init_meta()

    def _init_tasks(self):
        self._db_tasks: OrderedDict[int, Task] = OrderedDict(
            ((db_task.id, db_task) for db_task in self._db_project.tasks.order_by("subset","id").all())
        )

        subsets = set()
        for task in self._db_tasks.values():
            subsets.add(task.subset)
        self._subsets: List[str] = list(subsets)

        self._frame_steps: Dict[int, int] = {task.id: task.data.get_frame_step() for task in self._db_tasks.values()}

    def _init_task_frame_offsets(self):
        self._task_frame_offsets: Dict[int, int] = dict()
        s = 0
        subset = None

        for task in self._db_tasks.values():
            if subset != task.subset:
                s = 0
                subset = task.subset
            self._task_frame_offsets[task.id] = s
            s += task.data.start_frame + task.data.get_frame_step() * task.data.size


    def _init_frame_info(self):
        self._frame_info = dict()
        self._deleted_frames = { (task.id, frame): True for task in self._db_tasks.values() for frame in task.data.deleted_frames }
        original_names = DefaultDict[Tuple[str, str], int](int)
        for task in self._db_tasks.values():
            defaulted_subset = get_defaulted_subset(task.subset, self._subsets)
            if hasattr(task.data, 'video'):
                self._frame_info.update({(task.id, frame): {
                    "path": "frame_{:06d}".format(self.abs_frame_id(task.id, frame)),
                    "width": task.data.video.width,
                    "height": task.data.video.height,
                    "subset": defaulted_subset,
                } for frame in range(task.data.size)})
            else:
                self._frame_info.update({(task.id, self.rel_frame_id(task.id, db_image.frame)): {
                    "path": mangle_image_name(db_image.path, defaulted_subset, original_names),
                    "id": db_image.id,
                    "width": db_image.width,
                    "height": db_image.height,
                    "subset": defaulted_subset
                } for db_image in task.data.images.all()})

        self._frame_mapping = {
            (self._db_tasks[frame_ident[0]].subset, self._get_filename(info["path"])): frame_ident
            for frame_ident, info in self._frame_info.items()
        }

    def _init_meta(self):
        self._meta = OrderedDict([
            ('project', OrderedDict([
                ('id', str(self._db_project.id)),
                ('name', self._db_project.name),
                ("bugtracker", self._db_project.bug_tracker),
                ("created", str(timezone.localtime(self._db_project.created_date))),
                ("updated", str(timezone.localtime(self._db_project.updated_date))),
                ("tasks", [
                    ('task',
                        TaskData.meta_for_task(db_task, self._host)
                    ) for db_task in self._db_tasks.values()
                ]),

                ("subsets", '\n'.join([s if s else datum_extractor.DEFAULT_SUBSET_NAME for s in self._subsets])),

                ("owner", OrderedDict([
                    ("username", self._db_project.owner.username),
                    ("email", self._db_project.owner.email),
                ]) if self._db_project.owner else ""),

                ("assignee", OrderedDict([
                    ("username", self._db_project.assignee.username),
                    ("email", self._db_project.assignee.email),
                ]) if self._db_project.assignee else ""),
            ])),
            ("dumped", str(timezone.localtime(timezone.now())))
        ])

        if self._label_mapping is not None:
            labels = []
            for db_label in self._label_mapping.values():
                label = OrderedDict([
                    ("name", db_label.name),
                    ("color", db_label.color),
                    ("type", db_label.type),
                    ("attributes", [
                        ("attribute", OrderedDict([
                            ("name", db_attr.name),
                            ("mutable", str(db_attr.mutable)),
                            ("input_type", db_attr.input_type),
                            ("default_value", db_attr.default_value),
                            ("values", db_attr.values)]))
                        for db_attr in db_label.attributespec_set.all()])
                ])

                if db_label.parent:
                    label["parent"] = db_label.parent.name

                if db_label.type == str(LabelType.SKELETON):
                    label["svg"] = db_label.skeleton.svg
                    for db_sublabel in list(db_label.sublabels.all()):
                        label["svg"] = label["svg"].replace(f'data-label-id="{db_sublabel.id}"', f'data-label-name="{db_sublabel.name}"')

                labels.append(('label', label))

            self._meta['project']['labels'] = labels

    def _export_tracked_shape(self, shape: dict, task_id: int):
        return ProjectData.TrackedShape(
            type=shape["type"],
            frame=self.abs_frame_id(task_id, shape["frame"]),
            label=self._get_label_name(shape["label_id"]),
            points=shape["points"],
            rotation=shape["rotation"],
            occluded=shape["occluded"],
            z_order=shape.get("z_order", 0),
            group=shape.get("group", 0),
            outside=shape.get("outside", False),
            keyframe=shape.get("keyframe", True),
            track_id=shape["track_id"],
            source=shape.get("source", "manual"),
            attributes=self._export_attributes(shape["attributes"]),
            elements=[self._export_tracked_shape(element, task_id) for element in shape.get("elements", [])],
        )

    def _export_labeled_shape(self, shape: dict, task_id: int):
        return ProjectData.LabeledShape(
            type=shape["type"],
            label=self._get_label_name(shape["label_id"]),
            frame=self.abs_frame_id(task_id, shape["frame"]),
            points=shape["points"],
            rotation=shape["rotation"],
            occluded=shape["occluded"],
            outside=shape.get("outside", False),
            z_order=shape.get("z_order", 0),
            group=shape.get("group", 0),
            source=shape["source"],
            attributes=self._export_attributes(shape["attributes"]),
            elements=[self._export_labeled_shape(element, task_id) for element in shape.get("elements", [])],
            task_id=task_id,
        )

    def _export_tag(self, tag: dict, task_id: int):
        return ProjectData.Tag(
            frame=self.abs_frame_id(task_id, tag["frame"]),
            label=self._get_label_name(tag["label_id"]),
            group=tag.get("group", 0),
            source=tag["source"],
            attributes=self._export_attributes(tag["attributes"]),
            task_id=task_id
        )

    def _export_track(self, track: dict, task_id: int, task_size: int, idx: int):
        track['shapes'] = list(filter(lambda x: (task_id, x['frame']) not in self._deleted_frames, track['shapes']))
        tracked_shapes = TrackManager.get_interpolated_shapes(
            track, 0, task_size
        )
        for tracked_shape in tracked_shapes:
            tracked_shape["attributes"] += track["attributes"]
            tracked_shape["track_id"] = idx
            tracked_shape["group"] = track["group"]
            tracked_shape["source"] = track["source"]
            tracked_shape["label_id"] = track["label_id"]

        return ProjectData.Track(
            label=self._get_label_name(track["label_id"]),
            group=track["group"],
            source=track["source"],
            shapes=[self._export_tracked_shape(shape, task_id) for shape in tracked_shapes
                if (task_id, shape["frame"]) not in self._deleted_frames],
            task_id=task_id,
            elements=[self._export_track(element, task_id, task_size, i)
                for i, element in enumerate(track.get("elements", []))]
        )

    def group_by_frame(self, include_empty=False):
        frames: Dict[Tuple[str, int], ProjectData.Frame] = {}
        def get_frame(task_id: int, idx: int) -> ProjectData.Frame:
            frame_info = self._frame_info[(task_id, idx)]
            abs_frame = self.abs_frame_id(task_id, idx)
            if (frame_info["subset"], abs_frame) not in frames:
                frames[(frame_info["subset"], abs_frame)] = ProjectData.Frame(
                    task_id=task_id,
                    subset=frame_info["subset"],
                    idx=idx,
                    id=frame_info.get('id',0),
                    frame=abs_frame,
                    name=frame_info["path"],
                    height=frame_info["height"],
                    width=frame_info["width"],
                    labeled_shapes=[],
                    tags=[],
                )
            return frames[(frame_info["subset"], abs_frame)]

        if include_empty:
            for ident in self._frame_info:
                if ident not in self._deleted_frames:
                    get_frame(*ident)

        for task in self._db_tasks.values():
            anno_manager = AnnotationManager(self._annotation_irs[task.id])
            for shape in sorted(anno_manager.to_shapes(task.data.size),
                    key=lambda shape: shape.get("z_order", 0)):
                if (task.id, shape['frame']) not in self._frame_info or (task.id, shape['frame']) in self._deleted_frames:
                    continue
                if 'track_id' in shape:
                    if shape['outside']:
                        continue
                    exported_shape = self._export_tracked_shape(shape, task.id)
                else:
                    exported_shape = self._export_labeled_shape(shape, task.id)
                get_frame(task.id, shape['frame']).labeled_shapes.append(exported_shape)

            for tag in self._annotation_irs[task.id].tags:
                if (task.id, tag['frame']) not in self._frame_info:
                    continue
                get_frame(task.id, tag['frame']).tags.append(self._export_tag(tag, task.id))

        return iter(frames.values())

    @property
    def shapes(self):
        for task in self._db_tasks.values():
            for shape in self._annotation_irs[task.id].shapes:
                if (task.id, shape['frame']) not in self._deleted_frames:
                    yield self._export_labeled_shape(shape, task.id)

    @property
    def tracks(self):
        idx = 0
        for task in self._db_tasks.values():
            for track in self._annotation_irs[task.id].tracks:
                yield self._export_track(track, task.id, task.data.size, idx)

    @property
    def tags(self):
        for task in self._db_tasks.values():
            for tag in self._annotation_irs[task.id].tags:
                if (task.id, tag['frame']) not in self._deleted_frames:
                    yield self._export_tag(tag, task.id)

    @property
    def meta(self):
        return self._meta

    @property
    def data(self):
        raise NotImplementedError()

    @property
    def frame_info(self):
        return self._frame_info

    @property
    def deleted_frames(self):
        return self._deleted_frames

    @property
    def frame_step(self):
        return self._frame_steps

    @property
    def db_project(self):
        return self._db_project

    @property
    def subsets(self) -> List[str]:
        return self._subsets

    @property
    def tasks(self):
        return list(self._db_tasks.values())

    @property
    def soft_attribute_import(self):
        return self._soft_attribute_import

    @soft_attribute_import.setter
    def soft_attribute_import(self, value: bool):
        self._soft_attribute_import =  value
        for task_data in self._tasks_data.values():
            task_data.soft_attribute_import = value

    @property
    def task_data(self):
        for task_id, task in self._db_tasks.items():
            if task_id in self._tasks_data:
                yield self._tasks_data[task_id]
            else:
                task_data = TaskData(
                    annotation_ir=self._annotation_irs[task_id],
                    db_task=task,
                    host=self._host,
                    create_callback=self._task_annotations[task_id].create \
                        if self._task_annotations is not None else None,
                )
                task_data._MAX_ANNO_SIZE //= len(self._db_tasks)
                task_data.soft_attribute_import = self.soft_attribute_import
                self._tasks_data[task_id] = task_data
                yield task_data

    @staticmethod
    def _get_filename(path):
        return osp.splitext(path)[0]

    def match_frame(self, path: str, subset: str=datum_extractor.DEFAULT_SUBSET_NAME, root_hint: str=None, path_has_ext: bool=True):
        if path_has_ext:
            path = self._get_filename(path)
        match_task, match_frame = self._frame_mapping.get((subset, path), (None, None))
        if not match_frame and root_hint and not path.startswith(root_hint):
            path = osp.join(root_hint, path)
            match_task, match_frame = self._frame_mapping.get((subset, path), (None, None))
        return match_task, match_frame

    def match_frame_fuzzy(self, path):
        path = Path(self._get_filename(path)).parts
        for (_subset, _path), (_tid, frame_number) in self._frame_mapping.items():
            if Path(_path).parts[-len(path):] == path :
                return frame_number
        return None

    def split_dataset(self, dataset: Dataset):
        for task_data in self.task_data:
            if task_data._db_task.id not in self.new_tasks:
                continue
            subset_dataset: Dataset = dataset.subsets()[task_data.db_task.subset].as_dataset()
            yield subset_dataset, task_data

    def add_labels(self, labels: List[dict]):
        attributes = []
        _labels = []
        for label in labels:
            _attributes = label.pop('attributes')
            _labels.append(Label(**label))
            attributes += [(label['name'], AttributeSpec(**at)) for at in _attributes]
        self._project_annotation.add_labels(_labels, attributes)

    def add_task(self, task, files):
        self._project_annotation.add_task(task, files, self)

class CVATDataExtractorMixin:
    def __init__(self):
        super().__init__()

    def categories(self) -> dict:
        raise NotImplementedError()

    @staticmethod
    def _load_categories(labels: list):
        categories: Dict[datum_annotation.AnnotationType,
            datum_annotation.Categories] = {}

        label_categories = datum_annotation.LabelCategories(attributes=['occluded'])
        point_categories = datum_annotation.PointsCategories()

        for _, label in labels:
<<<<<<< HEAD
            label_id = label_categories.add(label['name'])
            for _, attr in label['attributes']:
                label_categories.attributes.add(attr['name'])

            if label['type'] == str(LabelType.SKELETON):
                labels_from = list(map(int, re.findall(r'data-node-from="(\d+)"', label['svg'])))
                labels_to = list(map(int, re.findall(r'data-node-to="(\d+)"', label['svg'])))
                sublabels = re.findall(r'data-label-name="(\w+)"', label['svg'])
                joints = zip(labels_from, labels_to)

                point_categories.add(label_id, sublabels, joints)

=======
            if label.get('parent') is None:
                label_id = label_categories.add(label['name'])
                for _, attr in label['attributes']:
                    label_categories.attributes.add(attr['name'])

                if label['type'] == str(LabelType.SKELETON):
                    labels_from = list(map(int, re.findall(r'data-node-from="(\d+)"', label['svg'])))
                    labels_to = list(map(int, re.findall(r'data-node-to="(\d+)"', label['svg'])))
                    sublabels = re.findall(r'data-label-name="(\w+)"', label['svg'])
                    joints = zip(labels_from, labels_to)

                    point_categories.add(label_id, sublabels, joints)
>>>>>>> 6464069b

        categories[datum_annotation.AnnotationType.label] = label_categories
        categories[datum_annotation.AnnotationType.points] = point_categories

        return categories

    @staticmethod
    def _load_user_info(meta: dict):
        return {
            "name": meta['owner']['username'],
            "createdAt": meta['created'],
            "updatedAt": meta['updated']
        }

    def _read_cvat_anno(self, cvat_frame_anno: Union[ProjectData.Frame, TaskData.Frame], labels: list):
        categories = self.categories()
        label_cat = categories[datum_annotation.AnnotationType.label]
        def map_label(name): return label_cat.find(name)[0]
        label_attrs = {
            label['name']: label['attributes']
            for _, label in labels
        }

        return convert_cvat_anno_to_dm(cvat_frame_anno, label_attrs, map_label)


class CvatTaskDataExtractor(datum_extractor.SourceExtractor, CVATDataExtractorMixin):
    def __init__(self, task_data, include_images=False, format_type=None, dimension=DimensionType.DIM_2D):
        super().__init__()
        self._categories = self._load_categories(task_data.meta['task']['labels'])
        self._user = self._load_user_info(task_data.meta['task']) if dimension == DimensionType.DIM_3D else {}
        self._dimension = dimension
        self._format_type = format_type
        dm_items = []

        is_video = task_data.meta['task']['mode'] == 'interpolation'
        ext = ''
        if is_video:
            ext = FrameProvider.VIDEO_FRAME_EXT

        if dimension == DimensionType.DIM_3D:
            def _make_image(image_id, **kwargs):
                loader = osp.join(
                    task_data.db_task.data.get_upload_dirname(), kwargs['path'])
                related_images = []
                image = Img.objects.get(id=image_id)
                for i in image.related_files.all():
                    path = osp.realpath(str(i.path))
                    if osp.isfile(path):
                        related_images.append(path)
                return loader, related_images

        elif include_images:
            frame_provider = FrameProvider(task_data.db_task.data)
            if is_video:
                # optimization for videos: use numpy arrays instead of bytes
                # some formats or transforms can require image data
                def _make_image(i, **kwargs):
                    loader = lambda _: frame_provider.get_frame(i,
                        quality=frame_provider.Quality.ORIGINAL,
                        out_type=frame_provider.Type.NUMPY_ARRAY)[0]
                    return Image(loader=loader, **kwargs)
            else:
                # for images use encoded data to avoid recoding
                def _make_image(i, **kwargs):
                    loader = lambda _: frame_provider.get_frame(i,
                        quality=frame_provider.Quality.ORIGINAL,
                        out_type=frame_provider.Type.BUFFER)[0].getvalue()
                    return ByteImage(data=loader, **kwargs)

        for frame_data in task_data.group_by_frame(include_empty=True):
            image_args = {
                'path': frame_data.name + ext,
                'size': (frame_data.height, frame_data.width),
            }

            if dimension == DimensionType.DIM_3D:
                dm_image = _make_image(frame_data.id, **image_args)
            elif include_images:
                dm_image = _make_image(frame_data.idx, **image_args)
            else:
                dm_image = Image(**image_args)
            dm_anno = self._read_cvat_anno(frame_data, task_data.meta['task']['labels'])

            if dimension == DimensionType.DIM_2D:
                dm_item = datum_extractor.DatasetItem(
                        id=osp.splitext(frame_data.name)[0],
                        annotations=dm_anno, image=dm_image,
                        attributes={'frame': frame_data.frame
                    })
            elif dimension == DimensionType.DIM_3D:
                attributes = {'frame': frame_data.frame}
                if format_type == "sly_pointcloud":
                    attributes["name"] = self._user["name"]
                    attributes["createdAt"] = self._user["createdAt"]
                    attributes["updatedAt"] = self._user["updatedAt"]
                    attributes["labels"] = []
                    for (idx, (_, label)) in enumerate(task_data.meta['task']['labels']):
                        attributes["labels"].append({"label_id": idx, "name": label["name"], "color": label["color"], "type": label["type"]})
                        attributes["track_id"] = -1

                dm_item = datum_extractor.DatasetItem(
                    id=osp.splitext(osp.split(frame_data.name)[-1])[0],
                    annotations=dm_anno, point_cloud=dm_image[0], related_images=dm_image[1],
                    attributes=attributes
                )

            dm_items.append(dm_item)

        self._items = dm_items

    def _read_cvat_anno(self, cvat_frame_anno: TaskData.Frame, labels: list):
        categories = self.categories()
        label_cat = categories[datum_annotation.AnnotationType.label]
        def map_label(name): return label_cat.find(name)[0]
        label_attrs = {
            label['name']: label['attributes']
            for _, label in labels
        }

        return convert_cvat_anno_to_dm(cvat_frame_anno, label_attrs, map_label, self._format_type, self._dimension)

class CVATProjectDataExtractor(datum_extractor.Extractor, CVATDataExtractorMixin):
    def __init__(self, project_data: ProjectData, include_images: bool = False, format_type: str = None, dimension: DimensionType = DimensionType.DIM_2D):
        super().__init__()
        self._categories = self._load_categories(project_data.meta['project']['labels'])
        self._user = self._load_user_info(project_data.meta['project']) if dimension == DimensionType.DIM_3D else {}
        self._dimension = dimension
        self._format_type = format_type

        dm_items: List[datum_extractor.DatasetItem] = []

        ext_per_task: Dict[int, str] = {}
        image_maker_per_task: Dict[int, Callable] = {}

        for task in project_data.tasks:
            is_video = task.mode == 'interpolation'
            ext_per_task[task.id] = FrameProvider.VIDEO_FRAME_EXT if is_video else ''
            if self._dimension == DimensionType.DIM_3D:
                def image_maker_factory(task):
                    images_query = task.data.images.prefetch_related()
                    def _make_image(i, **kwargs):
                        loader = osp.join(
                            task.data.get_upload_dirname(), kwargs['path'],
                        )
                        related_images = []
                        image = images_query.get(id=i)
                        for i in image.related_files.all():
                            path = osp.realpath(str(i.path))
                            if osp.isfile(path):
                                related_images.append(path)
                        return loader, related_images
                    return _make_image
                image_maker_per_task[task.id] = image_maker_factory(task)
            elif include_images:
                if is_video:
                    # optimization for videos: use numpy arrays instead of bytes
                    # some formats or transforms can require image data
                    def image_maker_factory(task):
                        frame_provider = FrameProvider(task.data)
                        def _make_image(i, **kwargs):
                            loader = lambda _: frame_provider.get_frame(i,
                                quality=frame_provider.Quality.ORIGINAL,
                                out_type=frame_provider.Type.NUMPY_ARRAY)[0]
                            return Image(loader=loader, **kwargs)
                        return _make_image
                else:
                    # for images use encoded data to avoid recoding
                    def image_maker_factory(task):
                        frame_provider = FrameProvider(task.data)
                        def _make_image(i, **kwargs):
                            loader = lambda _: frame_provider.get_frame(i,
                                quality=frame_provider.Quality.ORIGINAL,
                                out_type=frame_provider.Type.BUFFER)[0].getvalue()
                            return ByteImage(data=loader, **kwargs)
                        return _make_image
                image_maker_per_task[task.id] = image_maker_factory(task)

        for frame_data in project_data.group_by_frame(include_empty=True):
            image_args = {
                'path': frame_data.name + ext_per_task[frame_data.task_id],
                'size': (frame_data.height, frame_data.width),
            }
            if self._dimension == DimensionType.DIM_3D:
                dm_image = image_maker_per_task[frame_data.task_id](frame_data.id, **image_args)
            elif include_images:
                dm_image = image_maker_per_task[frame_data.task_id](frame_data.idx, **image_args)
            else:
                dm_image = Image(**image_args)
            dm_anno = self._read_cvat_anno(frame_data, project_data.meta['project']['labels'])
            if self._dimension == DimensionType.DIM_2D:
                dm_item = datum_extractor.DatasetItem(
                    id=osp.splitext(frame_data.name)[0],
                    annotations=dm_anno, image=dm_image,
                    subset=frame_data.subset,
                    attributes={'frame': frame_data.frame}
                )
            else:
                attributes = {'frame': frame_data.frame}
                if format_type == "sly_pointcloud":
                    attributes["name"] = self._user["name"]
                    attributes["createdAt"] = self._user["createdAt"]
                    attributes["updatedAt"] = self._user["updatedAt"]
                    attributes["labels"] = []
                    for (idx, (_, label)) in enumerate(project_data.meta['project']['labels']):
                        attributes["labels"].append({"label_id": idx, "name": label["name"], "color": label["color"], "type": label["type"]})
                        attributes["track_id"] = -1

                dm_item = datum_extractor.DatasetItem(
                    id=osp.splitext(osp.split(frame_data.name)[-1])[0],
                    annotations=dm_anno, point_cloud=dm_image[0], related_images=dm_image[1],
                    attributes=attributes, subset=frame_data.subset
                )
            dm_items.append(dm_item)

        self._items = dm_items

    def categories(self):
        return self._categories

    def __iter__(self):
        yield from self._items

    def __len__(self):
        return len(self._items)


def GetCVATDataExtractor(instance_data: Union[ProjectData, TaskData], include_images: bool = False, format_type: str = None, dimension: DimensionType = DimensionType.DIM_2D):
    if isinstance(instance_data, ProjectData):
        return CVATProjectDataExtractor(instance_data, include_images, format_type, dimension)
    else:
        return CvatTaskDataExtractor(instance_data, include_images, format_type, dimension)

class CvatImportError(Exception):
    pass

def mangle_image_name(name: str, subset: str, names: DefaultDict[Tuple[str, str], int]) -> str:
    name, ext = name.rsplit(osp.extsep, maxsplit=1)

    if not names[(subset, name)]:
        names[(subset, name)] += 1
        return osp.extsep.join([name, ext])
    else:
        image_name = f"{name}_{names[(subset, name)]}"
        if not names[(subset, image_name)]:
            names[(subset, name)] += 1
            return osp.extsep.join([image_name, ext])
        else:
            i = 1
            while i < sys.maxsize:
                new_image_name = f"{image_name}_{i}"
                if not names[(subset, new_image_name)]:
                    names[(subset, name)] += 1
                    return osp.extsep.join([new_image_name, ext])
                i += 1
    raise Exception('Cannot mangle image name')

def get_defaulted_subset(subset: str, subsets: List[str]) -> str:
    if subset:
        return subset
    else:
        if datum_extractor.DEFAULT_SUBSET_NAME not in subsets:
            return datum_extractor.DEFAULT_SUBSET_NAME
        else:
            i = 1
            while i < sys.maxsize:
                if f'{datum_extractor.DEFAULT_SUBSET_NAME}_{i}' not in subsets:
                    return f'{datum_extractor.DEFAULT_SUBSET_NAME}_{i}'
                i += 1
            raise Exception('Cannot find default name for subset')


def convert_cvat_anno_to_dm(cvat_frame_anno, label_attrs, map_label, format_name=None, dimension=DimensionType.DIM_2D):
    item_anno = []

    def convert_attrs(label, cvat_attrs):
        cvat_attrs = {a.name: a.value for a in cvat_attrs}
        dm_attr = dict()
        for _, a_desc in label_attrs[label]:
            a_name = a_desc['name']
            a_value = cvat_attrs.get(a_name, a_desc['default_value'])
            try:
                if a_desc['input_type'] == AttributeType.NUMBER:
                    a_value = float(a_value)
                elif a_desc['input_type'] == AttributeType.CHECKBOX:
                    a_value = (a_value.lower() == 'true')
                dm_attr[a_name] = a_value
            except Exception as e:
                raise Exception(
                    "Failed to convert attribute '%s'='%s': %s" %
                    (a_name, a_value, e))
        return dm_attr

    for tag_obj in cvat_frame_anno.tags:
        anno_group = tag_obj.group or 0
        anno_label = map_label(tag_obj.label)
        anno_attr = convert_attrs(tag_obj.label, tag_obj.attributes)

        anno = datum_annotation.Label(label=anno_label,
            attributes=anno_attr, group=anno_group)
        item_anno.append(anno)

    shapes = []
    if hasattr(cvat_frame_anno, 'shapes'):
        for shape in cvat_frame_anno.shapes:
            shapes.append({"id": shape.id, "label_id": shape.label_id})

    for index, shape_obj in enumerate(cvat_frame_anno.labeled_shapes):
        anno_group = shape_obj.group or 0
        anno_label = map_label(shape_obj.label)
        anno_attr = convert_attrs(shape_obj.label, shape_obj.attributes)
        anno_attr['occluded'] = shape_obj.occluded
        if shape_obj.type == ShapeType.RECTANGLE:
            anno_attr['rotation'] = shape_obj.rotation

        if hasattr(shape_obj, 'track_id'):
            anno_attr['track_id'] = shape_obj.track_id
            anno_attr['keyframe'] = shape_obj.keyframe

        anno_points = shape_obj.points
        if shape_obj.type == ShapeType.POINTS:
            anno = datum_annotation.Points(anno_points,
                label=anno_label, attributes=anno_attr, group=anno_group,
                z_order=shape_obj.z_order)
        elif shape_obj.type == ShapeType.ELLIPSE:
            # TODO: for now Datumaro does not support ellipses
            # so, we convert an ellipse to RLE mask here
            # instead of applying transformation in directly in formats
            anno = EllipsesToMasks.convert_ellipse(SimpleNamespace(**{
                "points": shape_obj.points,
                "label": anno_label,
                "z_order": shape_obj.z_order,
                "rotation": shape_obj.rotation,
                "group": anno_group,
                "attributes": anno_attr,
            }), cvat_frame_anno.height, cvat_frame_anno.width)
        elif shape_obj.type == ShapeType.POLYLINE:
            anno = datum_annotation.PolyLine(anno_points,
                label=anno_label, attributes=anno_attr, group=anno_group,
                z_order=shape_obj.z_order)
        elif shape_obj.type == ShapeType.POLYGON:
            anno = datum_annotation.Polygon(anno_points,
                label=anno_label, attributes=anno_attr, group=anno_group,
                z_order=shape_obj.z_order)
        elif shape_obj.type == ShapeType.RECTANGLE:
            x0, y0, x1, y1 = anno_points
            anno = datum_annotation.Bbox(x0, y0, x1 - x0, y1 - y0,
                label=anno_label, attributes=anno_attr, group=anno_group,
                z_order=shape_obj.z_order)
        elif shape_obj.type == ShapeType.CUBOID:
            if dimension == DimensionType.DIM_3D:
                if format_name == "sly_pointcloud":
                    anno_id = shapes[index]["id"]
                else:
                    anno_id = index
                position, rotation, scale = anno_points[0:3], anno_points[3:6], anno_points[6:9]
                anno = datum_annotation.Cuboid3d(
                    id=anno_id, position=position, rotation=rotation, scale=scale,
                    label=anno_label, attributes=anno_attr, group=anno_group
                )
            else:
                continue
        elif shape_obj.type == ShapeType.SKELETON:
            points = []
            vis = []
            for element in shape_obj.elements:
                points.extend(element.points)
                element_vis = datum_annotation.Points.Visibility.visible
                if element.outside:
                    element_vis = datum_annotation.Points.Visibility.absent
                elif element.occluded:
                    element_vis = datum_annotation.Points.Visibility.hidden
                vis.append(element_vis)

            anno = datum_annotation.Points(points, vis,
                label=anno_label, attributes=anno_attr, group=anno_group,
                z_order=shape_obj.z_order)
        else:
            raise Exception("Unknown shape type '%s'" % shape_obj.type)

        item_anno.append(anno)

    return item_anno

def match_dm_item(item, task_data, root_hint=None):
    is_video = task_data.meta['task']['mode'] == 'interpolation'

    frame_number = None
    if frame_number is None and item.has_image:
        frame_number = task_data.match_frame(item.id + item.image.ext, root_hint)
    if frame_number is None:
        frame_number = task_data.match_frame(item.id, root_hint, path_has_ext=False)
    if frame_number is None:
        frame_number = cast(item.attributes.get('frame', item.id), int)
    if frame_number is None and is_video:
        frame_number = cast(osp.basename(item.id)[len('frame_'):], int)

    if not frame_number in task_data.frame_info:
        raise CvatImportError("Could not match item id: "
            "'%s' with any task frame" % item.id)
    return frame_number

def find_dataset_root(dm_dataset, instance_data: Union[TaskData, ProjectData]):
    longest_path = max(dm_dataset, key=lambda x: len(Path(x.id).parts),
        default=None)
    if longest_path is None:
        return None
    longest_path = longest_path.id

    longest_match = instance_data.match_frame_fuzzy(longest_path)
    if longest_match is None:
        return None
    longest_match = osp.dirname(instance_data.frame_info[longest_match]['path'])
    prefix = longest_match[:-len(osp.dirname(longest_path)) or None]
    if prefix.endswith('/'):
        prefix = prefix[:-1]
    return prefix

def import_dm_annotations(dm_dataset: Dataset, instance_data: Union[TaskData, ProjectData]):
    if len(dm_dataset) == 0:
        return

    if isinstance(instance_data, ProjectData):
        for sub_dataset, task_data in instance_data.split_dataset(dm_dataset):
            # FIXME: temporary workaround for cvat format
            # will be removed after migration importer to datumaro
            sub_dataset._format = dm_dataset.format
            import_dm_annotations(sub_dataset, task_data)
        return

    shapes = {
        datum_annotation.AnnotationType.bbox: ShapeType.RECTANGLE,
        datum_annotation.AnnotationType.polygon: ShapeType.POLYGON,
        datum_annotation.AnnotationType.polyline: ShapeType.POLYLINE,
        datum_annotation.AnnotationType.points: ShapeType.POINTS,
        datum_annotation.AnnotationType.cuboid_3d: ShapeType.CUBOID,
        datum_annotation.AnnotationType.skeleton: ShapeType.SKELETON
    }

    label_cat = dm_dataset.categories()[datum_annotation.AnnotationType.label]
    point_cat = dm_dataset.categories().get(datum_annotation.AnnotationType.points)

    root_hint = find_dataset_root(dm_dataset, instance_data)

    tracks = {}

    for item in dm_dataset:
        frame_number = instance_data.abs_frame_id(
            match_dm_item(item, instance_data, root_hint=root_hint))

        # do not store one-item groups
        group_map = {0: 0}
        group_size = {0: 0}
        for ann in item.annotations:
            if ann.type in shapes:
                group = group_map.get(ann.group)
                if group is None:
                    group = len(group_map)
                    group_map[ann.group] = group
                    group_size[ann.group] = 1
                else:
                    group_size[ann.group] += 1
        group_map = {g: s for g, s in group_size.items()
            if 1 < s and group_map[g]}
        group_map = {g: i for i, g in enumerate([0] + sorted(group_map))}

        for idx, ann in enumerate(item.annotations):
            try:
                if hasattr(ann, 'label') and ann.label is None:
                    raise CvatImportError("annotation has no label")

                attributes = [
                    instance_data.Attribute(name=n, value=str(v))
                    for n, v in ann.attributes.items()
                ]

                if ann.type in shapes:
                    if ann.type == datum_annotation.AnnotationType.cuboid_3d:
                        try:
                            ann.points = [*ann.position,*ann.rotation,*ann.scale,0,0,0,0,0,0,0]
                        except Exception:
                            ann.points = ann.points
                        ann.z_order = 0

                    # Use safe casting to bool instead of plain reading
                    # because in some formats return type can be different
                    # from bool / None
                    # https://github.com/openvinotoolkit/datumaro/issues/719
                    occluded = cast(ann.attributes.pop('occluded', None), bool) is True
                    keyframe = cast(ann.attributes.get('keyframe', None), bool) is True
                    outside = cast(ann.attributes.pop('outside', None), bool) is True

                    track_id = ann.attributes.pop('track_id', None)
                    source = ann.attributes.pop('source').lower() \
                        if ann.attributes.get('source', '').lower() in {'auto', 'manual'} else 'manual'

                    shape_type = shapes[ann.type]
                    elements = []
                    if point_cat and shape_type == ShapeType.POINTS:
                        labels = point_cat.items[ann.label].labels
                        shape_type = ShapeType.SKELETON
                        for i in range(len(ann.points) // 2):
                            label = None
                            if i < len(labels):
                                label = labels[i]
                            elements.append(instance_data.LabeledShape(
                                type=ShapeType.POINTS,
                                frame=frame_number,
                                points=ann.points[2 * i : 2 * i + 2],
                                label=label,
                                occluded=ann.visibility[i] == datum_annotation.Points.Visibility.hidden,
                                source=source,
                                attributes=[],
                                outside=ann.visibility[i] == datum_annotation.Points.Visibility.absent,
                            ))


                    if track_id is None or dm_dataset.format != 'cvat' :
                        elements = []
                        if ann.type == datum_annotation.AnnotationType.skeleton:
                            for element in ann.elements:
                                element_attributes = [
                                    instance_data.Attribute(name=n, value=str(v))
                                    for n, v in element.attributes.items()
                                ]
                                element_occluded = cast(element.attributes.pop('occluded', None), bool) is True
                                element_outside = cast(element.attributes.pop('outside', None), bool) is True
                                element_source = element.attributes.pop('source').lower() \
                                    if element.attributes.get('source', '').lower() in {'auto', 'manual'} else 'manual'
                                elements.append(instance_data.LabeledShape(
                                    type=shapes[element.type],
                                    frame=frame_number,
                                    points=element.points,
                                    label=label_cat.items[element.label].name,
                                    occluded=element_occluded,
                                    z_order=ann.z_order,
                                    group=group_map.get(ann.group, 0),
                                    source=element_source,
                                    attributes=element_attributes,
                                    elements=[],
                                    outside=element_outside,
                                ))
                        instance_data.add_shape(instance_data.LabeledShape(
                            type=shape_type,
                            frame=frame_number,
                            points=ann.points if ann.type is not datum_annotation.AnnotationType.skeleton else [],
                            label=label_cat.items[ann.label].name,
                            occluded=occluded,
                            z_order=ann.z_order,
                            group=group_map.get(ann.group, 0),
                            source=source,
                            attributes=attributes,
                            elements=elements,
                        ))
                        continue

                    if keyframe or outside:
                        if track_id not in tracks:
                            tracks[track_id] = {
                                'label': label_cat.items[ann.label].name,
                                'group': group_map.get(ann.group, 0),
                                'source': source,
                                'shapes': [],
                                'elements':{},
                            }

                        track = instance_data.TrackedShape(
                            type=shapes[ann.type],
                            frame=frame_number,
                            occluded=occluded,
                            outside=outside,
                            keyframe=keyframe,
                            points=ann.points if ann.type is not datum_annotation.AnnotationType.skeleton else [],
                            z_order=ann.z_order,
                            source=source,
                            attributes=attributes,
                        )
                        tracks[track_id]['shapes'].append(track)

                        if ann.type == datum_annotation.AnnotationType.skeleton:
                            for element in ann.elements:
                                if element.label not in tracks[track_id]['elements']:
                                    tracks[track_id]['elements'][element.label] = instance_data.Track(
                                        label=label_cat.items[element.label].name,
                                        group=0,
                                        source=source,
                                        shapes=[],
                                    )
                                element_attributes = [
                                    instance_data.Attribute(name=n, value=str(v))
                                    for n, v in element.attributes.items()
                                ]
                                element_occluded = cast(element.attributes.pop('occluded', None), bool) is True
                                element_outside = cast(element.attributes.pop('outside', None), bool) is True
                                element_source = element.attributes.pop('source').lower() \
                                    if element.attributes.get('source', '').lower() in {'auto', 'manual'} else 'manual'
                                tracks[track_id]['elements'][element.label].shapes.append(instance_data.TrackedShape(
                                    type=shapes[element.type],
                                    frame=frame_number,
                                    occluded=element_occluded,
                                    outside=element_outside,
                                    keyframe=keyframe,
                                    points=element.points,
                                    z_order=element.z_order,
                                    source=element_source,
                                    attributes=element_attributes,
                                ))

                elif ann.type == datum_annotation.AnnotationType.label:
                    instance_data.add_tag(instance_data.Tag(
                        frame=frame_number,
                        label=label_cat.items[ann.label].name,
                        group=group_map.get(ann.group, 0),
                        source='manual',
                        attributes=attributes,
                    ))
            except Exception as e:
                raise CvatImportError("Image {}: can't import annotation "
                    "#{} ({}): {}".format(item.id, idx, ann.type.name, e)) from e

    for track in tracks.values():
        track['elements'] = list(track['elements'].values())
        instance_data.add_track(instance_data.Track(**track))


def import_labels_to_project(project_annotation, dataset: Dataset):
    labels = []
    label_colors = []
    for label in dataset.categories()[datum_annotation.AnnotationType.label].items:
        db_label = Label(
            name=label.name,
            color=get_label_color(label.name, label_colors),
            type="any"
        )
        labels.append(db_label)
        label_colors.append(db_label.color)
    project_annotation.add_labels(labels)

def load_dataset_data(project_annotation, dataset: Dataset, project_data):
    if not project_annotation.db_project.label_set.count():
        import_labels_to_project(project_annotation, dataset)
    else:
        for label in dataset.categories()[datum_annotation.AnnotationType.label].items:
            if not project_annotation.db_project.label_set.filter(name=label.name).exists():
                raise CvatImportError(f'Target project does not have label with name "{label.name}"')
    for subset_id, subset in enumerate(dataset.subsets().values()):
        job = rq.get_current_job()
        job.meta['status'] = 'Task from dataset is being created...'
        job.meta['progress'] = (subset_id + job.meta.get('task_progress', 0.)) / len(dataset.subsets().keys())
        job.save_meta()

        task_fields = {
            'project': project_annotation.db_project,
            'name': subset.name,
            'owner': project_annotation.db_project.owner,
            'subset': subset.name,
            'organization': project_annotation.db_project.organization,
        }

        subset_dataset = subset.as_dataset()

        dataset_files = {
            'media': [],
            'data_root': dataset.data_path + osp.sep,
        }

        for dataset_item in subset_dataset:
            if dataset_item.image and dataset_item.image.has_data:
                dataset_files['media'].append(dataset_item.image.path)
            elif dataset_item.point_cloud:
                dataset_files['media'].append(dataset_item.point_cloud)
            if isinstance(dataset_item.related_images, list):
                dataset_files['media'] += \
                    list(map(lambda ri: ri.path, dataset_item.related_images))

        shortes_path = min(dataset_files['media'], key=lambda x: len(Path(x).parts), default=None)
        if shortes_path is not None:
            dataset_files['data_root'] = str(Path(shortes_path).parent.absolute()) + osp.sep

        project_annotation.add_task(task_fields, dataset_files, project_data)<|MERGE_RESOLUTION|>--- conflicted
+++ resolved
@@ -3,12 +3,6 @@
 #
 # SPDX-License-Identifier: MIT
 
-<<<<<<< HEAD
-import sys
-import rq
-import re
-=======
->>>>>>> 6464069b
 import os.path as osp
 import re
 import sys
@@ -1081,8 +1075,7 @@
         point_categories = datum_annotation.PointsCategories()
 
         for _, label in labels:
-<<<<<<< HEAD
-            label_id = label_categories.add(label['name'])
+            label_id = label_categories.add(label['name'], label.get('parent'))
             for _, attr in label['attributes']:
                 label_categories.attributes.add(attr['name'])
 
@@ -1094,20 +1087,6 @@
 
                 point_categories.add(label_id, sublabels, joints)
 
-=======
-            if label.get('parent') is None:
-                label_id = label_categories.add(label['name'])
-                for _, attr in label['attributes']:
-                    label_categories.attributes.add(attr['name'])
-
-                if label['type'] == str(LabelType.SKELETON):
-                    labels_from = list(map(int, re.findall(r'data-node-from="(\d+)"', label['svg'])))
-                    labels_to = list(map(int, re.findall(r'data-node-to="(\d+)"', label['svg'])))
-                    sublabels = re.findall(r'data-label-name="(\w+)"', label['svg'])
-                    joints = zip(labels_from, labels_to)
-
-                    point_categories.add(label_id, sublabels, joints)
->>>>>>> 6464069b
 
         categories[datum_annotation.AnnotationType.label] = label_categories
         categories[datum_annotation.AnnotationType.points] = point_categories
@@ -1222,9 +1201,9 @@
     def _read_cvat_anno(self, cvat_frame_anno: TaskData.Frame, labels: list):
         categories = self.categories()
         label_cat = categories[datum_annotation.AnnotationType.label]
-        def map_label(name): return label_cat.find(name)[0]
+        def map_label(name, parent=None): return label_cat.find((parent if parent else "") + name)[0]
         label_attrs = {
-            label['name']: label['attributes']
+            label.get("parent", "") + label['name']: label['attributes']
             for _, label in labels
         }
 
@@ -1471,20 +1450,25 @@
             else:
                 continue
         elif shape_obj.type == ShapeType.SKELETON:
-            points = []
-            vis = []
+            # points = []
+            # vis = []
+            elements = []
             for element in shape_obj.elements:
-                points.extend(element.points)
+                element_attr = convert_attrs(shape_obj.label + element.label, element.attributes)
+
+                if hasattr(element, 'track_id'):
+                    element_attr['track_id'] = element.track_id
+                    element_attr['keyframe'] = element.keyframe
                 element_vis = datum_annotation.Points.Visibility.visible
                 if element.outside:
                     element_vis = datum_annotation.Points.Visibility.absent
                 elif element.occluded:
                     element_vis = datum_annotation.Points.Visibility.hidden
-                vis.append(element_vis)
-
-            anno = datum_annotation.Points(points, vis,
-                label=anno_label, attributes=anno_attr, group=anno_group,
-                z_order=shape_obj.z_order)
+                elements.append(datum_annotation.Points(element.points, [element_vis],
+                    label=map_label(shape_obj.label + element.label), attributes=element_attr))
+
+            anno = datum_annotation.Skeleton(elements, label=anno_label,
+                attributes=anno_attr, group=anno_group, z_order=shape_obj.z_order)
         else:
             raise Exception("Unknown shape type '%s'" % shape_obj.type)
 
