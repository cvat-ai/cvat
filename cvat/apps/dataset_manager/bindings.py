
# Copyright (C) 2019-2020 Intel Corporation
#
# SPDX-License-Identifier: MIT

import sys
import os.path as osp
from collections import namedtuple
from typing import Any, Callable, DefaultDict, Dict, List, Literal, Mapping, NamedTuple, OrderedDict, Tuple, Union
from pathlib import Path

from django.utils import timezone

import datumaro.components.extractor as datumaro
from cvat.apps.engine.frame_provider import FrameProvider
from cvat.apps.engine.models import AttributeType, ShapeType, Project, Task, Label, DimensionType, Image as Img
from datumaro.util import cast
from datumaro.util.image import ByteImage, Image

from .annotation import AnnotationManager, TrackManager, AnnotationIR


class InstanceLabelData:
    Attribute = NamedTuple('Attribute', [('name', str), ('value', Any)])

    def __init__(self, instance: Union[Task, Project]) -> None:
        instance = instance.project if isinstance(instance, Task) and instance.project_id is not None else instance

        db_labels = instance.label_set.all().prefetch_related('attributespec_set').order_by('pk')

        self._label_mapping = OrderedDict[int, Label](
            ((db_label.id, db_label) for db_label in db_labels),
        )

        self._attribute_mapping = {db_label.id: {
            'mutable': {}, 'immutable': {}, 'spec': {}}
            for db_label in db_labels}

        for db_label in db_labels:
            for db_attribute in db_label.attributespec_set.all():
                if db_attribute.mutable:
                    self._attribute_mapping[db_label.id]['mutable'][db_attribute.id] = db_attribute.name
                else:
                    self._attribute_mapping[db_label.id]['immutable'][db_attribute.id] = db_attribute.name
                self._attribute_mapping[db_label.id]['spec'][db_attribute.id] = db_attribute

        self._attribute_mapping_merged = {}
        for label_id, attr_mapping in self._attribute_mapping.items():
            self._attribute_mapping_merged[label_id] = {
                **attr_mapping['mutable'],
                **attr_mapping['immutable'],
            }

    def _get_label_id(self, label_name):
        for db_label in self._label_mapping.values():
            if label_name == db_label.name:
                return db_label.id
        raise ValueError("Label {!r} is not registered for this task".format(label_name))

    def _get_label_name(self, label_id):
        return self._label_mapping[label_id].name

    def _get_attribute_name(self, attribute_id):
        for attribute_mapping in self._attribute_mapping_merged.values():
            if attribute_id in attribute_mapping:
                return attribute_mapping[attribute_id]

    def _get_attribute_id(self, label_id, attribute_name, attribute_type=None):
        if attribute_type:
            container = self._attribute_mapping[label_id][attribute_type]
        else:
            container = self._attribute_mapping_merged[label_id]

        for attr_id, attr_name in container.items():
            if attribute_name == attr_name:
                return attr_id
        return None

    def _get_mutable_attribute_id(self, label_id, attribute_name):
        return self._get_attribute_id(label_id, attribute_name, 'mutable')

    def _get_immutable_attribute_id(self, label_id, attribute_name):
        return self._get_attribute_id(label_id, attribute_name, 'immutable')

    def _import_attribute(self, label_id, attribute):
        spec_id = self._get_attribute_id(label_id, attribute.name)
        value = attribute.value

        if spec_id:
            spec = self._attribute_mapping[label_id]['spec'][spec_id]

            try:
                if spec.input_type == AttributeType.NUMBER:
                    pass # no extra processing required
                elif spec.input_type == AttributeType.CHECKBOX:
                    if isinstance(value, str):
                        value = value.lower()
                        assert value in {'true', 'false'}
                    elif isinstance(value, (bool, int, float)):
                        value = 'true' if value else 'false'
                    else:
                        raise ValueError("Unexpected attribute value")
            except Exception as e:
                raise Exception("Failed to convert attribute '%s'='%s': %s" %
                    (self._get_label_name(label_id), value, e))

        return { 'spec_id': spec_id, 'value': value }

    def _export_attributes(self, attributes):
        exported_attributes = []
        for attr in attributes:
            attribute_name = self._get_attribute_name(attr["spec_id"])
            exported_attributes.append(InstanceLabelData.Attribute(
                name=attribute_name,
                value=attr["value"],
            ))
        return exported_attributes


class TaskData(InstanceLabelData):
    Shape = namedtuple("Shape", 'id, label_id')  # 3d
    LabeledShape = namedtuple(
        'LabeledShape', 'type, frame, label, points, occluded, attributes, source, group, z_order')
    LabeledShape.__new__.__defaults__ = (0, 0)
    TrackedShape = namedtuple(
        'TrackedShape', 'type, frame, points, occluded, outside, keyframe, attributes, source, group, z_order, label, track_id')
    TrackedShape.__new__.__defaults__ = ('manual', 0, 0, None, 0)
    Track = namedtuple('Track', 'label, group, source, shapes')
    Tag = namedtuple('Tag', 'frame, label, attributes, source, group')
    Tag.__new__.__defaults__ = (0, )
    Frame = namedtuple(
        'Frame', 'idx, id, frame, name, width, height, labeled_shapes, tags, shapes, labels')
    Labels = namedtuple('Label', 'id, name, color')

    def __init__(self, annotation_ir, db_task, host='', create_callback=None):
        self._annotation_ir = annotation_ir
        self._db_task = db_task
        self._host = host
        self._create_callback = create_callback
        self._MAX_ANNO_SIZE = 30000
        self._frame_info = {}
        self._frame_mapping = {}
        self._frame_step = db_task.data.get_frame_step()

        InstanceLabelData.__init__(self, db_task)

        self._init_frame_info()
        self._init_meta()

    def abs_frame_id(self, relative_id):
        if relative_id not in range(0, self._db_task.data.size):
            raise ValueError("Unknown internal frame id %s" % relative_id)
        return relative_id * self._frame_step + self._db_task.data.start_frame

    def rel_frame_id(self, absolute_id):
        d, m = divmod(
            absolute_id - self._db_task.data.start_frame, self._frame_step)
        if m or d not in range(0, self._db_task.data.size):
            raise ValueError("Unknown frame %s" % absolute_id)
        return d

    def _init_frame_info(self):
        if hasattr(self._db_task.data, 'video'):
            self._frame_info = {frame: {
                "path": "frame_{:06d}".format(self.abs_frame_id(frame)),
                "width": self._db_task.data.video.width,
                "height": self._db_task.data.video.height,
            } for frame in range(self._db_task.data.size)}
        else:
            self._frame_info = {self.rel_frame_id(db_image.frame): {
                "id": db_image.id,
                "path": db_image.path,
                "width": db_image.width,
                "height": db_image.height,
            } for db_image in self._db_task.data.images.all()}

        self._frame_mapping = {
            self._get_filename(info["path"]): frame_number
            for frame_number, info in self._frame_info.items()
        }

    @staticmethod
    def meta_for_task(db_task, host, label_mapping=None):
        db_segments = db_task.segment_set.all().prefetch_related('job_set')

        meta = OrderedDict([
            ("id", str(db_task.id)),
            ("name", db_task.name),
            ("size", str(db_task.data.size)),
            ("mode", db_task.mode),
            ("overlap", str(db_task.overlap)),
            ("bugtracker", db_task.bug_tracker),
            ("created", str(timezone.localtime(db_task.created_date))),
            ("updated", str(timezone.localtime(db_task.updated_date))),
            ("subset", db_task.subset or datumaro.DEFAULT_SUBSET_NAME),
            ("start_frame", str(db_task.data.start_frame)),
            ("stop_frame", str(db_task.data.stop_frame)),
            ("frame_filter", db_task.data.frame_filter),

            ("segments", [
                ("segment", OrderedDict([
                    ("id", str(db_segment.id)),
                    ("start", str(db_segment.start_frame)),
                    ("stop", str(db_segment.stop_frame)),
                    ("url", "{}/?id={}".format(
                        host, db_segment.job_set.all()[0].id))]
                )) for db_segment in db_segments
            ]),

            ("owner", OrderedDict([
                ("username", db_task.owner.username),
                ("email", db_task.owner.email)
            ]) if db_task.owner else ""),

            ("assignee", OrderedDict([
                ("username", db_task.assignee.username),
                ("email", db_task.assignee.email)
            ]) if db_task.assignee else ""),
        ])

        if label_mapping is not None:
            meta['labels'] = [
                ("label", OrderedDict([
                    ("name", db_label.name),
                    ("color", db_label.color),
                    ("attributes", [
                        ("attribute", OrderedDict([
                            ("name", db_attr.name),
                            ("mutable", str(db_attr.mutable)),
                            ("input_type", db_attr.input_type),
                            ("default_value", db_attr.default_value),
                            ("values", db_attr.values)]))
                        for db_attr in db_label.attributespec_set.all()])
                ])) for db_label in label_mapping.values()
            ]

        if hasattr(db_task.data, "video"):
            meta["original_size"] = OrderedDict([
                ("width", str(db_task.data.video.width)),
                ("height", str(db_task.data.video.height))
            ])

        return meta

    def _init_meta(self):
        self._meta = OrderedDict([
            ("task", self.meta_for_task(self._db_task, self._host, self._label_mapping)),
            ("dumped", str(timezone.localtime(timezone.now())))
        ])

        if hasattr(self._db_task.data, "video"):
            # Add source to dumped file
            self._meta["source"] = str(
                osp.basename(self._db_task.data.video.path))

    def _export_tracked_shape(self, shape):
        return TaskData.TrackedShape(
            type=shape["type"],
            frame=self.abs_frame_id(shape["frame"]),
            label=self._get_label_name(shape["label_id"]),
            points=shape["points"],
            occluded=shape["occluded"],
            z_order=shape.get("z_order", 0),
            group=shape.get("group", 0),
            outside=shape.get("outside", False),
            keyframe=shape.get("keyframe", True),
            track_id=shape["track_id"],
            source=shape.get("source", "manual"),
            attributes=self._export_attributes(shape["attributes"]),
        )

    def _export_labeled_shape(self, shape):
        return TaskData.LabeledShape(
            type=shape["type"],
            label=self._get_label_name(shape["label_id"]),
            frame=self.abs_frame_id(shape["frame"]),
            points=shape["points"],
            occluded=shape["occluded"],
            z_order=shape.get("z_order", 0),
            group=shape.get("group", 0),
            source=shape["source"],
            attributes=self._export_attributes(shape["attributes"]),
        )

    def _export_shape(self, shape):
        return TaskData.Shape(
            id=shape["id"],
            label_id=shape["label_id"]
        )

    def _export_tag(self, tag):
        return TaskData.Tag(
            frame=self.abs_frame_id(tag["frame"]),
            label=self._get_label_name(tag["label_id"]),
            group=tag.get("group", 0),
            source=tag["source"],
            attributes=self._export_attributes(tag["attributes"]),
        )

    @staticmethod
    def _export_label(label):
        return TaskData.Labels(
            id=label.id,
            name=label.name,
            color=label.color
        )

    def group_by_frame(self, include_empty=False):
        frames = {}
        def get_frame(idx):
            frame_info = self._frame_info[idx]
            frame = self.abs_frame_id(idx)
            if frame not in frames:
                frames[frame] = TaskData.Frame(
                    idx=idx,
                    id=frame_info.get('id',0),
                    frame=frame,
                    name=frame_info['path'],
                    height=frame_info["height"],
                    width=frame_info["width"],
                    labeled_shapes=[],
                    tags=[],
                    shapes=[],
                    labels={}
                )
            return frames[frame]

        if include_empty:
            for idx in self._frame_info:
                get_frame(idx)

        anno_manager = AnnotationManager(self._annotation_ir)
        shape_data = ''
        for shape in sorted(anno_manager.to_shapes(self._db_task.data.size),
                key=lambda shape: shape.get("z_order", 0)):
            if shape['frame'] not in self._frame_info:
                # After interpolation there can be a finishing frame
                # outside of the task boundaries. Filter it out to avoid errors.
                # https://github.com/openvinotoolkit/cvat/issues/2827
                continue
            if 'track_id' in shape:
                if shape['outside']:
                    continue
                exported_shape = self._export_tracked_shape(shape)
            else:
                exported_shape = self._export_labeled_shape(shape)
                shape_data = self._export_shape(shape)
            get_frame(shape['frame']).labeled_shapes.append(exported_shape)
            if shape_data:
                get_frame(shape['frame']).shapes.append(shape_data)
                for label in self._label_mapping.values():
                    label = self._export_label(label)
                    get_frame(shape['frame']).labels.update({label.id: label})

        for tag in self._annotation_ir.tags:
            get_frame(tag['frame']).tags.append(self._export_tag(tag))

        return iter(frames.values())

    @property
    def shapes(self):
        for shape in self._annotation_ir.shapes:
            yield self._export_labeled_shape(shape)

    @property
    def tracks(self):
        for idx, track in enumerate(self._annotation_ir.tracks):
            tracked_shapes = TrackManager.get_interpolated_shapes(
                track, 0, self._db_task.data.size)
            for tracked_shape in tracked_shapes:
                tracked_shape["attributes"] += track["attributes"]
                tracked_shape["track_id"] = idx
                tracked_shape["group"] = track["group"]
                tracked_shape["source"] = track["source"]
                tracked_shape["label_id"] = track["label_id"]

            yield TaskData.Track(
                label=self._get_label_name(track["label_id"]),
                group=track["group"],
                source=track["source"],
                shapes=[self._export_tracked_shape(shape)
                    for shape in tracked_shapes],
            )

    @property
    def tags(self):
        for tag in self._annotation_ir.tags:
            yield self._export_tag(tag)

    @property
    def meta(self):
        return self._meta

    def _import_tag(self, tag):
        _tag = tag._asdict()
        label_id = self._get_label_id(_tag.pop('label'))
        _tag['frame'] = self.rel_frame_id(int(_tag['frame']))
        _tag['label_id'] = label_id
        _tag['attributes'] = [self._import_attribute(label_id, attrib)
            for attrib in _tag['attributes']
            if self._get_attribute_id(label_id, attrib.name)]
        return _tag

    def _import_shape(self, shape):
        _shape = shape._asdict()
        label_id = self._get_label_id(_shape.pop('label'))
        _shape['frame'] = self.rel_frame_id(int(_shape['frame']))
        _shape['label_id'] = label_id
        _shape['attributes'] = [self._import_attribute(label_id, attrib)
            for attrib in _shape['attributes']
            if self._get_attribute_id(label_id, attrib.name)]
        _shape['points'] = list(map(float, _shape['points']))
        return _shape

    def _import_track(self, track):
        _track = track._asdict()
        label_id = self._get_label_id(_track.pop('label'))
        _track['frame'] = self.rel_frame_id(
            min(int(shape.frame) for shape in _track['shapes']))
        _track['label_id'] = label_id
        _track['attributes'] = []
        _track['shapes'] = [shape._asdict() for shape in _track['shapes']]
        for shape in _track['shapes']:
            shape['frame'] = self.rel_frame_id(int(shape['frame']))
            _track['attributes'] = [self._import_attribute(label_id, attrib)
                for attrib in shape['attributes']
                if self._get_immutable_attribute_id(label_id, attrib.name)]
            shape['attributes'] = [self._import_attribute(label_id, attrib)
                for attrib in shape['attributes']
                if self._get_mutable_attribute_id(label_id, attrib.name)]
            shape['points'] = list(map(float, shape['points']))

        return _track

    def _call_callback(self):
        if self._len() > self._MAX_ANNO_SIZE:
            self._create_callback(self._annotation_ir.serialize())
            self._annotation_ir.reset()

    def add_tag(self, tag):
        imported_tag = self._import_tag(tag)
        if imported_tag['label_id']:
            self._annotation_ir.add_tag(imported_tag)
            self._call_callback()

    def add_shape(self, shape):
        imported_shape = self._import_shape(shape)
        if imported_shape['label_id']:
            self._annotation_ir.add_shape(imported_shape)
            self._call_callback()

    def add_track(self, track):
        imported_track = self._import_track(track)
        if imported_track['label_id']:
            self._annotation_ir.add_track(imported_track)
            self._call_callback()

    @property
    def data(self):
        return self._annotation_ir

    def _len(self):
        track_len = 0
        for track in self._annotation_ir.tracks:
            track_len += len(track['shapes'])

        return len(self._annotation_ir.tags) + len(self._annotation_ir.shapes) + track_len

    @property
    def frame_info(self):
        return self._frame_info

    @property
    def frame_step(self):
        return self._frame_step

    @property
    def db_task(self):
        return self._db_task

    @staticmethod
    def _get_filename(path):
        return osp.splitext(path)[0]

    def match_frame(self, path, root_hint=None, path_has_ext=True):
        if path_has_ext:
            path = self._get_filename(path)
        match = self._frame_mapping.get(path)
        if not match and root_hint and not path.startswith(root_hint):
            path = osp.join(root_hint, path)
            match = self._frame_mapping.get(path)
        return match

    def match_frame_fuzzy(self, path):
        # Preconditions:
        # - The input dataset is full, i.e. all items present. Partial dataset
        # matching can't be correct for all input cases.
        # - path is the longest path of input dataset in terms of path parts

        path = Path(self._get_filename(path)).parts
        for p, v in self._frame_mapping.items():
            if Path(p).parts[-len(path):] == path: # endswith() for paths
                return v
        return None

class ProjectData(InstanceLabelData):
    LabeledShape = NamedTuple('LabledShape', [('type', str), ('frame', int), ('label', str), ('points', List[float]), ('occluded', bool), ('attributes', List[InstanceLabelData.Attribute]), ('source', str), ('group', int), ('z_order', int), ('task_id', int)])
    LabeledShape.__new__.__defaults__ = (0,0)
    TrackedShape = NamedTuple('TrackedShape',
        [('type', str), ('frame', int), ('points', List[float]), ('occluded', bool), ('outside', bool), ('keyframe', bool), ('attributes', List[InstanceLabelData.Attribute]), ('source', str), ('group', int), ('z_order', int), ('label', str), ('track_id', int)],
    )
    TrackedShape.__new__.__defaults__ = ('manual', 0, 0, None, 0)
    Track = NamedTuple('Track', [('label', str), ('group', int), ('source', str), ('shapes', List[TrackedShape]), ('task_id', int)])
    Tag = NamedTuple('Tag', [('frame', int), ('label', str), ('attributes', List[InstanceLabelData.Attribute]), ('source', str), ('group', int), ('task_id', int)])
    Tag.__new__.__defaults__ = (0, )
    Frame = NamedTuple('Frame', [('task_id', int), ('subset', str), ('idx', int), ('id', int), ('frame', int), ('name', str), ('width', int), ('height', int), ('labeled_shapes', List[Union[LabeledShape, TrackedShape]]), ('tags', List[Tag])])

    def __init__(self, annotation_irs: Mapping[str, AnnotationIR], db_project: Project, host: str, create_callback: Callable = None):
        self._annotation_irs = annotation_irs
        self._db_project = db_project
        self._db_tasks: OrderedDict[int, Task] = OrderedDict(
            ((db_task.id, db_task) for db_task in db_project.tasks.order_by("subset","id").all())
        )
        self._subsets = set()
        self._host = host
        self._create_callback = create_callback
        self._MAX_ANNO_SIZE = 30000
        self._frame_info: Dict[Tuple[int, int], Literal["path", "width", "height", "subset"]] = dict()
        self._frame_mapping: Dict[Tuple[str, str], Tuple[str, str]] = dict()
        self._frame_steps: Dict[int, int] = {task.id: task.data.get_frame_step() for task in self._db_tasks.values()}

        for task in self._db_tasks.values():
            self._subsets.add(task.subset)
        self._subsets: List[str] = list(self._subsets)

        InstanceLabelData.__init__(self, db_project)

        self._init_task_frame_offsets()
        self._init_frame_info()
        self._init_meta()

    def abs_frame_id(self, task_id: int, relative_id: int) -> int:
        task = self._db_tasks[task_id]
        if relative_id not in range(0, task.data.size):
            raise ValueError(f"Unknown internal frame id {relative_id}")
        return relative_id * task.data.get_frame_step() + task.data.start_frame + self._task_frame_offsets[task_id]

    def rel_frame_id(self, task_id: int, absolute_id: int) -> int:
        task = self._db_tasks[task_id]
        d, m = divmod(
            absolute_id - task.data.start_frame, task.data.get_frame_step())
        if m or d not in range(0, task.data.size):
            raise ValueError(f"Unknown frame {absolute_id}")
        return d

    def _init_task_frame_offsets(self):
        self._task_frame_offsets: Dict[int, int] = dict()
        s = 0
        subset = None

        for task in self._db_tasks.values():
            if subset != task.subset:
                s = 0
                subset = task.subset
            self._task_frame_offsets[task.id] = s
            s += task.data.start_frame + task.data.get_frame_step() * task.data.size


    def _init_frame_info(self):
        self._frame_info = dict()
        original_names = DefaultDict[Tuple[str, str], int](int)
        for task in self._db_tasks.values():
            defaulted_subset = get_defaulted_subset(task.subset, self._subsets)
            if hasattr(task.data, 'video'):
                self._frame_info.update({(task.id, frame): {
                    "path": "frame_{:06d}".format(self.abs_frame_id(task.id, frame)),
                    "width": task.data.video.width,
                    "height": task.data.video.height,
                    "subset": defaulted_subset,
                } for frame in range(task.data.size)})
            else:
                self._frame_info.update({(task.id, self.rel_frame_id(task.id, db_image.frame)): {
                    "path": mangle_image_name(db_image.path, defaulted_subset, original_names),
                    "id": db_image.id,
                    "width": db_image.width,
                    "height": db_image.height,
                    "subset": defaulted_subset
                } for db_image in task.data.images.all()})

        self._frame_mapping = {
            (self._db_tasks[frame_ident[0]].subset, self._get_filename(info["path"])): frame_ident
            for frame_ident, info in self._frame_info.items()
        }

    def _init_meta(self):
        self._meta = OrderedDict([
            ('project', OrderedDict([
                ('id', str(self._db_project.id)),
                ('name', self._db_project.name),
                ("bugtracker", self._db_project.bug_tracker),
                ("created", str(timezone.localtime(self._db_project.created_date))),
                ("updated", str(timezone.localtime(self._db_project.updated_date))),
                ("tasks", [
                    ('task',
                        TaskData.meta_for_task(db_task, self._host)
                    ) for db_task in self._db_tasks.values()
                ]),

                ("labels", [
                    ("label", OrderedDict([
                        ("name", db_label.name),
                        ("color", db_label.color),
                        ("attributes", [
                            ("attribute", OrderedDict([
                                ("name", db_attr.name),
                                ("mutable", str(db_attr.mutable)),
                                ("input_type", db_attr.input_type),
                                ("default_value", db_attr.default_value),
                                ("values", db_attr.values)]))
                            for db_attr in db_label.attributespec_set.all()])
                    ])) for db_label in self._label_mapping.values()
                ]),

                ("owner", OrderedDict([
                    ("username", self._db_project.owner.username),
                    ("email", self._db_project.owner.email),
                ]) if self._db_project.owner else ""),

                ("assignee", OrderedDict([
                    ("username", self._db_project.assignee.username),
                    ("email", self._db_project.assignee.email),
                ]) if self._db_project.assignee else ""),
            ])),
            ("dumped", str(timezone.localtime(timezone.now())))
        ])

    def _export_tracked_shape(self, shape: dict, task_id: int):
        return ProjectData.TrackedShape(
            type=shape["type"],
            frame=self.abs_frame_id(task_id, shape["frame"]),
            label=self._get_label_name(shape["label_id"]),
            points=shape["points"],
            occluded=shape["occluded"],
            z_order=shape.get("z_order", 0),
            group=shape.get("group", 0),
            outside=shape.get("outside", False),
            keyframe=shape.get("keyframe", True),
            track_id=shape["track_id"],
            source=shape.get("source", "manual"),
            attributes=self._export_attributes(shape["attributes"]),
        )

    def _export_labeled_shape(self, shape: dict, task_id: int):
        return ProjectData.LabeledShape(
            type=shape["type"],
            label=self._get_label_name(shape["label_id"]),
            frame=self.abs_frame_id(task_id, shape["frame"]),
            points=shape["points"],
            occluded=shape["occluded"],
            z_order=shape.get("z_order", 0),
            group=shape.get("group", 0),
            source=shape["source"],
            attributes=self._export_attributes(shape["attributes"]),
            task_id=task_id,
        )

    def _export_tag(self, tag: dict, task_id: int):
        return ProjectData.Tag(
            frame=self.abs_frame_id(task_id, tag["frame"]),
            label=self._get_label_name(tag["label_id"]),
            group=tag.get("group", 0),
            source=tag["source"],
            attributes=self._export_attributes(tag["attributes"]),
            task_id=task_id
        )

    def group_by_frame(self, include_empty=False):
        frames: Dict[Tuple[str, int], ProjectData.Frame] = {}
        def get_frame(task_id: int, idx: int) -> ProjectData.Frame:
            frame_info = self._frame_info[(task_id, idx)]
            abs_frame = self.abs_frame_id(task_id, idx)
            if (frame_info["subset"], abs_frame) not in frames:
                frames[(frame_info["subset"], abs_frame)] = ProjectData.Frame(
                    task_id=task_id,
                    subset=frame_info["subset"],
                    idx=idx,
                    id=frame_info.get('id',0),
                    frame=abs_frame,
                    name=frame_info["path"],
                    height=frame_info["height"],
                    width=frame_info["width"],
                    labeled_shapes=[],
                    tags=[],
                )
            return frames[(frame_info["subset"], abs_frame)]

        if include_empty:
            for ident in self._frame_info:
                get_frame(*ident)

        for task in self._db_tasks.values():
            anno_manager = AnnotationManager(self._annotation_irs[task.id])
            for shape in sorted(anno_manager.to_shapes(task.data.size),
                    key=lambda shape: shape.get("z_order", 0)):
                if (task.id, shape['frame']) not in self._frame_info:
                    continue
                if 'track_id' in shape:
                    if shape['outside']:
                        continue
                    exported_shape = self._export_tracked_shape(shape, task.id)
                else:
                    exported_shape = self._export_labeled_shape(shape, task.id)
                get_frame(task.id, shape['frame']).labeled_shapes.append(exported_shape)

            for tag in self._annotation_irs[task.id].tags:
                get_frame(task.id, tag['frame']).tags.append(self._export_tag(tag, task.id))

        return iter(frames.values())

    @property
    def shapes(self):
        for task in self._db_tasks.values():
            for shape in self._annotation_irs[task.id].shapes:
                yield self._export_labeled_shape(shape, task.id)

    @property
    def tracks(self):
        idx = 0
        for task in self._db_tasks.values():
            for track in self._annotation_irs[task.id].tracks:
                tracked_shapes = TrackManager.get_interpolated_shapes(
                    track, 0, task.data.size
                )
                for tracked_shape in tracked_shapes:
                    tracked_shape["attributes"] += track["attributes"]
                    tracked_shape["track_id"] = idx
                    tracked_shape["group"] = track["group"]
                    tracked_shape["source"] = track["source"]
                    tracked_shape["label_id"] = track["label_id"]
                yield ProjectData.Track(
                    label=self._get_label_name(track["label_id"]),
                    group=track["group"],
                    source=track["source"],
                    shapes=[self._export_tracked_shape(shape, task.id)
                        for shape in tracked_shapes],
                    task_id=task.id
                )
                idx+=1

    @property
    def tags(self):
        for task in self._db_tasks.values():
            for tag in self._annotation_irs[task.id].tags:
                yield self._export_tag(tag, task.id)

    @property
    def meta(self):
        return self._meta

    @property
    def data(self):
        raise NotImplementedError()

    @property
    def frame_info(self):
        return self._frame_info

    @property
    def frame_step(self):
        return self._frame_steps

    @property
    def db_project(self):
        return self._db_project

    @property
    def subsets(self) -> List[str]:
        return self._subsets

    @property
    def tasks(self):
        return list(self._db_tasks.values())

    @property
    def task_data(self):
        for task_id, task in self._db_tasks.items():
            yield TaskData(self._annotation_irs[task_id], task, self._host)

    @staticmethod
    def _get_filename(path):
        return osp.splitext(path)[0]


class CVATDataExtractorMixin:
    def __init__(self):
        super().__init__()

    def categories(self) -> dict:
        raise NotImplementedError()

    @staticmethod
    def _load_categories(meta: dict, dimension):
        categories: Dict[datumaro.AnnotationType, datumaro.Categories] = {}

        label_categories = datumaro.LabelCategories(attributes=['occluded'])

        user_info = {}
        if dimension == DimensionType.DIM_3D:
            user_info = {"name": meta['owner']['username'],
                         "createdAt": meta['created'],
                         "updatedAt": meta['updated']}
        for _, label in meta['labels']:
            label_categories.add(label['name'])
            for _, attr in label['attributes']:
                label_categories.attributes.add(attr['name'])


        categories[datumaro.AnnotationType.label] = label_categories

        return categories, user_info

    def _read_cvat_anno(self, cvat_frame_anno: Union[ProjectData.Frame, TaskData.Frame], labels: list):
        categories = self.categories()
        label_cat = categories[datumaro.AnnotationType.label]
        def map_label(name): return label_cat.find(name)[0]
        label_attrs = {
            label['name']: label['attributes']
            for _, label in labels
        }

        return convert_cvat_anno_to_dm(cvat_frame_anno, label_attrs, map_label)


<<<<<<< HEAD
class CvatTaskDataExtractor(CVATDataExtractor):
    def __init__(self, task_data, include_images, format_type, dimension):
=======
class CvatTaskDataExtractor(datumaro.SourceExtractor, CVATDataExtractorMixin):
    def __init__(self, task_data, include_images=False, format_type=None, dimension=DimensionType.DIM_2D):
>>>>>>> 42a974e7
        super().__init__()
        self._categories, self._user = self._load_categories(task_data.meta['task'], dimension=dimension)
        self._dimension = dimension
        self._format_type = format_type
        dm_items = []

        is_video = task_data.meta['task']['mode'] == 'interpolation'
        ext = ''
        if is_video:
            ext = FrameProvider.VIDEO_FRAME_EXT

        if dimension == DimensionType.DIM_3D:
            def _make_image(image_id, **kwargs):
                loader = osp.join(
                    task_data.db_task.data.get_upload_dirname(), kwargs['path'])
                related_images = []
                image = Img.objects.get(id=image_id)
                for i in image.related_files.all():
                    path = osp.realpath(str(i.path))
                    if osp.isfile(path):
                        related_images.append(path)
                return loader, related_images

        elif include_images:
            frame_provider = FrameProvider(task_data.db_task.data)
            if is_video:
                # optimization for videos: use numpy arrays instead of bytes
                # some formats or transforms can require image data
                def _make_image(i, **kwargs):
                    loader = lambda _: frame_provider.get_frame(i,
                        quality=frame_provider.Quality.ORIGINAL,
                        out_type=frame_provider.Type.NUMPY_ARRAY)[0]
                    return Image(loader=loader, **kwargs)
            else:
                # for images use encoded data to avoid recoding
                def _make_image(i, **kwargs):
                    loader = lambda _: frame_provider.get_frame(i,
                        quality=frame_provider.Quality.ORIGINAL,
                        out_type=frame_provider.Type.BUFFER)[0].getvalue()
                    return ByteImage(data=loader, **kwargs)

        for frame_data in task_data.group_by_frame(include_empty=True):
            image_args = {
                'path': frame_data.name + ext,
                'size': (frame_data.height, frame_data.width),
            }

            if dimension == DimensionType.DIM_3D:
                dm_image = _make_image(frame_data.id, **image_args)
            elif include_images:
                dm_image = _make_image(frame_data.idx, **image_args)
            else:
                dm_image = Image(**image_args)
            dm_anno = self._read_cvat_anno(frame_data, task_data.meta['task']['labels'])

            if dimension == DimensionType.DIM_2D:
                dm_item = datumaro.DatasetItem(id=osp.splitext(frame_data.name)[0],
                        annotations=dm_anno, image=dm_image,
                        attributes={'frame': frame_data.frame
                    })
            elif dimension == DimensionType.DIM_3D:
                attributes = {'frame': frame_data.frame}
                if format_type == "sly_pointcloud":
                    attributes["name"] = self._user["name"]
                    attributes["createdAt"] = self._user["createdAt"]
                    attributes["updatedAt"] = self._user["updatedAt"]
                    attributes["labels"] = []
                    for (idx, (_, label)) in enumerate(task_data.meta['task']['labels']):
                        attributes["labels"].append({"label_id": idx, "name": label["name"], "color": label["color"]})
                        attributes["track_id"] = -1

                dm_item = datumaro.DatasetItem(id=osp.split(frame_data.name)[-1].split('.')[0],
                                               annotations=dm_anno, point_cloud=dm_image[0], related_images=dm_image[1],
                                               attributes=attributes)

            dm_items.append(dm_item)

        self._items = dm_items

    def _read_cvat_anno(self, cvat_frame_anno: TaskData.Frame, labels: list):
        categories = self.categories()
        label_cat = categories[datumaro.AnnotationType.label]
        def map_label(name): return label_cat.find(name)[0]
        label_attrs = {
            label['name']: label['attributes']
            for _, label in labels
        }

        return convert_cvat_anno_to_dm(cvat_frame_anno, label_attrs, map_label, self._format_type, self._dimension)

<<<<<<< HEAD
class CVATProjectDataExtractor(CVATDataExtractor):
    def __init__(self, project_data: ProjectData, include_images: bool = False, format_type: str = None, dimension: DimensionType = DimensionType.DIM_2D):
=======
class CVATProjectDataExtractor(datumaro.Extractor, CVATDataExtractorMixin):
    def __init__(self, project_data: ProjectData, include_images: bool = False):
>>>>>>> 42a974e7
        super().__init__()
        self._categories, self._user = self._load_categories(project_data.meta['project'], dimension)
        self._dimension = dimension
        self._format_type = format_type

        dm_items: List[datumaro.DatasetItem] = []

        ext_per_task: Dict[int, str] = {}
        image_maker_per_task: Dict[int, Callable] = {}

        for task in project_data.tasks:
            is_video = task.mode == 'interpolation'
            ext_per_task[task.id] = FrameProvider.VIDEO_FRAME_EXT if is_video else ''
            if self._dimension == DimensionType.DIM_3D:
                def image_maker_factory(task):
                    def _make_image(i, **kwargs):
                        loader = osp.join(
                            task.data.get_upload_dirname(), kwargs['path'],
                        )
                        related_images = []
                        image = Img.objects.get(id=i)
                        for i in image.related_files.all():
                            path = osp.realpath(str(i.path))
                            if osp.isfile(path):
                                related_images.append(path)
                        return loader, related_images
                    return _make_image
                image_maker_per_task[task.id] = image_maker_factory(task)
            elif include_images:
                if is_video:
                    # optimization for videos: use numpy arrays instead of bytes
                    # some formats or transforms can require image data
                    def image_maker_factory(task):
                        frame_provider = FrameProvider(task.data)
                        def _make_image(i, **kwargs):
                            loader = lambda _: frame_provider.get_frame(i,
                                quality=frame_provider.Quality.ORIGINAL,
                                out_type=frame_provider.Type.NUMPY_ARRAY)[0]
                            return Image(loader=loader, **kwargs)
                        return _make_image
                else:
                    # for images use encoded data to avoid recoding
                    def image_maker_factory(task):
                        frame_provider = FrameProvider(task.data)
                        def _make_image(i, **kwargs):
                            loader = lambda _: frame_provider.get_frame(i,
                                quality=frame_provider.Quality.ORIGINAL,
                                out_type=frame_provider.Type.BUFFER)[0].getvalue()
                            return ByteImage(data=loader, **kwargs)
                        return _make_image
                image_maker_per_task[task.id] = image_maker_factory(task)

        for frame_data in project_data.group_by_frame(include_empty=True):
            image_args = {
                'path': frame_data.name + ext_per_task[frame_data.task_id],
                'size': (frame_data.height, frame_data.width),
            }
            if self._dimension == DimensionType.DIM_3D:
                dm_image = image_maker_per_task[frame_data.task_id](frame_data.id, **image_args)
            elif include_images:
                dm_image = image_maker_per_task[frame_data.task_id](frame_data.idx, **image_args)
            else:
                dm_image = Image(**image_args)
            dm_anno = self._read_cvat_anno(frame_data, project_data.meta['project']['labels'])
            if self._dimension == DimensionType.DIM_2D:
                dm_item = datumaro.DatasetItem(id=osp.splitext(frame_data.name)[0],
                    annotations=dm_anno, image=dm_image,
                    subset=frame_data.subset,
                    attributes={'frame': frame_data.frame}
                )
            else:
                attributes = {'frame': frame_data.frame}
                if format_type == "sly_pointcloud":
                    attributes["name"] = self._user["name"]
                    attributes["createdAt"] = self._user["createdAt"]
                    attributes["updatedAt"] = self._user["updatedAt"]
                    attributes["labels"] = []
                    for (idx, (_, label)) in enumerate(project_data.meta['project']['labels']):
                        attributes["labels"].append({"label_id": idx, "name": label["name"], "color": label["color"]})
                        attributes["track_id"] = -1

                dm_item = datumaro.DatasetItem(id=osp.split(frame_data.name)[-1].split('.')[0],
                                               annotations=dm_anno, point_cloud=dm_image[0], related_images=dm_image[1],
                                               attributes=attributes)
            dm_items.append(dm_item)

        self._items = dm_items

    def categories(self):
        return self._categories

    def __iter__(self):
        yield from self._items

    def __len__(self):
        return len(self._items)


def GetCVATDataExtractor(instance_data: Union[ProjectData, TaskData], include_images: bool = False, format_type: str = None, dimension: DimensionType = DimensionType.DIM_2D):
    if isinstance(instance_data, ProjectData):
        return CVATProjectDataExtractor(instance_data, include_images, format_type, dimension)
    else:
        return CvatTaskDataExtractor(instance_data, include_images, format_type, dimension)

class CvatImportError(Exception):
    pass

def mangle_image_name(name: str, subset: str, names: DefaultDict[Tuple[str, str], int]) -> str:
    name, ext = name.rsplit(osp.extsep, maxsplit=1)

    if not names[(subset, name)]:
        names[(subset, name)] += 1
        return osp.extsep.join([name, ext])
    else:
        image_name = f"{name}_{names[(subset, name)]}"
        if not names[(subset, image_name)]:
            names[(subset, name)] += 1
            return osp.extsep.join([image_name, ext])
        else:
            i = 1
            while i < sys.maxsize:
                new_image_name = f"{image_name}_{i}"
                if not names[(subset, new_image_name)]:
                    names[(subset, name)] += 1
                    return osp.extsep.join([new_image_name, ext])
                i += 1
    raise Exception('Cannot mangle image name')

def get_defaulted_subset(subset: str, subsets: List[str]) -> str:
    if subset:
        return subset
    else:
        if datumaro.DEFAULT_SUBSET_NAME not in subsets:
            return datumaro.DEFAULT_SUBSET_NAME
        else:
            i = 1
            while i < sys.maxsize:
                if f'{datumaro.DEFAULT_SUBSET_NAME}_{i}' not in subsets:
                    return f'{datumaro.DEFAULT_SUBSET_NAME}_{i}'
                i += 1
            raise Exception('Cannot find default name for subset')


def convert_cvat_anno_to_dm(cvat_frame_anno, label_attrs, map_label, format_name=None, dimension=DimensionType.DIM_2D):
    item_anno = []

    def convert_attrs(label, cvat_attrs):
        cvat_attrs = {a.name: a.value for a in cvat_attrs}
        dm_attr = dict()
        for _, a_desc in label_attrs[label]:
            a_name = a_desc['name']
            a_value = cvat_attrs.get(a_name, a_desc['default_value'])
            try:
                if a_desc['input_type'] == AttributeType.NUMBER:
                    a_value = float(a_value)
                elif a_desc['input_type'] == AttributeType.CHECKBOX:
                    a_value = (a_value.lower() == 'true')
                dm_attr[a_name] = a_value
            except Exception as e:
                raise Exception(
                    "Failed to convert attribute '%s'='%s': %s" %
                    (a_name, a_value, e))
        return dm_attr

    for tag_obj in cvat_frame_anno.tags:
        anno_group = tag_obj.group or 0
        anno_label = map_label(tag_obj.label)
        anno_attr = convert_attrs(tag_obj.label, tag_obj.attributes)

        anno = datumaro.Label(label=anno_label,
            attributes=anno_attr, group=anno_group)
        item_anno.append(anno)

    shapes = []
    if hasattr(cvat_frame_anno, 'shapes'):
        for shape in cvat_frame_anno.shapes:
            shapes.append({"id": shape.id, "label_id": shape.label_id})

    for index, shape_obj in enumerate(cvat_frame_anno.labeled_shapes):
        anno_group = shape_obj.group or 0
        anno_label = map_label(shape_obj.label)
        anno_attr = convert_attrs(shape_obj.label, shape_obj.attributes)
        anno_attr['occluded'] = shape_obj.occluded

        if hasattr(shape_obj, 'track_id'):
            anno_attr['track_id'] = shape_obj.track_id
            anno_attr['keyframe'] = shape_obj.keyframe

        anno_points = shape_obj.points
        if shape_obj.type == ShapeType.POINTS:
            anno = datumaro.Points(anno_points,
                label=anno_label, attributes=anno_attr, group=anno_group,
                z_order=shape_obj.z_order)
        elif shape_obj.type == ShapeType.POLYLINE:
            anno = datumaro.PolyLine(anno_points,
                label=anno_label, attributes=anno_attr, group=anno_group,
                z_order=shape_obj.z_order)
        elif shape_obj.type == ShapeType.POLYGON:
            anno = datumaro.Polygon(anno_points,
                label=anno_label, attributes=anno_attr, group=anno_group,
                z_order=shape_obj.z_order)
        elif shape_obj.type == ShapeType.RECTANGLE:
            x0, y0, x1, y1 = anno_points
            anno = datumaro.Bbox(x0, y0, x1 - x0, y1 - y0,
                label=anno_label, attributes=anno_attr, group=anno_group,
                z_order=shape_obj.z_order)
        elif shape_obj.type == ShapeType.CUBOID:
            if dimension == DimensionType.DIM_3D:
                if format_name == "sly_pointcloud":
                    anno_id = shapes[index]["id"]
                else:
                    anno_id = index
                position, rotation, scale = anno_points[0:3], anno_points[3:6], anno_points[6:9]
                anno = datumaro.Cuboid3d(id=anno_id, position=position, rotation=rotation, scale=scale,
                                            label=anno_label, attributes=anno_attr, group=anno_group
                                            )
            else:
                continue
        else:
            raise Exception("Unknown shape type '%s'" % shape_obj.type)

        item_anno.append(anno)

    return item_anno

def match_dm_item(item, task_data, root_hint=None):
    is_video = task_data.meta['task']['mode'] == 'interpolation'

    frame_number = None
    if frame_number is None and item.has_image:
        frame_number = task_data.match_frame(item.id + item.image.ext, root_hint)
    if frame_number is None:
        frame_number = task_data.match_frame(item.id, root_hint, path_has_ext=False)
    if frame_number is None:
        frame_number = cast(item.attributes.get('frame', item.id), int)
    if frame_number is None and is_video:
        frame_number = cast(osp.basename(item.id)[len('frame_'):], int)

    if not frame_number in task_data.frame_info:
        raise CvatImportError("Could not match item id: "
            "'%s' with any task frame" % item.id)
    return frame_number

def find_dataset_root(dm_dataset, task_data):
    longest_path = max(dm_dataset, key=lambda x: len(Path(x.id).parts),
        default=None)
    if longest_path is None:
        return None
    longest_path = longest_path.id

    longest_match = task_data.match_frame_fuzzy(longest_path)
    if longest_match is None:
        return None
    longest_match = osp.dirname(task_data.frame_info[longest_match]['path'])
    prefix = longest_match[:-len(osp.dirname(longest_path)) or None]
    if prefix.endswith('/'):
        prefix = prefix[:-1]
    return prefix

def import_dm_annotations(dm_dataset, task_data):
    shapes = {
        datumaro.AnnotationType.bbox: ShapeType.RECTANGLE,
        datumaro.AnnotationType.polygon: ShapeType.POLYGON,
        datumaro.AnnotationType.polyline: ShapeType.POLYLINE,
        datumaro.AnnotationType.points: ShapeType.POINTS,
        datumaro.AnnotationType.cuboid_3d: ShapeType.CUBOID
    }

    if len(dm_dataset) == 0:
        return

    label_cat = dm_dataset.categories()[datumaro.AnnotationType.label]

    root_hint = find_dataset_root(dm_dataset, task_data)

    for item in dm_dataset:
        frame_number = task_data.abs_frame_id(
            match_dm_item(item, task_data, root_hint=root_hint))

        # do not store one-item groups
        group_map = {0: 0}
        group_size = {0: 0}
        for ann in item.annotations:
            if ann.type in shapes:
                group = group_map.get(ann.group)
                if group is None:
                    group = len(group_map)
                    group_map[ann.group] = group
                    group_size[ann.group] = 1
                else:
                    group_size[ann.group] += 1
        group_map = {g: s for g, s in group_size.items()
            if 1 < s and group_map[g]}
        group_map = {g: i for i, g in enumerate([0] + sorted(group_map))}

        for idx, ann in enumerate(item.annotations):
            try:
                if hasattr(ann, 'label') and ann.label is None:
                    raise CvatImportError("annotation has no label")
                if ann.type in shapes:
                    if ann.type == datumaro.AnnotationType.cuboid_3d:
                        try:
                            ann.points = [*ann.position,*ann.rotation,*ann.scale,0,0,0,0,0,0,0]
                        except Exception as e:
                            ann.points = ann.points
                        ann.z_order = 0
                    task_data.add_shape(task_data.LabeledShape(
                        type=shapes[ann.type],
                        frame=frame_number,
                        points = ann.points,
                        label=label_cat.items[ann.label].name,
                        occluded=ann.attributes.get('occluded') == True,
                        z_order=ann.z_order,
                        group=group_map.get(ann.group, 0),
                        source='manual',
                        attributes=[task_data.Attribute(name=n, value=str(v))
                            for n, v in ann.attributes.items()],
                    ))
                elif ann.type == datumaro.AnnotationType.label:
                    task_data.add_tag(task_data.Tag(
                        frame=frame_number,
                        label=label_cat.items[ann.label].name,
                        group=group_map.get(ann.group, 0),
                        source='manual',
                        attributes=[task_data.Attribute(name=n, value=str(v))
                            for n, v in ann.attributes.items()],
                    ))
            except Exception as e:
                raise CvatImportError("Image {}: can't import annotation "
                    "#{} ({}): {}".format(item.id, idx, ann.type.name, e))<|MERGE_RESOLUTION|>--- conflicted
+++ resolved
@@ -831,13 +831,8 @@
         return convert_cvat_anno_to_dm(cvat_frame_anno, label_attrs, map_label)
 
 
-<<<<<<< HEAD
-class CvatTaskDataExtractor(CVATDataExtractor):
-    def __init__(self, task_data, include_images, format_type, dimension):
-=======
 class CvatTaskDataExtractor(datumaro.SourceExtractor, CVATDataExtractorMixin):
     def __init__(self, task_data, include_images=False, format_type=None, dimension=DimensionType.DIM_2D):
->>>>>>> 42a974e7
         super().__init__()
         self._categories, self._user = self._load_categories(task_data.meta['task'], dimension=dimension)
         self._dimension = dimension
@@ -928,13 +923,8 @@
 
         return convert_cvat_anno_to_dm(cvat_frame_anno, label_attrs, map_label, self._format_type, self._dimension)
 
-<<<<<<< HEAD
-class CVATProjectDataExtractor(CVATDataExtractor):
+class CVATProjectDataExtractor(datumaro.Extractor, CVATDataExtractorMixin):
     def __init__(self, project_data: ProjectData, include_images: bool = False, format_type: str = None, dimension: DimensionType = DimensionType.DIM_2D):
-=======
-class CVATProjectDataExtractor(datumaro.Extractor, CVATDataExtractorMixin):
-    def __init__(self, project_data: ProjectData, include_images: bool = False):
->>>>>>> 42a974e7
         super().__init__()
         self._categories, self._user = self._load_categories(project_data.meta['project'], dimension)
         self._dimension = dimension
