# Copyright (C) 2019-2022 Intel Corporation
# Copyright (C) 2022-2024 CVAT.ai Corporation
#
# SPDX-License-Identifier: MIT

from __future__ import annotations

import os.path as osp
import re
import sys
from functools import reduce
from operator import add
from pathlib import Path
from types import SimpleNamespace
from typing import (Any, Callable, DefaultDict, Dict, Iterable, Iterator, List, Literal, Mapping,
                    NamedTuple, Optional, OrderedDict, Sequence, Set, Tuple, Union)

from attrs.converters import to_bool
import datumaro as dm
import defusedxml.ElementTree as ET
import rq
from attr import attrib, attrs
<<<<<<< HEAD
=======
from datumaro.components.media import PointCloud
from datumaro.components.environment import Environment
from datumaro.components.extractor import Importer
from datumaro.components.format_detection import RejectionReason
>>>>>>> 3eec9fef
from django.db.models import QuerySet
from django.utils import timezone
from django.conf import settings

from cvat.apps.dataset_manager.formats.utils import get_label_color
from cvat.apps.dataset_manager.util import add_prefetch_fields
from cvat.apps.engine import models
from cvat.apps.engine.frame_provider import TaskFrameProvider, FrameQuality, FrameOutputType
from cvat.apps.engine.models import (AttributeSpec, AttributeType, DimensionType, Job,
                                     JobType, Label, LabelType, Project, SegmentType, ShapeType,
                                     Task)
from cvat.apps.engine.rq_job_handler import RQJobMetaField
from cvat.apps.engine.lazy_list import LazyList

from .annotation import AnnotationIR, AnnotationManager, TrackManager
from .formats.transformations import MaskConverter, EllipsesToMasks
from ..engine.log import ServerLogManager

slogger = ServerLogManager(__name__)

CVAT_INTERNAL_ATTRIBUTES = {'occluded', 'outside', 'keyframe', 'track_id', 'rotation'}

class InstanceLabelData:
    class Attribute(NamedTuple):
        name: str
        value: Any

    @classmethod
    def add_prefetch_info(cls, queryset: QuerySet):
        assert issubclass(queryset.model, Label)

        return add_prefetch_fields(queryset, [
            'skeleton',
            'parent',
            'attributespec_set',
            'sublabels',
        ])

    def __init__(self, instance: Union[Task, Project]) -> None:
        instance = instance.project if isinstance(instance, Task) and instance.project_id is not None else instance

        db_labels = self.add_prefetch_info(instance.label_set.all())

        # If this flag is set to true, create attribute within anntations import
        self._soft_attribute_import = False
        self._label_mapping = OrderedDict[int, Label](
            (db_label.id, db_label)
            for db_label in sorted(db_labels, key=lambda v: v.pk)
        )

        self._attribute_mapping = {db_label.id: {
            'mutable': {}, 'immutable': {}, 'spec': {}}
            for db_label in db_labels}

        for db_label in db_labels:
            for db_attribute in db_label.attributespec_set.all():
                if db_attribute.mutable:
                    self._attribute_mapping[db_label.id]['mutable'][db_attribute.id] = db_attribute.name
                else:
                    self._attribute_mapping[db_label.id]['immutable'][db_attribute.id] = db_attribute.name
                self._attribute_mapping[db_label.id]['spec'][db_attribute.id] = db_attribute

        self._attribute_mapping_merged = {}
        for label_id, attr_mapping in self._attribute_mapping.items():
            self._attribute_mapping_merged[label_id] = {
                **attr_mapping['mutable'],
                **attr_mapping['immutable'],
            }

    def _get_label_id(self, label_name, parent_id=None):
        for db_label in self._label_mapping.values():
            if label_name == db_label.name and parent_id == db_label.parent_id:
                return db_label.id
        raise ValueError("Label {!r} is not registered for this task".format(label_name))

    def _get_label_name(self, label_id):
        return self._label_mapping[label_id].name

    def _get_attribute_name(self, attribute_id):
        for attribute_mapping in self._attribute_mapping_merged.values():
            if attribute_id in attribute_mapping:
                return attribute_mapping[attribute_id]

    def _get_attribute_id(self, label_id, attribute_name, attribute_type=None):
        if attribute_type:
            container = self._attribute_mapping[label_id][attribute_type]
        else:
            container = self._attribute_mapping_merged[label_id]

        for attr_id, attr_name in container.items():
            if attribute_name == attr_name:
                return attr_id
        return None

    def _get_mutable_attribute_id(self, label_id, attribute_name):
        return self._get_attribute_id(label_id, attribute_name, 'mutable')

    def _get_immutable_attribute_id(self, label_id, attribute_name):
        return self._get_attribute_id(label_id, attribute_name, 'immutable')

    def _import_attribute(self, label_id, attribute, mutable=False):
        spec_id = self._get_attribute_id(label_id, attribute.name)
        value = attribute.value

        if spec_id:
            spec = self._attribute_mapping[label_id]['spec'][spec_id]

            try:
                if spec.input_type == AttributeType.NUMBER:
                    pass # no extra processing required
                elif spec.input_type == AttributeType.CHECKBOX:
                    if value == spec.default_value:
                        pass
                    elif isinstance(value, str):
                        value = value.lower()
                        assert value in {'true', 'false'}
                    elif isinstance(value, (bool, int, float)):
                        value = 'true' if value else 'false'
                    else:
                        raise ValueError("Unexpected attribute value")
            except Exception as e:
                raise Exception("Failed to convert attribute '%s'='%s': %s" %
                    (self._get_label_name(label_id), value, e))

        elif self._soft_attribute_import:
            if isinstance(value, (int, float)):
                attr_type = AttributeType.NUMBER
            elif isinstance(value, bool):
                attr_type = AttributeType.CHECKBOX
            else:
                value = str(value)
                if value.lower() in {'true', 'false'}:
                    value = value.lower() == 'true'
                    attr_type = AttributeType.CHECKBOX
                else:
                    attr_type = AttributeType.TEXT

            attr_spec = AttributeSpec(
                label_id=label_id,
                name=attribute.name,
                input_type=attr_type,
                mutable=mutable,
            )
            attr_spec.save()
            spec_id = attr_spec.id
            if label_id not in self._label_mapping:
                self._label_mapping[label_id] = Label.objects.get(id=label_id)
            if label_id not in self._attribute_mapping:
                self._attribute_mapping[label_id] = {'mutable': {}, 'immutable': {}, 'spec': {}}
            self._attribute_mapping[label_id]['immutable'][spec_id] = attribute.name
            self._attribute_mapping[label_id]['spec'][spec_id] = attr_spec
            self._attribute_mapping_merged[label_id] = {
                **self._attribute_mapping[label_id]['mutable'],
                **self._attribute_mapping[label_id]['immutable'],
            }


        return { 'spec_id': spec_id, 'value': value }

    def _export_attributes(self, attributes):
        exported_attributes = []
        for attr in attributes:
            attribute_name = self._get_attribute_name(attr["spec_id"])
            exported_attributes.append(InstanceLabelData.Attribute(
                name=attribute_name,
                value=attr["value"],
            ))
        return exported_attributes

class CommonData(InstanceLabelData):
    class Shape(NamedTuple):
        id: int
        label_id: int

    class LabeledShape(NamedTuple):
        type: int
        frame: int
        label: int
        points: Sequence[int]
        occluded: bool
        attributes: Sequence[CommonData.Attribute]
        source: str | None
        rotation: float = 0
        group: int = 0
        z_order: int = 0
        elements: Sequence[CommonData.LabeledShape] = ()
        outside: bool = False
        id: int | None = None

    class TrackedShape(NamedTuple):
        type: int
        frame: int
        points: Sequence[int]
        occluded: bool
        outside: bool
        keyframe: bool
        attributes: Sequence[CommonData.Attribute]
        rotation: float = 0
        source: str = "manual"
        group: int = 0
        z_order: int = 0
        label: str | None = None
        track_id: int = 0
        elements: Sequence[CommonData.TrackedShape] = ()
        id: int | None = None

    class Track(NamedTuple):
        label: int
        group: int
        source: str
        shapes: Sequence[CommonData.TrackedShape]
        elements: Sequence[int] = ()
        id: int | None = None

    class Tag(NamedTuple):
        frame: int
        label: int
        attributes: Sequence[CommonData.Attribute]
        source: str | None
        group: int | None = 0
        id: int | None = None

    class Frame(NamedTuple):
        idx: int
        id: int
        frame: int
        name: str
        width: int
        height: int
        labeled_shapes: Sequence[CommonData.LabeledShape]
        tags: Sequence[CommonData.Tag]
        shapes: Sequence[CommonData.Shape]
        labels: Sequence[CommonData.Label]
        subset: str

    class Label(NamedTuple):
        id: int
        name: str
        color: str | None
        type: str | None

    def __init__(self,
        annotation_ir: AnnotationIR,
        db_task: Task,
        *,
        host: str = '',
        create_callback=None,
        use_server_track_ids: bool = False,
        included_frames: Optional[Sequence[int]] = None
    ) -> None:
        self._dimension = annotation_ir.dimension
        self._annotation_ir = annotation_ir
        self._host = host
        self._create_callback = create_callback
        self._MAX_ANNO_SIZE = 30000
        self._frame_info = {}
        self._frame_mapping: Dict[str, int] = {}
        self._frame_step = db_task.data.get_frame_step()
        self._db_data: models.Data = db_task.data
        self._use_server_track_ids = use_server_track_ids
        self._required_frames = included_frames
        self._initialized_included_frames: Optional[Set[int]] = None
        self._db_subset = db_task.subset

        super().__init__(db_task)

        self._init_frame_info()
        self._init_meta()

    @property
    def rel_range(self):
        raise NotImplementedError()

    @property
    def start(self) -> int:
        return 0

    @property
    def stop(self) -> int:
        return max(0, len(self) - 1)

    def _get_db_images(self) -> Iterator[models.Image]:
        raise NotImplementedError()

    def abs_frame_id(self, relative_id):
        # relative_id is frame index in segment for job, so it can start with more than just zero
        if relative_id not in self.rel_range:
            raise ValueError("Unknown internal frame id %s" % relative_id)
        return relative_id * self._frame_step + self._db_data.start_frame

    def rel_frame_id(self, absolute_id):
        d, m = divmod(
            absolute_id - self._db_data.start_frame, self._frame_step)
        if m or d not in self.rel_range:
            raise ValueError("Unknown frame %s" % absolute_id)
        return d

    def _init_frame_info(self):
        self._deleted_frames = { k: True for k in self._db_data.deleted_frames }

        self._excluded_frames = set()

        if hasattr(self._db_data, 'video'):
            self._frame_info = {
                frame: {
                    "path": "frame_{:06d}".format(self.abs_frame_id(frame)),
                    "width": self._db_data.video.width,
                    "height": self._db_data.video.height,
                    "subset": self._db_subset,
                } for frame in self.rel_range
            }
        else:
            self._frame_info = {
                self.rel_frame_id(db_image.frame): {
                    "id": db_image.id,
                    "path": db_image.path,
                    "width": db_image.width,
                    "height": db_image.height,
                    "subset": self._db_subset,
                } for db_image in self._get_db_images()
            }

        self._frame_mapping = {
            self._get_filename(info["path"]): frame_number
            for frame_number, info in self._frame_info.items()
        }

    @staticmethod
    def _convert_db_labels(db_labels):
        labels = []
        for db_label in db_labels:
            label = OrderedDict([
                ("name", db_label.name),
                ("color", db_label.color),
                ("type", db_label.type),
                ("attributes", [
                    ("attribute", OrderedDict([
                        ("name", db_attr.name),
                        ("mutable", str(db_attr.mutable)),
                        ("input_type", db_attr.input_type),
                        ("default_value", db_attr.default_value),
                        ("values", db_attr.values)]))
                    for db_attr in db_label.attributespec_set.all()])
            ])

            if db_label.parent:
                label["parent"] = db_label.parent.name

            if db_label.type == str(LabelType.SKELETON):
                label["svg"] = db_label.skeleton.svg
                for db_sublabel in list(db_label.sublabels.all()):
                    label["svg"] = label["svg"].replace(f'data-label-id="{db_sublabel.id}"', f'data-label-name="{db_sublabel.name}"')

            labels.append(('label', label))
        return labels

    def _init_meta(self):
        raise NotImplementedError()

    def _export_tracked_shape(self, shape):
        return CommonData.TrackedShape(
            id=shape["id"],
            type=shape["type"],
            frame=self.abs_frame_id(shape["frame"]),
            label=self._get_label_name(shape["label_id"]),
            points=shape["points"],
            rotation=shape["rotation"],
            occluded=shape["occluded"],
            z_order=shape.get("z_order", 0),
            group=shape.get("group", 0),
            outside=shape.get("outside", False),
            keyframe=shape.get("keyframe", True),
            track_id=shape["track_id"],
            source=shape.get("source", "manual"),
            attributes=self._export_attributes(shape["attributes"]),
            elements=[self._export_tracked_shape(element) for element in shape.get("elements", [])]
        )

    def _export_labeled_shape(self, shape):
        return CommonData.LabeledShape(
            id=shape["id"],
            type=shape["type"],
            label=self._get_label_name(shape["label_id"]),
            frame=self.abs_frame_id(shape["frame"]),
            points=shape["points"],
            rotation=shape["rotation"],
            occluded=shape["occluded"],
            outside=shape.get("outside", False),
            z_order=shape.get("z_order", 0),
            group=shape.get("group", 0),
            source=shape["source"],
            attributes=self._export_attributes(shape["attributes"]),
            elements=[self._export_labeled_shape(element) for element in shape.get("elements", [])]
        )

    def _export_shape(self, shape):
        return CommonData.Shape(
            id=shape["id"],
            label_id=shape["label_id"]
        )

    def _export_tag(self, tag):
        return CommonData.Tag(
            id=tag["id"],
            frame=self.abs_frame_id(tag["frame"]),
            label=self._get_label_name(tag["label_id"]),
            group=tag.get("group", 0),
            source=tag["source"],
            attributes=self._export_attributes(tag["attributes"]),
        )

    def _export_track(self, track, idx):
        track['shapes'] = list(filter(lambda x: not self._is_frame_deleted(x['frame']), track['shapes']))
        tracked_shapes = TrackManager.get_interpolated_shapes(
            track, 0, self.stop + 1, self._annotation_ir.dimension)
        for tracked_shape in tracked_shapes:
            tracked_shape["attributes"] += track["attributes"]
            tracked_shape["track_id"] = track["track_id"] if self._use_server_track_ids else idx
            tracked_shape["group"] = track["group"]
            tracked_shape["source"] = track["source"]
            tracked_shape["label_id"] = track["label_id"]

        return CommonData.Track(
            id=track["id"],
            label=self._get_label_name(track["label_id"]),
            group=track["group"],
            source=track["source"],
            shapes=[self._export_tracked_shape(shape)
                for shape in tracked_shapes if not self._is_frame_deleted(shape["frame"])],
            elements=[self._export_track(element, i) for i, element in enumerate(track.get("elements", []))]
        )

    @staticmethod
    def _export_label(label):
        return CommonData.Label(
            id=label.id,
            name=label.name,
            color=label.color,
            type=label.type
        )

    def group_by_frame(self, include_empty: bool = False):
        frames = {}
        def get_frame(idx):
            frame_info = self._frame_info[idx]
            frame = self.abs_frame_id(idx)
            if frame not in frames:
                frames[frame] = CommonData.Frame(
                    idx=idx,
                    id=frame_info.get("id", 0),
                    subset=frame_info["subset"],
                    frame=frame,
                    name=frame_info["path"],
                    height=frame_info["height"],
                    width=frame_info["width"],
                    labeled_shapes=[],
                    tags=[],
                    shapes=[],
                    labels={}
                )
            return frames[frame]

        included_frames = self.get_included_frames()

        if include_empty:
            for idx in sorted(set(self._frame_info) & included_frames):
                get_frame(idx)

        anno_manager = AnnotationManager(
            self._annotation_ir, dimension=self._annotation_ir.dimension
        )
        for shape in sorted(
            anno_manager.to_shapes(
                self.stop + 1,
                # Skip outside, deleted and excluded frames
                included_frames=included_frames,
                include_outside=False,
                use_server_track_ids=self._use_server_track_ids
            ),
            key=lambda shape: shape.get("z_order", 0)
        ):
            shape_data = ''

            if 'track_id' in shape:
                if shape['outside']:
                    continue
                exported_shape = self._export_tracked_shape(shape)
            else:
                exported_shape = self._export_labeled_shape(shape)
                shape_data = self._export_shape(shape)

            get_frame(shape['frame']).labeled_shapes.append(exported_shape)

            if shape_data:
                get_frame(shape['frame']).shapes.append(shape_data)
                for label in self._label_mapping.values():
                    label = self._export_label(label)
                    get_frame(shape['frame']).labels.update({label.id: label})

        for tag in self._annotation_ir.tags:
            if tag['frame'] not in included_frames:
                continue
            get_frame(tag['frame']).tags.append(self._export_tag(tag))

        return iter(frames.values())

    @property
    def shapes(self):
        for shape in self._annotation_ir.shapes:
            if not self._is_frame_deleted(shape["frame"]):
                yield self._export_labeled_shape(shape)

    def get_included_frames(self):
        if self._initialized_included_frames is None:
            self._initialized_included_frames = set(
                i for i in self.rel_range
                if not self._is_frame_deleted(i)
                and not self._is_frame_excluded(i)
                and self._is_frame_required(i)
            )
        return self._initialized_included_frames

    def _is_frame_deleted(self, frame):
        return frame in self._deleted_frames

    def _is_frame_excluded(self, frame):
        return frame in self._excluded_frames

    def _is_frame_required(self, frame):
        return self._required_frames is None or frame in self._required_frames

    @property
    def tracks(self):
        for idx, track in enumerate(self._annotation_ir.tracks):
            yield self._export_track(track, idx)

    @property
    def tags(self):
        for tag in self._annotation_ir.tags:
            if tag["frame"] not in self._deleted_frames:
                yield self._export_tag(tag)

    @property
    def meta(self):
        return self._meta

    @property
    def soft_attribute_import(self):
        return self._soft_attribute_import

    @soft_attribute_import.setter
    def soft_attribute_import(self, value: bool):
        self._soft_attribute_import = value

    def _import_tag(self, tag):
        _tag = tag._asdict()
        label_id = self._get_label_id(_tag.pop('label'))
        _tag['frame'] = self.rel_frame_id(int(_tag['frame']))
        _tag['label_id'] = label_id
        _tag['attributes'] = [self._import_attribute(label_id, attrib)
            for attrib in _tag['attributes']
            if self._get_attribute_id(label_id, attrib.name) or (
                self.soft_attribute_import and attrib.name not in CVAT_INTERNAL_ATTRIBUTES
            )
        ]
        return _tag

    def _import_shape(self, shape, parent_label_id=None):
        _shape = shape._asdict()
        label_id = self._get_label_id(_shape.pop('label'), parent_label_id)
        _shape['frame'] = self.rel_frame_id(int(_shape['frame']))
        _shape['label_id'] = label_id
        _shape['attributes'] = [self._import_attribute(label_id, attrib)
            for attrib in _shape['attributes']
            if self._get_attribute_id(label_id, attrib.name) or (
                self.soft_attribute_import and attrib.name not in CVAT_INTERNAL_ATTRIBUTES
            )
        ]

        self._ensure_points_converted_to_floats(_shape)
        _shape['elements'] = [self._import_shape(element, label_id) for element in _shape.get('elements', [])]

        return _shape

    def _import_track(self, track, parent_label_id=None):
        _track = track._asdict()
        label_id = self._get_label_id(_track.pop('label'), parent_label_id)
        _track['frame'] = self.rel_frame_id(
            min(int(shape.frame) for shape in _track['shapes']))
        _track['label_id'] = label_id
        _track['attributes'] = []
        _track['shapes'] = [shape._asdict() for shape in _track['shapes']]
        _track['elements'] = [self._import_track(element, label_id) for element in _track.get('elements', [])]
        for shape in _track['shapes']:
            shape['frame'] = self.rel_frame_id(int(shape['frame']))
            _track['attributes'] = [self._import_attribute(label_id, attrib)
                for attrib in shape['attributes']
                if self._get_immutable_attribute_id(label_id, attrib.name) or (
                    self.soft_attribute_import and attrib.name not in CVAT_INTERNAL_ATTRIBUTES
                )
            ]
            shape['attributes'] = [self._import_attribute(label_id, attrib, mutable=True)
                for attrib in shape['attributes']
                if self._get_mutable_attribute_id(label_id, attrib.name)
            ]
            self._ensure_points_converted_to_floats(shape)

        return _track

    def _ensure_points_converted_to_floats(self, shape) -> None:
        """
        Historically, there were importers that were not converting points to ints/floats.
        The only place to make sure that all points in shapes have the right type was this one.
        However, this does eat up a lot of memory for some reason.
        (see https://github.com/cvat-ai/cvat/pull/1898)

        So, before we can guarantee that all the importers are returning the right data,
        we have to have this conversion.
        """
        # if points is LazyList or tuple, we can be sure it has the right type already
        if isinstance(points := shape["points"], LazyList | tuple):
            return

        for point in points:
            if not isinstance(point, int | float):
                slogger.glob.error(
                    f"Points must be type of "
                    f"`tuple[int | float] | list[int | float] | LazyList`, "
                    f"not `{points.__class__.__name__}[{point.__class__.__name__}]`"
                    "Please, update import code to return the correct type."
                )
                shape["points"] = tuple(map(float, points))
                return

    def _call_callback(self):
        if self._len() > self._MAX_ANNO_SIZE:
            self._create_callback(self._annotation_ir.serialize())
            self._annotation_ir.reset()

    def add_tag(self, tag):
        imported_tag = self._import_tag(tag)
        if imported_tag['label_id']:
            self._annotation_ir.add_tag(imported_tag)
            self._call_callback()

    def add_shape(self, shape):
        imported_shape = self._import_shape(shape)
        if imported_shape['label_id']:
            self._annotation_ir.add_shape(imported_shape)
            self._call_callback()

    def add_track(self, track):
        imported_track = self._import_track(track)
        if imported_track['label_id']:
            self._annotation_ir.add_track(imported_track)
            self._call_callback()

    @property
    def data(self):
        return self._annotation_ir

    def _len(self):
        track_len = 0
        for track in self._annotation_ir.tracks:
            track_len += len(track['shapes'])

        return len(self._annotation_ir.tags) + len(self._annotation_ir.shapes) + track_len

    @property
    def frame_info(self):
        return self._frame_info

    @property
    def deleted_frames(self):
        return self._deleted_frames

    @property
    def frame_step(self):
        return self._frame_step

    @property
    def db_instance(self):
        raise NotImplementedError()

    @property
    def db_data(self):
        return self._db_data

    def __len__(self):
        raise NotImplementedError()

    @staticmethod
    def _get_filename(path: str) -> str:
        return osp.splitext(path)[0]

    def match_frame(self,
        path: str, root_hint: Optional[str] = None, *, path_has_ext: bool = True
    ) -> Optional[int]:
        if path_has_ext:
            path = self._get_filename(path)

        match = self._frame_mapping.get(path)

        if not match and root_hint and not path.startswith(root_hint):
            path = osp.join(root_hint, path)
            match = self._frame_mapping.get(path)

        return match

    def match_frame_fuzzy(self, path: str, *, path_has_ext: bool = True) -> Optional[int]:
        # Preconditions:
        # - The input dataset is full, i.e. all items present. Partial dataset
        # matching can't be correct for all input cases.
        # - path is the longest path of input dataset in terms of path parts

        if path_has_ext:
            path = self._get_filename(path)

        path = Path(path).parts
        for p, v in self._frame_mapping.items():
            if Path(p).parts[-len(path):] == path: # endswith() for paths
                return v

        return None

class JobData(CommonData):
    META_FIELD = "job"
    def __init__(self, annotation_ir: AnnotationIR, db_job: Job, **kwargs):
        self._db_job = db_job
        self._db_task = db_job.segment.task

        super().__init__(annotation_ir, self._db_task, **kwargs)

    def _init_meta(self):
        db_segment = self._db_job.segment
        self._meta = OrderedDict([
            (JobData.META_FIELD, OrderedDict([
                ("id", str(self._db_job.id)),
                ("size", str(len(self))),
                ("mode", self._db_task.mode),
                ("overlap", str(self._db_task.overlap)),
                ("bugtracker", self._db_task.bug_tracker),
                ("created", str(timezone.localtime(self._db_task.created_date))),
                ("updated", str(timezone.localtime(self._db_job.updated_date))),
                ("subset", self._db_task.subset or dm.DEFAULT_SUBSET_NAME),
                ("start_frame", str(self._db_data.start_frame + db_segment.start_frame * self._frame_step)),
                ("stop_frame", str(self._db_data.start_frame + db_segment.stop_frame * self._frame_step)),
                ("frame_filter", self._db_data.frame_filter),
                ("segments", [
                    ("segment", OrderedDict([
                        ("id", str(db_segment.id)),
                        ("start", str(db_segment.start_frame)),
                        ("stop", str(db_segment.stop_frame)),
                        ("url", "{}/api/jobs/{}".format(self._host, self._db_job.id))])),
                ]),
                ("owner", OrderedDict([
                    ("username", self._db_task.owner.username),
                    ("email", self._db_task.owner.email)
                ]) if self._db_task.owner else ""),

                ("assignee", OrderedDict([
                    ("username", self._db_job.assignee.username),
                    ("email", self._db_job.assignee.email)
                ]) if self._db_job.assignee else ""),
            ])),
            ("dumped", str(timezone.localtime(timezone.now()))),
        ])

        if self._label_mapping is not None:
            self._meta[JobData.META_FIELD]["labels"] = CommonData._convert_db_labels(self._label_mapping.values())

        if hasattr(self._db_data, "video"):
            self._meta["original_size"] = OrderedDict([
                ("width", str(self._db_data.video.width)),
                ("height", str(self._db_data.video.height))
            ])

    def _init_frame_info(self):
        super()._init_frame_info()

        if self.db_instance.segment.type == SegmentType.SPECIFIC_FRAMES:
            frame_set = self.db_instance.segment.frame_set
            self._excluded_frames.update(
                frame for frame in self.rel_range
                if self.abs_frame_id(frame) not in frame_set
            )

            if self.db_instance.type == JobType.GROUND_TRUTH:
                self._excluded_frames.update(self.db_data.validation_layout.disabled_frames)

        if self._required_frames:
            rel_range = self.rel_range
            self._required_frames = set(frame for frame in self._required_frames if frame in rel_range)

    def __len__(self):
        segment = self._db_job.segment
        return segment.stop_frame - segment.start_frame + 1

    def _get_db_images(self):
        return (image for image in self._db_data.images.all() if image.frame in self.abs_range)

    @property
    def abs_range(self):
        segment = self._db_job.segment
        step = self._frame_step
        start_frame = self._db_data.start_frame + segment.start_frame * step
        stop_frame = self._db_data.start_frame + segment.stop_frame * step + 1
        return range(start_frame, stop_frame, step)

    @property
    def rel_range(self):
        segment = self._db_job.segment
        return range(segment.start_frame, segment.stop_frame + 1)

    @property
    def start(self) -> int:
        segment = self._db_job.segment
        return segment.start_frame

    @property
    def stop(self) -> int:
        segment = self._db_job.segment
        return segment.stop_frame

    @property
    def db_instance(self):
        return self._db_job


class TaskData(CommonData):
    META_FIELD = "task"
    def __init__(self, annotation_ir: AnnotationIR, db_task: Task, **kwargs):
        self._db_task = db_task
        super().__init__(annotation_ir, db_task, **kwargs)

    @staticmethod
    def meta_for_task(db_task, host, label_mapping=None):
        db_segments = db_task.segment_set.all().prefetch_related('job_set')

        meta = OrderedDict([
            ("id", str(db_task.id)),
            ("name", db_task.name),
            ("size", str(db_task.data.size)),
            ("mode", db_task.mode),
            ("overlap", str(db_task.overlap)),
            ("bugtracker", db_task.bug_tracker),
            ("created", str(timezone.localtime(db_task.created_date))),
            ("updated", str(timezone.localtime(db_task.updated_date))),
            ("subset", db_task.subset or dm.DEFAULT_SUBSET_NAME),
            ("start_frame", str(db_task.data.start_frame)),
            ("stop_frame", str(db_task.data.stop_frame)),
            ("frame_filter", db_task.data.frame_filter),

            ("segments", [
                ("segment", OrderedDict([
                    ("id", str(db_segment.id)),
                    ("start", str(db_segment.start_frame)),
                    ("stop", str(db_segment.stop_frame)),
                    ("url", "{}/api/jobs/{}".format(
                        host, db_segment.job_set.first().id))]
                ))
                for db_segment in db_segments
                if db_segment.job_set.first().type == JobType.ANNOTATION
            ]),

            ("owner", OrderedDict([
                ("username", db_task.owner.username),
                ("email", db_task.owner.email)
            ]) if db_task.owner else ""),

            ("assignee", OrderedDict([
                ("username", db_task.assignee.username),
                ("email", db_task.assignee.email)
            ]) if db_task.assignee else ""),
        ])

        if label_mapping is not None:
            meta['labels'] = CommonData._convert_db_labels(label_mapping.values())

        if hasattr(db_task.data, "video"):
            meta["original_size"] = OrderedDict([
                ("width", str(db_task.data.video.width)),
                ("height", str(db_task.data.video.height))
            ])

            # Add source to dumped file
            meta["source"] = str(osp.basename(db_task.data.video.path))

        return meta

    def _init_meta(self):
        self._meta = OrderedDict([
            (TaskData.META_FIELD, self.meta_for_task(self._db_task, self._host, self._label_mapping)),
            ("dumped", str(timezone.localtime(timezone.now())))
        ])

    def __len__(self):
        return self._db_data.size

    @property
    def rel_range(self):
        return range(len(self))

    @property
    def db_instance(self):
        return self._db_task

    def _get_db_images(self):
        return self._db_data.images.all()

    def _init_frame_info(self):
        super()._init_frame_info()

        if self.db_data.validation_mode == models.ValidationMode.GT_POOL:
            # For GT pool-enabled tasks, we:
            # - skip validation frames in normal jobs on annotation export
            # - load annotations for GT pool frames on annotation import

            assert not hasattr(self.db_data, 'video')

            for db_image in self._get_db_images():
                # We should not include placeholder frames in task export, so we exclude them
                if db_image.is_placeholder:
                    self._excluded_frames.add(db_image.frame)
                    continue

                # We should not match placeholder frames during task import,
                # so we update the frame matching index
                self._frame_mapping[self._get_filename(db_image.path)] = (
                    self.rel_frame_id(db_image.frame)
                )

class ProjectData(InstanceLabelData):
    META_FIELD = 'project'
    @attrs
    class LabeledShape:
        type: str = attrib()
        frame: int = attrib()
        label: str = attrib()
        points: List[float] = attrib()
        occluded: bool = attrib()
        attributes: List[InstanceLabelData.Attribute] = attrib()
        source: str = attrib(default='manual')
        group: int = attrib(default=0)
        rotation: int = attrib(default=0)
        z_order: int = attrib(default=0)
        task_id: int = attrib(default=None)
        subset: str = attrib(default=None)
        outside: bool = attrib(default=False)
        elements: List['ProjectData.LabeledShape'] = attrib(default=[])

    @attrs
    class TrackedShape:
        type: str = attrib()
        frame: int = attrib()
        points: List[float] = attrib()
        occluded: bool = attrib()
        outside: bool = attrib()
        keyframe: bool = attrib()
        attributes: List[InstanceLabelData.Attribute] = attrib()
        rotation: int = attrib(default=0)
        source: str = attrib(default='manual')
        group: int = attrib(default=0)
        z_order: int = attrib(default=0)
        label: str = attrib(default=None)
        track_id: int = attrib(default=0)
        elements: List['ProjectData.TrackedShape'] = attrib(default=[])

    @attrs
    class Track:
        label: str = attrib()
        shapes: List['ProjectData.TrackedShape'] = attrib()
        source: str = attrib(default='manual')
        group: int = attrib(default=0)
        task_id: int = attrib(default=None)
        subset: str = attrib(default=None)
        elements: List['ProjectData.Track'] = attrib(default=[])

    @attrs
    class Tag:
        frame: int = attrib()
        label: str = attrib()
        attributes: List[InstanceLabelData.Attribute] = attrib()
        source: str = attrib(default='manual')
        group: int = attrib(default=0)
        task_id: int = attrib(default=None)
        subset: str = attrib(default=None)

    @attrs
    class Frame:
        idx: int = attrib()
        id: int = attrib()
        frame: int = attrib()
        name: str = attrib()
        width: int = attrib()
        height: int = attrib()
        labeled_shapes: List[Union['ProjectData.LabeledShape', 'ProjectData.TrackedShape']] = attrib()
        tags: List['ProjectData.Tag'] = attrib()
        task_id: int = attrib(default=None)
        subset: str = attrib(default=None)

    def __init__(self,
        annotation_irs: Mapping[str, AnnotationIR],
        db_project: Project,
        host: str = '',
        task_annotations: Mapping[int, Any] = None,
        project_annotation=None,
        *,
        use_server_track_ids: bool = False
    ):
        self._annotation_irs = annotation_irs
        self._db_project = db_project
        self._task_annotations = task_annotations
        self._host = host
        self._soft_attribute_import = False
        self._project_annotation = project_annotation
        self._tasks_data: Dict[int, TaskData] = {}
        self._frame_info: Dict[Tuple[int, int], Literal["path", "width", "height", "subset"]] = dict()
        # (subset, path): (task id, frame number)
        self._frame_mapping: Dict[Tuple[str, str], Tuple[int, int]] = dict()
        self._frame_steps: Dict[int, int] = {}
        self.new_tasks: Set[int] = set()
        self._use_server_track_ids = use_server_track_ids

        InstanceLabelData.__init__(self, db_project)
        self.init()


    def abs_frame_id(self, task_id: int, relative_id: int) -> int:
        task = self._db_tasks[task_id]
        if relative_id not in range(0, task.data.size):
            raise ValueError(f"Unknown internal frame id {relative_id}")
        return relative_id * task.data.get_frame_step() + task.data.start_frame + self._task_frame_offsets[task_id]

    def rel_frame_id(self, task_id: int, absolute_id: int) -> int:
        task = self._db_tasks[task_id]
        d, m = divmod(
            absolute_id - task.data.start_frame, task.data.get_frame_step())
        if m or d not in range(0, task.data.size):
            raise ValueError(f"Unknown frame {absolute_id}")
        return d

    def init(self):
        self._init_tasks()
        self._init_task_frame_offsets()
        self._init_frame_info()
        self._init_meta()

    def _init_tasks(self):
        self._db_tasks: OrderedDict[int, Task] = OrderedDict(
            (
                (db_task.id, db_task)
                for db_task in self._db_project.tasks.exclude(data=None).order_by("subset","id").all()
            )
        )

        subsets = set()
        for task in self._db_tasks.values():
            subsets.add(task.subset)
        self._subsets: List[str] = list(subsets)

        self._frame_steps: Dict[int, int] = {task.id: task.data.get_frame_step() for task in self._db_tasks.values()}

    def _init_task_frame_offsets(self):
        self._task_frame_offsets: Dict[int, int] = dict()
        s = 0
        subset = None

        for task in self._db_tasks.values():
            if subset != task.subset:
                s = 0
                subset = task.subset
            self._task_frame_offsets[task.id] = s
            s += task.data.start_frame + task.data.get_frame_step() * task.data.size


    def _init_frame_info(self):
        self._frame_info = dict()
        self._deleted_frames = { (task.id, frame): True for task in self._db_tasks.values() for frame in task.data.deleted_frames }
        original_names = DefaultDict[Tuple[str, str], int](int)
        for task in self._db_tasks.values():
            defaulted_subset = get_defaulted_subset(task.subset, self._subsets)
            if hasattr(task.data, 'video'):
                self._frame_info.update({(task.id, frame): {
                    "path": "frame_{:06d}".format(self.abs_frame_id(task.id, frame)),
                    "width": task.data.video.width,
                    "height": task.data.video.height,
                    "subset": defaulted_subset,
                } for frame in range(task.data.size)})
            else:
                self._frame_info.update({(task.id, self.rel_frame_id(task.id, db_image.frame)): {
                    # do not modify honeypot names since they will be excluded from the dataset
                    # and their quantity should not affect the validation frame name
                    "path": mangle_image_name(db_image.path, defaulted_subset, original_names) \
                        if not db_image.is_placeholder else db_image.path,
                    "id": db_image.id,
                    "width": db_image.width,
                    "height": db_image.height,
                    "subset": defaulted_subset
                } for db_image in task.data.images.all()})

        self._frame_mapping = {
            (self._db_tasks[frame_ident[0]].subset, self._get_filename(info["path"])): frame_ident
            for frame_ident, info in self._frame_info.items()
        }

    def _init_meta(self):
        self._meta = OrderedDict([
            (ProjectData.META_FIELD, OrderedDict([
                ('id', str(self._db_project.id)),
                ('name', self._db_project.name),
                ("bugtracker", self._db_project.bug_tracker),
                ("created", str(timezone.localtime(self._db_project.created_date))),
                ("updated", str(timezone.localtime(self._db_project.updated_date))),
                ("tasks", [
                    ('task',
                        TaskData.meta_for_task(db_task, self._host)
                    ) for db_task in self._db_tasks.values()
                ]),

                ("subsets", '\n'.join([s if s else dm.DEFAULT_SUBSET_NAME for s in self._subsets])),

                ("owner", OrderedDict([
                    ("username", self._db_project.owner.username),
                    ("email", self._db_project.owner.email),
                ]) if self._db_project.owner else ""),

                ("assignee", OrderedDict([
                    ("username", self._db_project.assignee.username),
                    ("email", self._db_project.assignee.email),
                ]) if self._db_project.assignee else ""),
            ])),
            ("dumped", str(timezone.localtime(timezone.now())))
        ])

        if self._label_mapping is not None:
            labels = []
            for db_label in self._label_mapping.values():
                label = OrderedDict([
                    ("name", db_label.name),
                    ("color", db_label.color),
                    ("type", db_label.type),
                    ("attributes", [
                        ("attribute", OrderedDict([
                            ("name", db_attr.name),
                            ("mutable", str(db_attr.mutable)),
                            ("input_type", db_attr.input_type),
                            ("default_value", db_attr.default_value),
                            ("values", db_attr.values)]))
                        for db_attr in db_label.attributespec_set.all()])
                ])

                if db_label.parent:
                    label["parent"] = db_label.parent.name

                if db_label.type == str(LabelType.SKELETON):
                    label["svg"] = db_label.skeleton.svg
                    for db_sublabel in list(db_label.sublabels.all()):
                        label["svg"] = label["svg"].replace(f'data-label-id="{db_sublabel.id}"', f'data-label-name="{db_sublabel.name}"')

                labels.append(('label', label))

            self._meta[ProjectData.META_FIELD]['labels'] = labels

    def _export_tracked_shape(self, shape: dict, task_id: int):
        return ProjectData.TrackedShape(
            type=shape["type"],
            frame=self.abs_frame_id(task_id, shape["frame"]),
            label=self._get_label_name(shape["label_id"]),
            points=shape["points"],
            rotation=shape["rotation"],
            occluded=shape["occluded"],
            z_order=shape.get("z_order", 0),
            group=shape.get("group", 0),
            outside=shape.get("outside", False),
            keyframe=shape.get("keyframe", True),
            track_id=shape["track_id"],
            source=shape.get("source", "manual"),
            attributes=self._export_attributes(shape["attributes"]),
            elements=[self._export_tracked_shape(element, task_id) for element in shape.get("elements", [])],
        )

    def _export_labeled_shape(self, shape: dict, task_id: int):
        return ProjectData.LabeledShape(
            type=shape["type"],
            label=self._get_label_name(shape["label_id"]),
            frame=self.abs_frame_id(task_id, shape["frame"]),
            points=shape["points"],
            rotation=shape["rotation"],
            occluded=shape["occluded"],
            outside=shape.get("outside", False),
            z_order=shape.get("z_order", 0),
            group=shape.get("group", 0),
            source=shape["source"],
            attributes=self._export_attributes(shape["attributes"]),
            elements=[self._export_labeled_shape(element, task_id) for element in shape.get("elements", [])],
            task_id=task_id,
        )

    def _export_tag(self, tag: dict, task_id: int):
        return ProjectData.Tag(
            frame=self.abs_frame_id(task_id, tag["frame"]),
            label=self._get_label_name(tag["label_id"]),
            group=tag.get("group", 0),
            source=tag["source"],
            attributes=self._export_attributes(tag["attributes"]),
            task_id=task_id
        )

    def _export_track(self, track: dict, task_id: int, task_size: int, idx: int):
        track['shapes'] = list(filter(lambda x: (task_id, x['frame']) not in self._deleted_frames, track['shapes']))
        tracked_shapes = TrackManager.get_interpolated_shapes(
            track, 0, task_size, self._annotation_irs[task_id].dimension
        )
        for tracked_shape in tracked_shapes:
            tracked_shape["attributes"] += track["attributes"]
            tracked_shape["track_id"] = track["track_id"] if self._use_server_track_ids else idx
            tracked_shape["group"] = track["group"]
            tracked_shape["source"] = track["source"]
            tracked_shape["label_id"] = track["label_id"]

        return ProjectData.Track(
            label=self._get_label_name(track["label_id"]),
            group=track["group"],
            source=track["source"],
            shapes=[self._export_tracked_shape(shape, task_id) for shape in tracked_shapes
                if (task_id, shape["frame"]) not in self._deleted_frames],
            task_id=task_id,
            elements=[self._export_track(element, task_id, task_size, i)
                for i, element in enumerate(track.get("elements", []))]
        )

    def group_by_frame(self, include_empty: bool = False):
        frames: Dict[Tuple[str, int], ProjectData.Frame] = {}
        def get_frame(task_id: int, idx: int) -> ProjectData.Frame:
            frame_info = self._frame_info[(task_id, idx)]
            abs_frame = self.abs_frame_id(task_id, idx)
            if (frame_info["subset"], abs_frame) not in frames:
                frames[(frame_info["subset"], abs_frame)] = ProjectData.Frame(
                    task_id=task_id,
                    subset=frame_info["subset"],
                    idx=idx,
                    id=frame_info.get('id',0),
                    frame=abs_frame,
                    name=frame_info["path"],
                    height=frame_info["height"],
                    width=frame_info["width"],
                    labeled_shapes=[],
                    tags=[],
                )
            return frames[(frame_info["subset"], abs_frame)]

        if include_empty:
            for task_id, frame in sorted(self._frame_info):
                if not self._tasks_data.get(task_id):
                    self.init_task_data(task_id)

                task_included_frames = self._tasks_data[task_id].get_included_frames()
                if frame in task_included_frames:
                    get_frame(task_id, frame)

        for task_data in self.task_data:
            task: Task = task_data.db_instance

            anno_manager = AnnotationManager(
                self._annotation_irs[task.id], dimension=self._annotation_irs[task.id].dimension
            )
            task_included_frames = task_data.get_included_frames()

            for shape in sorted(
                anno_manager.to_shapes(
                    task.data.size,
                    included_frames=task_included_frames,
                    include_outside=False,
                    use_server_track_ids=self._use_server_track_ids
                ),
                key=lambda shape: shape.get("z_order", 0)
            ):
                if shape['frame'] in task_data.deleted_frames:
                    continue

                assert (task.id, shape['frame']) in self._frame_info

                if 'track_id' in shape:
                    if shape['outside']:
                        continue
                    exported_shape = self._export_tracked_shape(shape, task.id)
                else:
                    exported_shape = self._export_labeled_shape(shape, task.id)
                get_frame(task.id, shape['frame']).labeled_shapes.append(exported_shape)

            for tag in self._annotation_irs[task.id].tags:
                if (task.id, tag['frame']) not in self._frame_info:
                    continue
                get_frame(task.id, tag['frame']).tags.append(self._export_tag(tag, task.id))

        return iter(frames.values())

    @property
    def shapes(self):
        for task in self._db_tasks.values():
            for shape in self._annotation_irs[task.id].shapes:
                if (task.id, shape['frame']) not in self._deleted_frames:
                    yield self._export_labeled_shape(shape, task.id)

    @property
    def tracks(self):
        idx = 0
        for task in self._db_tasks.values():
            for track in self._annotation_irs[task.id].tracks:
                yield self._export_track(track, task.id, task.data.size, idx)

    @property
    def tags(self):
        for task in self._db_tasks.values():
            for tag in self._annotation_irs[task.id].tags:
                if (task.id, tag['frame']) not in self._deleted_frames:
                    yield self._export_tag(tag, task.id)

    @property
    def meta(self):
        return self._meta

    @property
    def data(self):
        raise NotImplementedError()

    @property
    def frame_info(self):
        return self._frame_info

    @property
    def deleted_frames(self):
        return self._deleted_frames

    @property
    def frame_step(self):
        return self._frame_steps

    @property
    def db_project(self):
        return self._db_project

    @property
    def subsets(self) -> List[str]:
        return self._subsets

    @property
    def tasks(self):
        return list(self._db_tasks.values())

    @property
    def soft_attribute_import(self):
        return self._soft_attribute_import

    @soft_attribute_import.setter
    def soft_attribute_import(self, value: bool):
        self._soft_attribute_import =  value
        for task_data in self._tasks_data.values():
            task_data.soft_attribute_import = value


    def init_task_data(self, task_id: int) -> TaskData:
        try:
            task = self._db_tasks[task_id]
        except KeyError as ex:
            raise Exception("There is no such task in the project") from ex

        task_data = TaskData(
            annotation_ir=self._annotation_irs[task_id],
            db_task=task,
            host=self._host,
            create_callback=self._task_annotations[task_id].create \
                if self._task_annotations is not None else None,
        )
        task_data._MAX_ANNO_SIZE //= len(self._db_tasks)
        task_data.soft_attribute_import = self.soft_attribute_import
        self._tasks_data[task_id] = task_data

        return task_data

    @property
    def task_data(self):
        for task_id in self._db_tasks.keys():
            if task_id in self._tasks_data:
                yield self._tasks_data[task_id]
            else:
                yield self.init_task_data(task_id)

    @staticmethod
    def _get_filename(path):
        return osp.splitext(path)[0]

    def match_frame(self,
        path: str, subset: str = dm.DEFAULT_SUBSET_NAME,
        root_hint: str = None, path_has_ext: bool = True
    ) -> Optional[int]:
        if path_has_ext:
            path = self._get_filename(path)

        match_task, match_frame = self._frame_mapping.get((subset, path), (None, None))

        if not match_frame and root_hint and not path.startswith(root_hint):
            path = osp.join(root_hint, path)
            match_task, match_frame = self._frame_mapping.get((subset, path), (None, None))

        return match_task, match_frame

    def match_frame_fuzzy(self, path: str, *, path_has_ext: bool = True) -> Optional[int]:
        if path_has_ext:
            path = self._get_filename(path)

        path = Path(path).parts
        for (_subset, _path), (_tid, frame_number) in self._frame_mapping.items():
            if Path(_path).parts[-len(path):] == path :
                return frame_number

        return None

    def split_dataset(self, dataset: dm.Dataset):
        for task_data in self.task_data:
            if task_data._db_task.id not in self.new_tasks:
                continue
            subset_dataset: dm.Dataset = dataset.subsets()[task_data.db_instance.subset].as_dataset()
            yield subset_dataset, task_data

    def add_labels(self, labels: List[dict]):
        attributes = []
        _labels = []
        for label in labels:
            _attributes = label.pop('attributes')
            _labels.append(Label(**label))
            attributes += [(label['name'], AttributeSpec(**at)) for at in _attributes]
        self._project_annotation.add_labels(_labels, attributes)

    def add_task(self, task, files):
        self._project_annotation.add_task(task, files, self)

@attrs(frozen=True, auto_attribs=True)
<<<<<<< HEAD
class MediaSource:
    db_data: Data
=======
class ImageSource:
    db_task: Task
>>>>>>> 3eec9fef
    is_video: bool = attrib(kw_only=True)

class MediaProvider:
    def __init__(self, sources: Dict[int, MediaSource]) -> None:
        self._sources = sources

    def unload(self) -> None:
        pass

class MediaProvider2D(MediaProvider):
    def __init__(self, sources: Dict[int, MediaSource]) -> None:
        super().__init__(sources)
        self._current_source_id = None
        self._frame_provider = None

    def unload(self) -> None:
        self._unload_source()

    def get_media_for_frame(self, source_id: int, frame_index: int, **image_kwargs) -> dm.Image:
        source = self._sources[source_id]

        if source.is_video:
            def video_frame_loader(_):
                self._load_source(source_id, source)

                # optimization for videos: use numpy arrays instead of bytes
                # some formats or transforms can require image data
                return self._frame_provider.get_frame(frame_index,
                    quality=FrameQuality.ORIGINAL,
                    out_type=FrameOutputType.NUMPY_ARRAY
                ).data

            return dm.Image(data=video_frame_loader, **image_kwargs)
        else:
            def image_loader(_):
                self._load_source(source_id, source)

                # for images use encoded data to avoid recoding
                return self._frame_provider.get_frame(frame_index,
                    quality=FrameQuality.ORIGINAL,
                    out_type=FrameOutputType.BUFFER
                ).data.getvalue()

            return dm.ByteImage(data=image_loader, **image_kwargs)

    def _load_source(self, source_id: int, source: MediaSource) -> None:
        if self._current_source_id == source_id:
            return

        self._unload_source()
        self._frame_provider = TaskFrameProvider(source.db_task)
        self._current_source_id = source_id

    def _unload_source(self) -> None:
        if self._frame_provider:
            self._frame_provider.unload()
            self._frame_provider = None

        self._current_source_id = None

class MediaProvider3D(MediaProvider):
    def __init__(self, sources: Dict[int, MediaSource]) -> None:
        super().__init__(sources)
        self._images_per_source = {
            source_id: {
                image.id: image
                for image in source.db_task.data.images.prefetch_related('related_files')
            }
            for source_id, source in sources.items()
        }

    def get_media_for_frame(self, source_id: int, frame_id: int, **image_kwargs) -> dm.PointCloud:
        source = self._sources[source_id]

        point_cloud_path = osp.join(
            source.db_task.data.get_upload_dirname(), image_kwargs['path'],
        )

        image = self._images_per_source[source_id][frame_id]

        related_images = [
            dm.Image(path=path)
            for rf in image.related_files.all()
            for path in [osp.realpath(str(rf.path))]
            if osp.isfile(path)
        ]

        return dm.PointCloud(point_cloud_path, extra_images=related_images)

IMAGE_PROVIDERS_BY_DIMENSION: Dict[DimensionType, MediaProvider] = {
    DimensionType.DIM_3D: MediaProvider3D,
    DimensionType.DIM_2D: MediaProvider2D,
}

class CVATDataExtractorMixin:
    def __init__(self, *,
        convert_annotations: Callable = None
    ):
        self.convert_annotations = convert_annotations or convert_cvat_anno_to_dm

        self._image_provider: Optional[MediaProvider] = None

    def __enter__(self):
        return self

    def __exit__(self, exc_type, exc_value, traceback) -> None:
        if self._image_provider:
            self._image_provider.unload()

    def categories(self) -> dict:
        raise NotImplementedError()

    @staticmethod
    def _load_categories(labels: list):
        categories: Dict[dm.AnnotationType,
            dm.Categories] = {}

        label_categories = dm.LabelCategories(attributes=['occluded'])
        point_categories = dm.PointsCategories()

        for _, label in labels:
            label_id = label_categories.add(label['name'], label.get('parent'))
            for _, attr in label['attributes']:
                label_categories.attributes.add(attr['name'])

            if label['type'] == str(LabelType.SKELETON):
                joints = []
                sublabels = []
                for el in ET.fromstring('<root>' + label.get('svg', '') + '</root>'):
                    if el.tag == 'line':
                        joints.append([int(el.attrib['data-node-from']), int(el.attrib['data-node-to'])])
                    elif el.tag == 'circle':
                        sublabels.append(el.attrib['data-label-name'])

                point_categories.add(label_id, sublabels, joints)

        categories[dm.AnnotationType.label] = label_categories
        categories[dm.AnnotationType.points] = point_categories

        return categories

    @staticmethod
    def _load_user_info(meta: dict):
        return {
            "name": meta['owner']['username'],
            "createdAt": meta['created'],
            "updatedAt": meta['updated']
        }

    def _read_cvat_anno(self, cvat_frame_anno: Union[ProjectData.Frame, CommonData.Frame], labels: list):
        categories = self.categories()
        label_cat = categories[dm.AnnotationType.label]
        def map_label(name, parent=''): return label_cat.find(name, parent)[0]
        label_attrs = {
            label.get('parent', '') + label['name']: label['attributes']
            for _, label in labels
        }

        return self.convert_annotations(cvat_frame_anno, label_attrs, map_label)


class CvatTaskOrJobDataExtractor(dm.SourceExtractor, CVATDataExtractorMixin):
    def __init__(
        self,
        instance_data: CommonData,
        *,
        include_images: bool = False,
        format_type: str = None,
        dimension: DimensionType = DimensionType.DIM_2D,
        **kwargs
    ):
        instance_meta = instance_data.meta[instance_data.META_FIELD]
        dm.SourceExtractor.__init__(
<<<<<<< HEAD
            self, media_type=dm.Image if dimension == DimensionType.DIM_2D else dm.PointCloud
=======
            self,
            media_type=dm.Image if dimension == DimensionType.DIM_2D else PointCloud,
            subset=instance_meta['subset'],
>>>>>>> 3eec9fef
        )
        CVATDataExtractorMixin.__init__(self, **kwargs)

        self._categories = self._load_categories(instance_meta['labels'])
        self._user = self._load_user_info(instance_meta) if dimension == DimensionType.DIM_3D else {}
        self._dimension = dimension
        self._format_type = format_type

        is_video = instance_meta['mode'] == 'interpolation'
        ext = ''
        if is_video:
            ext = TaskFrameProvider.VIDEO_FRAME_EXT

        if dimension == DimensionType.DIM_3D or include_images:
            if isinstance(instance_data, TaskData):
                db_task = instance_data.db_instance
            elif isinstance(instance_data, JobData):
                db_task = instance_data.db_instance.segment.task
            else:
                assert False

            self._image_provider = IMAGE_PROVIDERS_BY_DIMENSION[dimension](
<<<<<<< HEAD
                {0: MediaSource(instance_data.db_data, is_video=is_video)}
=======
                {0: ImageSource(db_task, is_video=is_video)}
>>>>>>> 3eec9fef
            )

        dm_items: List[dm.DatasetItem] = []
        for frame_data in instance_data.group_by_frame(include_empty=True):
            dm_media_args = { 'path': frame_data.name + ext }
            if dimension == DimensionType.DIM_3D:
                dm_media: dm.PointCloud = self._image_provider.get_media_for_frame(
                    0, frame_data.id, **dm_media_args
                )

                if not include_images:
                    dm_media_args["extra_images"] = [
                        dm.Image(path=osp.basename(image.path))
                        for image in dm_media.extra_images
                    ]
                    dm_media = dm.PointCloud(**dm_media_args)
            else:
                dm_media_args['size'] = (frame_data.height, frame_data.width)
                if include_images:
                    dm_media: dm.Image = self._image_provider.get_media_for_frame(
                        0, frame_data.idx, **dm_media_args
                    )
                else:
                    dm_media = dm.Image(**dm_media_args)

            dm_anno = self._read_cvat_anno(frame_data, instance_meta['labels'])

            dm_attributes = {'frame': frame_data.frame}

            if dimension == DimensionType.DIM_2D:
                dm_item = dm.DatasetItem(
<<<<<<< HEAD
                    id=osp.splitext(frame_data.name)[0],
                    annotations=dm_anno, media=dm_media,
                    attributes=dm_attributes
                )
=======
                        id=osp.splitext(frame_data.name)[0],
                        annotations=dm_anno, media=dm_image,
                        subset=frame_data.subset,
                        attributes={'frame': frame_data.frame
                    })
>>>>>>> 3eec9fef
            elif dimension == DimensionType.DIM_3D:
                if format_type == "sly_pointcloud":
                    dm_attributes["name"] = self._user["name"]
                    dm_attributes["createdAt"] = self._user["createdAt"]
                    dm_attributes["updatedAt"] = self._user["updatedAt"]
                    dm_attributes["labels"] = []
                    for (idx, (_, label)) in enumerate(instance_meta['labels']):
                        dm_attributes["labels"].append({"label_id": idx, "name": label["name"], "color": label["color"], "type": label["type"]})
                        dm_attributes["track_id"] = -1

                dm_item = dm.DatasetItem(
                    id=osp.splitext(osp.split(frame_data.name)[-1])[0],
<<<<<<< HEAD
                    annotations=dm_anno, media=dm_media,
                    attributes=dm_attributes
=======
                    annotations=dm_anno, media=PointCloud(dm_image[0]), related_images=dm_image[1],
                    attributes=attributes, subset=frame_data.subset,
>>>>>>> 3eec9fef
                )

            dm_items.append(dm_item)

        self._items = dm_items

    def _read_cvat_anno(self, cvat_frame_anno: CommonData.Frame, labels: list):
        categories = self.categories()
        label_cat = categories[dm.AnnotationType.label]
        def map_label(name, parent=''): return label_cat.find(name, parent)[0]
        label_attrs = {
            label.get('parent', '') + label['name']: label['attributes']
            for _, label in labels
        }

        return self.convert_annotations(cvat_frame_anno,
            label_attrs, map_label, self._format_type, self._dimension)

class CVATProjectDataExtractor(dm.Extractor, CVATDataExtractorMixin):
    def __init__(
        self,
        project_data: ProjectData,
        *,
        include_images: bool = False,
        format_type: str = None,
        dimension: DimensionType = DimensionType.DIM_2D,
        **kwargs
    ):
        dm.Extractor.__init__(
            self, media_type=dm.Image if dimension == DimensionType.DIM_2D else dm.PointCloud
        )
        CVATDataExtractorMixin.__init__(self, **kwargs)

        self._categories = self._load_categories(project_data.meta[project_data.META_FIELD]['labels'])
        self._user = self._load_user_info(project_data.meta[project_data.META_FIELD]) if dimension == DimensionType.DIM_3D else {}
        self._dimension = dimension
        self._format_type = format_type

        if self._dimension == DimensionType.DIM_3D or include_images:
            self._image_provider = IMAGE_PROVIDERS_BY_DIMENSION[self._dimension](
                {
<<<<<<< HEAD
                    task.id: MediaSource(task.data, is_video=task.mode == 'interpolation')
=======
                    task.id: ImageSource(task, is_video=task.mode == 'interpolation')
>>>>>>> 3eec9fef
                    for task in project_data.tasks
                }
            )

        ext_per_task: Dict[int, str] = {
            task.id: TaskFrameProvider.VIDEO_FRAME_EXT if is_video else ''
            for task in project_data.tasks
            for is_video in [task.mode == 'interpolation']
        }

        dm_items: List[dm.DatasetItem] = []
        for frame_data in project_data.group_by_frame(include_empty=True):
            dm_media_args = { 'path': frame_data.name + ext_per_task[frame_data.task_id] }
            if self._dimension == DimensionType.DIM_3D:
                dm_media: dm.PointCloud = self._image_provider.get_media_for_frame(
                    frame_data.task_id, frame_data.id, **dm_media_args
                )

                if not include_images:
                    dm_media_args["extra_images"] = [
                        dm.Image(path=osp.basename(image.path))
                        for image in dm_media.extra_images
                    ]
                    dm_media = dm.PointCloud(**dm_media_args)
            else:
                dm_media_args['size'] = (frame_data.height, frame_data.width)
                if include_images:
                    dm_media: dm.Image = self._image_provider.get_media_for_frame(
                        frame_data.task_id, frame_data.idx, **dm_media_args
                    )
                else:
                    dm_media = dm.Image(**dm_media_args)

            dm_anno = self._read_cvat_anno(frame_data, project_data.meta[project_data.META_FIELD]['labels'])

            dm_attributes = {'frame': frame_data.frame}

            if self._dimension == DimensionType.DIM_2D:
                dm_item = dm.DatasetItem(
                    id=osp.splitext(frame_data.name)[0],
                    annotations=dm_anno, media=dm_media,
                    subset=frame_data.subset,
                    attributes=dm_attributes,
                )
            elif self._dimension == DimensionType.DIM_3D:
                if format_type == "sly_pointcloud":
                    dm_attributes["name"] = self._user["name"]
                    dm_attributes["createdAt"] = self._user["createdAt"]
                    dm_attributes["updatedAt"] = self._user["updatedAt"]
                    dm_attributes["labels"] = []
                    for (idx, (_, label)) in enumerate(project_data.meta[project_data.META_FIELD]['labels']):
                        dm_attributes["labels"].append({"label_id": idx, "name": label["name"], "color": label["color"], "type": label["type"]})
                        dm_attributes["track_id"] = -1

                dm_item = dm.DatasetItem(
                    id=osp.splitext(osp.split(frame_data.name)[-1])[0],
                    annotations=dm_anno, media=dm_media,
                    subset=frame_data.subset,
                    attributes=dm_attributes,
                )

            dm_items.append(dm_item)

        self._items = dm_items

    def categories(self):
        return self._categories

    def __iter__(self):
        yield from self._items

    def __len__(self):
        return len(self._items)


def GetCVATDataExtractor(
    instance_data: Union[ProjectData, CommonData],
    include_images: bool = False,
    format_type: str = None,
    dimension: DimensionType = DimensionType.DIM_2D,
    **kwargs
):
    kwargs.update({
        'include_images': include_images,
        'format_type': format_type,
        'dimension': dimension,
    })
    if isinstance(instance_data, ProjectData):
        return CVATProjectDataExtractor(instance_data, **kwargs)
    else:
        return CvatTaskOrJobDataExtractor(instance_data, **kwargs)

class CvatImportError(Exception):
    pass

@attrs
class CvatDatasetNotFoundError(CvatImportError):
    message: str = ""
    reason: str = ""
    format_name: str = ""
    _docs_base_url = f"{settings.CVAT_DOCS_URL}/manual/advanced/formats/"

    def __str__(self) -> str:
        formatted_format_name = self._format_name_for_docs()
        docs_message = self._docs_message(formatted_format_name)
        display_message = self._clean_display_message()
        return f"{docs_message}. {display_message}"

    def _format_name_for_docs(self) -> str:
        return self.format_name.replace("_", "-")

    def _docs_message(self, formatted_format_name: str) -> str:
        return f"Check [format docs]({self._docs_base_url}format-{formatted_format_name})"

    def _clean_display_message(self) -> str:
        message = re.sub(r'^.*?:', "", self.message)
        if "dataset must contain a file matching pattern" in message:
            message = message.replace("dataset must contain a file matching pattern", "")
            message = message.replace("\n", "")
            message = "Dataset must contain a file:" + message
        return re.sub(r' +', " ", message)

def mangle_image_name(name: str, subset: str, names: DefaultDict[Tuple[str, str], int]) -> str:
    name, ext = name.rsplit(osp.extsep, maxsplit=1)

    if not names[(subset, name)]:
        names[(subset, name)] += 1
        return osp.extsep.join([name, ext])
    else:
        image_name = f"{name}_{names[(subset, name)]}"
        if not names[(subset, image_name)]:
            names[(subset, name)] += 1
            return osp.extsep.join([image_name, ext])
        else:
            i = 1
            while i < sys.maxsize:
                new_image_name = f"{image_name}_{i}"
                if not names[(subset, new_image_name)]:
                    names[(subset, name)] += 1
                    return osp.extsep.join([new_image_name, ext])
                i += 1
    raise Exception('Cannot mangle image name')

def get_defaulted_subset(subset: str, subsets: List[str]) -> str:
    if subset:
        return subset
    else:
        if dm.DEFAULT_SUBSET_NAME not in subsets:
            return dm.DEFAULT_SUBSET_NAME
        else:
            i = 1
            while i < sys.maxsize:
                if f'{dm.DEFAULT_SUBSET_NAME}_{i}' not in subsets:
                    return f'{dm.DEFAULT_SUBSET_NAME}_{i}'
                i += 1
            raise Exception('Cannot find default name for subset')


class CvatToDmAnnotationConverter:
    def __init__(self,
        cvat_frame_anno: CommonData.Frame,
        label_attrs,
        map_label,
        format_name=None,
        dimension: DimensionType = DimensionType.DIM_2D
    ) -> None:
        self.cvat_frame_anno = cvat_frame_anno
        self.label_attrs = label_attrs
        self.map_label = map_label
        self.format_name = format_name
        self.dimension = dimension
        self.item_anno = []
        self.num_of_tracks = None

    def _convert_attrs(self, label: CommonData.Label, cvat_attrs: CommonData.Attribute):
        cvat_attrs = {a.name: a.value for a in cvat_attrs}

        dm_attr = dict()
        for _, a_desc in self.label_attrs[label]:
            a_name = a_desc['name']

            a_value = cvat_attrs.get(a_name, a_desc['default_value'])
            try:
                if a_desc['input_type'] == AttributeType.NUMBER:
                    a_value = float(a_value)
                elif a_desc['input_type'] == AttributeType.CHECKBOX:
                    a_value = (a_value.lower() == 'true')
                dm_attr[a_name] = a_value
            except Exception as e:
                raise Exception(
                    "Failed to convert attribute '%s'='%s': %s" %
                    (a_name, a_value, e))

        return dm_attr

    def _convert_tag(self, tag: CommonData.Tag) -> Iterable[dm.Annotation]:
        anno_group = tag.group or 0
        anno_label = self.map_label(tag.label)
        anno_attr = self._convert_attrs(tag.label, tag.attributes)
        return [dm.Label(label=anno_label, attributes=anno_attr, group=anno_group)]

    def _convert_tags(self, tags) -> Iterable[dm.Annotation]:
        return reduce(add, map(self._convert_tag, tags), [])

    def _convert_shape(self,
        shape: CommonData.LabeledShape, *, index: int
    ) -> Iterable[dm.Annotation]:
        dm_group = shape.group or 0
        dm_label = self.map_label(shape.label)

        dm_attr = self._convert_attrs(shape.label, shape.attributes)
        dm_attr['occluded'] = shape.occluded

        if shape.type == ShapeType.RECTANGLE:
            dm_attr['rotation'] = shape.rotation

        if hasattr(shape, 'track_id'):
            dm_attr['track_id'] = shape.track_id
            dm_attr['keyframe'] = shape.keyframe

        dm_points = shape.points

        anno = None

        if shape.type == ShapeType.POINTS:
            anno = dm.Points(dm_points,
                label=dm_label, attributes=dm_attr, group=dm_group,
                z_order=shape.z_order)
        elif shape.type == ShapeType.ELLIPSE:
            # TODO: for now Datumaro does not support ellipses
            # so, we convert an ellipse to RLE mask here
            # instead of applying transformation in directly in formats
            anno = EllipsesToMasks.convert_ellipse(SimpleNamespace(**{
                "points": shape.points,
                "label": dm_label,
                "z_order": shape.z_order,
                "rotation": shape.rotation,
                "group": dm_group,
                "attributes": dm_attr,
            }), self.cvat_frame_anno.height, self.cvat_frame_anno.width)
        elif shape.type == ShapeType.MASK:
            anno = MaskConverter.cvat_rle_to_dm_rle(SimpleNamespace(**{
                "points": shape.points,
                "label": dm_label,
                "z_order": shape.z_order,
                "rotation": shape.rotation,
                "group": dm_group,
                "attributes": dm_attr,
            }), self.cvat_frame_anno.height, self.cvat_frame_anno.width)
        elif shape.type == ShapeType.POLYLINE:
            anno = dm.PolyLine(dm_points,
                label=dm_label, attributes=dm_attr, group=dm_group,
                z_order=shape.z_order)
        elif shape.type == ShapeType.POLYGON:
            anno = dm.Polygon(dm_points,
                label=dm_label, attributes=dm_attr, group=dm_group,
                z_order=shape.z_order)
        elif shape.type == ShapeType.RECTANGLE:
            x0, y0, x1, y1 = dm_points
            anno = dm.Bbox(x0, y0, x1 - x0, y1 - y0,
                label=dm_label, attributes=dm_attr, group=dm_group,
                z_order=shape.z_order)
        elif shape.type == ShapeType.CUBOID:
            if self.dimension == DimensionType.DIM_3D:
                anno_id = getattr(shape, 'track_id', None)
                if anno_id is None:
                    anno_id = self.num_of_tracks + index
                position, rotation, scale = dm_points[0:3], dm_points[3:6], dm_points[6:9]
                anno = dm.Cuboid3d(
                    id=anno_id, position=position, rotation=rotation, scale=scale,
                    label=dm_label, attributes=dm_attr, group=dm_group
                )
        elif shape.type == ShapeType.SKELETON:
            elements = []
            for element in shape.elements:
                element_attr = self._convert_attrs(
                    shape.label + element.label, element.attributes)

                if hasattr(element, 'track_id'):
                    element_attr['track_id'] = element.track_id
                    element_attr['keyframe'] = element.keyframe

                element_vis = dm.Points.Visibility.visible
                if element.outside:
                    element_vis = dm.Points.Visibility.absent
                elif element.occluded:
                    element_vis = dm.Points.Visibility.hidden

                elements.append(dm.Points(element.points, [element_vis],
                    label=self.map_label(element.label, shape.label),
                    attributes=element_attr))

            dm_attr["keyframe"] = any([element.attributes.get("keyframe") for element in elements])
            anno = dm.Skeleton(elements, label=dm_label,
                attributes=dm_attr, group=dm_group, z_order=shape.z_order)
        else:
            raise Exception("Unknown shape type '%s'" % shape.type)

        results = []

        if anno:
            results.append(anno)

        return results

    def _convert_shapes(self, shapes: List[CommonData.LabeledShape]) -> Iterable[dm.Annotation]:
        dm_anno = []

        self.num_of_tracks = reduce(
            lambda a, x: a + (1 if getattr(x, 'track_id', None) is not None else 0),
            shapes,
            0
        )

        for index, shape in enumerate(shapes):
            dm_anno.extend(self._convert_shape(shape, index=index))

        return dm_anno

    def convert(self) -> List[dm.Annotation]:
        dm_anno = []
        dm_anno.extend(self._convert_tags(self.cvat_frame_anno.tags))
        dm_anno.extend(self._convert_shapes(self.cvat_frame_anno.labeled_shapes))
        return dm_anno


def convert_cvat_anno_to_dm(
    cvat_frame_anno,
    label_attrs,
    map_label,
    format_name=None,
    dimension=DimensionType.DIM_2D
) -> List[dm.Annotation]:
    converter = CvatToDmAnnotationConverter(
        cvat_frame_anno=cvat_frame_anno,
        label_attrs=label_attrs,
        map_label=map_label,
        format_name=format_name,
        dimension=dimension
    )
    return converter.convert()


def match_dm_item(
    item: dm.DatasetItem,
    instance_data: Union[ProjectData, CommonData],
    root_hint: Optional[str] = None
) -> int:
    is_video = instance_data.meta[instance_data.META_FIELD]['mode'] == 'interpolation'

    frame_number = None
    if frame_number is None and item.has_image:
        frame_number = instance_data.match_frame(item.id + item.image.ext, root_hint)
    if frame_number is None:
        frame_number = instance_data.match_frame(item.id, root_hint, path_has_ext=False)
    if frame_number is None:
        frame_number = dm.util.cast(item.attributes.get('frame', item.id), int)
    if frame_number is None and is_video:
        frame_number = dm.util.cast(osp.basename(item.id)[len('frame_'):], int)

    if not frame_number in instance_data.frame_info:
        raise CvatImportError("Could not match item id: "
            "'%s' with any task frame" % item.id)
    return frame_number

def find_dataset_root(
    dm_dataset: dm.IDataset, instance_data: Union[ProjectData, CommonData]
) -> Optional[str]:
    longest_path_item = max(dm_dataset, key=lambda item: len(Path(item.id).parts), default=None)
    if longest_path_item is None:
        return None
    longest_path = longest_path_item.id

    matched_frame_number = instance_data.match_frame_fuzzy(longest_path, path_has_ext=False)
    if matched_frame_number is None:
        return None

    longest_match = osp.dirname(instance_data.frame_info[matched_frame_number]['path'])
    prefix = longest_match[:-len(osp.dirname(longest_path)) or None]
    if prefix.endswith('/'):
        prefix = prefix[:-1]

    return prefix

def import_dm_annotations(dm_dataset: dm.Dataset, instance_data: Union[ProjectData, CommonData]):
    if len(dm_dataset) == 0:
        return

    if isinstance(instance_data, ProjectData):
        for sub_dataset, task_data in instance_data.split_dataset(dm_dataset):
            # FIXME: temporary workaround for cvat format
            # will be removed after migration importer to datumaro
            sub_dataset._format = dm_dataset.format
            import_dm_annotations(sub_dataset, task_data)
        return

    shapes = {
        dm.AnnotationType.bbox: ShapeType.RECTANGLE,
        dm.AnnotationType.polygon: ShapeType.POLYGON,
        dm.AnnotationType.polyline: ShapeType.POLYLINE,
        dm.AnnotationType.points: ShapeType.POINTS,
        dm.AnnotationType.cuboid_3d: ShapeType.CUBOID,
        dm.AnnotationType.skeleton: ShapeType.SKELETON,
        dm.AnnotationType.mask: ShapeType.MASK
    }

    track_formats = [
        'cvat',
        'datumaro',
        'sly_pointcloud',
        'coco',
        'coco_instances',
        'coco_person_keypoints',
        'voc'
    ]

    label_cat = dm_dataset.categories()[dm.AnnotationType.label]

    root_hint = find_dataset_root(dm_dataset, instance_data)

    tracks = {}

    for item in dm_dataset:
        frame_number = instance_data.abs_frame_id(
            match_dm_item(item, instance_data, root_hint=root_hint))

        if (isinstance(instance_data.db_instance, Job)
            and instance_data.db_instance.type == JobType.GROUND_TRUTH
            and frame_number not in instance_data.db_instance.segment.frame_set
        ):
            # Given there is a dataset with annotated frames,
            # it would be very hard to create annotations with frame skips for users,
            # so we just skip such annotations. We still need to match the frames.
            continue

        # do not store one-item groups
        group_map = {0: 0}
        group_size = {0: 0}
        for ann in item.annotations:
            if ann.type in shapes:
                group = group_map.get(ann.group)
                if group is None:
                    group = len(group_map)
                    group_map[ann.group] = group
                    group_size[ann.group] = 1
                else:
                    group_size[ann.group] += 1
        group_map = {g: s for g, s in group_size.items()
            if 1 < s and group_map[g]}
        group_map = {g: i for i, g in enumerate([0] + sorted(group_map))}

        for idx, ann in enumerate(item.annotations):
            try:
                if hasattr(ann, 'label') and ann.label is None:
                    raise CvatImportError("annotation has no label")

                attributes = [
                    instance_data.Attribute(name=n, value=str(v))
                    for n, v in ann.attributes.items()
                ]

                points = []
                if ann.type in shapes:
                    points = []
                    if ann.type == dm.AnnotationType.cuboid_3d:
                        points = (*ann.position, *ann.rotation, *ann.scale, 0, 0, 0, 0, 0, 0, 0)
                    elif ann.type == dm.AnnotationType.mask:
                        points = tuple(MaskConverter.dm_mask_to_cvat_rle(ann))
                    elif ann.type != dm.AnnotationType.skeleton:
                        points = tuple(ann.points)

                    rotation = ann.attributes.pop('rotation', 0.0)
                    # Use safe casting to bool instead of plain reading
                    # because in some formats return type can be different
                    # from bool / None
                    # https://github.com/openvinotoolkit/datumaro/issues/719
                    occluded = dm.util.cast(ann.attributes.pop('occluded', None), to_bool) is True
                    keyframe = dm.util.cast(ann.attributes.get('keyframe', None), to_bool) is True
                    outside = dm.util.cast(ann.attributes.pop('outside', None), to_bool) is True

                    track_id = ann.attributes.pop('track_id', None)
                    source = ann.attributes.pop('source').lower() \
                        if ann.attributes.get('source', '').lower() in {'auto', 'semi-auto', 'manual', 'file'} else 'manual'

                    shape_type = shapes[ann.type]
                    if track_id is None or 'keyframe' not in ann.attributes or dm_dataset.format not in track_formats:
                        elements = []
                        if ann.type == dm.AnnotationType.skeleton:
                            for element in ann.elements:
                                element_attributes = [
                                    instance_data.Attribute(name=n, value=str(v))
                                    for n, v in element.attributes.items()
                                ]
                                element_occluded = element.visibility[0] == dm.Points.Visibility.hidden
                                element_outside = element.visibility[0] == dm.Points.Visibility.absent
                                element_source = element.attributes.pop('source').lower() \
                                    if element.attributes.get('source', '').lower() in {'auto', 'semi-auto', 'manual', 'file'} else 'manual'
                                elements.append(instance_data.LabeledShape(
                                    type=shapes[element.type],
                                    frame=frame_number,
                                    points=element.points,
                                    label=label_cat.items[element.label].name,
                                    occluded=element_occluded,
                                    z_order=ann.z_order,
                                    group=group_map.get(ann.group, 0),
                                    source=element_source,
                                    attributes=element_attributes,
                                    elements=[],
                                    outside=element_outside,
                                ))
                        instance_data.add_shape(instance_data.LabeledShape(
                            type=shape_type,
                            frame=frame_number,
                            points=points,
                            label=label_cat.items[ann.label].name,
                            occluded=occluded,
                            z_order=ann.z_order if ann.type != dm.AnnotationType.cuboid_3d else 0,
                            group=group_map.get(ann.group, 0),
                            source=source,
                            rotation=rotation,
                            attributes=attributes,
                            elements=elements,
                        ))
                        continue

                    if dm_dataset.format in track_formats:
                        if track_id not in tracks:
                            tracks[track_id] = {
                                'label': label_cat.items[ann.label].name,
                                'group': group_map.get(ann.group, 0),
                                'source': source,
                                'shapes': [],
                                'elements':{},
                            }

                        track = instance_data.TrackedShape(
                            type=shapes[ann.type],
                            frame=frame_number,
                            occluded=occluded,
                            outside=outside,
                            keyframe=keyframe,
                            points=points,
                            z_order=ann.z_order if ann.type != dm.AnnotationType.cuboid_3d else 0,
                            source=source,
                            rotation=rotation,
                            attributes=attributes,
                        )

                        tracks[track_id]['shapes'].append(track)

                        if ann.type == dm.AnnotationType.skeleton:
                            for element in ann.elements:
                                element_occluded = element.visibility[0] == dm.Points.Visibility.hidden
                                element_outside = element.visibility[0] == dm.Points.Visibility.absent

                                if element.label not in tracks[track_id]['elements']:
                                    tracks[track_id]['elements'][element.label] = instance_data.Track(
                                        label=label_cat.items[element.label].name,
                                        group=0,
                                        source=source,
                                        shapes=[],
                                    )

                                element_attributes = [
                                    instance_data.Attribute(name=n, value=str(v))
                                    for n, v in element.attributes.items()
                                ]
                                element_source = element.attributes.pop('source').lower() \
                                    if element.attributes.get('source', '').lower() in {'auto', 'semi-auto', 'manual', 'file'} else 'manual'

                                tracks[track_id]['elements'][element.label].shapes.append(instance_data.TrackedShape(
                                    type=shapes[element.type],
                                    frame=frame_number,
                                    occluded=element_occluded,
                                    outside=element_outside,
                                    keyframe=keyframe,
                                    points=element.points,
                                    z_order=element.z_order,
                                    source=element_source,
                                    attributes=element_attributes,
                                ))

                elif ann.type == dm.AnnotationType.label:
                    instance_data.add_tag(instance_data.Tag(
                        frame=frame_number,
                        label=label_cat.items[ann.label].name,
                        group=group_map.get(ann.group, 0),
                        source='manual',
                        attributes=attributes,
                    ))
            except Exception as e:
                raise CvatImportError("Image {}: can't import annotation "
                    "#{} ({}): {}".format(item.id, idx, ann.type.name, e)) from e

    def _validate_track_shapes(shapes):
        shapes = sorted(shapes, key=lambda t: t.frame)
        new_shapes = []
        prev_shape = None
        # infer the keyframe shapes and keep only them
        for shape in shapes:
            prev_is_visible = prev_shape and not prev_shape.outside
            cur_is_visible = shape and not shape.outside

            has_gap = False
            if prev_is_visible:
                has_gap = prev_shape.frame + instance_data.frame_step < shape.frame

            if has_gap:
                prev_shape = prev_shape._replace(outside=True, keyframe=True,
                    frame=prev_shape.frame + instance_data.frame_step)
                new_shapes.append(prev_shape)

            if prev_is_visible != cur_is_visible or cur_is_visible and (has_gap or shape.keyframe):
                shape = shape._replace(keyframe=True)
                new_shapes.append(shape)

            prev_shape = shape

        if prev_shape and not prev_shape.outside and (
            prev_shape.frame + instance_data.frame_step <= stop_frame
            # has a gap before the current instance segment end
        ):
            prev_shape = prev_shape._replace(outside=True, keyframe=True,
                frame=prev_shape.frame + instance_data.frame_step)
            new_shapes.append(prev_shape)

        return new_shapes

    stop_frame = int(instance_data.meta[instance_data.META_FIELD]['stop_frame'])
    for track_id, track in tracks.items():
        track['shapes'] = _validate_track_shapes(track['shapes'])

        if ann.type == dm.AnnotationType.skeleton:
            new_elements = {}
            for element_id, element in track['elements'].items():
                new_element_shapes = _validate_track_shapes(element.shapes)
                new_elements[element_id] = element._replace(shapes=new_element_shapes)
            track['elements'] = new_elements

        if track['shapes'] or track['elements']:
            track['elements'] = list(track['elements'].values())
            instance_data.add_track(instance_data.Track(**track))

def import_labels_to_project(project_annotation, dataset: dm.Dataset):
    labels = []
    label_colors = []
    for label in dataset.categories()[dm.AnnotationType.label].items:
        db_label = Label(
            name=label.name,
            color=get_label_color(label.name, label_colors),
            type="any"
        )
        labels.append(db_label)
        label_colors.append(db_label.color)
    project_annotation.add_labels(labels)

def load_dataset_data(project_annotation, dataset: dm.Dataset, project_data):
    if not project_annotation.db_project.label_set.count():
        import_labels_to_project(project_annotation, dataset)
    else:
        for label in dataset.categories()[dm.AnnotationType.label].items:
            if not project_annotation.db_project.label_set.filter(name=label.name).exists():
                if label.name == "background":
                    dataset.transform("remap_labels", mapping={"background": ""}, default="keep")
                    continue
                raise CvatImportError(f'Target project does not have label with name "{label.name}"')
    for subset_id, subset in enumerate(dataset.subsets().values()):
        job = rq.get_current_job()
        job.meta[RQJobMetaField.STATUS] = 'Task from dataset is being created...'
        job.meta[RQJobMetaField.PROGRESS] = (subset_id + job.meta.get(RQJobMetaField.TASK_PROGRESS, 0.)) / len(dataset.subsets().keys())
        job.save_meta()

        task_fields = {
            'project': project_annotation.db_project,
            'name': subset.name,
            'owner': project_annotation.db_project.owner,
            'subset': subset.name,
            'organization': project_annotation.db_project.organization,
        }

        subset_dataset = subset.as_dataset()

        dataset_files = {
            'media': [],
            'data_root': dataset.data_path + osp.sep,
        }

        root_paths = set()
        for dataset_item in subset_dataset:
            if dataset_item.image and dataset_item.image.has_data:
                dataset_files['media'].append(dataset_item.image.path)
                data_root = dataset_item.image.path.rsplit(dataset_item.id, 1)
                if len(data_root) == 2:
                    root_paths.add(data_root[0])
            elif dataset_item.point_cloud:
                dataset_files['media'].append(dataset_item.point_cloud)
                data_root = dataset_item.point_cloud.rsplit(dataset_item.id, 1)
                if len(data_root) == 2:
                    root_paths.add(data_root[0])

            if isinstance(dataset_item.related_images, list):
                dataset_files['media'] += \
                    list(map(lambda ri: ri.path, dataset_item.related_images))

        if len(root_paths):
            dataset_files['data_root'] = osp.commonpath(root_paths) + osp.sep

        project_annotation.add_task(task_fields, dataset_files, project_data)

<<<<<<< HEAD
class NoMediaInAnnotationFileError(CvatImportError):
    def __str__(self) -> str:
        return (
            "Can't import media data from the annotation file. "
            "Please upload full dataset as a zip archive."
        )
=======
def detect_dataset(dataset_dir: str, format_name: str, importer: Importer) -> None:
    not_found_error_instance = CvatDatasetNotFoundError()

    def not_found_error(_, reason, human_message):
        not_found_error_instance.format_name = format_name
        not_found_error_instance.reason = reason
        not_found_error_instance.message = human_message

    detection_env = Environment()
    detection_env.importers.items.clear()
    detection_env.importers.register(format_name, importer)
    detected = detection_env.detect_dataset(dataset_dir, depth=4, rejection_callback=not_found_error)

    if not detected and not_found_error_instance.reason != RejectionReason.detection_unsupported:
        raise not_found_error_instance
>>>>>>> 3eec9fef
<|MERGE_RESOLUTION|>--- conflicted
+++ resolved
@@ -20,13 +20,7 @@
 import defusedxml.ElementTree as ET
 import rq
 from attr import attrib, attrs
-<<<<<<< HEAD
-=======
-from datumaro.components.media import PointCloud
-from datumaro.components.environment import Environment
-from datumaro.components.extractor import Importer
 from datumaro.components.format_detection import RejectionReason
->>>>>>> 3eec9fef
 from django.db.models import QuerySet
 from django.utils import timezone
 from django.conf import settings
@@ -1466,13 +1460,8 @@
         self._project_annotation.add_task(task, files, self)
 
 @attrs(frozen=True, auto_attribs=True)
-<<<<<<< HEAD
 class MediaSource:
-    db_data: Data
-=======
-class ImageSource:
     db_task: Task
->>>>>>> 3eec9fef
     is_video: bool = attrib(kw_only=True)
 
 class MediaProvider:
@@ -1646,13 +1635,9 @@
     ):
         instance_meta = instance_data.meta[instance_data.META_FIELD]
         dm.SourceExtractor.__init__(
-<<<<<<< HEAD
-            self, media_type=dm.Image if dimension == DimensionType.DIM_2D else dm.PointCloud
-=======
             self,
-            media_type=dm.Image if dimension == DimensionType.DIM_2D else PointCloud,
+            media_type=dm.Image if dimension == DimensionType.DIM_2D else dm.PointCloud,
             subset=instance_meta['subset'],
->>>>>>> 3eec9fef
         )
         CVATDataExtractorMixin.__init__(self, **kwargs)
 
@@ -1675,11 +1660,7 @@
                 assert False
 
             self._image_provider = IMAGE_PROVIDERS_BY_DIMENSION[dimension](
-<<<<<<< HEAD
-                {0: MediaSource(instance_data.db_data, is_video=is_video)}
-=======
-                {0: ImageSource(db_task, is_video=is_video)}
->>>>>>> 3eec9fef
+                {0: MediaSource(db_task, is_video=is_video)}
             )
 
         dm_items: List[dm.DatasetItem] = []
@@ -1711,18 +1692,12 @@
 
             if dimension == DimensionType.DIM_2D:
                 dm_item = dm.DatasetItem(
-<<<<<<< HEAD
                     id=osp.splitext(frame_data.name)[0],
-                    annotations=dm_anno, media=dm_media,
-                    attributes=dm_attributes
+                    subset=frame_data.subset,
+                    annotations=dm_anno,
+                    media=dm_media,
+                    attributes=dm_attributes,
                 )
-=======
-                        id=osp.splitext(frame_data.name)[0],
-                        annotations=dm_anno, media=dm_image,
-                        subset=frame_data.subset,
-                        attributes={'frame': frame_data.frame
-                    })
->>>>>>> 3eec9fef
             elif dimension == DimensionType.DIM_3D:
                 if format_type == "sly_pointcloud":
                     dm_attributes["name"] = self._user["name"]
@@ -1735,13 +1710,10 @@
 
                 dm_item = dm.DatasetItem(
                     id=osp.splitext(osp.split(frame_data.name)[-1])[0],
-<<<<<<< HEAD
-                    annotations=dm_anno, media=dm_media,
-                    attributes=dm_attributes
-=======
-                    annotations=dm_anno, media=PointCloud(dm_image[0]), related_images=dm_image[1],
-                    attributes=attributes, subset=frame_data.subset,
->>>>>>> 3eec9fef
+                    subset=frame_data.subset,
+                    annotations=dm_anno,
+                    media=dm_media,
+                    attributes=dm_attributes,
                 )
 
             dm_items.append(dm_item)
@@ -1783,11 +1755,7 @@
         if self._dimension == DimensionType.DIM_3D or include_images:
             self._image_provider = IMAGE_PROVIDERS_BY_DIMENSION[self._dimension](
                 {
-<<<<<<< HEAD
-                    task.id: MediaSource(task.data, is_video=task.mode == 'interpolation')
-=======
-                    task.id: ImageSource(task, is_video=task.mode == 'interpolation')
->>>>>>> 3eec9fef
+                    task.id: MediaSource(task, is_video=task.mode == 'interpolation')
                     for task in project_data.tasks
                 }
             )
@@ -2497,27 +2465,27 @@
 
         project_annotation.add_task(task_fields, dataset_files, project_data)
 
-<<<<<<< HEAD
 class NoMediaInAnnotationFileError(CvatImportError):
     def __str__(self) -> str:
         return (
             "Can't import media data from the annotation file. "
             "Please upload full dataset as a zip archive."
         )
-=======
-def detect_dataset(dataset_dir: str, format_name: str, importer: Importer) -> None:
+
+def detect_dataset(dataset_dir: str, format_name: str, importer: dm.Importer) -> None:
     not_found_error_instance = CvatDatasetNotFoundError()
 
-    def not_found_error(_, reason, human_message):
+    def _handle_rejection(format_name: str, reason: RejectionReason, human_message: str) -> None:
         not_found_error_instance.format_name = format_name
         not_found_error_instance.reason = reason
         not_found_error_instance.message = human_message
 
-    detection_env = Environment()
+    detection_env = dm.Environment()
     detection_env.importers.items.clear()
     detection_env.importers.register(format_name, importer)
-    detected = detection_env.detect_dataset(dataset_dir, depth=4, rejection_callback=not_found_error)
+    detected = detection_env.detect_dataset(
+        dataset_dir, depth=4, rejection_callback=_handle_rejection
+    )
 
     if not detected and not_found_error_instance.reason != RejectionReason.detection_unsupported:
-        raise not_found_error_instance
->>>>>>> 3eec9fef
+        raise not_found_error_instance