--- conflicted
+++ resolved
@@ -885,16 +885,6 @@
 ```bash
 taskname.zip/
 ├── labels.txt # optional
-<<<<<<< HEAD
-├── WIDER_<any_subset_name>/
-|   └── images
-|       ├── 0--label0/
-|       |   └── 0_label0_image1.jpg
-|       └── 1--label1/
-|           └── 1_label1_image2.jpg
-└── wider_face_split/
-    └── wider_face_<any_subset_name>_bbx_gt.txt
-=======
 ├── wider_face_split/
 │   └── wider_face_<any_subset_name>_bbx_gt.txt
 └── WIDER_<any_subset_name>/
@@ -903,7 +893,6 @@
         │   └── 0_label0_image1.jpg
         └── 1--label1/
             └── 1_label1_image2.jpg
->>>>>>> 2220b5b9
 ```
 
 - supported annotations: Rectangles (with attributes), Labels
