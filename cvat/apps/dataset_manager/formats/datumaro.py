--- conflicted
+++ resolved
@@ -41,14 +41,10 @@
         if load_data_callback:
             raise NoMediaInAnnotationFileError()
 
-<<<<<<< HEAD
         tmp_src_file_link = Path(temp_dir) / "annotations" / "default.json"
         tmp_src_file_link.parent.mkdir()
         tmp_src_file_link.symlink_to(src_file.name)
-        dataset = Dataset.import_from(str(tmp_src_file_link.absolute()), "datumaro", env=dm_env)
-=======
-        dataset = StreamDataset.import_from(src_file.name, "datumaro", env=dm_env)
->>>>>>> 2ecbd05d
+        dataset = StreamDataset.import_from(str(tmp_src_file_link.absolute()), "datumaro", env=dm_env)
 
     if load_data_callback is not None:
         load_data_callback(dataset, instance_data)
@@ -77,14 +73,10 @@
         if load_data_callback:
             raise NoMediaInAnnotationFileError()
 
-<<<<<<< HEAD
         tmp_src_file_link = Path(temp_dir) / "annotations" / "default.json"
         tmp_src_file_link.parent.mkdir()
         tmp_src_file_link.symlink_to(src_file.name)
-        dataset = Dataset.import_from(str(tmp_src_file_link.absolute()), "datumaro", env=dm_env)
-=======
-        dataset = StreamDataset.import_from(src_file.name, "datumaro", env=dm_env)
->>>>>>> 2ecbd05d
+        dataset = StreamDataset.import_from(str(tmp_src_file_link.absolute()), "datumaro", env=dm_env)
 
     if load_data_callback is not None:
         load_data_callback(dataset, instance_data)
