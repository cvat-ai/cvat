--- conflicted
+++ resolved
@@ -36,11 +36,7 @@
         make_zip_archive(tmp_dir, dst_file)
 
 @importer(name="Datumaro", ext="ZIP", version="1.0")
-<<<<<<< HEAD
-def _import(src_file, instance_data, **kwargs):
-=======
-def _import(src_file, instance_data, load_data_callback=None):
->>>>>>> 02eba10b
+def _import(src_file, instance_data, load_data_callback=None, **kwargs):
     with TemporaryDirectory() as tmp_dir:
         Archive(src_file.name).extractall(tmp_dir)
 
@@ -64,11 +60,7 @@
         make_zip_archive(tmp_dir, dst_file)
 
 @importer(name="Datumaro 3D", ext="ZIP", version="1.0", dimension=DimensionType.DIM_3D)
-<<<<<<< HEAD
-def _import(src_file, instance_data, **kwargs):
-=======
-def _import(src_file, instance_data, load_data_callback=None):
->>>>>>> 02eba10b
+def _import(src_file, instance_data, load_data_callback=None, **kwargs):
     with TemporaryDirectory() as tmp_dir:
         Archive(src_file.name).extractall(tmp_dir)
 
