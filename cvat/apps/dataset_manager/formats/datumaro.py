--- conflicted
+++ resolved
@@ -16,17 +16,9 @@
 
 @exporter(name="Datumaro", ext="ZIP", version="1.0")
 def _export(dst_file, temp_dir, instance_data, save_images=False):
-<<<<<<< HEAD
-    dataset = Dataset.from_extractors(GetCVATDataExtractor(
-        instance_data=instance_data, include_images=save_images), env=dm_env)
-    dataset.export(temp_dir, 'datumaro', save_images=save_images)
-=======
     with GetCVATDataExtractor(instance_data=instance_data, include_images=save_images) as extractor:
         dataset = Dataset.from_extractors(extractor, env=dm_env)
-        if not save_images:
-            dataset.transform(DeleteImagePath)
         dataset.export(temp_dir, 'datumaro', save_images=save_images)
->>>>>>> 7286d659
 
     make_zip_archive(temp_dir, dst_file)
 
@@ -50,14 +42,7 @@
         dimension=DimensionType.DIM_3D,
     ) as extractor:
         dataset = Dataset.from_extractors(extractor, env=dm_env)
-
-<<<<<<< HEAD
-    dataset.export(temp_dir, 'datumaro', save_images=save_images)
-=======
-        if not save_images:
-            dataset.transform(DeleteImagePath)
         dataset.export(temp_dir, 'datumaro', save_images=save_images)
->>>>>>> 7286d659
 
     make_zip_archive(temp_dir, dst_file)
 
