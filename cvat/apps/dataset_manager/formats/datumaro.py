--- conflicted
+++ resolved
@@ -5,20 +5,10 @@
 
 import zipfile
 from datumaro.components.dataset import Dataset
-<<<<<<< HEAD
 
 from cvat.apps.dataset_manager.bindings import (
-    GetCVATDataExtractor, import_dm_annotations, NoMediaInAnnotationFileError
+    GetCVATDataExtractor, import_dm_annotations, NoMediaInAnnotationFileError, detect_dataset
 )
-=======
-from datumaro.components.extractor import ItemTransform
-from datumaro.util.image import Image
-
-from pyunpack import Archive
-
-from cvat.apps.dataset_manager.bindings import (GetCVATDataExtractor, detect_dataset,
-    import_dm_annotations)
->>>>>>> 3eec9fef
 from cvat.apps.dataset_manager.util import make_zip_archive
 from cvat.apps.engine.models import DimensionType
 
@@ -39,17 +29,14 @@
 def _import(src_file, temp_dir, instance_data, load_data_callback=None, **kwargs):
     if zipfile.is_zipfile(src_file):
         zipfile.ZipFile(src_file).extractall(temp_dir)
+
+        detect_dataset(temp_dir, format_name='datumaro', importer=dm_env.importers.get('datumaro'))
         dataset = Dataset.import_from(temp_dir, 'datumaro', env=dm_env)
     else:
         if load_data_callback:
             raise NoMediaInAnnotationFileError()
 
-<<<<<<< HEAD
         dataset = Dataset.import_from(src_file.name, 'datumaro', env=dm_env)
-=======
-    detect_dataset(temp_dir, format_name='datumaro', importer=dm_env.importers.get('datumaro'))
-    dataset = Dataset.import_from(temp_dir, 'datumaro', env=dm_env)
->>>>>>> 3eec9fef
 
     if load_data_callback is not None:
         load_data_callback(dataset, instance_data)
@@ -68,21 +55,16 @@
 
 @importer(name="Datumaro 3D", ext="JSON, ZIP", version="1.0", dimension=DimensionType.DIM_3D)
 def _import(src_file, temp_dir, instance_data, load_data_callback=None, **kwargs):
-<<<<<<< HEAD
     if zipfile.is_zipfile(src_file):
         zipfile.ZipFile(src_file).extractall(temp_dir)
+
+        detect_dataset(temp_dir, format_name='datumaro', importer=dm_env.importers.get('datumaro'))
         dataset = Dataset.import_from(temp_dir, 'datumaro', env=dm_env)
     else:
         if load_data_callback:
             raise NoMediaInAnnotationFileError()
 
         dataset = Dataset.import_from(src_file.name, 'datumaro', env=dm_env)
-=======
-    Archive(src_file.name).extractall(temp_dir)
-
-    detect_dataset(temp_dir, format_name='datumaro', importer=dm_env.importers.get('datumaro'))
-    dataset = Dataset.import_from(temp_dir, 'datumaro', env=dm_env)
->>>>>>> 3eec9fef
 
     if load_data_callback is not None:
         load_data_callback(dataset, instance_data)
