# Copyright (C) 2018-2022 Intel Corporation
# Copyright (C) CVAT.ai Corporation
#
# SPDX-License-Identifier: MIT

import os
import os.path as osp
import zipfile
from collections import OrderedDict
from glob import glob
from io import BufferedWriter
from typing import Callable, Union

from datumaro.components.annotation import (
    AnnotationType,
    Bbox,
    Label,
    LabelCategories,
    Points,
    Polygon,
    PolyLine,
    Skeleton,
)
from datumaro.components.dataset import Dataset, DatasetItem
from datumaro.components.dataset_base import DEFAULT_SUBSET_NAME, DatasetBase
from datumaro.components.importer import Importer
from datumaro.components.media import Image
from datumaro.plugins.data_formats.cvat.base import CvatImporter as _CvatImporter
from defusedxml import ElementTree

from cvat.apps.dataset_manager.bindings import (
    CommonData,
    CVATProjectDataExtractor,
    JobData,
    NoMediaInAnnotationFileError,
    ProjectData,
    TaskData,
    detect_dataset,
    get_defaulted_subset,
    import_dm_annotations,
    match_dm_item,
)
from cvat.apps.dataset_manager.util import make_zip_archive
from cvat.apps.engine.frame_provider import FrameOutputType, FrameQuality, make_frame_provider

from .registry import dm_env, exporter, importer


class CvatPath:
    IMAGES_DIR = "images"

    MEDIA_EXTS = (".jpg", ".jpeg", ".png")

    BUILTIN_ATTRS = {"occluded", "outside", "keyframe", "track_id"}


class CvatExtractor(DatasetBase):
    _SUPPORTED_SHAPES = ("box", "polygon", "polyline", "points", "skeleton")

    def __init__(self, path, subsets=None):
        assert osp.isfile(path), path
        rootpath = osp.dirname(path)
        images_dir = ""
        if osp.isdir(osp.join(rootpath, CvatPath.IMAGES_DIR)):
            images_dir = osp.join(rootpath, CvatPath.IMAGES_DIR)
        self._images_dir = images_dir
        self._path = path

        if not subsets:
            subsets = self._get_subsets_from_anno(path)
        self._subsets = subsets
        super().__init__(subsets=self._subsets)

        image_items = self._parse_images(images_dir, self._subsets)
        items, categories = self._parse(path)
        self._items = list(self._load_items(items, image_items).values())
        self._categories = categories

    def categories(self):
        return self._categories

    def __iter__(self):
        yield from self._items

    def __len__(self):
        return len(self._items)

    def get(self, _id, subset=DEFAULT_SUBSET_NAME):
        assert subset in self._subsets, "{} not in {}".format(subset, ", ".join(self._subsets))
        return super().get(_id, subset)

    @staticmethod
    def _get_subsets_from_anno(path):
        context = ElementTree.iterparse(path, events=("start", "end"))
        context = iter(context)

        for ev, el in context:
            if ev == "start":
                if el.tag == "subsets":
                    if el.text is not None:
                        subsets = el.text.split("\n")
                        return subsets
            if ev == "end":
                if el.tag == "meta":
                    return [DEFAULT_SUBSET_NAME]
                el.clear()
        return [DEFAULT_SUBSET_NAME]

    @staticmethod
    def _parse_images(image_dir, subsets):
        items = OrderedDict()

        def parse_image_dir(image_dir, subset):
            for file in sorted(glob(image_dir), key=osp.basename):
                name, ext = osp.splitext(osp.basename(file))
                if ext.lower() in CvatPath.MEDIA_EXTS:
                    items[(subset, name)] = DatasetItem(
                        id=name,
                        annotations=[],
                        media=Image.from_file(path=file),
                        subset=subset or DEFAULT_SUBSET_NAME,
                    )

        if subsets == [DEFAULT_SUBSET_NAME] and not osp.isdir(
            osp.join(image_dir, DEFAULT_SUBSET_NAME)
        ):
            parse_image_dir(osp.join(image_dir, "*.*"), None)
        else:
            for subset in subsets:
                parse_image_dir(osp.join(image_dir, subset, "*.*"), subset)
        return items

    @classmethod
    def _parse(cls, path):
        context = ElementTree.iterparse(path, events=("start", "end"))
        context = iter(context)

        categories, tasks_info, attribute_types = cls._parse_meta(context)

        items = OrderedDict()

        track = None
        track_shapes = None
        track_elements = None
        shape = None
        shape_element = None
        tag = None
        attributes = None
        element_attributes = None
        image = None
        subset = None
        for ev, el in context:
            if ev == "start":
                if el.tag == "track":
                    frame_size = (
                        tasks_info[int(el.attrib.get("task_id"))]["frame_size"]
                        if el.attrib.get("task_id")
                        else tuple(tasks_info.values())[0]["frame_size"]
                    )
                    track = {
                        "id": el.attrib["id"],
                        "label": el.attrib.get("label"),
                        "group": int(el.attrib.get("group_id", 0)),
                        "height": frame_size[0],
                        "width": frame_size[1],
                    }
                    subset = el.attrib.get("subset")
                    track_shapes = {}
                elif el.tag == "image":
                    image = {
                        "name": el.attrib.get("name"),
                        "frame": el.attrib["id"],
                        "width": el.attrib.get("width"),
                        "height": el.attrib.get("height"),
                    }
                    subset = el.attrib.get("subset")
                elif el.tag in cls._SUPPORTED_SHAPES and (track or image):
                    if shape and shape["type"] == "skeleton":
                        element_attributes = {}
                        shape_element = {
                            "type": "rectangle" if el.tag == "box" else el.tag,
                            "attributes": element_attributes,
                        }
                        if track:
                            shape_element.update(track)
                        else:
                            shape_element.update(image)
                    else:
                        attributes = {}
                        shape = {
                            "type": "rectangle" if el.tag == "box" else el.tag,
                            "attributes": attributes,
                        }
                        shape["elements"] = []
                        if track:
                            shape.update(track)
                            shape["track_id"] = int(track["id"])
                            shape["frame"] = el.attrib["frame"]
                            track_elements = []
                        if image:
                            shape.update(image)
                elif el.tag == "tag" and image:
                    attributes = {}
                    tag = {
                        "frame": image["frame"],
                        "attributes": attributes,
                        "group": int(el.attrib.get("group_id", 0)),
                        "label": el.attrib["label"],
                    }
                    subset = el.attrib.get("subset")
            elif ev == "end":
                if (
                    el.tag == "attribute"
                    and element_attributes is not None
                    and shape_element is not None
                ):
                    attr_value = el.text or ""
                    attr_type = attribute_types.get(el.attrib["name"])
                    if el.text in ["true", "false"]:
                        attr_value = attr_value == "true"
                    elif attr_type is not None and attr_type != "text":
                        try:
                            attr_value = float(attr_value)
                        except ValueError:
                            pass
                    element_attributes[el.attrib["name"]] = attr_value

                if el.tag == "attribute" and attributes is not None and shape_element is None:
                    attr_value = el.text or ""
                    attr_type = attribute_types.get(el.attrib["name"])
                    if el.text in ["true", "false"]:
                        attr_value = attr_value == "true"
                    elif attr_type is not None and attr_type != "text":
                        try:
                            attr_value = float(attr_value)
                        except ValueError:
                            pass
                    attributes[el.attrib["name"]] = attr_value

                elif (
                    el.tag in cls._SUPPORTED_SHAPES
                    and shape["type"] == "skeleton"
                    and el.tag != "skeleton"
                ):
                    shape_element["label"] = el.attrib.get("label")
                    shape_element["group"] = int(el.attrib.get("group_id", 0))

                    shape_element["type"] = el.tag
                    shape_element["z_order"] = int(el.attrib.get("z_order", 0))

                    if el.tag == "box":
                        shape_element["points"] = list(
                            map(
                                float,
                                [
                                    el.attrib["xtl"],
                                    el.attrib["ytl"],
                                    el.attrib["xbr"],
                                    el.attrib["ybr"],
                                ],
                            )
                        )
                    else:
                        shape_element["points"] = []
                        for pair in el.attrib["points"].split(";"):
                            shape_element["points"].extend(map(float, pair.split(",")))

                    if el.tag == "points" and el.attrib.get("occluded") == "1":
                        shape_element["visibility"] = [Points.Visibility.hidden] * (
                            len(shape_element["points"]) // 2
                        )
                    else:
                        shape_element["occluded"] = el.attrib.get("occluded") == "1"

                    if el.tag == "points" and el.attrib.get("outside") == "1":
                        shape_element["visibility"] = [Points.Visibility.absent] * (
                            len(shape_element["points"]) // 2
                        )
                    else:
                        shape_element["outside"] = el.attrib.get("outside") == "1"

                    if track:
                        shape_element["keyframe"] = el.attrib.get("keyframe") == "1"
                        if shape_element["keyframe"]:
                            track_elements.append(shape_element)
                    else:
                        shape["elements"].append(shape_element)
                    shape_element = None

                elif el.tag in cls._SUPPORTED_SHAPES:
                    if track is not None:
                        shape["frame"] = el.attrib["frame"]
                        shape["outside"] = el.attrib.get("outside") == "1"
                        shape["keyframe"] = el.attrib.get("keyframe") == "1"
                    if image is not None:
                        shape["label"] = el.attrib.get("label")
                        shape["group"] = int(el.attrib.get("group_id", 0))

                    shape["type"] = el.tag
                    shape["occluded"] = el.attrib.get("occluded") == "1"
                    shape["z_order"] = int(el.attrib.get("z_order", 0))
                    shape["rotation"] = float(el.attrib.get("rotation", 0))

                    if el.tag == "box":
                        shape["points"] = list(
                            map(
                                float,
                                [
                                    el.attrib["xtl"],
                                    el.attrib["ytl"],
                                    el.attrib["xbr"],
                                    el.attrib["ybr"],
                                ],
                            )
                        )
                    elif el.tag == "skeleton":
                        shape["points"] = []
                    else:
                        shape["points"] = []
                        for pair in el.attrib["points"].split(";"):
                            shape["points"].extend(map(float, pair.split(",")))

                    if track:
                        if shape["type"] == "skeleton" and track_elements:
                            shape["keyframe"] = True
                            track_shapes[shape["frame"]] = shape
                            track_shapes[shape["frame"]]["elements"] = track_elements
                            track_elements = None
                        elif shape["type"] != "skeleton":
                            track_shapes[shape["frame"]] = shape
                    else:
                        frame_desc = items.get((subset, shape["frame"]), {"annotations": []})
                        frame_desc["annotations"].append(cls._parse_shape_ann(shape, categories))
                        items[(subset, shape["frame"])] = frame_desc

                    shape = None

                elif el.tag == "tag":
                    frame_desc = items.get((subset, tag["frame"]), {"annotations": []})
                    frame_desc["annotations"].append(cls._parse_tag_ann(tag, categories))
                    items[(subset, tag["frame"])] = frame_desc
                    tag = None
                elif el.tag == "track":
                    for track_shape in track_shapes.values():
                        frame_desc = items.get((subset, track_shape["frame"]), {"annotations": []})
                        frame_desc["annotations"].append(
                            cls._parse_shape_ann(track_shape, categories)
                        )
                        items[(subset, track_shape["frame"])] = frame_desc
                    track = None
                elif el.tag == "image":
                    frame_desc = items.get((subset, image["frame"]), {"annotations": []})
                    frame_desc.update(
                        {
                            "name": image.get("name"),
                            "height": image.get("height"),
                            "width": image.get("width"),
                            "subset": subset,
                        }
                    )
                    items[(subset, image["frame"])] = frame_desc
                    image = None
                el.clear()

        return items, categories

    @staticmethod
    def _parse_meta(context):
        ev, el = next(context)
        if not (ev == "start" and el.tag == "annotations"):
            raise Exception("Unexpected token ")

        categories = {}

        tasks_info = {}
        frame_size = [None, None]
        task_id = None
        mode = None
        labels = OrderedDict()
        label = None

        # Recursive descent parser
        el = None
        states = ["annotations"]

        def accepted(expected_state, tag, next_state=None):
            state = states[-1]
            if state == expected_state and el is not None and el.tag == tag:
                if not next_state:
                    next_state = tag
                states.append(next_state)
                return True
            return False

        def consumed(expected_state, tag):
            state = states[-1]
            if state == expected_state and el is not None and el.tag == tag:
                states.pop()
                return True
            return False

        for ev, el in context:
            if ev == "start":
                if accepted("annotations", "meta"):
                    pass
                elif accepted("meta", "task"):
                    pass
                elif accepted("meta", "project"):
                    pass
                elif accepted("project", "tasks"):
                    pass
                elif accepted("tasks", "task"):
                    pass
                elif accepted("task", "id", next_state="task_id"):
                    pass
                elif accepted("task", "segment"):
                    pass
                elif accepted("task", "mode"):
                    pass
                elif accepted("task", "original_size"):
                    pass
                elif accepted("original_size", "height", next_state="frame_height"):
                    pass
                elif accepted("original_size", "width", next_state="frame_width"):
                    pass
                elif accepted("task", "labels"):
                    pass
                elif accepted("project", "labels"):
                    pass
                elif accepted("labels", "label"):
                    label = {"name": None, "attributes": []}
                elif accepted("label", "name", next_state="label_name"):
                    pass
                elif accepted("label", "attributes"):
                    pass
                elif accepted("attributes", "attribute"):
                    pass
                elif accepted("attribute", "name", next_state="attr_name"):
                    pass
                elif accepted("attribute", "input_type", next_state="attr_type"):
                    pass
                elif (
                    accepted("annotations", "image")
                    or accepted("annotations", "track")
                    or accepted("annotations", "tag")
                ):
                    break
                else:
                    pass
            elif ev == "end":
                if consumed("meta", "meta"):
                    break
                elif consumed("project", "project"):
                    pass
                elif consumed("tasks", "tasks"):
                    pass
                elif consumed("task", "task"):
                    tasks_info[task_id] = {
                        "frame_size": frame_size,
                        "mode": mode,
                    }
                    frame_size = [None, None]
                    mode = None
                elif consumed("task_id", "id"):
                    task_id = int(el.text)
                elif consumed("segment", "segment"):
                    pass
                elif consumed("mode", "mode"):
                    mode = el.text
                elif consumed("original_size", "original_size"):
                    pass
                elif consumed("frame_height", "height"):
                    frame_size[0] = int(el.text)
                elif consumed("frame_width", "width"):
                    frame_size[1] = int(el.text)
                elif consumed("label_name", "name"):
                    label["name"] = el.text
                elif consumed("attr_name", "name"):
                    label["attributes"].append({"name": el.text})
                elif consumed("attr_type", "input_type"):
                    label["attributes"][-1]["input_type"] = el.text
                elif consumed("attribute", "attribute"):
                    pass
                elif consumed("attributes", "attributes"):
                    pass
                elif consumed("label", "label"):
                    labels[label["name"]] = label["attributes"]
                    label = None
                elif consumed("labels", "labels"):
                    pass
                else:
                    pass

        assert len(states) == 1 and states[0] == "annotations", (
            "Expected 'meta' section in the annotation file, path: %s" % states
        )

        common_attrs = ["occluded"]
        if "interpolation" in (t["mode"] for t in tasks_info.values()):
            common_attrs.append("keyframe")
            common_attrs.append("outside")
            common_attrs.append("track_id")

        label_cat = LabelCategories(attributes=common_attrs)
        attribute_types = {}
        for label, attrs in labels.items():
            attr_names = {v["name"] for v in attrs}
            label_cat.add(label, attributes=attr_names)
            for attr in attrs:
                attribute_types[attr["name"]] = attr["input_type"]

        categories[AnnotationType.label] = label_cat
        return categories, tasks_info, attribute_types

    @classmethod
    def _parse_shape_ann(cls, ann, categories):
        ann_id = ann.get("id", 0)
        ann_type = ann["type"]

        attributes = ann.get("attributes") or {}
        if "occluded" in categories[AnnotationType.label].attributes:
            attributes["occluded"] = ann.get("occluded", False)
        if "outside" in ann:
            attributes["outside"] = ann["outside"]
        if "keyframe" in ann:
            attributes["keyframe"] = ann["keyframe"]
        if "track_id" in ann:
            attributes["track_id"] = ann["track_id"]
        if "rotation" in ann:
            attributes["rotation"] = ann["rotation"]

        group = ann.get("group")

        label = ann.get("label")
        label_id = categories[AnnotationType.label].find(label)[0]

        z_order = ann.get("z_order", 0)
        points = ann.get("points", [])

        if ann_type == "polyline":
            return PolyLine(
                points,
                label=label_id,
                z_order=z_order,
                id=ann_id,
                attributes=attributes,
                group=group,
            )

        elif ann_type == "polygon":
            return Polygon(
                points,
                label=label_id,
                z_order=z_order,
                id=ann_id,
                attributes=attributes,
                group=group,
            )

        elif ann_type == "points":
            visibility = ann.get("visibility", None)
            return Points(
                points,
                visibility,
                label=label_id,
                z_order=z_order,
                id=ann_id,
                attributes=attributes,
                group=group,
            )

        elif ann_type == "box":
            x, y = points[0], points[1]
            w, h = points[2] - x, points[3] - y
            return Bbox(
                x,
                y,
                w,
                h,
                label=label_id,
                z_order=z_order,
                id=ann_id,
                attributes=attributes,
                group=group,
            )

        elif ann_type == "skeleton":
            elements = []
            for element in ann.get("elements", []):
                elements.append(cls._parse_shape_ann(element, categories))

            return Skeleton(
                elements,
                label=label_id,
                z_order=z_order,
                id=ann_id,
                attributes=attributes,
                group=group,
            )

        else:
            raise NotImplementedError("Unknown annotation type '%s'" % ann_type)

    @classmethod
    def _parse_tag_ann(cls, ann, categories):
        label = ann.get("label")
        label_id = categories[AnnotationType.label].find(label)[0]
        group = ann.get("group")
        attributes = ann.get("attributes")
        return Label(label_id, attributes=attributes, group=group)

    def _load_items(self, parsed, image_items):
        for (subset, frame_id), item_desc in parsed.items():
            name = item_desc.get("name", "frame_%06d.PNG" % int(frame_id))
            image = (
                osp.join(self._images_dir, subset, name)
                if subset
                else osp.join(self._images_dir, name)
            )
            image_size = (item_desc.get("height"), item_desc.get("width"))
            if all(image_size):
                image = Image.from_file(path=image, size=tuple(map(int, image_size)))
            di = image_items.get(
                (subset, osp.splitext(name)[0]), DatasetItem(id=name, annotations=[])
            )
            di.subset = subset or DEFAULT_SUBSET_NAME
            di.annotations = item_desc.get("annotations")
            di.attributes = {"frame": int(frame_id)}
            di.media = image if isinstance(image, Image) else di.media
            image_items[(subset, osp.splitext(name)[0])] = di
        return image_items


dm_env.extractors.register("cvat", CvatExtractor)


class CvatImporter(Importer):
    @classmethod
    def find_sources(cls, path):
        return cls._find_sources_recursive(path, ".xml", "cvat")


dm_env.importers.register("cvat", CvatImporter)


def pairwise(iterable):
    a = iter(iterable)
    return zip(a, a)


def create_xml_dumper(file_object):
    from xml.sax.saxutils import XMLGenerator

    class XmlAnnotationWriter:
        def __init__(self, file):
            self.version = "1.1"
            self.file = file
            self.xmlgen = XMLGenerator(self.file, "utf-8")
            self._level = 0

        def _indent(self, newline=True):
            if newline:
                self.xmlgen.ignorableWhitespace("\n")
            self.xmlgen.ignorableWhitespace("  " * self._level)

        def _add_version(self):
            self._indent()
            self.xmlgen.startElement("version", {})
            self.xmlgen.characters(self.version)
            self.xmlgen.endElement("version")

        def open_document(self):
            self.xmlgen.startDocument()

        def open_root(self):
            self.xmlgen.startElement("annotations", {})
            self._level += 1
            self._add_version()

        def _add_meta(self, meta):
            self._level += 1
            for k, v in meta.items():
                if isinstance(v, OrderedDict):
                    self._indent()
                    self.xmlgen.startElement(k, {})
                    self._add_meta(v)
                    self._indent()
                    self.xmlgen.endElement(k)
                elif isinstance(v, list):
                    self._indent()
                    self.xmlgen.startElement(k, {})
                    for tup in v:
                        self._add_meta(OrderedDict([tup]))
                    self._indent()
                    self.xmlgen.endElement(k)
                else:
                    self._indent()
                    self.xmlgen.startElement(k, {})
                    self.xmlgen.characters(v)
                    self.xmlgen.endElement(k)
            self._level -= 1

        def add_meta(self, meta):
            self._indent()
            self.xmlgen.startElement("meta", {})
            self._add_meta(meta)
            self._indent()
            self.xmlgen.endElement("meta")

        def open_track(self, track):
            self._indent()
            self.xmlgen.startElement("track", track)
            self._level += 1

        def open_image(self, image):
            self._indent()
            self.xmlgen.startElement("image", image)
            self._level += 1

        def open_box(self, box):
            self._indent()
            self.xmlgen.startElement("box", box)
            self._level += 1

        def open_ellipse(self, ellipse):
            self._indent()
            self.xmlgen.startElement("ellipse", ellipse)
            self._level += 1

        def open_polygon(self, polygon):
            self._indent()
            self.xmlgen.startElement("polygon", polygon)
            self._level += 1

        def open_polyline(self, polyline):
            self._indent()
            self.xmlgen.startElement("polyline", polyline)
            self._level += 1

        def open_points(self, points):
            self._indent()
            self.xmlgen.startElement("points", points)
            self._level += 1

        def open_mask(self, points):
            self._indent()
            self.xmlgen.startElement("mask", points)
            self._level += 1

        def open_cuboid(self, cuboid):
            self._indent()
            self.xmlgen.startElement("cuboid", cuboid)
            self._level += 1

        def open_tag(self, tag):
            self._indent()
            self.xmlgen.startElement("tag", tag)
            self._level += 1

        def open_skeleton(self, skeleton):
            self._indent()
            self.xmlgen.startElement("skeleton", skeleton)
            self._level += 1

        def add_attribute(self, attribute):
            self._indent()
            self.xmlgen.startElement("attribute", {"name": attribute["name"]})
            self.xmlgen.characters(attribute["value"])
            self.xmlgen.endElement("attribute")

        def close_box(self):
            self._level -= 1
            self._indent()
            self.xmlgen.endElement("box")

        def close_ellipse(self):
            self._level -= 1
            self._indent()
            self.xmlgen.endElement("ellipse")

        def close_polygon(self):
            self._level -= 1
            self._indent()
            self.xmlgen.endElement("polygon")

        def close_polyline(self):
            self._level -= 1
            self._indent()
            self.xmlgen.endElement("polyline")

        def close_points(self):
            self._level -= 1
            self._indent()
            self.xmlgen.endElement("points")

        def close_mask(self):
            self._level -= 1
            self._indent()
            self.xmlgen.endElement("mask")

        def close_cuboid(self):
            self._level -= 1
            self._indent()
            self.xmlgen.endElement("cuboid")

        def close_tag(self):
            self._level -= 1
            self._indent()
            self.xmlgen.endElement("tag")

        def close_skeleton(self):
            self._level -= 1
            self._indent()
            self.xmlgen.endElement("skeleton")

        def close_image(self):
            self._level -= 1
            self._indent()
            self.xmlgen.endElement("image")

        def close_track(self):
            self._level -= 1
            self._indent()
            self.xmlgen.endElement("track")

        def close_root(self):
            self._level -= 1
            self._indent()
            self.xmlgen.endElement("annotations")
            self._indent()

        def close_document(self):
            self.xmlgen.endDocument()

    return XmlAnnotationWriter(file_object)


def dump_as_cvat_annotation(dumper, annotations: JobData | TaskData | ProjectData):
    dumper.open_root()
    dumper.add_meta(annotations.meta)

<<<<<<< HEAD
    if isinstance(annotations, (JobData, TaskData)):
        grouped_by_frame = annotations.group_by_frame_stream()
    else:
        grouped_by_frame = annotations.group_by_frame(include_empty=True)

    for frame_annotation in grouped_by_frame:
=======
    for frame_annotation in annotations.group_by_frame(include_empty=True):
>>>>>>> f42343e7
        frame_id = frame_annotation.frame
        image_attrs = OrderedDict([("id", str(frame_id)), ("name", frame_annotation.name)])
        if isinstance(annotations, ProjectData):
            image_attrs.update(
                OrderedDict(
                    [
                        ("subset", frame_annotation.subset),
                        ("task_id", str(frame_annotation.task_id)),
                    ]
                )
            )
        image_attrs.update(
            OrderedDict(
                [("width", str(frame_annotation.width)), ("height", str(frame_annotation.height))]
            )
        )

        # do not keep parsed lazy list data after this iteration
        if isinstance(annotations, ProjectData):
            frame_annotation = CVATProjectDataExtractor.copy_frame_data_with_replaced_lazy_lists(
                frame_annotation
            )

        dumper.open_image(image_attrs)

        def dump_labeled_shapes(shapes, is_skeleton=False):
            for shape in shapes:
                dump_data = OrderedDict([("label", shape.label), ("source", shape.source)])
                if is_skeleton:
                    dump_data.update(OrderedDict([("outside", str(int(shape.outside)))]))

                if shape.type != "skeleton":
                    dump_data.update(OrderedDict([("occluded", str(int(shape.occluded)))]))

                if shape.type == "rectangle":
                    dump_data.update(
                        OrderedDict(
                            [
                                ("xtl", "{:.2f}".format(shape.points[0])),
                                ("ytl", "{:.2f}".format(shape.points[1])),
                                ("xbr", "{:.2f}".format(shape.points[2])),
                                ("ybr", "{:.2f}".format(shape.points[3])),
                            ]
                        )
                    )

                    if shape.rotation:
                        dump_data.update(
                            OrderedDict([("rotation", "{:.2f}".format(shape.rotation))])
                        )
                elif shape.type == "ellipse":
                    dump_data.update(
                        OrderedDict(
                            [
                                ("cx", "{:.2f}".format(shape.points[0])),
                                ("cy", "{:.2f}".format(shape.points[1])),
                                ("rx", "{:.2f}".format(shape.points[2] - shape.points[0])),
                                ("ry", "{:.2f}".format(shape.points[1] - shape.points[3])),
                            ]
                        )
                    )

                    if shape.rotation:
                        dump_data.update(
                            OrderedDict([("rotation", "{:.2f}".format(shape.rotation))])
                        )
                elif shape.type == "cuboid":
                    dump_data.update(
                        OrderedDict(
                            [
                                ("xtl1", "{:.2f}".format(shape.points[0])),
                                ("ytl1", "{:.2f}".format(shape.points[1])),
                                ("xbl1", "{:.2f}".format(shape.points[2])),
                                ("ybl1", "{:.2f}".format(shape.points[3])),
                                ("xtr1", "{:.2f}".format(shape.points[4])),
                                ("ytr1", "{:.2f}".format(shape.points[5])),
                                ("xbr1", "{:.2f}".format(shape.points[6])),
                                ("ybr1", "{:.2f}".format(shape.points[7])),
                                ("xtl2", "{:.2f}".format(shape.points[8])),
                                ("ytl2", "{:.2f}".format(shape.points[9])),
                                ("xbl2", "{:.2f}".format(shape.points[10])),
                                ("ybl2", "{:.2f}".format(shape.points[11])),
                                ("xtr2", "{:.2f}".format(shape.points[12])),
                                ("ytr2", "{:.2f}".format(shape.points[13])),
                                ("xbr2", "{:.2f}".format(shape.points[14])),
                                ("ybr2", "{:.2f}".format(shape.points[15])),
                            ]
                        )
                    )
                elif shape.type == "mask":
                    dump_data.update(
                        OrderedDict(
                            [
                                ("rle", f"{list(int (v) for v in shape.points[:-4])}"[1:-1]),
                                ("left", f"{int(shape.points[-4])}"),
                                ("top", f"{int(shape.points[-3])}"),
                                ("width", f"{int(shape.points[-2] - shape.points[-4]) + 1}"),
                                ("height", f"{int(shape.points[-1] - shape.points[-3]) + 1}"),
                            ]
                        )
                    )
                elif shape.type != "skeleton":
                    dump_data.update(
                        OrderedDict(
                            [
                                (
                                    "points",
                                    ";".join(
                                        (
                                            ",".join(("{:.2f}".format(x), "{:.2f}".format(y)))
                                            for x, y in pairwise(shape.points)
                                        )
                                    ),
                                ),
                            ]
                        )
                    )

                if not is_skeleton:
                    dump_data["z_order"] = str(shape.z_order)
                if shape.group:
                    dump_data["group_id"] = str(shape.group)

                if shape.type == "rectangle":
                    dumper.open_box(dump_data)
                elif shape.type == "ellipse":
                    dumper.open_ellipse(dump_data)
                elif shape.type == "polygon":
                    dumper.open_polygon(dump_data)
                elif shape.type == "polyline":
                    dumper.open_polyline(dump_data)
                elif shape.type == "points":
                    dumper.open_points(dump_data)
                elif shape.type == "mask":
                    dumper.open_mask(dump_data)
                elif shape.type == "cuboid":
                    dumper.open_cuboid(dump_data)
                elif shape.type == "skeleton":
                    dumper.open_skeleton(dump_data)
                    dump_labeled_shapes(shape.elements, is_skeleton=True)
                else:
                    raise NotImplementedError("unknown shape type")

                for attr in shape.attributes:
                    dumper.add_attribute(OrderedDict([("name", attr.name), ("value", attr.value)]))

                if shape.type == "rectangle":
                    dumper.close_box()
                elif shape.type == "ellipse":
                    dumper.close_ellipse()
                elif shape.type == "polygon":
                    dumper.close_polygon()
                elif shape.type == "polyline":
                    dumper.close_polyline()
                elif shape.type == "points":
                    dumper.close_points()
                elif shape.type == "cuboid":
                    dumper.close_cuboid()
                elif shape.type == "mask":
                    dumper.close_mask()
                elif shape.type == "skeleton":
                    dumper.close_skeleton()
                else:
                    raise NotImplementedError("unknown shape type")

        dump_labeled_shapes(frame_annotation.labeled_shapes)

        for tag in frame_annotation.tags:
            tag_data = OrderedDict([("label", tag.label), ("source", tag.source)])
            if tag.group:
                tag_data["group_id"] = str(tag.group)
            dumper.open_tag(tag_data)

            for attr in tag.attributes:
                dumper.add_attribute(OrderedDict([("name", attr.name), ("value", attr.value)]))

            dumper.close_tag()

        dumper.close_image()
    dumper.close_root()


def dump_as_cvat_interpolation(dumper, annotations: CommonData | ProjectData):
    dumper.open_root()
    dumper.add_meta(annotations.meta)

    def dump_shape(shape, element_shapes=None, label=None):
        dump_data = OrderedDict()
        if label is None:
            dump_data.update(OrderedDict([("frame", str(shape.frame))]))
        else:
            dump_data.update(OrderedDict([("label", label)]))
        dump_data.update(OrderedDict([("keyframe", str(int(shape.keyframe)))]))

        if shape.type != "skeleton":
            dump_data.update(
                OrderedDict(
                    [("outside", str(int(shape.outside))), ("occluded", str(int(shape.occluded)))]
                )
            )

        if shape.type == "rectangle":
            dump_data.update(
                OrderedDict(
                    [
                        ("xtl", "{:.2f}".format(shape.points[0])),
                        ("ytl", "{:.2f}".format(shape.points[1])),
                        ("xbr", "{:.2f}".format(shape.points[2])),
                        ("ybr", "{:.2f}".format(shape.points[3])),
                    ]
                )
            )

            if shape.rotation:
                dump_data.update(OrderedDict([("rotation", "{:.2f}".format(shape.rotation))]))
        elif shape.type == "ellipse":
            dump_data.update(
                OrderedDict(
                    [
                        ("cx", "{:.2f}".format(shape.points[0])),
                        ("cy", "{:.2f}".format(shape.points[1])),
                        ("rx", "{:.2f}".format(shape.points[2] - shape.points[0])),
                        ("ry", "{:.2f}".format(shape.points[1] - shape.points[3])),
                    ]
                )
            )

            if shape.rotation:
                dump_data.update(OrderedDict([("rotation", "{:.2f}".format(shape.rotation))]))
        elif shape.type == "mask":
            dump_data.update(
                OrderedDict(
                    [
                        ("rle", f"{list(int (v) for v in shape.points[:-4])}"[1:-1]),
                        ("left", f"{int(shape.points[-4])}"),
                        ("top", f"{int(shape.points[-3])}"),
                        ("width", f"{int(shape.points[-2] - shape.points[-4]) + 1}"),
                        ("height", f"{int(shape.points[-1] - shape.points[-3]) + 1}"),
                    ]
                )
            )
        elif shape.type == "cuboid":
            dump_data.update(
                OrderedDict(
                    [
                        ("xtl1", "{:.2f}".format(shape.points[0])),
                        ("ytl1", "{:.2f}".format(shape.points[1])),
                        ("xbl1", "{:.2f}".format(shape.points[2])),
                        ("ybl1", "{:.2f}".format(shape.points[3])),
                        ("xtr1", "{:.2f}".format(shape.points[4])),
                        ("ytr1", "{:.2f}".format(shape.points[5])),
                        ("xbr1", "{:.2f}".format(shape.points[6])),
                        ("ybr1", "{:.2f}".format(shape.points[7])),
                        ("xtl2", "{:.2f}".format(shape.points[8])),
                        ("ytl2", "{:.2f}".format(shape.points[9])),
                        ("xbl2", "{:.2f}".format(shape.points[10])),
                        ("ybl2", "{:.2f}".format(shape.points[11])),
                        ("xtr2", "{:.2f}".format(shape.points[12])),
                        ("ytr2", "{:.2f}".format(shape.points[13])),
                        ("xbr2", "{:.2f}".format(shape.points[14])),
                        ("ybr2", "{:.2f}".format(shape.points[15])),
                    ]
                )
            )
        elif shape.type != "skeleton":
            dump_data.update(
                OrderedDict(
                    [
                        (
                            "points",
                            ";".join(
                                ["{:.2f},{:.2f}".format(x, y) for x, y in pairwise(shape.points)]
                            ),
                        )
                    ]
                )
            )

        if label is None:
            dump_data["z_order"] = str(shape.z_order)

        if shape.type == "rectangle":
            dumper.open_box(dump_data)
        elif shape.type == "ellipse":
            dumper.open_ellipse(dump_data)
        elif shape.type == "polygon":
            dumper.open_polygon(dump_data)
        elif shape.type == "polyline":
            dumper.open_polyline(dump_data)
        elif shape.type == "points":
            dumper.open_points(dump_data)
        elif shape.type == "mask":
            dumper.open_mask(dump_data)
        elif shape.type == "cuboid":
            dumper.open_cuboid(dump_data)
        elif shape.type == "skeleton":
            if element_shapes and element_shapes.get(shape.frame):
                dumper.open_skeleton(dump_data)
                for element_shape, label in element_shapes.get(shape.frame, []):
                    dump_shape(element_shape, label=label)
        else:
            raise NotImplementedError("unknown shape type")

        if (
            shape.type == "skeleton"
            and element_shapes
            and element_shapes.get(shape.frame)
            or shape.type != "skeleton"
        ):
            for attr in shape.attributes:
                dumper.add_attribute(OrderedDict([("name", attr.name), ("value", attr.value)]))

        if shape.type == "rectangle":
            dumper.close_box()
        elif shape.type == "ellipse":
            dumper.close_ellipse()
        elif shape.type == "polygon":
            dumper.close_polygon()
        elif shape.type == "polyline":
            dumper.close_polyline()
        elif shape.type == "points":
            dumper.close_points()
        elif shape.type == "mask":
            dumper.close_mask()
        elif shape.type == "cuboid":
            dumper.close_cuboid()
        elif shape.type == "skeleton":
            if element_shapes and element_shapes.get(shape.frame):
                dumper.close_skeleton()
        else:
            raise NotImplementedError("unknown shape type")

    def dump_track(idx, track):
        track_id = idx
        dump_data = OrderedDict(
            [("id", str(track_id)), ("label", track.label), ("source", track.source)]
        )

        if hasattr(track, "task_id"):
            (task,) = filter(lambda task: task.id == track.task_id, annotations.tasks)
            dump_data.update(
                OrderedDict(
                    [
                        ("task_id", str(track.task_id)),
                        ("subset", get_defaulted_subset(task.subset, annotations.subsets)),
                    ]
                )
            )

        if track.group:
            dump_data["group_id"] = str(track.group)
        dumper.open_track(dump_data)

        element_shapes = {}
        for element_track in track.elements:
            for element_shape in element_track.shapes:
                if element_shape.frame not in element_shapes:
                    element_shapes[element_shape.frame] = []
                element_shapes[element_shape.frame].append((element_shape, element_track.label))

        for shape in track.shapes:
            dump_shape(shape, element_shapes)

        dumper.close_track()

    counter = 0
    for track in annotations.tracks:
        dump_track(counter, track)
        counter += 1

    for shape in annotations.shapes:
        frame_step = (
            annotations.frame_step
            if not isinstance(annotations, ProjectData)
            else annotations.frame_step[shape.task_id]
        )
        if not isinstance(annotations, ProjectData):
            stop_frame = int(annotations.meta[annotations.META_FIELD]["stop_frame"])
        else:
            task_meta = list(
                filter(
                    lambda task: int(task[1]["id"]) == shape.task_id,
                    annotations.meta[annotations.META_FIELD]["tasks"],
                )
            )[0][1]
            stop_frame = int(task_meta["stop_frame"])
        track = {
            "label": shape.label,
            "group": shape.group,
            "source": shape.source,
            "shapes": [
                annotations.TrackedShape(
                    type=shape.type,
                    points=shape.points,
                    rotation=shape.rotation,
                    occluded=shape.occluded,
                    outside=False,
                    keyframe=True,
                    z_order=shape.z_order,
                    frame=shape.frame,
                    attributes=shape.attributes,
                )
            ]
            + (  # add a finishing frame if it does not hop over the last frame
                [
                    annotations.TrackedShape(
                        type=shape.type,
                        points=shape.points,
                        rotation=shape.rotation,
                        occluded=shape.occluded,
                        outside=True,
                        keyframe=True,
                        z_order=shape.z_order,
                        frame=shape.frame + frame_step,
                        attributes=shape.attributes,
                    )
                ]
                if shape.frame + frame_step < stop_frame
                else []
            ),
            "elements": [
                annotations.Track(
                    label=element.label,
                    group=element.group,
                    source=element.source,
                    shapes=[
                        annotations.TrackedShape(
                            type=element.type,
                            points=element.points,
                            rotation=element.rotation,
                            occluded=element.occluded,
                            outside=element.outside,
                            keyframe=True,
                            z_order=element.z_order,
                            frame=element.frame,
                            attributes=element.attributes,
                        )
                    ]
                    + (  # add a finishing frame if it does not hop over the last frame
                        [
                            annotations.TrackedShape(
                                type=element.type,
                                points=element.points,
                                rotation=element.rotation,
                                occluded=element.occluded,
                                outside=True,
                                keyframe=True,
                                z_order=element.z_order,
                                frame=element.frame + frame_step,
                                attributes=element.attributes,
                            )
                        ]
                        if element.frame + frame_step < stop_frame
                        else []
                    ),
                    elements=[],
                )
                for element in shape.elements
            ],
        }
        if isinstance(annotations, ProjectData):
            track["task_id"] = shape.task_id
            for element in track["elements"]:
                element.task_id = shape.task_id
        dump_track(counter, annotations.Track(**track))
        counter += 1

    dumper.close_root()


def load_anno(file_object, annotations):
    supported_shapes = (
        "box",
        "ellipse",
        "polygon",
        "polyline",
        "points",
        "cuboid",
        "skeleton",
        "mask",
    )
    context = ElementTree.iterparse(file_object, events=("start", "end"))
    context = iter(context)
    next(context)

    track = None
    shape = None
    shape_element = None
    tag = None
    image_is_opened = False
    attributes = None
    elem_attributes = None
    track_elements = None
    for ev, el in context:
        if ev == "start":
            if el.tag == "track":
                track = annotations.Track(
                    label=el.attrib["label"],
                    group=int(el.attrib.get("group_id", 0)),
                    source="file",
                    shapes=[],
                    elements=[],
                )
            elif el.tag == "image":
                image_is_opened = True
                frame_id = annotations.abs_frame_id(
                    match_dm_item(
                        DatasetItem(
                            id=osp.splitext(el.attrib["name"])[0],
                            attributes={"frame": el.attrib["id"]},
                            media=Image.from_file(path=el.attrib["name"]),
                        ),
                        instance_data=annotations,
                    )
                )
            elif el.tag in supported_shapes and (track is not None or image_is_opened):
                if shape and shape["type"] == "skeleton":
                    elem_attributes = []
                    shape_element = {
                        "attributes": elem_attributes,
                        "points": [],
                        "type": "rectangle" if el.tag == "box" else el.tag,
                    }
                    if track is not None and el.attrib["label"] not in track_elements:
                        track_elements[el.attrib["label"]] = annotations.Track(
                            label=el.attrib["label"],
                            group=0,
                            source="file",
                            shapes=[],
                            elements=[],
                        )
                else:
                    attributes = []
                    shape = {
                        "attributes": attributes,
                        "points": [],
                        "type": "rectangle" if el.tag == "box" else el.tag,
                    }
                    if track is None:
                        shape["elements"] = []
                    elif shape["type"] == "skeleton":
                        shape["frame"] = el.attrib["frame"]
                        if track_elements is None:
                            track_elements = {}
            elif el.tag == "tag" and image_is_opened:
                attributes = []
                tag = {
                    "frame": frame_id,
                    "label": el.attrib["label"],
                    "group": int(el.attrib.get("group_id", 0)),
                    "attributes": attributes,
                    "source": "file",
                }
        elif ev == "end":
            if el.tag == "attribute" and elem_attributes is not None and shape_element is not None:
                elem_attributes.append(
                    annotations.Attribute(name=el.attrib["name"], value=el.text or "")
                )
            if el.tag == "attribute" and attributes is not None and shape_element is None:
                attributes.append(
                    annotations.Attribute(name=el.attrib["name"], value=el.text or "")
                )
            if el.tag in supported_shapes and shape["type"] == "skeleton" and el.tag != "skeleton":
                shape_element["label"] = el.attrib["label"]

                shape_element["occluded"] = el.attrib["occluded"] == "1"
                shape_element["outside"] = el.attrib["outside"] == "1"
                shape_element["elements"] = []

                if el.tag == "box":
                    shape_element["points"].append(float(el.attrib["xtl"]))
                    shape_element["points"].append(float(el.attrib["ytl"]))
                    shape_element["points"].append(float(el.attrib["xbr"]))
                    shape_element["points"].append(float(el.attrib["ybr"]))
                elif el.tag == "ellipse":
                    shape_element["points"].append(float(el.attrib["cx"]))
                    shape_element["points"].append(float(el.attrib["cy"]))
                    shape_element["points"].append(
                        float("{:.2f}".format(float(el.attrib["cx"]) + float(el.attrib["rx"])))
                    )
                    shape_element["points"].append(
                        float("{:.2f}".format(float(el.attrib["cy"]) - float(el.attrib["ry"])))
                    )
                elif el.tag == "cuboid":
                    shape_element["points"].append(float(el.attrib["xtl1"]))
                    shape_element["points"].append(float(el.attrib["ytl1"]))
                    shape_element["points"].append(float(el.attrib["xbl1"]))
                    shape_element["points"].append(float(el.attrib["ybl1"]))
                    shape_element["points"].append(float(el.attrib["xtr1"]))
                    shape_element["points"].append(float(el.attrib["ytr1"]))
                    shape_element["points"].append(float(el.attrib["xbr1"]))
                    shape_element["points"].append(float(el.attrib["ybr1"]))

                    shape_element["points"].append(float(el.attrib["xtl2"]))
                    shape_element["points"].append(float(el.attrib["ytl2"]))
                    shape_element["points"].append(float(el.attrib["xbl2"]))
                    shape_element["points"].append(float(el.attrib["ybl2"]))
                    shape_element["points"].append(float(el.attrib["xtr2"]))
                    shape_element["points"].append(float(el.attrib["ytr2"]))
                    shape_element["points"].append(float(el.attrib["xbr2"]))
                    shape_element["points"].append(float(el.attrib["ybr2"]))
                else:
                    for pair in el.attrib["points"].split(";"):
                        shape_element["points"].extend(map(float, pair.split(",")))

                if track is None:
                    shape_element["frame"] = frame_id
                    shape_element["source"] = "file"
                    shape["elements"].append(annotations.LabeledShape(**shape_element))
                else:
                    shape_element["frame"] = shape["frame"]
                    shape_element["keyframe"] = el.attrib["keyframe"] == "1"
                    if shape_element["keyframe"]:
                        track_elements[el.attrib["label"]].shapes.append(
                            annotations.TrackedShape(**shape_element)
                        )
                shape_element = None

            elif el.tag in supported_shapes:
                if track is not None:
                    shape["frame"] = el.attrib["frame"]
                    shape["outside"] = el.attrib.get("outside", "0") == "1"
                    shape["keyframe"] = el.attrib["keyframe"] == "1"
                else:
                    shape["frame"] = frame_id
                    shape["label"] = el.attrib["label"]
                    shape["group"] = int(el.attrib.get("group_id", 0))
                    shape["source"] = "file"
                    shape["outside"] = False

                shape["occluded"] = el.attrib.get("occluded", "0") == "1"
                shape["z_order"] = int(el.attrib.get("z_order", 0))
                shape["rotation"] = float(el.attrib.get("rotation", 0))

                if el.tag == "box":
                    shape["points"].append(float(el.attrib["xtl"]))
                    shape["points"].append(float(el.attrib["ytl"]))
                    shape["points"].append(float(el.attrib["xbr"]))
                    shape["points"].append(float(el.attrib["ybr"]))
                elif el.tag == "ellipse":
                    shape["points"].append(float(el.attrib["cx"]))
                    shape["points"].append(float(el.attrib["cy"]))
                    shape["points"].append(
                        float("{:.2f}".format(float(el.attrib["cx"]) + float(el.attrib["rx"])))
                    )
                    shape["points"].append(
                        float("{:.2f}".format(float(el.attrib["cy"]) - float(el.attrib["ry"])))
                    )
                elif el.tag == "mask":
                    shape["points"] = list(map(int, el.attrib["rle"].split(",")))
                    shape["points"].append(int(el.attrib["left"]))
                    shape["points"].append(int(el.attrib["top"]))
                    shape["points"].append(int(el.attrib["left"]) + int(el.attrib["width"]) - 1)
                    shape["points"].append(int(el.attrib["top"]) + int(el.attrib["height"]) - 1)
                elif el.tag == "cuboid":
                    shape["points"].append(float(el.attrib["xtl1"]))
                    shape["points"].append(float(el.attrib["ytl1"]))
                    shape["points"].append(float(el.attrib["xbl1"]))
                    shape["points"].append(float(el.attrib["ybl1"]))
                    shape["points"].append(float(el.attrib["xtr1"]))
                    shape["points"].append(float(el.attrib["ytr1"]))
                    shape["points"].append(float(el.attrib["xbr1"]))
                    shape["points"].append(float(el.attrib["ybr1"]))

                    shape["points"].append(float(el.attrib["xtl2"]))
                    shape["points"].append(float(el.attrib["ytl2"]))
                    shape["points"].append(float(el.attrib["xbl2"]))
                    shape["points"].append(float(el.attrib["ybl2"]))
                    shape["points"].append(float(el.attrib["xtr2"]))
                    shape["points"].append(float(el.attrib["ytr2"]))
                    shape["points"].append(float(el.attrib["xbr2"]))
                    shape["points"].append(float(el.attrib["ybr2"]))
                elif el.tag == "skeleton":
                    pass
                else:
                    for pair in el.attrib["points"].split(";"):
                        shape["points"].extend(map(float, pair.split(",")))

                if track is not None:
                    if shape["keyframe"]:
                        track.shapes.append(annotations.TrackedShape(**shape))
                else:
                    annotations.add_shape(annotations.LabeledShape(**shape))
                shape = None

            elif el.tag == "track":
                if track.shapes[0].type == "mask":
                    # convert mask tracks to shapes
                    # because mask track are not supported
                    annotations.add_shape(
                        annotations.LabeledShape(
                            **{
                                "attributes": track.shapes[0].attributes,
                                "points": track.shapes[0].points,
                                "type": track.shapes[0].type,
                                "occluded": track.shapes[0].occluded,
                                "frame": track.shapes[0].frame,
                                "source": track.shapes[0].source,
                                "rotation": track.shapes[0].rotation,
                                "z_order": track.shapes[0].z_order,
                                "group": track.shapes[0].group,
                                "label": track.label,
                            }
                        )
                    )
                else:
                    if track_elements is not None:
                        for element in track_elements.values():
                            track.elements.append(element)
                        track_elements = None
                    annotations.add_track(track)
                track = None
            elif el.tag == "image":
                image_is_opened = False
            elif el.tag == "tag":
                annotations.add_tag(annotations.Tag(**tag))
                tag = None
            el.clear()


def dump_task_or_job_anno(dst_file, instance_data, callback):
    dumper = create_xml_dumper(dst_file)
    dumper.open_document()
    callback(dumper, instance_data)
    dumper.close_document()


def dump_project_anno(dst_file: BufferedWriter, project_data: ProjectData, callback: Callable):
    dumper = create_xml_dumper(dst_file)
    dumper.open_document()
    callback(dumper, project_data)
    dumper.close_document()


def dump_media_files(
    instance_data: Union[TaskData, JobData], img_dir: str, project_data: ProjectData = None
):
    frame_provider = make_frame_provider(instance_data.db_instance)

    ext = ""
    if instance_data.meta[instance_data.META_FIELD]["mode"] == "interpolation":
        ext = frame_provider.VIDEO_FRAME_EXT

    frames = frame_provider.iterate_frames(
        start_frame=instance_data.start,
        stop_frame=instance_data.stop,
        quality=FrameQuality.ORIGINAL,
        out_type=FrameOutputType.BUFFER,
    )
    included_frames = instance_data.get_included_frames()

    for frame_id, frame in zip(instance_data.rel_range, frames):
        # exclude deleted frames and honeypots
        if frame_id not in included_frames:
            continue
        frame_name = (
            instance_data.frame_info[frame_id]["path"]
            if project_data is None
            else project_data.frame_info[(instance_data.db_instance.id, frame_id)]["path"]
        )
        img_path = osp.join(img_dir, frame_name + ext)
        os.makedirs(osp.dirname(img_path), exist_ok=True)
        with open(img_path, "wb") as f:
            f.write(frame.data.getvalue())


def _export_task_or_job(dst_file, temp_dir, instance_data, anno_callback, save_images=False):
    with open(osp.join(temp_dir, "annotations.xml"), "wb") as f:
        dump_task_or_job_anno(f, instance_data, anno_callback)

    if save_images:
        dump_media_files(instance_data, osp.join(temp_dir, "images"))

    make_zip_archive(temp_dir, dst_file)


def _export_project(
    dst_file: str,
    temp_dir: str,
    project_data: ProjectData,
    anno_callback: Callable,
    save_images: bool = False,
):
    with open(osp.join(temp_dir, "annotations.xml"), "wb") as f:
        dump_project_anno(f, project_data, anno_callback)

    if save_images:
        for task_data in project_data.all_task_data:
            subset = get_defaulted_subset(task_data.db_instance.subset, project_data.subsets)
            subset_dir = osp.join(temp_dir, "images", subset)
            os.makedirs(subset_dir, exist_ok=True)
            dump_media_files(task_data, subset_dir, project_data)

    make_zip_archive(temp_dir, dst_file)


@exporter(name="CVAT for video", ext="ZIP", version="1.1")
def _export_video(dst_file, temp_dir, instance_data, save_images=False):
    if isinstance(instance_data, ProjectData):
        _export_project(
            dst_file,
            temp_dir,
            instance_data,
            anno_callback=dump_as_cvat_interpolation,
            save_images=save_images,
        )
    else:
        _export_task_or_job(
            dst_file,
            temp_dir,
            instance_data,
            anno_callback=dump_as_cvat_interpolation,
            save_images=save_images,
        )


@exporter(name="CVAT for images", ext="ZIP", version="1.1")
def _export_images(dst_file, temp_dir, instance_data, save_images=False):
    if isinstance(instance_data, ProjectData):
        _export_project(
            dst_file,
            temp_dir,
            instance_data,
            anno_callback=dump_as_cvat_annotation,
            save_images=save_images,
        )
    else:
        _export_task_or_job(
            dst_file,
            temp_dir,
            instance_data,
            anno_callback=dump_as_cvat_annotation,
            save_images=save_images,
        )


@importer(name="CVAT", ext="XML, ZIP", version="1.1")
def _import(src_file, temp_dir, instance_data, load_data_callback=None, **kwargs):
    is_zip = zipfile.is_zipfile(src_file)
    src_file.seek(0)
    if is_zip:
        zipfile.ZipFile(src_file).extractall(temp_dir)

        detect_dataset(temp_dir, format_name="cvat", importer=_CvatImporter)
        if isinstance(instance_data, ProjectData):
            dataset = Dataset.import_from(temp_dir, "cvat", env=dm_env)
            if load_data_callback is not None:
                load_data_callback(dataset, instance_data)
            import_dm_annotations(dataset, instance_data)
        else:
            anno_paths = glob(osp.join(temp_dir, "**", "*.xml"), recursive=True)
            for p in anno_paths:
                load_anno(p, instance_data)
    else:
        if load_data_callback:
            raise NoMediaInAnnotationFileError()

        load_anno(src_file, instance_data)<|MERGE_RESOLUTION|>--- conflicted
+++ resolved
@@ -839,16 +839,7 @@
     dumper.open_root()
     dumper.add_meta(annotations.meta)
 
-<<<<<<< HEAD
-    if isinstance(annotations, (JobData, TaskData)):
-        grouped_by_frame = annotations.group_by_frame_stream()
-    else:
-        grouped_by_frame = annotations.group_by_frame(include_empty=True)
-
-    for frame_annotation in grouped_by_frame:
-=======
     for frame_annotation in annotations.group_by_frame(include_empty=True):
->>>>>>> f42343e7
         frame_id = frame_annotation.frame
         image_attrs = OrderedDict([("id", str(frame_id)), ("name", frame_annotation.name)])
         if isinstance(annotations, ProjectData):
