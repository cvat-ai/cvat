--- conflicted
+++ resolved
@@ -22,15 +22,9 @@
     Skeleton,
 )
 from datumaro.components.dataset import Dataset, DatasetItem
-<<<<<<< HEAD
-from datumaro.components.extractor import (DEFAULT_SUBSET_NAME, Extractor,
-                                           Importer)
+from datumaro.components.extractor import DEFAULT_SUBSET_NAME, Extractor, Importer
 from datumaro.plugins.data_formats.cvat.base import CvatImporter as _CvatImporter
 
-=======
-from datumaro.components.extractor import DEFAULT_SUBSET_NAME, Extractor, Importer
-from datumaro.plugins.cvat_format.extractor import CvatImporter as _CvatImporter
->>>>>>> 5702a04d
 from datumaro.util.image import Image
 from defusedxml import ElementTree
 
