--- conflicted
+++ resolved
@@ -694,46 +694,14 @@
                         ("points", ''),
                         ("rotation", "{:.2f}".format(shape.rotation))
                     ]))
-<<<<<<< HEAD
-            elif shape.type == "mask":
-                dump_data.update(OrderedDict([
-                    ("rle", f"{list(int (v) for v in shape.points[:-4])}"[1:-1]),
-                    ("left", f"{int(shape.points[-4])}"),
-                    ("top", f"{int(shape.points[-3])}"),
-                    ("width", f"{int(shape.points[-2] - shape.points[-4])}"),
-                    ("height", f"{int(shape.points[-1] - shape.points[-3])}"),
-                ]))
-            elif shape.type == "cuboid":
-                dump_data.update(OrderedDict([
-                    ("xtl1", "{:.2f}".format(shape.points[0])),
-                    ("ytl1", "{:.2f}".format(shape.points[1])),
-                    ("xbl1", "{:.2f}".format(shape.points[2])),
-                    ("ybl1", "{:.2f}".format(shape.points[3])),
-                    ("xtr1", "{:.2f}".format(shape.points[4])),
-                    ("ytr1", "{:.2f}".format(shape.points[5])),
-                    ("xbr1", "{:.2f}".format(shape.points[6])),
-                    ("ybr1", "{:.2f}".format(shape.points[7])),
-                    ("xtl2", "{:.2f}".format(shape.points[8])),
-                    ("ytl2", "{:.2f}".format(shape.points[9])),
-                    ("xbl2", "{:.2f}".format(shape.points[10])),
-                    ("ybl2", "{:.2f}".format(shape.points[11])),
-                    ("xtr2", "{:.2f}".format(shape.points[12])),
-                    ("ytr2", "{:.2f}".format(shape.points[13])),
-                    ("xbr2", "{:.2f}".format(shape.points[14])),
-                    ("ybr2", "{:.2f}".format(shape.points[15]))
-                ]))
-            else:
-                dump_data.update(OrderedDict([
-                    ("points", ';'.join((
-                        ','.join((
-                            "{:.2f}".format(x),
-                            "{:.2f}".format(y)
-                        )) for x, y in pairwise(shape.points))
-                    )),
-                ]))
-=======
->>>>>>> 75ba69bd
-
+                elif shape.type == "mask":
+                    dump_data.update(OrderedDict([
+                        ("rle", f"{list(int (v) for v in shape.points[:-4])}"[1:-1]),
+                        ("left", f"{int(shape.points[-4])}"),
+                        ("top", f"{int(shape.points[-3])}"),
+                        ("width", f"{int(shape.points[-2] - shape.points[-4])}"),
+                        ("height", f"{int(shape.points[-1] - shape.points[-3])}"),
+                    ]))
                 else:
                     dump_data.update(OrderedDict([
                         ("points", ';'.join((
@@ -758,6 +726,8 @@
                     dumper.open_polyline(dump_data)
                 elif shape.type == "points":
                     dumper.open_points(dump_data)
+                elif shape.type == "mask":
+                    dumper.open_mask(dump_data)
                 elif shape.type == "cuboid":
                     dumper.open_cuboid(dump_data)
                 elif shape.type == "skeleton":
@@ -766,30 +736,11 @@
                 else:
                     raise NotImplementedError("unknown shape type")
 
-<<<<<<< HEAD
-            if shape.type == "rectangle":
-                dumper.open_box(dump_data)
-            elif shape.type == "ellipse":
-                dumper.open_ellipse(dump_data)
-            elif shape.type == "polygon":
-                dumper.open_polygon(dump_data)
-            elif shape.type == "polyline":
-                dumper.open_polyline(dump_data)
-            elif shape.type == "points":
-                dumper.open_points(dump_data)
-            elif shape.type == "mask":
-                dumper.open_mask(dump_data)
-            elif shape.type == "cuboid":
-                dumper.open_cuboid(dump_data)
-            else:
-                raise NotImplementedError("unknown shape type")
-=======
                 for attr in shape.attributes:
                     dumper.add_attribute(OrderedDict([
                         ("name", attr.name),
                         ("value", attr.value)
                     ]))
->>>>>>> 75ba69bd
 
                 if shape.type == "rectangle":
                     dumper.close_box()
@@ -803,31 +754,14 @@
                     dumper.close_points()
                 elif shape.type == "cuboid":
                     dumper.close_cuboid()
+                elif shape.type == "mask":
+                    dumper.close_mask()
                 elif shape.type == "skeleton":
                     dumper.close_skeleton()
                 else:
                     raise NotImplementedError("unknown shape type")
 
-<<<<<<< HEAD
-            if shape.type == "rectangle":
-                dumper.close_box()
-            elif shape.type == "ellipse":
-                dumper.close_ellipse()
-            elif shape.type == "polygon":
-                dumper.close_polygon()
-            elif shape.type == "polyline":
-                dumper.close_polyline()
-            elif shape.type == "points":
-                dumper.close_points()
-            elif shape.type == "mask":
-                dumper.close_mask()
-            elif shape.type == "cuboid":
-                dumper.close_cuboid()
-            else:
-                raise NotImplementedError("unknown shape type")
-=======
         dump_labeled_shapes(frame_annotation.labeled_shapes)
->>>>>>> 75ba69bd
 
         for tag in frame_annotation.tags:
             tag_data = OrderedDict([
@@ -1068,11 +1002,7 @@
     dumper.close_root()
 
 def load_anno(file_object, annotations):
-<<<<<<< HEAD
-    supported_shapes = ('box', 'ellipse', 'polygon', 'polyline', 'points', 'cuboid', 'mask')
-=======
-    supported_shapes = ('box', 'ellipse', 'polygon', 'polyline', 'points', 'cuboid', 'skeleton')
->>>>>>> 75ba69bd
+    supported_shapes = ('box', 'ellipse', 'polygon', 'polyline', 'points', 'cuboid', 'skeleton', 'mask')
     context = ElementTree.iterparse(file_object, events=("start", "end"))
     context = iter(context)
     next(context)
