--- conflicted
+++ resolved
@@ -39,10 +39,7 @@
         dataset = Dataset.import_from(temp_dir, "imagenet_txt", env=dm_env)
     else:
         dataset = Dataset.import_from(temp_dir, "imagenet", env=dm_env)
-<<<<<<< HEAD
-=======
         # Rename dataset items from "label:name" to "label/name" for frame matching to work
->>>>>>> 4316a292
         dataset = dataset.transform(Rename, regex="|([^:]+):(.*)|\\1/\\2|")
         if load_data_callback is not None:
             load_data_callback(dataset, instance_data)
