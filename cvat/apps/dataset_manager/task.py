--- conflicted
+++ resolved
@@ -693,9 +693,6 @@
             yield from yield_shapes_for_one_frame(shapes, elements)
 
         if streaming:
-<<<<<<< HEAD
-            self.ir_data.shapes = generate_shapes()
-=======
             assert transaction.get_connection().in_atomic_block
             shapes = generate_shapes()
             # starting generation to initialise db-side cursor
@@ -706,7 +703,6 @@
                 pass
 
             self.ir_data.shapes = itertools.chain(buffer, shapes)
->>>>>>> 396823c1
         else:
             self.ir_data.shapes = list(generate_shapes())
 
