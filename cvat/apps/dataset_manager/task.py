# Copyright (C) 2019-2022 Intel Corporation
# Copyright (C) 2022-2025 CVAT.ai Corporation
#
# SPDX-License-Identifier: MIT

import io
import itertools
from collections import OrderedDict
from copy import deepcopy
from enum import Enum
from typing import Optional, Union

<<<<<<< HEAD
from contextlib import nullcontext
from collections.abc import Callable
from django.utils import timezone

=======
from datumaro.components.errors import DatasetError, DatasetImportError, DatasetNotFoundError
from django.conf import settings
>>>>>>> 5d22b66c
from django.db import transaction
from django.db.models.query import Prefetch, QuerySet
from rest_framework.exceptions import ValidationError

from cvat.apps.dataset_manager.annotation import AnnotationIR, AnnotationManager
from cvat.apps.dataset_manager.bindings import (
    CvatDatasetNotFoundError,
    CvatImportError,
    JobData,
    TaskData,
)
from cvat.apps.dataset_manager.formats.registry import make_exporter, make_importer
from cvat.apps.dataset_manager.util import (
    add_prefetch_fields,
    bulk_create,
    faster_deepcopy,
    get_cached,
)
from cvat.apps.engine import models, serializers
from cvat.apps.engine.log import DatasetLogManager
from cvat.apps.engine.plugins import plugin_decorator
from cvat.apps.engine.utils import take_by
from cvat.apps.events.handlers import handle_annotations_change
from cvat.apps.profiler import silk_profile

<<<<<<< HEAD
from cvat.apps.dataset_manager.annotation import AnnotationIR, AnnotationManager
from cvat.apps.dataset_manager.bindings import TaskData, JobData, CvatImportError, CvatDatasetNotFoundError
from cvat.apps.dataset_manager.formats.registry import make_exporter, make_importer
from cvat.apps.dataset_manager.util import (
    add_prefetch_fields, bulk_create, get_cached, faster_deepcopy, TmpDirManager
)

=======
>>>>>>> 5d22b66c
dlogger = DatasetLogManager()

class dotdict(OrderedDict):
    """dot.notation access to dictionary attributes"""
    __getattr__ = OrderedDict.get
    __setattr__ = OrderedDict.__setitem__
    __delattr__ = OrderedDict.__delitem__
    __eq__ = lambda self, other: self.id == other.id
    __hash__ = lambda self: self.id

class PatchAction(str, Enum):
    CREATE = "create"
    UPDATE = "update"
    DELETE = "delete"

    @classmethod
    def values(cls):
        return [item.value for item in cls]

    def __str__(self):
        return self.value

def merge_table_rows(rows, keys_for_merge, field_id):
    # It is necessary to keep a stable order of original rows
    # (e.g. for tracked boxes). Otherwise prev_box.frame can be bigger
    # than next_box.frame.
    merged_rows = OrderedDict()

    # Group all rows by field_id. In grouped rows replace fields in
    # accordance with keys_for_merge structure.
    for row in rows:
        row_id = row[field_id]
        if not row_id in merged_rows:
            merged_rows[row_id] = dotdict(row)
            for key in keys_for_merge:
                merged_rows[row_id][key] = []

        for key in keys_for_merge:
            item = dotdict({v.split('__', 1)[-1]:row[v] for v in keys_for_merge[key]})
            if item.id is not None:
                merged_rows[row_id][key].append(item)

    # Remove redundant keys from final objects
    redundant_keys = [item for values in keys_for_merge.values() for item in values]
    for i in merged_rows:
        for j in redundant_keys:
            del merged_rows[i][j]

    return list(merged_rows.values())


class JobAnnotation:
    @classmethod
    def add_prefetch_info(cls, queryset: QuerySet[models.Job], prefetch_images: bool = True) -> QuerySet[models.Job]:
        assert issubclass(queryset.model, models.Job)

        label_qs = add_prefetch_fields(models.Label.objects.all(), [
            'skeleton',
            'parent',
            'attributespec_set',
        ])
        label_qs = JobData.add_prefetch_info(label_qs)

        task_data_queryset = models.Data.objects.all()
        if prefetch_images:
            task_data_queryset = task_data_queryset.select_related('video').prefetch_related(
                Prefetch('images', queryset=models.Image.objects.order_by('frame'))
            )

        return queryset.select_related(
            'segment',
            'segment__task',
        ).prefetch_related(
            'segment__task__project',
            'segment__task__owner',
            'segment__task__assignee',

            Prefetch('segment__task__data', queryset=task_data_queryset),

            Prefetch('segment__task__label_set', queryset=label_qs),
            Prefetch('segment__task__project__label_set', queryset=label_qs),
        )

    def __init__(
        self,
        pk,
        *,
        lock_job_in_db: bool = False,
        queryset: QuerySet | None = None,
        prefetch_images: bool = False,
        db_job: models.Job | None = None
    ):
        assert db_job is None or lock_job_in_db is False
        assert (db_job is None and queryset is None) or prefetch_images is False
        assert db_job is None or queryset is None
        if db_job is None:
            if queryset is None:
                queryset = self.add_prefetch_info(models.Job.objects, prefetch_images=prefetch_images)

            if lock_job_in_db:
                queryset = queryset.select_for_update()

            self.db_job: models.Job = get_cached(queryset, pk=int(pk))
        else:
            self.db_job: models.Job = db_job

        db_segment = self.db_job.segment
        self.start_frame = db_segment.start_frame
        self.stop_frame = db_segment.stop_frame
        self.ir_data = AnnotationIR(db_segment.task.dimension)

        self.db_labels = {db_label.id:db_label
            for db_label in (db_segment.task.project.label_set.all()
            if db_segment.task.project_id else db_segment.task.label_set.all())}

        self.db_attributes = {}
        for db_label in self.db_labels.values():
            self.db_attributes[db_label.id] = {
                "mutable": OrderedDict(),
                "immutable": OrderedDict(),
                "all": OrderedDict(),
            }
            for db_attr in db_label.attributespec_set.all():
                default_value = dotdict([
                    ('spec_id', db_attr.id),
                    ('value', db_attr.default_value),
                ])
                if db_attr.mutable:
                    self.db_attributes[db_label.id]["mutable"][db_attr.id] = default_value
                else:
                    self.db_attributes[db_label.id]["immutable"][db_attr.id] = default_value

                self.db_attributes[db_label.id]["all"][db_attr.id] = default_value

    def reset(self):
        self.ir_data.reset()

    def _validate_attribute_for_existence(self, db_attr_val, label_id, attr_type):
        if db_attr_val.spec_id not in self.db_attributes[label_id][attr_type]:
            raise ValidationError("spec_id `{}` is invalid".format(db_attr_val.spec_id))

    def _validate_label_for_existence(self, label_id):
        if label_id not in self.db_labels:
            raise ValidationError("label_id `{}` is invalid".format(label_id))

    def _add_missing_shape(self, track, first_shape):
        if first_shape["type"] == "skeleton":
            # in case with skeleton track we always expect to see one shape in track
            first_shape["frame"] = track["frame"]
        else:
            missing_shape = deepcopy(first_shape)
            missing_shape["frame"] = track["frame"]
            missing_shape["outside"] = True
            missing_shape.pop("id", None)
            track["shapes"].append(missing_shape)

    def _correct_frame_of_tracked_shapes(self, track):
        shapes = sorted(track["shapes"], key=lambda a: a["frame"])
        first_shape = shapes[0] if shapes else None

        if first_shape and track["frame"] < first_shape["frame"]:
            self._add_missing_shape(track, first_shape)
        elif first_shape and first_shape["frame"] < track["frame"]:
            track["frame"] = first_shape["frame"]

    def _sync_frames(self, tracks, parent_track):
        if not tracks:
            return

        min_frame = tracks[0]["frame"]

        for track in tracks:
            if parent_track and parent_track.frame < track["frame"]:
                track["frame"] = parent_track.frame

            # track and its first shape must have the same frame
            self._correct_frame_of_tracked_shapes(track)

            if track["frame"] < min_frame:
                min_frame = track["frame"]

        if not parent_track:
            return

        if min_frame < parent_track.frame:
            # parent track cannot have a frame greater than the frame of the child track
            parent_tracked_shape = parent_track.shapes.first()
            parent_track.frame = min_frame
            parent_tracked_shape.frame = min_frame

            parent_tracked_shape.save()
            parent_track.save()

            for track in tracks:
                if parent_track.frame < track["frame"]:
                    track["frame"] = parent_track.frame

                    self._correct_frame_of_tracked_shapes(track)

    def _save_tracks_to_db(self, tracks):

        def create_tracks(tracks, parent_track=None):
            db_tracks = []
            db_track_attr_vals = []
            db_shapes = []
            db_shape_attr_vals = []

            self._sync_frames(tracks, parent_track)

            for track in tracks:
                track_attributes = track.pop("attributes", [])
                shapes = track.pop("shapes")
                elements = track.pop("elements", [])
                db_track = models.LabeledTrack(job=self.db_job, parent=parent_track, **track)

                self._validate_label_for_existence(db_track.label_id)

                for attr in track_attributes:
                    db_attr_val = models.LabeledTrackAttributeVal(**attr, track_id=len(db_tracks))

                    self._validate_attribute_for_existence(db_attr_val, db_track.label_id, "immutable")

                    db_track_attr_vals.append(db_attr_val)

                for shape_idx, shape in enumerate(shapes):
                    shape_attributes = shape.pop("attributes", [])
                    db_shape = models.TrackedShape(**shape, track_id=len(db_tracks))

                    for attr in shape_attributes:
                        db_attr_val = models.TrackedShapeAttributeVal(**attr, shape_id=len(db_shapes))

                        self._validate_attribute_for_existence(db_attr_val, db_track.label_id, "mutable")

                        db_shape_attr_vals.append(db_attr_val)

                    db_shapes.append(db_shape)
                    shape["attributes"] = shape_attributes

                db_tracks.append(db_track)

                track["attributes"] = track_attributes
                track["shapes"] = shapes
                if elements or parent_track is None:
                    track["elements"] = elements

            db_tracks = bulk_create(
                db_model=models.LabeledTrack,
                objects=db_tracks,
                flt_param={"job_id": self.db_job.id}
            )

            for db_attr_val in db_track_attr_vals:
                db_attr_val.track_id = db_tracks[db_attr_val.track_id].id

            bulk_create(
                db_model=models.LabeledTrackAttributeVal,
                objects=db_track_attr_vals,
                flt_param={}
            )

            for db_shape in db_shapes:
                db_shape.track_id = db_tracks[db_shape.track_id].id

            db_shapes = bulk_create(
                db_model=models.TrackedShape,
                objects=db_shapes,
                flt_param={"track__job_id": self.db_job.id}
            )

            for db_attr_val in db_shape_attr_vals:
                db_attr_val.shape_id = db_shapes[db_attr_val.shape_id].id

            bulk_create(
                db_model=models.TrackedShapeAttributeVal,
                objects=db_shape_attr_vals,
                flt_param={}
            )

            shape_idx = 0
            for track, db_track in zip(tracks, db_tracks):
                track["id"] = db_track.id
                for shape in track["shapes"]:
                    shape["id"] = db_shapes[shape_idx].id
                    shape_idx += 1
                create_tracks(track.get("elements", []), db_track)

        create_tracks(tracks)

        self.ir_data.tracks = tracks

    def _save_shapes_to_db(self, shapes):
        def create_shapes(shapes, parent_shape=None):
            db_shapes = []
            db_attr_vals = []

            for shape in shapes:
                attributes = shape.pop("attributes", [])
                shape_elements = shape.pop("elements", [])
                # FIXME: need to clamp points (be sure that all of them inside the image)
                # Should we check here or implement a validator?
                db_shape = models.LabeledShape(job=self.db_job, parent=parent_shape, **shape)

                self._validate_label_for_existence(db_shape.label_id)

                for attr in attributes:
                    db_attr_val = models.LabeledShapeAttributeVal(**attr, shape_id=len(db_shapes))

                    self._validate_attribute_for_existence(db_attr_val, db_shape.label_id, "all")

                    db_attr_vals.append(db_attr_val)

                db_shapes.append(db_shape)
                shape["attributes"] = attributes
                if shape_elements or parent_shape is None:
                    shape["elements"] = shape_elements

            db_shapes = bulk_create(
                db_model=models.LabeledShape,
                objects=db_shapes,
                flt_param={"job_id": self.db_job.id}
            )

            for db_attr_val in db_attr_vals:
                db_attr_val.shape_id = db_shapes[db_attr_val.shape_id].id

            bulk_create(
                db_model=models.LabeledShapeAttributeVal,
                objects=db_attr_vals,
                flt_param={}
            )

            for shape, db_shape in zip(shapes, db_shapes):
                shape["id"] = db_shape.id
                create_shapes(shape.get("elements", []), db_shape)

        create_shapes(shapes)

        self.ir_data.shapes = shapes

    def _save_tags_to_db(self, tags):
        db_tags = []
        db_attr_vals = []

        for tag in tags:
            attributes = tag.pop("attributes", [])
            db_tag = models.LabeledImage(job=self.db_job, **tag)

            self._validate_label_for_existence(db_tag.label_id)

            for attr in attributes:
                db_attr_val = models.LabeledImageAttributeVal(**attr)

                self._validate_attribute_for_existence(db_attr_val, db_tag.label_id, "all")

                db_attr_val.tag_id = len(db_tags)
                db_attr_vals.append(db_attr_val)

            db_tags.append(db_tag)
            tag["attributes"] = attributes

        db_tags = bulk_create(
            db_model=models.LabeledImage,
            objects=db_tags,
            flt_param={"job_id": self.db_job.id}
        )

        for db_attr_val in db_attr_vals:
            db_attr_val.image_id = db_tags[db_attr_val.tag_id].id

        bulk_create(
            db_model=models.LabeledImageAttributeVal,
            objects=db_attr_vals,
            flt_param={}
        )

        for tag, db_tag in zip(tags, db_tags):
            tag["id"] = db_tag.id

        self.ir_data.tags = tags

    def _set_updated_date(self):
        db_task = self.db_job.segment.task
        with transaction.atomic():
            self.db_job.touch()
            db_task.touch()
            if db_project := db_task.project:
                db_project.touch()

    @staticmethod
    def _data_is_empty(data):
        return not (data["tags"] or data["shapes"] or data["tracks"])

    def _create(self, data):
        self.reset()
        self._save_tags_to_db(data["tags"])
        self._save_shapes_to_db(data["shapes"])
        self._save_tracks_to_db(data["tracks"])

    def create(self, data):
        data = self._validate_input_annotations(data)

        self._create(data)
        handle_annotations_change(self.db_job, self.data, "create")

        if not self._data_is_empty(self.data):
            self._set_updated_date()

    def put(self, data):
        data = self._validate_input_annotations(data)

        deleted_data = self._delete()
        handle_annotations_change(self.db_job, deleted_data, "delete")

        deleted_data_is_empty = self._data_is_empty(deleted_data)

        self._create(data)
        handle_annotations_change(self.db_job, self.data, "create")

        if not deleted_data_is_empty or not self._data_is_empty(self.data):
            self._set_updated_date()

    def update(self, data):
        data = self._validate_input_annotations(data)

        self._delete(data)
        self._create(data)
        handle_annotations_change(self.db_job, self.data, "update")

        if not self._data_is_empty(self.data):
            self._set_updated_date()

    def _validate_input_annotations(self, data: Union[AnnotationIR, dict]) -> AnnotationIR:
        if not isinstance(data, AnnotationIR):
            data = AnnotationIR(self.db_job.segment.task.dimension, data)

        db_data = self.db_job.segment.task.data

        if data.tracks and db_data.validation_mode == models.ValidationMode.GT_POOL:
            # Only tags and shapes can be used in tasks with GT pool
            raise ValidationError("Tracks are not supported when task validation mode is {}".format(
                models.ValidationMode.GT_POOL
            ))

        return data

    def _delete_job_labeledimages(self, ids__UNSAFE: list[int]) -> None:
        # ids__UNSAFE is a list, received from the user
        # we MUST filter it by job_id additionally before applying to any queries
        ids = self.db_job.labeledimage_set.filter(pk__in=ids__UNSAFE).values_list('id', flat=True)
        models.LabeledImageAttributeVal.objects.filter(image_id__in=ids).delete()
        self.db_job.labeledimage_set.filter(pk__in=ids).delete()

    def _delete_job_labeledshapes(self, ids__UNSAFE: list[int], *, is_subcall: bool = False) -> None:
        # ids__UNSAFE is a list, received from the user
        # we MUST filter it by job_id additionally before applying to any queries
        if is_subcall:
            ids = ids__UNSAFE
        else:
            ids = self.db_job.labeledshape_set.filter(pk__in=ids__UNSAFE).values_list('id', flat=True)
            child_ids = self.db_job.labeledshape_set.filter(parent_id__in=ids).values_list('id', flat=True)
            if len(child_ids):
                self._delete_job_labeledshapes(child_ids, is_subcall=True)

        models.LabeledShapeAttributeVal.objects.filter(shape_id__in=ids).delete()
        self.db_job.labeledshape_set.filter(pk__in=ids).delete()

    def _delete_job_labeledtracks(self, ids__UNSAFE: list[int], *, is_subcall: bool = False) -> None:
        # ids__UNSAFE is a list, received from the user
        # we MUST filter it by job_id additionally before applying to any queries
        if is_subcall:
            ids = ids__UNSAFE
        else:
            ids = self.db_job.labeledtrack_set.filter(pk__in=ids__UNSAFE).values_list('id', flat=True)
            child_ids = self.db_job.labeledtrack_set.filter(parent_id__in=ids).values_list('id', flat=True)
            if len(child_ids):
                self._delete_job_labeledtracks(child_ids, is_subcall=True)

        models.TrackedShapeAttributeVal.objects.filter(shape__track_id__in=ids).delete()
        models.LabeledTrackAttributeVal.objects.filter(track_id__in=ids).delete()
        self.db_job.labeledtrack_set.filter(pk__in=ids).delete()

    def _delete(self, data=None):
        deleted_data = {}
        if data is None:
            self.init_from_db()
            deleted_data = self.data
            models.clear_annotations_in_jobs([self.db_job.id])
        else:
            labeledimage_ids = [image["id"] for image in data["tags"]]
            labeledshape_ids = [shape["id"] for shape in data["shapes"]]
            labeledtrack_ids = [track["id"] for track in data["tracks"]]

            # It is not important for us that data had some "invalid" objects
            # which were skipped (not actually deleted). The main idea is to
            # say that all requested objects are absent in DB after the method.
            self.ir_data.tags = data['tags']
            self.ir_data.shapes = data['shapes']
            self.ir_data.tracks = data['tracks']

            for labeledimage_ids_chunk in take_by(labeledimage_ids, chunk_size=1000):
                self._delete_job_labeledimages(labeledimage_ids_chunk)

            for labeledshape_ids_chunk in take_by(labeledshape_ids, chunk_size=1000):
                self._delete_job_labeledshapes(labeledshape_ids_chunk)

            for labeledtrack_ids_chunk in take_by(labeledtrack_ids, chunk_size=1000):
                self._delete_job_labeledtracks(labeledtrack_ids_chunk)

            deleted_data = {
                "tags": data["tags"],
                "shapes": data["shapes"],
                "tracks": data["tracks"],
            }

        return deleted_data

    def delete(self, data=None):
        deleted_data = self._delete(data)
        if not self._data_is_empty(deleted_data):
            self._set_updated_date()

        handle_annotations_change(self.db_job, deleted_data, "delete")

    @staticmethod
    def _extend_attributes(attributeval_set, default_attribute_values):
        shape_attribute_specs_set = set(attr.spec_id for attr in attributeval_set)
        for db_attr in default_attribute_values:
            if db_attr.spec_id not in shape_attribute_specs_set:
                attributeval_set.append(dotdict([
                    ('spec_id', db_attr.spec_id),
                    ('value', db_attr.value),
                ]))

    def _init_tags_from_db(self):
        # NOTE: do not use .prefetch_related() with .values() since it's useless:
        # https://github.com/cvat-ai/cvat/pull/7748#issuecomment-2063695007
        db_tags = self.db_job.labeledimage_set.values(
            'id',
            'frame',
            'label_id',
            'group',
            'source',
            'attribute__spec_id',
            'attribute__value',
            'attribute__id',
        ).order_by('frame').iterator(chunk_size=2000)

        db_tags = merge_table_rows(
            rows=db_tags,
            keys_for_merge={
                "attributes": [
                    'attribute__spec_id',
                    'attribute__value',
                    'attribute__id',
                ],
            },
            field_id='id',
        )

        for db_tag in db_tags:
            self._extend_attributes(db_tag.attributes,
                self.db_attributes[db_tag.label_id]["all"].values())

        serializer = serializers.LabeledImageSerializerFromDB(db_tags, many=True)
        self.ir_data.tags = serializer.data

    def _init_shapes_from_db(self):
        # NOTE: do not use .prefetch_related() with .values() since it's useless:
        # https://github.com/cvat-ai/cvat/pull/7748#issuecomment-2063695007
        db_shapes = self.db_job.labeledshape_set.values(
            'id',
            'label_id',
            'type',
            'frame',
            'group',
            'source',
            'occluded',
            'outside',
            'z_order',
            'rotation',
            'points',
            'parent',
            'attribute__spec_id',
            'attribute__value',
            'attribute__id',
        ).order_by('frame').iterator(chunk_size=2000)

        db_shapes = merge_table_rows(
            rows=db_shapes,
            keys_for_merge={
                'attributes': [
                    'attribute__spec_id',
                    'attribute__value',
                    'attribute__id',
                ],
            },
            field_id='id',
        )

        shapes = {}
        elements = {}
        for db_shape in db_shapes:
            self._extend_attributes(db_shape.attributes,
                self.db_attributes[db_shape.label_id]["all"].values())
            if db_shape['type'] == str(models.ShapeType.SKELETON):
                # skeletons themselves should not have points as they consist of other elements
                # here we ensure that it was initialized correctly
                db_shape['points'] = []

            if db_shape.parent is None:
                db_shape.elements = []
                shapes[db_shape.id] = db_shape
            else:
                if db_shape.parent not in elements:
                    elements[db_shape.parent] = []
                elements[db_shape.parent].append(db_shape)

        for shape_id, shape_elements in elements.items():
            shapes[shape_id].elements = shape_elements

        serializer = serializers.LabeledShapeSerializerFromDB(list(shapes.values()), many=True)
        self.ir_data.shapes = serializer.data

    def _init_tracks_from_db(self):
        # NOTE: do not use .prefetch_related() with .values() since it's useless:
        # https://github.com/cvat-ai/cvat/pull/7748#issuecomment-2063695007
        db_tracks = self.db_job.labeledtrack_set.values(
            "id",
            "frame",
            "label_id",
            "group",
            "source",
            "parent",
            "attribute__spec_id",
            "attribute__value",
            "attribute__id",
            "shape__type",
            "shape__occluded",
            "shape__z_order",
            "shape__rotation",
            "shape__points",
            "shape__id",
            "shape__frame",
            "shape__outside",
            "shape__attribute__spec_id",
            "shape__attribute__value",
            "shape__attribute__id",
        ).order_by('id', 'shape__frame').iterator(chunk_size=2000)

        db_tracks = merge_table_rows(
            rows=db_tracks,
            keys_for_merge={
                "attributes": [
                    "attribute__spec_id",
                    "attribute__value",
                    "attribute__id",
                ],
                "shapes":[
                    "shape__type",
                    "shape__occluded",
                    "shape__z_order",
                    "shape__points",
                    "shape__rotation",
                    "shape__id",
                    "shape__frame",
                    "shape__outside",
                    "shape__attribute__spec_id",
                    "shape__attribute__value",
                    "shape__attribute__id",
                ],
            },
            field_id="id",
        )

        tracks = {}
        elements = {}
        for db_track in db_tracks:
            db_track["shapes"] = merge_table_rows(db_track["shapes"], {
                'attributes': [
                    'attribute__value',
                    'attribute__spec_id',
                    'attribute__id',
                ]
            }, 'id')

            # A result table can consist many equal rows for track/shape attributes
            # We need filter unique attributes manually
            db_track["attributes"] = list(set(db_track["attributes"]))
            self._extend_attributes(db_track.attributes,
                self.db_attributes[db_track.label_id]["immutable"].values())

            default_attribute_values = self.db_attributes[db_track.label_id]["mutable"].values()
            for db_shape in db_track["shapes"]:
                db_shape["attributes"] = list(set(db_shape["attributes"]))
                # in case of trackedshapes need to interpolate attribute values and extend it
                # by previous shape attribute values (not default values)
                self._extend_attributes(db_shape["attributes"], default_attribute_values)
                if db_shape['type'] == str(models.ShapeType.SKELETON):
                    # skeletons themselves should not have points as they consist of other elements
                    # here we ensure that it was initialized correctly
                    db_shape['points'] = []
                default_attribute_values = db_shape["attributes"]

            if db_track.parent is None:
                db_track.elements = []
                tracks[db_track.id] = db_track
            else:
                if db_track.parent not in elements:
                    elements[db_track.parent] = []
                elements[db_track.parent].append(db_track)

        for track_id, track_elements in elements.items():
            tracks[track_id].elements = track_elements

        serializer = serializers.LabeledTrackSerializerFromDB(list(tracks.values()), many=True)
        self.ir_data.tracks = serializer.data

    def _init_version_from_db(self):
        self.ir_data.version = 0 # FIXME: should be removed in the future

    def init_from_db(self):
        self._init_tags_from_db()
        self._init_shapes_from_db()
        self._init_tracks_from_db()
        self._init_version_from_db()

    @property
    def data(self):
        return self.ir_data.data

    def export(
        self,
        dst_file: io.BufferedWriter,
        exporter: Callable[..., None],
        *,
        host: str = '',
        temp_dir: str | None = None,
        **options
    ):
        job_data = JobData(
            annotation_ir=self.ir_data,
            db_job=self.db_job,
            host=host,
        )

        with (
            TmpDirManager.get_tmp_export_dir(
                instance_type=self.db_job.__class__.__name__,
                instance_timestamp=timezone.localtime(self.db_job.updated_date).timestamp(),
            ) if not temp_dir else nullcontext(temp_dir)
        ) as temp_dir:
            exporter(dst_file, temp_dir, job_data, **options)

    def import_annotations(self, src_file, importer, **options):
        job_data = JobData(
            annotation_ir=AnnotationIR(self.db_job.segment.task.dimension),
            db_job=self.db_job,
            create_callback=self.create,
        )
        self.delete()

        with TmpDirManager.get_tmp_dir() as temp_dir:
            try:
                importer(src_file, temp_dir, job_data, **options)
            except (DatasetNotFoundError, CvatDatasetNotFoundError) as not_found:
                if settings.CVAT_LOG_IMPORT_ERRORS:
                    dlogger.log_import_error(
                        entity="job",
                        entity_id=self.db_job.id,
                        format_name=importer.DISPLAY_NAME,
                        base_error=str(not_found),
                        dir_path=temp_dir,
                    )

                raise not_found

        self.create(job_data.data.slice(self.start_frame, self.stop_frame).serialize())


class TaskAnnotation:
    def __init__(self, pk):
        self.db_task = models.Task.objects.prefetch_related(
            Prefetch('data__images', queryset=models.Image.objects.order_by('frame'))
        ).get(id=pk)

        requested_job_types = [models.JobType.ANNOTATION]
        if self.db_task.data.validation_mode == models.ValidationMode.GT_POOL:
            requested_job_types.append(models.JobType.GROUND_TRUTH)

        self.db_jobs = (
            JobAnnotation.add_prefetch_info(models.Job.objects, prefetch_images=False)
            .filter(segment__task_id=pk, type__in=requested_job_types)
        )

        self.ir_data = AnnotationIR(self.db_task.dimension)

    def reset(self):
        self.ir_data.reset()

    def _patch_data(self, data: Union[AnnotationIR, dict], action: Optional[PatchAction]):
        if not isinstance(data, AnnotationIR):
            data = AnnotationIR(self.db_task.dimension, data)

        if self.db_task.data.validation_mode == models.ValidationMode.GT_POOL:
            self._preprocess_input_annotations_for_gt_pool_task(data, action=action)

        splitted_data = {}
        jobs = {}
        for db_job in self.db_jobs:
            jid = db_job.id
            start = db_job.segment.start_frame
            stop = db_job.segment.stop_frame
            jobs[jid] = { "start": start, "stop": stop }
            splitted_data[jid] = (data.slice(start, stop), db_job)

        for jid, (job_data, db_job) in splitted_data.items():
            data = AnnotationIR(self.db_task.dimension)
            if action is None:
                data.data = put_job_data(jid, job_data, db_job=db_job)
            else:
                data.data = patch_job_data(jid, job_data, action, db_job=db_job)

            if data.version > self.ir_data.version:
                self.ir_data.version = data.version

            self._merge_data(data, jobs[jid]["start"])

    def _merge_data(self, data: AnnotationIR, start_frame: int):
        annotation_manager = AnnotationManager(self.ir_data, dimension=self.db_task.dimension)
        annotation_manager.merge(data, start_frame, overlap=self.db_task.overlap)

    def put(self, data):
        self._patch_data(data, None)

    def create(self, data):
        self._patch_data(data, PatchAction.CREATE)

    def _preprocess_input_annotations_for_gt_pool_task(
        self, data: Union[AnnotationIR, dict], *, action: Optional[PatchAction]
    ) -> AnnotationIR:
        if not isinstance(data, AnnotationIR):
            data = AnnotationIR(self.db_task.dimension, data)

        if data.tracks:
            # Only tags and shapes are supported in tasks with GT pool
            raise ValidationError("Tracks are not supported when task validation mode is {}".format(
                models.ValidationMode.GT_POOL
            ))

        gt_job = self.db_task.gt_job
        if gt_job is None:
            raise AssertionError(f"Can't find GT job in the task {self.db_task.id}")

        db_data = self.db_task.data
        frame_step = db_data.get_frame_step()

        def _to_rel_frame(abs_frame: int) -> int:
            return (abs_frame - db_data.start_frame) // frame_step

        # Copy GT pool annotations into other jobs, with replacement of any existing annotations
        gt_abs_frame_set = sorted(gt_job.segment.frame_set)
        task_gt_honeypots: dict[int, int] = {} # real_id -> [placeholder_id, ...]
        task_gt_frames: set[int] = set()
        for abs_frame, abs_real_frame in (
            self.db_task.data.images
            .filter(is_placeholder=True, real_frame__in=gt_abs_frame_set)
            .values_list('frame', 'real_frame')
            .iterator(chunk_size=1000)
        ):
            frame = _to_rel_frame(abs_frame)
            task_gt_frames.add(frame)
            task_gt_honeypots.setdefault(_to_rel_frame(abs_real_frame), []).append(frame)

        gt_pool_frames = tuple(map(_to_rel_frame, gt_abs_frame_set))
        if sorted(gt_pool_frames) != list(range(min(gt_pool_frames), max(gt_pool_frames) + 1)):
            raise AssertionError("Expected a continuous GT pool frame set") # to be used in slice()

        gt_annotations = data.slice(min(gt_pool_frames), max(gt_pool_frames))

        if action and not (
            gt_annotations.tags or gt_annotations.shapes or gt_annotations.tracks
        ):
            return

        if not (
            action is None or # put
            action == PatchAction.CREATE
        ):
            # allow validation frame editing only with full task updates
            raise ValidationError(
                "Annotations on validation frames can only be edited via task import or the GT job"
            )

        task_annotation_manager = AnnotationManager(data, dimension=self.db_task.dimension)
        task_annotation_manager.clear_frames(task_gt_frames)

        for ann_type, gt_annotation in itertools.chain(
            zip(itertools.repeat('tag'), gt_annotations.tags),
            zip(itertools.repeat('shape'), gt_annotations.shapes),
        ):
            for honeypot_frame_id in task_gt_honeypots.get(
                gt_annotation["frame"], [] # some GT frames may be unused
            ):
                copied_annotation = faster_deepcopy(gt_annotation)
                copied_annotation["frame"] = honeypot_frame_id

                for ann in itertools.chain(
                    [copied_annotation], copied_annotation.get('elements', [])
                ):
                    ann.pop("id", None)

                if ann_type == 'tag':
                    data.add_tag(copied_annotation)
                elif ann_type == 'shape':
                    data.add_shape(copied_annotation)
                else:
                    assert False

        return data

    def update(self, data):
        self._patch_data(data, PatchAction.UPDATE)

    def delete(self, data=None):
        if data:
            self._patch_data(data, PatchAction.DELETE)
        else:
            for db_job in self.db_jobs:
                delete_job_data(db_job.id, db_job=db_job)

    def init_from_db(self):
        self.reset()

        for db_job in self.db_jobs.select_for_update():
            if db_job.type == models.JobType.GROUND_TRUTH and not (
                self.db_task.data.validation_mode == models.ValidationMode.GT_POOL
            ):
                continue

            gt_annotation = JobAnnotation(db_job.id, db_job=db_job)
            gt_annotation.init_from_db()
            if gt_annotation.ir_data.version > self.ir_data.version:
                self.ir_data.version = gt_annotation.ir_data.version

            self._merge_data(gt_annotation.ir_data, start_frame=db_job.segment.start_frame)

    def export(
        self,
        dst_file: io.BufferedWriter,
        exporter: Callable[..., None],
        *,
        host: str = '',
        temp_dir: str | None = None,
        **options
    ):
        task_data = TaskData(
            annotation_ir=self.ir_data,
            db_task=self.db_task,
            host=host,
        )

        with (
            TmpDirManager.get_tmp_export_dir(
                instance_type=self.db_task.__class__.__name__,
                instance_timestamp=timezone.localtime(self.db_task.updated_date).timestamp(),
            ) if not temp_dir else nullcontext(temp_dir)
        ) as temp_dir:
            exporter(dst_file, temp_dir, task_data, **options)

    def import_annotations(self, src_file, importer, **options):
        task_data = TaskData(
            annotation_ir=AnnotationIR(self.db_task.dimension),
            db_task=self.db_task,
            create_callback=self.create,
        )
        self.delete()

        with TmpDirManager.get_tmp_dir() as temp_dir:
            try:
                importer(src_file, temp_dir, task_data, **options)
            except (DatasetNotFoundError, CvatDatasetNotFoundError) as not_found:
                if settings.CVAT_LOG_IMPORT_ERRORS:
                    dlogger.log_import_error(
                        entity="task",
                        entity_id=self.db_task.id,
                        format_name=importer.DISPLAY_NAME,
                        base_error=str(not_found),
                        dir_path=temp_dir,
                    )

                raise not_found

        self.create(task_data.data.serialize())

    @property
    def data(self):
        return self.ir_data.data


@silk_profile(name="GET job data")
@transaction.atomic
def get_job_data(pk):
    annotation = JobAnnotation(pk)
    annotation.init_from_db()

    return annotation.data


@silk_profile(name="POST job data")
@transaction.atomic
def put_job_data(pk, data: AnnotationIR | dict, *, db_job: models.Job | None = None):
    annotation = JobAnnotation(pk, db_job=db_job)
    annotation.put(data)

    return annotation.data


@silk_profile(name="UPDATE job data")
@plugin_decorator
@transaction.atomic
def patch_job_data(pk, data: AnnotationIR | dict, action: PatchAction, *, db_job: models.Job | None = None):
    annotation = JobAnnotation(pk, db_job=db_job)
    if action == PatchAction.CREATE:
        annotation.create(data)
    elif action == PatchAction.UPDATE:
        annotation.update(data)
    elif action == PatchAction.DELETE:
        annotation.delete(data)

    return annotation.data


@silk_profile(name="DELETE job data")
@transaction.atomic
def delete_job_data(pk, *, db_job: models.Job | None = None):
    annotation = JobAnnotation(pk, db_job=db_job)
    annotation.delete()


def export_job(
    job_id: int,
    dst_file: str,
    *,
    format_name: str,
    server_url: str | None = None,
    save_images=False,
    temp_dir: str | None = None,
):
    # For big tasks dump function may run for a long time and
    # we dont need to acquire lock after the task has been initialized from DB.
    # But there is the bug with corrupted dump file in case 2 or
    # more dump request received at the same time:
    # https://github.com/cvat-ai/cvat/issues/217
    with transaction.atomic():
        job = JobAnnotation(job_id, prefetch_images=True, lock_job_in_db=True)
        job.init_from_db()

    exporter = make_exporter(format_name)
    with open(dst_file, 'wb') as f:
        job.export(f, exporter, host=server_url, save_images=save_images, temp_dir=temp_dir)


@silk_profile(name="GET task data")
@transaction.atomic
def get_task_data(pk):
    annotation = TaskAnnotation(pk)
    annotation.init_from_db()

    return annotation.data


@silk_profile(name="POST task data")
@transaction.atomic
def put_task_data(pk, data):
    annotation = TaskAnnotation(pk)
    annotation.put(data)

    return annotation.data


@silk_profile(name="UPDATE task data")
@transaction.atomic
def patch_task_data(pk, data, action):
    annotation = TaskAnnotation(pk)
    if action == PatchAction.CREATE:
        annotation.create(data)
    elif action == PatchAction.UPDATE:
        annotation.update(data)
    elif action == PatchAction.DELETE:
        annotation.delete(data)

    return annotation.data


@silk_profile(name="DELETE task data")
@transaction.atomic
def delete_task_data(pk):
    annotation = TaskAnnotation(pk)
    annotation.delete()


def export_task(
    task_id: int,
    *,
    dst_file: str,
    format_name: str,
    server_url: str | None = None,
    save_images: bool = False,
    temp_dir: str | None = None,
    ):
    # For big tasks dump function may run for a long time and
    # we dont need to acquire lock after the task has been initialized from DB.
    # But there is the bug with corrupted dump file in case 2 or
    # more dump request received at the same time:
    # https://github.com/cvat-ai/cvat/issues/217
    with transaction.atomic():
        task = TaskAnnotation(task_id)
        task.init_from_db()

    exporter = make_exporter(format_name)
    with open(dst_file, 'wb') as f:
        task.export(f, exporter, host=server_url, save_images=save_images, temp_dir=temp_dir)


@transaction.atomic
def import_task_annotations(src_file, task_id, format_name, conv_mask_to_poly):
    task = TaskAnnotation(task_id)

    importer = make_importer(format_name)
    with open(src_file, 'rb') as f:
        try:
            task.import_annotations(f, importer, conv_mask_to_poly=conv_mask_to_poly)
        except (DatasetError, DatasetImportError, DatasetNotFoundError) as ex:
            raise CvatImportError(str(ex))


@transaction.atomic
def import_job_annotations(src_file, job_id, format_name, conv_mask_to_poly):
    job = JobAnnotation(job_id, prefetch_images=True)

    importer = make_importer(format_name)
    with open(src_file, 'rb') as f:
        try:
            job.import_annotations(f, importer, conv_mask_to_poly=conv_mask_to_poly)
        except (DatasetError, DatasetImportError, DatasetNotFoundError) as ex:
            raise CvatImportError(str(ex))<|MERGE_RESOLUTION|>--- conflicted
+++ resolved
@@ -8,17 +8,13 @@
 from collections import OrderedDict
 from copy import deepcopy
 from enum import Enum
-from typing import Optional, Union
-
-<<<<<<< HEAD
+from typing import Optional, Union, Callable
+
 from contextlib import nullcontext
-from collections.abc import Callable
 from django.utils import timezone
 
-=======
 from datumaro.components.errors import DatasetError, DatasetImportError, DatasetNotFoundError
 from django.conf import settings
->>>>>>> 5d22b66c
 from django.db import transaction
 from django.db.models.query import Prefetch, QuerySet
 from rest_framework.exceptions import ValidationError
@@ -36,6 +32,7 @@
     bulk_create,
     faster_deepcopy,
     get_cached,
+    TmpDirManager,
 )
 from cvat.apps.engine import models, serializers
 from cvat.apps.engine.log import DatasetLogManager
@@ -44,16 +41,6 @@
 from cvat.apps.events.handlers import handle_annotations_change
 from cvat.apps.profiler import silk_profile
 
-<<<<<<< HEAD
-from cvat.apps.dataset_manager.annotation import AnnotationIR, AnnotationManager
-from cvat.apps.dataset_manager.bindings import TaskData, JobData, CvatImportError, CvatDatasetNotFoundError
-from cvat.apps.dataset_manager.formats.registry import make_exporter, make_importer
-from cvat.apps.dataset_manager.util import (
-    add_prefetch_fields, bulk_create, get_cached, faster_deepcopy, TmpDirManager
-)
-
-=======
->>>>>>> 5d22b66c
 dlogger = DatasetLogManager()
 
 class dotdict(OrderedDict):
