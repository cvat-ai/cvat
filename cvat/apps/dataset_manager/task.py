# Copyright (C) 2019-2022 Intel Corporation
# Copyright (C) CVAT.ai Corporation
#
# SPDX-License-Identifier: MIT

import io
import itertools
from collections import OrderedDict, defaultdict
from contextlib import nullcontext
from copy import deepcopy
from enum import Enum
from typing import Callable, Optional, Union

from datumaro.components.errors import DatasetError, DatasetImportError, DatasetNotFoundError
from django.conf import settings
from django.db import transaction
from django.db.models.query import Prefetch, QuerySet
from rest_framework.exceptions import ValidationError

from cvat.apps.dataset_manager.annotation import AnnotationIR, AnnotationManager
from cvat.apps.dataset_manager.bindings import (
    CvatDatasetNotFoundError,
    CvatImportError,
    JobData,
    TaskData,
)
from cvat.apps.dataset_manager.formats.registry import make_exporter, make_importer
from cvat.apps.dataset_manager.util import TmpDirManager, faster_deepcopy
from cvat.apps.engine import models, serializers
from cvat.apps.engine.log import DatasetLogManager
from cvat.apps.engine.model_utils import add_prefetch_fields, bulk_create, get_cached
from cvat.apps.engine.plugins import plugin_decorator
from cvat.apps.engine.utils import av_scan_paths, take_by
from cvat.apps.events.handlers import handle_annotations_change
from cvat.apps.profiler import silk_profile

dlogger = DatasetLogManager()


class dotdict(OrderedDict):
    """dot.notation access to dictionary attributes"""

    __getattr__ = OrderedDict.get
    __setattr__ = OrderedDict.__setitem__
    __delattr__ = OrderedDict.__delitem__
    __eq__ = lambda self, other: self.id == other.id
    __hash__ = lambda self: self.id


class PatchAction(str, Enum):
    CREATE = "create"
    UPDATE = "update"
    DELETE = "delete"

    @classmethod
    def values(cls):
        return [item.value for item in cls]

    def __str__(self):
        return self.value


def _receive_attributes_from_db(related_manager, foreign_key: str) -> defaultdict[int, list]:
    attributes = defaultdict(list)
    for attr in related_manager.values(
        foreign_key,
        "spec_id",
        "value",
        "id",
    ).iterator(chunk_size=settings.DEFAULT_DB_ANNO_CHUNK_SIZE):
        attributes[attr[foreign_key]].append(
            dotdict(
                {
                    "spec_id": attr["spec_id"],
                    "value": attr["value"],
                    "id": attr["id"],
                }
            )
        )
    return attributes


def merge_table_rows(rows, keys_for_merge, field_id):
    # It is necessary to keep a stable order of original rows
    # (e.g. for tracked boxes). Otherwise prev_box.frame can be bigger
    # than next_box.frame.
    merged_rows = OrderedDict()

    # Group all rows by field_id. In grouped rows replace fields in
    # accordance with keys_for_merge structure.
    for row in rows:
        row_id = row[field_id]
        if not row_id in merged_rows:
            merged_rows[row_id] = dotdict(row)
            for key in keys_for_merge:
                merged_rows[row_id][key] = []

        for key in keys_for_merge:
            item = dotdict({v.split("__", 1)[-1]: row[v] for v in keys_for_merge[key]})
            if item.id is not None:
                merged_rows[row_id][key].append(item)

    # Remove redundant keys from final objects
    redundant_keys = [item for values in keys_for_merge.values() for item in values]
    for i in merged_rows:
        for j in redundant_keys:
            del merged_rows[i][j]

    return list(merged_rows.values())


class JobAnnotation:
    @classmethod
    def add_prefetch_info(
        cls, queryset: QuerySet[models.Job], prefetch_images: bool = True
    ) -> QuerySet[models.Job]:
        assert issubclass(queryset.model, models.Job)

        label_qs = add_prefetch_fields(
            models.Label.objects.all(),
            [
                "skeleton",
                "parent",
                "attributespec_set",
            ],
        )
        label_qs = JobData.add_prefetch_info(label_qs)

        task_data_queryset = models.Data.objects.all()
        if prefetch_images:
            task_data_queryset = task_data_queryset.select_related("video").prefetch_related(
                Prefetch("images", queryset=models.Image.objects.order_by("frame"))
            )

        return queryset.select_related(
            "segment",
            "segment__task",
        ).prefetch_related(
            "segment__task__project",
            "segment__task__owner",
            "segment__task__assignee",
            Prefetch("segment__task__data", queryset=task_data_queryset),
            Prefetch("segment__task__label_set", queryset=label_qs),
            Prefetch("segment__task__project__label_set", queryset=label_qs),
        )

    def __init__(
        self,
        pk,
        *,
        lock_job_in_db: bool = False,
        queryset: QuerySet | None = None,
        prefetch_images: bool = False,
        db_job: models.Job | None = None,
    ):
        assert db_job is None or lock_job_in_db is False
        assert (db_job is None and queryset is None) or prefetch_images is False
        assert db_job is None or queryset is None
        if db_job is None:
            if queryset is None:
                queryset = self.add_prefetch_info(
                    models.Job.objects, prefetch_images=prefetch_images
                )

            if lock_job_in_db:
                queryset = queryset.select_for_update()

            self.db_job: models.Job = get_cached(queryset, pk=int(pk))
        else:
            self.db_job: models.Job = db_job

        db_segment = self.db_job.segment
        self.start_frame = db_segment.start_frame
        self.stop_frame = db_segment.stop_frame
        self.ir_data = AnnotationIR(db_segment.task.dimension)

        self.db_labels = {
            db_label.id: db_label
            for db_label in (
                db_segment.task.project.label_set.all()
                if db_segment.task.project_id
                else db_segment.task.label_set.all()
            )
        }

        self.db_attributes = {}
        for db_label in self.db_labels.values():
            self.db_attributes[db_label.id] = {
                "mutable": OrderedDict(),
                "immutable": OrderedDict(),
                "all": OrderedDict(),
            }
            for db_attr in db_label.attributespec_set.all():
                default_value = dotdict(
                    [
                        ("spec_id", db_attr.id),
                        ("value", db_attr.default_value),
                    ]
                )
                if db_attr.mutable:
                    self.db_attributes[db_label.id]["mutable"][db_attr.id] = default_value
                else:
                    self.db_attributes[db_label.id]["immutable"][db_attr.id] = default_value

                self.db_attributes[db_label.id]["all"][db_attr.id] = default_value

    def reset(self):
        self.ir_data.reset()

    def _validate_attribute_for_existence(self, db_attr_val, label_id, attr_type):
        if db_attr_val.spec_id not in self.db_attributes[label_id][attr_type]:
            raise ValidationError("spec_id `{}` is invalid".format(db_attr_val.spec_id))

    def _validate_label_for_existence(self, label_id):
        if label_id not in self.db_labels:
            raise ValidationError("label_id `{}` is invalid".format(label_id))

    def _add_missing_shape(self, track, first_shape):
        if first_shape["type"] == "skeleton":
            # in case with skeleton track we always expect to see one shape in track
            first_shape["frame"] = track["frame"]
        else:
            missing_shape = deepcopy(first_shape)
            missing_shape["frame"] = track["frame"]
            missing_shape["outside"] = True
            missing_shape.pop("id", None)
            track["shapes"].append(missing_shape)

    def _correct_frame_of_tracked_shapes(self, track):
        shapes = sorted(track["shapes"], key=lambda a: a["frame"])
        first_shape = shapes[0] if shapes else None

        if first_shape and track["frame"] < first_shape["frame"]:
            self._add_missing_shape(track, first_shape)
        elif first_shape and first_shape["frame"] < track["frame"]:
            track["frame"] = first_shape["frame"]

    def _sync_frames(self, tracks, parent_track):
        if not tracks:
            return

        min_frame = tracks[0]["frame"]

        for track in tracks:
            if parent_track and parent_track.frame < track["frame"]:
                track["frame"] = parent_track.frame

            # track and its first shape must have the same frame
            self._correct_frame_of_tracked_shapes(track)

            if track["frame"] < min_frame:
                min_frame = track["frame"]

        if not parent_track:
            return

        if min_frame < parent_track.frame:
            # parent track cannot have a frame greater than the frame of the child track
            parent_tracked_shape = parent_track.shapes.first()
            parent_track.frame = min_frame
            parent_tracked_shape.frame = min_frame

            parent_tracked_shape.save()
            parent_track.save()

            for track in tracks:
                if parent_track.frame < track["frame"]:
                    track["frame"] = parent_track.frame

                    self._correct_frame_of_tracked_shapes(track)

    def _save_tracks_to_db(self, tracks):

        def create_tracks(tracks, parent_track=None):
            db_tracks = []
            db_track_attr_vals = []
            db_shapes = []
            db_shape_attr_vals = []

            self._sync_frames(tracks, parent_track)

            tracks = [track for track in tracks if track["shapes"]]

            for track in tracks:
                track_attributes = track.pop("attributes", [])
                shapes = track.pop("shapes")
                elements = track.pop("elements", [])
                db_track = models.LabeledTrack(job=self.db_job, parent=parent_track, **track)

                self._validate_label_for_existence(db_track.label_id)

                for attr in track_attributes:
                    db_attr_val = models.LabeledTrackAttributeVal(
                        **attr, job_id=self.db_job.id, track_id=len(db_tracks)
                    )

                    self._validate_attribute_for_existence(
                        db_attr_val, db_track.label_id, "immutable"
                    )

                    db_track_attr_vals.append(db_attr_val)

                for shape_idx, shape in enumerate(shapes):
                    shape_attributes = shape.pop("attributes", [])
                    db_shape = models.TrackedShape(**shape, track_id=len(db_tracks))

                    for attr in shape_attributes:
                        db_attr_val = models.TrackedShapeAttributeVal(
                            **attr,
                            shape_id=len(db_shapes),
                            job_id=self.db_job.id,
                        )

                        self._validate_attribute_for_existence(
                            db_attr_val, db_track.label_id, "mutable"
                        )

                        db_shape_attr_vals.append(db_attr_val)

                    db_shapes.append(db_shape)
                    shape["attributes"] = shape_attributes

                db_tracks.append(db_track)

                track["attributes"] = track_attributes
                track["shapes"] = shapes
                if elements or parent_track is None:
                    track["elements"] = elements

            db_tracks = bulk_create(models.LabeledTrack, db_tracks)

            for db_attr_val in db_track_attr_vals:
                db_attr_val.track_id = db_tracks[db_attr_val.track_id].id

            bulk_create(models.LabeledTrackAttributeVal, db_track_attr_vals)

            for db_shape in db_shapes:
                db_shape.track_id = db_tracks[db_shape.track_id].id

            db_shapes = bulk_create(models.TrackedShape, db_shapes)

            for db_attr_val in db_shape_attr_vals:
                db_attr_val.shape_id = db_shapes[db_attr_val.shape_id].id

            bulk_create(models.TrackedShapeAttributeVal, db_shape_attr_vals)

            shape_idx = 0
            for track, db_track in zip(tracks, db_tracks):
                track["id"] = db_track.id
                for shape in track["shapes"]:
                    shape["id"] = db_shapes[shape_idx].id
                    shape_idx += 1
                create_tracks(track.get("elements", []), db_track)

        create_tracks(tracks)

        self.ir_data.tracks = tracks

    def _save_shapes_to_db(self, shapes):
        def create_shapes(shapes, parent_shape=None):
            db_shapes = []
            db_attr_vals = []

            for shape in shapes:
                attributes = shape.pop("attributes", [])
                shape_elements = shape.pop("elements", [])
                # FIXME: need to clamp points (be sure that all of them inside the image)
                # Should we check here or implement a validator?
                db_shape = models.LabeledShape(job=self.db_job, parent=parent_shape, **shape)

                self._validate_label_for_existence(db_shape.label_id)

                for attr in attributes:
                    db_attr_val = models.LabeledShapeAttributeVal(
                        **attr, job_id=self.db_job.id, shape_id=len(db_shapes)
                    )

                    self._validate_attribute_for_existence(db_attr_val, db_shape.label_id, "all")

                    db_attr_vals.append(db_attr_val)

                db_shapes.append(db_shape)
                shape["attributes"] = attributes
                if shape_elements or parent_shape is None:
                    shape["elements"] = shape_elements

            db_shapes = bulk_create(models.LabeledShape, db_shapes)

            for db_attr_val in db_attr_vals:
                db_attr_val.shape_id = db_shapes[db_attr_val.shape_id].id

            bulk_create(models.LabeledShapeAttributeVal, db_attr_vals)

            for shape, db_shape in zip(shapes, db_shapes):
                shape["id"] = db_shape.id
                create_shapes(shape.get("elements", []), db_shape)

        create_shapes(shapes)

        self.ir_data.shapes = shapes

    def _save_tags_to_db(self, tags):
        db_tags = []
        db_attr_vals = []

        for tag in tags:
            attributes = tag.pop("attributes", [])
            db_tag = models.LabeledImage(job=self.db_job, **tag)

            self._validate_label_for_existence(db_tag.label_id)

            for attr in attributes:
                db_attr_val = models.LabeledImageAttributeVal(**attr, job_id=self.db_job.id)

                self._validate_attribute_for_existence(db_attr_val, db_tag.label_id, "all")

                db_attr_val.tag_id = len(db_tags)
                db_attr_vals.append(db_attr_val)

            db_tags.append(db_tag)
            tag["attributes"] = attributes

        db_tags = bulk_create(models.LabeledImage, db_tags)

        for db_attr_val in db_attr_vals:
            db_attr_val.image_id = db_tags[db_attr_val.tag_id].id

        bulk_create(models.LabeledImageAttributeVal, db_attr_vals)

        for tag, db_tag in zip(tags, db_tags):
            tag["id"] = db_tag.id

        self.ir_data.tags = tags

    def _set_updated_date(self):
        db_task = self.db_job.segment.task
        with transaction.atomic():
            self.db_job.touch()
            db_task.touch()
            if db_project := db_task.project:
                db_project.touch()

    @staticmethod
    def _data_is_empty(data):
        return not (data["tags"] or data["shapes"] or data["tracks"])

    def _create(self, data):
        self.reset()
        self._save_tags_to_db(data["tags"])
        self._save_shapes_to_db(data["shapes"])
        self._save_tracks_to_db(data["tracks"])

    def create(self, data):
        data = self._validate_input_annotations(data)

        self._create(data)
        handle_annotations_change(self.db_job, self.data, "create")

        if not self._data_is_empty(self.data):
            self._set_updated_date()

    def put(self, data):
        data = self._validate_input_annotations(data)

        deleted_data = self._delete()
        handle_annotations_change(self.db_job, deleted_data, "delete")

        deleted_data_is_empty = self._data_is_empty(deleted_data)

        self._create(data)
        handle_annotations_change(self.db_job, self.data, "create")

        if not deleted_data_is_empty or not self._data_is_empty(self.data):
            self._set_updated_date()

    def update(self, data):
        data = self._validate_input_annotations(data)

        # in case with "update" must be called prior any annotations in database changes
        # as this annotations are used to count removed/added shapes
        handle_annotations_change(self.db_job, data.data, "update")
        self._delete(data)
        self._create(data)

        if not self._data_is_empty(self.data):
            self._set_updated_date()

    def _validate_input_annotations(self, data: Union[AnnotationIR, dict]) -> AnnotationIR:
        if not isinstance(data, AnnotationIR):
            data = AnnotationIR(self.db_job.segment.task.dimension, data)

        db_data = self.db_job.segment.task.data

        if data.tracks and db_data.validation_mode == models.ValidationMode.GT_POOL:
            # Only tags and shapes can be used in tasks with GT pool
            raise ValidationError(
                "Tracks are not supported when task validation mode is {}".format(
                    models.ValidationMode.GT_POOL
                )
            )

        return data

    def _delete_job_labeledimages(self, ids__UNSAFE: list[int]) -> None:
        # ids__UNSAFE is a list, received from the user
        # we MUST filter it by job_id additionally before applying to any queries
        ids = self.db_job.labeledimage_set.filter(pk__in=ids__UNSAFE).values_list("id", flat=True)
        models.LabeledImageAttributeVal.objects.filter(image_id__in=ids).delete()
        self.db_job.labeledimage_set.filter(pk__in=ids).delete()

    def _delete_job_labeledshapes(
        self, ids__UNSAFE: list[int], *, is_subcall: bool = False
    ) -> None:
        # ids__UNSAFE is a list, received from the user
        # we MUST filter it by job_id additionally before applying to any queries
        if is_subcall:
            ids = ids__UNSAFE
        else:
            ids = self.db_job.labeledshape_set.filter(pk__in=ids__UNSAFE).values_list(
                "id", flat=True
            )
            child_ids = self.db_job.labeledshape_set.filter(parent_id__in=ids).values_list(
                "id", flat=True
            )
            if len(child_ids):
                self._delete_job_labeledshapes(child_ids, is_subcall=True)

        models.LabeledShapeAttributeVal.objects.filter(shape_id__in=ids).delete()
        self.db_job.labeledshape_set.filter(pk__in=ids).delete()

    def _delete_job_labeledtracks(
        self, ids__UNSAFE: list[int], *, is_subcall: bool = False
    ) -> None:
        # ids__UNSAFE is a list, received from the user
        # we MUST filter it by job_id additionally before applying to any queries
        if is_subcall:
            ids = ids__UNSAFE
        else:
            ids = self.db_job.labeledtrack_set.filter(pk__in=ids__UNSAFE).values_list(
                "id", flat=True
            )
            child_ids = self.db_job.labeledtrack_set.filter(parent_id__in=ids).values_list(
                "id", flat=True
            )
            if len(child_ids):
                self._delete_job_labeledtracks(child_ids, is_subcall=True)

        models.TrackedShapeAttributeVal.objects.filter(shape__track_id__in=ids).delete()
        models.LabeledTrackAttributeVal.objects.filter(track_id__in=ids).delete()
        self.db_job.labeledtrack_set.filter(pk__in=ids).delete()

    def _delete(self, data=None):
        deleted_data = {}
        if data is None:
            self.init_from_db()
            deleted_data = self.data
            models.clear_annotations_in_jobs([self.db_job.id])
        else:
            labeledimage_ids = [image["id"] for image in data["tags"]]
            labeledshape_ids = [shape["id"] for shape in data["shapes"]]
            labeledtrack_ids = [track["id"] for track in data["tracks"]]

            for labeledimage_ids_chunk in take_by(labeledimage_ids, chunk_size=1000):
                self._delete_job_labeledimages(labeledimage_ids_chunk)

            for labeledshape_ids_chunk in take_by(labeledshape_ids, chunk_size=1000):
                self._delete_job_labeledshapes(labeledshape_ids_chunk)

            for labeledtrack_ids_chunk in take_by(labeledtrack_ids, chunk_size=1000):
                self._delete_job_labeledtracks(labeledtrack_ids_chunk)

            deleted_data = {
                "version": self.ir_data.version,
                "tags": data["tags"],
                "shapes": data["shapes"],
                "tracks": data["tracks"],
            }

        self.reset()
        return deleted_data

    def delete(self, data=None):
        deleted_data = self._delete(data)
        if not self._data_is_empty(deleted_data):
            self._set_updated_date()

        handle_annotations_change(self.db_job, deleted_data, "delete")
        return deleted_data

    @staticmethod
    def _extend_attributes(attributeval_set, default_attribute_values):
        shape_attribute_specs_set = set(attr.spec_id for attr in attributeval_set)
        for db_attr in default_attribute_values:
            if db_attr.spec_id not in shape_attribute_specs_set:
                attributeval_set.append(
                    dotdict(
                        [
                            ("spec_id", db_attr.spec_id),
                            ("value", db_attr.value),
                        ]
                    )
                )

    def _init_tags_from_db(self):
        db_tags = [
            dotdict(row)
            for row in self.db_job.labeledimage_set.values(
                "id",
                "frame",
                "label_id",
                "group",
                "source",
            )
            .order_by("frame")
            .iterator(chunk_size=settings.DEFAULT_DB_ANNO_CHUNK_SIZE)
        ]

        labeledimage_attributes = _receive_attributes_from_db(
            self.db_job.labeledimageattributeval_set,
            "image_id",
        )

        for db_tag in db_tags:
            db_tag.attributes = labeledimage_attributes[db_tag.id]
            self._extend_attributes(
                db_tag.attributes, self.db_attributes[db_tag.label_id]["all"].values()
            )

        serializer = serializers.LabeledImageSerializerFromDB(db_tags, many=True)
        self.ir_data.tags = serializer.data

    def _init_shapes_from_db(self, streaming: bool = False):
        db_shapes = (
            dotdict(row)
            for row in (
                self.db_job.labeledshape_set.values(
                    "id",
                    "label_id",
                    "type",
                    "frame",
                    "group",
                    "source",
                    "occluded",
                    "outside",
                    "z_order",
                    "rotation",
                    "points",
                    "parent",
                )
                .order_by("frame")
                .iterator(chunk_size=settings.DEFAULT_DB_ANNO_CHUNK_SIZE)
            )
<<<<<<< HEAD
=======
            .order_by("frame")
            .iterator(chunk_size=settings.DEFAULT_DB_ANNO_CHUNK_SIZE)
>>>>>>> 7c03bd8d
        )

        labeledshape_attributes = _receive_attributes_from_db(
            self.db_job.labeledshapeattributeval_set,
            "shape_id",
        )

        def yield_shapes_for_one_frame(shapes: dict, elements):
            for shape_id, shape_elements in elements.items():
                shapes[shape_id].elements = shape_elements
<<<<<<< HEAD

            serializer = serializers.LabeledShapeSerializerFromDB(list(shapes.values()), many=True)
            yield from serializer.data

            shapes.clear()
            elements.clear()

=======

            serializer = serializers.LabeledShapeSerializerFromDB(list(shapes.values()), many=True)
            yield from serializer.data

            shapes.clear()
            elements.clear()

>>>>>>> 7c03bd8d
        def generate_shapes():
            shapes = {}
            elements = {}

            for db_shape in db_shapes:
                if shapes and next(iter(shapes.values())).frame != db_shape.frame:
                    yield from yield_shapes_for_one_frame(shapes, elements)

                db_shape.attributes = labeledshape_attributes[db_shape.id]
                self._extend_attributes(
                    db_shape.attributes, self.db_attributes[db_shape.label_id]["all"].values()
                )
                if db_shape["type"] == str(models.ShapeType.SKELETON):
                    # skeletons themselves should not have points as they consist of other elements
                    # here we ensure that it was initialized correctly
                    db_shape["points"] = []

                if db_shape.parent is None:
                    db_shape.elements = []
                    shapes[db_shape.id] = db_shape
                else:
                    if db_shape.parent not in elements:
                        elements[db_shape.parent] = []
                    elements[db_shape.parent].append(db_shape)

            yield from yield_shapes_for_one_frame(shapes, elements)

        all_shapes = generate_shapes()
        if not streaming:
            all_shapes = list(all_shapes)
        self.ir_data.shapes = all_shapes

    def _init_tracks_from_db(self):
        # NOTE: do not use .prefetch_related() with .values() since it's useless:
        # https://github.com/cvat-ai/cvat/pull/7748#issuecomment-2063695007
        db_tracks = (
            self.db_job.labeledtrack_set.values(
                "id",
                "frame",
                "label_id",
                "group",
                "source",
                "parent",
                "shape__type",
                "shape__occluded",
                "shape__z_order",
                "shape__rotation",
                "shape__points",
                "shape__id",
                "shape__frame",
                "shape__outside",
            )
            .order_by("id", "shape__frame")
            .iterator(chunk_size=settings.DEFAULT_DB_ANNO_CHUNK_SIZE)
        )

        db_tracks = merge_table_rows(
            rows=db_tracks,
            keys_for_merge={
                "shapes": [
                    "shape__type",
                    "shape__occluded",
                    "shape__z_order",
                    "shape__points",
                    "shape__rotation",
                    "shape__id",
                    "shape__frame",
                    "shape__outside",
                ],
            },
            field_id="id",
        )

        labeledtrack_attributes = _receive_attributes_from_db(
            self.db_job.labeledtrackattributeval_set,
            "track_id",
        )
        trackedshape_attributes = _receive_attributes_from_db(
            self.db_job.trackedshapeattributeval_set,
            "shape_id",
        )

        tracks = {}
        elements = {}
        for db_track in db_tracks:
            if not db_track["shapes"]:
                continue

            # A result table can consist many equal rows for track/shape attributes
            # We need filter unique attributes manually
            db_track["attributes"] = list(set(labeledtrack_attributes[db_track["id"]]))
            self._extend_attributes(
                db_track.attributes, self.db_attributes[db_track.label_id]["immutable"].values()
            )

            default_attribute_values = self.db_attributes[db_track.label_id]["mutable"].values()
            for db_shape in db_track["shapes"]:
                db_shape["attributes"] = list(set(trackedshape_attributes[db_shape["id"]]))
                # in case of trackedshapes need to interpolate attribute values and extend it
                # by previous shape attribute values (not default values)
                self._extend_attributes(db_shape["attributes"], default_attribute_values)
                if db_shape["type"] == str(models.ShapeType.SKELETON):
                    # skeletons themselves should not have points as they consist of other elements
                    # here we ensure that it was initialized correctly
                    db_shape["points"] = []
                default_attribute_values = db_shape["attributes"]

            if db_track.parent is None:
                db_track.elements = []
                tracks[db_track.id] = db_track
            else:
                if db_track.parent not in elements:
                    elements[db_track.parent] = []
                elements[db_track.parent].append(db_track)

        for track_id, track_elements in elements.items():
            tracks[track_id].elements = track_elements

        serializer = serializers.LabeledTrackSerializerFromDB(list(tracks.values()), many=True)
        self.ir_data.tracks = serializer.data

    def _init_version_from_db(self):
        self.ir_data.version = 0  # FIXME: should be removed in the future

    def init_from_db(self, streaming: bool = False):
        self._init_tags_from_db()
        self._init_shapes_from_db(streaming=streaming)
        self._init_tracks_from_db()
        self._init_version_from_db()

    @property
    def data(self):
        return self.ir_data.data

    def export(
        self,
        dst_file: io.BufferedWriter,
        exporter: Callable[..., None],
        *,
        host: str = "",
        temp_dir: str | None = None,
        **options,
    ):
        job_data = JobData(
            annotation_ir=self.ir_data,
            db_job=self.db_job,
            host=host,
        )

        with (
            TmpDirManager.get_tmp_directory_for_export(
                instance_type=self.db_job.__class__.__name__,
            )
            if not temp_dir
            else nullcontext(temp_dir)
        ) as temp_dir:
            exporter(dst_file, temp_dir, job_data, **options)

    def import_annotations(self, src_file, importer, **options):
        job_data = JobData(
            annotation_ir=AnnotationIR(self.db_job.segment.task.dimension),
            db_job=self.db_job,
            create_callback=self.create,
        )
        self.delete()

        with TmpDirManager.get_tmp_directory() as temp_dir:
            try:
                importer(src_file, temp_dir, job_data, **options)
            except (DatasetNotFoundError, CvatDatasetNotFoundError) as not_found:
                if settings.CVAT_LOG_IMPORT_ERRORS:
                    dlogger.log_import_error(
                        entity="job",
                        entity_id=self.db_job.id,
                        format_name=importer.DISPLAY_NAME,
                        base_error=str(not_found),
                        dir_path=temp_dir,
                    )

                raise not_found

        self.create(job_data.data.slice(self.start_frame, self.stop_frame).serialize())


class TaskAnnotation:
    def __init__(self, pk, *, write_only: bool = False):
        self.db_task = models.Task.objects.prefetch_related(
            Prefetch("data__images", queryset=models.Image.objects.order_by("frame"))
        ).get(id=pk)
        self._write_only = write_only

        # TODO: maybe include consensus jobs except for task export
        requested_job_types = [models.JobType.ANNOTATION]
        if self.db_task.data.validation_mode == models.ValidationMode.GT_POOL:
            requested_job_types.append(models.JobType.GROUND_TRUTH)

        self.db_jobs = JobAnnotation.add_prefetch_info(
            models.Job.objects, prefetch_images=False
        ).filter(segment__task_id=pk, type__in=requested_job_types)

        if not write_only:
            self.ir_data = AnnotationIR(self.db_task.dimension)

    def reset(self):
        self.ir_data.reset()

    def _patch_data(self, data: Union[AnnotationIR, dict], action: Optional[PatchAction]):
        if not isinstance(data, AnnotationIR):
            data = AnnotationIR(self.db_task.dimension, data)

        if self.db_task.data.validation_mode == models.ValidationMode.GT_POOL:
            self._preprocess_input_annotations_for_gt_pool_task(data, action=action)

        splitted_data = {}
        jobs = {}
        for db_job in self.db_jobs:
            jid = db_job.id
            start = db_job.segment.start_frame
            stop = db_job.segment.stop_frame
            jobs[jid] = {"start": start, "stop": stop}
            splitted_data[jid] = (data.slice(start, stop), db_job)

        for jid, (job_data, db_job) in splitted_data.items():
            data = AnnotationIR(self.db_task.dimension)
            if action is None:
                data.data = put_job_data(jid, job_data, db_job=db_job)
            else:
                data.data = patch_job_data(jid, job_data, action, db_job=db_job)

            if not self._write_only:
                if data.version > self.ir_data.version:
                    self.ir_data.version = data.version

                self._merge_data(data, jobs[jid]["start"])

    def _merge_data(self, data: AnnotationIR, start_frame: int):
        annotation_manager = AnnotationManager(self.ir_data, dimension=self.db_task.dimension)
        annotation_manager.merge(data, start_frame, overlap=self.db_task.overlap)

    def put(self, data):
        self._patch_data(data, None)

    def create(self, data):
        self._patch_data(data, PatchAction.CREATE)

    def _preprocess_input_annotations_for_gt_pool_task(
        self, data: Union[AnnotationIR, dict], *, action: Optional[PatchAction]
    ) -> AnnotationIR:
        if not isinstance(data, AnnotationIR):
            data = AnnotationIR(self.db_task.dimension, data)

        if data.tracks:
            # Only tags and shapes are supported in tasks with GT pool
            raise ValidationError(
                "Tracks are not supported when task validation mode is {}".format(
                    models.ValidationMode.GT_POOL
                )
            )

        gt_job = self.db_task.gt_job
        if gt_job is None:
            raise AssertionError(f"Can't find GT job in the task {self.db_task.id}")

        db_data = self.db_task.data
        frame_step = db_data.get_frame_step()

        def _to_rel_frame(abs_frame: int) -> int:
            return (abs_frame - db_data.start_frame) // frame_step

        # Copy GT pool annotations into other jobs, with replacement of any existing annotations
        gt_abs_frame_set = sorted(gt_job.segment.frame_set)
        task_gt_honeypots: dict[int, int] = {}  # real_id -> [placeholder_id, ...]
        task_gt_frames: set[int] = set()
        for abs_frame, abs_real_frame in (
            self.db_task.data.images.filter(is_placeholder=True, real_frame__in=gt_abs_frame_set)
            .values_list("frame", "real_frame")
            .iterator(chunk_size=1000)
        ):
            frame = _to_rel_frame(abs_frame)
            task_gt_frames.add(frame)
            task_gt_honeypots.setdefault(_to_rel_frame(abs_real_frame), []).append(frame)

        gt_pool_frames = tuple(map(_to_rel_frame, gt_abs_frame_set))
        if sorted(gt_pool_frames) != list(range(min(gt_pool_frames), max(gt_pool_frames) + 1)):
            raise AssertionError("Expected a continuous GT pool frame set")  # to be used in slice()

        gt_annotations = data.slice(min(gt_pool_frames), max(gt_pool_frames))

        if action and not (gt_annotations.tags or gt_annotations.shapes or gt_annotations.tracks):
            return

        if not (
            # put
            action is None
            or action == PatchAction.CREATE
        ):
            # allow validation frame editing only with full task updates
            raise ValidationError(
                "Annotations on validation frames can only be edited via task import or the GT job"
            )

        task_annotation_manager = AnnotationManager(data, dimension=self.db_task.dimension)
        task_annotation_manager.clear_frames(task_gt_frames)

        for ann_type, gt_annotation in itertools.chain(
            zip(itertools.repeat("tag"), gt_annotations.tags),
            zip(itertools.repeat("shape"), gt_annotations.shapes),
        ):
            for honeypot_frame_id in task_gt_honeypots.get(
                gt_annotation["frame"], []  # some GT frames may be unused
            ):
                copied_annotation = faster_deepcopy(gt_annotation)
                copied_annotation["frame"] = honeypot_frame_id

                for ann in itertools.chain(
                    [copied_annotation], copied_annotation.get("elements", [])
                ):
                    ann.pop("id", None)

                if ann_type == "tag":
                    data.add_tag(copied_annotation)
                elif ann_type == "shape":
                    data.add_shape(copied_annotation)
                else:
                    assert False

        return data

    def update(self, data):
        self._patch_data(data, PatchAction.UPDATE)

    def delete(self, data=None):
        if data:
            self._patch_data(data, PatchAction.DELETE)
        else:
            for db_job in self.db_jobs:
                delete_job_data(db_job.id, db_job=db_job)

    def init_from_db(self):
        self.reset()

        for db_job in self.db_jobs.select_for_update():
            if db_job.type == models.JobType.GROUND_TRUTH and (
                self.db_task.data.validation_mode != models.ValidationMode.GT_POOL
            ):
                continue

            annotation = JobAnnotation(db_job.id, db_job=db_job)
            annotation.init_from_db()
            if annotation.ir_data.version > self.ir_data.version:
                self.ir_data.version = annotation.ir_data.version

            self._merge_data(annotation.ir_data, start_frame=db_job.segment.start_frame)

    def export(
        self,
        dst_file: io.BufferedWriter,
        exporter: Callable[..., None],
        *,
        host: str = "",
        temp_dir: str | None = None,
        **options,
    ):
        task_data = TaskData(
            annotation_ir=self.ir_data,
            db_task=self.db_task,
            host=host,
        )

        with (
            TmpDirManager.get_tmp_directory_for_export(
                instance_type=self.db_task.__class__.__name__,
            )
            if not temp_dir
            else nullcontext(temp_dir)
        ) as temp_dir:
            exporter(dst_file, temp_dir, task_data, **options)

    def import_annotations(self, src_file, importer, **options):
        task_data = TaskData(
            annotation_ir=AnnotationIR(self.db_task.dimension),
            db_task=self.db_task,
            create_callback=self.create,
        )
        self.delete()

        with TmpDirManager.get_tmp_directory() as temp_dir:
            try:
                importer(src_file, temp_dir, task_data, **options)
            except (DatasetNotFoundError, CvatDatasetNotFoundError) as not_found:
                if settings.CVAT_LOG_IMPORT_ERRORS:
                    dlogger.log_import_error(
                        entity="task",
                        entity_id=self.db_task.id,
                        format_name=importer.DISPLAY_NAME,
                        base_error=str(not_found),
                        dir_path=temp_dir,
                    )

                raise not_found

        self.create(task_data.data.serialize())

    @property
    def data(self):
        return self.ir_data.data


@silk_profile(name="GET job data")
@transaction.atomic
def get_job_data(pk, streaming: bool = False):
    annotation = JobAnnotation(pk)
    annotation.init_from_db(streaming=streaming)

    return annotation.data


@silk_profile(name="POST job data")
@transaction.atomic
def put_job_data(pk, data: AnnotationIR | dict, *, db_job: models.Job | None = None):
    annotation = JobAnnotation(pk, db_job=db_job)
    annotation.put(data)

    return annotation.data


@silk_profile(name="UPDATE job data")
@plugin_decorator
@transaction.atomic
def patch_job_data(
    pk, data: AnnotationIR | dict, action: PatchAction, *, db_job: models.Job | None = None
):
    annotation = JobAnnotation(pk, db_job=db_job)
    if action == PatchAction.CREATE:
        annotation.create(data)
    elif action == PatchAction.UPDATE:
        annotation.update(data)
    elif action == PatchAction.DELETE:
        return annotation.delete(data)

    return annotation.data


@silk_profile(name="DELETE job data")
@transaction.atomic
def delete_job_data(pk, *, db_job: models.Job | None = None):
    annotation = JobAnnotation(pk, db_job=db_job)
    annotation.delete()


def export_job(
    job_id: int,
    dst_file: str,
    *,
    format_name: str,
    server_url: str | None = None,
    save_images=False,
    temp_dir: str | None = None,
):
    # But there is the bug with corrupted dump file in case 2 or
    # more dump request received at the same time:
    # https://github.com/cvat-ai/cvat/issues/217
    with transaction.atomic():
        job = JobAnnotation(job_id, prefetch_images=True, lock_job_in_db=True)
        streaming = format_name in (
            "CVAT for video 1.1",
            "CVAT for images 1.1",
        )
        job.init_from_db(streaming=streaming)

        exporter = make_exporter(format_name)
        with open(dst_file, "wb") as f:
            job.export(f, exporter, host=server_url, save_images=save_images, temp_dir=temp_dir)


@silk_profile(name="GET task data")
@transaction.atomic
def get_task_data(pk):
    annotation = TaskAnnotation(pk)
    annotation.init_from_db()

    return annotation.data


@silk_profile(name="POST task data")
@transaction.atomic
def put_task_data(pk, data):
    annotation = TaskAnnotation(pk)
    annotation.put(data)

    return annotation.data


@silk_profile(name="UPDATE task data")
@transaction.atomic
def patch_task_data(pk, data, action):
    annotation = TaskAnnotation(pk)
    if action == PatchAction.CREATE:
        annotation.create(data)
    elif action == PatchAction.UPDATE:
        annotation.update(data)
    elif action == PatchAction.DELETE:
        annotation.delete(data)

    return annotation.data


@silk_profile(name="DELETE task data")
@transaction.atomic
def delete_task_data(pk):
    annotation = TaskAnnotation(pk)
    annotation.delete()


def export_task(
    task_id: int,
    dst_file: str,
    *,
    format_name: str,
    server_url: str | None = None,
    save_images: bool = False,
    temp_dir: str | None = None,
):
    # For big tasks dump function may run for a long time and
    # we dont need to acquire lock after the task has been initialized from DB.
    # But there is the bug with corrupted dump file in case 2 or
    # more dump request received at the same time:
    # https://github.com/cvat-ai/cvat/issues/217
    with transaction.atomic():
        task = TaskAnnotation(task_id)
        task.init_from_db()

    exporter = make_exporter(format_name)
    with open(dst_file, "wb") as f:
        task.export(f, exporter, host=server_url, save_images=save_images, temp_dir=temp_dir)


@transaction.atomic
def import_task_annotations(src_file, task_id, format_name, conv_mask_to_poly):
    av_scan_paths(src_file)
    task = TaskAnnotation(task_id, write_only=True)

    importer = make_importer(format_name)
    with open(src_file, "rb") as f:
        try:
            task.import_annotations(f, importer, conv_mask_to_poly=conv_mask_to_poly)
        except (DatasetError, DatasetImportError, DatasetNotFoundError) as ex:
            raise CvatImportError(str(ex))


@transaction.atomic
def import_job_annotations(src_file, job_id, format_name, conv_mask_to_poly):
    av_scan_paths(src_file)
    job = JobAnnotation(job_id, prefetch_images=True)

    importer = make_importer(format_name)
    with open(src_file, "rb") as f:
        try:
            job.import_annotations(f, importer, conv_mask_to_poly=conv_mask_to_poly)
        except (DatasetError, DatasetImportError, DatasetNotFoundError) as ex:
            raise CvatImportError(str(ex))<|MERGE_RESOLUTION|>--- conflicted
+++ resolved
@@ -632,29 +632,22 @@
     def _init_shapes_from_db(self, streaming: bool = False):
         db_shapes = (
             dotdict(row)
-            for row in (
-                self.db_job.labeledshape_set.values(
-                    "id",
-                    "label_id",
-                    "type",
-                    "frame",
-                    "group",
-                    "source",
-                    "occluded",
-                    "outside",
-                    "z_order",
-                    "rotation",
-                    "points",
-                    "parent",
-                )
-                .order_by("frame")
-                .iterator(chunk_size=settings.DEFAULT_DB_ANNO_CHUNK_SIZE)
-            )
-<<<<<<< HEAD
-=======
+            for row in self.db_job.labeledshape_set.values(
+                "id",
+                "label_id",
+                "type",
+                "frame",
+                "group",
+                "source",
+                "occluded",
+                "outside",
+                "z_order",
+                "rotation",
+                "points",
+                "parent",
+            )
             .order_by("frame")
             .iterator(chunk_size=settings.DEFAULT_DB_ANNO_CHUNK_SIZE)
->>>>>>> 7c03bd8d
         )
 
         labeledshape_attributes = _receive_attributes_from_db(
@@ -665,7 +658,6 @@
         def yield_shapes_for_one_frame(shapes: dict, elements):
             for shape_id, shape_elements in elements.items():
                 shapes[shape_id].elements = shape_elements
-<<<<<<< HEAD
 
             serializer = serializers.LabeledShapeSerializerFromDB(list(shapes.values()), many=True)
             yield from serializer.data
@@ -673,15 +665,6 @@
             shapes.clear()
             elements.clear()
 
-=======
-
-            serializer = serializers.LabeledShapeSerializerFromDB(list(shapes.values()), many=True)
-            yield from serializer.data
-
-            shapes.clear()
-            elements.clear()
-
->>>>>>> 7c03bd8d
         def generate_shapes():
             shapes = {}
             elements = {}
