--- conflicted
+++ resolved
@@ -983,16 +983,12 @@
                 break # The track finishes here
 
             if prev_shape:
-<<<<<<< HEAD
-            #     assert curr_frame > prev_shape["frame"] # Catch invalid tracks   # IMPORTANT FORK !!!
-=======
                 if (
                     curr_frame == prev_shape["frame"]
                     and dict(shape, id=None, keyframe=None) == dict(prev_shape, id=None, keyframe=None)
                 ):
                     continue
-                assert curr_frame > prev_shape["frame"], f"{curr_frame} > {prev_shape['frame']}. Track id: {track['id']}" # Catch invalid tracks
->>>>>>> 558a8618
+                ## IMPORTANT! assert curr_frame > prev_shape["frame"], f"{curr_frame} > {prev_shape['frame']}. Track id: {track['id']}" # Catch invalid tracks
 
                 # Propagate attributes
                 for attr in prev_shape["attributes"]:
