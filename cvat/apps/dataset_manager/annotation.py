# Copyright (C) 2019-2022 Intel Corporation
# Copyright (C) 2023 CVAT.ai Corporation
#
# SPDX-License-Identifier: MIT

from copy import copy, deepcopy

import math
import numpy as np
from itertools import chain
from scipy.optimize import linear_sum_assignment
from shapely import geometry

from cvat.apps.engine.models import ShapeType, DimensionType
from cvat.apps.engine.serializers import LabeledDataSerializer


class AnnotationIR:
    def __init__(self, dimension, data=None):
        self.reset()
        self.dimension = dimension
        if data:
            self.tags = getattr(data, 'tags', []) or data['tags']
            self.shapes = getattr(data, 'shapes', []) or data['shapes']
            self.tracks = getattr(data, 'tracks', []) or data['tracks']

    def add_tag(self, tag):
        self.tags.append(tag)

    def add_shape(self, shape):
        self.shapes.append(shape)

    def add_track(self, track):
        self.tracks.append(track)

    @property
    def data(self):
        return {
            'version': self.version,
            'tags': self.tags,
            'shapes': self.shapes,
            'tracks': self.tracks,
        }

    def __getitem__(self, key):
        return getattr(self, key)

    def __setitem__(self, key, value):
        return setattr(self, key, value)

    @data.setter
    def data(self, data):
        self.version = data['version']
        self.tags = data['tags']
        self.shapes = data['shapes']
        self.tracks = data['tracks']

    def serialize(self):
        serializer = LabeledDataSerializer(data=self.data)
        if serializer.is_valid(raise_exception=True):
            return serializer.data

    @staticmethod
    def _is_shape_inside(shape, start, stop):
        return start <= int(shape['frame']) <= stop

    @staticmethod
    def _is_track_inside(track, start, stop):
        def has_overlap(a, b):
            # a <= b
            return 0 <= min(b, stop) - max(a, start)

        prev_shape = None
        for shape in track['shapes']:
            if prev_shape and not prev_shape['outside'] and \
                    has_overlap(prev_shape['frame'], shape['frame']):
                return True
            prev_shape = shape

        if not prev_shape['outside'] and prev_shape['frame'] <= stop:
            return True

        return False

    @classmethod
    def _slice_track(cls, track_, start, stop, dimension):
        def filter_track_shapes(shapes):
            shapes = [s for s in shapes if cls._is_shape_inside(s, start, stop)]
            drop_count = 0
            for s in shapes:
                if s['outside']:
                    drop_count += 1
                else:
                    break

            return shapes[drop_count:]

        track = deepcopy(track_)
        segment_shapes = filter_track_shapes(deepcopy(track['shapes']))

        if len(segment_shapes) < len(track['shapes']):
            for element in track.get('elements', []):
                element = cls._slice_track(element, start, stop, dimension)
            interpolated_shapes = TrackManager.get_interpolated_shapes(
                track, start, stop, dimension)
            scoped_shapes = filter_track_shapes(interpolated_shapes)

            if scoped_shapes:
                if not scoped_shapes[0]['keyframe']:
                    segment_shapes.insert(0, scoped_shapes[0])
                if scoped_shapes[-1]['keyframe'] and \
                        scoped_shapes[-1]['outside']:
                    segment_shapes.append(scoped_shapes[-1])
                elif stop + 1 < len(interpolated_shapes) and \
                        interpolated_shapes[stop + 1]['outside']:
                    segment_shapes.append(interpolated_shapes[stop + 1])

            for shape in segment_shapes:
                shape.pop('keyframe', None)

        track['shapes'] = segment_shapes
        if 0 < len(segment_shapes):
            track['frame'] = track['shapes'][0]['frame']
        return track

    def slice(self, start, stop):
        # makes a data copy from specified frame interval
        splitted_data = AnnotationIR(self.dimension)
        splitted_data.tags = [deepcopy(t)
            for t in self.tags if self._is_shape_inside(t, start, stop)]
        splitted_data.shapes = [deepcopy(s)
            for s in self.shapes if self._is_shape_inside(s, start, stop)]
        splitted_tracks = []
        for t in self.tracks:
            if self._is_track_inside(t, start, stop):
                track = self._slice_track(t, start, stop, self.dimension)
                if 0 < len(track['shapes']):
                    splitted_tracks.append(track)
        splitted_data.tracks = splitted_tracks

        return splitted_data

    def reset(self):
        self.version = 0
        self.tags = []
        self.shapes = []
        self.tracks = []

class AnnotationManager:
    def __init__(self, data):
        self.data = data

    def merge(self, data, start_frame, overlap, dimension):
        tags = TagManager(self.data.tags)
        tags.merge(data.tags, start_frame, overlap, dimension)

        shapes = ShapeManager(self.data.shapes)
        shapes.merge(data.shapes, start_frame, overlap, dimension)

        tracks = TrackManager(self.data.tracks, dimension)
        tracks.merge(data.tracks, start_frame, overlap, dimension)

    def to_shapes(self, end_frame, dimension):
        shapes = self.data.shapes
        tracks = TrackManager(self.data.tracks, dimension)

        return shapes + tracks.to_shapes(end_frame)

    def to_tracks(self):
        tracks = self.data.tracks
        shapes = ShapeManager(self.data.shapes)

        return tracks + shapes.to_tracks()

class ObjectManager:
    def __init__(self, objects):
        self.objects = objects

    @staticmethod
    def _get_objects_by_frame(objects, start_frame):
        objects_by_frame = {}
        for obj in objects:
            if obj["frame"] >= start_frame:
                if obj["frame"] in objects_by_frame:
                    objects_by_frame[obj["frame"]].append(obj)
                else:
                    objects_by_frame[obj["frame"]] = [obj]

        return objects_by_frame

    @staticmethod
    def _get_cost_threshold():
        raise NotImplementedError()

    @staticmethod
    def _calc_objects_similarity(obj0, obj1, start_frame, overlap, dimension):
        raise NotImplementedError()

    @staticmethod
    def _unite_objects(obj0, obj1):
        raise NotImplementedError()

    def _modify_unmached_object(self, obj, end_frame):
        raise NotImplementedError()

    def merge(self, objects, start_frame, overlap, dimension):
        # 1. Split objects on two parts: new and which can be intersected
        # with existing objects.
        new_objects = [obj for obj in objects
            if obj["frame"] >= start_frame + overlap]
        int_objects = [obj for obj in objects
            if obj["frame"] < start_frame + overlap]
        assert len(new_objects) + len(int_objects) == len(objects)

        # 2. Convert to more convenient data structure (objects by frame)
        int_objects_by_frame = self._get_objects_by_frame(int_objects, start_frame)
        old_objects_by_frame = self._get_objects_by_frame(self.objects, start_frame)

        # 3. Add new objects as is. It should be done only after old_objects_by_frame
        # variable is initialized.
        self.objects.extend(new_objects)

        # Nothing to merge here. Just add all int_objects if any.
        if not old_objects_by_frame or not int_objects_by_frame:
            for frame in old_objects_by_frame:
                for old_obj in old_objects_by_frame[frame]:
                    self._modify_unmached_object(old_obj, start_frame + overlap)
            self.objects.extend(int_objects)
            return

        # 4. Build cost matrix for each frame and find correspondence using
        # Hungarian algorithm. In this case min_cost_thresh is stronger
        # because we compare only on one frame.
        min_cost_thresh = self._get_cost_threshold()
        for frame in int_objects_by_frame:
            if frame in old_objects_by_frame:
                int_objects = int_objects_by_frame[frame]
                old_objects = old_objects_by_frame[frame]
                cost_matrix = np.empty(shape=(len(int_objects), len(old_objects)),
                    dtype=float)
                # 5.1 Construct cost matrix for the frame.
                for i, int_obj in enumerate(int_objects):
                    for j, old_obj in enumerate(old_objects):
                        cost_matrix[i][j] = 1 - self._calc_objects_similarity(
                            int_obj, old_obj, start_frame, overlap, dimension)

                # 6. Find optimal solution using Hungarian algorithm.
                row_ind, col_ind = linear_sum_assignment(cost_matrix)
                old_objects_indexes = list(range(0, len(old_objects)))
                int_objects_indexes = list(range(0, len(int_objects)))
                for i, j in zip(row_ind, col_ind):
                    # Reject the solution if the cost is too high. Remember
                    # inside int_objects_indexes objects which were handled.
                    if cost_matrix[i][j] <= min_cost_thresh:
                        old_objects[j] = self._unite_objects(int_objects[i], old_objects[j])
                        int_objects_indexes[i] = -1
                        old_objects_indexes[j] = -1

                # 7. Add all new objects which were not processed.
                for i in int_objects_indexes:
                    if i != -1:
                        self.objects.append(int_objects[i])

                # 8. Modify all old objects which were not processed
                # (e.g. generate a shape with outside=True at the end).
                for j in old_objects_indexes:
                    if j != -1:
                        self._modify_unmached_object(old_objects[j],
                            start_frame + overlap)
            else:
                # We don't have old objects on the frame. Let's add all new ones.
                self.objects.extend(int_objects_by_frame[frame])

class TagManager(ObjectManager):
    @staticmethod
    def _get_cost_threshold():
        return 0.25

    @staticmethod
    def _calc_objects_similarity(obj0, obj1, start_frame, overlap, dimension):
        # TODO: improve the trivial implementation, compare attributes
        return 1 if obj0["label_id"] == obj1["label_id"] else 0

    @staticmethod
    def _unite_objects(obj0, obj1):
        # TODO: improve the trivial implementation
        return obj0 if obj0["frame"] < obj1["frame"] else obj1

    def _modify_unmached_object(self, obj, end_frame):
        pass

def pairwise(iterable):
    a = iter(iterable)
    return zip(a, a)

class ShapeManager(ObjectManager):
    def to_tracks(self):
        tracks = []
        for shape in self.objects:
            shape0 = copy(shape)
            shape0["keyframe"] = True
            shape0["outside"] = False
            # TODO: Separate attributes on mutable and unmutable
            shape0["attributes"] = []
            shape0.pop("group", None)
            shape1 = copy(shape0)
            shape1["outside"] = True
            shape1["frame"] += 1

            track = {
                "label_id": shape["label_id"],
                "frame": shape["frame"],
                "group": shape.get("group", None),
                "attributes": shape["attributes"],
                "shapes": [shape0, shape1]
            }
            tracks.append(track)

        return tracks

    @staticmethod
    def _get_cost_threshold():
        return 0.25

    @staticmethod
    def _calc_objects_similarity(obj0, obj1, start_frame, overlap, dimension):
        def _calc_polygons_similarity(p0, p1):
            if p0.is_valid and p1.is_valid: # check validity of polygons
                overlap_area = p0.intersection(p1).area
                if p0.area == 0 or p1.area == 0: # a line with many points
                    return 0
                else:
                    return overlap_area / (p0.area + p1.area - overlap_area)
            else:
                return 0 # if there's invalid polygon, assume similarity is 0

        has_same_type  = obj0["type"] == obj1["type"]
        has_same_label = obj0.get("label_id") == obj1.get("label_id")
        if has_same_type and has_same_label:
            if obj0["type"] == ShapeType.RECTANGLE:
                # FIXME: need to consider rotated boxes
                p0 = geometry.box(*obj0["points"])
                p1 = geometry.box(*obj1["points"])

                return _calc_polygons_similarity(p0, p1)
            elif obj0["type"] == ShapeType.CUBOID and dimension == DimensionType.DIM_3D:
                [x_c0, y_c0, z_c0] = obj0["points"][0:3]
                [x_c1, y_c1, z_c1] = obj1["points"][0:3]

                [x_len0, y_len0, z_len0] = obj0["points"][6:9]
                [x_len1, y_len1, z_len1] = obj1["points"][6:9]

                top_view_0 = [
                    x_c0 - x_len0 / 2,
                    y_c0 - y_len0 / 2,
                    x_c0 + x_len0 / 2,
                    y_c0 + y_len0 / 2
                ]

                top_view_1 = [
                    x_c1 - x_len1 / 2,
                    y_c1 - y_len1 / 2,
                    x_c1 + x_len1 / 2,
                    y_c1 + y_len1 / 2
                ]

                p_top0 = geometry.box(*top_view_0)
                p_top1 = geometry.box(*top_view_1)
                top_similarity =_calc_polygons_similarity(p_top0, p_top1)

                side_view_0 = [
                    x_c0 - x_len0 / 2,
                    z_c0 - z_len0 / 2,
                    x_c0 + x_len0 / 2,
                    z_c0 + z_len0 / 2
                ]

                side_view_1 = [
                    x_c1 - x_len1 / 2,
                    z_c1 - z_len1 / 2,
                    x_c1 + x_len1 / 2,
                    z_c1 + z_len1 / 2
                ]
                p_side0 = geometry.box(*side_view_0)
                p_side1 = geometry.box(*side_view_1)
                side_similarity =_calc_polygons_similarity(p_side0, p_side1)

                return top_similarity * side_similarity
            elif obj0["type"] == ShapeType.POLYGON:
                p0 = geometry.Polygon(pairwise(obj0["points"]))
                p1 = geometry.Polygon(pairwise(obj1["points"]))

                return _calc_polygons_similarity(p0, p1)
            else:
                return 0 # FIXME: need some similarity for points, polylines, ellipses and 2D cuboids
        return 0

    @staticmethod
    def _unite_objects(obj0, obj1):
        # TODO: improve the trivial implementation
        return obj0 if obj0["frame"] < obj1["frame"] else obj1

    def _modify_unmached_object(self, obj, end_frame):
        pass

class TrackManager(ObjectManager):
    def __init__(self, objects, dimension):
        self._dimension = dimension
        super().__init__(objects)

    def to_shapes(self, end_frame, end_skeleton_frame=None):
        shapes = []
        for idx, track in enumerate(self.objects):
<<<<<<< HEAD
            track_shapes = {}
            for shape in TrackManager.get_interpolated_shapes(track, 0, end_frame):
=======
            track_shapes = []
            for shape in TrackManager.get_interpolated_shapes(track, 0, end_frame, self._dimension):
>>>>>>> 912e47e5
                shape["label_id"] = track["label_id"]
                shape["group"] = track["group"]
                shape["track_id"] = idx
                shape["attributes"] += track["attributes"]
                shape["elements"] = []
                track_shapes[shape["frame"]] = shape
            last_frame = shape["frame"]

            while end_skeleton_frame and shape["frame"] < end_skeleton_frame:
                shape = deepcopy(shape)
                shape["frame"] += 1
                track_shapes[shape["frame"]] = shape

            if len(track.get("elements", [])):
<<<<<<< HEAD
                track_elements = TrackManager(track["elements"])
                element_shapes = track_elements.to_shapes(end_frame,
                    end_skeleton_frame=last_frame)
=======
                element_tracks = TrackManager(track["elements"], self._dimension)
                element_shapes = element_tracks.to_shapes(end_frame, end_skeleton_frame=track_shapes[-1]["frame"])
>>>>>>> 912e47e5

                for shape in element_shapes:
                    track_shapes[shape["frame"]]["elements"].append(shape)

                for frame, shape in list(track_shapes.items()):
                    if all([el["outside"] for el in shape["elements"]]):
                        track_shapes.pop(frame)

            shapes.extend(list(track_shapes.values()))
        return shapes

    @staticmethod
    def _get_objects_by_frame(objects, start_frame):
        # Just for unification. All tracks are assigned on the same frame
        objects_by_frame = {0: []}
        for obj in objects:
            shape = obj["shapes"][-1] # optimization for old tracks
            if shape["frame"] >= start_frame or not shape["outside"]:
                objects_by_frame[0].append(obj)

        if not objects_by_frame[0]:
            objects_by_frame = {}

        return objects_by_frame

    @staticmethod
    def _get_cost_threshold():
        return 0.5

    @staticmethod
    def _calc_objects_similarity(obj0, obj1, start_frame, overlap, dimension):
        if obj0["label_id"] == obj1["label_id"]:
            # Here start_frame is the start frame of next segment
            # and stop_frame is the stop frame of current segment
            # end_frame == stop_frame + 1
            end_frame = start_frame + overlap
            obj0_shapes = TrackManager.get_interpolated_shapes(obj0, start_frame, end_frame, dimension)
            obj1_shapes = TrackManager.get_interpolated_shapes(obj1, start_frame, end_frame, dimension)
            obj0_shapes_by_frame = {shape["frame"]:shape for shape in obj0_shapes}
            obj1_shapes_by_frame = {shape["frame"]:shape for shape in obj1_shapes}
            assert obj0_shapes_by_frame and obj1_shapes_by_frame

            count, error = 0, 0
            for frame in range(start_frame, end_frame):
                shape0 = obj0_shapes_by_frame.get(frame)
                shape1 = obj1_shapes_by_frame.get(frame)
                if shape0 and shape1:
                    if shape0["outside"] != shape1["outside"]:
                        error += 1
                    else:
                        error += 1 - ShapeManager._calc_objects_similarity(shape0, shape1, start_frame, overlap, dimension)
                    count += 1
                elif shape0 or shape1:
                    error += 1
                    count += 1

            return 1 - error / count
        else:
            return 0

    def _modify_unmached_object(self, obj, end_frame):
        shape = obj["shapes"][-1]
        if not shape["outside"]:
            shape = deepcopy(shape)
            shape["frame"] = end_frame
            shape["outside"] = True
            obj["shapes"].append(shape)

            for element in obj.get("elements", []):
                self._modify_unmached_object(element, end_frame)

    @staticmethod
    def get_interpolated_shapes(track, start_frame, end_frame, dimension):
        def copy_shape(source, frame, points=None, rotation=None):
            copied = deepcopy(source)
            copied["keyframe"] = False
            copied["frame"] = frame
            if rotation is not None:
                copied["rotation"] = rotation
            if points is not None:
                copied["points"] = points
            return copied

        def find_angle_diff(right_angle, left_angle):
            angle_diff = right_angle - left_angle
            angle_diff = ((angle_diff + 180) % 360) - 180
            if abs(angle_diff) >= 180:
                # if the main arc is bigger than 180, go another arc
                # to find it, just substract absolute value from 360 and inverse sign
                angle_diff = 360 - abs(angle_diff) * -1 if angle_diff > 0 else 1

            return angle_diff

        def simple_interpolation(shape0, shape1):
            shapes = []
            distance = shape1["frame"] - shape0["frame"]
            diff = np.subtract(shape1["points"], shape0["points"])

            for frame in range(shape0["frame"] + 1, shape1["frame"]):
                offset = (frame - shape0["frame"]) / distance
                rotation = (shape0["rotation"] + find_angle_diff(
                    shape1["rotation"], shape0["rotation"],
                ) * offset + 360) % 360
                points = shape0["points"] + diff * offset

                shapes.append(copy_shape(shape0, frame, points.tolist(), rotation))

            return shapes

        def simple_3d_interpolation(shape0, shape1):
            result = simple_interpolation(shape0, shape1)
            angles = (shape0["points"][3:6] + shape1["points"][3:6])
            distance = shape1["frame"] - shape0["frame"]

            for shape in result:
                offset = (shape["frame"] - shape0["frame"]) / distance
                for i, angle0 in enumerate(angles):
                    if i < 3:
                        angle1 = angles[i + 3]
                        angle0 = (angle0 if angle0 >= 0 else angle0 + math.pi * 2) * 180 / math.pi
                        angle1 = (angle1 if angle1 >= 0 else angle1 + math.pi * 2) * 180 / math.pi
                        angle = angle0 + find_angle_diff(angle1, angle0) * offset * math.pi / 180
                        shape["points"][i + 3] = angle if angle <= math.pi else angle - math.pi * 2

            return result

        def points_interpolation(shape0, shape1):
            if len(shape0["points"]) == 2 and len(shape1["points"]) == 2:
                return simple_interpolation(shape0, shape1)
            else:
                shapes = []
                for frame in range(shape0["frame"] + 1, shape1["frame"]):
                    shapes.append(copy_shape(shape0, frame))

            return shapes

        def interpolate_position(left_position, right_position, offset):
            def to_array(points):
                return np.asarray(
                    list(map(lambda point: [point["x"], point["y"]], points))
                ).flatten()

            def to_points(array):
                return list(map(
                    lambda point: {"x": point[0], "y": point[1]}, np.asarray(array).reshape(-1, 2)
                ))

            def curve_length(points):
                length = 0
                for i in range(1, len(points)):
                    dx = points[i]["x"] - points[i - 1]["x"]
                    dy = points[i]["y"] - points[i - 1]["y"]
                    length += np.sqrt(dx ** 2 + dy ** 2)
                return length

            def curve_to_offset_vec(points, length):
                offset_vector = [0]
                accumulated_length = 0
                for i in range(1, len(points)):
                    dx = points[i]["x"] - points[i - 1]["x"]
                    dy = points[i]["y"] - points[i - 1]["y"]
                    accumulated_length += np.sqrt(dx ** 2 + dy ** 2)
                    offset_vector.append(accumulated_length / length)

                return offset_vector

            def find_nearest_pair(value, curve):
                minimum = [0, abs(value - curve[0])]
                for i in range(1, len(curve)):
                    distance = abs(value - curve[i])
                    if distance < minimum[1]:
                        minimum = [i, distance]

                return minimum[0]

            def match_left_right(left_curve, right_curve):
                matching = {}
                for i, left_curve_item in enumerate(left_curve):
                    matching[i] = [find_nearest_pair(left_curve_item, right_curve)]
                return matching

            def match_right_left(left_curve, right_curve, left_right_matching):
                matched_right_points = list(chain.from_iterable(left_right_matching.values()))
                unmatched_right_points = filter(lambda x: x not in matched_right_points, range(len(right_curve)))
                updated_matching = deepcopy(left_right_matching)

                for right_point in unmatched_right_points:
                    left_point = find_nearest_pair(right_curve[right_point], left_curve)
                    updated_matching[left_point].append(right_point)

                for key, value in updated_matching.items():
                    updated_matching[key] = sorted(value)

                return updated_matching

            def reduce_interpolation(interpolated_points, matching, left_points, right_points):
                def average_point(points):
                    sumX = 0
                    sumY = 0
                    for point in points:
                        sumX += point["x"]
                        sumY += point["y"]

                    return {
                        "x": sumX / len(points),
                        "y": sumY / len(points)
                    }

                def compute_distance(point1, point2):
                    return np.sqrt(
                        ((point1["x"] - point2["x"])) ** 2
                        + ((point1["y"] - point2["y"]) ** 2)
                    )

                def minimize_segment(base_length, N, start_interpolated, stop_interpolated):
                    threshold = base_length / (2 * N)
                    minimized = [interpolated_points[start_interpolated]]
                    latest_pushed = start_interpolated
                    for i in range(start_interpolated + 1, stop_interpolated):
                        distance = compute_distance(
                            interpolated_points[latest_pushed], interpolated_points[i]
                        )

                        if distance >= threshold:
                            minimized.append(interpolated_points[i])
                            latest_pushed = i

                    minimized.append(interpolated_points[stop_interpolated])

                    if len(minimized) == 2:
                        distance = compute_distance(
                            interpolated_points[start_interpolated],
                            interpolated_points[stop_interpolated]
                        )

                        if distance < threshold:
                            return [average_point(minimized)]

                    return minimized

                reduced = []
                interpolated_indexes = {}
                accumulated = 0
                for i in range(len(left_points)):
                    interpolated_indexes[i] = []
                    for _ in range(len(matching[i])):
                        interpolated_indexes[i].append(accumulated)
                        accumulated += 1

                def left_segment(start, stop):
                    start_interpolated = interpolated_indexes[start][0]
                    stop_interpolated = interpolated_indexes[stop][0]

                    if start_interpolated == stop_interpolated:
                        reduced.append(interpolated_points[start_interpolated])
                        return

                    base_length = curve_length(left_points[start: stop + 1])
                    N = stop - start + 1

                    reduced.extend(
                        minimize_segment(base_length, N, start_interpolated, stop_interpolated)
                    )


                def right_segment(left_point):
                    start = matching[left_point][0]
                    stop = matching[left_point][-1]
                    start_interpolated = interpolated_indexes[left_point][0]
                    stop_interpolated = interpolated_indexes[left_point][-1]
                    base_length = curve_length(right_points[start: stop + 1])
                    N = stop - start + 1

                    reduced.extend(
                        minimize_segment(base_length, N, start_interpolated, stop_interpolated)
                    )

                previous_opened = None
                for i in range(len(left_points)):
                    if len(matching[i]) == 1:
                        if previous_opened is not None:
                            if matching[i][0] == matching[previous_opened][0]:
                                continue
                            else:
                                start = previous_opened
                                stop = i - 1
                                left_segment(start, stop)
                                previous_opened = i
                        else:
                            previous_opened = i
                    else:
                        if previous_opened is not None:
                            start = previous_opened
                            stop = i - 1
                            left_segment(start, stop)
                            previous_opened = None

                        right_segment(i)

                if previous_opened is not None:
                    left_segment(previous_opened, len(left_points) - 1)

                return reduced

            left_points = to_points(left_position["points"])
            right_points = to_points(right_position["points"])
            left_offset_vec = curve_to_offset_vec(left_points, curve_length(left_points))
            right_offset_vec = curve_to_offset_vec(right_points, curve_length(right_points))

            matching = match_left_right(left_offset_vec, right_offset_vec)
            completed_matching = match_right_left(
                left_offset_vec, right_offset_vec, matching
            )

            interpolated_points = []
            for left_point_index, left_point in enumerate(left_points):
                for right_point_index in completed_matching[left_point_index]:
                    right_point = right_points[right_point_index]
                    interpolated_points.append({
                        "x": left_point["x"] + (right_point["x"] - left_point["x"]) * offset,
                        "y": left_point["y"] + (right_point["y"] - left_point["y"]) * offset
                    })

            reducedPoints = reduce_interpolation(
                interpolated_points,
                completed_matching,
                left_points,
                right_points
            )

            return to_array(reducedPoints).tolist()

        def polyshape_interpolation(shape0, shape1):
            shapes = []
            is_polygon = shape0["type"] == ShapeType.POLYGON
            if is_polygon:
                shape0["points"].extend(shape0["points"][:2])
                shape1["points"].extend(shape1["points"][:2])

            distance = shape1["frame"] - shape0["frame"]
            for frame in range(shape0["frame"] + 1, shape1["frame"]):
                offset = (frame - shape0["frame"]) / distance
                points = interpolate_position(shape0, shape1, offset)

                shapes.append(copy_shape(shape0, frame, points))

            if is_polygon:
                shape0["points"] = shape0["points"][:-2]
                shape1["points"] = shape1["points"][:-2]
                for shape in shapes:
                    shape["points"] = shape["points"][:-2]

            return shapes

        def interpolate(shape0, shape1):
            is_same_type = shape0["type"] == shape1["type"]
            is_rectangle = shape0["type"] == ShapeType.RECTANGLE
            is_ellipse = shape0["type"] == ShapeType.ELLIPSE
            is_cuboid = shape0["type"] == ShapeType.CUBOID
            is_polygon = shape0["type"] == ShapeType.POLYGON
            is_polyline = shape0["type"] == ShapeType.POLYLINE
            is_points = shape0["type"] == ShapeType.POINTS
            is_skeleton = shape0["type"] == ShapeType.SKELETON

            if not is_same_type:
                raise NotImplementedError()

            shapes = []
            if dimension == DimensionType.DIM_3D:
                shapes = simple_3d_interpolation(shape0, shape1)
            if is_rectangle or is_cuboid or is_ellipse or is_skeleton:
                shapes = simple_interpolation(shape0, shape1)
            elif is_points:
                shapes = points_interpolation(shape0, shape1)
            elif is_polygon or is_polyline:
                shapes = polyshape_interpolation(shape0, shape1)
            else:
                raise NotImplementedError()

            return shapes

        shapes = []
        prev_shape = {}
        for shape in sorted(track["shapes"], key=lambda shape: shape["frame"]):
            curr_frame = shape["frame"]
            if end_frame <= curr_frame:
                # if we exceed endframe, we still need to interpolate using the next keyframe
                # but we keep the results only up to end_frame
                interpolated = interpolate(prev_shape, deepcopy(shape))
                for shape in sorted(interpolated, key=lambda shape: shape["frame"]):
                    if shape["frame"] < end_frame:
                        shapes.append(shape)
                    else:
                        break
                return shapes

            if prev_shape:
                assert shape["frame"] > prev_shape["frame"]
                for attr in prev_shape["attributes"]:
                    if attr["spec_id"] not in map(lambda el: el["spec_id"], shape["attributes"]):
                        shape["attributes"].append(deepcopy(attr))
                if not prev_shape["outside"]:
                    shapes.extend(interpolate(prev_shape, shape))

            shape["keyframe"] = True
            shapes.append(shape)
            prev_shape = shape

        if not prev_shape["outside"]:
            # valid when the latest keyframe of a track less than end_frame and it is not outside, so, need to propagate
            shape = deepcopy(prev_shape)
            shape["frame"] = end_frame
            shapes.extend(interpolate(prev_shape, shape))

        return shapes

    @staticmethod
    def _unite_objects(obj0, obj1):
        track = obj0 if obj0["frame"] < obj1["frame"] else obj1
        assert obj0["label_id"] == obj1["label_id"]
        shapes = {shape["frame"]:shape for shape in obj0["shapes"]}
        for shape in obj1["shapes"]:
            frame = shape["frame"]
            if frame in shapes:
                shapes[frame] = ShapeManager._unite_objects(shapes[frame], shape)
            else:
                shapes[frame] = shape

        track["frame"] = min(obj0["frame"], obj1["frame"])
        track["shapes"] = list(sorted(shapes.values(), key=lambda shape: shape["frame"]))

        return track<|MERGE_RESOLUTION|>--- conflicted
+++ resolved
@@ -411,13 +411,8 @@
     def to_shapes(self, end_frame, end_skeleton_frame=None):
         shapes = []
         for idx, track in enumerate(self.objects):
-<<<<<<< HEAD
             track_shapes = {}
-            for shape in TrackManager.get_interpolated_shapes(track, 0, end_frame):
-=======
-            track_shapes = []
             for shape in TrackManager.get_interpolated_shapes(track, 0, end_frame, self._dimension):
->>>>>>> 912e47e5
                 shape["label_id"] = track["label_id"]
                 shape["group"] = track["group"]
                 shape["track_id"] = idx
@@ -432,14 +427,9 @@
                 track_shapes[shape["frame"]] = shape
 
             if len(track.get("elements", [])):
-<<<<<<< HEAD
-                track_elements = TrackManager(track["elements"])
+                track_elements = TrackManager(track["elements"], self._dimension)
                 element_shapes = track_elements.to_shapes(end_frame,
                     end_skeleton_frame=last_frame)
-=======
-                element_tracks = TrackManager(track["elements"], self._dimension)
-                element_shapes = element_tracks.to_shapes(end_frame, end_skeleton_frame=track_shapes[-1]["frame"])
->>>>>>> 912e47e5
 
                 for shape in element_shapes:
                     track_shapes[shape["frame"]]["elements"].append(shape)
