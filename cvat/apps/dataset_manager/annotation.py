--- conflicted
+++ resolved
@@ -8,11 +8,7 @@
 from collections.abc import Container, Sequence
 from copy import copy, deepcopy
 from itertools import chain
-<<<<<<< HEAD
-from typing import Generator, Optional, Callable
-=======
 from typing import Callable, Generator, Optional
->>>>>>> fcd1b954
 
 import numpy as np
 from scipy.optimize import linear_sum_assignment
