# Copyright (C) 2019-2022 Intel Corporation
# Copyright (C) 2023 CVAT.ai Corporation
#
# SPDX-License-Identifier: MIT

from copy import copy, deepcopy

import math
from typing import Optional, Sequence
import numpy as np
from itertools import chain
from scipy.optimize import linear_sum_assignment
from shapely import geometry

from cvat.apps.engine.models import ShapeType, DimensionType
from cvat.apps.engine.serializers import LabeledDataSerializer
from cvat.apps.dataset_manager.util import deepcopy_simple


class AnnotationIR:
    def __init__(self, dimension, data=None):
        self.reset()
        self.dimension = dimension
        if data:
            self.tags = getattr(data, 'tags', []) or data['tags']
            self.shapes = getattr(data, 'shapes', []) or data['shapes']
            self.tracks = getattr(data, 'tracks', []) or data['tracks']

    def add_tag(self, tag):
        self.tags.append(tag)

    def add_shape(self, shape):
        self.shapes.append(shape)

    def add_track(self, track):
        self.tracks.append(track)

    @property
    def data(self):
        return {
            'version': self.version,
            'tags': self.tags,
            'shapes': self.shapes,
            'tracks': self.tracks,
        }

    def __getitem__(self, key):
        return getattr(self, key)

    def __setitem__(self, key, value):
        return setattr(self, key, value)

    @data.setter
    def data(self, data):
        self.version = data['version']
        self.tags = data['tags']
        self.shapes = data['shapes']
        self.tracks = data['tracks']

    def serialize(self):
        serializer = LabeledDataSerializer(data=self.data)
        if serializer.is_valid(raise_exception=True):
            return serializer.data

    @staticmethod
    def _is_shape_inside(shape, start, stop):
        return start <= int(shape['frame']) <= stop

    @staticmethod
    def _is_track_inside(track, start, stop):
        def has_overlap(a, b):
            # a <= b
            return 0 <= min(b, stop) - max(a, start)

        prev_shape = None
        for shape in track['shapes']:
            if prev_shape and not prev_shape['outside'] and \
                    has_overlap(prev_shape['frame'], shape['frame']):
                return True
            prev_shape = shape

        if not prev_shape['outside'] and prev_shape['frame'] <= stop:
            return True

        return False

    @classmethod
    def _slice_track(cls, track_, start, stop, dimension):
        def filter_track_shapes(shapes):
            shapes = [s for s in shapes if cls._is_shape_inside(s, start, stop)]
            drop_count = 0
            for s in shapes:
                if s['outside']:
                    drop_count += 1
                else:
                    break

            return shapes[drop_count:]

        track = deepcopy(track_)
        segment_shapes = filter_track_shapes(deepcopy(track['shapes']))

        track["elements"] = [
            cls._slice_track(element, start, stop, dimension)
            for element in track.get('elements', [])
        ]

        if len(segment_shapes) < len(track['shapes']):
            interpolated_shapes = TrackManager.get_interpolated_shapes(
                track, start, stop + 1, dimension)
            scoped_shapes = filter_track_shapes(interpolated_shapes)

            if scoped_shapes:
                last_key = sorted(track['shapes'], key=lambda s: s['frame'])[-1]['frame']
                if not scoped_shapes[0]['keyframe']:
                    segment_shapes.insert(0, scoped_shapes[0])
                if last_key >= stop and scoped_shapes[-1]['points'] != segment_shapes[-1]['points']:
                    segment_shapes.append(scoped_shapes[-1])
                elif scoped_shapes[-1]['keyframe'] and \
                        scoped_shapes[-1]['outside']:
                    segment_shapes.append(scoped_shapes[-1])
                elif stop + 1 < len(interpolated_shapes) and \
                        interpolated_shapes[stop + 1]['outside']:
                    segment_shapes.append(interpolated_shapes[stop + 1])

            for shape in segment_shapes:
                shape.pop('keyframe', None)

        track['shapes'] = segment_shapes
        if 0 < len(segment_shapes):
            track['frame'] = track['shapes'][0]['frame']
        return track

    def slice(self, start, stop):
        # makes a data copy from specified frame interval
        splitted_data = AnnotationIR(self.dimension)
        splitted_data.tags = [deepcopy(t)
            for t in self.tags if self._is_shape_inside(t, start, stop)]
        splitted_data.shapes = [deepcopy(s)
            for s in self.shapes if self._is_shape_inside(s, start, stop)]
        splitted_tracks = []
        for t in self.tracks:
            if self._is_track_inside(t, start, stop):
                track = self._slice_track(t, start, stop, self.dimension)
                if 0 < len(track['shapes']):
                    splitted_tracks.append(track)
        splitted_data.tracks = splitted_tracks

        return splitted_data

    def reset(self):
        self.version = 0
        self.tags = []
        self.shapes = []
        self.tracks = []

class AnnotationManager:
    def __init__(self, data):
        self.data = data

    def merge(self, data, start_frame, overlap, dimension):
        tags = TagManager(self.data.tags)
        tags.merge(data.tags, start_frame, overlap, dimension)

        shapes = ShapeManager(self.data.shapes)
        shapes.merge(data.shapes, start_frame, overlap, dimension)

        tracks = TrackManager(self.data.tracks, dimension)
        tracks.merge(data.tracks, start_frame, overlap, dimension)

    def to_shapes(self,
        end_frame: int,
        dimension: DimensionType,
        *,
        included_frames: Optional[Sequence[int]] = None,
        include_outside: bool = False,
        use_server_track_ids: bool = False
    ) -> list:
        shapes = self.data.shapes
        tracks = TrackManager(self.data.tracks, dimension)

        if included_frames is not None:
            shapes = [s for s in shapes if s["frame"] in included_frames]

        return shapes + tracks.to_shapes(end_frame,
            included_frames=included_frames, include_outside=include_outside,
            use_server_track_ids=use_server_track_ids
        )

    def to_tracks(self):
        tracks = self.data.tracks
        shapes = ShapeManager(self.data.shapes)

        return tracks + shapes.to_tracks()

class ObjectManager:
    def __init__(self, objects):
        self.objects = objects

    @staticmethod
    def _get_objects_by_frame(objects, start_frame):
        objects_by_frame = {}
        for obj in objects:
            if obj["frame"] >= start_frame:
                if obj["frame"] in objects_by_frame:
                    objects_by_frame[obj["frame"]].append(obj)
                else:
                    objects_by_frame[obj["frame"]] = [obj]

        return objects_by_frame

    @staticmethod
    def _get_cost_threshold():
        raise NotImplementedError()

    @staticmethod
    def _calc_objects_similarity(obj0, obj1, start_frame, overlap, dimension):
        raise NotImplementedError()

    @staticmethod
    def _unite_objects(obj0, obj1):
        raise NotImplementedError()

    def _modify_unmatched_object(self, obj, end_frame):
        raise NotImplementedError()

    def merge(self, objects, start_frame, overlap, dimension):
        # 1. Split objects on two parts: new and which can be intersected
        # with existing objects.
        new_objects = [obj for obj in objects
            if obj["frame"] >= start_frame + overlap]
        int_objects = [obj for obj in objects
            if obj["frame"] < start_frame + overlap]
        assert len(new_objects) + len(int_objects) == len(objects)

        # 2. Convert to more convenient data structure (objects by frame)
        int_objects_by_frame = self._get_objects_by_frame(int_objects, start_frame)
        old_objects_by_frame = self._get_objects_by_frame(self.objects, start_frame)

        # 3. Add new objects as is. It should be done only after old_objects_by_frame
        # variable is initialized.
        self.objects.extend(new_objects)

        # Nothing to merge here. Just add all int_objects if any.
        if not old_objects_by_frame or not int_objects_by_frame:
            for frame in old_objects_by_frame:
                for old_obj in old_objects_by_frame[frame]:
                    self._modify_unmatched_object(old_obj, start_frame + overlap)
            self.objects.extend(int_objects)
            return

        # 4. Build cost matrix for each frame and find correspondence using
        # Hungarian algorithm. In this case min_cost_thresh is stronger
        # because we compare only on one frame.
        min_cost_thresh = self._get_cost_threshold()
        for frame in int_objects_by_frame:
            if frame in old_objects_by_frame:
                int_objects = int_objects_by_frame[frame]
                old_objects = old_objects_by_frame[frame]
                cost_matrix = np.empty(shape=(len(int_objects), len(old_objects)),
                    dtype=float)
                # 5.1 Construct cost matrix for the frame.
                for i, int_obj in enumerate(int_objects):
                    for j, old_obj in enumerate(old_objects):
                        cost_matrix[i][j] = 1 - self._calc_objects_similarity(
                            int_obj, old_obj, start_frame, overlap, dimension)

                # 6. Find optimal solution using Hungarian algorithm.
                row_ind, col_ind = linear_sum_assignment(cost_matrix)
                old_objects_indexes = list(range(0, len(old_objects)))
                int_objects_indexes = list(range(0, len(int_objects)))
                for i, j in zip(row_ind, col_ind):
                    # Reject the solution if the cost is too high. Remember
                    # inside int_objects_indexes objects which were handled.
                    if cost_matrix[i][j] <= min_cost_thresh:
                        old_objects[j] = self._unite_objects(int_objects[i], old_objects[j])
                        int_objects_indexes[i] = -1
                        old_objects_indexes[j] = -1

                # 7. Add all new objects which were not processed.
                for i in int_objects_indexes:
                    if i != -1:
                        self.objects.append(int_objects[i])

                # 8. Modify all old objects which were not processed
                # (e.g. generate a shape with outside=True at the end).
                for j in old_objects_indexes:
                    if j != -1:
                        self._modify_unmatched_object(old_objects[j],
                            start_frame + overlap)
            else:
                # We don't have old objects on the frame. Let's add all new ones.
                self.objects.extend(int_objects_by_frame[frame])

class TagManager(ObjectManager):
    @staticmethod
    def _get_cost_threshold():
        return 0.25

    @staticmethod
    def _calc_objects_similarity(obj0, obj1, start_frame, overlap, dimension):
        # TODO: improve the trivial implementation, compare attributes
        return 1 if obj0["label_id"] == obj1["label_id"] else 0

    @staticmethod
    def _unite_objects(obj0, obj1):
        # TODO: improve the trivial implementation
        return obj0 if obj0["frame"] < obj1["frame"] else obj1

    def _modify_unmatched_object(self, obj, end_frame):
        pass

def pairwise(iterable):
    a = iter(iterable)
    return zip(a, a)

class ShapeManager(ObjectManager):
    def to_tracks(self):
        tracks = []
        for shape in self.objects:
            shape0 = copy(shape)
            shape0["keyframe"] = True
            shape0["outside"] = False
            # TODO: Separate attributes on mutable and unmutable
            shape0["attributes"] = []
            shape0.pop("group", None)
            shape1 = copy(shape0)
            shape1["outside"] = True
            shape1["frame"] += 1

            track = {
                "label_id": shape["label_id"],
                "frame": shape["frame"],
                "group": shape.get("group", None),
                "attributes": shape["attributes"],
                "shapes": [shape0, shape1]
            }
            tracks.append(track)

        return tracks

    @staticmethod
    def _get_cost_threshold():
        return 0.25

    @staticmethod
    def _calc_objects_similarity(obj0, obj1, start_frame, overlap, dimension):
        def _calc_polygons_similarity(p0, p1):
            if p0.is_valid and p1.is_valid: # check validity of polygons
                overlap_area = p0.intersection(p1).area
                if p0.area == 0 or p1.area == 0: # a line with many points
                    return 0
                else:
                    return overlap_area / (p0.area + p1.area - overlap_area)
            else:
                return 0 # if there's invalid polygon, assume similarity is 0

        has_same_type = obj0["type"] == obj1["type"]
        has_same_label = obj0.get("label_id") == obj1.get("label_id")
        if has_same_type and has_same_label:
            if obj0["type"] == ShapeType.RECTANGLE:
                # FIXME: need to consider rotated boxes
                p0 = geometry.box(*obj0["points"])
                p1 = geometry.box(*obj1["points"])

                return _calc_polygons_similarity(p0, p1)
            elif obj0["type"] == ShapeType.CUBOID and dimension == DimensionType.DIM_3D:
                [x_c0, y_c0, z_c0] = obj0["points"][0:3]
                [x_c1, y_c1, z_c1] = obj1["points"][0:3]

                [x_len0, y_len0, z_len0] = obj0["points"][6:9]
                [x_len1, y_len1, z_len1] = obj1["points"][6:9]

                top_view_0 = [
                    x_c0 - x_len0 / 2,
                    y_c0 - y_len0 / 2,
                    x_c0 + x_len0 / 2,
                    y_c0 + y_len0 / 2
                ]

                top_view_1 = [
                    x_c1 - x_len1 / 2,
                    y_c1 - y_len1 / 2,
                    x_c1 + x_len1 / 2,
                    y_c1 + y_len1 / 2
                ]

                p_top0 = geometry.box(*top_view_0)
                p_top1 = geometry.box(*top_view_1)
                top_similarity = _calc_polygons_similarity(p_top0, p_top1)

                side_view_0 = [
                    x_c0 - x_len0 / 2,
                    z_c0 - z_len0 / 2,
                    x_c0 + x_len0 / 2,
                    z_c0 + z_len0 / 2
                ]

                side_view_1 = [
                    x_c1 - x_len1 / 2,
                    z_c1 - z_len1 / 2,
                    x_c1 + x_len1 / 2,
                    z_c1 + z_len1 / 2
                ]
                p_side0 = geometry.box(*side_view_0)
                p_side1 = geometry.box(*side_view_1)
                side_similarity = _calc_polygons_similarity(p_side0, p_side1)

                return top_similarity * side_similarity
            elif obj0["type"] == ShapeType.POLYGON:
                p0 = geometry.Polygon(pairwise(obj0["points"]))
                p1 = geometry.Polygon(pairwise(obj1["points"]))

                return _calc_polygons_similarity(p0, p1)
            else:
                return 0 # FIXME: need some similarity for points, polylines, ellipses and 2D cuboids
        return 0

    @staticmethod
    def _unite_objects(obj0, obj1):
        # TODO: improve the trivial implementation
        return obj0 if obj0["frame"] < obj1["frame"] else obj1

    def _modify_unmatched_object(self, obj, end_frame):
        pass

class TrackManager(ObjectManager):
    def __init__(self, objects, dimension):
        self._dimension = dimension
        super().__init__(objects)

    def to_shapes(self, end_frame: int, *,
        included_frames: Optional[Sequence[int]] = None,
        include_outside: bool = False,
        use_server_track_ids: bool = False
    ) -> list:
        shapes = []
        for idx, track in enumerate(self.objects):
            track_id = track["id"] if use_server_track_ids else idx
            track_shapes = {}

            for shape in TrackManager.get_interpolated_shapes(
                track,
                0,
                end_frame,
                self._dimension,
                include_outside=include_outside,
                included_frames=included_frames,
            ):
                shape["label_id"] = track["label_id"]
                shape["group"] = track["group"]
                shape["track_id"] = track_id
                shape["source"] = track["source"]
                shape["attributes"] += track["attributes"]
                shape["elements"] = []

                track_shapes[shape["frame"]] = shape

            if not track_shapes:
                # This track has no elements on the included frames
                continue

            if track.get("elements"):
                track_elements = TrackManager(track["elements"], self._dimension)
                element_shapes = track_elements.to_shapes(end_frame,
                    included_frames=set(track_shapes.keys()).intersection(included_frames or []),
                    include_outside=True, # elements are controlled by the parent shape
                    use_server_track_ids=use_server_track_ids
                )

                for shape in element_shapes:
                    track_shapes[shape["frame"]]["elements"].append(shape)

                # The whole shape can be filtered out, if all its elements are outside,
                # and outside shapes are not requested.
                if not include_outside:
                    track_shapes = {
                        frame_number: shape for frame_number, shape in track_shapes.items()
                        if not shape["elements"]
                        or not all(elem["outside"] for elem in shape["elements"])
                    }

            shapes.extend(track_shapes.values())
        return shapes

    @staticmethod
    def _get_objects_by_frame(objects, start_frame):
        # Just for unification. All tracks are assigned on the same frame
        objects_by_frame = {0: []}
        for obj in objects:
            if not obj["shapes"]:
                continue

            shape = obj["shapes"][-1] # optimization for old tracks
            if shape["frame"] >= start_frame or not shape["outside"]:
                objects_by_frame[0].append(obj)

        if not objects_by_frame[0]:
            objects_by_frame = {}

        return objects_by_frame

    @staticmethod
    def _get_cost_threshold():
        return 0.5

    @staticmethod
    def _calc_objects_similarity(obj0, obj1, start_frame, overlap, dimension):
        if obj0["label_id"] == obj1["label_id"]:
            # Here start_frame is the start frame of next segment
            # and stop_frame is the stop frame of current segment
            # end_frame == stop_frame + 1
            end_frame = start_frame + overlap
            obj0_shapes = TrackManager.get_interpolated_shapes(obj0, start_frame, end_frame, dimension)
            obj1_shapes = TrackManager.get_interpolated_shapes(obj1, start_frame, end_frame, dimension)
            if not obj0_shapes or not obj1_shapes:
                return 0

            obj0_shapes_by_frame = {shape["frame"]:shape for shape in obj0_shapes}
            obj1_shapes_by_frame = {shape["frame"]:shape for shape in obj1_shapes}

            count, error = 0, 0
            for frame in range(start_frame, end_frame):
                shape0 = obj0_shapes_by_frame.get(frame)
                shape1 = obj1_shapes_by_frame.get(frame)
                if shape0 and shape1:
                    if shape0["outside"] != shape1["outside"]:
                        error += 1
                    else:
                        error += 1 - ShapeManager._calc_objects_similarity(shape0, shape1, start_frame, overlap, dimension)
                    count += 1
                elif shape0 or shape1:
                    error += 1
                    count += 1

            return 1 - error / (count or 1)
        else:
            return 0

    def _modify_unmatched_object(self, obj, end_frame):
        shape = obj["shapes"][-1]
        if not shape["outside"]:
            shape = deepcopy(shape)
            shape["frame"] = end_frame
            shape["outside"] = True
            obj["shapes"].append(shape)

            for element in obj.get("elements", []):
                self._modify_unmatched_object(element, end_frame)

    @staticmethod
    def get_interpolated_shapes(
        track, start_frame, end_frame, dimension, *,
        included_frames: Optional[Sequence[int]] = None,
        include_outside: bool = False,
    ):
        def copy_shape(source, frame, points=None, rotation=None):
            copied = source.copy()
            copied["attributes"] = deepcopy_simple(source["attributes"])

            copied["keyframe"] = False
            copied["frame"] = frame
            if rotation is not None:
                copied["rotation"] = rotation

            if points is None:
                points = copied["points"]

            if isinstance(points, np.ndarray):
                points = points.tolist()
            else:
                points = points.copy()

            if points is not None:
                copied["points"] = points

            return copied

        def find_angle_diff(right_angle, left_angle):
            angle_diff = right_angle - left_angle
            angle_diff = ((angle_diff + 180) % 360) - 180
            if abs(angle_diff) >= 180:
                # if the main arc is bigger than 180, go another arc
                # to find it, just subtract absolute value from 360 and inverse sign
                angle_diff = 360 - abs(angle_diff) * -1 if angle_diff > 0 else 1

            return angle_diff

        def simple_interpolation(shape0, shape1):
            shapes = []
            distance = shape1["frame"] - shape0["frame"]
            diff = np.subtract(shape1["points"], shape0["points"])

            for frame in range(shape0["frame"] + 1, shape1["frame"]):
                offset = (frame - shape0["frame"]) / distance
                rotation = (shape0["rotation"] + find_angle_diff(
                    shape1["rotation"], shape0["rotation"],
                ) * offset + 360) % 360
                points = shape0["points"] + diff * offset

                if included_frames is None or frame in included_frames:
                    shapes.append(copy_shape(shape0, frame, points, rotation))

            return shapes

        def simple_3d_interpolation(shape0, shape1):
            result = simple_interpolation(shape0, shape1)
            angles = (shape0["points"][3:6] + shape1["points"][3:6])
            distance = shape1["frame"] - shape0["frame"]

            for shape in result:
                offset = (shape["frame"] - shape0["frame"]) / distance
                for i, angle0 in enumerate(angles):
                    if i < 3:
                        angle1 = angles[i + 3]
                        angle0 = (angle0 if angle0 >= 0 else angle0 + math.pi * 2) * 180 / math.pi
                        angle1 = (angle1 if angle1 >= 0 else angle1 + math.pi * 2) * 180 / math.pi
                        angle = angle0 + find_angle_diff(angle1, angle0) * offset * math.pi / 180
                        shape["points"][i + 3] = angle if angle <= math.pi else angle - math.pi * 2

            return result

        def points_interpolation(shape0, shape1):
            if len(shape0["points"]) == 2 and len(shape1["points"]) == 2:
                return simple_interpolation(shape0, shape1)
            else:
                shapes = []
                for frame in range(shape0["frame"] + 1, shape1["frame"]):
                    if included_frames is None or frame in included_frames:
                        shapes.append(copy_shape(shape0, frame))

            return shapes

        def interpolate_position(left_position, right_position, offset):
            def to_array(points):
                return np.asarray(
                    list(map(lambda point: [point["x"], point["y"]], points))
                ).flatten()

            def to_points(array):
                return list(map(
                    lambda point: {"x": point[0], "y": point[1]}, np.asarray(array).reshape(-1, 2)
                ))

            def curve_length(points):
                length = 0
                for i in range(1, len(points)):
                    dx = points[i]["x"] - points[i - 1]["x"]
                    dy = points[i]["y"] - points[i - 1]["y"]
                    length += np.sqrt(dx ** 2 + dy ** 2)
                return length

            def curve_to_offset_vec(points, length):
                offset_vector = [0]
                accumulated_length = 0
                for i in range(1, len(points)):
                    dx = points[i]["x"] - points[i - 1]["x"]
                    dy = points[i]["y"] - points[i - 1]["y"]
                    accumulated_length += np.sqrt(dx ** 2 + dy ** 2)
                    offset_vector.append(accumulated_length / length)

                return offset_vector

            def find_nearest_pair(value, curve):
                minimum = [0, abs(value - curve[0])]
                for i in range(1, len(curve)):
                    distance = abs(value - curve[i])
                    if distance < minimum[1]:
                        minimum = [i, distance]

                return minimum[0]

            def match_left_right(left_curve, right_curve):
                matching = {}
                for i, left_curve_item in enumerate(left_curve):
                    matching[i] = [find_nearest_pair(left_curve_item, right_curve)]
                return matching

            def match_right_left(left_curve, right_curve, left_right_matching):
                matched_right_points = list(chain.from_iterable(left_right_matching.values()))
                unmatched_right_points = filter(lambda x: x not in matched_right_points, range(len(right_curve)))
                updated_matching = deepcopy_simple(left_right_matching)

                for right_point in unmatched_right_points:
                    left_point = find_nearest_pair(right_curve[right_point], left_curve)
                    updated_matching[left_point].append(right_point)

                for key, value in updated_matching.items():
                    updated_matching[key] = sorted(value)

                return updated_matching

            def reduce_interpolation(interpolated_points, matching, left_points, right_points):
                def average_point(points):
                    sumX = 0
                    sumY = 0
                    for point in points:
                        sumX += point["x"]
                        sumY += point["y"]

                    return {
                        "x": sumX / len(points),
                        "y": sumY / len(points)
                    }

                def compute_distance(point1, point2):
                    return np.sqrt(
                        ((point1["x"] - point2["x"])) ** 2
                        + ((point1["y"] - point2["y"]) ** 2)
                    )

                def minimize_segment(base_length, N, start_interpolated, stop_interpolated):
                    threshold = base_length / (2 * N)
                    minimized = [interpolated_points[start_interpolated]]
                    latest_pushed = start_interpolated
                    for i in range(start_interpolated + 1, stop_interpolated):
                        distance = compute_distance(
                            interpolated_points[latest_pushed], interpolated_points[i]
                        )

                        if distance >= threshold:
                            minimized.append(interpolated_points[i])
                            latest_pushed = i

                    minimized.append(interpolated_points[stop_interpolated])

                    if len(minimized) == 2:
                        distance = compute_distance(
                            interpolated_points[start_interpolated],
                            interpolated_points[stop_interpolated]
                        )

                        if distance < threshold:
                            return [average_point(minimized)]

                    return minimized

                reduced = []
                interpolated_indexes = {}
                accumulated = 0
                for i in range(len(left_points)):
                    interpolated_indexes[i] = []
                    for _ in range(len(matching[i])):
                        interpolated_indexes[i].append(accumulated)
                        accumulated += 1

                def left_segment(start, stop):
                    start_interpolated = interpolated_indexes[start][0]
                    stop_interpolated = interpolated_indexes[stop][0]

                    if start_interpolated == stop_interpolated:
                        reduced.append(interpolated_points[start_interpolated])
                        return

                    base_length = curve_length(left_points[start: stop + 1])
                    N = stop - start + 1

                    reduced.extend(
                        minimize_segment(base_length, N, start_interpolated, stop_interpolated)
                    )


                def right_segment(left_point):
                    start = matching[left_point][0]
                    stop = matching[left_point][-1]
                    start_interpolated = interpolated_indexes[left_point][0]
                    stop_interpolated = interpolated_indexes[left_point][-1]
                    base_length = curve_length(right_points[start: stop + 1])
                    N = stop - start + 1

                    reduced.extend(
                        minimize_segment(base_length, N, start_interpolated, stop_interpolated)
                    )

                previous_opened = None
                for i in range(len(left_points)):
                    if len(matching[i]) == 1:
                        if previous_opened is not None:
                            if matching[i][0] == matching[previous_opened][0]:
                                continue
                            else:
                                start = previous_opened
                                stop = i - 1
                                left_segment(start, stop)
                                previous_opened = i
                        else:
                            previous_opened = i
                    else:
                        if previous_opened is not None:
                            start = previous_opened
                            stop = i - 1
                            left_segment(start, stop)
                            previous_opened = None

                        right_segment(i)

                if previous_opened is not None:
                    left_segment(previous_opened, len(left_points) - 1)

                return reduced

            left_points = to_points(left_position["points"])
            right_points = to_points(right_position["points"])
            left_offset_vec = curve_to_offset_vec(left_points, curve_length(left_points))
            right_offset_vec = curve_to_offset_vec(right_points, curve_length(right_points))

            matching = match_left_right(left_offset_vec, right_offset_vec)
            completed_matching = match_right_left(
                left_offset_vec, right_offset_vec, matching
            )

            interpolated_points = []
            for left_point_index, left_point in enumerate(left_points):
                for right_point_index in completed_matching[left_point_index]:
                    right_point = right_points[right_point_index]
                    interpolated_points.append({
                        "x": left_point["x"] + (right_point["x"] - left_point["x"]) * offset,
                        "y": left_point["y"] + (right_point["y"] - left_point["y"]) * offset
                    })

            reducedPoints = reduce_interpolation(
                interpolated_points,
                completed_matching,
                left_points,
                right_points
            )

            return to_array(reducedPoints).tolist()

        def polyshape_interpolation(shape0, shape1):
            shapes = []
            is_polygon = shape0["type"] == ShapeType.POLYGON
            if is_polygon:
                # Make the polygon closed for computations
                shape0 = shape0.copy()
                shape1 = shape1.copy()
                shape0["points"] = shape0["points"] + shape0["points"][:2]
                shape1["points"] = shape1["points"] + shape1["points"][:2]

            distance = shape1["frame"] - shape0["frame"]
            for frame in range(shape0["frame"] + 1, shape1["frame"]):
                offset = (frame - shape0["frame"]) / distance
                points = interpolate_position(shape0, shape1, offset)

                if included_frames is None or frame in included_frames:
                    shapes.append(copy_shape(shape0, frame, points))

            if is_polygon:
                # Remove the extra point added
                shape0["points"] = shape0["points"][:-2]
                shape1["points"] = shape1["points"][:-2]
                for shape in shapes:
                    shape["points"] = shape["points"][:-2]

            return shapes

        def interpolate(shape0, shape1):
            is_same_type = shape0["type"] == shape1["type"]
            is_rectangle = shape0["type"] == ShapeType.RECTANGLE
            is_ellipse = shape0["type"] == ShapeType.ELLIPSE
            is_cuboid = shape0["type"] == ShapeType.CUBOID
            is_polygon = shape0["type"] == ShapeType.POLYGON
            is_polyline = shape0["type"] == ShapeType.POLYLINE
            is_points = shape0["type"] == ShapeType.POINTS
            is_skeleton = shape0["type"] == ShapeType.SKELETON

            if not is_same_type:
                raise NotImplementedError()

            shapes = []
            if dimension == DimensionType.DIM_3D:
                shapes = simple_3d_interpolation(shape0, shape1)
            if is_rectangle or is_cuboid or is_ellipse or is_skeleton:
                shapes = simple_interpolation(shape0, shape1)
            elif is_points:
                shapes = points_interpolation(shape0, shape1)
            elif is_polygon or is_polyline:
                shapes = polyshape_interpolation(shape0, shape1)
            else:
                raise NotImplementedError()

            return shapes

        def propagate(shape, end_frame, *, included_frames=None):
            return [
                copy_shape(shape, i)
                for i in range(shape["frame"] + 1, end_frame)
                if included_frames is None or i in included_frames
            ]

        shapes = []
        prev_shape = None
        for shape in sorted(track["shapes"], key=lambda shape: shape["frame"]):
            curr_frame = shape["frame"]
            if prev_shape and end_frame <= curr_frame:
                # If we exceed the end_frame and there was a previous shape,
                # we still need to interpolate up to the next keyframe,
                # but keep the results only up to the end_frame:
                #        vvvvvvv
                # ---- | ------- | ----- | ----->
                #     prev      end   cur kf
                interpolated = interpolate(prev_shape, shape)
                interpolated.append(shape)

                for shape in sorted(interpolated, key=lambda shape: shape["frame"]):
                    if shape["frame"] < end_frame:
                        shapes.append(shape)
                    else:
                        break

                # Update the last added shape
                shape["keyframe"] = True
                prev_shape = shape

                break # The track finishes here

            if prev_shape:
<<<<<<< HEAD
                assert curr_frame > prev_shape["frame"], f"{curr_frame} > {prev_shape['frame']}. Track id: {track['id']}" # Catch invalid tracks
=======
            #     assert curr_frame > prev_shape["frame"] # Catch invalid tracks
>>>>>>> 1a9850b8

                # Propagate attributes
                for attr in prev_shape["attributes"]:
                    if attr["spec_id"] not in map(lambda el: el["spec_id"], shape["attributes"]):
                        shape["attributes"].append(deepcopy_simple(attr))

                if not prev_shape["outside"] or include_outside:
                    shapes.extend(interpolate(prev_shape, shape))

            shape["keyframe"] = True
            shapes.append(shape)
            prev_shape = shape

        if prev_shape and (not prev_shape["outside"] or include_outside):
            # When the latest keyframe of a track is less than the end_frame
            # and it is not outside, need to propagate
            shapes.extend(propagate(prev_shape, end_frame, included_frames=included_frames))

        shapes = [
            shape for shape in shapes

            # After interpolation there can be a finishing frame
            # outside of the task boundaries. Filter it out to avoid errors.
            # https://github.com/openvinotoolkit/cvat/issues/2827
            if track["frame"] <= shape["frame"] < end_frame

            # Exclude outside shapes.
            # Keyframes should be included regardless the outside value
            # If really needed, they can be excluded on the later stages,
            # but here they represent a finishing shape in a visible sequence
            if shape["keyframe"] or not shape["outside"] or include_outside

            if included_frames is None or shape["frame"] in included_frames
        ]

        return shapes

    @staticmethod
    def _unite_objects(obj0, obj1):
        track = obj0 if obj0["frame"] < obj1["frame"] else obj1
        assert obj0["label_id"] == obj1["label_id"]
        shapes = {shape["frame"]: shape for shape in obj0["shapes"]}
        for shape in obj1["shapes"]:
            frame = shape["frame"]
            if frame in shapes:
                shapes[frame] = ShapeManager._unite_objects(shapes[frame], shape)
            else:
                shapes[frame] = shape

        track["frame"] = min(obj0["frame"], obj1["frame"])
        track["shapes"] = list(sorted(shapes.values(), key=lambda shape: shape["frame"]))

        return track<|MERGE_RESOLUTION|>--- conflicted
+++ resolved
@@ -915,11 +915,7 @@
                 break # The track finishes here
 
             if prev_shape:
-<<<<<<< HEAD
-                assert curr_frame > prev_shape["frame"], f"{curr_frame} > {prev_shape['frame']}. Track id: {track['id']}" # Catch invalid tracks
-=======
-            #     assert curr_frame > prev_shape["frame"] # Catch invalid tracks
->>>>>>> 1a9850b8
+            #     assert curr_frame > prev_shape["frame"] # Catch invalid tracks   # IMPORTANT FORK !!!
 
                 # Propagate attributes
                 for attr in prev_shape["attributes"]:
