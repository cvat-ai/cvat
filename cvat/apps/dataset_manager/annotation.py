# Copyright (C) 2019 Intel Corporation
#
# SPDX-License-Identifier: MIT

from copy import copy, deepcopy

import numpy as np
from itertools import chain
from scipy.optimize import linear_sum_assignment
from shapely import geometry

from cvat.apps.engine.models import ShapeType
from cvat.apps.engine.serializers import LabeledDataSerializer


class AnnotationIR:
    def __init__(self, data=None):
        self.reset()
        if data:
            self.tags = getattr(data, 'tags', []) or data['tags']
            self.shapes = getattr(data, 'shapes', []) or data['shapes']
            self.tracks = getattr(data, 'tracks', []) or data['tracks']

    def add_tag(self, tag):
        self.tags.append(tag)

    def add_shape(self, shape):
        self.shapes.append(shape)

    def add_track(self, track):
        self.tracks.append(track)

    @property
    def data(self):
        return {
            'version': self.version,
            'tags': self.tags,
            'shapes': self.shapes,
            'tracks': self.tracks,
        }

    def __getitem__(self, key):
        return getattr(self, key)

    @data.setter
    def data(self, data):
        self.version = data['version']
        self.tags = data['tags']
        self.shapes = data['shapes']
        self.tracks = data['tracks']

    def serialize(self):
        serializer = LabeledDataSerializer(data=self.data)
        if serializer.is_valid(raise_exception=True):
            return serializer.data

    @staticmethod
    def _is_shape_inside(shape, start, stop):
        return start <= int(shape['frame']) <= stop

    @staticmethod
    def _is_track_inside(track, start, stop):
        def has_overlap(a, b):
            # a <= b
            return 0 <= min(b, stop) - max(a, start)

        prev_shape = None
        for shape in track['shapes']:
            if prev_shape and not prev_shape['outside'] and \
                    has_overlap(prev_shape['frame'], shape['frame']):
                return True
            prev_shape = shape

        if not prev_shape['outside'] and prev_shape['frame'] <= stop:
            return True

        return False

    @classmethod
    def _slice_track(cls, track_, start, stop):
        def filter_track_shapes(shapes):
            shapes = [
                s for s in shapes if cls._is_shape_inside(s, start, stop)]
            drop_count = 0
            for s in shapes:
                if s['outside']:
                    drop_count += 1
                else:
                    break

            return shapes[drop_count:]

        track = deepcopy(track_)
        segment_shapes = filter_track_shapes(track['shapes'])

        if len(segment_shapes) < len(track['shapes']):
            interpolated_shapes = TrackManager.get_interpolated_shapes(
                track, start, stop)
            scoped_shapes = filter_track_shapes(interpolated_shapes)

            if scoped_shapes:
                if not scoped_shapes[0]['keyframe']:
                    segment_shapes.insert(0, scoped_shapes[0])
                if not scoped_shapes[-1]['keyframe'] and \
                        scoped_shapes[-1]['outside']:
                    segment_shapes.append(scoped_shapes[-1])
                elif stop + 1 < len(interpolated_shapes) and \
                        interpolated_shapes[stop + 1]['outside']:
                    segment_shapes.append(interpolated_shapes[stop + 1])

            # Should delete 'interpolation_shapes' and 'keyframe' keys because
            # Track and TrackedShape models don't expect these fields
            del track['interpolated_shapes']
            for shape in segment_shapes:
                shape.pop('keyframe', None)

        track['shapes'] = segment_shapes
        if 0 < len(segment_shapes):
            track['frame'] = track['shapes'][0]['frame']
        return track

    def slice(self, start, stop):
        # makes a data copy from specified frame interval
        splitted_data = AnnotationIR()
        splitted_data.tags = [deepcopy(t)
                              for t in self.tags if self._is_shape_inside(t, start, stop)]
        splitted_data.shapes = [deepcopy(s)
<<<<<<< HEAD
                                for s in self.shapes if self._is_shape_inside(s, start, stop)]
        splitted_data.tracks = [self._slice_track(t, start, stop)
                                for t in self.tracks if self._is_track_inside(t, start, stop)]
=======
            for s in self.shapes if self._is_shape_inside(s, start, stop)]
        splitted_tracks = []
        for t in self.tracks:
            if self._is_track_inside(t, start, stop):
                track = self._slice_track(t, start, stop)
                if 0 < len(track['shapes']):
                    splitted_tracks.append(track)
        splitted_data.tracks = splitted_tracks
>>>>>>> 19eefb59

        return splitted_data

    def reset(self):
        self.version = 0
        self.tags = []
        self.shapes = []
        self.tracks = []


class AnnotationManager:
    def __init__(self, data):
        self.data = data

    def merge(self, data, start_frame, overlap):
        tags = TagManager(self.data.tags)
        tags.merge(data.tags, start_frame, overlap)

        shapes = ShapeManager(self.data.shapes)
        shapes.merge(data.shapes, start_frame, overlap)

        tracks = TrackManager(self.data.tracks)
        tracks.merge(data.tracks, start_frame, overlap)

    def to_shapes(self, end_frame):
        shapes = self.data.shapes
        tracks = TrackManager(self.data.tracks)

        return shapes + tracks.to_shapes(end_frame)

    def to_tracks(self):
        tracks = self.data.tracks
        shapes = ShapeManager(self.data.shapes)

        return tracks + shapes.to_tracks()


class ObjectManager:
    def __init__(self, objects):
        self.objects = objects

    @staticmethod
    def _get_objects_by_frame(objects, start_frame):
        objects_by_frame = {}
        for obj in objects:
            if obj["frame"] >= start_frame:
                if obj["frame"] in objects_by_frame:
                    objects_by_frame[obj["frame"]].append(obj)
                else:
                    objects_by_frame[obj["frame"]] = [obj]

        return objects_by_frame

    @staticmethod
    def _get_cost_threshold():
        raise NotImplementedError()

    @staticmethod
    def _calc_objects_similarity(obj0, obj1, start_frame, overlap):
        raise NotImplementedError()

    @staticmethod
    def _unite_objects(obj0, obj1):
        raise NotImplementedError()

    @staticmethod
    def _modify_unmached_object(obj, end_frame):
        raise NotImplementedError()

    def merge(self, objects, start_frame, overlap):
        # 1. Split objects on two parts: new and which can be intersected
        # with existing objects.
        new_objects = [obj for obj in objects
                       if obj["frame"] >= start_frame + overlap]
        int_objects = [obj for obj in objects
                       if obj["frame"] < start_frame + overlap]
        assert len(new_objects) + len(int_objects) == len(objects)

        # 2. Convert to more convenient data structure (objects by frame)
        int_objects_by_frame = self._get_objects_by_frame(
            int_objects, start_frame)
        old_objects_by_frame = self._get_objects_by_frame(
            self.objects, start_frame)

        # 3. Add new objects as is. It should be done only after old_objects_by_frame
        # variable is initialized.
        self.objects.extend(new_objects)

        # Nothing to merge here. Just add all int_objects if any.
        if not old_objects_by_frame or not int_objects_by_frame:
            for frame in old_objects_by_frame:
                for old_obj in old_objects_by_frame[frame]:
                    self._modify_unmached_object(
                        old_obj, start_frame + overlap)
            self.objects.extend(int_objects)
            return

        # 4. Build cost matrix for each frame and find correspondence using
        # Hungarian algorithm. In this case min_cost_thresh is stronger
        # because we compare only on one frame.
        min_cost_thresh = self._get_cost_threshold()
        for frame in int_objects_by_frame:
            if frame in old_objects_by_frame:
                int_objects = int_objects_by_frame[frame]
                old_objects = old_objects_by_frame[frame]
                cost_matrix = np.empty(shape=(len(int_objects), len(old_objects)),
                                       dtype=float)
                # 5.1 Construct cost matrix for the frame.
                for i, int_obj in enumerate(int_objects):
                    for j, old_obj in enumerate(old_objects):
                        cost_matrix[i][j] = 1 - self._calc_objects_similarity(
                            int_obj, old_obj, start_frame, overlap)

                # 6. Find optimal solution using Hungarian algorithm.
                row_ind, col_ind = linear_sum_assignment(cost_matrix)
                old_objects_indexes = list(range(0, len(old_objects)))
                int_objects_indexes = list(range(0, len(int_objects)))
                for i, j in zip(row_ind, col_ind):
                    # Reject the solution if the cost is too high. Remember
                    # inside int_objects_indexes objects which were handled.
                    if cost_matrix[i][j] <= min_cost_thresh:
                        old_objects[j] = self._unite_objects(
                            int_objects[i], old_objects[j])
                        int_objects_indexes[i] = -1
                        old_objects_indexes[j] = -1

                # 7. Add all new objects which were not processed.
                for i in int_objects_indexes:
                    if i != -1:
                        self.objects.append(int_objects[i])

                # 8. Modify all old objects which were not processed
                # (e.g. generate a shape with outside=True at the end).
                for j in old_objects_indexes:
                    if j != -1:
                        self._modify_unmached_object(old_objects[j],
                                                     start_frame + overlap)
            else:
                # We don't have old objects on the frame. Let's add all new ones.
                self.objects.extend(int_objects_by_frame[frame])


class TagManager(ObjectManager):
    @staticmethod
    def _get_cost_threshold():
        return 0.25

    @staticmethod
    def _calc_objects_similarity(obj0, obj1, start_frame, overlap):
        # TODO: improve the trivial implementation, compare attributes
        return 1 if obj0["label_id"] == obj1["label_id"] else 0

    @staticmethod
    def _unite_objects(obj0, obj1):
        # TODO: improve the trivial implementation
        return obj0 if obj0["frame"] < obj1["frame"] else obj1

    @staticmethod
    def _modify_unmached_object(obj, end_frame):
        pass


def pairwise(iterable):
    a = iter(iterable)
    return zip(a, a)


class ShapeManager(ObjectManager):
    def to_tracks(self):
        tracks = []
        for shape in self.objects:
            shape0 = copy(shape)
            shape0["keyframe"] = True
            shape0["outside"] = False
            # TODO: Separate attributes on mutable and unmutable
            shape0["attributes"] = []
            shape0.pop("group", None)
            shape1 = copy(shape0)
            shape1["outside"] = True
            shape1["frame"] += 1

            track = {
                "label_id": shape["label_id"],
                "frame": shape["frame"],
                "group": shape.get("group", None),
                "attributes": shape["attributes"],
                "shapes": [shape0, shape1]
            }
            tracks.append(track)

        return tracks

    @staticmethod
    def _get_cost_threshold():
        return 0.25

    @staticmethod
    def _calc_objects_similarity(obj0, obj1, start_frame, overlap):
        def _calc_polygons_similarity(p0, p1):
<<<<<<< HEAD
            overlap_area = p0.intersection(p1).area
            if p0.area == 0 or p1.area == 0:  # a line with many points
                return 0
=======
            if p0.is_valid and p1.is_valid: # check validity of polygons
                overlap_area = p0.intersection(p1).area
                if p0.area == 0 or p1.area == 0: # a line with many points
                    return 0
                else:
                    return overlap_area / (p0.area + p1.area - overlap_area)
>>>>>>> 19eefb59
            else:
                return 0 # if there's invalid polygon, assume similarity is 0

        has_same_type = obj0["type"] == obj1["type"]
        has_same_label = obj0.get("label_id") == obj1.get("label_id")
        if has_same_type and has_same_label:
            if obj0["type"] == ShapeType.RECTANGLE:
                p0 = geometry.box(*obj0["points"])
                p1 = geometry.box(*obj1["points"])

                return _calc_polygons_similarity(p0, p1)
            elif obj0["type"] == ShapeType.POLYGON:
                p0 = geometry.Polygon(pairwise(obj0["points"]))
                p1 = geometry.Polygon(pairwise(obj1["points"]))

                return _calc_polygons_similarity(p0, p1)
            else:
                return 0  # FIXME: need some similarity for points and polylines
        return 0

    @staticmethod
    def _unite_objects(obj0, obj1):
        # TODO: improve the trivial implementation
        return obj0 if obj0["frame"] < obj1["frame"] else obj1

    @staticmethod
    def _modify_unmached_object(obj, end_frame):
        pass


class TrackManager(ObjectManager):
    def to_shapes(self, end_frame):
        shapes = []
        for idx, track in enumerate(self.objects):
            for shape in TrackManager.get_interpolated_shapes(track, 0, end_frame):
                shape["label_id"] = track["label_id"]
                shape["group"] = track["group"]
                shape["track_id"] = idx
                shape["attributes"] += track["attributes"]
                shapes.append(shape)
        return shapes

    @staticmethod
    def _get_objects_by_frame(objects, start_frame):
        # Just for unification. All tracks are assigned on the same frame
        objects_by_frame = {0: []}
        for obj in objects:
            shape = obj["shapes"][-1]  # optimization for old tracks
            if shape["frame"] >= start_frame or not shape["outside"]:
                objects_by_frame[0].append(obj)

        if not objects_by_frame[0]:
            objects_by_frame = {}

        return objects_by_frame

    @staticmethod
    def _get_cost_threshold():
        return 0.5

    @staticmethod
    def _calc_objects_similarity(obj0, obj1, start_frame, overlap):
        if obj0["label_id"] == obj1["label_id"]:
            # Here start_frame is the start frame of next segment
            # and stop_frame is the stop frame of current segment
            # end_frame == stop_frame + 1
            end_frame = start_frame + overlap
            obj0_shapes = TrackManager.get_interpolated_shapes(
                obj0, start_frame, end_frame)
            obj1_shapes = TrackManager.get_interpolated_shapes(
                obj1, start_frame, end_frame)
            obj0_shapes_by_frame = {shape["frame"]                                    : shape for shape in obj0_shapes}
            obj1_shapes_by_frame = {shape["frame"]                                    : shape for shape in obj1_shapes}
            assert obj0_shapes_by_frame and obj1_shapes_by_frame

            count, error = 0, 0
            for frame in range(start_frame, end_frame):
                shape0 = obj0_shapes_by_frame.get(frame)
                shape1 = obj1_shapes_by_frame.get(frame)
                if shape0 and shape1:
                    if shape0["outside"] != shape1["outside"]:
                        error += 1
                    else:
                        error += 1 - \
                            ShapeManager._calc_objects_similarity(
                                shape0, shape1, start_frame, overlap)
                    count += 1
                elif shape0 or shape1:
                    error += 1
                    count += 1

            return 1 - error / count
        else:
            return 0

    @staticmethod
    def _modify_unmached_object(obj, end_frame):
        shape = obj["shapes"][-1]
        if not shape["outside"]:
            shape = deepcopy(shape)
            shape["frame"] = end_frame
            shape["outside"] = True
            obj["shapes"].append(shape)
            # Need to update cached interpolated shapes
            # because key shapes were changed
            if obj.get("interpolated_shapes"):
                last_interpolated_shape = obj["interpolated_shapes"][-1]
                for frame in range(last_interpolated_shape["frame"] + 1, end_frame):
                    last_interpolated_shape = deepcopy(last_interpolated_shape)
                    last_interpolated_shape["frame"] = frame
                    obj["interpolated_shapes"].append(last_interpolated_shape)
                obj["interpolated_shapes"].append(shape)

    @staticmethod
<<<<<<< HEAD
    def normalize_shape(shape):
        points = list(shape["points"])
        if len(points) == 2:
            points.extend(points)  # duplicate points for single point case
        points = np.asarray(points).reshape(-1, 2)
        broken_line = geometry.LineString(points)
        points = []
        for off in range(0, 100, 1):
            p = broken_line.interpolate(off / 100, True)
            points.append(p.x)
            points.append(p.y)

        shape = copy(shape)
        shape["points"] = points

        return shape

    @staticmethod
=======
>>>>>>> 19eefb59
    def get_interpolated_shapes(track, start_frame, end_frame):
        def copy_shape(source, frame, points=None):
            copied = deepcopy(source)
            copied["keyframe"] = False
            copied["frame"] = frame
            if points is not None:
                copied["points"] = points
            return copied

        def simple_interpolation(shape0, shape1):
            shapes = []
            distance = shape1["frame"] - shape0["frame"]
            diff = np.subtract(shape1["points"], shape0["points"])

            for frame in range(shape0["frame"] + 1, shape1["frame"]):
                offset = (frame - shape0["frame"]) / distance
                points = shape0["points"] + diff * offset

                shapes.append(copy_shape(shape0, frame, points.tolist()))

            return shapes

        def points_interpolation(shape0, shape1):
            if len(shape0["points"]) == 2 and len(shape1["points"]) == 2:
                return simple_interpolation(shape0, shape1)
            else:
                shapes = []
                for frame in range(shape0["frame"] + 1, shape1["frame"]):
                    shapes.append(copy_shape(shape0, frame))

            return shapes

        def interpolate_position(left_position, right_position, offset):
            def to_array(points):
                return np.asarray(
                    list(map(lambda point: [point["x"], point["y"]], points))
                ).flatten()

            def to_points(array):
                return list(map(
                    lambda point: {"x": point[0], "y": point[1]}, np.asarray(
                        array).reshape(-1, 2)
                ))

            def curve_length(points):
                length = 0
                for i in range(1, len(points)):
                    dx = points[i]["x"] - points[i - 1]["x"]
                    dy = points[i]["y"] - points[i - 1]["y"]
                    length += np.sqrt(dx ** 2 + dy ** 2)
                return length

            def curve_to_offset_vec(points, length):
                offset_vector = [0]
                accumulated_length = 0
                for i in range(1, len(points)):
                    dx = points[i]["x"] - points[i - 1]["x"]
                    dy = points[i]["y"] - points[i - 1]["y"]
                    accumulated_length += np.sqrt(dx ** 2 + dy ** 2)
                    offset_vector.append(accumulated_length / length)

                return offset_vector

            def find_nearest_pair(value, curve):
                minimum = [0, abs(value - curve[0])]
                for i in range(1, len(curve)):
                    distance = abs(value - curve[i])
                    if distance < minimum[1]:
                        minimum = [i, distance]

                return minimum[0]

            def match_left_right(left_curve, right_curve):
                matching = {}
                for i, left_curve_item in enumerate(left_curve):
                    matching[i] = [find_nearest_pair(
                        left_curve_item, right_curve)]
                return matching

            def match_right_left(left_curve, right_curve, left_right_matching):
                matched_right_points = list(
                    chain.from_iterable(left_right_matching.values()))
                unmatched_right_points = filter(
                    lambda x: x not in matched_right_points, range(len(right_curve)))
                updated_matching = deepcopy(left_right_matching)

                for right_point in unmatched_right_points:
                    left_point = find_nearest_pair(
                        right_curve[right_point], left_curve)
                    updated_matching[left_point].append(right_point)

                for key, value in updated_matching.items():
                    updated_matching[key] = sorted(value)

                return updated_matching

            def reduce_interpolation(interpolated_points, matching, left_points, right_points):
                def average_point(points):
                    sumX = 0
                    sumY = 0
                    for point in points:
                        sumX += point["x"]
                        sumY += point["y"]

                    return {
                        "x": sumX / len(points),
                        "y": sumY / len(points)
                    }

                def compute_distance(point1, point2):
                    return np.sqrt(
                        ((point1["x"] - point2["x"])) ** 2
                        + ((point1["y"] - point2["y"]) ** 2)
                    )

                def minimize_segment(base_length, N, start_interpolated, stop_interpolated):
                    threshold = base_length / (2 * N)
                    minimized = [interpolated_points[start_interpolated]]
                    latest_pushed = start_interpolated
                    for i in range(start_interpolated + 1, stop_interpolated):
                        distance = compute_distance(
                            interpolated_points[latest_pushed], interpolated_points[i]
                        )

                        if distance >= threshold:
                            minimized.append(interpolated_points[i])
                            latest_pushed = i

                    minimized.append(interpolated_points[stop_interpolated])

                    if len(minimized) == 2:
                        distance = compute_distance(
                            interpolated_points[start_interpolated],
                            interpolated_points[stop_interpolated]
                        )

                        if distance < threshold:
                            return [average_point(minimized)]

                    return minimized

                reduced = []
                interpolated_indexes = {}
                accumulated = 0
                for i in range(len(left_points)):
                    interpolated_indexes[i] = []
                    for _ in range(len(matching[i])):
                        interpolated_indexes[i].append(accumulated)
                        accumulated += 1

                def left_segment(start, stop):
                    start_interpolated = interpolated_indexes[start][0]
                    stop_interpolated = interpolated_indexes[stop][0]

                    if start_interpolated == stop_interpolated:
                        reduced.append(interpolated_points[start_interpolated])
                        return

                    base_length = curve_length(left_points[start: stop + 1])
                    N = stop - start + 1

                    reduced.extend(
                        minimize_segment(
                            base_length, N, start_interpolated, stop_interpolated)
                    )

                def right_segment(left_point):
                    start = matching[left_point][0]
                    stop = matching[left_point][-1]
                    start_interpolated = interpolated_indexes[left_point][0]
                    stop_interpolated = interpolated_indexes[left_point][-1]
                    base_length = curve_length(right_points[start: stop + 1])
                    N = stop - start + 1

                    reduced.extend(
                        minimize_segment(
                            base_length, N, start_interpolated, stop_interpolated)
                    )

                previous_opened = None
                for i in range(len(left_points)):
                    if len(matching[i]) == 1:
                        if previous_opened is not None:
                            if matching[i][0] == matching[previous_opened][0]:
                                continue
                            else:
                                start = previous_opened
                                stop = i - 1
                                left_segment(start, stop)
                                previous_opened = i
                        else:
                            previous_opened = i
                    else:
                        if previous_opened is not None:
                            start = previous_opened
                            stop = i - 1
                            left_segment(start, stop)
                            previous_opened = None

                        right_segment(i)

                if previous_opened is not None:
                    left_segment(previous_opened, len(left_points) - 1)

                return reduced

            left_points = to_points(left_position["points"])
            right_points = to_points(right_position["points"])
            left_offset_vec = curve_to_offset_vec(
                left_points, curve_length(left_points))
            right_offset_vec = curve_to_offset_vec(
                right_points, curve_length(right_points))

            matching = match_left_right(left_offset_vec, right_offset_vec)
            completed_matching = match_right_left(
                left_offset_vec, right_offset_vec, matching
            )

            interpolated_points = []
            for left_point_index, left_point in enumerate(left_points):
                for right_point_index in completed_matching[left_point_index]:
                    right_point = right_points[right_point_index]
                    interpolated_points.append({
                        "x": left_point["x"] + (right_point["x"] - left_point["x"]) * offset,
                        "y": left_point["y"] + (right_point["y"] - left_point["y"]) * offset
                    })

            reducedPoints = reduce_interpolation(
                interpolated_points,
                completed_matching,
                left_points,
                right_points
            )

            return to_array(reducedPoints).tolist()

        def polyshape_interpolation(shape0, shape1):
            shapes = []
            is_polygon = shape0["type"] == ShapeType.POLYGON
            if is_polygon:
                shape0["points"].extend(shape0["points"][:2])
                shape1["points"].extend(shape1["points"][:2])

            distance = shape1["frame"] - shape0["frame"]
            for frame in range(shape0["frame"] + 1, shape1["frame"]):
                offset = (frame - shape0["frame"]) / distance
<<<<<<< HEAD
                points = None
                # Voxel: Override off to disable interpolation
                offset = 0
                if shape1["outside"]:
                    points = np.asarray(shape0["points"])
                else:
                    points = interpolate_position(shape0, shape1, offset)
=======
                points = interpolate_position(shape0, shape1, offset)
>>>>>>> 19eefb59

                shapes.append(copy_shape(shape0, frame, points))

            if is_polygon:
                shape0["points"] = shape0["points"][:-2]
                shape1["points"] = shape1["points"][:-2]
                for shape in shapes:
                    shape["points"] = shape["points"][:-2]

            return shapes

        def interpolate(shape0, shape1):
            is_same_type = shape0["type"] == shape1["type"]
            is_rectangle = shape0["type"] == ShapeType.RECTANGLE
            is_cuboid = shape0["type"] == ShapeType.CUBOID
            is_polygon = shape0["type"] == ShapeType.POLYGON
            is_polyline = shape0["type"] == ShapeType.POLYLINE
            is_points = shape0["type"] == ShapeType.POINTS

            if not is_same_type:
                raise NotImplementedError()

            shapes = []
            if is_rectangle or is_cuboid:
                shapes = simple_interpolation(shape0, shape1)
            elif is_points:
                shapes = points_interpolation(shape0, shape1)
            elif is_polygon or is_polyline:
                shapes = polyshape_interpolation(shape0, shape1)
            else:
                raise NotImplementedError()

            return shapes

        if track.get("interpolated_shapes"):
            return track["interpolated_shapes"]

        shapes = []
        curr_frame = track["shapes"][0]["frame"]
        prev_shape = {}
        for shape in track["shapes"]:
            if prev_shape:
                assert shape["frame"] > curr_frame
                for attr in prev_shape["attributes"]:
                    if attr["spec_id"] not in map(lambda el: el["spec_id"], shape["attributes"]):
                        shape["attributes"].append(deepcopy(attr))
                if not prev_shape["outside"]:
                    shapes.extend(interpolate(prev_shape, shape))

            shape["keyframe"] = True
            shapes.append(shape)
            curr_frame = shape["frame"]
            prev_shape = shape

            # keep at least 1 shape
            if end_frame <= curr_frame:
                break

        if not prev_shape["outside"]:
            shape = deepcopy(prev_shape)
            shape["frame"] = end_frame
            shapes.extend(interpolate(prev_shape, shape))

        track["interpolated_shapes"] = shapes

        return shapes

    @staticmethod
    def _unite_objects(obj0, obj1):
        track = obj0 if obj0["frame"] < obj1["frame"] else obj1
        assert obj0["label_id"] == obj1["label_id"]
        shapes = {shape["frame"]: shape for shape in obj0["shapes"]}
        for shape in obj1["shapes"]:
            frame = shape["frame"]
            if frame in shapes:
                shapes[frame] = ShapeManager._unite_objects(
                    shapes[frame], shape)
            else:
                shapes[frame] = shape

        track["frame"] = min(obj0["frame"], obj1["frame"])
        track["shapes"] = list(
            sorted(shapes.values(), key=lambda shape: shape["frame"]))
        track["interpolated_shapes"] = []

        return track<|MERGE_RESOLUTION|>--- conflicted
+++ resolved
@@ -125,11 +125,6 @@
         splitted_data.tags = [deepcopy(t)
                               for t in self.tags if self._is_shape_inside(t, start, stop)]
         splitted_data.shapes = [deepcopy(s)
-<<<<<<< HEAD
-                                for s in self.shapes if self._is_shape_inside(s, start, stop)]
-        splitted_data.tracks = [self._slice_track(t, start, stop)
-                                for t in self.tracks if self._is_track_inside(t, start, stop)]
-=======
             for s in self.shapes if self._is_shape_inside(s, start, stop)]
         splitted_tracks = []
         for t in self.tracks:
@@ -138,7 +133,6 @@
                 if 0 < len(track['shapes']):
                     splitted_tracks.append(track)
         splitted_data.tracks = splitted_tracks
->>>>>>> 19eefb59
 
         return splitted_data
 
@@ -338,18 +332,12 @@
     @staticmethod
     def _calc_objects_similarity(obj0, obj1, start_frame, overlap):
         def _calc_polygons_similarity(p0, p1):
-<<<<<<< HEAD
-            overlap_area = p0.intersection(p1).area
-            if p0.area == 0 or p1.area == 0:  # a line with many points
-                return 0
-=======
             if p0.is_valid and p1.is_valid: # check validity of polygons
                 overlap_area = p0.intersection(p1).area
                 if p0.area == 0 or p1.area == 0: # a line with many points
                     return 0
                 else:
                     return overlap_area / (p0.area + p1.area - overlap_area)
->>>>>>> 19eefb59
             else:
                 return 0 # if there's invalid polygon, assume similarity is 0
 
@@ -464,27 +452,6 @@
                 obj["interpolated_shapes"].append(shape)
 
     @staticmethod
-<<<<<<< HEAD
-    def normalize_shape(shape):
-        points = list(shape["points"])
-        if len(points) == 2:
-            points.extend(points)  # duplicate points for single point case
-        points = np.asarray(points).reshape(-1, 2)
-        broken_line = geometry.LineString(points)
-        points = []
-        for off in range(0, 100, 1):
-            p = broken_line.interpolate(off / 100, True)
-            points.append(p.x)
-            points.append(p.y)
-
-        shape = copy(shape)
-        shape["points"] = points
-
-        return shape
-
-    @staticmethod
-=======
->>>>>>> 19eefb59
     def get_interpolated_shapes(track, start_frame, end_frame):
         def copy_shape(source, frame, points=None):
             copied = deepcopy(source)
@@ -731,18 +698,11 @@
             distance = shape1["frame"] - shape0["frame"]
             for frame in range(shape0["frame"] + 1, shape1["frame"]):
                 offset = (frame - shape0["frame"]) / distance
-<<<<<<< HEAD
-                points = None
-                # Voxel: Override off to disable interpolation
+
+                # Voxel: Override offset to disable interpolation
                 offset = 0
-                if shape1["outside"]:
-                    points = np.asarray(shape0["points"])
-                else:
-                    points = interpolate_position(shape0, shape1, offset)
-=======
+
                 points = interpolate_position(shape0, shape1, offset)
->>>>>>> 19eefb59
-
                 shapes.append(copy_shape(shape0, frame, points))
 
             if is_polygon:
