--- conflicted
+++ resolved
@@ -872,11 +872,8 @@
                 with self.subTest(format=upload_format_name):
                     if upload_format_name in [
                         "MOTS PNG 1.0",  # issue #2925 and changed points values
-<<<<<<< HEAD
                         "KITTI 1.0", # format does not support empty annotation
-=======
                         "Cityscapes 1.0" # formats doesn't support empty annotations
->>>>>>> cc801b21
                     ]:
                         self.skipTest("Format is fail")
                     images = self._generate_task_images(3)
@@ -920,19 +917,11 @@
                         task = self._create_task(tasks["main"], images)
                     task_id = task["id"]
                     if dump_format_name in [
-<<<<<<< HEAD
-                        "MOT 1.1", "MOTS PNG 1.0", \
-                        "PASCAL VOC 1.1", "Segmentation mask 1.1", \
-                        "TFRecord 1.0", "YOLO 1.1", "ImageNet 1.0", \
-                        "WiderFace 1.0", "VGGFace2 1.0", "KITTI 1.0", \
-                        "Datumaro 1.0" \
-=======
                         "MOT 1.1", "MOTS PNG 1.0",
                         "PASCAL VOC 1.1", "Segmentation mask 1.1",
                         "TFRecord 1.0", "YOLO 1.1", "ImageNet 1.0",
                         "WiderFace 1.0", "VGGFace2 1.0", "Cityscapes 1.0",
-                        "Datumaro 1.0", "Open Images V6 1.0"
->>>>>>> cc801b21
+                        "Datumaro 1.0", "Open Images V6 1.0", "KITTI 1.0"
                     ]:
                         self._create_annotations(task, dump_format_name, "default")
                     else:
@@ -1024,11 +1013,8 @@
                         "Open Images V6 1.0", # changed points values
                         'Kitti Raw Format 1.0',
                         'Sly Point Cloud Format 1.0',
-<<<<<<< HEAD
                         'KITTI 1.0', # changed points values
-=======
                         'Cityscapes 1.0', # changed points value
->>>>>>> cc801b21
                         'Datumaro 3D 1.0'
                     ]:
                         self.skipTest("Format is fail")
@@ -1046,19 +1032,11 @@
 
                     # create annotations
                     if dump_format_name in [
-<<<<<<< HEAD
-                        "MOT 1.1", "MOTS PNG 1.0", \
-                        "PASCAL VOC 1.1", "Segmentation mask 1.1", \
-                        "TFRecord 1.0", "YOLO 1.1", "ImageNet 1.0", \
-                        "WiderFace 1.0", "VGGFace2 1.0", "KITTI 1.0", \
-                        "Datumaro 1.0", \
-=======
                         "MOT 1.1", "MOTS PNG 1.0",
                         "PASCAL VOC 1.1", "Segmentation mask 1.1",
                         "TFRecord 1.0", "YOLO 1.1", "ImageNet 1.0",
                         "WiderFace 1.0", "VGGFace2 1.0", "LFW 1.0",
-                        "Open Images V6 1.0", "Datumaro 1.0"
->>>>>>> cc801b21
+                        "Open Images V6 1.0", "Datumaro 1.0", "KITTI 1.0"
                     ]:
                         self._create_annotations(task, dump_format_name, "default")
                     else:
