--- conflicted
+++ resolved
@@ -397,11 +397,7 @@
     #         self.assertEqual(len(response.data["tags"]), 0)
     #         self.assertEqual(len(response.data["shapes"]), 0)
     #         self.assertEqual(len(response.data["tracks"]), 0)
-<<<<<<< HEAD
-    #
-=======
-
->>>>>>> d5e1bb57
+
     def test_api_v1_tasks_annotations_dump_others_user(self):
         test_name = self._testMethodName
         dump_format_name = "CVAT for images 1.1"
@@ -540,10 +536,7 @@
             'CamVid 1.0': 'camvid',
             'WiderFace 1.0': 'wider_face',
             'VGGFace2 1.0': 'vgg_face2',
-<<<<<<< HEAD
-=======
             'Market-1501 1.0': 'market1501',
->>>>>>> d5e1bb57
         }
 
         # get formats
@@ -558,25 +551,17 @@
                     if dump_format_name in [
                         "CVAT for video 1.1",
                         "YOLO 1.1",
-<<<<<<< HEAD
-                        "ImageNet 1.0",
-=======
                         # "ImageNet 1.0",
->>>>>>> d5e1bb57
                         "Datumaro 1.0",
                     ]:
                         self.skipTest("Format is fail")
 
                     # create task
                     images = self._generate_task_images(3)
-<<<<<<< HEAD
-                    task = self._create_task(tasks["main"], images)
-=======
                     if dump_format_name == "Market-1501 1.0":
                         task = self._create_task(tasks["market1501"], images)
                     else:
                         task = self._create_task(tasks["main"], images)
->>>>>>> d5e1bb57
 
                     # create annotations
                     if dump_format_name in [
