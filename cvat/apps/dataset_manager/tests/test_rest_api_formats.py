# Copyright (C) 2021 Intel Corporation
#
# SPDX-License-Identifier: MIT

import copy
import json
import os.path as osp
import os
import av
import numpy as np
import random
import xml.etree.ElementTree as ET
import zipfile
from io import BytesIO
import itertools

from datumaro.components.dataset import Dataset
from datumaro.util.test_utils import compare_datasets, TestDir
from django.contrib.auth.models import Group, User
from PIL import Image
from rest_framework import status
from rest_framework.test import APIClient, APITestCase

import cvat.apps.dataset_manager as dm
from cvat.apps.dataset_manager.bindings import CvatTaskDataExtractor, TaskData
from cvat.apps.dataset_manager.task import TaskAnnotation
from cvat.apps.engine.models import Task

projects_path = osp.join(osp.dirname(__file__), 'assets', 'projects.json')
with open(projects_path) as file:
    projects = json.load(file)

tasks_path = osp.join(osp.dirname(__file__), 'assets', 'tasks.json')
with open(tasks_path) as file:
    tasks = json.load(file)

annotation_path = osp.join(osp.dirname(__file__), 'assets', 'annotations.json')
with open(annotation_path) as file:
    annotations = json.load(file)


def generate_image_file(filename, size=(100, 50)):
    f = BytesIO()
    image = Image.new('RGB', size=size)
    image.save(f, 'jpeg')
    f.name = filename
    f.seek(0)
    return f


def generate_video_file(filename, width=1280, height=720, duration=1, fps=25, codec_name='mpeg4'):
    f = BytesIO()
    total_frames = duration * fps
    file_ext = os.path.splitext(filename)[1][1:]
    container = av.open(f, mode='w', format=file_ext)

    stream = container.add_stream(codec_name=codec_name, rate=fps)
    stream.width = width
    stream.height = height
    stream.pix_fmt = 'yuv420p'

    for frame_i in range(total_frames):
        img = np.empty((stream.width, stream.height, 3))
        img[:, :, 0] = 0.5 + 0.5 * np.sin(2 * np.pi * (0 / 3 + frame_i / total_frames))
        img[:, :, 1] = 0.5 + 0.5 * np.sin(2 * np.pi * (1 / 3 + frame_i / total_frames))
        img[:, :, 2] = 0.5 + 0.5 * np.sin(2 * np.pi * (2 / 3 + frame_i / total_frames))

        img = np.round(255 * img).astype(np.uint8)
        img = np.clip(img, 0, 255)

        frame = av.VideoFrame.from_ndarray(img, format='rgb24')
        for packet in stream.encode(frame):
            container.mux(packet)

    # Flush stream
    for packet in stream.encode():
        container.mux(packet)

    # Close the file
    container.close()
    f.name = filename
    f.seek(0)

    return [(width, height)] * total_frames, f


class ForceLogin:
    def __init__(self, user, client):
        self.user = user
        self.client = client

    def __enter__(self):
        if self.user:
            self.client.force_login(self.user,
                backend='django.contrib.auth.backends.ModelBackend')

        return self

    def __exit__(self, exception_type, exception_value, traceback):
        if self.user:
            self.client.logout()

class _DbTestBase(APITestCase):
    def setUp(self):
        self.client = APIClient()

    @classmethod
    def setUpTestData(cls):
        cls.create_db_users()

    @classmethod
    def create_db_users(cls):
        (group_admin, _) = Group.objects.get_or_create(name="admin")
        (group_user, _) = Group.objects.get_or_create(name="user")

        user_admin = User.objects.create_superuser(username="admin", email="",
            password="admin")
        user_admin.groups.add(group_admin)
        user_dummy = User.objects.create_user(username="user", password="user")
        user_dummy.groups.add(group_user)

        cls.admin = user_admin
        cls.user = user_dummy

    def _put_api_v1_task_id_annotations(self, tid, data):
        with ForceLogin(self.admin, self.client):
            response = self.client.put("/api/v1/tasks/%s/annotations" % tid,
                data=data, format="json")

        return response

    def _put_api_v1_job_id_annotations(self, jid, data):
        with ForceLogin(self.admin, self.client):
            response = self.client.put("/api/v1/jobs/%s/annotations" % jid,
                data=data, format="json")

        return response

    @staticmethod
    def _generate_task_images(count, name_offsets = 0): # pylint: disable=no-self-use
        images = {"client_files[%d]" % i: generate_image_file("image_%d.jpg" % (i + name_offsets)) for i in range(count)}
        images["image_quality"] = 75
        return images

    @staticmethod
    def _generate_task_videos(count):  # pylint: disable=no-self-use
        videos = {"client_files[%d]" % i: generate_video_file("video_%d.mp4" % i) for i in range(count)}
        videos["image_quality"] = 75
        return videos

    def _create_task(self, data, image_data):
        with ForceLogin(self.user, self.client):
            response = self.client.post('/api/v1/tasks', data=data, format="json")
            assert response.status_code == status.HTTP_201_CREATED, response.status_code
            tid = response.data["id"]

            response = self.client.post("/api/v1/tasks/%s/data" % tid,
                data=image_data)
            assert response.status_code == status.HTTP_202_ACCEPTED, response.status_code

            response = self.client.get("/api/v1/tasks/%s" % tid)
            task = response.data

        return task

    def _create_project(self, data):
        with ForceLogin(self.user, self.client):
            response = self.client.post('/api/v1/projects', data=data, format="json")
            assert response.status_code == status.HTTP_201_CREATED, response.status_code
            project = response.data

        return project

    def _get_jobs(self, task_id):
        with ForceLogin(self.admin, self.client):
            response = self.client.get("/api/v1/tasks/{}/jobs".format(task_id))
        return response.data

    def _get_request(self, path, user):
        with ForceLogin(user, self.client):
            response = self.client.get(path)
        return response

    def _get_data_from_task(self, task_id, include_images):
        task_ann = TaskAnnotation(task_id)
        task_ann.init_from_db()
        task_data = TaskData(task_ann.ir_data, Task.objects.get(pk=task_id))
        extractor = CvatTaskDataExtractor(task_data, include_images=include_images)
        return Dataset.from_extractors(extractor)

    def _get_request_with_data(self, path, data, user):
        with ForceLogin(user, self.client):
            response = self.client.get(path, data)
        return response

    def _put_request_with_data(self, path, data, user):
        with ForceLogin(user, self.client):
            response = self.client.put(path, data)
        return response

    def _delete_request(self, path, user):
        with ForceLogin(user, self.client):
            response = self.client.delete(path)
        return response

    def _create_annotations(self, task, name_ann, key_get_values):
        tmp_annotations = copy.deepcopy(annotations[name_ann])

        # change attributes in all annotations
        for item in tmp_annotations:
            if item in ["tags", "shapes", "tracks"]:
                for index_elem, _ in enumerate(tmp_annotations[item]):
                    tmp_annotations[item][index_elem]["label_id"] = task["labels"][0]["id"]

                    for index_attribute, attribute in enumerate(task["labels"][0]["attributes"]):
                        spec_id = task["labels"][0]["attributes"][index_attribute]["id"]

                        if key_get_values == "random":
                            if attribute["input_type"] == "number":
                                start = int(attribute["values"][0])
                                stop = int(attribute["values"][1]) + 1
                                step = int(attribute["values"][2])
                                value = str(random.randrange(start, stop, step))
                            else:
                                value = random.choice(task["labels"][0]["attributes"][index_attribute]["values"])
                        elif key_get_values == "default":
                            value = attribute["default_value"]

                        if item == "tracks" and attribute["mutable"]:
                            for index_shape, _ in enumerate(tmp_annotations[item][index_elem]["shapes"]):
                                tmp_annotations[item][index_elem]["shapes"][index_shape]["attributes"].append({
                                    "spec_id": spec_id,
                                    "value": value,
                                })
                        else:
                            tmp_annotations[item][index_elem]["attributes"].append({
                                "spec_id": spec_id,
                                "value": value,
                            })
        response = self._put_api_v1_task_id_annotations(task["id"], tmp_annotations)
        self.assertEqual(response.status_code, status.HTTP_200_OK)

    def _create_annotations_in_job(self, task, job_id,  name_ann, key_get_values):
        tmp_annotations = copy.deepcopy(annotations[name_ann])

        # change attributes in all annotations
        for item in tmp_annotations:
            if item in ["tags", "shapes", "tracks"]:
                for index_elem, _ in enumerate(tmp_annotations[item]):
                    tmp_annotations[item][index_elem]["label_id"] = task["labels"][0]["id"]

                    for index_attribute, attribute in enumerate(task["labels"][0]["attributes"]):
                        spec_id = task["labels"][0]["attributes"][index_attribute]["id"]

                        if key_get_values == "random":
                            if attribute["input_type"] == "number":
                                start = int(attribute["values"][0])
                                stop = int(attribute["values"][1]) + 1
                                step = int(attribute["values"][2])
                                value = str(random.randrange(start, stop, step))
                            else:
                                value = random.choice(task["labels"][0]["attributes"][index_attribute]["values"])
                        elif key_get_values == "default":
                            value = attribute["default_value"]

                        if item == "tracks" and attribute["mutable"]:
                            for index_shape, _ in enumerate(tmp_annotations[item][index_elem]["shapes"]):
                                tmp_annotations[item][index_elem]["shapes"][index_shape]["attributes"].append({
                                    "spec_id": spec_id,
                                    "value": value,
                                })
                        else:
                            tmp_annotations[item][index_elem]["attributes"].append({
                                "spec_id": spec_id,
                                "value": value,
                            })
        response = self._put_api_v1_job_id_annotations(job_id, tmp_annotations)
        self.assertEqual(response.status_code, status.HTTP_200_OK)

    def _download_file(self, url, data, user, file_name):
        response = self._get_request_with_data(url, data, user)
        self.assertEqual(response.status_code, status.HTTP_202_ACCEPTED)
        response = self._get_request_with_data(url, data, user)
        self.assertEqual(response.status_code, status.HTTP_200_OK)

        content = BytesIO(b"".join(response.streaming_content))
        with open(file_name, "wb") as f:
            f.write(content.getvalue())

    def _upload_file(self, url, data, user):
        response = self._put_request_with_data(url, {"annotation_file": data}, user)
        self.assertEqual(response.status_code, status.HTTP_202_ACCEPTED)
        response = self._put_request_with_data(url, {}, user)
        self.assertEqual(response.status_code, status.HTTP_201_CREATED)

    def _check_downloaded_file(self, file_name):
        if not osp.exists(file_name):
            raise FileNotFoundError(f"File '{file_name}' was not downloaded")

    def _generate_url_dump_tasks_annotations(self, task_id):
        return f"/api/v1/tasks/{task_id}/annotations"

    def _generate_url_upload_tasks_annotations(self, task_id, upload_format_name):
        return f"/api/v1/tasks/{task_id}/annotations?format={upload_format_name}"

    def _generate_url_dump_job_annotations(self, job_id):
        return f"/api/v1/jobs/{job_id}/annotations"

    def _generate_url_upload_job_annotations(self, job_id, upload_format_name):
        return f"/api/v1/jobs/{job_id}/annotations?format={upload_format_name}"

    def _generate_url_dump_task_dataset(self, task_id):
        return f"/api/v1/tasks/{task_id}/dataset"

    def _generate_url_dump_project_annotations(self, project_id, format_name):
        return f"/api/v1/projects/{project_id}/annotations?format={format_name}"

    def _generate_url_dump_project_dataset(self, project_id, format_name):
        return f"/api/v1/projects/{project_id}/dataset?format={format_name}"

    def _remove_annotations(self, url, user):
        response = self._delete_request(url, user)
        self.assertEqual(response.status_code, status.HTTP_204_NO_CONTENT)
        return response

    def _delete_project(self, project_id, user):
        response = self._delete_request(f'/api/v1/projects/{project_id}', user)
        self.assertEqual(response.status_code, status.HTTP_204_NO_CONTENT)
        return response


class TaskDumpUploadTest(_DbTestBase):
    def test_api_v1_dump_and_upload_annotations_with_objects_type_is_shape(self):
        test_name = self._testMethodName
        dump_formats = dm.views.get_export_formats()
        upload_formats = dm.views.get_import_formats()
        expected = {
            self.admin: {'name': 'admin', 'code': status.HTTP_200_OK, 'create code': status.HTTP_201_CREATED,
                         'accept code': status.HTTP_202_ACCEPTED,'file_exists': True, 'annotation_loaded': True},
            self.user: {'name': 'user', 'code': status.HTTP_200_OK, 'create code': status.HTTP_201_CREATED,
                        'accept code': status.HTTP_202_ACCEPTED, 'file_exists': True, 'annotation_loaded': True},
            None: {'name': 'none', 'code': status.HTTP_401_UNAUTHORIZED, 'create code': status.HTTP_401_UNAUTHORIZED,
                   'accept code': status.HTTP_401_UNAUTHORIZED, 'file_exists': False, 'annotation_loaded': False},
        }

        with TestDir() as test_dir:
            # Dump annotations with objects type is shape
            for dump_format in dump_formats:
                if not dump_format.ENABLED or dump_format.DISPLAY_NAME in [
                    'Kitti Raw Format 1.0', 'Sly Point Cloud Format 1.0',
                    'Datumaro 3D 1.0'
                ]:
                    continue
                dump_format_name = dump_format.DISPLAY_NAME
                with self.subTest(format=dump_format_name):
                    images = self._generate_task_images(3)
                    # create task with annotations
                    if dump_format_name in [
                        "Market-1501 1.0", "Cityscapes 1.0", \
                        "ICDAR Localization 1.0", "ICDAR Recognition 1.0", \
                        "ICDAR Segmentation 1.0"
                    ]:
                        task = self._create_task(tasks[dump_format_name], images)
                    else:
                        task = self._create_task(tasks["main"], images)
                    task_id = task["id"]
                    if dump_format_name in [
                        "MOT 1.1", "MOTS PNG 1.0", \
                        "PASCAL VOC 1.1", "Segmentation mask 1.1", \
                        "TFRecord 1.0", "YOLO 1.1", "ImageNet 1.0", \
                        "WiderFace 1.0", "VGGFace2 1.0", "Cityscapes 1.0", \
                        "Datumaro 1.0"\
                    ]:
                        self._create_annotations(task, dump_format_name, "default")
                    else:
                        self._create_annotations(task, dump_format_name, "random")
                    # dump annotations
                    url = self._generate_url_dump_tasks_annotations(task_id)

                    for user, edata in list(expected.items()):
                        user_name = edata['name']
                        file_zip_name = osp.join(test_dir, f'{test_name}_{user_name}_{dump_format_name}.zip')
                        data = {
                            "format": dump_format_name,
                        }
                        response = self._get_request_with_data(url, data, user)
                        self.assertEqual(response.status_code, edata['accept code'])
                        response = self._get_request_with_data(url, data, user)
                        self.assertEqual(response.status_code, edata['create code'])
                        data = {
                            "format": dump_format_name,
                            "action": "download",
                        }
                        response = self._get_request_with_data(url, data, user)
                        self.assertEqual(response.status_code, edata['code'])
                        if response.status_code == status.HTTP_200_OK:
                            content = BytesIO(b"".join(response.streaming_content))
                            with open(file_zip_name, "wb") as f:
                                f.write(content.getvalue())
                        self.assertEqual(osp.exists(file_zip_name), edata['file_exists'])

            # Upload annotations with objects type is shape
            for upload_format in upload_formats:
                upload_format_name = upload_format.DISPLAY_NAME
                if upload_format_name == "CVAT 1.1":
                    file_zip_name = osp.join(test_dir, f'{test_name}_admin_CVAT for images 1.1.zip')
                else:

                    file_zip_name = osp.join(test_dir, f'{test_name}_admin_{upload_format_name}.zip')
                if not upload_format.ENABLED or not osp.exists(file_zip_name):
                    continue
                with self.subTest(format=upload_format_name):
                    if upload_format_name in [
                        "MOTS PNG 1.0",  # issue #2925 and changed points values
                    ]:
                        self.skipTest("Format is fail")
                    if osp.exists(file_zip_name):
                        for user, edata in list(expected.items()):
                            # remove all annotations from task (create new task without annotation)
                            images = self._generate_task_images(3)
                            if upload_format_name in [
                                "Market-1501 1.0", "Cityscapes 1.0", \
                                "ICDAR Localization 1.0", "ICDAR Recognition 1.0", \
                                "ICDAR Segmentation 1.0"
                            ]:
                                task = self._create_task(tasks[upload_format_name], images)
                            else:
                                task = self._create_task(tasks["main"], images)
                            task_id = task["id"]
                            url = self._generate_url_upload_tasks_annotations(task_id, upload_format_name)

                            with open(file_zip_name, 'rb') as binary_file:
                                response = self._put_request_with_data(url, {"annotation_file": binary_file}, user)
                                self.assertEqual(response.status_code, edata['accept code'])
                                response = self._put_request_with_data(url, {}, user)
                                self.assertEqual(response.status_code, edata['create code'])

    def test_api_v1_dump_annotations_with_objects_type_is_track(self):
        test_name = self._testMethodName

        dump_formats = dm.views.get_export_formats()
        upload_formats = dm.views.get_import_formats()
        expected = {
            self.admin: {'name': 'admin', 'code': status.HTTP_200_OK, 'create code': status.HTTP_201_CREATED,
                         'accept code': status.HTTP_202_ACCEPTED, 'file_exists': True, 'annotation_loaded': True},
            self.user: {'name': 'user', 'code': status.HTTP_200_OK, 'create code': status.HTTP_201_CREATED,
                        'accept code': status.HTTP_202_ACCEPTED, 'file_exists': True, 'annotation_loaded': True},
            None: {'name': 'none', 'code': status.HTTP_401_UNAUTHORIZED, 'create code': status.HTTP_401_UNAUTHORIZED,
                   'accept code': status.HTTP_401_UNAUTHORIZED, 'file_exists': False, 'annotation_loaded': False},
        }

        with TestDir() as test_dir:
            # Dump annotations with objects type is track
            for dump_format in dump_formats:
                if not dump_format.ENABLED or dump_format.DISPLAY_NAME in [
                    'Kitti Raw Format 1.0','Sly Point Cloud Format 1.0',
                    'Datumaro 3D 1.0'
                ]:
                    continue
                dump_format_name = dump_format.DISPLAY_NAME
                with self.subTest(format=dump_format_name):
                    # create task with annotations
                    video = self._generate_task_videos(1)
                    if dump_format_name in [
                        "Market-1501 1.0", "Cityscapes 1.0", \
                        "ICDAR Localization 1.0", "ICDAR Recognition 1.0", \
                        "ICDAR Segmentation 1.0"
                    ]:
                        task = self._create_task(tasks[dump_format_name], video)
                    else:
                        task = self._create_task(tasks["main"], video)
                    task_id = task["id"]

                    if dump_format_name in [
                            "MOT 1.1", "MOTS PNG 1.0", \
                            "PASCAL VOC 1.1", "Segmentation mask 1.1", \
                            "TFRecord 1.0", "YOLO 1.1", "ImageNet 1.0", \
                            "WiderFace 1.0", "VGGFace2 1.0", "Cityscapes 1.0" \
                    ]:
                        self._create_annotations(task, dump_format_name, "default")
                    else:
                        self._create_annotations(task, dump_format_name, "random")
                    # dump annotations
                    url = self._generate_url_dump_tasks_annotations(task_id)

                    for user, edata in list(expected.items()):
                        user_name = edata['name']
                        file_zip_name = osp.join(test_dir, f'{test_name}_{user_name}_{dump_format_name}.zip')
                        data = {
                            "format": dump_format_name,
                        }
                        response = self._get_request_with_data(url, data, user)
                        self.assertEqual(response.status_code, edata['accept code'])
                        response = self._get_request_with_data(url, data, user)
                        self.assertEqual(response.status_code, edata['create code'])
                        data = {
                            "format": dump_format_name,
                            "action": "download",
                        }
                        response = self._get_request_with_data(url, data, user)
                        self.assertEqual(response.status_code, edata['code'])
                        if response.status_code == status.HTTP_200_OK:
                            content = BytesIO(b"".join(response.streaming_content))
                            with open(file_zip_name, "wb") as f:
                                f.write(content.getvalue())
                        self.assertEqual(osp.exists(file_zip_name), edata['file_exists'])
            # Upload annotations with objects type is track
            for upload_format in upload_formats:
                upload_format_name = upload_format.DISPLAY_NAME
                if upload_format_name == "CVAT 1.1":
                    file_zip_name = osp.join(test_dir, f'{test_name}_admin_CVAT for video 1.1.zip')
                else:
                    file_zip_name = osp.join(test_dir, f'{test_name}_admin_{upload_format_name}.zip')
                if not upload_format.ENABLED or not osp.exists(file_zip_name):
                    continue
                with self.subTest(format=upload_format_name):
                    if upload_format_name in [
                        "MOTS PNG 1.0",  # issue #2925 and changed points values
                    ]:
                        self.skipTest("Format is fail")
                    if osp.exists(file_zip_name):
                        for user, edata in list(expected.items()):
                            # remove all annotations from task (create new task without annotation)
                            video = self._generate_task_videos(1)
                            if upload_format_name in [
                                "Market-1501 1.0", "Cityscapes 1.0", \
                                "ICDAR Localization 1.0", "ICDAR Recognition 1.0", \
                                "ICDAR Segmentation 1.0"
                            ]:
                                task = self._create_task(tasks[upload_format_name], video)
                            else:
                                task = self._create_task(tasks["main"], video)
                            task_id = task["id"]
                            url = self._generate_url_upload_tasks_annotations(task_id, upload_format_name)

                            with open(file_zip_name, 'rb') as binary_file:
                                response = self._put_request_with_data(url, {"annotation_file": binary_file}, user)
                                self.assertEqual(response.status_code, edata['accept code'])
                                response = self._put_request_with_data(url, {}, user)
                                self.assertEqual(response.status_code, edata['create code'])

    def test_api_v1_dump_tag_annotations(self):
        dump_format_name = "CVAT for images 1.1"
        data = {
            "format": dump_format_name,
            "action": "download",
        }
        test_cases = ['all', 'first']
        expected = {
            self.admin: {'name': 'admin', 'code': status.HTTP_200_OK, 'create code': status.HTTP_201_CREATED,
                         'accept code': status.HTTP_202_ACCEPTED, 'file_exists': True},
            self.user: {'name': 'user', 'code': status.HTTP_200_OK, 'create code': status.HTTP_201_CREATED,
                        'accept code': status.HTTP_202_ACCEPTED, 'file_exists': True},
            None: {'name': 'none', 'code': status.HTTP_401_UNAUTHORIZED, 'create code': status.HTTP_401_UNAUTHORIZED,
                   'accept code': status.HTTP_401_UNAUTHORIZED, 'file_exists': False},
        }
        for test_case in test_cases:
            images = self._generate_task_images(10)
            task = self._create_task(tasks["change overlap and segment size"], images)
            task_id = task["id"]
            jobs = self._get_jobs(task_id)

            if test_case == "all":
                for job in jobs:
                    self._create_annotations_in_job(task, job["id"], "CVAT for images 1.1 tag", "default")
            else:
                self._create_annotations_in_job(task, jobs[0]["id"], "CVAT for images 1.1 tag", "default")

            for user, edata in list(expected.items()):
                with self.subTest(format=f"{edata['name']}"):
                    with TestDir() as test_dir:
                        user_name = edata['name']
                        url = self._generate_url_dump_tasks_annotations(task_id)

                        file_zip_name = osp.join(test_dir, f'{user_name}.zip')
                        data = {
                            "format": dump_format_name,
                        }
                        response = self._get_request_with_data(url, data, user)
                        self.assertEqual(response.status_code, edata['accept code'])
                        response = self._get_request_with_data(url, data, user)
                        self.assertEqual(response.status_code, edata['create code'])
                        data = {
                            "format": dump_format_name,
                            "action": "download",
                        }
                        response = self._get_request_with_data(url, data, user)
                        self.assertEqual(response.status_code, edata['code'])
                        if response.status_code == status.HTTP_200_OK:
                            content = BytesIO(b"".join(response.streaming_content))
                            with open(file_zip_name, "wb") as f:
                                f.write(content.getvalue())
                        self.assertEqual(osp.exists(file_zip_name), edata['file_exists'])

    def test_api_v1_dump_and_upload_annotations_with_objects_are_different_images(self):
        test_name = self._testMethodName
        dump_format_name = "CVAT for images 1.1"
        upload_types = ["task", "job"]

        images = self._generate_task_images(2)
        task = self._create_task(tasks["main"], images)
        task_id = task["id"]

        for upload_type in upload_types:
            with self.subTest(format=type):
                with TestDir() as test_dir:
                    if upload_type == "task":
                        self._create_annotations(task, "CVAT for images 1.1 different types", "random")
                    else:
                        jobs = self._get_jobs(task_id)
                        job_id = jobs[0]["id"]
                        self._create_annotations_in_job(task, job_id, "CVAT for images 1.1 different types", "random")
                    url = self._generate_url_dump_tasks_annotations(task_id)
                    file_zip_name = osp.join(test_dir, f'{test_name}_{upload_type}.zip')
                    data = {
                        "format": dump_format_name,
                        "action": "download",
                    }
                    self._download_file(url, data, self.admin, file_zip_name)
                    self.assertEqual(osp.exists(file_zip_name), True)
                    self._remove_annotations(url, self.admin)
                    if upload_type == "task":
                        url_upload = self._generate_url_upload_tasks_annotations(task_id, "CVAT 1.1")
                    else:
                        jobs = self._get_jobs(task_id)
                        url_upload = self._generate_url_upload_job_annotations(jobs[0]["id"], "CVAT 1.1")

                    with open(file_zip_name, 'rb') as binary_file:
                        self._upload_file(url_upload, binary_file, self.admin)

                        response = self._get_request(f"/api/v1/tasks/{task_id}/annotations", self.admin)
                        self.assertEqual(len(response.data["shapes"]), 2)
                        self.assertEqual(len(response.data["tracks"]), 0)

    def test_api_v1_dump_and_upload_annotations_with_objects_are_different_video(self):
        test_name = self._testMethodName
        dump_format_name = "CVAT for video 1.1"
        upload_types = ["task", "job"]

        video = self._generate_task_videos(1)
        task = self._create_task(tasks["main"], video)
        task_id = task["id"]

        for upload_type in upload_types:
            with self.subTest(format=type):
                with TestDir() as test_dir:
                    if upload_type == "task":
                        self._create_annotations(task, "CVAT for images 1.1 different types", "random")
                    else:
                        jobs = self._get_jobs(task_id)
                        job_id = jobs[0]["id"]
                        self._create_annotations_in_job(task, job_id, "CVAT for images 1.1 different types", "random")
                    url = self._generate_url_dump_tasks_annotations(task_id)
                    file_zip_name = osp.join(test_dir, f'{test_name}_{upload_type}.zip')

                    data = {
                        "format": dump_format_name,
                        "action": "download",
                    }
                    self._download_file(url, data, self.admin, file_zip_name)
                    self.assertEqual(osp.exists(file_zip_name), True)
                    self._remove_annotations(url, self.admin)
                    if upload_type == "task":
                        url_upload = self._generate_url_upload_tasks_annotations(task_id, "CVAT 1.1")
                    else:
                        jobs = self._get_jobs(task_id)
                        url_upload = self._generate_url_upload_job_annotations(jobs[0]["id"], "CVAT 1.1")

                    with open(file_zip_name, 'rb') as binary_file:
                        self._upload_file(url_upload, binary_file, self.admin)
                        self.assertEqual(osp.exists(file_zip_name), True)

                        response = self._get_request(f"/api/v1/tasks/{task_id}/annotations", self.admin)
                        self.assertEqual(len(response.data["shapes"]), 0)
                        self.assertEqual(len(response.data["tracks"]), 2)

    def test_api_v1_dump_and_upload_with_objects_type_is_track_and_outside_property(self):
        test_name = self._testMethodName
        dump_format_name = "CVAT for video 1.1"
        video = self._generate_task_videos(1)
        task = self._create_task(tasks["main"], video)
        self._create_annotations(task, "CVAT for video 1.1 slice track", "random")
        task_id = task["id"]

        with TestDir() as test_dir:
            url = self._generate_url_dump_tasks_annotations(task_id)
            file_zip_name = osp.join(test_dir, f'{test_name}.zip')
            data = {
                "format": dump_format_name,
                "action": "download",
            }
            self._download_file(url, data, self.admin, file_zip_name)
            self.assertEqual(osp.exists(file_zip_name), True)

            with open(file_zip_name, 'rb') as binary_file:
                url = self._generate_url_upload_tasks_annotations(task_id, "CVAT 1.1")
                self._upload_file(url, binary_file, self.admin)

    def test_api_v1_dump_and_upload_with_objects_type_is_track_and_keyframe_property(self):
        test_name = self._testMethodName
        dump_format_name = "CVAT for video 1.1"

        video = self._generate_task_videos(1)
        task = self._create_task(tasks["main"], video)
        self._create_annotations(task, "CVAT for video 1.1 slice track keyframe", "random")
        task_id = task["id"]

        with TestDir() as test_dir:
            url = self._generate_url_dump_tasks_annotations(task_id)
            file_zip_name = osp.join(test_dir, f'{test_name}.zip')

            data = {
                "format": dump_format_name,
                "action": "download",
            }
            self._download_file(url, data, self.admin, file_zip_name)
            self.assertEqual(osp.exists(file_zip_name), True)

            with open(file_zip_name, 'rb') as binary_file:
                url = self._generate_url_upload_tasks_annotations(task_id, "CVAT 1.1")
                self._upload_file(url, binary_file, self.admin)

    def test_api_v1_dump_upload_annotations_from_several_jobs(self):
        test_name = self._testMethodName
        dump_format_name = "CVAT for images 1.1"

        images = self._generate_task_images(10)
        task = self._create_task(tasks["change overlap and segment size"], images)
        task_id = task["id"]
        jobs = self._get_jobs(task_id)
        for job in jobs:
            self._create_annotations_in_job(task, job["id"], "CVAT for images 1.1 merge", "random")

        with TestDir() as test_dir:
            url = self._generate_url_dump_tasks_annotations(task_id)
            file_zip_name = osp.join(test_dir, f'{test_name}.zip')
            data = {
                "format": dump_format_name,
                "action": "download",
            }
            self._download_file(url, data, self.admin, file_zip_name)
            self.assertEqual(osp.exists(file_zip_name), True)

            # remove annotations
            self._remove_annotations(url, self.admin)
            url = self._generate_url_upload_tasks_annotations(task_id, "CVAT 1.1")
            with open(file_zip_name, 'rb') as binary_file:
                self._upload_file(url, binary_file, self.admin)

    def test_api_v1_dump_annotations_with_objects_type_is_shape_from_several_jobs(self):
        test_name = self._testMethodName
        dump_format_name = "CVAT for images 1.1"
        test_cases = ['all', 'first']

        images = self._generate_task_images(10)
        task = self._create_task(tasks["change overlap and segment size"], images)
        task_id = task["id"]

        for test_case in test_cases:
            with TestDir() as test_dir:
                jobs = self._get_jobs(task_id)
                if test_case == "all":
                    for job in jobs:
                        self._create_annotations_in_job(task, job["id"], dump_format_name, "default")
                else:
                    self._create_annotations_in_job(task, jobs[0]["id"], dump_format_name, "default")

                url = self._generate_url_dump_tasks_annotations(task_id)

                file_zip_name = osp.join(test_dir, f'{test_name}.zip')
                data = {
                    "format": dump_format_name,
                    "action": "download",
                }
                self._download_file(url, data, self.admin, file_zip_name)
                self.assertEqual(osp.exists(file_zip_name), True)

                # remove annotations
                self._remove_annotations(url, self.admin)
                url = self._generate_url_upload_tasks_annotations(task_id, "CVAT 1.1")
                with open(file_zip_name, 'rb') as binary_file:
                    self._upload_file(url, binary_file, self.admin)

    def test_api_v1_export_dataset(self):
        test_name = self._testMethodName
        dump_formats = dm.views.get_export_formats()

        expected = {
            self.admin: {'name': 'admin', 'code': status.HTTP_200_OK, 'create code': status.HTTP_201_CREATED,
                         'accept code': status.HTTP_202_ACCEPTED, 'file_exists': True},
            self.user: {'name': 'user', 'code': status.HTTP_200_OK, 'create code': status.HTTP_201_CREATED,
                        'accept code': status.HTTP_202_ACCEPTED, 'file_exists': True},
            None: {'name': 'none', 'code': status.HTTP_401_UNAUTHORIZED, 'create code': status.HTTP_401_UNAUTHORIZED,
                   'accept code': status.HTTP_401_UNAUTHORIZED, 'file_exists': False},
        }

        with TestDir() as test_dir:
            # Dump annotations with objects type is shape
            for dump_format in dump_formats:
                if not dump_format.ENABLED or dump_format.DISPLAY_NAME != "CVAT for images 1.1":
                    continue
                dump_format_name = dump_format.DISPLAY_NAME
                with self.subTest(format=dump_format_name):
                    images = self._generate_task_images(3)
                    # create task with annotations
                    if dump_format_name in [
                        "Market-1501 1.0", "Cityscapes 1.0", \
                        "ICDAR Localization 1.0", "ICDAR Recognition 1.0", \
                        "ICDAR Segmentation 1.0"
                    ]:
                        task = self._create_task(tasks[dump_format_name], images)
                    else:
                        task = self._create_task(tasks["main"], images)
                    task_id = task["id"]
                    # dump annotations
                    url = self._generate_url_dump_task_dataset(task_id)
                    for user, edata in list(expected.items()):
                        user_name = edata['name']
                        file_zip_name = osp.join(test_dir, f'{test_name}_{user_name}_{dump_format_name}.zip')
                        data = {
                            "format": dump_format_name,
                        }
                        response = self._get_request_with_data(url, data, user)
                        self.assertEqual(response.status_code, edata["accept code"])
                        response = self._get_request_with_data(url, data, user)
                        self.assertEqual(response.status_code, edata["create code"])
                        data = {
                            "format": dump_format_name,
                            "action": "download",
                        }
                        response = self._get_request_with_data(url, data, user)
                        self.assertEqual(response.status_code, edata["code"])
                        if response.status_code == status.HTTP_200_OK:
                            content = BytesIO(b"".join(response.streaming_content))
                            with open(file_zip_name, "wb") as f:
                                f.write(content.getvalue())
                        self.assertEqual(response.status_code, edata['code'])
                        self.assertEqual(osp.exists(file_zip_name), edata['file_exists'])

    def test_api_v1_dump_empty_frames(self):
        dump_formats = dm.views.get_export_formats()
        upload_formats = dm.views.get_import_formats()

        with TestDir() as test_dir:
            for dump_format in dump_formats:
                if not dump_format.ENABLED:
                    continue
                dump_format_name = dump_format.DISPLAY_NAME
                with self.subTest(format=dump_format_name):
                    images = self._generate_task_images(3)
                    task = self._create_task(tasks["no attributes"], images)
                    task_id = task["id"]
                    self._create_annotations(task, "empty annotation", "default")
                    url = self._generate_url_dump_tasks_annotations(task_id)

                    file_zip_name = osp.join(test_dir, f'empty_{dump_format_name}.zip')
                    data = {
                        "format": dump_format_name,
                        "action": "download",
                    }
                    self._download_file(url, data, self.admin, file_zip_name)
                    self.assertEqual(osp.exists(file_zip_name), True)

            for upload_format in upload_formats:
                upload_format_name = upload_format.DISPLAY_NAME
                if upload_format_name == "CVAT 1.1":
                    file_zip_name = osp.join(test_dir, 'empty_CVAT for images 1.1.zip')
                else:
                    file_zip_name = osp.join(test_dir, f'empty_{upload_format_name}.zip')
                if not osp.exists(file_zip_name) or not upload_format.ENABLED:
                    continue
                with self.subTest(format=upload_format_name):
                    if upload_format_name in [
                        "MOTS PNG 1.0",  # issue #2925 and changed points values
                        "Cityscapes 1.0" # formats doesn't support empty annotations
                    ]:
                        self.skipTest("Format is fail")
                    images = self._generate_task_images(3)
                    task = self._create_task(tasks["no attributes"], images)
                    task_id = task["id"]

                    url = self._generate_url_upload_tasks_annotations(task_id, upload_format_name)

                    with open(file_zip_name, 'rb') as binary_file:
                        response = self._put_request_with_data(url, {"annotation_file": binary_file}, self.admin)
                        self.assertEqual(response.status_code, status.HTTP_202_ACCEPTED)
                        response = self._put_request_with_data(url, {}, self.admin)
                        self.assertEqual(response.status_code, status.HTTP_201_CREATED)
                        self.assertIsNone(response.data)

    def test_api_v1_rewriting_annotations(self):
        test_name = self._testMethodName
        dump_formats = dm.views.get_export_formats()
        with TestDir() as test_dir:
            for dump_format in dump_formats:
                if not dump_format.ENABLED:
                    continue
                dump_format_name = dump_format.DISPLAY_NAME
                with self.subTest(format=dump_format_name):
                    if dump_format_name in [
                        "MOTS PNG 1.0",  # issue #2925 and changed points values
                        'Kitti Raw Format 1.0',
                        'Sly Point Cloud Format 1.0',
                        'Datumaro 3D 1.0',
                        "Cityscapes 1.0" # expanding annotations due to background mask
                    ]:
                        self.skipTest("Format is fail")
                    images = self._generate_task_images(3)
                    if dump_format_name in [
                        "Market-1501 1.0", "Cityscapes 1.0", \
                        "ICDAR Localization 1.0", "ICDAR Recognition 1.0", \
                        "ICDAR Segmentation 1.0"
                    ]:
                        task = self._create_task(tasks[dump_format_name], images)
                    else:
                        task = self._create_task(tasks["main"], images)
                    task_id = task["id"]
                    if dump_format_name in [
                        "MOT 1.1", "MOTS PNG 1.0", \
                        "PASCAL VOC 1.1", "Segmentation mask 1.1", \
                        "TFRecord 1.0", "YOLO 1.1", "ImageNet 1.0", \
<<<<<<< HEAD
                        "WiderFace 1.0", "VGGFace2 1.0", "Cityscapes 1.0", \
                        "Datumaro 1.0" \
=======
                        "WiderFace 1.0", "VGGFace2 1.0", "Datumaro 1.0",\
                        "Open Images V6 1.0" \
>>>>>>> cc1b8190
                    ]:
                        self._create_annotations(task, dump_format_name, "default")
                    else:
                        self._create_annotations(task, dump_format_name, "random")

                    task_ann = TaskAnnotation(task_id)
                    task_ann.init_from_db()
                    task_ann_prev_data = task_ann.data
                    url = self._generate_url_dump_tasks_annotations(task_id)

                    file_zip_name = osp.join(test_dir, f'{test_name}_{dump_format_name}.zip')
                    data = {
                        "format": dump_format_name,
                        "action": "download",
                    }
                    self._download_file(url, data, self.admin, file_zip_name)
                    self.assertEqual(osp.exists(file_zip_name), True)

                    self._remove_annotations(url, self.admin)

                    self._create_annotations(task, "CVAT for images 1.1 many jobs", "default")

                    if dump_format_name == "CVAT for images 1.1" or dump_format_name == "CVAT for video 1.1":
                        dump_format_name = "CVAT 1.1"
                    url = self._generate_url_upload_tasks_annotations(task_id, dump_format_name)

                    with open(file_zip_name, 'rb') as binary_file:
                        self._upload_file(url, binary_file, self.admin)
                    task_ann = TaskAnnotation(task_id)
                    task_ann.init_from_db()
                    task_ann_data = task_ann.data
                    self.assertEqual(len(task_ann_data["shapes"]), len(task_ann_prev_data["shapes"]))

    def test_api_v1_tasks_annotations_dump_and_upload_many_jobs_with_datumaro(self):
        test_name = self._testMethodName
        upload_format_name = "CVAT 1.1"
        include_images_params = (False, True)
        dump_format_names = ("CVAT for images 1.1", "CVAT for video 1.1")

        for dump_format_name, include_images in itertools.product(dump_format_names, include_images_params):
            with self.subTest(f"{dump_format_name}_include_images_{include_images}"):
                # create task with annotations
                images = self._generate_task_images(13)
                task = self._create_task(tasks["many jobs"], images)
                self._create_annotations(task, f'{dump_format_name} many jobs', "default")

                task_id = task["id"]
                data_from_task_before_upload = self._get_data_from_task(task_id, include_images)

                # dump annotations
                url = self._generate_url_dump_tasks_annotations(task_id)
                with TestDir() as test_dir:
                    file_zip_name = osp.join(test_dir, f'{test_name}_{dump_format_name}.zip')

                    data = {
                        "format": dump_format_name,
                        "action": "download",
                    }
                    self._download_file(url, data, self.admin, file_zip_name)
                    self._check_downloaded_file(file_zip_name)

                    # remove annotations
                    self._remove_annotations(url, self.admin)

                    # upload annotations
                    url = self._generate_url_upload_tasks_annotations(task_id, upload_format_name)
                    with open(file_zip_name, 'rb') as binary_file:
                        self._upload_file(url, binary_file, self.admin)

                    # equals annotations
                    data_from_task_after_upload = self._get_data_from_task(task_id, include_images)
                    compare_datasets(self, data_from_task_before_upload, data_from_task_after_upload)

    def test_api_v1_tasks_annotations_dump_and_upload_with_datumaro(self):
        test_name = self._testMethodName
        # get formats
        dump_formats = dm.views.get_export_formats()
        include_images_params = (False, True)
        for dump_format, include_images in itertools.product(dump_formats, include_images_params):
            if dump_format.ENABLED:
                dump_format_name = dump_format.DISPLAY_NAME
                with self.subTest(dump_format_name):
                    if dump_format_name in [
                        "MOT 1.1",
                        "CamVid 1.0", # issue #2840 and changed points values
                        "MOTS PNG 1.0", # changed points values
                        "Segmentation mask 1.1", # changed points values
                        "ICDAR Segmentation 1.0", # changed points values
                        "Open Images V6 1.0", # changed points values
                        'Kitti Raw Format 1.0',
                        'Sly Point Cloud Format 1.0',
                        'Cityscapes 1.0', # changed points value
                        'Datumaro 3D 1.0'
                    ]:
                        self.skipTest("Format is fail")

                    # create task
                    images = self._generate_task_images(3)
                    if dump_format_name in [
                        "Market-1501 1.0", "Cityscapes 1.0", \
                        "ICDAR Localization 1.0", "ICDAR Recognition 1.0", \
                        "ICDAR Segmentation 1.0"
                    ]:
                        task = self._create_task(tasks[dump_format_name], images)
                    else:
                        task = self._create_task(tasks["main"], images)

                    # create annotations
                    if dump_format_name in [
                        "MOT 1.1", "MOTS PNG 1.0", \
                        "PASCAL VOC 1.1", "Segmentation mask 1.1", \
                        "TFRecord 1.0", "YOLO 1.1", "ImageNet 1.0", \
                        "WiderFace 1.0", "VGGFace2 1.0", "Open Images V6 1.0", \
                        "Datumaro 1.0", \
                    ]:
                        self._create_annotations(task, dump_format_name, "default")
                    else:
                        self._create_annotations(task, dump_format_name, "random")

                    task_id = task["id"]
                    data_from_task_before_upload = self._get_data_from_task(task_id, include_images)

                    # dump annotations
                    url = self._generate_url_dump_tasks_annotations(task_id)
                    with TestDir() as test_dir:
                        file_zip_name = osp.join(test_dir, f'{test_name}_{dump_format_name}.zip')
                        data = {
                            "format": dump_format_name,
                            "action": "download",
                        }
                        self._download_file(url, data, self.admin, file_zip_name)
                        self._check_downloaded_file(file_zip_name)

                        # remove annotations
                        self._remove_annotations(url, self.admin)

                        # upload annotations
                        if dump_format_name in ["CVAT for images 1.1", "CVAT for video 1.1"]:
                            upload_format_name = "CVAT 1.1"
                        else:
                            upload_format_name = dump_format_name
                        url = self._generate_url_upload_tasks_annotations(task_id, upload_format_name)
                        with open(file_zip_name, 'rb') as binary_file:
                            self._upload_file(url, binary_file, self.admin)

                            # equals annotations
                        data_from_task_after_upload = self._get_data_from_task(task_id, include_images)
                        compare_datasets(self, data_from_task_before_upload, data_from_task_after_upload)

    def test_api_v1_check_duplicated_polygon_points(self):
        test_name = self._testMethodName
        images = self._generate_task_images(10)
        task = self._create_task(tasks["main"], images)
        task_id = task["id"]
        data = {
            "format": "CVAT for video 1.1",
            "action": "download",
        }
        annotation_name = "CVAT for video 1.1 polygon"
        self._create_annotations(task, annotation_name, "default")
        annotation_points = annotations[annotation_name]["tracks"][0]["shapes"][0]['points']

        with TestDir() as test_dir:
            url = self._generate_url_dump_tasks_annotations(task_id)
            file_zip_name = osp.join(test_dir, f'{test_name}.zip')
            self._download_file(url, data, self.admin, file_zip_name)
            self._check_downloaded_file(file_zip_name)

            folder_name = osp.join(test_dir, f'{test_name}')
            with zipfile.ZipFile(file_zip_name, 'r') as zip_ref:
                zip_ref.extractall(folder_name)

            tree = ET.parse(osp.join(folder_name, 'annotations.xml'))
            root = tree.getroot()
            for polygon in root.findall("./track[@id='0']/polygon"):
                polygon_points = polygon.attrib["points"].replace(",", ";")
                polygon_points = [float(p) for p in polygon_points.split(";")]
                self.assertEqual(polygon_points, annotation_points)

    def test_api_v1_check_widerface_with_all_attributes(self):
        test_name = self._testMethodName
        dump_format_name = "WiderFace 1.0"
        upload_format_name = "WiderFace 1.0"

        for include_images in (False, True):
            with self.subTest():
                # create task with annotations
                images = self._generate_task_images(3)
                task = self._create_task(tasks["widerface with all attributes"], images)
                self._create_annotations(task, f'{dump_format_name}', "random")

                task_id = task["id"]
                data_from_task_before_upload = self._get_data_from_task(task_id, include_images)

                # dump annotations
                url = self._generate_url_dump_tasks_annotations(task_id)
                data = {
                    "format": dump_format_name,
                    "action": "download",
                }
                with TestDir() as test_dir:
                    file_zip_name = osp.join(test_dir, f'{test_name}_{dump_format_name}.zip')
                    self._download_file(url, data, self.admin, file_zip_name)
                    self._check_downloaded_file(file_zip_name)

                    # remove annotations
                    self._remove_annotations(url, self.admin)

                    # upload annotations
                    url = self._generate_url_upload_tasks_annotations(task_id, upload_format_name)
                    with open(file_zip_name, 'rb') as binary_file:
                        self._upload_file(url, binary_file, self.admin)

                    # equals annotations
                    data_from_task_after_upload = self._get_data_from_task(task_id, include_images)
                    compare_datasets(self, data_from_task_before_upload, data_from_task_after_upload)\

    def test_api_v1_check_attribute_import_in_tracks(self):
        test_name = self._testMethodName
        dump_format_name = "CVAT for video 1.1"
        upload_format_name = "CVAT 1.1"

        for include_images in (False, True):
            with self.subTest():
                # create task with annotations
                images = self._generate_task_images(13)
                task = self._create_task(tasks["many jobs"], images)
                self._create_annotations(task, f'{dump_format_name} attributes in tracks', "default")

                task_id = task["id"]
                data_from_task_before_upload = self._get_data_from_task(task_id, include_images)

                # dump annotations
                url = self._generate_url_dump_tasks_annotations(task_id)
                data = {
                    "format": dump_format_name,
                    "action": "download",
                }
                with TestDir() as test_dir:
                    file_zip_name = osp.join(test_dir, f'{test_name}_{dump_format_name}.zip')
                    self._download_file(url, data, self.admin, file_zip_name)
                    self._check_downloaded_file(file_zip_name)

                    # remove annotations
                    self._remove_annotations(url, self.admin)

                    # upload annotations
                    url = self._generate_url_upload_tasks_annotations(task_id, upload_format_name)
                    with open(file_zip_name, 'rb') as binary_file:
                        self._upload_file(url, binary_file, self.admin)

                    # equals annotations
                    data_from_task_after_upload = self._get_data_from_task(task_id, include_images)
                    compare_datasets(self, data_from_task_before_upload, data_from_task_after_upload)

class ProjectDump(_DbTestBase):
    def test_api_v1_export_dataset(self):
        test_name = self._testMethodName
        dump_formats = dm.views.get_export_formats()

        expected = {
            self.admin: {'name': 'admin', 'code': status.HTTP_200_OK, 'create code': status.HTTP_201_CREATED,
                         'accept code': status.HTTP_202_ACCEPTED, 'file_exists': True},
            self.user: {'name': 'user', 'code': status.HTTP_200_OK, 'create code': status.HTTP_201_CREATED,
                        'accept code': status.HTTP_202_ACCEPTED, 'file_exists': True},
            None: {'name': 'none', 'code': status.HTTP_401_UNAUTHORIZED, 'create code': status.HTTP_401_UNAUTHORIZED,
                   'accept code': status.HTTP_401_UNAUTHORIZED, 'file_exists': False},
        }

        with TestDir() as test_dir:
            for dump_format in dump_formats:
                if not dump_format.ENABLED or dump_format.DIMENSION == dm.bindings.DimensionType.DIM_3D:
                    continue
                dump_format_name = dump_format.DISPLAY_NAME
                with self.subTest(format=dump_format_name):
                    project = self._create_project(projects['main'])
                    pid = project['id']
                    images = self._generate_task_images(3)
                    tasks['task in project #1']['project_id'] = pid
                    self._create_task(tasks['task in project #1'], images)
                    images = self._generate_task_images(3, 3)
                    tasks['task in project #2']['project_id'] = pid
                    self._create_task(tasks['task in project #2'], images)
                    url = self._generate_url_dump_project_dataset(project['id'], dump_format_name)

                    for user, edata in list(expected.items()):
                        user_name = edata['name']
                        file_zip_name = osp.join(test_dir, f'{test_name}_{user_name}_{dump_format_name}.zip')
                        data = {
                            "format": dump_format_name,
                        }
                        response = self._get_request_with_data(url, data, user)
                        self.assertEqual(response.status_code, edata["accept code"])
                        response = self._get_request_with_data(url, data, user)
                        self.assertEqual(response.status_code, edata["create code"])
                        data = {
                            "format": dump_format_name,
                            "action": "download",
                        }
                        response = self._get_request_with_data(url, data, user)
                        self.assertEqual(response.status_code, edata["code"])
                        if response.status_code == status.HTTP_200_OK:
                            content = BytesIO(b"".join(response.streaming_content))
                            with open(file_zip_name, "wb") as f:
                                f.write(content.getvalue())
                        self.assertEqual(response.status_code, edata['code'])
                        self.assertEqual(osp.exists(file_zip_name), edata['file_exists'])

    def test_api_v1_export_annotatios(self):
        test_name = self._testMethodName
        dump_formats = dm.views.get_export_formats()

        expected = {
            self.admin: {'name': 'admin', 'code': status.HTTP_200_OK, 'create code': status.HTTP_201_CREATED,
                         'accept code': status.HTTP_202_ACCEPTED, 'file_exists': True},
            self.user: {'name': 'user', 'code': status.HTTP_200_OK, 'create code': status.HTTP_201_CREATED,
                        'accept code': status.HTTP_202_ACCEPTED, 'file_exists': True},
            None: {'name': 'none', 'code': status.HTTP_401_UNAUTHORIZED, 'create code': status.HTTP_401_UNAUTHORIZED,
                   'accept code': status.HTTP_401_UNAUTHORIZED, 'file_exists': False},
        }

        with TestDir() as test_dir:
            for dump_format in dump_formats:
                if not dump_format.ENABLED or dump_format.DIMENSION == dm.bindings.DimensionType.DIM_3D:
                    continue
                dump_format_name = dump_format.DISPLAY_NAME
                with self.subTest(format=dump_format_name):
                    project = self._create_project(projects['main'])
                    pid = project['id']
                    images = self._generate_task_images(3)
                    tasks['task in project #1']['project_id'] = pid
                    self._create_task(tasks['task in project #1'], images)
                    images = self._generate_task_images(3, 3)
                    tasks['task in project #2']['project_id'] = pid
                    self._create_task(tasks['task in project #2'], images)
                    url = self._generate_url_dump_project_annotations(project['id'], dump_format_name)

                    for user, edata in list(expected.items()):
                        user_name = edata['name']
                        file_zip_name = osp.join(test_dir, f'{test_name}_{user_name}_{dump_format_name}.zip')
                        data = {
                            "format": dump_format_name,
                        }
                        response = self._get_request_with_data(url, data, user)
                        self.assertEqual(response.status_code, edata["accept code"])
                        response = self._get_request_with_data(url, data, user)
                        self.assertEqual(response.status_code, edata["create code"])
                        data = {
                            "format": dump_format_name,
                            "action": "download",
                        }
                        response = self._get_request_with_data(url, data, user)
                        self.assertEqual(response.status_code, edata["code"])
                        if response.status_code == status.HTTP_200_OK:
                            content = BytesIO(b"".join(response.streaming_content))
                            with open(file_zip_name, "wb") as f:
                                f.write(content.getvalue())
                        self.assertEqual(response.status_code, edata['code'])
                        self.assertEqual(osp.exists(file_zip_name), edata['file_exists'])<|MERGE_RESOLUTION|>--- conflicted
+++ resolved
@@ -916,16 +916,11 @@
                         task = self._create_task(tasks["main"], images)
                     task_id = task["id"]
                     if dump_format_name in [
-                        "MOT 1.1", "MOTS PNG 1.0", \
-                        "PASCAL VOC 1.1", "Segmentation mask 1.1", \
-                        "TFRecord 1.0", "YOLO 1.1", "ImageNet 1.0", \
-<<<<<<< HEAD
-                        "WiderFace 1.0", "VGGFace2 1.0", "Cityscapes 1.0", \
-                        "Datumaro 1.0" \
-=======
-                        "WiderFace 1.0", "VGGFace2 1.0", "Datumaro 1.0",\
-                        "Open Images V6 1.0" \
->>>>>>> cc1b8190
+                        "MOT 1.1", "MOTS PNG 1.0",
+                        "PASCAL VOC 1.1", "Segmentation mask 1.1",
+                        "TFRecord 1.0", "YOLO 1.1", "ImageNet 1.0",
+                        "WiderFace 1.0", "VGGFace2 1.0", "Cityscapes 1.0",
+                        "Datumaro 1.0", "Open Images V6 1.0"
                     ]:
                         self._create_annotations(task, dump_format_name, "default")
                     else:
