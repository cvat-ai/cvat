
# Copyright (C) 2020 Intel Corporation
#
# SPDX-License-Identifier: MIT

import numpy as np
import os.path as osp
import tempfile
import zipfile
from io import BytesIO

import datumaro
from datumaro.components.dataset import Dataset, DatasetItem
from datumaro.components.annotation import Mask
from django.contrib.auth.models import Group, User
from PIL import Image

from rest_framework import status
from rest_framework.test import APIClient, APITestCase

import cvat.apps.dataset_manager as dm
from cvat.apps.dataset_manager.annotation import AnnotationIR
from cvat.apps.dataset_manager.bindings import (CvatTaskDataExtractor,
                                                TaskData, find_dataset_root)
from cvat.apps.dataset_manager.task import TaskAnnotation
from cvat.apps.dataset_manager.util import make_zip_archive
from cvat.apps.engine.models import Task


def generate_image_file(filename, size=(100, 100)):
    f = BytesIO()
    image = Image.new('RGB', size=size)
    image.save(f, 'jpeg')
    f.name = filename
    f.seek(0)
    return f

class ForceLogin:
    def __init__(self, user, client):
        self.user = user
        self.client = client

    def __enter__(self):
        if self.user:
            self.client.force_login(self.user,
                backend='django.contrib.auth.backends.ModelBackend')

        return self

    def __exit__(self, exception_type, exception_value, traceback):
        if self.user:
            self.client.logout()

class _DbTestBase(APITestCase):
    def setUp(self):
        self.client = APIClient()

    @classmethod
    def setUpTestData(cls):
        cls.create_db_users()

    @classmethod
    def create_db_users(cls):
        group, _ = Group.objects.get_or_create(name="adm")

        admin = User.objects.create_superuser(
            username="test", password="test", email="")
        admin.groups.add(group)

        cls.user = admin

    def _put_api_v1_task_id_annotations(self, tid, data):
        with ForceLogin(self.user, self.client):
            response = self.client.put("/api/v1/tasks/%s/annotations" % tid,
                data=data, format="json")

        return response

    def _put_api_v1_job_id_annotations(self, jid, data):
        with ForceLogin(self.user, self.client):
            response = self.client.put("/api/v1/jobs/%s/annotations" % jid,
                data=data, format="json")

        return response

    def _create_task(self, data, image_data):
        with ForceLogin(self.user, self.client):
            response = self.client.post('/api/v1/tasks', data=data, format="json")
            assert response.status_code == status.HTTP_201_CREATED, response.status_code
            tid = response.data["id"]

            response = self.client.post("/api/v1/tasks/%s/data" % tid,
                data=image_data)
            assert response.status_code == status.HTTP_202_ACCEPTED, response.status_code

            response = self.client.get("/api/v1/tasks/%s" % tid)
            task = response.data

        return task

class TaskExportTest(_DbTestBase):
    def _generate_custom_annotations(self, annotations, task):
        self._put_api_v1_task_id_annotations(task["id"], annotations)
        return annotations

    def _generate_annotations(self, task):
        annotations = {
            "version": 0,
            "tags": [
                {
                    "frame": 0,
                    "label_id": task["labels"][0]["id"],
                    "group": None,
                    "attributes": []
                }
            ],
            "shapes": [
                {
                    "frame": 0,
                    "label_id": task["labels"][0]["id"],
                    "group": None,
                    "source": "manual",
                    "attributes": [
                        {
                            "spec_id": task["labels"][0]["attributes"][0]["id"],
                            "value": task["labels"][0]["attributes"][0]["values"][0]
                        },
                        {
                            "spec_id": task["labels"][0]["attributes"][1]["id"],
                            "value": task["labels"][0]["attributes"][0]["default_value"]
                        }
                    ],
                    "points": [1.0, 2.1, 100, 300.222],
                    "type": "rectangle",
                    "occluded": False
                },
                {
                    "frame": 1,
                    "label_id": task["labels"][1]["id"],
                    "group": None,
                    "source": "manual",
                    "attributes": [],
                    "points": [2.0, 2.1, 100, 300.222, 400, 500, 1, 3],
                    "type": "polygon",
                    "occluded": False
                },
                {
                    "frame": 1,
                    "label_id": task["labels"][0]["id"],
                    "group": 1,
                    "source": "manual",
                    "attributes": [],
                    "points": [100, 300.222, 400, 500, 1, 3],
                    "type": "points",
                    "occluded": False
                },
                {
                    "frame": 1,
                    "label_id": task["labels"][0]["id"],
                    "group": 1,
                    "source": "manual",
                    "attributes": [],
                    "points": [2.0, 2.1, 400, 500, 1, 3],
                    "type": "polyline",
                    "occluded": False
                },
            ],
            "tracks": [
                {
                    "frame": 0,
                    "label_id": task["labels"][0]["id"],
                    "group": None,
                    "source": "manual",
                    "attributes": [
                        {
                            "spec_id": task["labels"][0]["attributes"][0]["id"],
                            "value": task["labels"][0]["attributes"][0]["values"][0]
                        },
                    ],
                    "shapes": [
                        {
                            "frame": 0,
                            "points": [1.0, 2.1, 100, 300.222],
                            "type": "rectangle",
                            "occluded": False,
                            "outside": False,
                            "attributes": [
                                {
                                    "spec_id": task["labels"][0]["attributes"][1]["id"],
                                    "value": task["labels"][0]["attributes"][1]["default_value"]
                                }
                            ]
                        },
                        {
                            "frame": 1,
                            "attributes": [],
                            "points": [2.0, 2.1, 100, 300.222],
                            "type": "rectangle",
                            "occluded": True,
                            "outside": True
                        },
                    ]
                },
                {
                    "frame": 1,
                    "label_id": task["labels"][1]["id"],
                    "group": None,
                    "source": "manual",
                    "attributes": [],
                    "shapes": [
                        {
                            "frame": 1,
                            "attributes": [],
                            "points": [1.0, 2.1, 100, 300.222],
                            "type": "rectangle",
                            "occluded": False,
                            "outside": False
                        }
                    ]
                },
            ]
        }
        return self._generate_custom_annotations(annotations, task)

    def _generate_task_images(self, count): # pylint: disable=no-self-use
        images = {
            "client_files[%d]" % i: generate_image_file("image_%d.jpg" % i)
            for i in range(count)
        }
        images["image_quality"] = 75
        return images

    def _generate_task(self, images, **overrides):
        task = {
            "name": "my task #1",
            "overlap": 0,
            "segment_size": 100,
            "labels": [
                {
                    "name": "car",
                    "attributes": [
                        {
                            "name": "model",
                            "mutable": False,
                            "input_type": "select",
                            "default_value": "mazda",
                            "values": ["bmw", "mazda", "renault"]
                        },
                        {
                            "name": "parked",
                            "mutable": True,
                            "input_type": "checkbox",
                            "default_value": False
                        },
                    ]
                },
                {"name": "person"},
            ]
        }
        task.update(overrides)
        return self._create_task(task, images)

    @staticmethod
    def _test_export(check, task, format_name, **export_args):
        with tempfile.TemporaryDirectory() as temp_dir:
            file_path = osp.join(temp_dir, format_name)
            dm.task.export_task(task["id"], file_path,
                format_name, **export_args)

            check(file_path)

    def test_export_formats_query(self):
        formats = dm.views.get_export_formats()

        self.assertEqual({f.DISPLAY_NAME for f in formats},
        {
            'COCO 1.0',
            'CVAT for images 1.1',
            'CVAT for video 1.1',
            'Datumaro 1.0',
            'Datumaro 3D 1.0',
            'LabelMe 3.0',
            'MOT 1.1',
            'MOTS PNG 1.0',
            'PASCAL VOC 1.1',
            'Segmentation mask 1.1',
            'TFRecord 1.0',
            'YOLO 1.1',
            'ImageNet 1.0',
            'CamVid 1.0',
            'WiderFace 1.0',
            'VGGFace2 1.0',
            'Market-1501 1.0',
            'ICDAR Recognition 1.0',
            'ICDAR Localization 1.0',
            'ICDAR Segmentation 1.0',
            'Kitti Raw Format 1.0',
            'Sly Point Cloud Format 1.0',
<<<<<<< HEAD
            'Cityscapes 1.0'
=======
            'Open Images V6 1.0'
>>>>>>> cc1b8190
        })

    def test_import_formats_query(self):
        formats = dm.views.get_import_formats()

        self.assertEqual({f.DISPLAY_NAME for f in formats},
        {
            'COCO 1.0',
            'CVAT 1.1',
            'LabelMe 3.0',
            'MOT 1.1',
            'MOTS PNG 1.0',
            'PASCAL VOC 1.1',
            'Segmentation mask 1.1',
            'TFRecord 1.0',
            'YOLO 1.1',
            'ImageNet 1.0',
            'CamVid 1.0',
            'WiderFace 1.0',
            'VGGFace2 1.0',
            'Market-1501 1.0',
            'ICDAR Recognition 1.0',
            'ICDAR Localization 1.0',
            'ICDAR Segmentation 1.0',
            'Kitti Raw Format 1.0',
            'Sly Point Cloud Format 1.0',
<<<<<<< HEAD
            'Cityscapes 1.0',
=======
            'Open Images V6 1.0',
>>>>>>> cc1b8190
            'Datumaro 1.0',
            'Datumaro 3D 1.0'
        })

    def test_exports(self):
        def check(file_path):
            with open(file_path, 'rb') as f:
                self.assertTrue(len(f.read()) != 0)

        for f in dm.views.get_export_formats():
            if not f.ENABLED:
                self.skipTest("Format is disabled")

            format_name = f.DISPLAY_NAME
            if format_name == "VGGFace2 1.0":
                self.skipTest("Format is disabled")

            for save_images in { True, False }:
                images = self._generate_task_images(3)
                task = self._generate_task(images)
                self._generate_annotations(task)
                with self.subTest(format=format_name, save_images=save_images):
                    self._test_export(check, task,
                        format_name, save_images=save_images)

    def test_empty_images_are_exported(self):
        dm_env = dm.formats.registry.dm_env

        for format_name, importer_name in [
            ('COCO 1.0', 'coco'),
            ('CVAT for images 1.1', 'cvat'),
            # ('CVAT for video 1.1', 'cvat'), # does not support
            ('Datumaro 1.0', 'datumaro'),
            ('LabelMe 3.0', 'label_me'),
            # ('MOT 1.1', 'mot_seq'), # does not support
            # ('MOTS PNG 1.0', 'mots_png'), # does not support
            ('PASCAL VOC 1.1', 'voc'),
            ('Segmentation mask 1.1', 'voc'),
            ('TFRecord 1.0', 'tf_detection_api'),
            ('YOLO 1.1', 'yolo'),
            ('ImageNet 1.0', 'imagenet_txt'),
            ('CamVid 1.0', 'camvid'),
            ('WiderFace 1.0', 'wider_face'),
            ('VGGFace2 1.0', 'vgg_face2'),
            ('Market-1501 1.0', 'market1501'),
            ('ICDAR Recognition 1.0', 'icdar_word_recognition'),
            ('ICDAR Localization 1.0', 'icdar_text_localization'),
            ('ICDAR Segmentation 1.0', 'icdar_text_segmentation'),
            # ('Cityscapes 1.0', 'cityscapes'), does not support, empty annotations
        ]:
            with self.subTest(format=format_name):
                if not dm.formats.registry.EXPORT_FORMATS[format_name].ENABLED:
                    self.skipTest("Format is disabled")

                images = self._generate_task_images(3)
                task = self._generate_task(images)

                def check(file_path):
                    def load_dataset(src):
                        return datumaro.components.dataset. \
                            Dataset.import_from(src, importer_name, env=dm_env)

                    if zipfile.is_zipfile(file_path):
                        with tempfile.TemporaryDirectory() as tmp_dir:
                            zipfile.ZipFile(file_path).extractall(tmp_dir)
                            dataset = load_dataset(tmp_dir)
                            self.assertEqual(len(dataset), task["size"])
                    else:
                        dataset = load_dataset(file_path)
                        self.assertEqual(len(dataset), task["size"])

                self._test_export(check, task, format_name, save_images=False)

    def test_can_skip_outside(self):
        images = self._generate_task_images(3)
        task = self._generate_task(images)
        self._generate_annotations(task)
        task_ann = TaskAnnotation(task["id"])
        task_ann.init_from_db()
        task_data = TaskData(task_ann.ir_data, Task.objects.get(pk=task["id"]))

        extractor = CvatTaskDataExtractor(task_data)
        dm_dataset = datumaro.components.project.Dataset.from_extractors(extractor)
        self.assertEqual(4, len(dm_dataset.get("image_1").annotations))

    def test_no_outside_shapes_in_per_frame_export(self):
        images = self._generate_task_images(3)
        task = self._generate_task(images)
        self._generate_annotations(task)
        task_ann = TaskAnnotation(task["id"])
        task_ann.init_from_db()
        task_data = TaskData(task_ann.ir_data, Task.objects.get(pk=task["id"]))

        outside_count = 0
        for f in task_data.group_by_frame(include_empty=True):
            for ann in f.labeled_shapes:
                if getattr(ann, 'outside', None):
                    outside_count += 1
        self.assertEqual(0, outside_count)

    def test_cant_make_rel_frame_id_from_unknown(self):
        images = self._generate_task_images(3)
        images['frame_filter'] = 'step=2'
        task = self._generate_task(images)
        task_data = TaskData(AnnotationIR(), Task.objects.get(pk=task['id']))

        with self.assertRaisesRegex(ValueError, r'Unknown'):
            task_data.rel_frame_id(1) # the task has only 0 and 2 frames

    def test_can_make_rel_frame_id_from_known(self):
        images = self._generate_task_images(6)
        images['frame_filter'] = 'step=2'
        images['start_frame'] = 1
        task = self._generate_task(images)
        task_data = TaskData(AnnotationIR(), Task.objects.get(pk=task['id']))

        self.assertEqual(2, task_data.rel_frame_id(5))

    def test_cant_make_abs_frame_id_from_unknown(self):
        images = self._generate_task_images(3)
        images['frame_filter'] = 'step=2'
        task = self._generate_task(images)
        task_data = TaskData(AnnotationIR(), Task.objects.get(pk=task['id']))

        with self.assertRaisesRegex(ValueError, r'Unknown'):
            task_data.abs_frame_id(2) # the task has only 0 and 1 indices

    def test_can_make_abs_frame_id_from_known(self):
        images = self._generate_task_images(6)
        images['frame_filter'] = 'step=2'
        images['start_frame'] = 1
        task = self._generate_task(images)
        task_data = TaskData(AnnotationIR(), Task.objects.get(pk=task['id']))

        self.assertEqual(5, task_data.abs_frame_id(2))

    def test_frames_outside_are_not_generated(self):
        # https://github.com/openvinotoolkit/cvat/issues/2827
        images = self._generate_task_images(10)
        images['start_frame'] = 0
        task = self._generate_task(images, overlap=3, segment_size=6)
        annotations = {
            "version": 0,
            "tags": [],
            "shapes": [],
            "tracks": [
                {
                    "frame": 6,
                    "label_id": task["labels"][0]["id"],
                    "group": None,
                    "source": "manual",
                    "attributes": [],
                    "shapes": [
                        {
                            "frame": 6,
                            "points": [1.0, 2.1, 100, 300.222],
                            "type": "rectangle",
                            "occluded": False,
                            "outside": False,
                            "attributes": [],
                        },
                    ]
                },
            ]
        }
        self._put_api_v1_job_id_annotations(
            task["segments"][2]["jobs"][0]["id"], annotations)

        task_ann = TaskAnnotation(task["id"])
        task_ann.init_from_db()
        task_data = TaskData(task_ann.ir_data, Task.objects.get(pk=task['id']))

        i = -1
        for i, frame in enumerate(task_data.group_by_frame()):
            self.assertTrue(frame.frame in range(6, 10))
        self.assertEqual(i + 1, 4)

class FrameMatchingTest(_DbTestBase):
    def _generate_task_images(self, paths): # pylint: disable=no-self-use
        f = BytesIO()
        with zipfile.ZipFile(f, 'w') as archive:
            for path in paths:
                archive.writestr(path, generate_image_file(path).getvalue())
        f.name = 'images.zip'
        f.seek(0)

        return {
            'client_files[0]': f,
            'image_quality': 75,
        }

    def _generate_task(self, images):
        task = {
            "name": "my task #1",
            "overlap": 0,
            "segment_size": 100,
            "labels": [
                {
                    "name": "car",
                    "attributes": [
                        {
                            "name": "model",
                            "mutable": False,
                            "input_type": "select",
                            "default_value": "mazda",
                            "values": ["bmw", "mazda", "renault"]
                        },
                        {
                            "name": "parked",
                            "mutable": True,
                            "input_type": "checkbox",
                            "default_value": False
                        },
                    ]
                },
                {"name": "person"},
            ]
        }
        return self._create_task(task, images)

    def test_frame_matching(self):
        task_paths = [
            'a.jpg',
            'a/a.jpg',
            'a/b.jpg',
            'b/a.jpg',
            'b/c.jpg',
            'a/b/c.jpg',
            'a/b/d.jpg',
        ]

        images = self._generate_task_images(task_paths)
        task = self._generate_task(images)
        task_data = TaskData(AnnotationIR(), Task.objects.get(pk=task["id"]))

        for input_path, expected, root in [
            ('z.jpg', None, ''), # unknown item
            ('z/a.jpg', None, ''), # unknown item

            ('d.jpg', 'a/b/d.jpg', 'a/b'), # match with root hint
            ('b/d.jpg', 'a/b/d.jpg', 'a'), # match with root hint
        ] + list(zip(task_paths, task_paths, [None] * len(task_paths))): # exact matches
            with self.subTest(input=input_path):
                actual = task_data.match_frame(input_path, root)
                if actual is not None:
                    actual = task_data.frame_info[actual]['path']
                self.assertEqual(expected, actual)

    def test_dataset_root(self):
        for task_paths, dataset_paths, expected in [
            ([ 'a.jpg', 'b/c/a.jpg' ], [ 'a.jpg', 'b/c/a.jpg' ], ''),
            ([ 'b/a.jpg', 'b/c/a.jpg' ], [ 'a.jpg', 'c/a.jpg' ], 'b'), # 'images from share' case
            ([ 'b/c/a.jpg' ], [ 'a.jpg' ], 'b/c'), # 'images from share' case
            ([ 'a.jpg' ], [ 'z.jpg' ], None),
        ]:
            with self.subTest(expected=expected):
                images = self._generate_task_images(task_paths)
                task = self._generate_task(images)
                task_data = TaskData(AnnotationIR(),
                    Task.objects.get(pk=task["id"]))
                dataset = [
                    datumaro.components.extractor.DatasetItem(
                        id=osp.splitext(p)[0])
                    for p in dataset_paths]

                root = find_dataset_root(dataset, task_data)
                self.assertEqual(expected, root)

class TaskAnnotationsImportTest(_DbTestBase):
    def _generate_custom_annotations(self, annotations, task):
        self._put_api_v1_task_id_annotations(task["id"], annotations)
        return annotations

    def _generate_task_images(self, count, name="image", **image_params):
        images = {
            "client_files[%d]" % i: generate_image_file("%s_%d.jpg" % (name, i),
                **image_params)
            for i in range(count)
        }
        images["image_quality"] = 75
        return images

    def _generate_task(self, images, annotation_format, **overrides):
        labels = []
        if annotation_format in ["ICDAR Recognition 1.0",
                "ICDAR Localization 1.0"]:
            labels = [{
                "name": "icdar",
                "attributes": [{
                    "name": "text",
                    "mutable": False,
                    "input_type": "text",
                    "values": ["word1", "word2"]
                }]
            }]
        elif annotation_format == "ICDAR Segmentation 1.0":
            labels = [{
                "name": "icdar",
                "attributes": [
                    {
                        "name": "text",
                        "mutable": False,
                        "input_type": "text",
                        "values": ["word_1", "word_2", "word_3"]
                    },
                    {
                        "name": "index",
                        "mutable": False,
                        "input_type": "number",
                        "values": ["0", "1", "2"]
                    },
                    {
                        "name": "color",
                        "mutable": False,
                        "input_type": "text",
                        "values": ["100 110 240", "10 15 20", "120 128 64"]
                    },
                    {
                        "name": "center",
                        "mutable": False,
                        "input_type": "text",
                        "values": ["1 2", "2 4", "10 45"]
                    },
                ]
            }]
        elif annotation_format == "Market-1501 1.0":
            labels = [{
                "name": "market-1501",
                "attributes": [
                    {
                        "name": "query",
                        "mutable": False,
                        "input_type": "select",
                        "values": ["True", "False"]
                    },
                    {
                        "name": "camera_id",
                        "mutable": False,
                        "input_type": "number",
                        "values": ["0", "1", "2", "3"]
                    },
                    {
                        "name": "person_id",
                        "mutable": False,
                        "input_type": "number",
                        "values": ["1", "2", "3"]
                    },
                ]
            }]
        else:
            labels = [
                {
                    "name": "car",
                    "attributes": [
                        {
                            "name": "model",
                            "mutable": False,
                            "input_type": "select",
                            "default_value": "mazda",
                            "values": ["bmw", "mazda", "renault"]
                        },
                        {
                            "name": "parked",
                            "mutable": True,
                            "input_type": "checkbox",
                            "default_value": False
                        }
                    ]
                },
                {
                    "name": "background",
                    "attributes": [],
                },
                {"name": "person"}
            ]

        task = {
            "name": "my task #1",
            "overlap": 0,
            "segment_size": 100,
            "labels": labels
        }
        task.update(overrides)
        return self._create_task(task, images)

    def _generate_annotations(self, task, annotation_format):
        shapes = []
        tracks = []
        tags = []

        if annotation_format in ["ICDAR Recognition 1.0",
                "ICDAR Localization 1.0"]:
            shapes = [{
                "frame": 0,
                "label_id": task["labels"][0]["id"],
                "group": 0,
                "source": "manual",
                "attributes": [
                    {
                        "spec_id": task["labels"][0]["attributes"][0]["id"],
                        "value": task["labels"][0]["attributes"][0]["values"][0]
                    },
                ],
                "points": [1.0, 2.1, 10.6, 53.22],
                "type": "rectangle",
                "occluded": False,
            }]
        elif annotation_format == "Market-1501 1.0":
            tags = [{
                "frame": 1,
                "label_id": task["labels"][0]["id"],
                "group": 0,
                "source": "manual",
                "attributes": [
                    {
                        "spec_id": task["labels"][0]["attributes"][0]["id"],
                        "value": task["labels"][0]["attributes"][0]["values"][1]
                    },
                    {
                        "spec_id": task["labels"][0]["attributes"][1]["id"],
                        "value": task["labels"][0]["attributes"][1]["values"][2]
                    },
                    {
                        "spec_id": task["labels"][0]["attributes"][2]["id"],
                        "value": task["labels"][0]["attributes"][2]["values"][0]
                    }
                ],
            }]
        elif annotation_format == "ICDAR Segmentation 1.0":
            shapes = [{
                "frame": 0,
                "label_id": task["labels"][0]["id"],
                "group": 0,
                "source": "manual",
                "attributes": [
                    {
                        "spec_id": task["labels"][0]["attributes"][0]["id"],
                        "value": task["labels"][0]["attributes"][0]["values"][0]
                    },
                    {
                        "spec_id": task["labels"][0]["attributes"][1]["id"],
                        "value": task["labels"][0]["attributes"][1]["values"][0]
                    },
                    {
                        "spec_id": task["labels"][0]["attributes"][2]["id"],
                        "value": task["labels"][0]["attributes"][2]["values"][1]
                    },
                    {
                        "spec_id": task["labels"][0]["attributes"][3]["id"],
                        "value": task["labels"][0]["attributes"][3]["values"][2]
                    }
                ],
                "points": [1.0, 2.1, 10.6, 53.22],
                "type": "rectangle",
                "occluded": False,
            }]
        elif annotation_format == "VGGFace2 1.0":
            shapes = [{
                "frame": 1,
                "label_id": task["labels"][1]["id"],
                "group": None,
                "source": "manual",
                "attributes": [],
                "points": [2.0, 2.1, 40, 50.7],
                "type": "rectangle",
                "occluded": False
            }]
        else:
            rectangle_shape_wo_attrs = {
                "frame": 1,
                "label_id": task["labels"][1]["id"],
                "group": 0,
                "source": "manual",
                "attributes": [],
                "points": [2.0, 2.1, 40, 50.7],
                "type": "rectangle",
                "occluded": False,
            }

            rectangle_shape_with_attrs = {
                "frame": 0,
                "label_id": task["labels"][0]["id"],
                "group": 0,
                "source": "manual",
                "attributes": [
                    {
                        "spec_id": task["labels"][0]["attributes"][0]["id"],
                        "value": task["labels"][0]["attributes"][0]["values"][0]
                    },
                    {
                        "spec_id": task["labels"][0]["attributes"][1]["id"],
                        "value": task["labels"][0]["attributes"][1]["default_value"]
                    }
                ],
                "points": [1.0, 2.1, 10.6, 53.22],
                "type": "rectangle",
                "occluded": False,
            }

            track_wo_attrs = {
                "frame": 0,
                "label_id": task["labels"][1]["id"],
                "group": 0,
                "source": "manual",
                "attributes": [],
                "shapes": [
                    {
                        "frame": 0,
                        "attributes": [],
                        "points": [1.0, 2.1, 10.6, 53.22, 90, 90.222],
                        "type": "polygon",
                        "occluded": False,
                        "outside": False
                    }
                ]
            }

            tag_wo_attrs = {
                "frame": 0,
                "label_id": task["labels"][0]["id"],
                "group": None,
                "attributes": []
            }

            tag_with_attrs = {
                "frame": 1,
                "label_id": task["labels"][0]["id"],
                "group": 3,
                "source": "manual",
                "attributes": [
                    {
                        "spec_id": task["labels"][0]["attributes"][0]["id"],
                        "value": task["labels"][0]["attributes"][0]["values"][1]
                    },
                    {
                        "spec_id": task["labels"][0]["attributes"][1]["id"],
                        "value": task["labels"][0]["attributes"][1]["default_value"]
                    }
                ],
            }

            if annotation_format == "VGGFace2 1.0":
                shapes = rectangle_shape_wo_attrs
            elif annotation_format == "CVAT 1.1":
                shapes = [rectangle_shape_wo_attrs,
                    rectangle_shape_with_attrs]
                tags = [tag_with_attrs, tag_wo_attrs]
            elif annotation_format == "MOTS PNG 1.0":
                tracks = [track_wo_attrs]
            else:
                shapes = [rectangle_shape_wo_attrs, \
                    rectangle_shape_with_attrs]
                tags = [tag_wo_attrs]
                tracks = [track_wo_attrs]

        annotations = {
            "version": 0,
            "tags": tags,
            "shapes": shapes,
            "tracks": tracks
        }

        return self._generate_custom_annotations(annotations, task)

    def _test_can_import_annotations(self, task, import_format):
        with tempfile.TemporaryDirectory() as temp_dir:
            file_path = osp.join(temp_dir, import_format)

            export_format = import_format
            if import_format == "CVAT 1.1":
                export_format = "CVAT for images 1.1"

            dm.task.export_task(task["id"], file_path, export_format)
            expected_ann = TaskAnnotation(task["id"])
            expected_ann.init_from_db()

            dm.task.import_task_annotations(task["id"],
                file_path, import_format)
            actual_ann = TaskAnnotation(task["id"])
            actual_ann.init_from_db()

            self.assertEqual(len(expected_ann.data), len(actual_ann.data))

    def test_can_import_annotations_for_image_with_dots_in_filename(self):
        for f in dm.views.get_import_formats():
            format_name = f.DISPLAY_NAME

            images = self._generate_task_images(3, "img0.0.0")
            task = self._generate_task(images, format_name)
            self._generate_annotations(task, format_name)

            with self.subTest(format=format_name):
                if not f.ENABLED:
                    self.skipTest("Format is disabled")

                self._test_can_import_annotations(task, format_name)

    def test_can_import_mots_annotations_with_splited_masks(self):
        #https://github.com/openvinotoolkit/cvat/issues/3360

        format_name = 'MOTS PNG 1.0'
        source_dataset = Dataset.from_iterable([
            DatasetItem(id='image_0',
                annotations=[
                    Mask(np.array([[1, 1, 1, 0, 1, 1, 1]] * 5),
                    label=0, attributes={'track_id': 0})
                ]
            )
        ], categories=['label_0'])

        with tempfile.TemporaryDirectory() as temp_dir:
            dataset_dir = osp.join(temp_dir, 'dataset')
            source_dataset.export(dataset_dir, 'mots_png')
            dataset_path = osp.join(temp_dir, 'annotations.zip')
            make_zip_archive(dataset_dir, dataset_path)

            images = self._generate_task_images(1, size=(5, 7))
            task = {
                'name': 'test',
                "overlap": 0,
                "segment_size": 100,
                "labels": [{'name': 'label_0'}]
            }
            task.update()
            task = self._create_task(task, images)

            dm.task.import_task_annotations(task['id'], dataset_path, format_name)
            self._test_can_import_annotations(task, format_name)
<|MERGE_RESOLUTION|>--- conflicted
+++ resolved
@@ -296,11 +296,8 @@
             'ICDAR Segmentation 1.0',
             'Kitti Raw Format 1.0',
             'Sly Point Cloud Format 1.0',
-<<<<<<< HEAD
-            'Cityscapes 1.0'
-=======
+            'Cityscapes 1.0',
             'Open Images V6 1.0'
->>>>>>> cc1b8190
         })
 
     def test_import_formats_query(self):
@@ -327,11 +324,8 @@
             'ICDAR Segmentation 1.0',
             'Kitti Raw Format 1.0',
             'Sly Point Cloud Format 1.0',
-<<<<<<< HEAD
             'Cityscapes 1.0',
-=======
             'Open Images V6 1.0',
->>>>>>> cc1b8190
             'Datumaro 1.0',
             'Datumaro 3D 1.0'
         })
