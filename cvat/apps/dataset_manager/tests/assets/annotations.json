{
  "CVAT for images 1.1": {
    "version": 0,
    "tags": [
      {
        "frame": 0,
        "label_id": null,
        "group": 0,
        "source": "manual",
        "attributes": []
      }
    ],
    "shapes": [
      {
        "type": "rectangle",
        "occluded": false,
        "z_order": 0,
        "points": [5.54, 3.5, 19.64, 11.19],
        "frame": 0,
        "label_id": null,
        "group": 1,
        "source": "manual",
        "attributes": []
      },
      {
        "type": "polygon",
        "occluded": true,
        "z_order": 0,
        "points": [25.04, 13.7, 35.85, 20.2, 16.65, 19.8],
        "frame": 0,
        "label_id": null,
        "group": 0,
        "source": "manual",
        "attributes": []
      },
      {
        "type": "polyline",
        "occluded": false,
        "z_order": 1,
        "points": [27.15, 26.7, 53.25, 24.8],
        "frame": 0,
        "label_id": null,
        "group": 2,
        "source": "manual",
        "attributes": []
      },
      {
        "type": "points",
        "occluded": false,
        "z_order": 1,
        "points": [42.95, 33.59],
        "frame": 1,
        "label_id": null,
        "group": 0,
        "source": "manual",
        "attributes": []
      },
      {
        "type": "cuboid",
        "occluded": false,
        "z_order": 2,
        "points": [
          51.65,
          37.3,
          51.65,
          46.8,
          70.25,
          37.2,
          70.25,
          46.8,
          72.11,
          36.34,
          72.11,
          45.74,
          53.51,
          36.34,
          53.51,
          45.74
        ],
        "frame": 0,
        "label_id": null,
        "group": 1,
        "source": "manual",
        "attributes": []
      }
    ],
    "tracks": []
  },
  "CVAT for video 1.1": {
    "version": 0,
    "tags": [],
    "shapes": [],
    "tracks": [
      {
        "frame": 1,
        "label_id": null,
        "group": 0,
        "source": "manual",
        "shapes": [
          {
            "type": "rectangle",
            "occluded": true,
            "z_order": 0,
            "points": [4.75, 4.8, 13.06, 11.39],
            "frame": 1,
            "outside": false,
            "attributes": []
          }
        ],
        "attributes": []
      },
      {
        "frame": 1,
        "label_id": null,
        "group": 1,
        "source": "manual",
        "shapes": [
          {
            "type": "polygon",
            "occluded": false,
            "z_order": 0,
            "points": [24.62, 13.01, 34.88, 20.03, 18.14, 18.08],
            "frame": 1,
            "outside": false,
            "attributes": []
          }
        ],
        "attributes": []
      },
      {
        "frame": 1,
        "label_id": null,
        "group": 1,
        "source": "manual",
        "shapes": [
          {
            "type": "polyline",
            "occluded": false,
            "z_order": 1,
            "points": [30.99, 31.37, 47.51, 26.94, 50.21, 22.73],
            "frame": 1,
            "outside": false,
            "attributes": []
          }
        ],
        "attributes": []
      },
      {
        "frame": 1,
        "label_id": null,
        "group": 0,
        "source": "manual",
        "shapes": [
          {
            "type": "points",
            "occluded": false,
            "z_order": 2,
            "points": [59.82, 31.26],
            "frame": 1,
            "outside": false,
            "attributes": []
          }
        ],
        "attributes": []
      },
      {
        "frame": 1,
        "label_id": null,
        "group": 2,
        "source": "manual",
        "shapes": [
          {
            "type": "cuboid",
            "occluded": false,
            "z_order": 2,
            "points": [
              52.48,
              37.95,
              52.48,
              44.43,
              67.38,
              37.85,
              67.38,
              44.43,
              68.87,
              37.29,
              68.87,
              43.67,
              53.97,
              37.29,
              53.97,
              43.67
            ],
            "frame": 1,
            "outside": false,
            "attributes": []
          }
        ],
        "attributes": []
      },
      {
        "frame": 0,
        "label_id": null,
        "group": 0,
        "source": "manual",
        "shapes": [
          {
            "type": "rectangle",
            "occluded": false,
            "z_order": 0,
            "points": [65.65, 7.07, 78.83, 16.14],
            "frame": 0,
            "outside": false,
            "attributes": []
          },
          {
            "type": "rectangle",
            "occluded": false,
            "z_order": 0,
            "points": [65.65, 7.07, 78.83, 16.14],
            "frame": 1,
            "outside": true,
            "attributes": []
          },
          {
            "type": "rectangle",
            "occluded": false,
            "z_order": 0,
            "points": [65.65, 7.073, 78.83, 16.14],
            "frame": 2,
            "outside": false,
            "attributes": []
          }
        ],
        "attributes": []
      }
    ]
  },
  "CamVid 1.0": {
    "version": 0,
    "tags": [],
    "shapes": [
      {
        "type": "polygon",
        "occluded": false,
        "z_order": 0,
        "points": [35.0, 22.5, 53.32, 30.63, 22.34, 29.45, 47.43, 38.21],
        "frame": 0,
        "label_id": null,
        "group": 0,
        "source": "manual",
        "attributes": []
      }
    ],
    "tracks": []
  },
  "COCO 1.0": {
    "version": 0,
    "tags": [],
    "shapes": [
      {
        "type": "rectangle",
        "occluded": true,
        "z_order": 0,
        "points": [7.29, 8.58, 18.45, 19.22],
        "frame": 0,
        "label_id": null,
        "group": 0,
        "source": "manual",
        "attributes": []
      },
      {
        "type": "polygon",
        "occluded": false,
        "z_order": 0,
        "points": [27.03, 26.07, 63.94, 37.87, 18.34, 34.97],
        "frame": 0,
        "label_id": null,
        "group": 0,
        "source": "manual",
        "attributes": []
      }
    ],
    "tracks": []
  },
  "ICDAR Localization 1.0": {
    "version": 0,
    "tags": [],
    "shapes": [
      {
        "type": "rectangle",
        "occluded": false,
        "z_order": 0,
        "points": [10.0, 8.79, 20.5, 15.69],
        "frame": 0,
        "label_id": null,
        "group": 0,
        "source": "manual",
        "attributes": []
      },
      {
        "type": "polygon",
        "occluded": false,
        "z_order": 0,
        "points": [35.0, 22.5, 53.32, 30.63, 22.34, 29.45, 47.43, 38.21],
        "frame": 0,
        "label_id": null,
        "group": 0,
        "source": "manual",
        "attributes": []
      }
    ],
    "tracks": []
  },
  "ICDAR Recognition 1.0": {
    "version": 0,
    "tags": [
      {
        "frame": 0,
        "label_id": null,
        "group": 0,
        "source": "manual",
        "attributes": []
      }
    ],
    "shapes": [],
    "tracks": []
  },
  "ICDAR Segmentation 1.0": {
    "version": 0,
    "tags": [],
    "shapes": [
      {
        "type": "rectangle",
        "occluded": false,
        "z_order": 0,
        "points": [10.0, 12.1, 25.6, 21.9],
        "frame": 0,
        "label_id": null,
        "group": 0,
        "source": "manual",
        "attributes": []
      },
      {
        "type": "polygon",
        "occluded": false,
        "z_order": 0,
        "points": [35.0, 22.5, 53.32, 30.63, 22.34, 29.45],
        "frame": 0,
        "label_id": null,
        "group": 0,
        "source": "manual",
        "attributes": []
      }
    ],
    "tracks": []
  },
  "ImageNet 1.0": {
    "version": 0,
    "tags": [
      {
        "frame": 0,
        "label_id": null,
        "group": 0,
        "source": "manual",
        "attributes": []
      }
    ],
    "shapes": [],
    "tracks": []
  },
  "LabelMe 3.0": {
    "version": 0,
    "tags": [],
    "shapes": [
      {
        "type": "rectangle",
        "occluded": false,
        "z_order": 0,
        "points": [10.0, 8.79, 20.5, 15.69],
        "frame": 0,
        "label_id": null,
        "group": 0,
        "source": "manual",
        "attributes": []
      },
      {
        "type": "polygon",
        "occluded": false,
        "z_order": 0,
        "points": [35.0, 22.5, 53.32, 30.63, 22.34, 29.45],
        "frame": 0,
        "label_id": null,
        "group": 0,
        "source": "manual",
        "attributes": []
      }
    ],
    "tracks": []
  },
  "Market-1501 1.0": {
    "version": 0,
    "tags": [
      {
        "frame": 1,
        "label_id": null,
        "group": 0,
        "source": "manual",
        "attributes": []
      }
    ],
    "shapes": [],
    "tracks": []
  },
  "MOT 1.1": {
    "version": 0,
    "tags": [],
    "shapes": [
      {
        "type": "rectangle",
        "occluded": false,
        "z_order": 0,
        "points": [9.4, 12.09, 17.2, 18.19],
        "frame": 0,
        "label_id": null,
        "group": 0,
        "source": "manual",
        "attributes": []
      }
    ],
    "tracks": [
      {
        "frame": 0,
        "label_id": null,
        "group": 0,
        "source": "manual",
        "shapes": [
          {
            "type": "rectangle",
            "occluded": false,
            "z_order": 0,
            "points": [10.5, 27.29, 23.3, 33.49],
            "frame": 0,
            "outside": false,
            "attributes": []
          }
        ],
        "attributes": []
      }
    ]
  },
  "MOTS PNG 1.0": {
    "version": 0,
    "tags": [],
    "shapes": [],
    "tracks": [
      {
        "frame": 0,
        "label_id": null,
        "group": 0,
        "source": "manual",
        "shapes": [
          {
            "type": "polygon",
            "occluded": false,
            "z_order": 0,
            "points": [19.4, 19.2, 41.7, 22.0, 38.8, 29.5, 21.5, 29.3],
            "frame": 0,
            "outside": false,
            "attributes": []
          }
        ],
        "attributes": []
      }
    ]
  },
  "Open Images V6 1.0": {
    "version": 0,
    "tags": [],
    "shapes": [
      {
        "type": "rectangle",
        "occluded": false,
        "z_order": 0,
        "points": [1.0, 2.0, 3.0, 4.0],
        "frame": 0,
        "label_id": null,
        "group": 0,
        "source": "manual",
        "attributes": []
      },
      {
        "type": "polygon",
        "occluded": false,
        "z_order": 0,
        "points": [1.0, 1.0, 1.0, 20.0, 20.0, 1.0, 20.0, 1.0, 1.0, 1.0],
        "frame": 0,
        "label_id": null,
        "group": 0,
        "source": "manual",
        "attributes": []
      }
    ],
    "tracks": []
  },
  "PASCAL VOC 1.1": {
    "version": 0,
    "tags": [
      {
        "frame": 0,
        "label_id": null,
        "group": 0,
        "source": "manual",
        "attributes": []
      }
    ],
    "shapes": [
      {
        "type": "rectangle",
        "occluded": true,
        "z_order": 0,
        "points": [9.4, 12.09, 17.2, 18.19],
        "frame": 0,
        "label_id": null,
        "group": 0,
        "source": "manual",
        "attributes": []
      }
    ],
    "tracks": []
  },
  "Segmentation mask 1.1": {
    "version": 0,
    "tags": [],
    "shapes": [
      {
        "type": "polygon",
        "occluded": false,
        "z_order": 0,
        "points": [11.9, 21.5, 35.2, 21.9, 33.6, 31.9, 12.4, 30.47],
        "frame": 0,
        "label_id": null,
        "group": 0,
        "source": "manual",
        "attributes": []
      }
    ],
    "tracks": []
  },
  "TFRecord 1.0": {
    "version": 0,
    "tags": [],
    "shapes": [
      {
        "type": "rectangle",
        "occluded": false,
        "z_order": 0,
        "points": [16.5, 17.2, 38.89, 25.63],
        "frame": 0,
        "label_id": null,
        "group": 0,
        "source": "manual",
        "attributes": []
      }
    ],
    "tracks": []
  },
  "YOLO 1.1": {
    "version": 0,
    "tags": [],
    "shapes": [
      {
        "type": "rectangle",
        "occluded": false,
        "z_order": 0,
        "points": [8.3, 9.1, 19.2, 14.8],
        "frame": 0,
        "label_id": null,
        "group": 0,
        "source": "manual",
        "attributes": []
      }
    ],
    "tracks": []
  },
  "WiderFace 1.0": {
    "version": 0,
    "tags": [
      {
        "frame": 0,
        "label_id": null,
        "group": 0,
        "source": "manual",
        "attributes": []
      }
    ],
    "shapes": [
      {
        "type": "rectangle",
        "occluded": false,
        "z_order": 0,
        "points": [7.55, 9.75, 16.44, 15.85],
        "frame": 0,
        "label_id": null,
        "group": 0,
        "source": "manual",
        "attributes": []
      },
      {
        "type": "rectangle",
        "occluded": true,
        "z_order": 0,
        "points": [3.55, 27.75, 11.33, 33.71],
        "frame": 0,
        "label_id": null,
        "group": 0,
        "source": "manual",
        "attributes": []
      }
    ],
    "tracks": []
  },
  "VGGFace2 1.0": {
    "version": 0,
    "tags": [],
    "shapes": [
      {
        "type": "points",
        "occluded": false,
        "z_order": 0,
        "points": [28.05, 18.0, 36.65, 17.7, 36.85, 23.7, 26.95, 23.2, 30.35, 28.9],
        "frame": 0,
        "label_id": null,
        "group": 0,
        "source": "manual",
        "attributes": []
      },
      {
        "type": "rectangle",
        "occluded": false,
        "z_order": 0,
        "points": [57.15, 20.9, 74.25, 32.0],
        "frame": 0,
        "label_id": null,
        "group": 0,
        "source": "manual",
        "attributes": []
      }
    ],
    "tracks": []
  },
  "Datumaro 1.0": {
    "version": 0,
    "tags": [
      {
        "frame": 0,
        "label_id": null,
        "group": 0,
        "source": "manual",
        "attributes": []
      }
    ],
    "shapes": [
      {
        "type": "rectangle",
        "occluded": false,
        "z_order": 0,
        "points": [5.54, 3.5, 19.64, 11.19],
        "frame": 0,
        "label_id": null,
        "group": 1,
        "source": "manual",
        "attributes": []
      },
      {
        "type": "polygon",
        "occluded": true,
        "z_order": 0,
        "points": [25.04, 13.7, 35.85, 20.2, 16.65, 19.8],
        "frame": 0,
        "label_id": null,
        "group": 0,
        "source": "manual",
        "attributes": []
      },
      {
        "type": "polyline",
        "occluded": false,
        "z_order": 1,
        "points": [27.15, 26.7, 53.25, 24.8],
        "frame": 0,
        "label_id": null,
        "group": 1,
        "source": "manual",
        "attributes": []
      },
      {
        "type": "points",
        "occluded": false,
        "z_order": 1,
        "points": [42.95, 33.59],
        "frame": 1,
        "label_id": null,
        "group": 0,
        "source": "manual",
        "attributes": []
      }
    ],
    "tracks": []
  },
  "CVAT for images 1.1 many jobs": {
    "version": 0,
    "tags": [
      {
        "frame": 0,
        "label_id": null,
        "group": 0,
        "source": "manual",
        "attributes": []
      },
      {
        "frame": 8,
        "label_id": null,
        "group": 0,
        "source": "manual",
        "attributes": []
      }
    ],
    "shapes": [
      {
        "type": "rectangle",
        "occluded": false,
        "z_order": 0,
        "points": [5.54, 3.5, 19.64, 11.19],
        "frame": 0,
        "label_id": null,
        "group": 1,
        "source": "manual",
        "attributes": []
      },
      {
        "type": "polygon",
        "occluded": true,
        "z_order": 0,
        "points": [25.04, 13.7, 35.85, 20.2, 16.65, 19.8],
        "frame": 11,
        "label_id": null,
        "group": 0,
        "source": "manual",
        "attributes": []
      }
    ],
    "tracks": []
  },
  "CVAT for video 1.1 many jobs": {
    "version": 0,
    "tags": [],
    "shapes": [],
    "tracks": [
      {
        "frame": 0,
        "label_id": null,
        "group": 0,
        "source": "manual",
        "shapes": [
          {
            "type": "rectangle",
            "occluded": true,
            "z_order": 0,
            "points": [4.75, 4.8, 13.06, 11.39],
            "frame": 1,
            "outside": false,
            "attributes": []
          }
        ],
        "attributes": []
      },
      {
        "frame": 10,
        "label_id": null,
        "group": 1,
        "source": "manual",
        "shapes": [
          {
            "type": "polygon",
            "occluded": false,
            "z_order": 0,
            "points": [24.62, 13.01, 34.88, 20.03, 18.14, 18.08],
            "frame": 1,
            "outside": false,
            "attributes": []
          }
        ],
        "attributes": []
      }
    ]
  },
  "CVAT for video 1.1 slice track": {
    "version": 0,
    "tags": [],
    "shapes": [],
    "tracks": [
      {
        "frame": 0,
        "label_id": null,
        "group": 0,
        "source": "manual",
        "shapes": [
          {
            "type": "rectangle",
            "occluded": false,
            "z_order": 0,
            "points": [66.45, 147.08, 182.16, 204.56],
            "frame": 0,
            "outside": true,
            "attributes": []
          },
          {
            "type": "rectangle",
            "occluded": false,
            "z_order": 0,
            "points": [66.45, 147.08, 182.16, 204.56],
            "frame": 1,
            "outside": false,
            "attributes": []
          }
        ],
        "attributes": []
      }
    ]
  },
  "CVAT for images 1.1 merge": {
    "version": 0,
    "tags": [
      {
        "frame": 0,
        "label_id": null,
        "group": 0,
        "source": "manual",
        "attributes": []
      }
    ],
    "shapes": [
      {
        "type": "rectangle",
        "occluded": false,
        "z_order": 0,
        "points": [9.95, 8.09, 18.65, 13.39],
        "frame": 0,
        "label_id": null,
        "group": 0,
        "source": "manual",
        "attributes": []
      },
      {
        "type": "rectangle",
        "occluded": false,
        "z_order": 0,
        "points": [11.545, 11.7, 19.44, 17.4],
        "frame": 3,
        "label_id": null,
        "group": 0,
        "source": "manual",
        "attributes": []
      }
    ],
    "tracks": [
      {
        "frame": 0,
        "label_id": null,
        "group": 0,
        "source": "manual",
        "shapes": [
          {
            "type": "rectangle",
            "occluded": false,
            "z_order": 0,
            "points": [4.54, 19.59, 21.34, 26.89],
            "frame": 0,
            "outside": false,
            "attributes": []
          },
          {
            "type": "rectangle",
            "occluded": false,
            "z_order": 0,
            "points": [4.54, 19.59, 21.34, 26.89],
            "frame": 6,
            "outside": true,
            "attributes": []
          }
        ],
        "attributes": []
      },
      {
        "frame": 3,
        "label_id": null,
        "group": 0,
        "source": "manual",
        "shapes": [
          {
            "type": "rectangle",
            "occluded": false,
            "z_order": 0,
            "points": [9.65, 23.59, 22.65, 29.79],
            "frame": 3,
            "outside": false,
            "attributes": []
          },
          {
            "type": "rectangle",
            "occluded": false,
            "z_order": 0,
            "points": [9.65, 23.59, 22.65, 29.79],
            "frame": 9,
            "outside": true,
            "attributes": []
          }
        ],
        "attributes": []
      }
    ]
  },
  "CVAT for images 1.1 tag": {
    "version": 0,
    "tags": [
      {
        "frame": 1,
        "label_id": null,
        "group": 0,
        "source": "manual",
        "attributes": []
      },
      {
        "frame": 8,
        "label_id": null,
        "group": 0,
        "source": "manual",
        "attributes": []
      }
    ],
    "shapes": [],
    "tracks": []
  },
  "CVAT for video 1.1 slice track keyframe": {
    "version": 0,
    "tags": [],
    "shapes": [],
    "tracks": [
      {
        "frame": 0,
        "label_id": null,
        "group": 0,
        "source": "manual",
        "shapes": [
          {
            "type": "rectangle",
            "occluded": false,
            "z_order": 0,
            "points": [66.45, 147.08, 182.16, 204.56],
            "frame": 0,
            "outside": false,
            "outside": true,
            "attributes": []
          },
          {
            "type": "rectangle",
            "occluded": false,
            "z_order": 0,
            "points": [66.45, 147.08, 182.16, 204.56],
            "frame": 1,
            "outside": false,
            "attributes": []
          }
        ],
        "attributes": []
      }
    ]
  },
  "empty annotation": {
    "version": 0,
    "tags": [],
    "shapes": [],
    "tracks": []
  },
  "CVAT for images 1.1 different types": {
    "version": 0,
    "tags": [],
    "shapes": [
      {
        "type": "rectangle",
        "occluded": false,
        "z_order": 0,
        "points": [11.545, 11.7, 19.44, 17.4],
        "frame": 3,
        "label_id": null,
        "group": 0,
        "source": "manual",
        "attributes": []
      }
    ],
    "tracks": [
      {
        "frame": 0,
        "label_id": null,
        "group": 0,
        "source": "manual",
        "shapes": [
          {
            "type": "rectangle",
            "occluded": false,
            "z_order": 0,
            "points": [4.54, 19.59, 21.34, 26.89],
            "frame": 0,
            "outside": false,
            "attributes": []
          },
          {
            "type": "rectangle",
            "occluded": false,
            "z_order": 0,
            "points": [4.54, 19.59, 21.34, 26.89],
            "frame": 6,
            "outside": true,
            "attributes": []
          }
        ],
        "attributes": []
      }
    ]
  },
  "CVAT for video 1.1 polygon": {
    "version": 0,
    "tags": [],
    "shapes": [],
    "tracks": [
      {
        "frame": 0,
        "label_id": null,
        "group": 1,
        "source": "manual",
        "shapes": [
          {
            "type": "polygon",
            "occluded": false,
            "z_order": 0,
            "points": [24.62, 13.01, 34.88, 20.03, 18.14, 18.08],
            "frame": 1,
            "outside": false,
            "attributes": []
          }
        ],
        "attributes": []
      },
      {
        "frame": 1,
        "label_id": null,
        "group": 1,
        "source": "manual",
        "shapes": [
          {
            "type": "polygon",
            "occluded": false,
            "z_order": 0,
            "points": [24.62, 13.01, 34.88, 20.03, 18.14, 18.08],
            "frame": 1,
            "outside": false,
            "attributes": []
          }
        ],
        "attributes": []
      },
      {
        "frame": 0,
        "label_id": null,
        "group": 1,
        "source": "manual",
        "shapes": [
          {
            "type": "polygon",
            "occluded": false,
            "z_order": 0,
            "points": [24.62, 13.01, 34.88, 20.03, 18.14, 18.08],
            "frame": 1,
            "outside": false,
            "attributes": []
          }
        ],
        "attributes": []
      }
    ]
  },
  "CVAT for video 1.1 polygon": {
    "version": 0,
    "tags": [],
    "shapes": [],
    "tracks": [
      {
        "frame": 0,
        "label_id": null,
        "group": 1,
        "source": "manual",
        "shapes": [
          {
            "type": "polygon",
            "occluded": false,
            "z_order": 0,
            "points": [24.62, 13.01, 34.88, 20.03, 18.14, 18.08],
            "frame": 0,
            "outside": false,
            "attributes": []
          },
          {
            "type": "polygon",
            "occluded": false,
            "z_order": 0,
            "points": [24.62, 13.01, 34.88, 20.03, 18.14, 18.08],
            "frame": 1,
            "outside": true,
            "attributes": []
          },
          {
            "type": "polygon",
            "occluded": false,
            "z_order": 0,
            "points": [24.62, 13.01, 34.88, 20.03, 18.14, 18.08],
            "frame": 2,
            "outside": false,
            "keyframe": true,
            "attributes": []
          }
        ],
        "attributes": []
      }
    ]
  },
  "CVAT for video 1.1 attributes in tracks": {
    "version": 0,
    "tags": [],
    "shapes": [],
    "tracks": [
      {
        "frame": 0,
        "label_id": null,
        "group": 0,
        "source": "manual",
        "shapes": [
          {
            "type": "polygon",
            "occluded": false,
            "z_order": 0,
            "points": [25.04, 13.7, 35.85, 20.2, 16.65, 19.8],
            "frame": 0,
            "outside": true,
            "attributes": []
          },
          {
            "type": "polygon",
            "occluded": false,
            "z_order": 0,
            "points": [25.04, 13.7, 35.85, 20.2, 16.65, 19.8],
            "frame": 1,
            "outside": false,
            "attributes": [],
            "keyframe": true
          }
        ],
        "attributes": []
      }
    ]
  },
  "WiderFace 1.0": {
    "version": 0,
    "tags": [],
    "shapes": [
      {
        "type": "rectangle",
        "occluded": false,
        "z_order": 0,
        "points": [7.55, 9.75, 16.44, 15.85],
        "frame": 0,
        "label_id": null,
        "group": 0,
        "source": "manual",
        "attributes": []
      },
      {
        "type": "rectangle",
        "occluded": true,
        "z_order": 0,
        "points": [3.55, 27.75, 11.33, 33.71],
        "frame": 1,
        "label_id": null,
        "group": 0,
        "source": "manual",
        "attributes": []
      }
    ],
    "tracks": []
  },
<<<<<<< HEAD
  "KITTI 1.0": {
=======
  "LFW 1.0": {
    "version": 0,
    "tags": [
      {
        "frame": 0,
        "label_id": null,
        "group": 0,
        "source": "manual",
        "attributes": []
      }
    ],
    "shapes": [
      {
        "type": "points",
        "occluded": false,
        "z_order": 0,
        "points": [18.0, 8.0, 26.5, 17.7, 26.5, 23.7, 16.9, 23.2, 30.3, 28.0],
        "frame": 0,
        "label_id": null,
        "group": 0,
        "source": "manual",
        "attributes": []
      }
    ],
    "tracks": []
  },
  "Cityscapes 1.0": {
>>>>>>> cc801b21
    "version": 0,
    "tags": [],
    "shapes": [
      {
        "type": "polygon",
        "occluded": false,
        "z_order": 0,
<<<<<<< HEAD
        "points": [10.0, 20.0, 10.0, 25.0, 20.0, 10.0, 20.0, 25.0, 10.0, 20.0],
=======
        "points": [11.9, 21.5, 35.2, 21.9, 33.6, 31.9, 12.4, 30.47],
>>>>>>> cc801b21
        "frame": 0,
        "label_id": null,
        "group": 0,
        "source": "manual",
        "attributes": []
      }
    ],
    "tracks": []
  }
}<|MERGE_RESOLUTION|>--- conflicted
+++ resolved
@@ -1198,9 +1198,24 @@
     ],
     "tracks": []
   },
-<<<<<<< HEAD
   "KITTI 1.0": {
-=======
+    "version": 0,
+    "tags": [],
+    "shapes": [
+      {
+        "type": "polygon",
+        "occluded": false,
+        "z_order": 0,
+        "points": [10.0, 20.0, 10.0, 25.0, 20.0, 10.0, 20.0, 25.0, 10.0, 20.0],
+        "frame": 0,
+        "label_id": null,
+        "group": 0,
+        "source": "manual",
+        "attributes": []
+      }
+    ],
+    "tracks": []
+  },
   "LFW 1.0": {
     "version": 0,
     "tags": [
@@ -1228,7 +1243,6 @@
     "tracks": []
   },
   "Cityscapes 1.0": {
->>>>>>> cc801b21
     "version": 0,
     "tags": [],
     "shapes": [
@@ -1236,11 +1250,7 @@
         "type": "polygon",
         "occluded": false,
         "z_order": 0,
-<<<<<<< HEAD
-        "points": [10.0, 20.0, 10.0, 25.0, 20.0, 10.0, 20.0, 25.0, 10.0, 20.0],
-=======
         "points": [11.9, 21.5, 35.2, 21.9, 33.6, 31.9, 12.4, 30.47],
->>>>>>> cc801b21
         "frame": 0,
         "label_id": null,
         "group": 0,
