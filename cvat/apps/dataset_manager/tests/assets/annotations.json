--- conflicted
+++ resolved
@@ -1198,7 +1198,6 @@
     ],
     "tracks": []
   },
-<<<<<<< HEAD
   "LFW 1.0": {
     "version": 0,
     "tags": [
@@ -1216,7 +1215,15 @@
         "occluded": false,
         "z_order": 0,
         "points": [18.0, 8.0, 26.5, 17.7, 26.5, 23.7, 16.9, 23.2, 30.3, 28.0],
-=======
+        "frame": 0,
+        "label_id": null,
+        "group": 0,
+        "source": "manual",
+        "attributes": []
+      }
+    ],
+    "tracks": []
+  },
   "Cityscapes 1.0": {
     "version": 0,
     "tags": [],
@@ -1226,7 +1233,6 @@
         "occluded": false,
         "z_order": 0,
         "points": [11.9, 21.5, 35.2, 21.9, 33.6, 31.9, 12.4, 30.47],
->>>>>>> 4bdaf3c0
         "frame": 0,
         "label_id": null,
         "group": 0,
