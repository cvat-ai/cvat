# Copyright (C) 2019-2022 Intel Corporation
# Copyright (C) 2023-2024 CVAT.ai Corporation
#
# SPDX-License-Identifier: MIT

import logging
import os
import os.path as osp
import tempfile
from datetime import timedelta

import importlib
import django_rq
import rq
from os.path import exists as osp_exists
from django.conf import settings
from django.utils import timezone
from rq_scheduler import Scheduler
from pathlib import Path
from contextlib import suppress

import cvat.apps.dataset_manager.project as project
import cvat.apps.dataset_manager.task as task
from cvat.apps.engine.log import ServerLogManager
from cvat.apps.engine.models import Job, Project, Task
from cvat.apps.engine.utils import get_rq_lock_by_user
from cvat.apps.engine.rq_job_handler import RQMeta

from django.db.models import QuerySet
from .formats.registry import EXPORT_FORMATS, IMPORT_FORMATS
from .util import (
    LockNotAvailableError,
    current_function_name, get_export_cache_lock,
<<<<<<< HEAD
    ExportCacheManager
=======
    get_export_cache_dir, make_export_filename,
    parse_export_file_path, extend_export_file_lifetime
>>>>>>> b2a8c1b9
)


slogger = ServerLogManager(__name__)

_MODULE_NAME = __package__ + '.' + osp.splitext(osp.basename(__file__))[0]

def log_exception(logger: logging.Logger | None = None, exc_info: bool = True):
    if logger is None:
        logger = slogger.glob
    logger.exception("[%s @ %s]: exception occurred" % \
            (_MODULE_NAME, current_function_name(2)),
        exc_info=exc_info)

DEFAULT_CACHE_TTL = timedelta(seconds=settings.EXPORT_CACHE_TTL)
PROJECT_CACHE_TTL = DEFAULT_CACHE_TTL
TASK_CACHE_TTL = DEFAULT_CACHE_TTL
JOB_CACHE_TTL = DEFAULT_CACHE_TTL
TTL_CONSTS = {
    'project': PROJECT_CACHE_TTL,
    'task': TASK_CACHE_TTL,
    'job': JOB_CACHE_TTL,
}

EXPORT_CACHE_LOCK_ACQUISITION_TIMEOUT = timedelta(seconds=settings.EXPORT_CACHE_LOCK_ACQUISITION_TIMEOUT)
EXPORT_CACHE_LOCK_TTL = timedelta(seconds=settings.EXPORT_CACHE_LOCK_TTL)
EXPORT_LOCKED_RETRY_INTERVAL = timedelta(seconds=settings.EXPORT_LOCKED_RETRY_INTERVAL)


def get_export_cache_ttl(db_instance: str | Project | Task | Job) -> timedelta:
    if isinstance(db_instance, (Project, Task, Job)):
        db_instance = db_instance.__class__.__name__

    return TTL_CONSTS[db_instance.lower()]

<<<<<<< HEAD
def retry_current_rq_job(time_delta: timedelta) -> rq.job.Job:
=======
def _patch_scheduled_job_status(job: rq.job.Job):
    # NOTE: rq scheduler < 0.14 does not set the appropriate
    # job status (SCHEDULED). This has been fixed in the 0.14 version.
    # https://github.com/rq/rq-scheduler/blob/f7d5787c5f94b5517e209c612ef648f4bfc44f9e/rq_scheduler/scheduler.py#L148
    # FUTURE-TODO: delete manual status setting after upgrading to 0.14
    if job.get_status(refresh=False) != rq.job.JobStatus.SCHEDULED:
        job.set_status(rq.job.JobStatus.SCHEDULED)

def _retry_current_rq_job(time_delta: timedelta) -> rq.job.Job:
>>>>>>> b2a8c1b9
    # TODO: implement using retries once we move from rq_scheduler to builtin RQ scheduler
    # for better reliability and error reporting

    # This implementation can potentially lead to 2 jobs with the same name running in parallel,
    # if the retry is enqueued immediately.
    assert time_delta.total_seconds() > 0

    current_rq_job = rq.get_current_job()

    def _patched_retry(*_1, **_2):
        scheduler: Scheduler = django_rq.get_scheduler(
            settings.CVAT_QUEUES.EXPORT_DATA.value
        )

        user_id = current_rq_job.meta.get('user', {}).get('id') or -1

        with get_rq_lock_by_user(settings.CVAT_QUEUES.EXPORT_DATA.value, user_id):
            scheduled_rq_job: rq.job.Job = scheduler.enqueue_in(
                time_delta,
                current_rq_job.func,
                *current_rq_job.args,
                **current_rq_job.kwargs,
                job_id=current_rq_job.id,
                meta=RQMeta.reset_meta_on_retry(current_rq_job.meta),
                job_ttl=current_rq_job.ttl,
                job_result_ttl=current_rq_job.result_ttl,
                job_description=current_rq_job.description,
                on_success=current_rq_job.success_callback,
                on_failure=current_rq_job.failure_callback,
            )
            _patch_scheduled_job_status(scheduled_rq_job)

    current_rq_job.retries_left = 1
    setattr(current_rq_job, 'retry', _patched_retry)
    return current_rq_job

def export(
    *,
    dst_format: str,
    project_id: int | None = None,
    task_id: int | None = None,
    job_id: int | None = None,
    server_url: str | None = None,
    save_images: bool = False,
):
    try:
        if task_id is not None:
            logger = slogger.task[task_id]
            export_fn = task.export_task
            db_instance = Task.objects.get(pk=task_id)
        elif project_id is not None:
            logger = slogger.project[project_id]
            export_fn = project.export_project
            db_instance = Project.objects.get(pk=project_id)
        else:
            logger = slogger.job[job_id]
            export_fn = task.export_job
            db_instance = Job.objects.get(pk=job_id)

        cache_ttl = get_export_cache_ttl(db_instance)
        cache_dir = db_instance.get_export_cache_directory(create=True)

        # As we're not locking the db object here, it can be updated by the time of actual export.
        # The file will be saved with the older timestamp.
        # When it's time to download the file, it will be handled - the export will be restarted.
        # The situation is considered rare, so no locking is used.
        instance_update_time = timezone.localtime(db_instance.updated_date)
        if isinstance(db_instance, Project):
            tasks_update = list(map(
                lambda db_task: timezone.localtime(db_task.updated_date),
                db_instance.tasks.all()
            ))
            instance_update_time = max(tasks_update + [instance_update_time])

        output_path = ExportCacheManager.make_dataset_file_path(
            cache_dir, save_images=save_images, instance_timestamp=instance_update_time.timestamp(),
            format_name=dst_format
        )

        os.makedirs(cache_dir, exist_ok=True)

        # acquire a lock 2 times instead of using one long lock:
        # 1. to check whether the file exists or not
        # 2. to create a file when it doesn't exist
        with get_export_cache_lock(
            output_path,
            ttl=EXPORT_CACHE_LOCK_TTL,
            acquire_timeout=EXPORT_CACHE_LOCK_ACQUISITION_TIMEOUT,
        ):
<<<<<<< HEAD
            if not osp.exists(output_path):
                with tempfile.TemporaryDirectory(dir=cache_dir) as temp_dir:
                    temp_file = osp.join(temp_dir, 'result')
                    export_fn(db_instance.id, temp_file, dst_format,
                        server_url=server_url, save_images=save_images)
                    os.replace(temp_file, output_path)

                logger.info(
                    f"The {db_instance.__class__.__name__.lower()} '{db_instance.id}' is exported "
                    f"as {dst_format!r} at {output_path!r} and available for downloading for the next "
                    f"{cache_ttl.total_seconds()} seconds. "
                )
=======
            if osp_exists(output_path):
                extend_export_file_lifetime(output_path)
                return output_path

        with tempfile.TemporaryDirectory(dir=cache_dir) as temp_dir:
            temp_file = osp.join(temp_dir, 'result')
            export_fn(db_instance.id, temp_file, dst_format,
                server_url=server_url, save_images=save_images)
            with get_export_cache_lock(
                output_path,
                ttl=EXPORT_CACHE_LOCK_TTL,
                acquire_timeout=EXPORT_CACHE_LOCK_ACQUISITION_TIMEOUT,
            ):
                os.replace(temp_file, output_path)

        scheduler: Scheduler = django_rq.get_scheduler(settings.CVAT_QUEUES.EXPORT_DATA.value)
        cleaning_job = scheduler.enqueue_in(
            time_delta=cache_ttl,
            func=clear_export_cache,
            file_path=output_path,
            file_ctime=instance_update_time.timestamp(),
            logger=logger,
        )
        _patch_scheduled_job_status(cleaning_job)
        logger.info(
            "The {} '{}' is exported as '{}' at '{}' "
            "and available for downloading for the next {}. "
            "Export cache cleaning job is enqueued, id '{}'".format(
                db_instance.__class__.__name__.lower(),
                db_instance.id,
                dst_format,
                output_path,
                cache_ttl,
                cleaning_job.id,
            )
        )
>>>>>>> b2a8c1b9

        return output_path
    except LockNotAvailableError:
        # Need to retry later if the lock was not available
        retry_current_rq_job(EXPORT_LOCKED_RETRY_INTERVAL)
        logger.info(
            "Failed to acquire export cache lock. Retrying in {}".format(
                EXPORT_LOCKED_RETRY_INTERVAL
            )
        )
        raise
    except Exception:
        log_exception(logger)
        raise

def export_job_annotations(job_id: int, dst_format: str, *, server_url: str | None = None):
    return export(dst_format=dst_format, job_id=job_id, server_url=server_url, save_images=False)

def export_job_as_dataset(job_id: int, dst_format: str, *, server_url: str | None = None):
    return export(dst_format=dst_format, job_id=job_id, server_url=server_url, save_images=True)

def export_task_as_dataset(task_id: int, dst_format: str, *, server_url: str | None = None):
    return export(dst_format=dst_format, task_id=task_id, server_url=server_url, save_images=True)

def export_task_annotations(task_id: int, dst_format: str, *, server_url: str | None = None):
    return export(dst_format=dst_format, task_id=task_id, server_url=server_url, save_images=False)

def export_project_as_dataset(project_id: int, dst_format: str, *, server_url: str | None = None):
    return export(dst_format=dst_format, project_id=project_id, server_url=server_url, save_images=True)

def export_project_annotations(project_id: int, dst_format: str, *, server_url: str | None = None):
    return export(dst_format=dst_format, project_id=project_id, server_url=server_url, save_images=False)


class FileIsBeingUsedError(Exception):
    pass

# TODO: write a migration to delete all clear_export_cache scheduled jobs from scheduler
def clear_export_cache(file_path: str, logger: logging.Logger) -> None:
    try:
        # TODO: update after 8721
        with get_export_cache_lock(
            file_path,
            block=True,
            acquire_timeout=EXPORT_CACHE_LOCK_ACQUISITION_TIMEOUT,
            ttl=EXPORT_CACHE_LOCK_TTL,
        ):
            if not osp.exists(file_path):
                logger.error("Export cache file '{}' doesn't exist".format(file_path))

            parsed_filename = ExportCacheManager.parse_file_path(file_path)
            cache_ttl = get_export_cache_ttl(parsed_filename.instance_type)

            if timezone.now().timestamp() <= osp.getmtime(file_path) + cache_ttl.total_seconds():
                logger.info(
                    "Cache file '{}' is recently accessed".format(file_path)
                )
                raise FileIsBeingUsedError

            os.remove(file_path)
            logger.debug(f"Export cache file {file_path!r} successfully removed")
    except LockNotAvailableError:
        logger.info(
            f"Failed to acquire export cache lock for the file: {file_path}."
        )
        raise
    except Exception:
        log_exception(logger)
        raise

# todo: move into engine
def cron_export_cache_cleanup(path_to_model: str) -> None:
    assert isinstance(path_to_model, str)

    started_at = timezone.now()
    module_name, model_name = path_to_model.rsplit('.', 1)
    module = importlib.import_module(module_name)
    ModelClass = getattr(module, model_name)
    assert ModelClass in (Project, Task, Job)

    logger = ServerLogManager(__name__).glob

    one_month_ago = timezone.now() - timedelta(days=30)
    queryset: QuerySet[Project | Task | Job] = ModelClass.objects.filter(last_export_date__gte=one_month_ago)

    for instance in queryset.iterator():
        instance_dir_path = Path(instance.get_dirname())
        export_cache_dir_path = Path(instance.get_export_cache_directory())

        if not export_cache_dir_path.exists():
            logger.debug(f"The {export_cache_dir_path.relative_to(instance_dir_path)} path does not exist, skipping...")
            continue

        for child in export_cache_dir_path.iterdir():
            # export cache dir may contain temporary directories
            if not child.is_file():
                logger.warning(f'The {child.relative_to(instance_dir_path)} is not a file, skipping...')
                continue

            with suppress(Exception):
                clear_export_cache(child, logger)

    finished_at = timezone.now()
    logger.info(
        f"Clearing the {model_name}'s export cache has been successfully "
        f"completed after {(finished_at - started_at).total_seconds()} seconds..."
    )


def get_export_formats():
    return list(EXPORT_FORMATS.values())

def get_import_formats():
    return list(IMPORT_FORMATS.values())

def get_all_formats():
    return {
        'importers': get_import_formats(),
        'exporters': get_export_formats(),
    }<|MERGE_RESOLUTION|>--- conflicted
+++ resolved
@@ -31,12 +31,7 @@
 from .util import (
     LockNotAvailableError,
     current_function_name, get_export_cache_lock,
-<<<<<<< HEAD
-    ExportCacheManager
-=======
-    get_export_cache_dir, make_export_filename,
-    parse_export_file_path, extend_export_file_lifetime
->>>>>>> b2a8c1b9
+    ExportCacheManager, extend_export_file_lifetime
 )
 
 
@@ -72,9 +67,6 @@
 
     return TTL_CONSTS[db_instance.lower()]
 
-<<<<<<< HEAD
-def retry_current_rq_job(time_delta: timedelta) -> rq.job.Job:
-=======
 def _patch_scheduled_job_status(job: rq.job.Job):
     # NOTE: rq scheduler < 0.14 does not set the appropriate
     # job status (SCHEDULED). This has been fixed in the 0.14 version.
@@ -83,8 +75,7 @@
     if job.get_status(refresh=False) != rq.job.JobStatus.SCHEDULED:
         job.set_status(rq.job.JobStatus.SCHEDULED)
 
-def _retry_current_rq_job(time_delta: timedelta) -> rq.job.Job:
->>>>>>> b2a8c1b9
+def retry_current_rq_job(time_delta: timedelta) -> rq.job.Job:
     # TODO: implement using retries once we move from rq_scheduler to builtin RQ scheduler
     # for better reliability and error reporting
 
@@ -174,20 +165,6 @@
             ttl=EXPORT_CACHE_LOCK_TTL,
             acquire_timeout=EXPORT_CACHE_LOCK_ACQUISITION_TIMEOUT,
         ):
-<<<<<<< HEAD
-            if not osp.exists(output_path):
-                with tempfile.TemporaryDirectory(dir=cache_dir) as temp_dir:
-                    temp_file = osp.join(temp_dir, 'result')
-                    export_fn(db_instance.id, temp_file, dst_format,
-                        server_url=server_url, save_images=save_images)
-                    os.replace(temp_file, output_path)
-
-                logger.info(
-                    f"The {db_instance.__class__.__name__.lower()} '{db_instance.id}' is exported "
-                    f"as {dst_format!r} at {output_path!r} and available for downloading for the next "
-                    f"{cache_ttl.total_seconds()} seconds. "
-                )
-=======
             if osp_exists(output_path):
                 extend_export_file_lifetime(output_path)
                 return output_path
@@ -203,28 +180,11 @@
             ):
                 os.replace(temp_file, output_path)
 
-        scheduler: Scheduler = django_rq.get_scheduler(settings.CVAT_QUEUES.EXPORT_DATA.value)
-        cleaning_job = scheduler.enqueue_in(
-            time_delta=cache_ttl,
-            func=clear_export_cache,
-            file_path=output_path,
-            file_ctime=instance_update_time.timestamp(),
-            logger=logger,
-        )
-        _patch_scheduled_job_status(cleaning_job)
         logger.info(
-            "The {} '{}' is exported as '{}' at '{}' "
-            "and available for downloading for the next {}. "
-            "Export cache cleaning job is enqueued, id '{}'".format(
-                db_instance.__class__.__name__.lower(),
-                db_instance.id,
-                dst_format,
-                output_path,
-                cache_ttl,
-                cleaning_job.id,
-            )
-        )
->>>>>>> b2a8c1b9
+            f"The {db_instance.__class__.__name__.lower()} '{db_instance.id}' is exported "
+            f"as {dst_format!r} at {output_path!r} and available for downloading for the next "
+            f"{cache_ttl.total_seconds()} seconds. "
+        )
 
         return output_path
     except LockNotAvailableError:
