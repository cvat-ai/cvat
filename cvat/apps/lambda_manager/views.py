--- conflicted
+++ resolved
@@ -1375,9 +1375,6 @@
 
     @return_response()
     def list(self, request):
-<<<<<<< HEAD
-        queryset = Task.objects
-
         queue = LambdaQueue()
         queued_jobs = queue.get_jobs()
         queued_task_ids = set(job.get_task() for job in queued_jobs if job.get_task())
@@ -1385,19 +1382,8 @@
         if queued_task_ids:
             perm = LambdaPermission.create_scope_list(request)
 
-            queryset = perm.filter(queryset).values_list("id", flat=True)
-
-=======
-        queue = LambdaQueue()
-        queued_jobs = queue.get_jobs()
-        queued_task_ids = set(job.get_task() for job in queued_jobs if job.get_task())
-        visible_task_ids = set()
-        if queued_task_ids:
-            perm = LambdaPermission.create_scope_list(request)
-
             queryset = perm.filter(Task.objects).values_list("id", flat=True)
 
->>>>>>> 5499aa97
             # Avoid big DB requests
             for queued_task_ids_chunk in take_by(sorted(queued_task_ids), 1000):
                 visible_task_ids.update(queryset.filter(id__in=queued_task_ids_chunk))
