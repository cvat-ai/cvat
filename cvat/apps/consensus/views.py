# Copyright (C) 2024 CVAT.ai Corporation
#
# SPDX-License-Identifier: MIT

import textwrap

import django_rq
from django.conf import settings
from django.db.models import Q
from django.http import HttpResponse
from drf_spectacular.types import OpenApiTypes
from drf_spectacular.utils import (
    OpenApiParameter,
    OpenApiResponse,
    extend_schema,
    extend_schema_view,
)
from rest_framework import mixins, status, viewsets
from rest_framework.decorators import action
from rest_framework.exceptions import NotFound, ValidationError
from rest_framework.response import Response

from cvat.apps.consensus.consensus_reports import prepare_report_for_downloading
from cvat.apps.consensus.merging_manager import scehdule_consensus_merging
from cvat.apps.consensus.models import (
    AssigneeConsensusReport,
    ConsensusConflict,
    ConsensusReport,
    ConsensusReportTarget,
    ConsensusSettings,
)
from cvat.apps.consensus.permissions import (
    AssigneeConsensusReportPermission,
    ConsensusConflictPermission,
    ConsensusReportPermission,
    ConsensusSettingPermission,
)
from cvat.apps.consensus.serializers import (
    AssigneeConsensusReportSerializer,
    ConsensusConflictSerializer,
    ConsensusReportCreateSerializer,
    ConsensusReportSerializer,
    ConsensusSettingsSerializer,
)
from cvat.apps.engine.mixins import PartialUpdateModelMixin
from cvat.apps.engine.models import Job, Task
from cvat.apps.engine.serializers import RqIdSerializer
from cvat.apps.engine.utils import get_server_url


@extend_schema(tags=["consensus"])
@extend_schema_view(
    list=extend_schema(
        summary="List annotation conflicts in a consensus report",
        parameters=[
            # These filters are implemented differently from others
            OpenApiParameter(
                "report_id",
                type=OpenApiTypes.INT,
                description="A simple equality filter for report id",
            ),
        ],
        responses={
            "200": ConsensusConflictSerializer(many=True),
        },
    ),
)
class ConsensusConflictsViewSet(viewsets.GenericViewSet, mixins.ListModelMixin):
    queryset = (
        ConsensusConflict.objects.select_related(
            "report",
            "report__parent",
            "report__job",
            "report__job__segment",
            "report__job__segment__task",
            "report__job__segment__task__organization",
            "report__task",
            "report__task__organization",
        )
        .prefetch_related(
            "annotation_ids",
        )
        .all()
    )

    iam_organization_field = [
        "report__job__segment__task__organization",
        "report__task__organization",
    ]

    search_fields = []
    filter_fields = list(search_fields) + ["id", "frame", "type", "job_id", "task_id"]
    simple_filters = set(filter_fields) - {"id"}
    lookup_fields = {
        "job_id": "report__job__id",
        "task_id": "report__job__segment__task__id",  # task reports do not contain own conflicts
    }
    ordering_fields = list(filter_fields)
    ordering = "-id"
    serializer_class = ConsensusConflictSerializer

    def get_queryset(self):
        queryset = super().get_queryset()

        if self.action == "list":
            if report_id := self.request.query_params.get("report_id", None):
                # NOTE: This filter is too complex to be implemented by other means,
                # it has a dependency on the report type
                try:
                    report = ConsensusReport.objects.get(id=report_id)
                except ConsensusReport.DoesNotExist as ex:
                    raise NotFound(f"Report {report_id} does not exist") from ex

                self.check_object_permissions(self.request, report)

                if report.target == ConsensusReportTarget.TASK:
                    queryset = queryset.filter(
                        Q(report=report) | Q(report__parent=report)
                    ).distinct()
                elif report.target == ConsensusReportTarget.JOB:
                    queryset = queryset.filter(report=report)
                else:
                    assert False
            else:
                perm = ConsensusConflictPermission.create_scope_list(self.request)
                queryset = perm.filter(queryset)

        return queryset


@extend_schema(tags=["consensus"])
@extend_schema_view(
    retrieve=extend_schema(
        operation_id="consensus_retrieve_report",  # the default produces the plural
        summary="Get consensus report details",
        responses={
            "200": ConsensusReportSerializer,
        },
    ),
    list=extend_schema(
        summary="List consensus reports",
        parameters=[
            # These filters are implemented differently from others
            OpenApiParameter(
                "task_id", type=OpenApiTypes.INT, description="A simple equality filter for task id"
            ),
            OpenApiParameter(
                "target", type=OpenApiTypes.STR, description="A simple equality filter for target"
            ),
        ],
        responses={
            "200": ConsensusReportSerializer(many=True),
        },
    ),
)
class ConsensusReportViewSet(
    viewsets.GenericViewSet,
    mixins.ListModelMixin,
    mixins.RetrieveModelMixin,
    mixins.CreateModelMixin,
):
    queryset = ConsensusReport.objects.prefetch_related(
        "job",
        "job__segment",
        "job__segment__task",
        "job__segment__task__organization",
        "task",
        "task__organization",
    ).all()

    iam_organization_field = ["job__segment__task__organization", "task__organization"]

    search_fields = []
    filter_fields = list(search_fields) + [
        "id",
        "job_id",
        "created_date",
        "target_last_updated",
        "parent_id",
    ]
    simple_filters = list(set(filter_fields) - {"id", "created_date", "target_last_updated"})
    ordering_fields = list(filter_fields)
    ordering = "id"

    def get_serializer_class(self):
        # a separate method is required for drf-spectacular to work
        return ConsensusReportSerializer

    def get_queryset(self):
        queryset = super().get_queryset()

        if self.action == "list":
            if task_id := self.request.query_params.get("task_id", None):
                # NOTE: This filter is too complex to be implemented by other means
                try:
                    task = Task.objects.get(id=task_id)
                except Task.DoesNotExist as ex:
                    raise NotFound(f"Task {task_id} does not exist") from ex

                self.check_object_permissions(self.request, task)

                queryset = queryset.filter(
                    Q(job__segment__task__id=task_id) | Q(task__id=task_id)
                ).distinct()
            else:
                perm = ConsensusReportPermission.create_scope_list(self.request)
                queryset = perm.filter(queryset)

            if target := self.request.query_params.get("target", None):
                if target == ConsensusReportTarget.JOB:
                    queryset = queryset.filter(job__isnull=False)
                elif target == ConsensusReportTarget.TASK:
                    queryset = queryset.filter(job__isnull=True)
                else:
                    raise ValidationError(
                        "Unexpected 'target' filter value '{}'. Valid values are: {}".format(
                            target, ", ".join(m[0] for m in ConsensusReportTarget.choices())
                        )
                    )

        return queryset

    CREATE_REPORT_RQ_ID_PARAMETER = "rq_id"

    @extend_schema(
        operation_id="consensus_create_report",
        summary="Create a consensus report",
        parameters=[
            OpenApiParameter(
                CREATE_REPORT_RQ_ID_PARAMETER,
                type=str,
                description=textwrap.dedent(
                    """\
                    The report creation request id. Can be specified to check the report
                    creation status.
                """
                ),
            )
        ],
        request=ConsensusReportCreateSerializer(required=False),
        responses={
            "201": ConsensusReportSerializer,
            "202": OpenApiResponse(
                RqIdSerializer,
                description=textwrap.dedent(
                    """\
                    A consensus report request has been enqueued, the request id is returned.
                    The request status can be checked at this endpoint by passing the {}
                    as the query parameter. If the request id is specified, this response
                    means the consensus report request is queued or is being processed.
                """.format(
                        CREATE_REPORT_RQ_ID_PARAMETER
                    )
                ),
            ),
            "400": OpenApiResponse(
                description="Invalid or failed request, check the response data for details"
            ),
        },
    )
    def create(self, request, *args, **kwargs):
        self.check_permissions(request)
        input_serializer = ConsensusReportCreateSerializer(data=request.data)
        input_serializer.is_valid(raise_exception=True)

        queue_name = settings.CVAT_QUEUES.CONSENSUS.value
        queue = django_rq.get_queue(queue_name)
        rq_id = request.query_params.get(self.CREATE_REPORT_RQ_ID_PARAMETER, None)

        if rq_id is None:
            try:
<<<<<<< HEAD
                task_id = input_serializer.validated_data["task_id"]
                task = Task.objects.get(pk=task_id)
=======
                task_id = input_serializer.validated_data.get("task_id", 0)
                job_id = input_serializer.validated_data.get("job_id", 0)
                if task_id:
                    instance = Task.objects.get(pk=task_id)
                elif job_id:
                    instance = Job.objects.get(pk=job_id)
                else:
                    raise ValidationError("Task or Job id is required")
>>>>>>> dac855ff
            except Task.DoesNotExist as ex:
                raise NotFound(f"Task {task_id} does not exist") from ex

            try:
<<<<<<< HEAD
                return scehdule_consensus_merging(task, request)
=======
                return scehdule_consensus_merging(instance, request)
>>>>>>> dac855ff
            except Exception as ex:
                raise ValidationError(str(ex))

        else:
            rq_job = queue.fetch_job(rq_id)
            if (
                not rq_job
                or not ConsensusReportPermission.create_scope_check_status(
                    request, job_owner_id=rq_job.meta["user"]["id"]
                )
                .check_access()
                .allow
            ):
                # We should not provide job existence information to unauthorized users
                raise NotFound("Unknown request id")

            if rq_job.is_failed:
                message = str(rq_job.exc_info)
                rq_job.delete()
                raise ValidationError(message)
            elif rq_job.is_queued or rq_job.is_started:
                return Response(status=status.HTTP_202_ACCEPTED)
            elif rq_job.is_finished:
                return_value = rq_job.return_value()
                rq_job.delete()
                if not return_value:
                    raise ValidationError("No report has been computed")

                report = self.get_queryset().get(pk=return_value)
                report_serializer = ConsensusReportSerializer(instance=report)
                return Response(
                    data=report_serializer.data,
                    status=status.HTTP_201_CREATED,
                    headers=self.get_success_headers(report_serializer.data),
                )

    @extend_schema(
        operation_id="consensus_retrieve_report_data",
        summary="Get consensus report contents",
        responses={"200": OpenApiTypes.OBJECT},
    )
    @action(detail=True, methods=["GET"], url_path="data", serializer_class=None)
    def data(self, request, pk):
        report = self.get_object()  # check permissions
        json_report = prepare_report_for_downloading(report, host=get_server_url(request))
        return HttpResponse(json_report.encode(), content_type="application/json")


@extend_schema(tags=["consensus"])
@extend_schema_view(
    list=extend_schema(
        summary="List consensus settings instances",
        responses={
            "200": ConsensusSettingsSerializer(many=True),
        },
    ),
    retrieve=extend_schema(
        summary="Get consensus settings instance details",
        parameters=[
            OpenApiParameter(
                "id",
                type=OpenApiTypes.INT,
                location="path",
                description="An id of a consensus settings instance",
            )
        ],
        responses={
            "200": ConsensusSettingsSerializer,
        },
    ),
    partial_update=extend_schema(
        summary="Update a consensus settings instance",
        parameters=[
            OpenApiParameter(
                "id",
                type=OpenApiTypes.INT,
                location="path",
                description="An id of a consensus settings instance",
            )
        ],
        request=ConsensusSettingsSerializer(partial=True),
        responses={
            "200": ConsensusSettingsSerializer,
        },
    ),
)
class ConsensusSettingsViewSet(
    viewsets.GenericViewSet,
    mixins.ListModelMixin,
    mixins.RetrieveModelMixin,
    PartialUpdateModelMixin,
):
    queryset = ConsensusSettings.objects.select_related("task", "task__organization").all()

    iam_organization_field = "task__organization"

    search_fields = []
    filter_fields = ["id", "task_id"]
    simple_filters = ["task_id"]
    ordering_fields = ["id"]
    ordering = "id"

    serializer_class = ConsensusSettingsSerializer

    def get_queryset(self):
        queryset = super().get_queryset()

        if self.action == "list":
            permissions = ConsensusSettingPermission.create_scope_list(self.request)
            queryset = permissions.filter(queryset)

        return queryset


@extend_schema(tags=["consensus"])
@extend_schema_view(
    retrieve=extend_schema(
        operation_id="assignee_consensus_retrieve_report",
        summary="Get assignee consensus report details",
        responses={
            "200": AssigneeConsensusReportSerializer,
        },
    ),
    list=extend_schema(
        summary="List assignee consensus reports",
        parameters=[
            # These filters are implemented differently from others
            OpenApiParameter(
                "task_id", type=OpenApiTypes.INT, description="A simple equality filter for task id"
            ),
        ],
        responses={
            "200": AssigneeConsensusReportSerializer(many=True),
        },
    ),
)
class AssigneeConsensusReportViewSet(
    viewsets.GenericViewSet,
    mixins.ListModelMixin,
    mixins.RetrieveModelMixin,
):
    queryset = AssigneeConsensusReport.objects.prefetch_related(
        "task",
        "task__organization",
    ).all()

    iam_organization_field = ["task__organization"]

    search_fields = []
    filter_fields = list(search_fields) + ["id", "consensus_report_id"]
    simple_filters = list(set(filter_fields) - {"id"})
    ordering_fields = list(filter_fields)
    ordering = "id"

    def get_serializer_class(self):
        # a separate method is required for drf-spectacular to work
        return AssigneeConsensusReportSerializer

    def get_queryset(self):
        queryset = super().get_queryset()

        if self.action == "list":
            if task_id := self.request.query_params.get("task_id", None):
                # NOTE: This filter is too complex to be implemented by other means
                try:
                    task = Task.objects.get(id=task_id)
                except Task.DoesNotExist as ex:
                    raise NotFound(f"Task {task_id} does not exist") from ex

                self.check_object_permissions(self.request, task)

                queryset = queryset.filter(Q(task__id=task_id)).distinct()
            else:
                perm = AssigneeConsensusReportPermission.create_scope_list(self.request)
                queryset = perm.filter(queryset)

        return queryset

    @extend_schema(
        operation_id="assignee_consensus_retrieve_report_data",
        summary="Get assignee consensus report contents",
        responses={"200": OpenApiTypes.OBJECT},
    )
    @action(detail=True, methods=["GET"], url_path="data", serializer_class=None)
    def data(self, request, pk):
        report = self.get_object()  # check permissions
        json_report = prepare_report_for_downloading(report, host=get_server_url(request))
        return HttpResponse(json_report.encode(), content_type="application/json")<|MERGE_RESOLUTION|>--- conflicted
+++ resolved
@@ -269,10 +269,6 @@
 
         if rq_id is None:
             try:
-<<<<<<< HEAD
-                task_id = input_serializer.validated_data["task_id"]
-                task = Task.objects.get(pk=task_id)
-=======
                 task_id = input_serializer.validated_data.get("task_id", 0)
                 job_id = input_serializer.validated_data.get("job_id", 0)
                 if task_id:
@@ -281,16 +277,11 @@
                     instance = Job.objects.get(pk=job_id)
                 else:
                     raise ValidationError("Task or Job id is required")
->>>>>>> dac855ff
             except Task.DoesNotExist as ex:
                 raise NotFound(f"Task {task_id} does not exist") from ex
 
             try:
-<<<<<<< HEAD
-                return scehdule_consensus_merging(task, request)
-=======
                 return scehdule_consensus_merging(instance, request)
->>>>>>> dac855ff
             except Exception as ex:
                 raise ValidationError(str(ex))
 
