# Copyright (C) CVAT.ai Corporation
#
# SPDX-License-Identifier: MIT

from django.db.models.signals import post_save
from django.dispatch import receiver

from cvat.apps.consensus.models import ConsensusSettings
from cvat.apps.engine.models import Task


@receiver(
    post_save,
    sender=Task,
    dispatch_uid=__name__ + ".save_task-initialize_consensus_settings",
)
def __save_task__initialize_consensus_settings(instance: Task, created: bool, raw: bool, **kwargs):
    # Initializes default quality settings for the task
    # this is done in a signal to decouple this component from the engine app
<<<<<<< HEAD
    if created and kwargs.get("raw"):
        return

    if created and instance.consensus_replicas:
=======
    if created and instance.consensus_replicas and not raw:
>>>>>>> 273a3bac
        ConsensusSettings.objects.get_or_create(task=instance)<|MERGE_RESOLUTION|>--- conflicted
+++ resolved
@@ -17,12 +17,5 @@
 def __save_task__initialize_consensus_settings(instance: Task, created: bool, raw: bool, **kwargs):
     # Initializes default quality settings for the task
     # this is done in a signal to decouple this component from the engine app
-<<<<<<< HEAD
-    if created and kwargs.get("raw"):
-        return
-
-    if created and instance.consensus_replicas:
-=======
     if created and instance.consensus_replicas and not raw:
->>>>>>> 273a3bac
         ConsensusSettings.objects.get_or_create(task=instance)