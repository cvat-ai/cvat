--- conflicted
+++ resolved
@@ -22,11 +22,7 @@
 )
 from cvat.apps.organizations.models import Organization
 
-<<<<<<< HEAD
-from .models import AnnotationGuide, CloudStorage, Issue, Job, Label, Project, Task, User, Comment
-=======
 from .models import AnnotationGuide, CloudStorage, Comment, Issue, Job, Label, Project, Task, User
->>>>>>> 0bebade8
 
 
 def _get_key(d: dict[str, Any], key_path: Union[str, Sequence[str]]) -> Optional[Any]:
@@ -1123,17 +1119,6 @@
         data = {}
         if self.obj:
             db_target = self.obj.target
-<<<<<<< HEAD
-            organization_id = self.obj.organization_id
-            data.update({
-                'id': self.obj.id,
-                'target': {
-                    'owner': { 'id': getattr(db_target, "owner_id", None) },
-                    'assignee': { 'id': getattr(db_target, "assignee_id", None) },
-                    'is_job_staff': db_target.is_job_staff(self.user_id) if db_target else False,
-                },
-                'organization': { 'id': organization_id }
-=======
             data.update({
                 'id': self.obj.id,
                 'target': {
@@ -1142,7 +1127,6 @@
                     'is_job_staff': db_target.is_job_staff(self.user_id),
                 },
                 'organization': { 'id': self.obj.organization_id }
->>>>>>> 0bebade8
             })
         elif self.scope == __class__.Scopes.CREATE:
             db_target = None
