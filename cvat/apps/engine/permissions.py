--- conflicted
+++ resolved
@@ -13,13 +13,8 @@
 from rest_framework.viewsets import ViewSet
 from rq.job import Job as RQJob
 
-<<<<<<< HEAD
-from cvat.apps.engine.middleware import PatchedRequest
-from cvat.apps.engine.rq_job_handler import RQId, is_rq_job_owner
-=======
 from cvat.apps.engine.rq_job_handler import is_rq_job_owner
 from cvat.apps.engine.types import ExtendedRequest
->>>>>>> 3caac72f
 from cvat.apps.engine.utils import is_dataset_export
 from cvat.apps.iam.permissions import (
     OpenPolicyAgentPermission,
@@ -249,11 +244,7 @@
         DOWNLOAD_EXPORTED_FILE = 'retrieve:exported_file'
 
     @classmethod
-<<<<<<< HEAD
-    def create(cls, request: PatchedRequest, view, obj, iam_context):
-=======
     def create(cls, request: ExtendedRequest, view: ViewSet, obj: Project | None, iam_context: dict[str, Any]) -> list[OpenPolicyAgentPermission]:
->>>>>>> 3caac72f
         permissions = []
         if view.basename == 'project':
             assignee_id = request.data.get('assignee_id') or request.data.get('assignee')
