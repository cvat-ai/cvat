--- conflicted
+++ resolved
@@ -1253,44 +1253,6 @@
         }[view.action]]
 
 
-<<<<<<< HEAD
-=======
-class RequestPermission(OpenPolicyAgentPermission):
-    class Scopes(StrEnum):
-        LIST = 'list'
-        VIEW = 'view'
-        CANCEL = 'cancel'
-
-    @classmethod
-    def create(cls, request: ExtendedRequest, view: ViewSet, obj: RQJob | None, iam_context: dict) -> list[OpenPolicyAgentPermission]:
-        permissions = []
-        if view.basename == 'request':
-            for scope in cls.get_scopes(request, view, obj):
-                if scope != cls.Scopes.LIST:
-                    user_id = request.user.id
-                    if not is_rq_job_owner(obj, user_id):
-                        raise PermissionDenied('You don\'t have permission to perform this action')
-
-        return permissions
-
-    def __init__(self, **kwargs):
-        super().__init__(**kwargs)
-        self.url = settings.IAM_OPA_DATA_URL + '/requests/allow'
-
-    @classmethod
-    def _get_scopes(cls, request: ExtendedRequest, view: ViewSet, obj: RQJob | None) -> list[Scopes]:
-        Scopes = cls.Scopes
-        return [{
-            ('list', 'GET'): Scopes.LIST,
-            ('retrieve', 'GET'): Scopes.VIEW,
-            ('cancel', 'POST'): Scopes.CANCEL,
-        }[(view.action, request.method)]]
-
-
-    def get_resource(self):
-        return None
-
->>>>>>> c6f385fc
 def get_cloud_storage_for_import_or_export(
     storage_id: int, *, request: ExtendedRequest, is_default: bool = False
 ) -> CloudStorage:
