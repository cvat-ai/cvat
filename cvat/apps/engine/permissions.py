--- conflicted
+++ resolved
@@ -22,13 +22,9 @@
 )
 from cvat.apps.organizations.models import Organization
 
-<<<<<<< HEAD
-from .models import AnnotationGuide, CloudStorage, Issue, Job, Label, Project, Task, User, Comment
+from .models import AnnotationGuide, CloudStorage, Comment, Issue, Job, Label, Project, Task, User
 from cvat.apps.engine.utils import is_dataset_export
-=======
-from .models import AnnotationGuide, CloudStorage, Comment, Issue, Job, Label, Project, Task, User
-
->>>>>>> 68ffe4a3
+
 
 def _get_key(d: dict[str, Any], key_path: Union[str, Sequence[str]]) -> Optional[Any]:
     """
@@ -1124,17 +1120,6 @@
         data = {}
         if self.obj:
             db_target = self.obj.target
-<<<<<<< HEAD
-            organization_id = self.obj.organization_id
-            data.update({
-                'id': self.obj.id,
-                'target': {
-                    'owner': { 'id': getattr(db_target, "owner_id", None) },
-                    'assignee': { 'id': getattr(db_target, "assignee_id", None) },
-                    'is_job_staff': db_target.is_job_staff(self.user_id) if db_target else False,
-                },
-                'organization': { 'id': organization_id }
-=======
             data.update({
                 'id': self.obj.id,
                 'target': {
@@ -1143,7 +1128,6 @@
                     'is_job_staff': db_target.is_job_staff(self.user_id),
                 },
                 'organization': { 'id': self.obj.organization_id }
->>>>>>> 68ffe4a3
             })
         elif self.scope == __class__.Scopes.CREATE:
             db_target = None
