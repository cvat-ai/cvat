--- conflicted
+++ resolved
@@ -22,12 +22,8 @@
 )
 from cvat.apps.organizations.models import Organization
 
-<<<<<<< HEAD
 from .models import AnnotationGuide, CloudStorage, Issue, Job, Label, Project, Task, User, Comment
 from cvat.apps.engine.utils import is_dataset_export
-=======
-from .models import AnnotationGuide, CloudStorage, Issue, Job, Label, Project, Task
->>>>>>> f3699061
 
 
 def _get_key(d: dict[str, Any], key_path: Union[str, Sequence[str]]) -> Optional[Any]:
