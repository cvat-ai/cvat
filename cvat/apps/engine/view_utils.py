--- conflicted
+++ resolved
@@ -82,15 +82,10 @@
 
 def tus_chunk_action(*, detail: bool, suffix_base: str):
     def decorator(f):
-<<<<<<< HEAD
-        f = action(detail=detail, methods=['HEAD', 'PATCH'],
-            url_path=f'{suffix_base}/{TusFile.FileID.REGEX}',
-=======
         f = action(
             detail=detail,
             methods=["HEAD", "PATCH"],
-            url_path=f"{suffix_base}/{UploadMixin.file_id_regex}",
->>>>>>> 3b6e3036
+            url_path=f'{suffix_base}/{TusFile.FileID.REGEX}',
             parser_classes=[TusUploadParser],
             serializer_class=None,
         )(f)
