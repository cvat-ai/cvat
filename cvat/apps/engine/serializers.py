# Copyright (C) 2019-2022 Intel Corporation
# Copyright (C) 2022-2024 CVAT.ai Corporation
#
# SPDX-License-Identifier: MIT

from contextlib import closing
import warnings
from copy import copy
from inspect import isclass
import os
import re
import shutil
import string
import django_rq
import rq.defaults as rq_defaults

from tempfile import NamedTemporaryFile
import textwrap
from typing import Any, Dict, Iterable, Optional, OrderedDict, Union

from rq.job import Job as RQJob, JobStatus as RQJobStatus
from datetime import timedelta
from decimal import Decimal

from rest_framework import serializers, exceptions
from django.conf import settings
from django.contrib.auth.models import User, Group
from django.db import transaction
from django.utils import timezone
from numpy import random

from cvat.apps.dataset_manager.formats.utils import get_label_color
from cvat.apps.engine.frame_provider import TaskFrameProvider, FrameQuality
from cvat.apps.engine.utils import format_list, parse_exception_message, CvatChunkTimestampMismatchError
from cvat.apps.engine import field_validation, models
from cvat.apps.engine.cloud_provider import get_cloud_storage_instance, Credentials, Status
from cvat.apps.engine.log import ServerLogManager
from cvat.apps.engine.permissions import TaskPermission
from cvat.apps.engine.task_validation import HoneypotFrameSelector
from cvat.apps.engine.utils import parse_specific_attributes, build_field_filter_params, get_list_view_name, reverse
from cvat.apps.engine.rq_job_handler import RQJobMetaField, RQId

from drf_spectacular.utils import OpenApiExample, extend_schema_field, extend_schema_serializer

slogger = ServerLogManager(__name__)

class WriteOnceMixin:
    """
    Adds support for write once fields to serializers.

    To use it, specify a list of fields as `write_once_fields` on the
    serializer's Meta:
    ```
    class Meta:
        model = SomeModel
        fields = '__all__'
        write_once_fields = ('collection', )
    ```

    Now the fields in `write_once_fields` can be set during POST (create),
    but cannot be changed afterwards via PUT or PATCH (update).
    Inspired by http://stackoverflow.com/a/37487134/627411.
    """

    def get_fields(self):
        fields = super().get_fields()

        # We're only interested in PATCH and PUT.
        if 'update' in getattr(self.context.get('view'), 'action', ''):
            fields = self._update_write_once_fields(fields)

        return fields

    def _update_write_once_fields(self, fields):
        """
        Set all fields in `Meta.write_once_fields` to read_only.
        """

        write_once_fields = getattr(self.Meta, 'write_once_fields', None)
        if not write_once_fields:
            return fields

        if not isinstance(write_once_fields, (list, tuple)):
            raise TypeError(
                'The `write_once_fields` option must be a list or tuple. '
                'Got {}.'.format(type(write_once_fields).__name__)
            )

        for field_name in write_once_fields:
            fields[field_name].read_only = True

        return fields


@extend_schema_field(serializers.URLField)
class HyperlinkedEndpointSerializer(serializers.Serializer):
    key_field = 'pk'

    def __init__(self, view_name=None, *, filter_key=None, **kwargs):
        if isclass(view_name) and issubclass(view_name, models.models.Model):
            view_name = get_list_view_name(view_name)
        elif not isinstance(view_name, str):
            raise TypeError(view_name)

        kwargs['read_only'] = True
        super().__init__(**kwargs)

        self.view_name = view_name
        self.filter_key = filter_key

    def get_attribute(self, instance):
        return instance

    def to_representation(self, instance):
        request = self.context.get('request')
        if not request:
            return None

        return serializers.Hyperlink(
            reverse(self.view_name, request=request,
                query_params=build_field_filter_params(
                    self.filter_key, getattr(instance, self.key_field)
            )),
            instance
        )


class _CollectionSummarySerializer(serializers.Serializer):
    # This class isn't recommended for direct use in public serializers
    # because it produces too generic description in the schema.
    # Consider creating a dedicated inherited class instead.

    count = serializers.IntegerField(default=0)

    def __init__(self, model, *, url_filter_key, **kwargs):
        super().__init__(**kwargs)
        self._collection_key = self.source
        self._model = model
        self._url_filter_key = url_filter_key

    def bind(self, field_name, parent):
        super().bind(field_name, parent)
        self._collection_key = self._collection_key or self.source
        self._model = self._model or type(self.parent)

    def get_fields(self):
        fields = super().get_fields()
        fields['url'] = HyperlinkedEndpointSerializer(self._model, filter_key=self._url_filter_key)
        fields['count'].source = self._collection_key + '.count'
        return fields

    def get_attribute(self, instance):
        return instance

class JobsSummarySerializer(_CollectionSummarySerializer):
    completed = serializers.IntegerField(source='completed_jobs_count', allow_null=True)
    validation = serializers.IntegerField(source='validation_jobs_count', allow_null=True)

    def __init__(self, *, model=models.Job, url_filter_key, **kwargs):
        super().__init__(model=model, url_filter_key=url_filter_key, **kwargs)


MAX_FILENAME_LENGTH = 1024


class TasksSummarySerializer(_CollectionSummarySerializer):
    pass


class CommentsSummarySerializer(_CollectionSummarySerializer):
    pass

class LabelsSummarySerializer(serializers.Serializer):
    url = serializers.URLField(read_only=True)

    def get_url(self, request, instance):
        filter_key = instance.__class__.__name__.lower() + '_id'
        return reverse('label-list', request=request,
            query_params={ filter_key: instance.id })

    def to_representation(self, instance):
        request = self.context.get('request')
        if not request:
            return None

        return {
            'url': self.get_url(request, instance),
        }

class IssuesSummarySerializer(serializers.Serializer):
    url = serializers.URLField(read_only=True)
    count = serializers.IntegerField(read_only=True)

    def get_url(self, request, instance):
        return reverse('issue-list', request=request,
            query_params={ 'job_id': instance.id })

    def get_count(self, instance):
        return getattr(instance, 'issues__count', 0)

    def to_representation(self, instance):
        request = self.context.get('request')
        if not request:
            return None

        return {
            'url': self.get_url(request, instance),
            'count': self.get_count(instance)
        }


class BasicUserSerializer(serializers.ModelSerializer):
    def validate(self, attrs):
        if hasattr(self, 'initial_data'):
            unknown_keys = set(self.initial_data.keys()) - set(self.fields.keys())
            if unknown_keys:
                if set(['is_staff', 'is_superuser', 'groups']) & unknown_keys:
                    message = 'You do not have permissions to access some of' + \
                        ' these fields: {}'.format(unknown_keys)
                else:
                    message = 'Got unknown fields: {}'.format(unknown_keys)
                raise serializers.ValidationError(message)
        return attrs

    class Meta:
        model = User
        fields = ('url', 'id', 'username', 'first_name', 'last_name')


class UserSerializer(serializers.ModelSerializer):
    groups = serializers.SlugRelatedField(many=True,
        slug_field='name', queryset=Group.objects.all())
    has_analytics_access = serializers.BooleanField(
        source='profile.has_analytics_access',
        required=False,
        read_only=True,
    )

    class Meta:
        model = User
        fields = ('url', 'id', 'username', 'first_name', 'last_name', 'email',
            'groups', 'is_staff', 'is_superuser', 'is_active', 'last_login',
            'date_joined', 'has_analytics_access')
        read_only_fields = ('last_login', 'date_joined', 'has_analytics_access')
        write_only_fields = ('password', )
        extra_kwargs = {
            'last_login': { 'allow_null': True }
        }


class DelimitedStringListField(serializers.ListField):
    def to_representation(self, value):
        return super().to_representation(value.split('\n'))

    def to_internal_value(self, data):
        return '\n'.join(super().to_internal_value(data))


class AttributeSerializer(serializers.ModelSerializer):
    id = serializers.IntegerField(required=False)
    values = DelimitedStringListField(allow_empty=True,
        child=serializers.CharField(allow_blank=True, max_length=200),
    )

    class Meta:
        model = models.AttributeSpec
        fields = ('id', 'name', 'mutable', 'input_type', 'default_value', 'values')


class SublabelSerializer(serializers.ModelSerializer):
    id = serializers.IntegerField(required=False)
    attributes = AttributeSerializer(many=True, source='attributespec_set', default=[],
        help_text="The list of attributes. "
        "If you want to remove an attribute, you need to recreate the label "
        "and specify the remaining attributes.")
    color = serializers.CharField(allow_blank=True, required=False,
        help_text="The hex value for the RGB color. "
        "Will be generated automatically, unless specified explicitly.")
    type = serializers.CharField(allow_blank=True, required=False,
        help_text="Associated annotation type for this label")
    has_parent = serializers.BooleanField(source='has_parent_label', required=False)

    class Meta:
        model = models.Label
        fields = ('id', 'name', 'color', 'attributes', 'type', 'has_parent', )
        read_only_fields = ('parent',)


class SkeletonSerializer(serializers.ModelSerializer):
    id = serializers.IntegerField(required=False)
    svg = serializers.CharField(allow_blank=True, required=False)

    class Meta:
        model = models.Skeleton
        fields = ('id', 'svg',)


class LabelSerializer(SublabelSerializer):
    deleted = serializers.BooleanField(required=False, write_only=True,
        help_text='Delete the label. Only applicable in the PATCH methods of a project or a task.')
    sublabels = SublabelSerializer(many=True, required=False)
    svg = serializers.CharField(allow_blank=True, required=False)
    has_parent = serializers.BooleanField(read_only=True, source='has_parent_label', required=False)

    class Meta:
        model = models.Label
        fields = (
            'id', 'name', 'color', 'attributes', 'deleted', 'type', 'svg',
            'sublabels', 'project_id', 'task_id', 'parent_id', 'has_parent'
        )
        read_only_fields = ('id', 'svg', 'project_id', 'task_id')
        extra_kwargs = {
            'project_id': { 'required': False, 'allow_null': False },
            'task_id': { 'required': False, 'allow_null': False },
            'parent_id': { 'required': False, },
        }

    def to_representation(self, instance):
        label = super().to_representation(instance)
        if label['type'] == str(models.LabelType.SKELETON):
            label['svg'] = instance.skeleton.svg

        # Clean mutually exclusive fields
        if not label.get('task_id'):
            label.pop('task_id', None)
        if not label.get('project_id'):
            label.pop('project_id', None)

        return label

    def __init__(self, *args, **kwargs):
        self._local = kwargs.pop('local', False)
        """
        Indicates that the operation is called from the dedicated ViewSet
        and not from the parent entity, i.e. a project or task.
        """

        super().__init__(*args, **kwargs)

    def validate(self, attrs):
        if self._local and attrs.get('deleted'):
            # NOTE: Navigate clients to the right method
            raise serializers.ValidationError(
                'Labels cannot be deleted by updating in this endpoint. '
                'Please use the DELETE method instead.'
            )

        if attrs.get('deleted') and attrs.get('id') is None:
            raise serializers.ValidationError('Deleted label must have an ID')

        return attrs

    @staticmethod
    def check_attribute_names_unique(attrs):
        encountered_names = set()
        for attribute in attrs:
            attr_name = attribute.get('name')
            if attr_name in encountered_names:
                raise serializers.ValidationError(f"Duplicate attribute with name '{attr_name}' exists")
            else:
                encountered_names.add(attr_name)

    @classmethod
    @transaction.atomic
    def update_label(
        cls,
        validated_data: Dict[str, Any],
        svg: str,
        sublabels: Iterable[Dict[str, Any]],
        *,
        parent_instance: Union[models.Project, models.Task],
        parent_label: Optional[models.Label] = None
    ) -> Optional[models.Label]:
        parent_info, logger = cls._get_parent_info(parent_instance)

        attributes = validated_data.pop('attributespec_set', [])

        cls.check_attribute_names_unique(attributes)

        if validated_data.get('id') is not None:
            try:
                db_label = models.Label.objects.get(id=validated_data['id'], **parent_info)
            except models.Label.DoesNotExist as exc:
                raise exceptions.NotFound(
                    detail='Not found label with id #{} to change'.format(validated_data['id'])
                ) from exc

            updated_type = validated_data.get('type') or db_label.type
            if str(models.LabelType.SKELETON) in [db_label.type, updated_type]:
                # do not permit changing types from/to skeleton
                logger.warning("Label id {} ({}): an attempt to change label type from {} to {}. "
                    "Changing from or to '{}' is not allowed, the type won't be changed.".format(
                    db_label.id,
                    db_label.name,
                    db_label.type,
                    updated_type,
                    str(models.LabelType.SKELETON),
                ))
            else:
                db_label.type = updated_type

            db_label.name = validated_data.get('name') or db_label.name

            logger.info("Label id {} ({}) was updated".format(db_label.id, db_label.name))
        else:
            try:
                db_label = models.Label.create(
                    name=validated_data.get('name'),
                    type=validated_data.get('type'),
                    parent=parent_label,
                    **parent_info
                )
            except models.InvalidLabel as exc:
                raise exceptions.ValidationError(str(exc)) from exc
            logger.info("New {} label was created".format(db_label.name))

            cls.update_labels(sublabels, parent_instance=parent_instance, parent_label=db_label)

            if db_label.type == str(models.LabelType.SKELETON):
                for db_sublabel in list(db_label.sublabels.all()):
                    svg = svg.replace(
                        f'data-label-name="{db_sublabel.name}"',
                        f'data-label-id="{db_sublabel.id}"'
                    )
                db_skeleton = models.Skeleton.objects.create(root=db_label, svg=svg)
                logger.info(
                    f'label:update Skeleton id:{db_skeleton.id} for label_id:{db_label.id}'
                )

        if validated_data.get('deleted'):
            assert validated_data['id'] # must be checked in the validate()
            db_label.delete()
            return None

        if not validated_data.get('color', None):
            other_label_colors = [
                label.color for label in
                parent_instance.label_set.exclude(id=db_label.id).order_by('id')
            ]
            db_label.color = get_label_color(db_label.name, other_label_colors)
        else:
            db_label.color = validated_data.get('color', db_label.color)

        try:
            db_label.save()
        except models.InvalidLabel as exc:
            raise exceptions.ValidationError(str(exc)) from exc

        for attr in attributes:
            attr_id = attr.get('id', None)
            if attr_id is not None:
                try:
                    db_attr = models.AttributeSpec.objects.get(id=attr_id, label=db_label)
                except models.AttributeSpec.DoesNotExist as ex:
                    raise exceptions.NotFound(
                        f'Attribute with id #{attr_id} does not exist'
                    ) from ex
                created = False
            else:
                (db_attr, created) = models.AttributeSpec.objects.get_or_create(
                    label=db_label, name=attr['name'], defaults=attr
                )
            if created:
                logger.info("New {} attribute for {} label was created"
                    .format(db_attr.name, db_label.name))
            else:
                logger.info("{} attribute for {} label was updated"
                    .format(db_attr.name, db_label.name))

                # FIXME: need to update only "safe" fields
                db_attr.name = attr.get('name', db_attr.name)
                db_attr.default_value = attr.get('default_value', db_attr.default_value)
                db_attr.mutable = attr.get('mutable', db_attr.mutable)
                db_attr.input_type = attr.get('input_type', db_attr.input_type)
                db_attr.values = attr.get('values', db_attr.values)
                db_attr.save()

        return db_label

    @classmethod
    @transaction.atomic
    def create_labels(cls,
        labels: Iterable[Dict[str, Any]],
        *,
        parent_instance: Union[models.Project, models.Task],
        parent_label: Optional[models.Label] = None
    ):
        parent_info, logger = cls._get_parent_info(parent_instance)

        label_colors = list()

        for label in labels:
            attributes = label.pop('attributespec_set')

            cls.check_attribute_names_unique(attributes)

            if label.get('id', None):
                del label['id']

            if not label.get('color', None):
                label['color'] = get_label_color(label['name'], label_colors)
            label_colors.append(label['color'])

            sublabels = label.pop('sublabels', [])
            svg = label.pop('svg', '')
            try:
                db_label = models.Label.create(**label, **parent_info, parent=parent_label)
            except models.InvalidLabel as exc:
                raise exceptions.ValidationError(str(exc)) from exc
            logger.info(
                f'label:create Label id:{db_label.id} for spec:{label} '
                f'with sublabels:{sublabels}, parent_label:{parent_label}'
            )

            cls.create_labels(sublabels, parent_instance=parent_instance, parent_label=db_label)

            if db_label.type == str(models.LabelType.SKELETON):
                for db_sublabel in list(db_label.sublabels.all()):
                    svg = svg.replace(
                        f'data-label-name="{db_sublabel.name}"',
                        f'data-label-id="{db_sublabel.id}"'
                    )
                db_skeleton = models.Skeleton.objects.create(root=db_label, svg=svg)
                logger.info(f'label:create Skeleton id:{db_skeleton.id} for label_id:{db_label.id}')

            for attr in attributes:
                if attr.get('id', None):
                    del attr['id']
                models.AttributeSpec.objects.create(label=db_label, **attr)

    @classmethod
    @transaction.atomic
    def update_labels(cls,
        labels: Iterable[Dict[str, Any]],
        *,
        parent_instance: Union[models.Project, models.Task],
        parent_label: Optional[models.Label] = None
    ):
        _, logger = cls._get_parent_info(parent_instance)

        for label in labels:
            sublabels = label.pop('sublabels', [])
            svg = label.pop('svg', '')
            db_label = cls.update_label(label, svg, sublabels,
                parent_instance=parent_instance, parent_label=parent_label
            )
            if db_label:
                logger.info(
                    f'label:update Label id:{db_label.id} for spec:{label} '
                    f'with sublabels:{sublabels}, parent_label:{parent_label}'
                )
            else:
                logger.info(
                    f'label:delete label:{label} with '
                    f'sublabels:{sublabels}, parent_label:{parent_label}'
                )

    @classmethod
    def _get_parent_info(cls, parent_instance: Union[models.Project, models.Task]):
        parent_info = {}
        if isinstance(parent_instance, models.Project):
            parent_info['project'] = parent_instance
            logger = slogger.project[parent_instance.id]
        elif isinstance(parent_instance, models.Task):
            parent_info['task'] = parent_instance
            logger = slogger.task[parent_instance.id]
        else:
            raise TypeError(f"Unexpected parent instance type {type(parent_instance).__name__}")

        return parent_info, logger

    def update(self, instance, validated_data):
        if not self._local:
            return super().update(instance, validated_data)

        # Here we reuse the parent entity logic to make sure everything is done
        # like these entities expect. Initial data (unprocessed) is used to
        # avoid introducing premature changes.
        data = copy(self.initial_data)
        data['id'] = instance.id
        data.setdefault('name', instance.name)
        parent_query = { 'labels': [data] }

        if isinstance(instance.project, models.Project):
            parent_serializer = ProjectWriteSerializer(
                instance=instance.project, data=parent_query, partial=True,
            )
        elif isinstance(instance.task, models.Task):
            parent_serializer = TaskWriteSerializer(
                instance=instance.task, data=parent_query, partial=True,
            )

        parent_serializer.is_valid(raise_exception=True)
        parent_serializer.save()

        self.instance = models.Label.objects.get(pk=instance.pk)
        return self.instance

class StorageSerializer(serializers.ModelSerializer):
    cloud_storage_id = serializers.IntegerField(required=False, allow_null=True)

    class Meta:
        model = models.Storage
        fields = ('id', 'location', 'cloud_storage_id')

class JobReadSerializer(serializers.ModelSerializer):
    task_id = serializers.ReadOnlyField(source="segment.task.id")
    project_id = serializers.ReadOnlyField(source="get_project_id", allow_null=True)
    guide_id = serializers.ReadOnlyField(source="get_guide_id", allow_null=True)
    start_frame = serializers.ReadOnlyField(source="segment.start_frame")
    stop_frame = serializers.ReadOnlyField(source="segment.stop_frame")
    frame_count = serializers.ReadOnlyField(source="segment.frame_count")
    assignee = BasicUserSerializer(allow_null=True, read_only=True)
    dimension = serializers.CharField(max_length=2, source='segment.task.dimension', read_only=True)
    data_chunk_size = serializers.ReadOnlyField(source='segment.task.data.chunk_size')
    organization = serializers.ReadOnlyField(source='segment.task.organization.id', allow_null=True)
    data_original_chunk_type = serializers.ReadOnlyField(source='segment.task.data.original_chunk_type')
    data_compressed_chunk_type = serializers.ReadOnlyField(source='segment.task.data.compressed_chunk_type')
    mode = serializers.ReadOnlyField(source='segment.task.mode')
    bug_tracker = serializers.CharField(max_length=2000, source='get_bug_tracker',
        allow_null=True, read_only=True)
    labels = LabelsSummarySerializer(source='*')
    issues = IssuesSummarySerializer(source='*')
    target_storage = StorageSerializer(required=False, allow_null=True)
    source_storage = StorageSerializer(required=False, allow_null=True)

    class Meta:
        model = models.Job
        fields = ('url', 'id', 'task_id', 'project_id', 'assignee', 'guide_id',
            'dimension', 'bug_tracker', 'status', 'stage', 'state', 'mode', 'frame_count',
            'start_frame', 'stop_frame',
            'data_chunk_size', 'data_compressed_chunk_type', 'data_original_chunk_type',
            'created_date', 'updated_date', 'issues', 'labels', 'type', 'organization',
            'target_storage', 'source_storage', 'assignee_updated_date')
        read_only_fields = fields

    def to_representation(self, instance):
        data = super().to_representation(instance)
        if instance.segment.type == models.SegmentType.SPECIFIC_FRAMES:
            data['data_compressed_chunk_type'] = models.DataChoice.IMAGESET

        if request := self.context.get('request'):
            perm = TaskPermission.create_scope_view(request, instance.segment.task)
            result = perm.check_access()
            if result.allow:
                if task_source_storage := instance.get_source_storage():
                    data['source_storage'] = StorageSerializer(task_source_storage).data
                if task_target_storage := instance.get_target_storage():
                    data['target_storage'] = StorageSerializer(task_target_storage).data

        return data

class JobWriteSerializer(WriteOnceMixin, serializers.ModelSerializer):
    assignee = serializers.IntegerField(allow_null=True, required=False)

    # NOTE: Field sets can be expressed using serializer inheritance, but it is
    # harder to use then: we need to make a manual switch in get_serializer_class()
    # and create an extra serializer type in the API schema.
    # Need to investigate how it can be simplified. It can also be done just internally,
    # (e.g. just on the validation side), but it will complicate the implementation.
    type = serializers.ChoiceField(choices=models.JobType.choices())

    task_id = serializers.IntegerField()
    frame_selection_method = serializers.ChoiceField(
        choices=models.JobFrameSelectionMethod.choices(), required=False
    )
    frames = serializers.ListField(
        child=serializers.IntegerField(min_value=0),
        required=False,
        allow_empty=False,
        help_text=textwrap.dedent("""\
            The list of frame ids. Applicable only to the "{}" frame selection method
        """.format(models.JobFrameSelectionMethod.MANUAL))
    )
    frame_count = serializers.IntegerField(
        min_value=1,
        required=False,
        help_text=textwrap.dedent("""\
            The number of frames included in the GT job.
            Applicable only to the "{}" frame selection method
        """.format(models.JobFrameSelectionMethod.RANDOM_UNIFORM))
    )
    frame_share = serializers.FloatField(
        required=False,
        validators=[field_validation.validate_share],
        help_text=textwrap.dedent("""\
            The share of frames included in the GT job.
            Applicable only to the "{}" frame selection method
        """.format(models.JobFrameSelectionMethod.RANDOM_UNIFORM))
    )
    frames_per_job_count = serializers.IntegerField(
        min_value=1,
        required=False,
        help_text=textwrap.dedent("""\
            The number of frames included in the GT job from each annotation job.
            Applicable only to the "{}" frame selection method
        """.format(models.JobFrameSelectionMethod.RANDOM_PER_JOB))
    )
    frames_per_job_share = serializers.FloatField(
        required=False,
        validators=[field_validation.validate_share],
        help_text=textwrap.dedent("""\
            The share of frames included in the GT job from each annotation job.
            Applicable only to the "{}" frame selection method
        """.format(models.JobFrameSelectionMethod.RANDOM_PER_JOB))
    )
    random_seed = serializers.IntegerField(
        min_value=0,
        required=False,
        help_text=textwrap.dedent("""\
            The seed value for the random number generator.
            The same value will produce the same frame sets.
            Applicable only to random frame selection methods.
            By default, a random value is used.
        """)
    )
    seed = serializers.IntegerField(
        min_value=0, required=False, help_text="Deprecated. Use random_seed instead."
    )

    class Meta:
        model = models.Job
        random_selection_params = (
            'frame_count', 'frame_share', 'frames_per_job_count', 'frames_per_job_share',
            'random_seed', 'seed'
        )
        manual_selection_params = ('frames',)
        write_once_fields = ('type', 'task_id', 'frame_selection_method',) \
            + random_selection_params + manual_selection_params
        fields = ('assignee', 'stage', 'state', ) + write_once_fields

    def to_representation(self, instance):
        serializer = JobReadSerializer(instance, context=self.context)
        return serializer.data

    def validate(self, attrs):
        frame_selection_method = attrs.get('frame_selection_method')
        if frame_selection_method == models.JobFrameSelectionMethod.RANDOM_UNIFORM:
            field_validation.require_one_of_fields(attrs, ['frame_count', 'frame_share'])

            # 'seed' is a backward compatibility alias
            if attrs.get('seed') is not None or attrs.get('random_seed') is not None:
                field_validation.require_one_of_fields(attrs, ['seed', 'random_seed'])

        elif frame_selection_method == models.JobFrameSelectionMethod.RANDOM_PER_JOB:
            field_validation.require_one_of_fields(
                attrs, ['frames_per_job_count', 'frames_per_job_share']
            )
        elif frame_selection_method == models.JobFrameSelectionMethod.MANUAL:
            field_validation.require_field(attrs, "frames")

        if (
            'frames' in attrs and
            frame_selection_method != models.JobFrameSelectionMethod.MANUAL
        ):
            raise serializers.ValidationError(
                '"frames" can only be used when "frame_selection_method" is "{}"'.format(
                    models.JobFrameSelectionMethod.MANUAL
                )
            )

        return super().validate(attrs)

    @transaction.atomic
    def create(self, validated_data):
        if validated_data["type"] != models.JobType.GROUND_TRUTH:
            raise serializers.ValidationError(f"Unexpected job type '{validated_data['type']}'")

        task_id = validated_data.pop('task_id')
        task = models.Task.objects.select_for_update().get(pk=task_id)

        if not task.data:
            raise serializers.ValidationError(
                "This task has no data attached yet. Please set up task data and try again"
            )
        if task.dimension != models.DimensionType.DIM_2D:
            raise serializers.ValidationError(
                "Ground Truth jobs can only be added in 2d tasks"
            )

        if task.data.validation_mode in (models.ValidationMode.GT_POOL, models.ValidationMode.GT):
            raise serializers.ValidationError(
                f'Task with validation mode "{task.data.validation_mode}" '
                'cannot have more than 1 GT job'
            )

        task_size = task.data.size
        valid_frame_ids = task.data.get_valid_frame_indices()

        # TODO: refactor
        frame_selection_method = validated_data.pop("frame_selection_method")
        if frame_selection_method == models.JobFrameSelectionMethod.RANDOM_UNIFORM:
            if frame_count := validated_data.pop("frame_count", None):
                if task_size < frame_count:
                    raise serializers.ValidationError(
                        f"The number of frames requested ({frame_count}) "
                        f"must be not be greater than the number of the task frames ({task_size})"
                    )
            elif frame_share := validated_data.pop("frame_share", None):
                frame_count = max(1, int(frame_share * task_size))
            else:
                raise serializers.ValidationError(
                    "The number of validation frames is not specified"
                )

            seed = validated_data.pop("random_seed", None)
            deprecated_seed = validated_data.pop("seed", None)

            # The RNG backend must not change to yield reproducible results,
            # so here we specify it explicitly
            rng = random.Generator(random.MT19937(seed=seed))

            if deprecated_seed is not None and frame_count < task_size:
                # Reproduce the old (a little bit incorrect) behavior that existed before
                # https://github.com/cvat-ai/cvat/pull/7126
                # to make the old seed-based sequences reproducible
                rng = random.Generator(random.MT19937(seed=deprecated_seed))
                valid_frame_ids = [v for v in valid_frame_ids if v != task.data.stop_frame]

            frames = rng.choice(
                list(valid_frame_ids), size=frame_count, shuffle=False, replace=False
            ).tolist()
        elif frame_selection_method == models.JobFrameSelectionMethod.RANDOM_PER_JOB:
            if frame_count := validated_data.pop("frames_per_job_count", None):
                if task_size < frame_count:
                    raise serializers.ValidationError(
                        f"The number of frames requested ({frame_count}) "
                        f"must be not be greater than the segment size ({task.segment_size})"
                    )
            elif frame_share := validated_data.pop("frames_per_job_share", None):
                frame_count = min(max(1, int(frame_share * task.segment_size)), task_size)
            else:
                raise serializers.ValidationError(
                    "The number of validation frames is not specified"
                )

            task_frame_provider = TaskFrameProvider(task)
            seed = validated_data.pop("random_seed", None)

            # The RNG backend must not change to yield reproducible results,
            # so here we specify it explicitly
            rng = random.Generator(random.MT19937(seed=seed))

            frames: list[int] = []
            overlap = task.overlap
            for segment in task.segment_set.all():
                segment_frames = set(map(task_frame_provider.get_rel_frame_number, segment.frame_set))
                selected_frames = segment_frames.intersection(frames)
                selected_count = len(selected_frames)

                missing_count = min(len(segment_frames), frame_count) - selected_count
                if missing_count <= 0:
                    continue

                selectable_segment_frames = set(
                    sorted(segment_frames)[overlap * (segment.start_frame != 0) : ]
                ).difference(selected_frames)

                frames.extend(rng.choice(
                    tuple(selectable_segment_frames), size=missing_count, replace=False
                ).tolist())

            frames = list(map(task_frame_provider.get_abs_frame_number, frames))
        elif frame_selection_method == models.JobFrameSelectionMethod.MANUAL:
            frames = validated_data.pop("frames")

            unique_frames = set(frames)
            if len(unique_frames) != len(frames):
                raise serializers.ValidationError(f"Frames must not repeat")

            invalid_ids = unique_frames.difference(range(task_size))
            if invalid_ids:
                raise serializers.ValidationError(
                    "The following frames do not exist in the task: {}".format(
                        format_list(tuple(map(str, sorted(invalid_ids))))
                    )
                )

            task_frame_provider = TaskFrameProvider(task)
            frames = list(map(task_frame_provider.get_abs_frame_number, frames))
        else:
            raise serializers.ValidationError(
                f"Unexpected frame selection method '{frame_selection_method}'"
            )

        # Save the new job
        segment = models.Segment.objects.create(
            start_frame=0,
            stop_frame=task.data.size - 1,
            frames=frames,
            task=task,
            type=models.SegmentType.SPECIFIC_FRAMES,
        )

        validated_data['segment'] = segment
        validated_data["assignee_id"] = validated_data.pop("assignee", None)

        try:
            job = super().create(validated_data)
        except models.TaskGroundTruthJobsLimitError as ex:
            raise serializers.ValidationError(ex.message) from ex

        if validated_data.get("assignee_id"):
            job.assignee_updated_date = job.updated_date
            job.save(update_fields=["assignee_updated_date"])

        job.make_dirs()

        task.data.update_validation_layout(
            models.ValidationLayout(mode=models.ValidationMode.GT, frames=frames)
        )

        return job

    def update(self, instance, validated_data):
        stage = validated_data.get('stage', instance.stage)
        state = validated_data.get('state', models.StateChoice.NEW if stage != instance.stage else instance.state)

        if 'stage' in validated_data or 'state' in validated_data:
            if stage == models.StageChoice.ANNOTATION:
                validated_data['status'] = models.StatusChoice.ANNOTATION
            elif stage == models.StageChoice.ACCEPTANCE and state == models.StateChoice.COMPLETED:
                validated_data['status'] = models.StatusChoice.COMPLETED
            else:
                validated_data['status'] = models.StatusChoice.VALIDATION

        if state != instance.state:
            validated_data['state'] = state

        if "assignee" in validated_data and (
            (assignee_id := validated_data.pop("assignee")) != instance.assignee_id
        ):
            validated_data["assignee_id"] = assignee_id
            validated_data["assignee_updated_date"] = timezone.now()

        instance = super().update(instance, validated_data)
        return instance

class SimpleJobSerializer(serializers.ModelSerializer):
    assignee = BasicUserSerializer(allow_null=True)

    class Meta:
        model = models.Job
        fields = ('url', 'id', 'assignee', 'status', 'stage', 'state', 'type')
        read_only_fields = fields

class JobValidationLayoutWriteSerializer(serializers.Serializer):
    frame_selection_method = serializers.ChoiceField(
        choices=models.JobFrameSelectionMethod.choices(),
        required=True,
        help_text=textwrap.dedent("""\
            The method to use for frame selection of new real frames for honeypots in the job
        """)
    )
    honeypot_real_frames = serializers.ListSerializer(
        child=serializers.IntegerField(min_value=0),
        required=False,
        allow_empty=False,
        help_text=textwrap.dedent("""\
            The list of frame ids. Applicable only to the "{}" frame selection method
        """.format(models.JobFrameSelectionMethod.MANUAL))
    )

    def validate(self, attrs):
        frame_selection_method = attrs["frame_selection_method"]
        if frame_selection_method == models.JobFrameSelectionMethod.MANUAL:
            field_validation.require_field(attrs, "honeypot_real_frames")
        elif frame_selection_method == models.JobFrameSelectionMethod.RANDOM_UNIFORM:
            pass
        else:
            assert False

        if (
            'honeypot_real_frames' in attrs and
            frame_selection_method != models.JobFrameSelectionMethod.MANUAL
        ):
            raise serializers.ValidationError(
                '"honeypot_real_frames" can only be used when '
                f'"frame_selection_method" is "{models.JobFrameSelectionMethod.MANUAL}"'
            )

        return super().validate(attrs)

    @transaction.atomic
    def update(self, instance: models.Job, validated_data: dict[str, Any]) -> models.Job:
        from cvat.apps.engine.cache import MediaCache, Callback, enqueue_create_chunk_job, wait_for_rq_job
        from cvat.apps.engine.frame_provider import JobFrameProvider
        from cvat.apps.dataset_manager.task import JobAnnotation, AnnotationManager

        db_job = instance
        db_segment = db_job.segment
        db_task = db_segment.task
        db_data = db_task.data

        db_task_validation_layout = db_data.nullable_validation_layout

        if not db_task_validation_layout:
            raise serializers.ValidationError(
                "Task has no validation layout configured. "
                "Validation must be initialized during a task creation"
            )

        if db_task_validation_layout.mode != models.ValidationMode.GT_POOL:
            raise serializers.ValidationError(
                "Honeypots can only be modified if the task "
                f"validation mode is '{models.ValidationMode.GT_POOL}'"
            )

        if db_job.type == models.JobType.GROUND_TRUTH:
            raise serializers.ValidationError(
                f"Honeypots cannot exist in {models.JobType.GROUND_TRUTH} jobs"
            )

        frame_step = db_data.get_frame_step()

        def _to_rel_frame(abs_frame: int) -> int:
            return (abs_frame - db_data.start_frame) // frame_step

        all_task_frames: dict[int, models.Image] = {
            _to_rel_frame(frame.frame): frame
            for frame in db_data.images.all()
        }
        task_honeypot_frames = set(
            _to_rel_frame(frame_id)
            for frame_id, frame in all_task_frames.items()
            if frame.is_placeholder
        )
        segment_frame_set = set(map(_to_rel_frame, db_segment.frame_set))
        segment_honeypots = sorted(segment_frame_set & task_honeypot_frames)

        deleted_task_frames = db_data.deleted_frames
        task_all_validation_frames = set(map(_to_rel_frame, db_task.gt_job.segment.frame_set))
        task_active_validation_frames = task_all_validation_frames.difference(deleted_task_frames)

        segment_honeypots_count = len(segment_honeypots)

        frame_selection_method = validated_data['frame_selection_method']
        if frame_selection_method == models.JobFrameSelectionMethod.MANUAL:
            requested_frames: list[int] = validated_data['honeypot_real_frames']
            requested_inactive_frames: set[int] = set()
            requested_normal_frames: set[int] = set()
            for requested_validation_frame in requested_frames:
                if requested_validation_frame not in task_all_validation_frames:
                    requested_normal_frames.add(requested_validation_frame)
                    continue

                if requested_validation_frame not in task_active_validation_frames:
                    requested_inactive_frames.add(requested_validation_frame)
                    continue

            if requested_normal_frames:
                raise serializers.ValidationError(
                    "Could not update honeypot frames: "
                    "frames {} are not from the validation pool".format(
                        format_list(tuple(map(str, sorted(requested_normal_frames))))
                    )
                )

            if requested_inactive_frames:
                raise serializers.ValidationError(
                    "Could not update honeypot frames: "
                    "frames {} are disabled. Restore them in the validation pool first".format(
                        format_list(tuple(map(str, sorted(requested_inactive_frames))))
                    )
                )

            if len(requested_frames) != segment_honeypots_count:
                raise serializers.ValidationError(
                    "Could not update honeypot frames: "
                    "the number of honeypots must remain the same. "
                    "Requested {}, current {}".format(
                        len(requested_frames), segment_honeypots_count
                    )
                )

        elif frame_selection_method == models.JobFrameSelectionMethod.RANDOM_UNIFORM:
            if len(task_active_validation_frames) < segment_honeypots_count:
                raise serializers.ValidationError(
                    "Can't select validation frames: "
                    "the remaining number of validation frames ({}) "
                    "is less than the number of honeypots in a job ({}). "
                    "Try to restore some validation frames".format(
                        len(task_active_validation_frames), segment_honeypots_count
                    )
                )

            validation_frame_counts = {
                validation_frame: 0 for validation_frame in task_active_validation_frames
            }
            for task_honeypot_frame in task_honeypot_frames:
                real_frame = _to_rel_frame(all_task_frames[task_honeypot_frame].real_frame)
                if real_frame in task_active_validation_frames:
                    validation_frame_counts[real_frame] += 1

            frame_selector = HoneypotFrameSelector(validation_frame_counts)
            requested_frames = frame_selector.select_next_frames(segment_honeypots_count)
        else:
            assert False

        # Replace validation frames in the job
        old_honeypot_real_ids = []
        updated_db_frames = []
        for frame, requested_validation_frame in zip(segment_honeypots, requested_frames):
            db_requested_frame = all_task_frames[requested_validation_frame]
            db_segment_frame = all_task_frames[frame]
            assert db_segment_frame.is_placeholder

            old_honeypot_real_ids.append(_to_rel_frame(db_segment_frame.real_frame))

            # Change image in the current segment honeypot frame
            db_segment_frame.path = db_requested_frame.path
            db_segment_frame.width = db_requested_frame.width
            db_segment_frame.height = db_requested_frame.height
            db_segment_frame.real_frame = db_requested_frame.frame
            db_segment_frame.related_files.set(db_requested_frame.related_files.all())

            updated_db_frames.append(db_segment_frame)

        updated_validation_frames = [
            frame
            for new_validation_frame, old_validation_frame, frame in zip(
                requested_frames, old_honeypot_real_ids, segment_honeypots
            )
            if new_validation_frame != old_validation_frame
        ]
        if updated_validation_frames:
            models.Image.objects.bulk_update(
                updated_db_frames, fields=['path', 'width', 'height', 'real_frame']
            )

            # Remove annotations on changed validation frames
            job_annotation = JobAnnotation(db_job.id)
            job_annotation.init_from_db()
            job_annotation_manager = AnnotationManager(
                job_annotation.ir_data, dimension=db_task.dimension
            )
            job_annotation_manager.clear_frames(
                segment_frame_set.difference(updated_validation_frames)
            )
            job_annotation.delete(job_annotation_manager.data)

            # Update chunks
            job_frame_provider = JobFrameProvider(db_job)
            updated_segment_chunk_ids = set(
                job_frame_provider.get_chunk_number(updated_segment_frame_id)
                for updated_segment_frame_id in updated_validation_frames
            )
            segment_frames = sorted(segment_frame_set)
            segment_frame_map = dict(zip(segment_honeypots, requested_frames))

            queue = django_rq.get_queue(settings.CVAT_QUEUES.CHUNKS.value)
            for chunk_id in sorted(updated_segment_chunk_ids):
                chunk_frames = segment_frames[
                    chunk_id * db_data.chunk_size :
                    (chunk_id + 1) * db_data.chunk_size
                ]

                for quality in FrameQuality.__members__.values():
                    if db_data.storage_method == models.StorageMethodChoice.FILE_SYSTEM:
                        rq_id = f"segment_{db_segment.id}_write_chunk_{chunk_id}_{quality}"
                        rq_job = enqueue_create_chunk_job(
                            queue=queue,
                            rq_job_id=rq_id,
                            create_callback=Callback(
                                callable=self._write_updated_static_chunk,
                                args=[
                                    db_segment.id,
                                    chunk_id,
                                    chunk_frames,
                                    quality,
                                    {chunk_frame: all_task_frames[chunk_frame].path for chunk_frame in chunk_frames},
                                    segment_frame_map,
                                ],
                            ),
                        )
                        wait_for_rq_job(rq_job)

                    MediaCache().remove_segment_chunk(db_segment, chunk_id, quality=quality)

            db_segment.chunks_updated_date = timezone.now()
            db_segment.save(update_fields=['chunks_updated_date'])

        if updated_validation_frames or (
            # even if the randomly selected frames were the same as before, we should still
            # consider it an update to the validation frames and restore them, if they were deleted
            frame_selection_method == models.JobFrameSelectionMethod.RANDOM_UNIFORM
        ):
            if set(deleted_task_frames).intersection(updated_validation_frames):
                db_data.deleted_frames = sorted(
                    set(deleted_task_frames).difference(updated_validation_frames)
                )
                db_data.save(update_fields=['deleted_frames'])

            db_job.touch()
            db_segment.job_set.exclude(id=db_job.id).update(updated_date=timezone.now())
            db_task.touch()
            if db_task.project:
                db_task.project.touch()

        return instance

    @staticmethod
    def _write_updated_static_chunk(
        db_segment_id: int,
        chunk_id: int,
        chunk_frames: list[int],
        quality: FrameQuality,
        frame_path_map: dict[int, str],
        segment_frame_map: dict[int,int],
    ):
        from cvat.apps.engine.frame_provider import prepare_chunk

        db_segment = models.Segment.objects.select_related("task").get(pk=db_segment_id)
        initial_chunks_updated_date = db_segment.chunks_updated_date
        db_task = db_segment.task
        task_frame_provider = TaskFrameProvider(db_task)
        db_data = db_task.data

        def _iterate_chunk_frames():
            for chunk_frame in chunk_frames:
                db_frame_path = frame_path_map[chunk_frame]
                chunk_real_frame = segment_frame_map.get(chunk_frame, chunk_frame)
                yield (
                    task_frame_provider.get_frame(
                        chunk_real_frame, quality=quality
                    ).data,
                    os.path.basename(db_frame_path),
                    chunk_frame,
                )

        with closing(_iterate_chunk_frames()) as frame_iter:
            chunk, _ = prepare_chunk(
                frame_iter, quality=quality, db_task=db_task, dump_unchanged=True,
            )

            get_chunk_path = {
                FrameQuality.COMPRESSED: db_data.get_compressed_segment_chunk_path,
                FrameQuality.ORIGINAL: db_data.get_original_segment_chunk_path,
            }[quality]

            db_segment.refresh_from_db(fields=["chunks_updated_date"])
            if db_segment.chunks_updated_date > initial_chunks_updated_date:
                raise CvatChunkTimestampMismatchError(
                    "Attempting to write an out of date static chunk, "
                    f"segment.chunks_updated_date: {db_segment.chunks_updated_date}, expected_ts: {initial_chunks_updated_date}"
            )
            with open(get_chunk_path(chunk_id, db_segment_id), 'wb') as f:
                f.write(chunk.getvalue())

class JobValidationLayoutReadSerializer(serializers.Serializer):
    honeypot_count = serializers.IntegerField(min_value=0, required=False)
    honeypot_frames = serializers.ListField(
        child=serializers.IntegerField(min_value=0), required=False,
        help_text=textwrap.dedent("""\
            The list of frame ids for honeypots in the job
        """)
    )
    honeypot_real_frames = serializers.ListSerializer(
        child=serializers.IntegerField(min_value=0), required=False,
        help_text=textwrap.dedent("""\
            The list of real (validation) frame ids for honeypots in the job
        """)
    )

    def to_representation(self, instance: models.Job):
        validation_layout = instance.segment.task.data.nullable_validation_layout
        if not validation_layout:
            return {}

        data = {}

        if validation_layout.mode == models.ValidationMode.GT_POOL:
            db_segment = instance.segment
            segment_frame_set = db_segment.frame_set

            db_data = db_segment.task.data
            frame_step = db_data.get_frame_step()

            def _to_rel_frame(abs_frame: int) -> int:
                return (abs_frame - db_data.start_frame) // frame_step

            segment_honeypot_frames = []
            for frame in db_segment.task.data.images.all():
                if not frame.is_placeholder:
                    continue

                if not frame.frame in segment_frame_set:
                    continue

                segment_honeypot_frames.append(
                    (_to_rel_frame(frame.frame), _to_rel_frame(frame.real_frame))
                )

            segment_honeypot_frames.sort(key=lambda v: v[0])

            data = {
                'honeypot_count': len(segment_honeypot_frames),
                'honeypot_frames': [v[0] for v in segment_honeypot_frames],
                'honeypot_real_frames': [v[1] for v in segment_honeypot_frames],
            }

        return super().to_representation(data)

class TaskValidationLayoutWriteSerializer(serializers.Serializer):
    disabled_frames = serializers.ListField(
        child=serializers.IntegerField(min_value=0), required=False,
        help_text=textwrap.dedent("""\
            The list of frame ids to be excluded from validation
        """)
    )
    frame_selection_method = serializers.ChoiceField(
        choices=models.JobFrameSelectionMethod.choices(), required=False,
        help_text=textwrap.dedent("""\
            The method to use for frame selection of new real frames for honeypots in the task
        """)
    )
    honeypot_real_frames = serializers.ListField(
        child=serializers.IntegerField(min_value=0), required=False,
        help_text=textwrap.dedent("""\
            The list of frame ids. Applicable only to the "{}" frame selection method
        """.format(models.JobFrameSelectionMethod.MANUAL))
    )

    def validate(self, attrs):
        frame_selection_method = attrs.get("frame_selection_method")
        if frame_selection_method == models.JobFrameSelectionMethod.MANUAL:
            field_validation.require_field(attrs, "honeypot_real_frames")
        elif frame_selection_method == models.JobFrameSelectionMethod.RANDOM_UNIFORM:
            pass

        if (
            'honeypot_real_frames' in attrs and
            frame_selection_method != models.JobFrameSelectionMethod.MANUAL
        ):
            raise serializers.ValidationError(
                '"honeypot_real_frames" can only be used when '
                f'"frame_selection_method" is "{models.JobFrameSelectionMethod.MANUAL}"'
            )

        return super().validate(attrs)

    @transaction.atomic
    def update(self, instance: models.Task, validated_data: dict[str, Any]) -> models.Task:
<<<<<<< HEAD
        validation_layout = instance.data.nullable_validation_layout

=======
        validation_layout: models.ValidationLayout | None = (
            getattr(instance.data, 'validation_layout', None)
        )
>>>>>>> df230a41
        if not validation_layout:
            raise serializers.ValidationError(
                "Task has no validation layout configured. "
                "Validation must be initialized during a task creation"
            )

        if 'disabled_frames' in validated_data:
            requested_disabled_frames = validated_data['disabled_frames']
            unknown_requested_disabled_frames = (
                set(requested_disabled_frames).difference(validation_layout.frames)
            )
            if unknown_requested_disabled_frames:
                raise serializers.ValidationError(
                    "Unknown frames requested for exclusion from the validation set {}".format(
                        format_list(tuple(map(str, sorted(unknown_requested_disabled_frames))))
                    )
                )

            gt_job_meta_serializer = JobDataMetaWriteSerializer(instance.gt_job, {
                "deleted_frames": requested_disabled_frames
            })
            gt_job_meta_serializer.is_valid(raise_exception=True)
            gt_job_meta_serializer.save()

            validation_layout.refresh_from_db()

        frame_selection_method = validated_data.get('frame_selection_method')
        if frame_selection_method and not (
            validation_layout and
            instance.data.validation_layout.mode == models.ValidationMode.GT_POOL
        ):
            raise serializers.ValidationError(
                "Honeypots can only be modified if the task "
                f"validation mode is '{models.ValidationMode.GT_POOL}'"
            )

        if frame_selection_method == models.JobFrameSelectionMethod.MANUAL:
            requested_honeypot_real_frames = validated_data['honeypot_real_frames']

            task_honeypot_abs_frames = (
                instance.data.images
                .filter(is_placeholder=True)
                .order_by('frame')
                .values_list('frame', flat=True)
            )

            task_honeypot_frames_count = len(task_honeypot_abs_frames)
            if task_honeypot_frames_count != len(requested_honeypot_real_frames):
                raise serializers.ValidationError(
                    "Invalid size of 'honeypot_real_frames' array, "
                    f"expected {task_honeypot_frames_count}"
                )
        elif frame_selection_method == models.JobFrameSelectionMethod.RANDOM_UNIFORM:
            # Reset active honeypots in the task to produce a uniform distribution in the end
            task_frame_provider = TaskFrameProvider(instance)
            task_abs_disabled_validation_frames = [
                task_frame_provider.get_abs_frame_number(v)
                for v in validation_layout.disabled_frames
            ]
            instance.data.images.filter(is_placeholder=True).exclude(
                real_frame__in=task_abs_disabled_validation_frames
            ).update(real_frame=0)

        if frame_selection_method:
            for db_job in (
                models.Job.objects.select_related("segment")
                .filter(segment__task_id=instance.id, type=models.JobType.ANNOTATION)
                .order_by("segment__start_frame")
                .all()
            ):
                db_job.segment.task = instance

                job_serializer_params = {
                    'frame_selection_method': frame_selection_method
                }

                if frame_selection_method == models.JobFrameSelectionMethod.MANUAL:
                    segment_frame_set = db_job.segment.frame_set
                    job_serializer_params['honeypot_real_frames'] = [
                        requested_frame
                        for abs_frame, requested_frame in zip(
                            task_honeypot_abs_frames, requested_honeypot_real_frames
                        )
                        if abs_frame in segment_frame_set
                    ]

                job_validation_layout_serializer = JobValidationLayoutWriteSerializer(
                    db_job, job_serializer_params
                )
                job_validation_layout_serializer.is_valid(raise_exception=True)
                job_validation_layout_serializer.save()

        return instance

class TaskValidationLayoutReadSerializer(serializers.ModelSerializer):
    validation_frames = serializers.ListField(
        child=serializers.IntegerField(min_value=0), source='frames', required=False,
        help_text=textwrap.dedent("""\
            The list of frame ids to be used for validation
        """)
    )
    disabled_frames = serializers.ListField(
        child=serializers.IntegerField(min_value=0), required=False,
        help_text=textwrap.dedent("""\
            The list of frame ids excluded from validation
        """)
    )
    honeypot_count = serializers.IntegerField(min_value=0, required=False)
    honeypot_frames = serializers.ListField(
        child=serializers.IntegerField(min_value=0), required=False,
        help_text=textwrap.dedent("""\
            The list of frame ids for all honeypots in the task
        """)
    )
    honeypot_real_frames = serializers.ListField(
        child=serializers.IntegerField(min_value=0), required=False,
        help_text=textwrap.dedent("""\
            The list of real (validation) frame ids for all honeypots in the task
        """)
    )

    class Meta:
        model = models.ValidationLayout
        fields = (
            'mode',
            'frames_per_job_count',
            'validation_frames',
            'disabled_frames',
            'honeypot_count',
            'honeypot_frames',
            'honeypot_real_frames',
        )
        read_only_fields = fields
        extra_kwargs = {
            'mode': { 'allow_null': True },
        }

    def to_representation(self, instance: models.ValidationLayout):
        if instance.mode == models.ValidationMode.GT_POOL:
            db_data: models.Data = instance.task_data
            frame_step = db_data.get_frame_step()

            def _to_rel_frame(abs_frame: int) -> int:
                return (abs_frame - db_data.start_frame) // frame_step

            placeholder_queryset = models.Image.objects.filter(
                data_id=instance.task_data_id, is_placeholder=True
            )
            honeypot_count = placeholder_queryset.count()

            instance.honeypot_count = honeypot_count

            # TODO: make this information optional, if there are use cases with too big responses
            instance.honeypot_frames = []
            instance.honeypot_real_frames = []
            for frame, real_frame in (
                placeholder_queryset
                .order_by('frame')
                .values_list('frame', 'real_frame')
                .iterator(chunk_size=10000)
            ):
                instance.honeypot_frames.append(_to_rel_frame(frame))
                instance.honeypot_real_frames.append(_to_rel_frame(real_frame))

        return super().to_representation(instance)

class SegmentSerializer(serializers.ModelSerializer):
    jobs = SimpleJobSerializer(many=True, source='job_set')
    frames = serializers.ListSerializer(child=serializers.IntegerField(), allow_empty=True)

    class Meta:
        model = models.Segment
        fields = ('start_frame', 'stop_frame', 'jobs', 'type', 'frames')
        read_only_fields = fields

class ClientFileSerializer(serializers.ModelSerializer):
    class Meta:
        model = models.ClientFile
        fields = ('file', )

    # pylint: disable=no-self-use
    def to_internal_value(self, data):
        return {'file': data}

    # pylint: disable=no-self-use
    def to_representation(self, instance):
        if instance:
            upload_dir = instance.data.get_upload_dirname()
            return instance.file.path[len(upload_dir) + 1:]
        else:
            return instance

class ServerFileSerializer(serializers.ModelSerializer):
    class Meta:
        model = models.ServerFile
        fields = ('file', )

    # pylint: disable=no-self-use
    def to_internal_value(self, data):
        return {'file': data}

    # pylint: disable=no-self-use
    def to_representation(self, instance):
        return instance.file if instance else instance

class RemoteFileSerializer(serializers.ModelSerializer):
    class Meta:
        model = models.RemoteFile
        fields = ('file', )

    # pylint: disable=no-self-use
    def to_internal_value(self, data):
        return {'file': data}

    # pylint: disable=no-self-use
    def to_representation(self, instance):
        return instance.file if instance else instance

class RqStatusSerializer(serializers.Serializer):
    state = serializers.ChoiceField(choices=[
        "Queued", "Started", "Finished", "Failed"])
    message = serializers.CharField(allow_blank=True, default="")
    progress = serializers.FloatField(max_value=100, default=0)

    def __init__(self, instance=None, data=..., **kwargs):
        warnings.warn("RqStatusSerializer is deprecated, "
                      "use cvat.apps.engine.serializers.RequestSerializer instead", DeprecationWarning)
        super().__init__(instance, data, **kwargs)

class RqIdSerializer(serializers.Serializer):
    rq_id = serializers.CharField(help_text="Request id")


class JobFiles(serializers.ListField):
    """
    Read JobFileMapping docs for more info.
    """

    def __init__(self, *args, **kwargs):
        kwargs.setdefault('child', serializers.CharField(
            allow_blank=False, max_length=MAX_FILENAME_LENGTH
        ))
        kwargs.setdefault('allow_empty', False)
        super().__init__(*args, **kwargs)


class JobFileMapping(serializers.ListField):
    """
    Represents a file-to-job mapping.
    Useful to specify a custom job configuration during task creation.
    This option is not compatible with most other job split-related options.
    Files in the jobs must not overlap or repeat.
    Job file mapping files must be a subset of the input files.
    If directories are specified in server_files, all files obtained by recursive search
    in the specified directories will be used as input files.
    In case of missing items in the input files, an error will be raised.

    Example:
    [

        ["file1.jpg", "file2.jpg"], # job #1 files
        ["file3.png"], # job #2 files
        ["file4.jpg", "file5.png", "file6.bmp"], # job #3 files
    ]
    """

    def __init__(self, *args, **kwargs):
        kwargs.setdefault('child', JobFiles())
        kwargs.setdefault('allow_empty', False)
        kwargs.setdefault('help_text', textwrap.dedent(__class__.__doc__))
        super().__init__(*args, **kwargs)

class ValidationParamsSerializer(serializers.ModelSerializer):
    mode = serializers.ChoiceField(choices=models.ValidationMode.choices(), required=True)
    frame_selection_method = serializers.ChoiceField(
        choices=models.JobFrameSelectionMethod.choices(), required=True
    )
    frames = serializers.ListField(
        write_only=True,
        child=serializers.CharField(max_length=MAX_FILENAME_LENGTH),
        required=False,
        help_text=textwrap.dedent("""\
            The list of file names to be included in the validation set.
            Applicable only to the "{}" frame selection method.
            Can only be used for images.
        """.format(models.JobFrameSelectionMethod.MANUAL))
    )
    frame_count = serializers.IntegerField(
        min_value=1,
        required=False,
        help_text=textwrap.dedent("""\
            The number of frames to be included in the validation set.
            Applicable only to the "{}" frame selection method
        """.format(models.JobFrameSelectionMethod.RANDOM_UNIFORM))
    )
    frame_share = serializers.FloatField(
        required=False,
        validators=[field_validation.validate_share],
        help_text=textwrap.dedent("""\
            The share of frames to be included in the validation set.
            Applicable only to the "{}" frame selection method
        """.format(models.JobFrameSelectionMethod.RANDOM_UNIFORM))
    )
    frames_per_job_count = serializers.IntegerField(
        min_value=1,
        required=False,
        help_text=textwrap.dedent("""\
            The number of frames to be included in the validation set from each annotation job.
            Applicable only to the "{}" frame selection method
        """.format(models.JobFrameSelectionMethod.RANDOM_PER_JOB))
    )
    frames_per_job_share = serializers.FloatField(
        required=False,
        validators=[field_validation.validate_share],
        help_text=textwrap.dedent("""\
            The share of frames to be included in the validation set from each annotation job.
            Applicable only to the "{}" frame selection method
        """.format(models.JobFrameSelectionMethod.RANDOM_PER_JOB))
    )
    random_seed = serializers.IntegerField(
        min_value=0,
        required=False,
        help_text=textwrap.dedent("""\
            The seed value for the random number generator.
            The same value will produce the same frame sets.
            Applicable only to random frame selection methods.
            By default, a random value is used.
        """)
    )

    class Meta:
        fields = (
            'mode', 'frame_selection_method', 'random_seed', 'frames',
            'frame_count', 'frame_share', 'frames_per_job_count', 'frames_per_job_share',
        )
        model = models.ValidationParams

    def validate(self, attrs):
        if attrs["mode"] == models.ValidationMode.GT:
            field_validation.require_one_of_values(
                attrs,
                "frame_selection_method",
                [
                    models.JobFrameSelectionMethod.MANUAL,
                    models.JobFrameSelectionMethod.RANDOM_UNIFORM,
                    models.JobFrameSelectionMethod.RANDOM_PER_JOB,
                ]
            )
        elif attrs["mode"] == models.ValidationMode.GT_POOL:
            field_validation.require_one_of_values(
                attrs,
                "frame_selection_method",
                [
                    models.JobFrameSelectionMethod.MANUAL,
                    models.JobFrameSelectionMethod.RANDOM_UNIFORM,
                ]
            )
            field_validation.require_one_of_fields(
                attrs, ['frames_per_job_count', 'frames_per_job_share']
            )
        else:
            assert False, f"Unknown validation mode {attrs['mode']}"

        if attrs['frame_selection_method'] == models.JobFrameSelectionMethod.RANDOM_UNIFORM:
            field_validation.require_one_of_fields(attrs, ['frame_count', 'frame_share'])
        elif attrs['frame_selection_method'] == models.JobFrameSelectionMethod.RANDOM_PER_JOB:
            field_validation.require_one_of_fields(
                attrs, ['frames_per_job_count', 'frames_per_job_share']
            )
        elif attrs['frame_selection_method'] == models.JobFrameSelectionMethod.MANUAL:
            field_validation.require_field(attrs, "frames")

        if (
            'frames' in attrs and
            attrs['frame_selection_method'] != models.JobFrameSelectionMethod.MANUAL
        ):
            raise serializers.ValidationError(
                '"frames" can only be used when "frame_selection_method" is "{}"'.format(
                    models.JobFrameSelectionMethod.MANUAL
                )
            )

        if frames := attrs.get('frames'):
            unique_frames = set(frames)
            if len(unique_frames) != len(frames):
                raise serializers.ValidationError("Frames must not repeat")

        return super().validate(attrs)

    @transaction.atomic
    def create(self, validated_data: dict[str, Any]) -> models.ValidationParams:
        frames = validated_data.pop('frames', None)

        instance = super().create(validated_data)

        if frames:
            models.ValidationFrame.objects.bulk_create(
                models.ValidationFrame(validation_params=instance, path=frame)
                for frame in frames
            )

        return instance

    @transaction.atomic
    def update(
        self, instance: models.ValidationParams, validated_data: dict[str, Any]
    ) -> models.ValidationParams:
        frames = validated_data.pop('frames', None)

        instance = super().update(instance, validated_data)

        if frames:
            models.ValidationFrame.objects.filter(validation_params=instance).delete()

            models.ValidationFrame.objects.bulk_create(
                models.ValidationFrame(validation_params=instance, path=frame)
                for frame in frames
            )

        return instance

class DataSerializer(serializers.ModelSerializer):
    """
    Read more about parameters here:
    https://docs.cvat.ai/docs/manual/basics/create_an_annotation_task/#advanced-configuration
    """

    image_quality = serializers.IntegerField(min_value=0, max_value=100,
        help_text="Image quality to use during annotation")
    use_zip_chunks = serializers.BooleanField(default=False,
        help_text=textwrap.dedent("""\
            When true, video chunks will be represented as zip archives with decoded video frames.
            When false, video chunks are represented as video segments
        """))
    client_files = ClientFileSerializer(many=True, default=[],
        help_text=textwrap.dedent("""
            Uploaded files.
            Must contain all files from job_file_mapping if job_file_mapping is not empty.
        """))
    server_files = ServerFileSerializer(many=True, default=[],
        help_text=textwrap.dedent("""
            Paths to files from a file share mounted on the server, or from a cloud storage.
            Must contain all files from job_file_mapping if job_file_mapping is not empty.
        """))
    server_files_exclude = serializers.ListField(required=False, default=[],
        child=serializers.CharField(max_length=MAX_FILENAME_LENGTH),
        help_text=textwrap.dedent("""\
            Paths to files and directories from a file share mounted on the server, or from a cloud storage
            that should be excluded from the directories specified in server_files.
            This option cannot be used together with filename_pattern.
            The server_files_exclude parameter cannot be used to exclude a part of dataset from an archive.

            Examples:

            Exclude all files from subfolder 'sub/sub_1/sub_2'and single file 'sub/image.jpg' from specified folder:
            server_files = ['sub/'], server_files_exclude = ['sub/sub_1/sub_2/', 'sub/image.jpg']

            Exclude all cloud storage files with prefix 'sub' from the content of manifest file:
            server_files = ['manifest.jsonl'], server_files_exclude = ['sub/']
        """)
    )
    remote_files = RemoteFileSerializer(many=True, default=[],
        help_text=textwrap.dedent("""
            Direct download URLs for files.
            Must contain all files from job_file_mapping if job_file_mapping is not empty.
        """))
    use_cache = serializers.BooleanField(default=False,
        help_text=textwrap.dedent("""\
            Enable or disable task data chunk caching for the task.
            Read more: https://docs.cvat.ai/docs/manual/advanced/data_on_fly/
        """))
    copy_data = serializers.BooleanField(default=False, help_text=textwrap.dedent("""\
            Copy data from the server file share to CVAT during the task creation.
            This will create a copy of the data, making the server independent from
            the file share availability
        """))
    cloud_storage_id = serializers.IntegerField(write_only=True, allow_null=True, required=False,
        help_text=textwrap.dedent("""\
            If not null, the files referenced by server_files will be retrieved
            from the cloud storage with the specified ID.
            The cloud storages applicable depend on the context.
            In the user sandbox, only the user sandbox cloud storages can be used.
            In an organization, only the organization cloud storages can be used.
        """))
    filename_pattern = serializers.CharField(allow_null=True, required=False,
        help_text=textwrap.dedent("""\
            A filename filter for cloud storage files
            listed in the manifest. Supports fnmatch wildcards.
            Read more: https://docs.python.org/3/library/fnmatch.html
        """))
    job_file_mapping = JobFileMapping(required=False, write_only=True)

    upload_file_order = serializers.ListField(
        child=serializers.CharField(max_length=MAX_FILENAME_LENGTH),
        default=list, allow_empty=True, write_only=True,
        help_text=textwrap.dedent("""\
            Allows to specify file order for client_file uploads.
            Only valid with the "{}" sorting method selected.

            To state that the input files are sent in the correct order,
            pass an empty list.

            If you want to send files in an arbitrary order
            and reorder them afterwards on the server,
            pass the list of file names in the required order.
        """.format(models.SortingMethod.PREDEFINED))
    )
    validation_params = ValidationParamsSerializer(allow_null=True, required=False)

    class Meta:
        model = models.Data
        fields = (
            'chunk_size', 'image_quality', 'start_frame', 'stop_frame', 'frame_filter',
            'client_files', 'server_files', 'remote_files',
            'use_zip_chunks', 'server_files_exclude',
            'cloud_storage_id', 'use_cache', 'copy_data', 'storage_method',
            'storage', 'sorting_method', 'filename_pattern',
            'job_file_mapping', 'upload_file_order', 'validation_params'
        )
        extra_kwargs = {
            'chunk_size': { 'help_text': "Maximum number of frames per chunk" },
            'start_frame': { 'help_text': "First frame index" },
            'stop_frame': { 'help_text': "Last frame index" },
            'frame_filter': { 'help_text': "Frame filter. The only supported syntax is: 'step=N'" },
        }

    def __init__(self, *args, **kwargs):
        kwargs.setdefault('help_text', self.__doc__)
        super().__init__(*args, **kwargs)

    # pylint: disable=no-self-use
    def validate_frame_filter(self, value):
        match = re.search(r"step\s*=\s*([1-9]\d*)", value)
        if not match:
            raise serializers.ValidationError("Invalid frame filter expression")
        return value

    # pylint: disable=no-self-use
    def validate_chunk_size(self, value):
        if not value > 0:
            raise serializers.ValidationError('Chunk size must be a positive integer')
        return value

    def validate_job_file_mapping(self, value):
        existing_files = set()

        for job_files in value:
            for filename in job_files:
                if filename in existing_files:
                    raise serializers.ValidationError(
                        f"The same file '{filename}' cannot be used multiple "
                        "times in the job file mapping"
                    )

                existing_files.add(filename)

        return value

    # pylint: disable=no-self-use
    def validate(self, attrs):
        if 'start_frame' in attrs and 'stop_frame' in attrs \
            and attrs['start_frame'] > attrs['stop_frame']:
            raise serializers.ValidationError('Stop frame must be more or equal start frame')

        filename_pattern = attrs.get('filename_pattern')
        server_files_exclude = attrs.get('server_files_exclude')
        server_files = attrs.get('server_files', [])

        if filename_pattern and len(list(filter(lambda x: not x['file'].endswith('.jsonl'), server_files))):
            raise serializers.ValidationError('The filename_pattern can only be used with specified manifest or without server_files')

        if filename_pattern and server_files_exclude:
            raise serializers.ValidationError('The filename_pattern and server_files_exclude cannot be used together')

        validation_params = attrs.pop('validation_params', None)
        if validation_params:
            validation_params_serializer = ValidationParamsSerializer(data=validation_params)
            validation_params_serializer.is_valid(raise_exception=True)
            attrs['validation_params'] = validation_params_serializer.validated_data

        return attrs

    @transaction.atomic
    def create(self, validated_data):
        files = self._pop_data(validated_data)
        validation_params = validated_data.pop('validation_params', None)

        db_data = models.Data.objects.create(**validated_data)
        db_data.make_dirs()

        self._create_files(db_data, files)

        db_data.save()

        if validation_params:
            validation_params_serializer = ValidationParamsSerializer(data=validation_params)
            validation_params_serializer.is_valid(raise_exception=True)
            db_data.validation_params = validation_params_serializer.save(task_data=db_data)

        return db_data

    @transaction.atomic
    def update(self, instance, validated_data):
        validation_params = validated_data.pop('validation_params', None)

        files = self._pop_data(validated_data)
        for key, value in validated_data.items():
            setattr(instance, key, value)
        self._create_files(instance, files)

        instance.save()

        if validation_params:
            validation_params_serializer = ValidationParamsSerializer(
                instance=getattr(instance, "validation_params", None), data=validation_params
            )
            validation_params_serializer.is_valid(raise_exception=True)
            instance.validation_params = validation_params_serializer.save(task_data=instance)

        return instance

    # pylint: disable=no-self-use
    def _pop_data(self, validated_data):
        client_files = validated_data.pop('client_files')
        server_files = validated_data.pop('server_files')
        remote_files = validated_data.pop('remote_files')

        validated_data.pop('job_file_mapping', None) # optional, not present in Data
        validated_data.pop('upload_file_order', None) # optional, not present in Data
        validated_data.pop('server_files_exclude', None) # optional, not present in Data

        for extra_key in { 'use_zip_chunks', 'use_cache', 'copy_data' }:
            validated_data.pop(extra_key)

        files = {'client_files': client_files, 'server_files': server_files, 'remote_files': remote_files}
        return files


    # pylint: disable=no-self-use
    @transaction.atomic
    def _create_files(self, instance, files):
        for files_type, files_model in zip(
            ('client_files', 'server_files', 'remote_files'),
            (models.ClientFile, models.ServerFile, models.RemoteFile),
        ):
            if files_type in files:
                files_model.objects.bulk_create(
                    files_model(data=instance, **f) for f in files[files_type]
                )

class TaskReadSerializer(serializers.ModelSerializer):
    data_chunk_size = serializers.ReadOnlyField(source='data.chunk_size', required=False)
    data_compressed_chunk_type = serializers.ReadOnlyField(source='data.compressed_chunk_type', required=False)
    data_original_chunk_type = serializers.ReadOnlyField(source='data.original_chunk_type', required=False)
    size = serializers.ReadOnlyField(source='data.size', required=False)
    image_quality = serializers.ReadOnlyField(source='data.image_quality', required=False)
    data = serializers.ReadOnlyField(source='data.id', required=False)
    owner = BasicUserSerializer(required=False, allow_null=True)
    assignee = BasicUserSerializer(allow_null=True, required=False)
    project_id = serializers.IntegerField(required=False, allow_null=True)
    guide_id = serializers.IntegerField(source='annotation_guide.id', required=False, allow_null=True)
    dimension = serializers.CharField(allow_blank=True, required=False)
    target_storage = StorageSerializer(required=False, allow_null=True)
    source_storage = StorageSerializer(required=False, allow_null=True)
    jobs = JobsSummarySerializer(url_filter_key='task_id', source='segment_set')
    labels = LabelsSummarySerializer(source='*')
    validation_mode = serializers.CharField(
        source='data.validation_mode', required=False, allow_null=True,
        help_text="Describes how the task validation is performed. Configured at task creation"
    )

    class Meta:
        model = models.Task
        fields = ('url', 'id', 'name', 'project_id', 'mode', 'owner', 'assignee',
            'bug_tracker', 'created_date', 'updated_date', 'overlap', 'segment_size',
            'status', 'data_chunk_size', 'data_compressed_chunk_type', 'guide_id',
            'data_original_chunk_type', 'size', 'image_quality', 'data', 'dimension',
            'subset', 'organization', 'target_storage', 'source_storage', 'jobs', 'labels',
            'assignee_updated_date', 'validation_mode'
        )
        read_only_fields = fields
        extra_kwargs = {
            'organization': { 'allow_null': True },
            'overlap': { 'allow_null': True },
        }


class TaskWriteSerializer(WriteOnceMixin, serializers.ModelSerializer):
    labels = LabelSerializer(many=True, source='label_set', partial=True, required=False)
    owner_id = serializers.IntegerField(write_only=True, allow_null=True, required=False)
    assignee_id = serializers.IntegerField(write_only=True, allow_null=True, required=False)
    project_id = serializers.IntegerField(required=False, allow_null=True)
    target_storage = StorageSerializer(required=False, allow_null=True)
    source_storage = StorageSerializer(required=False, allow_null=True)

    class Meta:
        model = models.Task
        fields = ('url', 'id', 'name', 'project_id', 'owner_id', 'assignee_id',
            'bug_tracker', 'overlap', 'segment_size', 'labels', 'subset',
            'target_storage', 'source_storage'
        )
        write_once_fields = ('overlap', 'segment_size')

    def to_representation(self, instance):
        serializer = TaskReadSerializer(instance, context=self.context)
        return serializer.data

    # pylint: disable=no-self-use
    @transaction.atomic
    def create(self, validated_data):
        project_id = validated_data.get("project_id")
        if not (validated_data.get("label_set") or project_id):
            raise serializers.ValidationError('Label set or project_id must be present')
        if validated_data.get("label_set") and project_id:
            raise serializers.ValidationError('Project must have only one of Label set or project_id')

        project = None
        if project_id:
            try:
                project = models.Project.objects.get(id=project_id)
            except models.Project.DoesNotExist:
                raise serializers.ValidationError(f'The specified project #{project_id} does not exist.')

            if project.organization != validated_data.get('organization'):
                raise serializers.ValidationError(f'The task and its project should be in the same organization.')

        labels = validated_data.pop('label_set', [])

        # configure source/target storages for import/export
        storages = _configure_related_storages({
            'source_storage': validated_data.pop('source_storage', None),
            'target_storage': validated_data.pop('target_storage', None),
        })

        db_task = models.Task.objects.create(
            **storages,
            **validated_data)

        task_path = db_task.get_dirname()
        if os.path.isdir(task_path):
            shutil.rmtree(task_path)

        os.makedirs(task_path)

        LabelSerializer.create_labels(labels, parent_instance=db_task)

        if validated_data.get('assignee_id'):
            db_task.assignee_updated_date = db_task.updated_date
            db_task.save(update_fields=["assignee_updated_date"])

        return db_task

    # pylint: disable=no-self-use
    @transaction.atomic
    def update(self, instance, validated_data):
        instance.name = validated_data.get('name', instance.name)
        instance.owner_id = validated_data.get('owner_id', instance.owner_id)
        instance.bug_tracker = validated_data.get('bug_tracker', instance.bug_tracker)
        instance.subset = validated_data.get('subset', instance.subset)
        labels = validated_data.get('label_set', [])

        if (
            "assignee_id" in validated_data and
            validated_data["assignee_id"] != instance.assignee_id
        ):
            instance.assignee_id = validated_data.pop('assignee_id')
            instance.assignee_updated_date = timezone.now()

        if instance.project_id is None:
            LabelSerializer.update_labels(labels, parent_instance=instance)

        validated_project_id = validated_data.get('project_id')
        if validated_project_id is not None and validated_project_id != instance.project_id:
            project = models.Project.objects.get(id=validated_project_id)
            if project.tasks.count() and project.tasks.first().dimension != instance.dimension:
                raise serializers.ValidationError(f'Dimension ({instance.dimension}) of the task must be the same as other tasks in project ({project.tasks.first().dimension})')

            if instance.project_id is None:
                label_set = instance.label_set.all()
            else:
                label_set = instance.project.label_set.all()

            for old_label in label_set:
                new_label_for_name = list(filter(lambda x: x.get('id', None) == old_label.id, labels))
                if len(new_label_for_name):
                    old_label.name = new_label_for_name[0].get('name', old_label.name)
                try:
                    if old_label.parent:
                        new_label = project.label_set.filter(name=old_label.name, parent__name=old_label.parent.name).first()
                    else:
                        new_label = project.label_set.filter(name=old_label.name).first()
                except ValueError:
                    raise serializers.ValidationError(f'Target project does not have label with name "{old_label.name}"')

                for old_attr in old_label.attributespec_set.all():
                    new_attr = new_label.attributespec_set.filter(name=old_attr.name,
                                                                  values=old_attr.values,
                                                                  input_type=old_attr.input_type).first()
                    if new_attr is None:
                        raise serializers.ValidationError('Target project does not have ' \
                            f'"{old_label.name}" label with "{old_attr.name}" attribute')

                    for (model, model_name) in (
                        (models.LabeledTrackAttributeVal, 'track'),
                        (models.LabeledShapeAttributeVal, 'shape'),
                        (models.LabeledImageAttributeVal, 'image'),
                        (models.TrackedShapeAttributeVal, 'shape__track')
                    ):
                        model.objects.filter(**{
                            f'{model_name}__job__segment__task': instance,
                            f'{model_name}__label': old_label,
                            'spec': old_attr
                        }).update(spec=new_attr)

                for model in (models.LabeledTrack, models.LabeledShape, models.LabeledImage):
                    model.objects.filter(job__segment__task=instance, label=old_label).update(
                        label=new_label
                    )

            if instance.project_id is None:
                instance.label_set.all().delete()

            instance.project = project

        # update source and target storages
        _update_related_storages(instance, validated_data)

        instance.save()

        if 'label_set' in validated_data and not instance.project_id:
            self.update_child_objects_on_labels_update(instance)

        return instance

    def update_child_objects_on_labels_update(self, instance: models.Task):
        models.Job.objects.filter(
            updated_date__lt=instance.updated_date, segment__task=instance
        ).update(updated_date=instance.updated_date)

    def validate(self, attrs):
        # When moving task labels can be mapped to one, but when not names must be unique
        if 'project_id' in attrs.keys() and self.instance is not None:
            project_id = attrs.get('project_id')
            if project_id is not None:
                project = models.Project.objects.filter(id=project_id).first()
                if project is None:
                    raise serializers.ValidationError(f'Cannot find project with ID {project_id}')

            # Check that all labels can be mapped
            new_label_names = set()
            old_labels = self.instance.project.label_set.all() if self.instance.project_id else self.instance.label_set.all()
            new_sublabel_names = {}
            for old_label in old_labels:
                new_labels = tuple(filter(lambda x: x.get('id') == old_label.id, attrs.get('label_set', [])))
                if len(new_labels):
                    parent = new_labels[0].get('parent', old_label.parent)
                    if parent:
                        if parent.name not in new_sublabel_names:
                            new_sublabel_names[parent.name] = set()
                        new_sublabel_names[parent.name].add(new_labels[0].get('name', old_label.name))
                    else:
                        new_label_names.add(new_labels[0].get('name', old_label.name))
                else:
                    parent = old_label.parent
                    if parent:
                        if parent.name not in new_sublabel_names:
                            new_sublabel_names[parent.name] = set()
                        new_sublabel_names[parent.name].add(old_label.name)
                    else:
                        new_label_names.add(old_label.name)
            target_project = models.Project.objects.get(id=project_id)
            target_project_label_names = set()
            target_project_sublabel_names = {}
            for label in target_project.label_set.all():
                parent = label.parent
                if parent:
                    if parent.name not in target_project_sublabel_names:
                        target_project_sublabel_names[parent.name] = set()
                    target_project_sublabel_names[parent.name].add(label.name)
                else:
                    target_project_label_names.add(label.name)
            if not new_label_names.issubset(target_project_label_names):
                raise serializers.ValidationError('All task or project label names must be mapped to the target project')

            for label, sublabels in new_sublabel_names.items():
                if sublabels != target_project_sublabel_names.get(label):
                    raise serializers.ValidationError('All task or project label names must be mapped to the target project')

        return attrs

class ProjectReadSerializer(serializers.ModelSerializer):
    owner = BasicUserSerializer(allow_null=True, required=False, read_only=True)
    assignee = BasicUserSerializer(allow_null=True, required=False, read_only=True)
    guide_id = serializers.IntegerField(source='annotation_guide.id', required=False, allow_null=True)
    task_subsets = serializers.ListField(child=serializers.CharField(), required=False, read_only=True)
    dimension = serializers.CharField(max_length=16, required=False, read_only=True, allow_null=True)
    target_storage = StorageSerializer(required=False, allow_null=True, read_only=True)
    source_storage = StorageSerializer(required=False, allow_null=True, read_only=True)
    tasks = TasksSummarySerializer(models.Task, url_filter_key='project_id')
    labels = LabelsSummarySerializer(source='*')

    class Meta:
        model = models.Project
        fields = ('url', 'id', 'name', 'owner', 'assignee', 'guide_id',
            'bug_tracker', 'task_subsets', 'created_date', 'updated_date', 'status',
            'dimension', 'organization', 'target_storage', 'source_storage',
            'tasks', 'labels', 'assignee_updated_date'
        )
        read_only_fields = fields
        extra_kwargs = { 'organization': { 'allow_null': True } }

    def to_representation(self, instance):
        response = super().to_representation(instance)
        task_subsets = {task.subset for task in instance.tasks.all()}
        task_subsets.discard('')
        response['task_subsets'] = list(task_subsets)
        response['dimension'] = getattr(instance.tasks.first(), 'dimension', None)
        return response

class ProjectWriteSerializer(serializers.ModelSerializer):
    labels = LabelSerializer(write_only=True, many=True, source='label_set', partial=True, default=[])
    owner_id = serializers.IntegerField(write_only=True, allow_null=True, required=False)
    assignee_id = serializers.IntegerField(write_only=True, allow_null=True, required=False)

    target_storage = StorageSerializer(write_only=True, required=False)
    source_storage = StorageSerializer(write_only=True, required=False)

    class Meta:
        model = models.Project
        fields = ('name', 'labels', 'owner_id', 'assignee_id', 'bug_tracker',
            'target_storage', 'source_storage',
        )

    def to_representation(self, instance):
        serializer = ProjectReadSerializer(instance, context=self.context)
        return serializer.data

    # pylint: disable=no-self-use
    @transaction.atomic
    def create(self, validated_data):
        labels = validated_data.pop('label_set')

        # configure source/target storages for import/export
        storages = _configure_related_storages({
            'source_storage': validated_data.pop('source_storage', None),
            'target_storage': validated_data.pop('target_storage', None),
        })

        db_project = models.Project.objects.create(
            **storages,
            **validated_data)

        project_path = db_project.get_dirname()
        if os.path.isdir(project_path):
            shutil.rmtree(project_path)
        os.makedirs(project_path)

        LabelSerializer.create_labels(labels, parent_instance=db_project)

        if validated_data.get("assignee_id"):
            db_project.assignee_updated_date = db_project.updated_date
            db_project.save(update_fields=["assignee_updated_date"])

        return db_project

    # pylint: disable=no-self-use
    @transaction.atomic
    def update(self, instance, validated_data):
        instance.name = validated_data.get('name', instance.name)
        instance.owner_id = validated_data.get('owner_id', instance.owner_id)
        instance.bug_tracker = validated_data.get('bug_tracker', instance.bug_tracker)

        if (
            "assignee_id" in validated_data and
            validated_data['assignee_id'] != instance.assignee_id
        ):
            instance.assignee_id = validated_data.pop('assignee_id')
            instance.assignee_updated_date = timezone.now()

        labels = validated_data.get('label_set', [])
        LabelSerializer.update_labels(labels, parent_instance=instance)

        # update source and target storages
        _update_related_storages(instance, validated_data)

        instance.save()

        if 'label_set' in validated_data:
            self.update_child_objects_on_labels_update(instance)

        return instance

    @transaction.atomic
    def update_child_objects_on_labels_update(self, instance: models.Project):
        models.Task.objects.filter(
            updated_date__lt=instance.updated_date, project=instance
        ).update(updated_date=instance.updated_date)

        models.Job.objects.filter(
            updated_date__lt=instance.updated_date, segment__task__project=instance
        ).update(updated_date=instance.updated_date)


class AboutSerializer(serializers.Serializer):
    name = serializers.CharField(max_length=128)
    description = serializers.CharField(max_length=2048)
    version = serializers.CharField(max_length=64)

class FrameMetaSerializer(serializers.Serializer):
    width = serializers.IntegerField()
    height = serializers.IntegerField()
    name = serializers.CharField(max_length=MAX_FILENAME_LENGTH)
    related_files = serializers.IntegerField()

    # for compatibility with version 2.3.0
    has_related_context = serializers.SerializerMethodField()

    @extend_schema_field(serializers.BooleanField)
    def get_has_related_context(self, obj: dict) -> bool:
        return obj['related_files'] != 0

class PluginsSerializer(serializers.Serializer):
    GIT_INTEGRATION = serializers.BooleanField()
    ANALYTICS = serializers.BooleanField()
    MODELS = serializers.BooleanField()
    PREDICT = serializers.BooleanField()

class DataMetaReadSerializer(serializers.ModelSerializer):
    frames = FrameMetaSerializer(many=True, allow_null=True)
    image_quality = serializers.IntegerField(min_value=0, max_value=100)
    deleted_frames = serializers.ListField(child=serializers.IntegerField(min_value=0))
    included_frames = serializers.ListField(
        child=serializers.IntegerField(min_value=0), allow_null=True, required=False,
        help_text=textwrap.dedent("""\
        A list of valid frame ids. The None value means all frames are included.
        """))
    chunks_updated_date = serializers.DateTimeField()

    class Meta:
        model = models.Data
        fields = (
            'chunks_updated_date',
            'chunk_size',
            'size',
            'image_quality',
            'start_frame',
            'stop_frame',
            'frame_filter',
            'frames',
            'deleted_frames',
            'included_frames',
        )
        read_only_fields = fields
        extra_kwargs = {
            'chunks_updated_date': {
                'help_text': textwrap.dedent("""\
                    The date of the last chunk data update.
                    Chunks downloaded before this date are outdated and should be redownloaded.
                """)
            },
            'size': {
                'help_text': textwrap.dedent("""\
                    The number of frames included. Deleted frames do not affect this value.
                """)
            },
        }

class DataMetaWriteSerializer(serializers.ModelSerializer):
    deleted_frames = serializers.ListField(child=serializers.IntegerField(min_value=0))

    class Meta:
        model = models.Data
        fields = ('deleted_frames',)

    def update(self, instance: models.Data, validated_data: dict[str, Any]) -> models.Data:
        requested_deleted_frames = validated_data['deleted_frames']

        requested_deleted_frames_set = set(requested_deleted_frames)
        if len(requested_deleted_frames_set) != len(requested_deleted_frames):
            raise serializers.ValidationError("Deleted frames cannot repeat")

        unknown_requested_deleted_frames = (
            requested_deleted_frames_set.difference(range(instance.size))
        )
        if unknown_requested_deleted_frames:
            raise serializers.ValidationError(
                "Unknown frames {} requested for removal".format(
                    format_list(tuple(map(str, sorted(unknown_requested_deleted_frames))))
                )
            )

        validation_layout = instance.nullable_validation_layout
        if validation_layout and validation_layout.mode == models.ValidationMode.GT_POOL:
            gt_frame_set = set(validation_layout.frames)
            changed_deleted_frames = requested_deleted_frames_set.difference(instance.deleted_frames)
            if not gt_frame_set.isdisjoint(changed_deleted_frames):
                raise serializers.ValidationError(
                    f"When task validation mode is {models.ValidationMode.GT_POOL}, "
                    "GT frames can only be deleted and restored via the "
                    "GT job's api/jobs/{id}/data/meta endpoint"
                )

        return super().update(instance, validated_data)

class JobDataMetaWriteSerializer(serializers.ModelSerializer):
    deleted_frames = serializers.ListField(child=serializers.IntegerField(min_value=0))

    class Meta:
        model = models.Job
        fields = ('deleted_frames',)

    @transaction.atomic
    def update(self, instance: models.Job, validated_data: dict[str, Any]) -> models.Job:
        db_segment = instance.segment
        db_task = db_segment.task
        db_data = db_task.data

        deleted_frames = validated_data['deleted_frames']

        task_frame_provider = TaskFrameProvider(db_task)
        segment_rel_frame_set = set(
            map(task_frame_provider.get_rel_frame_number, db_segment.frame_set)
        )

        unknown_deleted_frames = set(deleted_frames) - segment_rel_frame_set
        if unknown_deleted_frames:
            raise serializers.ValidationError("Frames {} do not belong to the job".format(
                format_list(list(map(str, unknown_deleted_frames)))
            ))

        updated_deleted_validation_frames = None
        updated_deleted_task_frames = None

        if instance.type == models.JobType.GROUND_TRUTH:
            updated_deleted_validation_frames = deleted_frames + [
                f
                for f in db_data.validation_layout.disabled_frames
                if f not in segment_rel_frame_set
            ]

            if db_data.validation_layout.mode == models.ValidationMode.GT_POOL:
                # GT pool owns its frames, so we exclude them from the task
                # Them and the related honeypots in jobs
                updated_validation_abs_frame_set = set(
                    map(task_frame_provider.get_abs_frame_number, updated_deleted_validation_frames)
                )

                excluded_placeholder_frames = [
                    task_frame_provider.get_rel_frame_number(frame)
                    for frame, real_frame in (
                        models.Image.objects
                        .filter(data=db_data, is_placeholder=True)
                        .values_list('frame', 'real_frame')
                        .iterator(chunk_size=10000)
                    )
                    if real_frame in updated_validation_abs_frame_set
                ]
                updated_deleted_task_frames = deleted_frames + excluded_placeholder_frames
            elif db_data.validation_layout.mode == models.ValidationMode.GT:
                # Regular GT jobs only refer to the task frames, without data ownership
                pass
            else:
                assert False
        else:
            updated_deleted_task_frames = deleted_frames + [
                f
                for f in db_data.deleted_frames
                if f not in segment_rel_frame_set
            ]

        if updated_deleted_validation_frames is not None:
            db_data.validation_layout.disabled_frames = updated_deleted_validation_frames
            db_data.validation_layout.save(update_fields=['disabled_frames'])

        if updated_deleted_task_frames is not None:
            db_data.deleted_frames = updated_deleted_task_frames
            db_data.save(update_fields=['deleted_frames'])

        db_task.touch()
        if db_task.project:
            db_task.project.touch()

        return instance

class AttributeValSerializer(serializers.Serializer):
    spec_id = serializers.IntegerField()
    value = serializers.CharField(max_length=4096, allow_blank=True)

    def to_internal_value(self, data):
        data['value'] = str(data['value'])
        return super().to_internal_value(data)

class AnnotationSerializer(serializers.Serializer):
    id = serializers.IntegerField(default=None, allow_null=True)
    frame = serializers.IntegerField(min_value=0)
    label_id = serializers.IntegerField(min_value=0)
    group = serializers.IntegerField(min_value=0, allow_null=True, default=None)
    source = serializers.CharField(default='manual')

class LabeledImageSerializer(AnnotationSerializer):
    attributes = AttributeValSerializer(many=True, default=[])

class OptimizedFloatListField(serializers.ListField):
    '''Default ListField is extremely slow when try to process long lists of points'''

    def __init__(self, *args, **kwargs):
        super().__init__(*args, **kwargs, child=serializers.FloatField())

    def to_internal_value(self, data):
        return self.run_child_validation(data)

    def to_representation(self, data):
        return data

    def run_child_validation(self, data):
        errors = OrderedDict()
        for idx, item in enumerate(data):
            if type(item) not in [int, float]:
                errors[idx] = exceptions.ValidationError('Value must be a float or an integer')

        if not errors:
            return data

        raise exceptions.ValidationError(errors)

class ShapeSerializer(serializers.Serializer):
    type = serializers.ChoiceField(choices=models.ShapeType.choices())
    occluded = serializers.BooleanField(default=False)
    outside = serializers.BooleanField(default=False, required=False)
    z_order = serializers.IntegerField(default=0)
    rotation = serializers.FloatField(default=0, min_value=0, max_value=360)
    points = OptimizedFloatListField(
        allow_empty=True, required=False
    )

class SubLabeledShapeSerializer(ShapeSerializer, AnnotationSerializer):
    attributes = AttributeValSerializer(many=True, default=[])

class LabeledShapeSerializer(SubLabeledShapeSerializer):
    elements = SubLabeledShapeSerializer(many=True, required=False)

def _convert_annotation(obj, keys):
    return OrderedDict([(key, obj[key]) for key in keys])

def _convert_attributes(attr_set):
    attr_keys = ['spec_id', 'value']
    return [
        OrderedDict([(key, attr[key]) for key in attr_keys]) for attr in attr_set
    ]

class LabeledImageSerializerFromDB(serializers.BaseSerializer):
    # Use this serializer to export data from the database
    # Because default DRF serializer is too slow on huge collections
    def to_representation(self, instance):
        def convert_tag(tag):
            result = _convert_annotation(tag, ['id', 'label_id', 'frame', 'group', 'source'])
            result['attributes'] = _convert_attributes(tag['attributes'])
            return result

        return convert_tag(instance)

class LabeledShapeSerializerFromDB(serializers.BaseSerializer):
    # Use this serializer to export data from the database
    # Because default DRF serializer is too slow on huge collections
    def to_representation(self, instance):
        def convert_shape(shape):
            result = _convert_annotation(shape, [
                'id', 'label_id', 'type', 'frame', 'group', 'source',
                'occluded', 'outside', 'z_order', 'rotation', 'points',
            ])
            result['attributes'] = _convert_attributes(shape['attributes'])
            if shape.get('elements', None) is not None and shape['parent'] is None:
                result['elements'] = [convert_shape(element) for element in shape['elements']]
            return result

        return convert_shape(instance)

class LabeledTrackSerializerFromDB(serializers.BaseSerializer):
    # Use this serializer to export data from the database
    # Because default DRF serializer is too slow on huge collections
    def to_representation(self, instance):
        def convert_track(track):
            shape_keys = [
                'id', 'type', 'frame', 'occluded', 'outside', 'z_order',
                'rotation', 'points', 'attributes',
            ]
            result = _convert_annotation(track, ['id', 'label_id', 'frame', 'group', 'source'])
            result['shapes'] = [_convert_annotation(shape, shape_keys) for shape in track['shapes']]
            result['attributes'] = _convert_attributes(track['attributes'])
            for shape in result['shapes']:
                shape['attributes'] = _convert_attributes(shape['attributes'])
            if track.get('elements', None) is not None and track['parent'] is None:
                result['elements'] = [convert_track(element) for element in track['elements']]
            return result

        return convert_track(instance)

class TrackedShapeSerializer(ShapeSerializer):
    id = serializers.IntegerField(default=None, allow_null=True)
    frame = serializers.IntegerField(min_value=0)
    attributes = AttributeValSerializer(many=True, default=[])

class SubLabeledTrackSerializer(AnnotationSerializer):
    shapes = TrackedShapeSerializer(many=True, allow_empty=True)
    attributes = AttributeValSerializer(many=True, default=[])

class LabeledTrackSerializer(SubLabeledTrackSerializer):
    elements = SubLabeledTrackSerializer(many=True, required=False)

class LabeledDataSerializer(serializers.Serializer):
    version = serializers.IntegerField(default=0) # TODO: remove
    tags   = LabeledImageSerializer(many=True, default=[])
    shapes = LabeledShapeSerializer(many=True, default=[])
    tracks = LabeledTrackSerializer(many=True, default=[])

class FileInfoSerializer(serializers.Serializer):
    name = serializers.CharField(max_length=MAX_FILENAME_LENGTH)
    type = serializers.ChoiceField(choices=["REG", "DIR"])
    mime_type = serializers.CharField(max_length=255)

class AnnotationFileSerializer(serializers.Serializer):
    annotation_file = serializers.FileField()

class DatasetFileSerializer(serializers.Serializer):
    dataset_file = serializers.FileField()

    @staticmethod
    def validate_dataset_file(value):
        if os.path.splitext(value.name)[1] != '.zip':
            raise serializers.ValidationError('Dataset file should be zip archive')
        return value

class TaskFileSerializer(serializers.Serializer):
    task_file = serializers.FileField()

class ProjectFileSerializer(serializers.Serializer):
    project_file = serializers.FileField()

class CommentReadSerializer(serializers.ModelSerializer):
    owner = BasicUserSerializer(allow_null=True, required=False)

    class Meta:
        model = models.Comment
        fields = ('id', 'issue', 'owner', 'message', 'created_date',
            'updated_date')
        read_only_fields = fields

class CommentWriteSerializer(WriteOnceMixin, serializers.ModelSerializer):
    def to_representation(self, instance):
        serializer = CommentReadSerializer(instance, context=self.context)
        return serializer.data

    class Meta:
        model = models.Comment
        fields = ('issue', 'message')
        write_once_fields = ('issue', )


class IssueReadSerializer(serializers.ModelSerializer):
    owner = BasicUserSerializer(allow_null=True, required=False)
    assignee = BasicUserSerializer(allow_null=True, required=False)
    position = serializers.ListField(
        child=serializers.FloatField(), allow_empty=False
    )
    comments = CommentsSummarySerializer(models.Comment, url_filter_key='issue_id')

    class Meta:
        model = models.Issue
        fields = ('id', 'frame', 'position', 'job', 'owner', 'assignee',
            'created_date', 'updated_date', 'resolved', 'comments')
        read_only_fields = fields
        extra_kwargs = {
            'created_date': { 'allow_null': True },
            'updated_date': { 'allow_null': True },
        }


class IssueWriteSerializer(WriteOnceMixin, serializers.ModelSerializer):
    position = serializers.ListField(
        child=serializers.FloatField(), allow_empty=False,
    )
    message = serializers.CharField(style={'base_template': 'textarea.html'})

    def to_representation(self, instance):
        serializer = IssueReadSerializer(instance, context=self.context)
        return serializer.data

    def create(self, validated_data):
        message = validated_data.pop('message')
        db_issue = super().create(validated_data)
        models.Comment.objects.create(issue=db_issue,
            message=message, owner=db_issue.owner)
        return db_issue

    class Meta:
        model = models.Issue
        fields = ('frame', 'position', 'job', 'assignee', 'message', 'resolved')
        write_once_fields = ('frame', 'job', 'message')

class ManifestSerializer(serializers.ModelSerializer):
    class Meta:
        model = models.Manifest
        fields = ('filename', )

    # pylint: disable=no-self-use
    def to_internal_value(self, data):
        return {'filename': data }

    # pylint: disable=no-self-use
    def to_representation(self, instance):
        return instance.filename if instance else instance

class CloudStorageReadSerializer(serializers.ModelSerializer):
    owner = BasicUserSerializer(required=False, allow_null=True)
    manifests = ManifestSerializer(many=True, default=[])
    class Meta:
        model = models.CloudStorage
        exclude = ['credentials']
        read_only_fields = ('created_date', 'updated_date', 'owner', 'organization')
        extra_kwargs = { 'organization': { 'allow_null': True } }

@extend_schema_serializer(
    examples=[
        OpenApiExample(
            'Create AWS S3 cloud storage with credentials',
            description='',
            value={
                'provider_type': models.CloudProviderChoice.AWS_S3,
                'resource': 'somebucket',
                'display_name': 'Bucket',
                'credentials_type': models.CredentialsTypeChoice.KEY_SECRET_KEY_PAIR,
                'key': 'XXX',
                'secret_key': 'XXX',
                'specific_attributes': 'region=eu-central-1',
                'description': 'Some description',
                'manifests': [
                    'manifest.jsonl'
                ],

            },
            request_only=True,
        ),
        OpenApiExample(
            'Create AWS S3 cloud storage without credentials',
            value={
                'provider_type': models.CloudProviderChoice.AWS_S3,
                'resource': 'somebucket',
                'display_name': 'Bucket',
                'credentials_type': models.CredentialsTypeChoice.ANONYMOUS_ACCESS,
                'manifests': [
                    'manifest.jsonl'
                ],
            },
            request_only=True,
        ),
        OpenApiExample(
            'Create Azure cloud storage',
            value={
                'provider_type': models.CloudProviderChoice.AZURE_CONTAINER,
                'resource': 'sonecontainer',
                'display_name': 'Container',
                'credentials_type': models.CredentialsTypeChoice.ACCOUNT_NAME_TOKEN_PAIR,
                'account_name': 'someaccount',
                'session_token': 'xxx',
                'manifests': [
                    'manifest.jsonl'
                ],
            },
            request_only=True,
        ),
        OpenApiExample(
            'Create GCS',
            value={
                'provider_type': models.CloudProviderChoice.GOOGLE_CLOUD_STORAGE,
                'resource': 'somebucket',
                'display_name': 'Bucket',
                'credentials_type': models.CredentialsTypeChoice.KEY_FILE_PATH,
                'key_file': 'file',
                'manifests': [
                    'manifest.jsonl'
                ],
            },
            request_only=True,
        )
    ]
)
class CloudStorageWriteSerializer(serializers.ModelSerializer):
    owner = BasicUserSerializer(required=False)
    session_token = serializers.CharField(max_length=440, allow_blank=True, required=False)
    key = serializers.CharField(max_length=40, allow_blank=True, required=False)
    secret_key = serializers.CharField(max_length=64, allow_blank=True, required=False)
    key_file = serializers.FileField(required=False)
    account_name = serializers.CharField(max_length=24, allow_blank=True, required=False)
    manifests = ManifestSerializer(many=True, default=[])
    connection_string = serializers.CharField(max_length=1024, allow_blank=True, required=False)

    class Meta:
        model = models.CloudStorage
        fields = (
            'provider_type', 'resource', 'display_name', 'owner', 'credentials_type',
            'created_date', 'updated_date', 'session_token', 'account_name', 'key',
            'secret_key', 'connection_string', 'key_file', 'specific_attributes', 'description', 'id',
            'manifests', 'organization'
        )
        read_only_fields = ('created_date', 'updated_date', 'owner', 'organization')
        extra_kwargs = { 'organization': { 'allow_null': True } }

    # pylint: disable=no-self-use
    def validate_specific_attributes(self, value):
        if value:
            attributes = value.split('&')
            for attribute in attributes:
                if not len(attribute.split('=')) == 2:
                    raise serializers.ValidationError('Invalid specific attributes')
        return value

    def validate(self, attrs):
        provider_type = attrs.get('provider_type')
        if provider_type == models.CloudProviderChoice.AZURE_CONTAINER:
            if not attrs.get('account_name', '') and not attrs.get('connection_string', ''):
                raise serializers.ValidationError('Account name or connection string for Azure container was not specified')

        # AWS S3: https://docs.aws.amazon.com/AmazonS3/latest/userguide/bucketnamingrules.html?icmpid=docs_amazons3_console
        # Azure Container: https://learn.microsoft.com/en-us/rest/api/storageservices/naming-and-referencing-containers--blobs--and-metadata#container-names
        # GCS: https://cloud.google.com/storage/docs/buckets#naming
        ALLOWED_RESOURCE_NAME_SYMBOLS = (
            string.ascii_lowercase + string.digits + "-"
        )

        if provider_type == models.CloudProviderChoice.GOOGLE_CLOUD_STORAGE:
            ALLOWED_RESOURCE_NAME_SYMBOLS += "_."
        elif provider_type == models.CloudProviderChoice.AWS_S3:
            ALLOWED_RESOURCE_NAME_SYMBOLS += "."

        # We need to check only basic naming rule
        if (resource := attrs.get("resource")) and (
            diff := (set(resource) - set(ALLOWED_RESOURCE_NAME_SYMBOLS))
        ):
            raise serializers.ValidationError({
                'resource': f"Invalid characters ({','.join(diff)}) were found.",
            })

        return attrs

    def _validate_prefix(self, value: str) -> None:
        if value.startswith('/'):
            raise serializers.ValidationError('Prefix cannot start with forward slash ("/").')
        if '' in value.strip('/').split('/'):
            raise serializers.ValidationError('Prefix cannot contain multiple slashes in a row.')

    @staticmethod
    def _manifests_validation(storage, manifests):
        # check manifest files availability
        for manifest in manifests:
            file_status = storage.get_file_status(manifest)
            if file_status == Status.NOT_FOUND:
                raise serializers.ValidationError({
                    'manifests': "The '{}' file does not exist on '{}' cloud storage" \
                        .format(manifest, storage.name)
                })
            elif file_status == Status.FORBIDDEN:
                raise serializers.ValidationError({
                    'manifests': "The '{}' file does not available on '{}' cloud storage. Access denied" \
                        .format(manifest, storage.name)
                })

    def create(self, validated_data):
        provider_type = validated_data.get('provider_type')
        should_be_created = validated_data.pop('should_be_created', None)

        key_file = validated_data.pop('key_file', None)
        # we need to save it to temporary file to check the granted permissions
        temporary_file = None
        if key_file:
            with NamedTemporaryFile(mode='wb', prefix='cvat', delete=False) as temp_key:
                temp_key.write(key_file.read())
                temporary_file = temp_key.name
            key_file.close()
            del key_file
        credentials = Credentials(
            account_name=validated_data.pop('account_name', ''),
            key=validated_data.pop('key', ''),
            secret_key=validated_data.pop('secret_key', ''),
            session_token=validated_data.pop('session_token', ''),
            key_file_path=temporary_file,
            credentials_type = validated_data.get('credentials_type'),
            connection_string = validated_data.pop('connection_string', '')
        )
        details = {
            'resource': validated_data.get('resource'),
            'credentials': credentials,
            'specific_attributes': parse_specific_attributes(validated_data.get('specific_attributes', ''))
        }

        if (prefix := details['specific_attributes'].get('prefix')):
            self._validate_prefix(prefix)

        storage = get_cloud_storage_instance(cloud_provider=provider_type, **details)
        if should_be_created:
            try:
                storage.create()
            except Exception as ex:
                slogger.glob.warning("Failed with creating storage\n{}".format(str(ex)))
                raise

        storage_status = storage.get_status()
        if storage_status == Status.AVAILABLE:
            manifests = [m.get('filename') for m in validated_data.pop('manifests')]
            self._manifests_validation(storage, manifests)

            db_storage = models.CloudStorage.objects.create(
                credentials=credentials.convert_to_db(),
                **validated_data
            )
            db_storage.save()

            manifest_file_instances = [models.Manifest(filename=manifest, cloud_storage=db_storage) for manifest in manifests]
            models.Manifest.objects.bulk_create(manifest_file_instances)

            cloud_storage_path = db_storage.get_storage_dirname()
            if os.path.isdir(cloud_storage_path):
                shutil.rmtree(cloud_storage_path)
            os.makedirs(cloud_storage_path)

            if temporary_file:
                # so, gcs key file is valid and we need to set correct path to the file
                real_path_to_key_file = db_storage.get_key_file_path()
                shutil.copyfile(temporary_file, real_path_to_key_file)
                os.remove(temporary_file)

                credentials.key_file_path = real_path_to_key_file
                db_storage.credentials = credentials.convert_to_db()
                db_storage.save()
            return db_storage
        elif storage_status == Status.FORBIDDEN:
            field = 'credentials'
            message = 'Cannot create resource {} with specified credentials. Access forbidden.'.format(storage.name)
        else:
            field = 'resource'
            message = 'The resource {} not found. It may have been deleted.'.format(storage.name)
        if temporary_file:
            os.remove(temporary_file)
        slogger.glob.error(message)
        raise serializers.ValidationError({field: message})

    @transaction.atomic
    def update(self, instance, validated_data):
        credentials = Credentials()
        credentials.convert_from_db({
            'type': instance.credentials_type,
            'value': instance.credentials,
        })
        credentials_dict = {k:v for k,v in validated_data.items() if k in {
            'key','secret_key', 'account_name', 'session_token', 'key_file_path',
            'credentials_type', 'connection_string'
        }}

        key_file = validated_data.pop('key_file', None)
        temporary_file = None
        if key_file:
            with NamedTemporaryFile(mode='wb', prefix='cvat', delete=False) as temp_key:
                temp_key.write(key_file.read())
                temporary_file = temp_key.name
            credentials_dict['key_file_path'] = temporary_file
            key_file.close()
            del key_file

        if (prefix := parse_specific_attributes(validated_data.get('specific_attributes', '')).get('prefix')):
            self._validate_prefix(prefix)

        credentials.mapping_with_new_values(credentials_dict)
        instance.credentials = credentials.convert_to_db()

        for field in ('credentials_type', 'resource', 'display_name', 'description', 'specific_attributes'):
            if field in validated_data:
                setattr(instance, field, validated_data[field])

        # check cloud storage existing
        details = {
            'resource': instance.resource,
            'credentials': credentials,
            'specific_attributes': parse_specific_attributes(instance.specific_attributes)
        }
        storage = get_cloud_storage_instance(cloud_provider=instance.provider_type, **details)
        storage_status = storage.get_status()
        if storage_status == Status.AVAILABLE:
            new_manifest_names = set(i.get('filename') for i in validated_data.get('manifests', []))
            previous_manifest_names = set(i.filename for i in instance.manifests.all())
            delta_to_delete = tuple(previous_manifest_names - new_manifest_names)
            delta_to_create = tuple(new_manifest_names - previous_manifest_names)
            if delta_to_delete:
                instance.manifests.filter(filename__in=delta_to_delete).delete()
            if delta_to_create:
                # check manifest files existing
                self._manifests_validation(storage, delta_to_create)
                manifest_instances = [models.Manifest(filename=f, cloud_storage=instance) for f in delta_to_create]
                models.Manifest.objects.bulk_create(manifest_instances)
            if temporary_file:
                # so, gcs key file is valid and we need to set correct path to the file
                real_path_to_key_file = instance.get_key_file_path()
                shutil.copyfile(temporary_file, real_path_to_key_file)
                os.remove(temporary_file)

                instance.credentials = real_path_to_key_file
            instance.save()
            return instance
        elif storage_status == Status.FORBIDDEN:
            field = 'credentials'
            message = 'Cannot update resource {} with specified credentials. Access forbidden.'.format(storage.name)
        else:
            field = 'resource'
            message = 'The resource {} not found. It may have been deleted.'.format(storage.name)
        if temporary_file:
            os.remove(temporary_file)
        slogger.glob.error(message)
        raise serializers.ValidationError({field: message})


class CloudStorageContentSerializer(serializers.Serializer):
    next = serializers.CharField(required=False, allow_null=True, allow_blank=True,
        help_text="This token is used to continue listing files in the bucket.")
    content = FileInfoSerializer(many=True)

class RelatedFileSerializer(serializers.ModelSerializer):

    class Meta:
        model = models.RelatedFile
        fields = '__all__'
        read_only_fields = ('path',)


def _update_related_storages(
    instance: Union[models.Project, models.Task],
    validated_data: Dict[str, Any],
) -> None:
    for storage_type in ('source_storage', 'target_storage'):
        new_conf = validated_data.pop(storage_type, None)

        if not new_conf:
            continue

        new_cloud_storage_id = new_conf.get('cloud_storage_id')
        new_location = new_conf.get('location')

        # storage_instance maybe None
        storage_instance = getattr(instance, storage_type)

        if new_cloud_storage_id:
            if new_location and new_location != models.Location.CLOUD_STORAGE:
                raise serializers.ValidationError(
                    f"It is not allowed to specify '{new_location}' location together with cloud storage id"
                )
            elif (
                not new_location
                and getattr(storage_instance, "location", None) != models.Location.CLOUD_STORAGE
            ):
                raise serializers.ValidationError(
                    f"The configuration of {storage_type} is not full"
                )

            if not models.CloudStorage.objects.filter(id=new_cloud_storage_id).exists():
                raise serializers.ValidationError(
                    f"The specified cloud storage {new_cloud_storage_id} does not exist."
                )
        else:
            if new_location == models.Location.CLOUD_STORAGE:
                raise serializers.ValidationError(
                    "Cloud storage was selected as location but its id was not specified"
                )
            elif (
                not new_location
                and getattr(storage_instance, "location", None) == models.Location.CLOUD_STORAGE
                and "cloud_storage_id" in new_conf
            ):
                raise serializers.ValidationError(
                    "It is not allowed to reset a cloud storage id without explicitly resetting a location"
                )

        if not storage_instance:
            storage_instance = models.Storage(**new_conf)
            storage_instance.save()
            setattr(instance, storage_type, storage_instance)
            continue

        storage_instance.location = new_location or storage_instance.location
        storage_instance.cloud_storage_id = new_cloud_storage_id
        storage_instance.save()

def _configure_related_storages(validated_data: Dict[str, Any]) -> Dict[str, Optional[models.Storage]]:
    storages = {
        'source_storage': None,
        'target_storage': None,
    }

    for i in storages:
        if storage_conf := validated_data.get(i):
            if (
                (cloud_storage_id := storage_conf.get('cloud_storage_id')) and
                not models.CloudStorage.objects.filter(id=cloud_storage_id).exists()
            ):
                raise serializers.ValidationError(f'The specified cloud storage {cloud_storage_id} does not exist.')
            storage_instance = models.Storage(**storage_conf)
            storage_instance.save()
            storages[i] = storage_instance
    return storages

class AssetReadSerializer(WriteOnceMixin, serializers.ModelSerializer):
    filename = serializers.CharField(required=True, max_length=MAX_FILENAME_LENGTH)
    owner = BasicUserSerializer(required=False)

    class Meta:
        model = models.Asset
        fields = ('uuid', 'filename', 'created_date', 'owner', 'guide_id', )
        read_only_fields = fields

class AssetWriteSerializer(WriteOnceMixin, serializers.ModelSerializer):
    uuid = serializers.CharField(required=False)
    filename = serializers.CharField(required=True, max_length=MAX_FILENAME_LENGTH)
    guide_id = serializers.IntegerField(required=True)

    class Meta:
        model = models.Asset
        fields = ('uuid', 'filename', 'created_date', 'guide_id', )
        write_once_fields = ('uuid', 'filename', 'created_date', 'guide_id', )

class AnnotationGuideReadSerializer(WriteOnceMixin, serializers.ModelSerializer):
    class Meta:
        model = models.AnnotationGuide
        fields = ('id', 'task_id', 'project_id', 'created_date', 'updated_date', 'markdown', )
        read_only_fields = fields

class AnnotationGuideWriteSerializer(WriteOnceMixin, serializers.ModelSerializer):
    project_id = serializers.IntegerField(required=False, allow_null=True)
    task_id = serializers.IntegerField(required=False, allow_null=True)

    @transaction.atomic
    def create(self, validated_data):
        project_id = validated_data.get("project_id", None)
        task_id = validated_data.get("task_id", None)
        if project_id is None and task_id is None:
            raise serializers.ValidationError('One of project_id or task_id must be specified')
        if project_id is not None and task_id is not None:
            raise serializers.ValidationError('Both project_id and task_id must not be specified')

        project = None
        task = None
        if project_id is not None:
            try:
                project = models.Project.objects.get(id=project_id)
            except models.Project.DoesNotExist:
                raise serializers.ValidationError(f'The specified project #{project_id} does not exist.')

        if task_id is not None:
            try:
                task = models.Task.objects.get(id=task_id)
            except models.Task.DoesNotExist:
                raise serializers.ValidationError(f'The specified task #{task_id} does not exist.')
        db_data = models.AnnotationGuide.objects.create(**validated_data, project = project, task = task)
        return db_data

    class Meta:
        model = models.AnnotationGuide
        fields = ('id', 'task_id', 'project_id', 'markdown', )

class UserIdentifiersSerializer(BasicUserSerializer):
    class Meta(BasicUserSerializer.Meta):
        fields = (
            "id",
            "username",
        )


class RequestDataOperationSerializer(serializers.Serializer):
    type = serializers.CharField()
    target = serializers.ChoiceField(choices=models.RequestTarget.choices)
    project_id = serializers.IntegerField(required=False, allow_null=True)
    task_id = serializers.IntegerField(required=False, allow_null=True)
    job_id = serializers.IntegerField(required=False, allow_null=True)
    format = serializers.CharField(required=False, allow_null=True)
    function_id = serializers.CharField(required=False, allow_null=True)

    def to_representation(self, rq_job: RQJob) -> Dict[str, Any]:
        parsed_rq_id: RQId = rq_job.parsed_rq_id

        return {
            "type": ":".join(
                [
                    parsed_rq_id.action,
                    parsed_rq_id.subresource or parsed_rq_id.target,
                ]
            ),
            "target": parsed_rq_id.target,
            "project_id": rq_job.meta[RQJobMetaField.PROJECT_ID],
            "task_id": rq_job.meta[RQJobMetaField.TASK_ID],
            "job_id": rq_job.meta[RQJobMetaField.JOB_ID],
            "format": parsed_rq_id.format,
            "function_id": rq_job.meta.get(RQJobMetaField.FUNCTION_ID),
        }

class RequestSerializer(serializers.Serializer):
    # SerializerMethodField is not used here to mark "status" field as required and fix schema generation.
    # Marking them as read_only leads to generating type as allOf with one reference to RequestStatus component.
    # The client generated using openapi-generator from such a schema contains wrong type like:
    # status (bool, date, datetime, dict, float, int, list, str, none_type): [optional]
    status = serializers.ChoiceField(source="get_status", choices=models.RequestStatus.choices)
    message = serializers.SerializerMethodField()
    id = serializers.CharField()
    operation = RequestDataOperationSerializer(source="*")
    progress = serializers.SerializerMethodField()
    created_date = serializers.DateTimeField(source="created_at")
    started_date = serializers.DateTimeField(
        required=False, allow_null=True, source="started_at",
    )
    finished_date = serializers.DateTimeField(
        required=False, allow_null=True, source="ended_at",
    )
    expiry_date = serializers.SerializerMethodField()
    owner = serializers.SerializerMethodField()
    result_url = serializers.URLField(required=False, allow_null=True)
    result_id = serializers.IntegerField(required=False, allow_null=True)

    @extend_schema_field(UserIdentifiersSerializer())
    def get_owner(self, rq_job: RQJob) -> Dict[str, Any]:
        return UserIdentifiersSerializer(rq_job.meta[RQJobMetaField.USER]).data

    @extend_schema_field(
        serializers.FloatField(min_value=0, max_value=1, required=False, allow_null=True)
    )
    def get_progress(self, rq_job: RQJob) -> Decimal:
        # progress of task creation is stored in "task_progress" field
        # progress of project import is stored in "progress" field
        return Decimal(rq_job.meta.get(RQJobMetaField.PROGRESS) or rq_job.meta.get(RQJobMetaField.TASK_PROGRESS) or 0.)

    @extend_schema_field(serializers.DateTimeField(required=False, allow_null=True))
    def get_expiry_date(self, rq_job: RQJob) -> Optional[str]:
        delta = None
        if rq_job.is_finished:
            delta = rq_job.result_ttl or rq_defaults.DEFAULT_RESULT_TTL
        elif rq_job.is_failed:
            delta = rq_job.failure_ttl or rq_defaults.DEFAULT_FAILURE_TTL

        if rq_job.ended_at and delta:
            expiry_date = rq_job.ended_at + timedelta(seconds=delta)
            return expiry_date.replace(tzinfo=timezone.utc)

        return None

    @extend_schema_field(serializers.CharField(allow_blank=True))
    def get_message(self, rq_job: RQJob) -> str:
        rq_job_status = rq_job.get_status()
        message = ''

        if RQJobStatus.STARTED == rq_job_status:
            message = rq_job.meta.get(RQJobMetaField.STATUS, '')
        elif RQJobStatus.FAILED == rq_job_status:
            message = rq_job.meta.get(
                RQJobMetaField.FORMATTED_EXCEPTION,
                parse_exception_message(str(rq_job.exc_info or "Unknown error")),
            )

        return message

    def to_representation(self, rq_job: RQJob) -> Dict[str, Any]:
        representation = super().to_representation(rq_job)

        # FUTURE-TODO: support such statuses on UI
        if representation["status"] in (RQJobStatus.DEFERRED, RQJobStatus.SCHEDULED):
            representation["status"] = RQJobStatus.QUEUED

        if representation["status"] == RQJobStatus.FINISHED:
            if result_url := rq_job.meta.get(RQJobMetaField.RESULT_URL):
                representation["result_url"] = result_url

            if (
                rq_job.parsed_rq_id.action == models.RequestAction.IMPORT
                and rq_job.parsed_rq_id.subresource == models.RequestSubresource.BACKUP
            ):
                representation["result_id"] = rq_job.return_value()

        return representation<|MERGE_RESOLUTION|>--- conflicted
+++ resolved
@@ -1341,14 +1341,8 @@
 
     @transaction.atomic
     def update(self, instance: models.Task, validated_data: dict[str, Any]) -> models.Task:
-<<<<<<< HEAD
-        validation_layout = instance.data.nullable_validation_layout
-
-=======
-        validation_layout: models.ValidationLayout | None = (
-            getattr(instance.data, 'validation_layout', None)
-        )
->>>>>>> df230a41
+        validation_layout: models.ValidationLayout | None = instance.data.nullable_validation_layout
+
         if not validation_layout:
             raise serializers.ValidationError(
                 "Task has no validation layout configured. "
