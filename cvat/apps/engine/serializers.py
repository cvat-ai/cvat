--- conflicted
+++ resolved
@@ -326,30 +326,13 @@
         client_files = validated_data.pop('client_files')
         server_files = validated_data.pop('server_files')
         remote_files = validated_data.pop('remote_files')
-<<<<<<< HEAD
-        validated_data.pop('use_zip_chunks')
-        validated_data.pop('use_cache')
-        validated_data.pop('copy_data')
+
+        for extra_key in { 'use_zip_chunks', 'use_cache', 'copy_data' }:
+            validated_data.pop(extra_key)
+         
         files = {'client_files': client_files, 'server_files': server_files, 'remote_files': remote_files}
         return files
-=======
-        for extra_key in { 'use_zip_chunks', 'use_cache', 'copy_data' }:
-            validated_data.pop(extra_key)
-
-        db_data = models.Data.objects.create(**validated_data)
-
-        data_path = db_data.get_data_dirname()
-        if os.path.isdir(data_path):
-            shutil.rmtree(data_path)
-
-        os.makedirs(db_data.get_compressed_cache_dirname())
-        os.makedirs(db_data.get_original_cache_dirname())
-        os.makedirs(db_data.get_upload_dirname())
-
-        for f in client_files:
-            client_file = models.ClientFile(data=db_data, **f)
-            client_file.save()
->>>>>>> 68fbcdec
+
 
     # pylint: disable=no-self-use
     def _create_files(self, instance, files):
