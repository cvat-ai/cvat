--- conflicted
+++ resolved
@@ -11,11 +11,7 @@
 
 from cvat.apps.dataset_manager.formats.utils import get_label_color
 from cvat.apps.engine import models
-<<<<<<< HEAD
-from cvat.apps.engine.cloud_provider import get_cloud_storage_instance, check_cloud_storage_existing, Credentials
-=======
 from cvat.apps.engine.cloud_provider import get_cloud_storage_instance, Credentials, Status
->>>>>>> dd32ee71
 from cvat.apps.engine.log import slogger
 from cvat.apps.engine.utils import parse_specific_attributes
 
@@ -800,11 +796,7 @@
 
 class BaseCloudStorageSerializer(serializers.ModelSerializer):
     owner = BasicUserSerializer(required=False)
-<<<<<<< HEAD
-    manifest_set = ManifestSerializer(many=True, default=[])
-=======
     manifests = ManifestSerializer(many=True, default=[])
->>>>>>> dd32ee71
     class Meta:
         model = models.CloudStorage
         exclude = ['credentials']
@@ -817,22 +809,14 @@
     secret_key = serializers.CharField(max_length=40, allow_blank=True, required=False)
     key_file_path = serializers.CharField(max_length=64, allow_blank=True, required=False)
     account_name = serializers.CharField(max_length=24, allow_blank=True, required=False)
-<<<<<<< HEAD
-    manifest_set = ManifestSerializer(many=True, default=[])
-=======
     manifests = ManifestSerializer(many=True, default=[])
->>>>>>> dd32ee71
 
     class Meta:
         model = models.CloudStorage
         fields = (
             'provider_type', 'resource', 'display_name', 'owner', 'credentials_type',
             'created_date', 'updated_date', 'session_token', 'account_name', 'key',
-<<<<<<< HEAD
-            'secret_key', 'specific_attributes', 'description', 'id', 'manifest_set',
-=======
             'secret_key', 'key_file_path', 'specific_attributes', 'description', 'id', 'manifests',
->>>>>>> dd32ee71
         )
         read_only_fields = ('created_date', 'updated_date', 'owner')
 
@@ -878,29 +862,6 @@
                 slogger.glob.warning("Failed with creating storage\n{}".format(str(ex)))
                 raise
 
-<<<<<<< HEAD
-        manifest_set = validated_data.pop('manifest_set')
-
-        db_storage = models.CloudStorage.objects.create(
-            credentials=credentials.convert_to_db(),
-            **validated_data
-        )
-        db_storage.save()
-
-        manifest_file_instances = []
-        for manifest in manifest_set:
-            manifest_file = models.Manifest(**manifest)
-            manifest_file.save()
-            manifest_file_instances.append(manifest_file)
-        db_storage.manifest_set.add(*manifest_file_instances)
-
-        cloud_storage_path = db_storage.get_storage_dirname()
-        if os.path.isdir(cloud_storage_path):
-            shutil.rmtree(cloud_storage_path)
-
-        os.makedirs(db_storage.get_storage_logs_dirname(), exist_ok=True)
-        return db_storage
-=======
         storage_status = storage.get_status()
         if storage_status == Status.AVAILABLE:
             manifests = validated_data.pop('manifests')
@@ -941,7 +902,6 @@
             message = 'The resource {} not found. It may have been deleted.'.format(storage.name)
         slogger.glob.error(message)
         raise serializers.ValidationError({field: message})
->>>>>>> dd32ee71
 
     # pylint: disable=no-self-use
     def update(self, instance, validated_data):
@@ -959,30 +919,6 @@
         instance.description = validated_data.get('description', instance.description)
         instance.specific_attributes = validated_data.get('specific_attributes', instance.specific_attributes)
 
-<<<<<<< HEAD
-        check_cloud_storage_existing(instance.provider_type, instance.credentials_type, credentials.session_token,
-            credentials.account_name, credentials.key, credentials.secret_key, instance.resource, instance.specific_attributes)
-
-        new_manifest_names = set(i.get('filename') for i in validated_data.get('manifest_set', []))
-        previos_manifest_names = set(i.filename for i in instance.manifest_set.all())
-        delta_to_delete = tuple(previos_manifest_names - new_manifest_names)
-        delta_to_create = tuple(new_manifest_names - previos_manifest_names)
-        if delta_to_delete:
-            instance.manifest_set.filter(filename__in=delta_to_delete).delete()
-        if delta_to_create:
-            # we cannot use bulk_create because It does not work with many-to-many relationships
-            manifest_instances = []
-            for item in delta_to_create:
-                if not models.Manifest.objects.filter(filename=item):
-                    manifest = models.Manifest(filename=item)
-                    manifest.save()
-                else:
-                    manifest = models.Manifest.objects.get(filename=item)
-                manifest_instances.append(manifest)
-            instance.manifest_set.add(*manifest_instances)
-        instance.save()
-        return instance
-=======
         # check cloud storage existing
         details = {
             'resource': instance.resource,
@@ -1024,7 +960,6 @@
             message = 'The resource {} not found. It may have been deleted.'.format(storage.name)
         slogger.glob.error(message)
         raise serializers.ValidationError({field: message})
->>>>>>> dd32ee71
 
 class RelatedFileSerializer(serializers.ModelSerializer):
 
