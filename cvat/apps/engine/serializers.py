# Copyright (C) 2019-2022 Intel Corporation
# Copyright (C) 2022-2023 CVAT.ai Corporation
#
# SPDX-License-Identifier: MIT

from copy import copy
from inspect import isclass
import os
import re
import shutil

from tempfile import NamedTemporaryFile
import textwrap
from typing import Any, Dict, Iterable, Optional, OrderedDict, Union

from rest_framework import serializers, exceptions
from django.contrib.auth.models import User, Group
from django.db import transaction

from cvat.apps.dataset_manager.formats.utils import get_label_color
from cvat.apps.engine import models
from cvat.apps.engine.cloud_provider import get_cloud_storage_instance, Credentials, Status
from cvat.apps.engine.log import slogger
from cvat.apps.engine.utils import parse_specific_attributes

from drf_spectacular.utils import OpenApiExample, extend_schema_field, extend_schema_serializer

from cvat.apps.engine.utils import build_field_filter_params, get_list_view_name, reverse


class WriteOnceMixin:
    """
    Adds support for write once fields to serializers.

    To use it, specify a list of fields as `write_once_fields` on the
    serializer's Meta:
    ```
    class Meta:
        model = SomeModel
        fields = '__all__'
        write_once_fields = ('collection', )
    ```

    Now the fields in `write_once_fields` can be set during POST (create),
    but cannot be changed afterwards via PUT or PATCH (update).
    Inspired by http://stackoverflow.com/a/37487134/627411.
    """

    def get_fields(self):
        fields = super().get_fields()

        # We're only interested in PATCH and PUT.
        if 'update' in getattr(self.context.get('view'), 'action', ''):
            fields = self._update_write_once_fields(fields)

        return fields

    def _update_write_once_fields(self, fields):
        """
        Set all fields in `Meta.write_once_fields` to read_only.
        """

        write_once_fields = getattr(self.Meta, 'write_once_fields', None)
        if not write_once_fields:
            return fields

        if not isinstance(write_once_fields, (list, tuple)):
            raise TypeError(
                'The `write_once_fields` option must be a list or tuple. '
                'Got {}.'.format(type(write_once_fields).__name__)
            )

        for field_name in write_once_fields:
            fields[field_name].read_only = True

        return fields


@extend_schema_field(serializers.URLField)
class HyperlinkedEndpointSerializer(serializers.Serializer):
    key_field = 'pk'

    def __init__(self, view_name=None, *, filter_key=None, **kwargs):
        if isclass(view_name) and issubclass(view_name, models.models.Model):
            view_name = get_list_view_name(view_name)
        elif not isinstance(view_name, str):
            raise TypeError(view_name)

        kwargs['read_only'] = True
        super().__init__(**kwargs)

        self.view_name = view_name
        self.filter_key = filter_key

    def get_attribute(self, instance):
        return instance

    def to_representation(self, instance):
        request = self.context.get('request')
        if not request:
            return None

        return serializers.Hyperlink(
            reverse(self.view_name, request=request,
                query_params=build_field_filter_params(
                    self.filter_key, getattr(instance, self.key_field)
            )),
            instance
        )


class _CollectionSummarySerializer(serializers.Serializer):
    # This class isn't recommended for direct use in public serializers
    # because it produces too generic description in the schema.
    # Consider creating a dedicated inherited class instead.

    count = serializers.IntegerField(default=0)

    def __init__(self, model, *, url_filter_key, **kwargs):
        super().__init__(**kwargs)
        self._collection_key = self.source
        self._model = model
        self._url_filter_key = url_filter_key

    def bind(self, field_name, parent):
        super().bind(field_name, parent)
        self._collection_key = self._collection_key or self.source
        self._model = self._model or type(self.parent)

    def get_fields(self):
        fields = super().get_fields()
        fields['url'] = HyperlinkedEndpointSerializer(self._model, filter_key=self._url_filter_key)
        fields['count'].source = self._collection_key + '.count'
        return fields

    def get_attribute(self, instance):
        return instance

class JobsSummarySerializer(_CollectionSummarySerializer):
    completed = serializers.IntegerField(source='completed_jobs_count', default=0)

    def __init__(self, *, model=models.Job, url_filter_key, **kwargs):
        super().__init__(model=model, url_filter_key=url_filter_key, **kwargs)


class TasksSummarySerializer(_CollectionSummarySerializer):
    pass


class CommentsSummarySerializer(_CollectionSummarySerializer):
    pass

class BasicSummarySerializer(serializers.Serializer):
    url = serializers.URLField(read_only=True)
    count = serializers.IntegerField(read_only=True)

    def to_representation(self, instance):
        request = self.context.get('request')
        if not request:
            return None

        return {
            'url': self.get_url(request, instance),
            'count': self.get_count(instance)
        }

class LabelsSummarySerializer(BasicSummarySerializer):
    def get_url(self, request, instance):
        filter_key = instance.__class__.__name__.lower() + '_id'
        return reverse('label-list', request=request,
            query_params={ filter_key: instance.id })

    def get_count(self, instance):
        return getattr(instance, 'task_labels_count', 0) + getattr(instance, 'proj_labels_count', 0)

class IssuesSummarySerializer(BasicSummarySerializer):
    def get_url(self, request, instance):
        return reverse('issue-list', request=request,
            query_params={ 'job_id': instance.id })

    def get_count(self, instance):
        return getattr(instance, 'issues__count', 0)

class BasicUserSerializer(serializers.ModelSerializer):
    def validate(self, attrs):
        if hasattr(self, 'initial_data'):
            unknown_keys = set(self.initial_data.keys()) - set(self.fields.keys())
            if unknown_keys:
                if set(['is_staff', 'is_superuser', 'groups']) & unknown_keys:
                    message = 'You do not have permissions to access some of' + \
                        ' these fields: {}'.format(unknown_keys)
                else:
                    message = 'Got unknown fields: {}'.format(unknown_keys)
                raise serializers.ValidationError(message)
        return attrs

    class Meta:
        model = User
        fields = ('url', 'id', 'username', 'first_name', 'last_name')

class UserSerializer(serializers.ModelSerializer):
    groups = serializers.SlugRelatedField(many=True,
        slug_field='name', queryset=Group.objects.all())

    class Meta:
        model = User
        fields = ('url', 'id', 'username', 'first_name', 'last_name', 'email',
            'groups', 'is_staff', 'is_superuser', 'is_active', 'last_login',
            'date_joined')
        read_only_fields = ('last_login', 'date_joined')
        write_only_fields = ('password', )
        extra_kwargs = {
            'last_login': { 'allow_null': True }
        }

class AttributeSerializer(serializers.ModelSerializer):
    values = serializers.ListField(allow_empty=True,
        child=serializers.CharField(max_length=200),
    )

    class Meta:
        model = models.AttributeSpec
        fields = ('id', 'name', 'mutable', 'input_type', 'default_value', 'values')

    # pylint: disable=no-self-use
    def to_internal_value(self, data):
        attribute = data.copy()
        attribute['values'] = '\n'.join(data.get('values', []))
        return attribute

    def to_representation(self, instance):
        if instance:
            rep = super().to_representation(instance)
            rep['values'] = instance.values.split('\n')
        else:
            rep = instance

        return rep

class SublabelSerializer(serializers.ModelSerializer):
    id = serializers.IntegerField(required=False)
    attributes = AttributeSerializer(many=True, source='attributespec_set', default=[],
        help_text="The list of attributes. "
        "If you want to remove an attribute, you need to recreate the label "
        "and specify the remaining attributes.")
    color = serializers.CharField(allow_blank=True, required=False,
        help_text="The hex value for the RGB color. "
        "Will be generated automatically, unless specified explicitly.")
    type = serializers.CharField(allow_blank=True, required=False,
        help_text="Associated annotation type for this label")
    has_parent = serializers.BooleanField(source='has_parent_label', required=False)

    class Meta:
        model = models.Label
        fields = ('id', 'name', 'color', 'attributes', 'type', 'has_parent', )
        read_only_fields = ('parent',)

class SkeletonSerializer(serializers.ModelSerializer):
    id = serializers.IntegerField(required=False)
    svg = serializers.CharField(allow_blank=True, required=False)

    class Meta:
        model = models.Skeleton
        fields = ('id', 'svg',)

class LabelSerializer(SublabelSerializer):
    deleted = serializers.BooleanField(required=False, write_only=True,
        help_text='Delete the label. Only applicable in the PATCH methods of a project or a task.')
    sublabels = SublabelSerializer(many=True, required=False)
    svg = serializers.CharField(allow_blank=True, required=False)
    has_parent = serializers.BooleanField(read_only=True, source='has_parent_label', required=False)

    class Meta:
        model = models.Label
        fields = (
            'id', 'name', 'color', 'attributes', 'deleted', 'type', 'svg',
            'sublabels', 'project_id', 'task_id', 'parent_id', 'has_parent'
        )
        read_only_fields = ('id', 'svg', 'project_id', 'task_id')
        extra_kwargs = {
            'project_id': { 'required': False, 'allow_null': False },
            'task_id': { 'required': False, 'allow_null': False },
            'parent_id': { 'required': False, },
        }

    def to_representation(self, instance):
        label = super().to_representation(instance)
        if label['type'] == str(models.LabelType.SKELETON):
            label['svg'] = instance.skeleton.svg

        # Clean mutually exclusive fields
        if not label.get('task_id'):
            label.pop('task_id', None)
        if not label.get('project_id'):
            label.pop('project_id', None)

        return label

    def __init__(self, *args, **kwargs):
        self._local = kwargs.pop('local', False)
        """
        Indicates that the operation is called from the dedicated ViewSet
        and not from the parent entity, i.e. a project or task.
        """

        super().__init__(*args, **kwargs)

    def validate(self, attrs):
        if self._local and attrs.get('deleted'):
            # NOTE: Navigate clients to the right method
            raise serializers.ValidationError(
                'Labels cannot be deleted by updating in this endpoint. '
                'Please use the DELETE method instead.'
            )

        if attrs.get('deleted') and attrs.get('id') is None:
            raise serializers.ValidationError('Deleted label must have an ID')

        return attrs

    @classmethod
    @transaction.atomic
    def update_label(
        cls,
        validated_data: Dict[str, Any],
        svg: str,
        sublabels: Iterable[Dict[str, Any]],
        *,
        parent_instance: Union[models.Project, models.Task],
        parent_label: Optional[models.Label] = None
    ) -> Optional[models.Label]:
        parent_info, logger = cls._get_parent_info(parent_instance)

        attributes = validated_data.pop('attributespec_set', [])

        if validated_data.get('id') is not None:
            try:
                db_label = models.Label.objects.get(id=validated_data['id'], **parent_info)
            except models.Label.DoesNotExist as exc:
                raise exceptions.NotFound(
                    detail='Not found label with id #{} to change'.format(validated_data['id'])
                ) from exc

            updated_type = validated_data.get('type') or db_label.type
            if str(models.LabelType.SKELETON) in [db_label.type, updated_type]:
                # do not permit changing types from/to skeleton
                logger.warning("Label id {} ({}): an attempt to change label type from {} to {}. "
                    "Changing from or to '{}' is not allowed, the type won't be changed.".format(
                    db_label.id,
                    db_label.name,
                    db_label.type,
                    updated_type,
                    str(models.LabelType.SKELETON),
                ))
            else:
                db_label.type = updated_type

            db_label.name = validated_data.get('name') or db_label.name

            logger.info("Label id {} ({}) was updated".format(db_label.id, db_label.name))
        else:
            try:
                db_label = models.Label.create(
                    name=validated_data.get('name'),
                    type=validated_data.get('type'),
                    parent=parent_label,
                    **parent_info
                )
            except models.InvalidLabel as exc:
                raise exceptions.ValidationError(str(exc)) from exc
            logger.info("New {} label was created".format(db_label.name))

            cls.update_labels(sublabels, parent_instance=parent_instance, parent_label=db_label)

            if db_label.type == str(models.LabelType.SKELETON):
                for db_sublabel in list(db_label.sublabels.all()):
                    svg = svg.replace(
                        f'data-label-name="{db_sublabel.name}"',
                        f'data-label-id="{db_sublabel.id}"'
                    )
                db_skeleton = models.Skeleton.objects.create(root=db_label, svg=svg)
                logger.info(
                    f'label:update Skeleton id:{db_skeleton.id} for label_id:{db_label.id}'
                )

        if validated_data.get('deleted'):
            assert validated_data['id'] # must be checked in the validate()
            db_label.delete()
            return None

        if not validated_data.get('color', None):
            other_label_colors = [
                label.color for label in
                parent_instance.label_set.exclude(id=db_label.id).order_by('id')
            ]
            db_label.color = get_label_color(db_label.name, other_label_colors)
        else:
            db_label.color = validated_data.get('color', db_label.color)

        try:
            db_label.save()
        except models.InvalidLabel as exc:
            raise exceptions.ValidationError(str(exc)) from exc

        for attr in attributes:
            (db_attr, created) = models.AttributeSpec.objects.get_or_create(
                label=db_label, name=attr['name'], defaults=attr
            )
            if created:
                logger.info("New {} attribute for {} label was created"
                    .format(db_attr.name, db_label.name))
            else:
                logger.info("{} attribute for {} label was updated"
                    .format(db_attr.name, db_label.name))

                # FIXME: need to update only "safe" fields
                db_attr.default_value = attr.get('default_value', db_attr.default_value)
                db_attr.mutable = attr.get('mutable', db_attr.mutable)
                db_attr.input_type = attr.get('input_type', db_attr.input_type)
                db_attr.values = attr.get('values', db_attr.values)
                db_attr.save()

        return db_label

    @classmethod
    @transaction.atomic
    def create_labels(cls,
        labels: Iterable[Dict[str, Any]],
        *,
        parent_instance: Union[models.Project, models.Task],
        parent_label: Optional[models.Label] = None
    ):
        parent_info, logger = cls._get_parent_info(parent_instance)

        label_colors = list()

        for label in labels:
            attributes = label.pop('attributespec_set')

            if label.get('id', None):
                del label['id']

            if not label.get('color', None):
                label['color'] = get_label_color(label['name'], label_colors)
            label_colors.append(label['color'])

            sublabels = label.pop('sublabels', [])
            svg = label.pop('svg', '')
            try:
                db_label = models.Label.create(**label, **parent_info, parent=parent_label)
            except models.InvalidLabel as exc:
                raise exceptions.ValidationError(str(exc)) from exc
            logger.info(
                f'label:create Label id:{db_label.id} for spec:{label} '
                f'with sublabels:{sublabels}, parent_label:{parent_label}'
            )

            cls.create_labels(sublabels, parent_instance=parent_instance, parent_label=db_label)

            if db_label.type == str(models.LabelType.SKELETON):
                for db_sublabel in list(db_label.sublabels.all()):
                    svg = svg.replace(
                        f'data-label-name="{db_sublabel.name}"',
                        f'data-label-id="{db_sublabel.id}"'
                    )
                db_skeleton = models.Skeleton.objects.create(root=db_label, svg=svg)
                logger.info(f'label:create Skeleton id:{db_skeleton.id} for label_id:{db_label.id}')

            for attr in attributes:
                if attr.get('id', None):
                    del attr['id']
                models.AttributeSpec.objects.create(label=db_label, **attr)

    @classmethod
    @transaction.atomic
    def update_labels(cls,
        labels: Iterable[Dict[str, Any]],
        *,
        parent_instance: Union[models.Project, models.Task],
        parent_label: Optional[models.Label] = None
    ):
        _, logger = cls._get_parent_info(parent_instance)

        for label in labels:
            sublabels = label.pop('sublabels', [])
            svg = label.pop('svg', '')
            db_label = cls.update_label(label, svg, sublabels,
                parent_instance=parent_instance, parent_label=parent_label
            )
            if db_label:
                logger.info(
                    f'label:update Label id:{db_label.id} for spec:{label} '
                    f'with sublabels:{sublabels}, parent_label:{parent_label}'
                )
            else:
                logger.info(
                    f'label:delete label:{label} with '
                    f'sublabels:{sublabels}, parent_label:{parent_label}'
                )

    @classmethod
    def _get_parent_info(cls, parent_instance: Union[models.Project, models.Task]):
        parent_info = {}
        if isinstance(parent_instance, models.Project):
            parent_info['project'] = parent_instance
            logger = slogger.project[parent_instance.id]
        elif isinstance(parent_instance, models.Task):
            parent_info['task'] = parent_instance
            logger = slogger.task[parent_instance.id]
        else:
            raise TypeError(f"Unexpected parent instance type {type(parent_instance).__name__}")

        return parent_info, logger

    def update(self, instance, validated_data):
        if not self._local:
            return super().update(instance, validated_data)

        # Here we reuse the parent entity logic to make sure everything is done
        # like these entities expect. Initial data (unprocessed) is used to
        # avoid introducing premature changes.
        data = copy(self.initial_data)
        data['id'] = instance.id
        data.setdefault('name', instance.name)
        parent_query = { 'labels': [data] }

        if isinstance(instance.project, models.Project):
            parent_serializer = ProjectWriteSerializer(
                instance=instance.project, data=parent_query, partial=True,
            )
        elif isinstance(instance.task, models.Task):
            parent_serializer = TaskWriteSerializer(
                instance=instance.task, data=parent_query, partial=True,
            )

        parent_serializer.is_valid(raise_exception=True)
        parent_serializer.save()

        self.instance = models.Label.objects.get(pk=instance.pk)
        return self.instance


class JobReadSerializer(serializers.ModelSerializer):
    task_id = serializers.ReadOnlyField(source="segment.task.id")
    project_id = serializers.ReadOnlyField(source="get_project_id", allow_null=True)
    start_frame = serializers.ReadOnlyField(source="segment.start_frame")
    stop_frame = serializers.ReadOnlyField(source="segment.stop_frame")
    assignee = BasicUserSerializer(allow_null=True, read_only=True)
    dimension = serializers.CharField(max_length=2, source='segment.task.dimension', read_only=True)
    data_chunk_size = serializers.ReadOnlyField(source='segment.task.data.chunk_size')
    data_compressed_chunk_type = serializers.ReadOnlyField(source='segment.task.data.compressed_chunk_type')
    mode = serializers.ReadOnlyField(source='segment.task.mode')
    bug_tracker = serializers.CharField(max_length=2000, source='get_bug_tracker',
        allow_null=True, read_only=True)
    labels = LabelsSummarySerializer(source='*')
    issues = IssuesSummarySerializer(source='*')

    class Meta:
        model = models.Job
        fields = ('url', 'id', 'task_id', 'project_id', 'assignee',
            'dimension', 'bug_tracker', 'status', 'stage', 'state', 'mode',
            'start_frame', 'stop_frame', 'data_chunk_size', 'data_compressed_chunk_type',
            'updated_date', 'issues', 'labels'
        )
        read_only_fields = fields

class JobWriteSerializer(serializers.ModelSerializer):
    assignee = serializers.IntegerField(allow_null=True, required=False)

    def to_representation(self, instance):
        # FIXME: deal with resquest/response separation
        serializer = JobReadSerializer(instance, context=self.context)
        return serializer.data

    def update(self, instance, validated_data):
        state = validated_data.get('state')
        stage = validated_data.get('stage')
        if stage:
            if stage == models.StageChoice.ANNOTATION:
                status = models.StatusChoice.ANNOTATION
            elif stage == models.StageChoice.ACCEPTANCE and state == models.StateChoice.COMPLETED:
                status = models.StatusChoice.COMPLETED
            else:
                status = models.StatusChoice.VALIDATION

            validated_data['status'] = status
            if stage != instance.stage and not state:
                validated_data['state'] = models.StateChoice.NEW

        assignee = validated_data.get('assignee')
        if assignee is not None:
            validated_data['assignee'] = User.objects.get(id=assignee)

        instance = super().update(instance, validated_data)

        return instance


    class Meta:
        model = models.Job
        fields = ('assignee', 'stage', 'state')

class SimpleJobSerializer(serializers.ModelSerializer):
    assignee = BasicUserSerializer(allow_null=True)

    class Meta:
        model = models.Job
        fields = ('url', 'id', 'assignee', 'status', 'stage', 'state')
        read_only_fields = fields

class SegmentSerializer(serializers.ModelSerializer):
    jobs = SimpleJobSerializer(many=True, source='job_set')

    class Meta:
        model = models.Segment
        fields = ('start_frame', 'stop_frame', 'jobs')
        read_only_fields = fields

class ClientFileSerializer(serializers.ModelSerializer):
    class Meta:
        model = models.ClientFile
        fields = ('file', )

    # pylint: disable=no-self-use
    def to_internal_value(self, data):
        return {'file': data}

    # pylint: disable=no-self-use
    def to_representation(self, instance):
        if instance:
            upload_dir = instance.data.get_upload_dirname()
            return instance.file.path[len(upload_dir) + 1:]
        else:
            return instance

class ServerFileSerializer(serializers.ModelSerializer):
    class Meta:
        model = models.ServerFile
        fields = ('file', )

    # pylint: disable=no-self-use
    def to_internal_value(self, data):
        return {'file': data}

    # pylint: disable=no-self-use
    def to_representation(self, instance):
        return instance.file if instance else instance

class RemoteFileSerializer(serializers.ModelSerializer):
    class Meta:
        model = models.RemoteFile
        fields = ('file', )

    # pylint: disable=no-self-use
    def to_internal_value(self, data):
        return {'file': data}

    # pylint: disable=no-self-use
    def to_representation(self, instance):
        return instance.file if instance else instance

class RqStatusSerializer(serializers.Serializer):
    state = serializers.ChoiceField(choices=[
        "Queued", "Started", "Finished", "Failed"])
    message = serializers.CharField(allow_blank=True, default="")
    progress = serializers.FloatField(max_value=100, default=0)

<<<<<<< HEAD
class RqIdSerializer(serializers.Serializer):
    rq_id = serializers.CharField()

class WriteOnceMixin:
    """
    Adds support for write once fields to serializers.

    To use it, specify a list of fields as `write_once_fields` on the
    serializer's Meta:
    ```
    class Meta:
        model = SomeModel
        fields = '__all__'
        write_once_fields = ('collection', )
    ```

    Now the fields in `write_once_fields` can be set during POST (create),
    but cannot be changed afterwards via PUT or PATCH (update).
    Inspired by http://stackoverflow.com/a/37487134/627411.
    """

    def get_extra_kwargs(self):
        extra_kwargs = super().get_extra_kwargs()

        # We're only interested in PATCH/PUT.
        if 'update' in getattr(self.context.get('view'), 'action', ''):
            extra_kwargs = self._set_write_once_fields(extra_kwargs)

        return extra_kwargs

    def _set_write_once_fields(self, extra_kwargs):
        """
        Set all fields in `Meta.write_once_fields` to read_only.
        """

        write_once_fields = getattr(self.Meta, 'write_once_fields', None)
        if not write_once_fields:
            return extra_kwargs

        if not isinstance(write_once_fields, (list, tuple)):
            raise TypeError(
                'The `write_once_fields` option must be a list or tuple. '
                'Got {}.'.format(type(write_once_fields).__name__)
            )

        for field_name in write_once_fields:
            kwargs = extra_kwargs.get(field_name, {})
            kwargs['read_only'] = True
            extra_kwargs[field_name] = kwargs

        return extra_kwargs

=======
>>>>>>> 255f2d08

class JobFiles(serializers.ListField):
    """
    Read JobFileMapping docs for more info.
    """

    def __init__(self, *args, **kwargs):
        kwargs.setdefault('child', serializers.CharField(allow_blank=False, max_length=1024))
        kwargs.setdefault('allow_empty', False)
        super().__init__(*args, **kwargs)


class JobFileMapping(serializers.ListField):
    """
    Represents a file-to-job mapping. Useful to specify a custom job
    configuration during task creation. This option is not compatible with
    most other job split-related options. Files in the jobs must not overlap or repeat.

    Example:
    [
        ["file1.jpg", "file2.jpg"], # job #1 files
        ["file3.png"], # job #2 files
        ["file4.jpg", "file5.png", "file6.bmp"], # job #3 files
    ]
    """

    def __init__(self, *args, **kwargs):
        kwargs.setdefault('child', JobFiles())
        kwargs.setdefault('allow_empty', False)
        kwargs.setdefault('help_text', textwrap.dedent(__class__.__doc__))
        super().__init__(*args, **kwargs)


class DataSerializer(serializers.ModelSerializer):
    """
    Read more about parameters here:
    https://opencv.github.io/cvat/docs/manual/basics/create_an_annotation_task/#advanced-configuration
    """

    image_quality = serializers.IntegerField(min_value=0, max_value=100,
        help_text="Image quality to use during annotation")
    use_zip_chunks = serializers.BooleanField(default=False,
        help_text=textwrap.dedent("""\
            When true, video chunks will be represented as zip archives with decoded video frames.
            When false, video chunks are represented as video segments
        """))
    client_files = ClientFileSerializer(many=True, default=[],
        help_text="Uploaded files")
    server_files = ServerFileSerializer(many=True, default=[],
        help_text="Paths to files from a file share mounted on the server, or from a cloud storage")
    remote_files = RemoteFileSerializer(many=True, default=[],
        help_text="Direct download URLs for files")
    use_cache = serializers.BooleanField(default=False,
        help_text=textwrap.dedent("""\
            Enable or disable task data chunk caching for the task.
            Read more: https://opencv.github.io/cvat/docs/manual/advanced/data_on_fly/
        """))
    copy_data = serializers.BooleanField(default=False, help_text=textwrap.dedent("""\
            Copy data from the server file share to CVAT during the task creation.
            This will create a copy of the data, making the server independent from
            the file share availability
        """))
    cloud_storage_id = serializers.IntegerField(write_only=True, allow_null=True, required=False,
        help_text=textwrap.dedent("""\
            If not null, the files referenced by server_files will be retrieved
            from the cloud storage with the specified ID.
            The cloud storages applicable depend on the context.
            In the user sandbox, only the user sandbox cloud storages can be used.
            In an organization, only the organization cloud storages can be used.
        """))
    filename_pattern = serializers.CharField(allow_null=True, required=False,
        help_text=textwrap.dedent("""\
            A filename filter for cloud storage files
            listed in the manifest. Supports fnmatch wildcards.
            Read more: https://docs.python.org/3/library/fnmatch.html
        """))
    job_file_mapping = JobFileMapping(required=False, write_only=True)

    class Meta:
        model = models.Data
        fields = ('chunk_size', 'size', 'image_quality', 'start_frame', 'stop_frame', 'frame_filter',
            'compressed_chunk_type', 'original_chunk_type', 'client_files', 'server_files', 'remote_files', 'use_zip_chunks',
            'cloud_storage_id', 'use_cache', 'copy_data', 'storage_method', 'storage', 'sorting_method', 'filename_pattern',
            'job_file_mapping')
        extra_kwargs = {
            'chunk_size': { 'help_text': "Maximum number of frames per chunk" },
            'size': { 'help_text': "The number of frames" },
            'start_frame': { 'help_text': "First frame index" },
            'stop_frame': { 'help_text': "Last frame index" },
            'frame_filter': { 'help_text': "Frame filter. The only supported syntax is: 'step=N'" },
        }

    def __init__(self, *args, **kwargs):
        kwargs.setdefault('help_text', self.__doc__)
        super().__init__(*args, **kwargs)

    # pylint: disable=no-self-use
    def validate_frame_filter(self, value):
        match = re.search(r"step\s*=\s*([1-9]\d*)", value)
        if not match:
            raise serializers.ValidationError("Invalid frame filter expression")
        return value

    # pylint: disable=no-self-use
    def validate_chunk_size(self, value):
        if not value > 0:
            raise serializers.ValidationError('Chunk size must be a positive integer')
        return value

    def validate_job_file_mapping(self, value):
        existing_files = set()

        for job_files in value:
            for filename in job_files:
                if filename in existing_files:
                    raise serializers.ValidationError(
                        f"The same file '{filename}' cannot be used multiple "
                        "times in the job file mapping"
                    )

                existing_files.add(filename)

        return value

    # pylint: disable=no-self-use
    def validate(self, attrs):
        if 'start_frame' in attrs and 'stop_frame' in attrs \
            and attrs['start_frame'] > attrs['stop_frame']:
            raise serializers.ValidationError('Stop frame must be more or equal start frame')

        return attrs

    def create(self, validated_data):
        files = self._pop_data(validated_data)

        db_data = models.Data.objects.create(**validated_data)
        db_data.make_dirs()

        self._create_files(db_data, files)

        db_data.save()
        return db_data

    def update(self, instance, validated_data):
        files = self._pop_data(validated_data)
        for key, value in validated_data.items():
            setattr(instance, key, value)
        self._create_files(instance, files)
        instance.save()
        return instance

    # pylint: disable=no-self-use
    def _pop_data(self, validated_data):
        client_files = validated_data.pop('client_files')
        server_files = validated_data.pop('server_files')
        remote_files = validated_data.pop('remote_files')

        validated_data.pop('job_file_mapping', None) # optional

        for extra_key in { 'use_zip_chunks', 'use_cache', 'copy_data' }:
            validated_data.pop(extra_key)

        files = {'client_files': client_files, 'server_files': server_files, 'remote_files': remote_files}
        return files


    # pylint: disable=no-self-use
    def _create_files(self, instance, files):
        if 'client_files' in files:
            client_objects = []
            for f in files['client_files']:
                client_file = models.ClientFile(data=instance, **f)
                client_objects.append(client_file)
            models.ClientFile.objects.bulk_create(client_objects)

        if 'server_files' in files:
            for f in files['server_files']:
                server_file = models.ServerFile(data=instance, **f)
                server_file.save()

        if 'remote_files' in files:
            for f in files['remote_files']:
                remote_file = models.RemoteFile(data=instance, **f)
                remote_file.save()

class StorageSerializer(serializers.ModelSerializer):
    class Meta:
        model = models.Storage
        fields = ('id', 'location', 'cloud_storage_id')

class TaskReadSerializer(serializers.ModelSerializer):
    data_chunk_size = serializers.ReadOnlyField(source='data.chunk_size', required=False)
    data_compressed_chunk_type = serializers.ReadOnlyField(source='data.compressed_chunk_type', required=False)
    data_original_chunk_type = serializers.ReadOnlyField(source='data.original_chunk_type', required=False)
    size = serializers.ReadOnlyField(source='data.size', required=False)
    image_quality = serializers.ReadOnlyField(source='data.image_quality', required=False)
    data = serializers.ReadOnlyField(source='data.id', required=False)
    owner = BasicUserSerializer(required=False)
    assignee = BasicUserSerializer(allow_null=True, required=False)
    project_id = serializers.IntegerField(required=False, allow_null=True)
    dimension = serializers.CharField(allow_blank=True, required=False)
    target_storage = StorageSerializer(required=False, allow_null=True)
    source_storage = StorageSerializer(required=False, allow_null=True)
    jobs = JobsSummarySerializer(url_filter_key='task_id', source='segment_set')
    labels = LabelsSummarySerializer(source='*')

    class Meta:
        model = models.Task
        fields = ('url', 'id', 'name', 'project_id', 'mode', 'owner', 'assignee',
            'bug_tracker', 'created_date', 'updated_date', 'overlap', 'segment_size',
            'status', 'data_chunk_size', 'data_compressed_chunk_type',
            'data_original_chunk_type', 'size', 'image_quality', 'data', 'dimension',
            'subset', 'organization', 'target_storage', 'source_storage', 'jobs', 'labels',
        )
        read_only_fields = fields
        extra_kwargs = {
            'organization': { 'allow_null': True },
            'overlap': { 'allow_null': True },
        }


class TaskWriteSerializer(WriteOnceMixin, serializers.ModelSerializer):
    labels = LabelSerializer(many=True, source='label_set', partial=True, required=False)
    owner_id = serializers.IntegerField(write_only=True, allow_null=True, required=False)
    assignee_id = serializers.IntegerField(write_only=True, allow_null=True, required=False)
    project_id = serializers.IntegerField(required=False, allow_null=True)
    target_storage = StorageSerializer(required=False, allow_null=True)
    source_storage = StorageSerializer(required=False, allow_null=True)

    class Meta:
        model = models.Task
        fields = ('url', 'id', 'name', 'project_id', 'owner_id', 'assignee_id',
            'bug_tracker', 'overlap', 'segment_size', 'labels', 'subset',
            'target_storage', 'source_storage',
        )
        write_once_fields = ('overlap', 'segment_size')

    def to_representation(self, instance):
        serializer = TaskReadSerializer(instance, context=self.context)
        return serializer.data

    # pylint: disable=no-self-use
    @transaction.atomic
    def create(self, validated_data):
        project_id = validated_data.get("project_id")
        if not (validated_data.get("label_set") or project_id):
            raise serializers.ValidationError('Label set or project_id must be present')
        if validated_data.get("label_set") and project_id:
            raise serializers.ValidationError('Project must have only one of Label set or project_id')

        project = None
        if project_id:
            try:
                project = models.Project.objects.get(id=project_id)
            except models.Project.DoesNotExist:
                raise serializers.ValidationError(f'The specified project #{project_id} does not exist.')

            if project.organization != validated_data.get('organization'):
                raise serializers.ValidationError(f'The task and its project should be in the same organization.')

        labels = validated_data.pop('label_set', [])

        # configure source/target storages for import/export
        storages = _configure_related_storages({
            'source_storage': validated_data.pop('source_storage', None),
            'target_storage': validated_data.pop('target_storage', None),
        })

        db_task = models.Task.objects.create(
            **storages,
            **validated_data)

        task_path = db_task.get_dirname()
        if os.path.isdir(task_path):
            shutil.rmtree(task_path)

        os.makedirs(db_task.get_task_logs_dirname())
        os.makedirs(db_task.get_task_artifacts_dirname())

        LabelSerializer.create_labels(labels, parent_instance=db_task)

        db_task.save()
        return db_task

    # pylint: disable=no-self-use
    @transaction.atomic
    def update(self, instance, validated_data):
        instance.name = validated_data.get('name', instance.name)
        instance.owner_id = validated_data.get('owner_id', instance.owner_id)
        instance.assignee_id = validated_data.get('assignee_id', instance.assignee_id)
        instance.bug_tracker = validated_data.get('bug_tracker',
            instance.bug_tracker)
        instance.subset = validated_data.get('subset', instance.subset)
        labels = validated_data.get('label_set', [])

        if instance.project_id is None:
            LabelSerializer.update_labels(labels, parent_instance=instance)

        validated_project_id = validated_data.get('project_id')
        if validated_project_id is not None and validated_project_id != instance.project_id:
            project = models.Project.objects.get(id=validated_project_id)
            if project.tasks.count() and project.tasks.first().dimension != instance.dimension:
                raise serializers.ValidationError(f'Dimension ({instance.dimension}) of the task must be the same as other tasks in project ({project.tasks.first().dimension})')

            if instance.project_id is None:
                label_set = instance.label_set.all()
            else:
                label_set = instance.project.label_set.all()

            for old_label in label_set:
                new_label_for_name = list(filter(lambda x: x.get('id', None) == old_label.id, labels))
                if len(new_label_for_name):
                    old_label.name = new_label_for_name[0].get('name', old_label.name)
                try:
                    if old_label.parent:
                        new_label = project.label_set.filter(name=old_label.name, parent__name=old_label.parent.name).first()
                    else:
                        new_label = project.label_set.filter(name=old_label.name).first()
                except ValueError:
                    raise serializers.ValidationError(f'Target project does not have label with name "{old_label.name}"')

                for old_attr in old_label.attributespec_set.all():
                    new_attr = new_label.attributespec_set.filter(name=old_attr.name,
                                                                  values=old_attr.values,
                                                                  input_type=old_attr.input_type).first()
                    if new_attr is None:
                        raise serializers.ValidationError('Target project does not have ' \
                            f'"{old_label.name}" label with "{old_attr.name}" attribute')

                    for (model, model_name) in (
                        (models.LabeledTrackAttributeVal, 'track'),
                        (models.LabeledShapeAttributeVal, 'shape'),
                        (models.LabeledImageAttributeVal, 'image')
                    ):
                        model.objects.filter(**{
                            f'{model_name}__job__segment__task': instance,
                            f'{model_name}__label': old_label,
                            'spec': old_attr
                        }).update(spec=new_attr)

                for model in (models.LabeledTrack, models.LabeledShape, models.LabeledImage):
                    model.objects.filter(job__segment__task=instance, label=old_label).update(
                        label=new_label
                    )

            if instance.project_id is None:
                instance.label_set.all().delete()

            instance.project = project

        # update source and target storages
        _update_related_storages(instance, validated_data)

        instance.save()
        instance.task_labels_count = instance.label_set.filter(
            parent__isnull=True).count()
        instance.proj_labels_count = instance.project.label_set.filter(
            parent__isnull=True).count() if instance.project else 0
        return instance

    def validate(self, attrs):
        # When moving task labels can be mapped to one, but when not names must be unique
        if 'project_id' in attrs.keys() and self.instance is not None:
            project_id = attrs.get('project_id')
            if project_id is not None:
                project = models.Project.objects.filter(id=project_id).first()
                if project is None:
                    raise serializers.ValidationError(f'Cannot find project with ID {project_id}')

            # Check that all labels can be mapped
            new_label_names = set()
            old_labels = self.instance.project.label_set.all() if self.instance.project_id else self.instance.label_set.all()
            new_sublabel_names = {}
            for old_label in old_labels:
                new_labels = tuple(filter(lambda x: x.get('id') == old_label.id, attrs.get('label_set', [])))
                if len(new_labels):
                    parent = new_labels[0].get('parent', old_label.parent)
                    if parent:
                        if parent.name not in new_sublabel_names:
                            new_sublabel_names[parent.name] = set()
                        new_sublabel_names[parent.name].add(new_labels[0].get('name', old_label.name))
                    else:
                        new_label_names.add(new_labels[0].get('name', old_label.name))
                else:
                    parent = old_label.parent
                    if parent:
                        if parent.name not in new_sublabel_names:
                            new_sublabel_names[parent.name] = set()
                        new_sublabel_names[parent.name].add(old_label.name)
                    else:
                        new_label_names.add(old_label.name)
            target_project = models.Project.objects.get(id=project_id)
            target_project_label_names = set()
            target_project_sublabel_names = {}
            for label in target_project.label_set.all():
                parent = label.parent
                if parent:
                    if parent.name not in target_project_sublabel_names:
                        target_project_sublabel_names[parent.name] = set()
                    target_project_sublabel_names[parent.name].add(label.name)
                else:
                    target_project_label_names.add(label.name)
            if not new_label_names.issubset(target_project_label_names):
                raise serializers.ValidationError('All task or project label names must be mapped to the target project')

            for label, sublabels in new_sublabel_names.items():
                if sublabels != target_project_sublabel_names.get(label):
                    raise serializers.ValidationError('All task or project label names must be mapped to the target project')

        return attrs

class ProjectReadSerializer(serializers.ModelSerializer):
    owner = BasicUserSerializer(required=False, read_only=True)
    assignee = BasicUserSerializer(allow_null=True, required=False, read_only=True)
    task_subsets = serializers.ListField(child=serializers.CharField(), required=False, read_only=True)
    dimension = serializers.CharField(max_length=16, required=False, read_only=True, allow_null=True)
    target_storage = StorageSerializer(required=False, allow_null=True, read_only=True)
    source_storage = StorageSerializer(required=False, allow_null=True, read_only=True)
    tasks = TasksSummarySerializer(models.Task, url_filter_key='project_id')
    labels = LabelsSummarySerializer(source='*')

    class Meta:
        model = models.Project
        fields = ('url', 'id', 'name', 'owner', 'assignee',
            'bug_tracker', 'task_subsets', 'created_date', 'updated_date', 'status',
            'dimension', 'organization', 'target_storage', 'source_storage',
            'tasks', 'labels',
        )
        read_only_fields = fields
        extra_kwargs = { 'organization': { 'allow_null': True } }

    def to_representation(self, instance):
        response = super().to_representation(instance)
        task_subsets = set(instance.tasks.values_list('subset', flat=True))
        task_subsets.discard('')
        response['task_subsets'] = list(task_subsets)
        response['dimension'] = instance.tasks.first().dimension if instance.tasks.count() else None
        return response

class ProjectWriteSerializer(serializers.ModelSerializer):
    labels = LabelSerializer(write_only=True, many=True, source='label_set', partial=True, default=[])
    owner_id = serializers.IntegerField(write_only=True, allow_null=True, required=False)
    assignee_id = serializers.IntegerField(write_only=True, allow_null=True, required=False)
    task_subsets = serializers.ListField(write_only=True, child=serializers.CharField(), required=False)

    target_storage = StorageSerializer(write_only=True, required=False)
    source_storage = StorageSerializer(write_only=True, required=False)

    class Meta:
        model = models.Project
        fields = ('name', 'labels', 'owner_id', 'assignee_id', 'bug_tracker',
            'target_storage', 'source_storage', 'task_subsets',
        )

    def to_representation(self, instance):
        serializer = ProjectReadSerializer(instance, context=self.context)
        return serializer.data

    # pylint: disable=no-self-use
    @transaction.atomic
    def create(self, validated_data):
        labels = validated_data.pop('label_set')

        # configure source/target storages for import/export
        storages = _configure_related_storages({
            'source_storage': validated_data.pop('source_storage', None),
            'target_storage': validated_data.pop('target_storage', None),
        })

        db_project = models.Project.objects.create(
            **storages,
            **validated_data)

        project_path = db_project.get_dirname()
        if os.path.isdir(project_path):
            shutil.rmtree(project_path)
        os.makedirs(db_project.get_project_logs_dirname())

        LabelSerializer.create_labels(labels, parent_instance=db_project)

        return db_project

    # pylint: disable=no-self-use
    @transaction.atomic
    def update(self, instance, validated_data):
        instance.name = validated_data.get('name', instance.name)
        instance.owner_id = validated_data.get('owner_id', instance.owner_id)
        instance.assignee_id = validated_data.get('assignee_id', instance.assignee_id)
        instance.bug_tracker = validated_data.get('bug_tracker', instance.bug_tracker)
        labels = validated_data.get('label_set', [])

        LabelSerializer.update_labels(labels, parent_instance=instance)

        # update source and target storages
        _update_related_storages(instance, validated_data)

        instance.save()
        instance.proj_labels_count = instance.label_set.filter(
            parent__isnull=True).count()

        return instance

class AboutSerializer(serializers.Serializer):
    name = serializers.CharField(max_length=128)
    description = serializers.CharField(max_length=2048)
    version = serializers.CharField(max_length=64)

class FrameMetaSerializer(serializers.Serializer):
    width = serializers.IntegerField()
    height = serializers.IntegerField()
    name = serializers.CharField(max_length=1024)
    related_files = serializers.IntegerField()

    # for compatibility with version 2.3.0
    has_related_context = serializers.SerializerMethodField()

    @extend_schema_field(serializers.BooleanField)
    def get_has_related_context(self, obj: dict) -> bool:
        return obj['related_files'] != 0

class PluginsSerializer(serializers.Serializer):
    GIT_INTEGRATION = serializers.BooleanField()
    ANALYTICS = serializers.BooleanField()
    MODELS = serializers.BooleanField()
    PREDICT = serializers.BooleanField()

class DataMetaReadSerializer(serializers.ModelSerializer):
    frames = FrameMetaSerializer(many=True, allow_null=True)
    image_quality = serializers.IntegerField(min_value=0, max_value=100)
    deleted_frames = serializers.ListField(child=serializers.IntegerField(min_value=0))

    class Meta:
        model = models.Data
        fields = (
            'chunk_size',
            'size',
            'image_quality',
            'start_frame',
            'stop_frame',
            'frame_filter',
            'frames',
            'deleted_frames',
        )
        read_only_fields = fields

class DataMetaWriteSerializer(serializers.ModelSerializer):
    deleted_frames = serializers.ListField(child=serializers.IntegerField(min_value=0))

    class Meta:
        model = models.Data
        fields = ('deleted_frames',)

class AttributeValSerializer(serializers.Serializer):
    spec_id = serializers.IntegerField()
    value = serializers.CharField(max_length=4096, allow_blank=True)

    def to_internal_value(self, data):
        data['value'] = str(data['value'])
        return super().to_internal_value(data)

class AnnotationSerializer(serializers.Serializer):
    id = serializers.IntegerField(default=None, allow_null=True)
    frame = serializers.IntegerField(min_value=0)
    label_id = serializers.IntegerField(min_value=0)
    group = serializers.IntegerField(min_value=0, allow_null=True, default=None)
    source = serializers.CharField(default='manual')

class LabeledImageSerializer(AnnotationSerializer):
    attributes = AttributeValSerializer(many=True,
        source="labeledimageattributeval_set", default=[])

class OptimizedFloatListField(serializers.ListField):
    '''Default ListField is extremely slow when try to process long lists of points'''

    def __init__(self, *args, **kwargs):
        super().__init__(*args, **kwargs, child=serializers.FloatField())

    def to_internal_value(self, data):
        return self.run_child_validation(data)

    def to_representation(self, data):
        return data

    def run_child_validation(self, data):
        errors = OrderedDict()
        for idx, item in enumerate(data):
            if type(item) not in [int, float]:
                errors[idx] = exceptions.ValidationError('Value must be a float or an integer')

        if not errors:
            return data

        raise exceptions.ValidationError(errors)

class ShapeSerializer(serializers.Serializer):
    type = serializers.ChoiceField(choices=models.ShapeType.choices())
    occluded = serializers.BooleanField(default=False)
    outside = serializers.BooleanField(default=False, required=False)
    z_order = serializers.IntegerField(default=0)
    rotation = serializers.FloatField(default=0, min_value=0, max_value=360)
    points = OptimizedFloatListField(
        allow_empty=True, required=False
    )

class SubLabeledShapeSerializer(ShapeSerializer, AnnotationSerializer):
    attributes = AttributeValSerializer(many=True,
        source="labeledshapeattributeval_set", default=[])

class LabeledShapeSerializer(SubLabeledShapeSerializer):
    elements = SubLabeledShapeSerializer(many=True, required=False)

def _convert_annotation(obj, keys):
    return OrderedDict([(key, obj[key]) for key in keys])

def _convert_attributes(attr_set):
    attr_keys = ['spec_id', 'value']
    return [
        OrderedDict([(key, attr[key]) for key in attr_keys]) for attr in attr_set
    ]

class LabeledImageSerializerFromDB(serializers.BaseSerializer):
    # Use this serializer to export data from the database
    # Because default DRF serializer is too slow on huge collections
    def to_representation(self, instance):
        def convert_tag(tag):
            result = _convert_annotation(tag, ['id', 'label_id', 'frame', 'group', 'source'])
            result['attributes'] = _convert_attributes(tag['labeledimageattributeval_set'])
            return result

        return convert_tag(instance)

class LabeledShapeSerializerFromDB(serializers.BaseSerializer):
    # Use this serializer to export data from the database
    # Because default DRF serializer is too slow on huge collections
    def to_representation(self, instance):
        def convert_shape(shape):
            result = _convert_annotation(shape, [
                'id', 'label_id', 'type', 'frame', 'group', 'source',
                'occluded', 'outside', 'z_order', 'rotation', 'points',
            ])
            result['attributes'] = _convert_attributes(shape['labeledshapeattributeval_set'])
            if shape.get('elements', None) is not None and shape['parent'] is None:
                result['elements'] = [convert_shape(element) for element in shape['elements']]
            return result

        return convert_shape(instance)

class LabeledTrackSerializerFromDB(serializers.BaseSerializer):
    # Use this serializer to export data from the database
    # Because default DRF serializer is too slow on huge collections
    def to_representation(self, instance):
        def convert_track(track):
            shape_keys = [
                'id', 'type', 'frame', 'occluded', 'outside', 'z_order',
                'rotation', 'points', 'trackedshapeattributeval_set',
            ]
            result = _convert_annotation(track, ['id', 'label_id', 'frame', 'group', 'source'])
            result['shapes'] = [_convert_annotation(shape, shape_keys) for shape in track['trackedshape_set']]
            result['attributes'] = _convert_attributes(track['labeledtrackattributeval_set'])
            for shape in result['shapes']:
                shape['attributes'] = _convert_attributes(shape['trackedshapeattributeval_set'])
                shape.pop('trackedshapeattributeval_set', None)
            if track.get('elements', None) is not None and track['parent'] is None:
                result['elements'] = [convert_track(element) for element in track['elements']]
            return result

        return convert_track(instance)

class TrackedShapeSerializer(ShapeSerializer):
    id = serializers.IntegerField(default=None, allow_null=True)
    frame = serializers.IntegerField(min_value=0)
    attributes = AttributeValSerializer(many=True,
        source="trackedshapeattributeval_set", default=[])

class SubLabeledTrackSerializer(AnnotationSerializer):
    shapes = TrackedShapeSerializer(many=True, allow_empty=True,
        source="trackedshape_set")
    attributes = AttributeValSerializer(many=True,
        source="labeledtrackattributeval_set", default=[])

class LabeledTrackSerializer(SubLabeledTrackSerializer):
    elements = SubLabeledTrackSerializer(many=True, required=False)

class LabeledDataSerializer(serializers.Serializer):
    version = serializers.IntegerField(default=0) # TODO: remove
    tags   = LabeledImageSerializer(many=True, default=[])
    shapes = LabeledShapeSerializer(many=True, default=[])
    tracks = LabeledTrackSerializer(many=True, default=[])

class FileInfoSerializer(serializers.Serializer):
    name = serializers.CharField(max_length=1024)
    type = serializers.ChoiceField(choices=["REG", "DIR"])
    mime_type = serializers.CharField(max_length=255)

class AnnotationFileSerializer(serializers.Serializer):
    annotation_file = serializers.FileField()

class DatasetFileSerializer(serializers.Serializer):
    dataset_file = serializers.FileField()

    @staticmethod
    def validate_dataset_file(value):
        if os.path.splitext(value.name)[1] != '.zip':
            raise serializers.ValidationError('Dataset file should be zip archive')
        return value

class TaskFileSerializer(serializers.Serializer):
    task_file = serializers.FileField()

class ProjectFileSerializer(serializers.Serializer):
    project_file = serializers.FileField()

class CommentReadSerializer(serializers.ModelSerializer):
    owner = BasicUserSerializer(allow_null=True, required=False)

    class Meta:
        model = models.Comment
        fields = ('id', 'issue', 'owner', 'message', 'created_date',
            'updated_date')
        read_only_fields = fields

class CommentWriteSerializer(WriteOnceMixin, serializers.ModelSerializer):
    def to_representation(self, instance):
        serializer = CommentReadSerializer(instance, context=self.context)
        return serializer.data

    class Meta:
        model = models.Comment
        fields = ('issue', 'message')
        write_once_fields = ('issue', )


class IssueReadSerializer(serializers.ModelSerializer):
    owner = BasicUserSerializer(allow_null=True, required=False)
    assignee = BasicUserSerializer(allow_null=True, required=False)
    position = serializers.ListField(
        child=serializers.FloatField(), allow_empty=False
    )
    comments = CommentsSummarySerializer(models.Comment, url_filter_key='issue_id')

    class Meta:
        model = models.Issue
        fields = ('id', 'frame', 'position', 'job', 'owner', 'assignee',
            'created_date', 'updated_date', 'resolved', 'comments')
        read_only_fields = fields
        extra_kwargs = {
            'created_date': { 'allow_null': True },
            'updated_date': { 'allow_null': True },
        }


class IssueWriteSerializer(WriteOnceMixin, serializers.ModelSerializer):
    position = serializers.ListField(
        child=serializers.FloatField(), allow_empty=False,
    )
    message = serializers.CharField(style={'base_template': 'textarea.html'})

    def to_representation(self, instance):
        serializer = IssueReadSerializer(instance, context=self.context)
        return serializer.data

    def create(self, validated_data):
        message = validated_data.pop('message')
        db_issue = super().create(validated_data)
        models.Comment.objects.create(issue=db_issue,
            message=message, owner=db_issue.owner)
        return db_issue

    class Meta:
        model = models.Issue
        fields = ('frame', 'position', 'job', 'assignee', 'message', 'resolved')
        write_once_fields = ('frame', 'job', 'message')

class ManifestSerializer(serializers.ModelSerializer):
    class Meta:
        model = models.Manifest
        fields = ('filename', )

    # pylint: disable=no-self-use
    def to_internal_value(self, data):
        return {'filename': data }

    # pylint: disable=no-self-use
    def to_representation(self, instance):
        return instance.filename if instance else instance

class CloudStorageReadSerializer(serializers.ModelSerializer):
    owner = BasicUserSerializer(required=False)
    manifests = ManifestSerializer(many=True, default=[])
    class Meta:
        model = models.CloudStorage
        exclude = ['credentials']
        read_only_fields = ('created_date', 'updated_date', 'owner', 'organization')
        extra_kwargs = { 'organization': { 'allow_null': True } }

@extend_schema_serializer(
    examples=[
        OpenApiExample(
            'Create AWS S3 cloud storage with credentials',
            description='',
            value={
                'provider_type': models.CloudProviderChoice.AWS_S3,
                'resource': 'somebucket',
                'display_name': 'Bucket',
                'credentials_type': models.CredentialsTypeChoice.KEY_SECRET_KEY_PAIR,
                'key': 'XXX',
                'secret_key': 'XXX',
                'specific_attributes': 'region=eu-central-1',
                'description': 'Some description',
                'manifests': [
                    'manifest.jsonl'
                ],

            },
            request_only=True,
        ),
        OpenApiExample(
            'Create AWS S3 cloud storage without credentials',
            value={
                'provider_type': models.CloudProviderChoice.AWS_S3,
                'resource': 'somebucket',
                'display_name': 'Bucket',
                'credentials_type': models.CredentialsTypeChoice.ANONYMOUS_ACCESS,
                'manifests': [
                    'manifest.jsonl'
                ],
            },
            request_only=True,
        ),
        OpenApiExample(
            'Create Azure cloud storage',
            value={
                'provider_type': models.CloudProviderChoice.AZURE_CONTAINER,
                'resource': 'sonecontainer',
                'display_name': 'Container',
                'credentials_type': models.CredentialsTypeChoice.ACCOUNT_NAME_TOKEN_PAIR,
                'account_name': 'someaccount',
                'session_token': 'xxx',
                'manifests': [
                    'manifest.jsonl'
                ],
            },
            request_only=True,
        ),
        OpenApiExample(
            'Create GCS',
            value={
                'provider_type': models.CloudProviderChoice.GOOGLE_CLOUD_STORAGE,
                'resource': 'somebucket',
                'display_name': 'Bucket',
                'credentials_type': models.CredentialsTypeChoice.KEY_FILE_PATH,
                'key_file': 'file',
                'manifests': [
                    'manifest.jsonl'
                ],
            },
            request_only=True,
        )
    ]
)
class CloudStorageWriteSerializer(serializers.ModelSerializer):
    owner = BasicUserSerializer(required=False)
    session_token = serializers.CharField(max_length=440, allow_blank=True, required=False)
    key = serializers.CharField(max_length=40, allow_blank=True, required=False)
    secret_key = serializers.CharField(max_length=44, allow_blank=True, required=False)
    key_file = serializers.FileField(required=False)
    account_name = serializers.CharField(max_length=24, allow_blank=True, required=False)
    manifests = ManifestSerializer(many=True, default=[])
    connection_string = serializers.CharField(max_length=440, allow_blank=True, required=False)

    class Meta:
        model = models.CloudStorage
        fields = (
            'provider_type', 'resource', 'display_name', 'owner', 'credentials_type',
            'created_date', 'updated_date', 'session_token', 'account_name', 'key',
            'secret_key', 'connection_string', 'key_file', 'specific_attributes', 'description', 'id',
            'manifests', 'organization'
        )
        read_only_fields = ('created_date', 'updated_date', 'owner', 'organization')
        extra_kwargs = { 'organization': { 'allow_null': True } }

    # pylint: disable=no-self-use
    def validate_specific_attributes(self, value):
        if value:
            attributes = value.split('&')
            for attribute in attributes:
                if not len(attribute.split('=')) == 2:
                    raise serializers.ValidationError('Invalid specific attributes')
        return value

    def validate(self, attrs):
        provider_type = attrs.get('provider_type')
        if provider_type == models.CloudProviderChoice.AZURE_CONTAINER:
            if not attrs.get('account_name', '') and not attrs.get('connection_string', ''):
                raise serializers.ValidationError('Account name or connection string for Azure container was not specified')
        return attrs

    @staticmethod
    def _manifests_validation(storage, manifests):
        # check manifest files availability
        for manifest in manifests:
            file_status = storage.get_file_status(manifest)
            if file_status == Status.NOT_FOUND:
                raise serializers.ValidationError({
                    'manifests': "The '{}' file does not exist on '{}' cloud storage" \
                        .format(manifest, storage.name)
                })
            elif file_status == Status.FORBIDDEN:
                raise serializers.ValidationError({
                    'manifests': "The '{}' file does not available on '{}' cloud storage. Access denied" \
                        .format(manifest, storage.name)
                })

    def create(self, validated_data):
        provider_type = validated_data.get('provider_type')
        should_be_created = validated_data.pop('should_be_created', None)

        key_file = validated_data.pop('key_file', None)
        # we need to save it to temporary file to check the granted permissions
        temporary_file = None
        if key_file:
            with NamedTemporaryFile(mode='wb', prefix='cvat', delete=False) as temp_key:
                temp_key.write(key_file.read())
                temporary_file = temp_key.name
            key_file.close()
            del key_file
        credentials = Credentials(
            account_name=validated_data.pop('account_name', ''),
            key=validated_data.pop('key', ''),
            secret_key=validated_data.pop('secret_key', ''),
            session_token=validated_data.pop('session_token', ''),
            key_file_path=temporary_file,
            credentials_type = validated_data.get('credentials_type'),
            connection_string = validated_data.pop('connection_string', '')
        )
        details = {
            'resource': validated_data.get('resource'),
            'credentials': credentials,
            'specific_attributes': parse_specific_attributes(validated_data.get('specific_attributes', ''))
        }
        storage = get_cloud_storage_instance(cloud_provider=provider_type, **details)
        if should_be_created:
            try:
                storage.create()
            except Exception as ex:
                slogger.glob.warning("Failed with creating storage\n{}".format(str(ex)))
                raise

        storage_status = storage.get_status()
        if storage_status == Status.AVAILABLE:
            manifests = [m.get('filename') for m in validated_data.pop('manifests')]
            self._manifests_validation(storage, manifests)

            db_storage = models.CloudStorage.objects.create(
                credentials=credentials.convert_to_db(),
                **validated_data
            )
            db_storage.save()

            manifest_file_instances = [models.Manifest(filename=manifest, cloud_storage=db_storage) for manifest in manifests]
            models.Manifest.objects.bulk_create(manifest_file_instances)

            cloud_storage_path = db_storage.get_storage_dirname()
            if os.path.isdir(cloud_storage_path):
                shutil.rmtree(cloud_storage_path)

            os.makedirs(db_storage.get_storage_logs_dirname(), exist_ok=True)
            if temporary_file:
                # so, gcs key file is valid and we need to set correct path to the file
                real_path_to_key_file = db_storage.get_key_file_path()
                shutil.copyfile(temporary_file, real_path_to_key_file)
                os.remove(temporary_file)

                credentials.key_file_path = real_path_to_key_file
                db_storage.credentials = credentials.convert_to_db()
                db_storage.save()
            return db_storage
        elif storage_status == Status.FORBIDDEN:
            field = 'credentials'
            message = 'Cannot create resource {} with specified credentials. Access forbidden.'.format(storage.name)
        else:
            field = 'resource'
            message = 'The resource {} not found. It may have been deleted.'.format(storage.name)
        if temporary_file:
            os.remove(temporary_file)
        slogger.glob.error(message)
        raise serializers.ValidationError({field: message})

    # pylint: disable=no-self-use
    def update(self, instance, validated_data):
        credentials = Credentials()
        credentials.convert_from_db({
            'type': instance.credentials_type,
            'value': instance.credentials,
        })
        credentials_dict = {k:v for k,v in validated_data.items() if k in {
            'key','secret_key', 'account_name', 'session_token', 'key_file_path',
            'credentials_type'
        }}

        key_file = validated_data.pop('key_file', None)
        temporary_file = None
        if key_file:
            with NamedTemporaryFile(mode='wb', prefix='cvat', delete=False) as temp_key:
                temp_key.write(key_file.read())
                temporary_file = temp_key.name
            credentials_dict['key_file_path'] = temporary_file
            key_file.close()
            del key_file

        credentials.mapping_with_new_values(credentials_dict)
        instance.credentials = credentials.convert_to_db()
        instance.credentials_type = validated_data.get('credentials_type', instance.credentials_type)
        instance.resource = validated_data.get('resource', instance.resource)
        instance.display_name = validated_data.get('display_name', instance.display_name)
        instance.description = validated_data.get('description', instance.description)
        instance.specific_attributes = validated_data.get('specific_attributes', instance.specific_attributes)

        # check cloud storage existing
        details = {
            'resource': instance.resource,
            'credentials': credentials,
            'specific_attributes': parse_specific_attributes(instance.specific_attributes)
        }
        storage = get_cloud_storage_instance(cloud_provider=instance.provider_type, **details)
        storage_status = storage.get_status()
        if storage_status == Status.AVAILABLE:
            new_manifest_names = set(i.get('filename') for i in validated_data.get('manifests', []))
            previos_manifest_names = set(i.filename for i in instance.manifests.all())
            delta_to_delete = tuple(previos_manifest_names - new_manifest_names)
            delta_to_create = tuple(new_manifest_names - previos_manifest_names)
            if delta_to_delete:
                instance.manifests.filter(filename__in=delta_to_delete).delete()
            if delta_to_create:
                # check manifest files existing
                self._manifests_validation(storage, delta_to_create)
                manifest_instances = [models.Manifest(filename=f, cloud_storage=instance) for f in delta_to_create]
                models.Manifest.objects.bulk_create(manifest_instances)
            if temporary_file:
                # so, gcs key file is valid and we need to set correct path to the file
                real_path_to_key_file = instance.get_key_file_path()
                shutil.copyfile(temporary_file, real_path_to_key_file)
                os.remove(temporary_file)

                instance.credentials = real_path_to_key_file
            instance.save()
            return instance
        elif storage_status == Status.FORBIDDEN:
            field = 'credentials'
            message = 'Cannot update resource {} with specified credentials. Access forbidden.'.format(storage.name)
        else:
            field = 'resource'
            message = 'The resource {} not found. It may have been deleted.'.format(storage.name)
        if temporary_file:
            os.remove(temporary_file)
        slogger.glob.error(message)
        raise serializers.ValidationError({field: message})

class RelatedFileSerializer(serializers.ModelSerializer):

    class Meta:
        model = models.RelatedFile
        fields = '__all__'
        read_only_fields = ('path',)


def _update_related_storages(instance, validated_data):
    for storage in ('source_storage', 'target_storage'):
        new_conf = validated_data.pop(storage, None)

        if not new_conf:
            continue

        cloud_storage_id = new_conf.get('cloud_storage_id')
        if cloud_storage_id:
            _validate_existence_of_cloud_storage(cloud_storage_id)

        # storage_instance maybe None
        storage_instance = getattr(instance, storage)
        if not storage_instance:
            storage_instance = models.Storage(**new_conf)
            storage_instance.save()
            setattr(instance, storage, storage_instance)
            continue

        new_location = new_conf.get('location')
        storage_instance.location = new_location or storage_instance.location
        storage_instance.cloud_storage_id = new_conf.get('cloud_storage_id', \
            storage_instance.cloud_storage_id if not new_location else None)

        cloud_storage_id = storage_instance.cloud_storage_id
        if cloud_storage_id:
            try:
                _ = models.CloudStorage.objects.get(id=cloud_storage_id)
            except models.CloudStorage.DoesNotExist:
                raise serializers.ValidationError(f'The specified cloud storage {cloud_storage_id} does not exist.')

        storage_instance.save()

def _configure_related_storages(validated_data):

    storages = {
        'source_storage': None,
        'target_storage': None,
    }

    for i in storages:
        storage_conf = validated_data.get(i)
        if storage_conf:
            cloud_storage_id = storage_conf.get('cloud_storage_id')
            if cloud_storage_id:
                _validate_existence_of_cloud_storage(cloud_storage_id)
            storage_instance = models.Storage(**storage_conf)
            storage_instance.save()
            storages[i] = storage_instance
    return storages

def _validate_existence_of_cloud_storage(cloud_storage_id):
    try:
        _ = models.CloudStorage.objects.get(id=cloud_storage_id)
    except models.CloudStorage.DoesNotExist:
        raise serializers.ValidationError(f'The specified cloud storage {cloud_storage_id} does not exist.')<|MERGE_RESOLUTION|>--- conflicted
+++ resolved
@@ -21,11 +21,9 @@
 from cvat.apps.engine import models
 from cvat.apps.engine.cloud_provider import get_cloud_storage_instance, Credentials, Status
 from cvat.apps.engine.log import slogger
-from cvat.apps.engine.utils import parse_specific_attributes
+from cvat.apps.engine.utils import parse_specific_attributes, build_field_filter_params, get_list_view_name, reverse
 
 from drf_spectacular.utils import OpenApiExample, extend_schema_field, extend_schema_serializer
-
-from cvat.apps.engine.utils import build_field_filter_params, get_list_view_name, reverse
 
 
 class WriteOnceMixin:
@@ -665,61 +663,9 @@
     message = serializers.CharField(allow_blank=True, default="")
     progress = serializers.FloatField(max_value=100, default=0)
 
-<<<<<<< HEAD
 class RqIdSerializer(serializers.Serializer):
     rq_id = serializers.CharField()
 
-class WriteOnceMixin:
-    """
-    Adds support for write once fields to serializers.
-
-    To use it, specify a list of fields as `write_once_fields` on the
-    serializer's Meta:
-    ```
-    class Meta:
-        model = SomeModel
-        fields = '__all__'
-        write_once_fields = ('collection', )
-    ```
-
-    Now the fields in `write_once_fields` can be set during POST (create),
-    but cannot be changed afterwards via PUT or PATCH (update).
-    Inspired by http://stackoverflow.com/a/37487134/627411.
-    """
-
-    def get_extra_kwargs(self):
-        extra_kwargs = super().get_extra_kwargs()
-
-        # We're only interested in PATCH/PUT.
-        if 'update' in getattr(self.context.get('view'), 'action', ''):
-            extra_kwargs = self._set_write_once_fields(extra_kwargs)
-
-        return extra_kwargs
-
-    def _set_write_once_fields(self, extra_kwargs):
-        """
-        Set all fields in `Meta.write_once_fields` to read_only.
-        """
-
-        write_once_fields = getattr(self.Meta, 'write_once_fields', None)
-        if not write_once_fields:
-            return extra_kwargs
-
-        if not isinstance(write_once_fields, (list, tuple)):
-            raise TypeError(
-                'The `write_once_fields` option must be a list or tuple. '
-                'Got {}.'.format(type(write_once_fields).__name__)
-            )
-
-        for field_name in write_once_fields:
-            kwargs = extra_kwargs.get(field_name, {})
-            kwargs['read_only'] = True
-            extra_kwargs[field_name] = kwargs
-
-        return extra_kwargs
-
-=======
->>>>>>> 255f2d08
 
 class JobFiles(serializers.ListField):
     """
