--- conflicted
+++ resolved
@@ -36,12 +36,8 @@
 from cvat.apps.engine.cloud_provider import get_cloud_storage_instance, Credentials, Status
 from cvat.apps.engine.log import ServerLogManager
 from cvat.apps.engine.permissions import TaskPermission
-<<<<<<< HEAD
-from cvat.apps.engine.quality_control import HoneypotFrameSelector
-=======
 from cvat.apps.engine.task_validation import HoneypotFrameSelector
 from cvat.apps.engine.utils import parse_specific_attributes, build_field_filter_params, get_list_view_name, reverse
->>>>>>> 289ad43b
 from cvat.apps.engine.rq_job_handler import RQJobMetaField, RQId
 from cvat.apps.engine.utils import (
     format_list, parse_exception_message, CvatChunkTimestampMismatchError,
@@ -1416,11 +1412,7 @@
 
     @transaction.atomic
     def update(self, instance: models.Task, validated_data: dict[str, Any]) -> models.Task:
-<<<<<<< HEAD
-        validation_layout: Optional[models.ValidationLayout] = (
-=======
         validation_layout: models.ValidationLayout | None = (
->>>>>>> 289ad43b
             getattr(instance.data, 'validation_layout', None)
         )
         if not validation_layout:
@@ -1445,10 +1437,7 @@
             gt_job_meta_serializer.save()
 
             validation_layout.refresh_from_db()
-<<<<<<< HEAD
             instance.data.refresh_from_db()
-=======
->>>>>>> 289ad43b
 
         frame_selection_method = validated_data.get('frame_selection_method')
         if frame_selection_method and not (
@@ -1509,17 +1498,14 @@
         elif frame_selection_method == models.JobFrameSelectionMethod.RANDOM_UNIFORM:
             # Reset active honeypots in the task to produce a uniform distribution in the end
             task_frame_provider = TaskFrameProvider(instance)
-<<<<<<< HEAD
             task_abs_disabled_validation_frames = set(
                 task_frame_provider.get_abs_frame_number(v)
-                for v in validation_layout.disabled_frames
-            )
-
-            for db_image in instance.data.images.all():
-                if db_image.is_placeholder and (
-                    db_image.real_frame not in task_abs_disabled_validation_frames
-                ):
-                    db_image.real_frame = -1
+                for v in disabled_frames
+            )
+            for honeypot in task_honeypot_frames:
+                db_image = task_frames[honeypot]
+                if db_image.real_frame not in task_abs_disabled_validation_frames:
+                    db_image.real_frame = 0
 
         # Could be done using Django ORM, but using order_by() and filter()
         # would result in an extra DB request
@@ -1536,38 +1522,6 @@
             job_serializer_params = {
                 'frame_selection_method': frame_selection_method
             }
-=======
-            task_abs_disabled_validation_frames = [
-                task_frame_provider.get_abs_frame_number(v)
-                for v in validation_layout.disabled_frames
-            ]
-            instance.data.images.filter(is_placeholder=True).exclude(
-                real_frame__in=task_abs_disabled_validation_frames
-            ).update(real_frame=0)
-
-        if frame_selection_method:
-            for db_job in (
-                models.Job.objects.select_related("segment")
-                .filter(segment__task_id=instance.id, type=models.JobType.ANNOTATION)
-                .order_by("segment__start_frame")
-                .all()
-            ):
-                db_job.segment.task = instance
-
-                job_serializer_params = {
-                    'frame_selection_method': frame_selection_method
-                }
-
-                if frame_selection_method == models.JobFrameSelectionMethod.MANUAL:
-                    segment_frame_set = db_job.segment.frame_set
-                    job_serializer_params['honeypot_real_frames'] = [
-                        requested_frame
-                        for abs_frame, requested_frame in zip(
-                            task_honeypot_abs_frames, requested_honeypot_real_frames
-                        )
-                        if abs_frame in segment_frame_set
-                    ]
->>>>>>> 289ad43b
 
             if frame_selection_method == models.JobFrameSelectionMethod.MANUAL:
                 segment_frame_set = db_job.segment.frame_set
