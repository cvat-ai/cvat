# Copyright (C) 2019-2022 Intel Corporation
# Copyright (C) 2022-2023 CVAT.ai Corporation
#
# SPDX-License-Identifier: MIT

from copy import copy
from inspect import isclass
import os
import re
import shutil

from tempfile import NamedTemporaryFile
import textwrap
from typing import Any, Dict, Iterable, Optional, OrderedDict, Union

from rest_framework import serializers, exceptions
from django.contrib.auth.models import User, Group
from django.db import transaction
from django.conf import settings

from cvat.apps.dataset_manager.formats.utils import get_label_color
from cvat.apps.engine import models
from cvat.apps.engine.cloud_provider import get_cloud_storage_instance, Credentials, Status
from cvat.apps.engine.log import slogger
from cvat.apps.engine.utils import parse_specific_attributes, build_field_filter_params, get_list_view_name, reverse

from drf_spectacular.utils import OpenApiExample, extend_schema_field, extend_schema_serializer


class WriteOnceMixin:
    """
    Adds support for write once fields to serializers.

    To use it, specify a list of fields as `write_once_fields` on the
    serializer's Meta:
    ```
    class Meta:
        model = SomeModel
        fields = '__all__'
        write_once_fields = ('collection', )
    ```

    Now the fields in `write_once_fields` can be set during POST (create),
    but cannot be changed afterwards via PUT or PATCH (update).
    Inspired by http://stackoverflow.com/a/37487134/627411.
    """

    def get_fields(self):
        fields = super().get_fields()

        # We're only interested in PATCH and PUT.
        if 'update' in getattr(self.context.get('view'), 'action', ''):
            fields = self._update_write_once_fields(fields)

        return fields

    def _update_write_once_fields(self, fields):
        """
        Set all fields in `Meta.write_once_fields` to read_only.
        """

        write_once_fields = getattr(self.Meta, 'write_once_fields', None)
        if not write_once_fields:
            return fields

        if not isinstance(write_once_fields, (list, tuple)):
            raise TypeError(
                'The `write_once_fields` option must be a list or tuple. '
                'Got {}.'.format(type(write_once_fields).__name__)
            )

        for field_name in write_once_fields:
            fields[field_name].read_only = True

        return fields


@extend_schema_field(serializers.URLField)
class HyperlinkedEndpointSerializer(serializers.Serializer):
    key_field = 'pk'

    def __init__(self, view_name=None, *, filter_key=None, **kwargs):
        if isclass(view_name) and issubclass(view_name, models.models.Model):
            view_name = get_list_view_name(view_name)
        elif not isinstance(view_name, str):
            raise TypeError(view_name)

        kwargs['read_only'] = True
        super().__init__(**kwargs)

        self.view_name = view_name
        self.filter_key = filter_key

    def get_attribute(self, instance):
        return instance

    def to_representation(self, instance):
        request = self.context.get('request')
        if not request:
            return None

        return serializers.Hyperlink(
            reverse(self.view_name, request=request,
                query_params=build_field_filter_params(
                    self.filter_key, getattr(instance, self.key_field)
            )),
            instance
        )


class _CollectionSummarySerializer(serializers.Serializer):
    # This class isn't recommended for direct use in public serializers
    # because it produces too generic description in the schema.
    # Consider creating a dedicated inherited class instead.

    count = serializers.IntegerField(default=0)

    def __init__(self, model, *, url_filter_key, **kwargs):
        super().__init__(**kwargs)
        self._collection_key = self.source
        self._model = model
        self._url_filter_key = url_filter_key

    def bind(self, field_name, parent):
        super().bind(field_name, parent)
        self._collection_key = self._collection_key or self.source
        self._model = self._model or type(self.parent)

    def get_fields(self):
        fields = super().get_fields()
        fields['url'] = HyperlinkedEndpointSerializer(self._model, filter_key=self._url_filter_key)
        fields['count'].source = self._collection_key + '.count'
        return fields

    def get_attribute(self, instance):
        return instance

class JobsSummarySerializer(_CollectionSummarySerializer):
    completed = serializers.IntegerField(source='completed_jobs_count', default=0)

    def __init__(self, *, model=models.Job, url_filter_key, **kwargs):
        super().__init__(model=model, url_filter_key=url_filter_key, **kwargs)


class TasksSummarySerializer(_CollectionSummarySerializer):
    pass


class CommentsSummarySerializer(_CollectionSummarySerializer):
    pass

class BasicSummarySerializer(serializers.Serializer):
    url = serializers.URLField(read_only=True)
    count = serializers.IntegerField(read_only=True)

    def to_representation(self, instance):
        request = self.context.get('request')
        if not request:
            return None

        return {
            'url': self.get_url(request, instance),
            'count': self.get_count(instance)
        }

class LabelsSummarySerializer(BasicSummarySerializer):
    def get_url(self, request, instance):
        filter_key = instance.__class__.__name__.lower() + '_id'
        return reverse('label-list', request=request,
            query_params={ filter_key: instance.id })

    def get_count(self, instance):
        return getattr(instance, 'task_labels_count', 0) + getattr(instance, 'proj_labels_count', 0)

class IssuesSummarySerializer(BasicSummarySerializer):
    def get_url(self, request, instance):
        return reverse('issue-list', request=request,
            query_params={ 'job_id': instance.id })

    def get_count(self, instance):
        return getattr(instance, 'issues__count', 0)

class BasicUserSerializer(serializers.ModelSerializer):
    def validate(self, attrs):
        if hasattr(self, 'initial_data'):
            unknown_keys = set(self.initial_data.keys()) - set(self.fields.keys())
            if unknown_keys:
                if set(['is_staff', 'is_superuser', 'groups']) & unknown_keys:
                    message = 'You do not have permissions to access some of' + \
                        ' these fields: {}'.format(unknown_keys)
                else:
                    message = 'Got unknown fields: {}'.format(unknown_keys)
                raise serializers.ValidationError(message)
        return attrs

    class Meta:
        model = User
        fields = ('url', 'id', 'username', 'first_name', 'last_name')

class UserSerializer(serializers.ModelSerializer):
    groups = serializers.SlugRelatedField(many=True,
        slug_field='name', queryset=Group.objects.all())

    class Meta:
        model = User
        fields = ('url', 'id', 'username', 'first_name', 'last_name', 'email',
            'groups', 'is_staff', 'is_superuser', 'is_active', 'last_login',
            'date_joined')
        read_only_fields = ('last_login', 'date_joined')
        write_only_fields = ('password', )
        extra_kwargs = {
            'last_login': { 'allow_null': True }
        }

class AttributeSerializer(serializers.ModelSerializer):
    values = serializers.ListField(allow_empty=True,
        child=serializers.CharField(max_length=200),
    )

    class Meta:
        model = models.AttributeSpec
        fields = ('id', 'name', 'mutable', 'input_type', 'default_value', 'values')

    # pylint: disable=no-self-use
    def to_internal_value(self, data):
        attribute = data.copy()
        attribute['values'] = '\n'.join(data.get('values', []))
        return attribute

    def to_representation(self, instance):
        if instance:
            rep = super().to_representation(instance)
            rep['values'] = instance.values.split('\n')
        else:
            rep = instance

        return rep

class SublabelSerializer(serializers.ModelSerializer):
    id = serializers.IntegerField(required=False)
    attributes = AttributeSerializer(many=True, source='attributespec_set', default=[],
        help_text="The list of attributes. "
        "If you want to remove an attribute, you need to recreate the label "
        "and specify the remaining attributes.")
    color = serializers.CharField(allow_blank=True, required=False,
        help_text="The hex value for the RGB color. "
        "Will be generated automatically, unless specified explicitly.")
    type = serializers.CharField(allow_blank=True, required=False,
        help_text="Associated annotation type for this label")
    has_parent = serializers.BooleanField(source='has_parent_label', required=False)

    class Meta:
        model = models.Label
        fields = ('id', 'name', 'color', 'attributes', 'type', 'has_parent', )
        read_only_fields = ('parent',)

class SkeletonSerializer(serializers.ModelSerializer):
    id = serializers.IntegerField(required=False)
    svg = serializers.CharField(allow_blank=True, required=False)

    class Meta:
        model = models.Skeleton
        fields = ('id', 'svg',)

class LabelSerializer(SublabelSerializer):
    deleted = serializers.BooleanField(required=False, write_only=True,
        help_text='Delete the label. Only applicable in the PATCH methods of a project or a task.')
    sublabels = SublabelSerializer(many=True, required=False)
    svg = serializers.CharField(allow_blank=True, required=False)
    has_parent = serializers.BooleanField(read_only=True, source='has_parent_label', required=False)

    class Meta:
        model = models.Label
        fields = (
            'id', 'name', 'color', 'attributes', 'deleted', 'type', 'svg',
            'sublabels', 'project_id', 'task_id', 'parent_id', 'has_parent'
        )
        read_only_fields = ('id', 'svg', 'project_id', 'task_id')
        extra_kwargs = {
            'project_id': { 'required': False, 'allow_null': False },
            'task_id': { 'required': False, 'allow_null': False },
            'parent_id': { 'required': False, },
        }

    def to_representation(self, instance):
        label = super().to_representation(instance)
        if label['type'] == str(models.LabelType.SKELETON):
            label['svg'] = instance.skeleton.svg

        # Clean mutually exclusive fields
        if not label.get('task_id'):
            label.pop('task_id', None)
        if not label.get('project_id'):
            label.pop('project_id', None)

        return label

    def __init__(self, *args, **kwargs):
        self._local = kwargs.pop('local', False)
        """
        Indicates that the operation is called from the dedicated ViewSet
        and not from the parent entity, i.e. a project or task.
        """

        super().__init__(*args, **kwargs)

    def validate(self, attrs):
        if self._local and attrs.get('deleted'):
            # NOTE: Navigate clients to the right method
            raise serializers.ValidationError(
                'Labels cannot be deleted by updating in this endpoint. '
                'Please use the DELETE method instead.'
            )

        if attrs.get('deleted') and attrs.get('id') is None:
            raise serializers.ValidationError('Deleted label must have an ID')

        return attrs

    @classmethod
    @transaction.atomic
    def update_label(
        cls,
        validated_data: Dict[str, Any],
        svg: str,
        sublabels: Iterable[Dict[str, Any]],
        *,
        parent_instance: Union[models.Project, models.Task],
        parent_label: Optional[models.Label] = None
    ) -> Optional[models.Label]:
        parent_info, logger = cls._get_parent_info(parent_instance)

        attributes = validated_data.pop('attributespec_set', [])

        if validated_data.get('id') is not None:
            try:
                db_label = models.Label.objects.get(id=validated_data['id'], **parent_info)
            except models.Label.DoesNotExist as exc:
                raise exceptions.NotFound(
                    detail='Not found label with id #{} to change'.format(validated_data['id'])
                ) from exc

            updated_type = validated_data.get('type') or db_label.type
            if str(models.LabelType.SKELETON) in [db_label.type, updated_type]:
                # do not permit changing types from/to skeleton
                logger.warning("Label id {} ({}): an attempt to change label type from {} to {}. "
                    "Changing from or to '{}' is not allowed, the type won't be changed.".format(
                    db_label.id,
                    db_label.name,
                    db_label.type,
                    updated_type,
                    str(models.LabelType.SKELETON),
                ))
            else:
                db_label.type = updated_type

            db_label.name = validated_data.get('name') or db_label.name

            logger.info("Label id {} ({}) was updated".format(db_label.id, db_label.name))
        else:
            try:
                db_label = models.Label.create(
                    name=validated_data.get('name'),
                    type=validated_data.get('type'),
                    parent=parent_label,
                    **parent_info
                )
            except models.InvalidLabel as exc:
                raise exceptions.ValidationError(str(exc)) from exc
            logger.info("New {} label was created".format(db_label.name))

            cls.update_labels(sublabels, parent_instance=parent_instance, parent_label=db_label)

            if db_label.type == str(models.LabelType.SKELETON):
                for db_sublabel in list(db_label.sublabels.all()):
                    svg = svg.replace(
                        f'data-label-name="{db_sublabel.name}"',
                        f'data-label-id="{db_sublabel.id}"'
                    )
                db_skeleton = models.Skeleton.objects.create(root=db_label, svg=svg)
                logger.info(
                    f'label:update Skeleton id:{db_skeleton.id} for label_id:{db_label.id}'
                )

        if validated_data.get('deleted'):
            assert validated_data['id'] # must be checked in the validate()
            db_label.delete()
            return None

        if not validated_data.get('color', None):
            other_label_colors = [
                label.color for label in
                parent_instance.label_set.exclude(id=db_label.id).order_by('id')
            ]
            db_label.color = get_label_color(db_label.name, other_label_colors)
        else:
            db_label.color = validated_data.get('color', db_label.color)

        try:
            db_label.save()
        except models.InvalidLabel as exc:
            raise exceptions.ValidationError(str(exc)) from exc

        for attr in attributes:
            (db_attr, created) = models.AttributeSpec.objects.get_or_create(
                label=db_label, name=attr['name'], defaults=attr
            )
            if created:
                logger.info("New {} attribute for {} label was created"
                    .format(db_attr.name, db_label.name))
            else:
                logger.info("{} attribute for {} label was updated"
                    .format(db_attr.name, db_label.name))

                # FIXME: need to update only "safe" fields
                db_attr.default_value = attr.get('default_value', db_attr.default_value)
                db_attr.mutable = attr.get('mutable', db_attr.mutable)
                db_attr.input_type = attr.get('input_type', db_attr.input_type)
                db_attr.values = attr.get('values', db_attr.values)
                db_attr.save()

        return db_label

    @classmethod
    @transaction.atomic
    def create_labels(cls,
        labels: Iterable[Dict[str, Any]],
        *,
        parent_instance: Union[models.Project, models.Task],
        parent_label: Optional[models.Label] = None
    ):
        parent_info, logger = cls._get_parent_info(parent_instance)

        label_colors = list()

        for label in labels:
            attributes = label.pop('attributespec_set')

            if label.get('id', None):
                del label['id']

            if not label.get('color', None):
                label['color'] = get_label_color(label['name'], label_colors)
            label_colors.append(label['color'])

            sublabels = label.pop('sublabels', [])
            svg = label.pop('svg', '')
            try:
                db_label = models.Label.create(**label, **parent_info, parent=parent_label)
            except models.InvalidLabel as exc:
                raise exceptions.ValidationError(str(exc)) from exc
            logger.info(
                f'label:create Label id:{db_label.id} for spec:{label} '
                f'with sublabels:{sublabels}, parent_label:{parent_label}'
            )

            cls.create_labels(sublabels, parent_instance=parent_instance, parent_label=db_label)

            if db_label.type == str(models.LabelType.SKELETON):
                for db_sublabel in list(db_label.sublabels.all()):
                    svg = svg.replace(
                        f'data-label-name="{db_sublabel.name}"',
                        f'data-label-id="{db_sublabel.id}"'
                    )
                db_skeleton = models.Skeleton.objects.create(root=db_label, svg=svg)
                logger.info(f'label:create Skeleton id:{db_skeleton.id} for label_id:{db_label.id}')

            for attr in attributes:
                if attr.get('id', None):
                    del attr['id']
                models.AttributeSpec.objects.create(label=db_label, **attr)

    @classmethod
    @transaction.atomic
    def update_labels(cls,
        labels: Iterable[Dict[str, Any]],
        *,
        parent_instance: Union[models.Project, models.Task],
        parent_label: Optional[models.Label] = None
    ):
        _, logger = cls._get_parent_info(parent_instance)

        for label in labels:
            sublabels = label.pop('sublabels', [])
            svg = label.pop('svg', '')
            db_label = cls.update_label(label, svg, sublabels,
                parent_instance=parent_instance, parent_label=parent_label
            )
            if db_label:
                logger.info(
                    f'label:update Label id:{db_label.id} for spec:{label} '
                    f'with sublabels:{sublabels}, parent_label:{parent_label}'
                )
            else:
                logger.info(
                    f'label:delete label:{label} with '
                    f'sublabels:{sublabels}, parent_label:{parent_label}'
                )

    @classmethod
    def _get_parent_info(cls, parent_instance: Union[models.Project, models.Task]):
        parent_info = {}
        if isinstance(parent_instance, models.Project):
            parent_info['project'] = parent_instance
            logger = slogger.project[parent_instance.id]
        elif isinstance(parent_instance, models.Task):
            parent_info['task'] = parent_instance
            logger = slogger.task[parent_instance.id]
        else:
            raise TypeError(f"Unexpected parent instance type {type(parent_instance).__name__}")

        return parent_info, logger

    def update(self, instance, validated_data):
        if not self._local:
            return super().update(instance, validated_data)

        # Here we reuse the parent entity logic to make sure everything is done
        # like these entities expect. Initial data (unprocessed) is used to
        # avoid introducing premature changes.
        data = copy(self.initial_data)
        data['id'] = instance.id
        data.setdefault('name', instance.name)
        parent_query = { 'labels': [data] }

        if isinstance(instance.project, models.Project):
            parent_serializer = ProjectWriteSerializer(
                instance=instance.project, data=parent_query, partial=True,
            )
        elif isinstance(instance.task, models.Task):
            parent_serializer = TaskWriteSerializer(
                instance=instance.task, data=parent_query, partial=True,
            )

        parent_serializer.is_valid(raise_exception=True)
        parent_serializer.save()

        self.instance = models.Label.objects.get(pk=instance.pk)
        return self.instance


class JobReadSerializer(serializers.ModelSerializer):
    task_id = serializers.ReadOnlyField(source="segment.task.id")
    project_id = serializers.ReadOnlyField(source="get_project_id", allow_null=True)
    start_frame = serializers.ReadOnlyField(source="segment.start_frame")
    stop_frame = serializers.ReadOnlyField(source="segment.stop_frame")
    assignee = BasicUserSerializer(allow_null=True, read_only=True)
    dimension = serializers.CharField(max_length=2, source='segment.task.dimension', read_only=True)
    data_chunk_size = serializers.ReadOnlyField(source='segment.task.data.chunk_size')
    organization = serializers.ReadOnlyField(source='segment.task.organization.id', allow_null=True)
    data_compressed_chunk_type = serializers.ReadOnlyField(source='segment.task.data.compressed_chunk_type')
    mode = serializers.ReadOnlyField(source='segment.task.mode')
    bug_tracker = serializers.CharField(max_length=2000, source='get_bug_tracker',
        allow_null=True, read_only=True)
    labels = LabelsSummarySerializer(source='*')
    issues = IssuesSummarySerializer(source='*')

    class Meta:
        model = models.Job
        fields = ('url', 'id', 'task_id', 'project_id', 'assignee',
            'dimension', 'bug_tracker', 'status', 'stage', 'state', 'mode',
            'start_frame', 'stop_frame', 'data_chunk_size', 'organization', 'data_compressed_chunk_type',
            'updated_date', 'issues', 'labels'
        )
        read_only_fields = fields

class JobWriteSerializer(serializers.ModelSerializer):
    assignee = serializers.IntegerField(allow_null=True, required=False)

    def to_representation(self, instance):
        # FIXME: deal with resquest/response separation
        serializer = JobReadSerializer(instance, context=self.context)
        return serializer.data

    def update(self, instance, validated_data):
        state = validated_data.get('state')
        stage = validated_data.get('stage')
        if stage:
            if stage == models.StageChoice.ANNOTATION:
                status = models.StatusChoice.ANNOTATION
            elif stage == models.StageChoice.ACCEPTANCE and state == models.StateChoice.COMPLETED:
                status = models.StatusChoice.COMPLETED
            else:
                status = models.StatusChoice.VALIDATION

            validated_data['status'] = status
            if stage != instance.stage and not state:
                validated_data['state'] = models.StateChoice.NEW

        assignee = validated_data.get('assignee')
        if assignee is not None:
            validated_data['assignee'] = User.objects.get(id=assignee)

        instance = super().update(instance, validated_data)

        return instance


    class Meta:
        model = models.Job
        fields = ('assignee', 'stage', 'state')

class SimpleJobSerializer(serializers.ModelSerializer):
    assignee = BasicUserSerializer(allow_null=True)

    class Meta:
        model = models.Job
        fields = ('url', 'id', 'assignee', 'status', 'stage', 'state')
        read_only_fields = fields

class SegmentSerializer(serializers.ModelSerializer):
    jobs = SimpleJobSerializer(many=True, source='job_set')

    class Meta:
        model = models.Segment
        fields = ('start_frame', 'stop_frame', 'jobs')
        read_only_fields = fields

class ClientFileSerializer(serializers.ModelSerializer):
    class Meta:
        model = models.ClientFile
        fields = ('file', )

    # pylint: disable=no-self-use
    def to_internal_value(self, data):
        return {'file': data}

    # pylint: disable=no-self-use
    def to_representation(self, instance):
        if instance:
            upload_dir = instance.data.get_upload_dirname()
            return instance.file.path[len(upload_dir) + 1:]
        else:
            return instance

class ServerFileSerializer(serializers.ModelSerializer):
    class Meta:
        model = models.ServerFile
        fields = ('file', )

    # pylint: disable=no-self-use
    def to_internal_value(self, data):
        return {'file': data}

    # pylint: disable=no-self-use
    def to_representation(self, instance):
        return instance.file if instance else instance

class RemoteFileSerializer(serializers.ModelSerializer):
    class Meta:
        model = models.RemoteFile
        fields = ('file', )

    # pylint: disable=no-self-use
    def to_internal_value(self, data):
        return {'file': data}

    # pylint: disable=no-self-use
    def to_representation(self, instance):
        return instance.file if instance else instance

class RqStatusSerializer(serializers.Serializer):
    state = serializers.ChoiceField(choices=[
        "Queued", "Started", "Finished", "Failed"])
    message = serializers.CharField(allow_blank=True, default="")
    progress = serializers.FloatField(max_value=100, default=0)

class RqIdSerializer(serializers.Serializer):
    rq_id = serializers.CharField()


class JobFiles(serializers.ListField):
    """
    Read JobFileMapping docs for more info.
    """

    def __init__(self, *args, **kwargs):
        kwargs.setdefault('child', serializers.CharField(allow_blank=False, max_length=1024))
        kwargs.setdefault('allow_empty', False)
        super().__init__(*args, **kwargs)


class JobFileMapping(serializers.ListField):
    """
    Represents a file-to-job mapping. Useful to specify a custom job
    configuration during task creation. This option is not compatible with
    most other job split-related options. Files in the jobs must not overlap or repeat.

    Example:
    [
        ["file1.jpg", "file2.jpg"], # job #1 files
        ["file3.png"], # job #2 files
        ["file4.jpg", "file5.png", "file6.bmp"], # job #3 files
    ]
    """

    def __init__(self, *args, **kwargs):
        kwargs.setdefault('child', JobFiles())
        kwargs.setdefault('allow_empty', False)
        kwargs.setdefault('help_text', textwrap.dedent(__class__.__doc__))
        super().__init__(*args, **kwargs)


class DataSerializer(serializers.ModelSerializer):
    """
    Read more about parameters here:
    https://opencv.github.io/cvat/docs/manual/basics/create_an_annotation_task/#advanced-configuration
    """

    image_quality = serializers.IntegerField(min_value=0, max_value=100,
        help_text="Image quality to use during annotation")
    use_zip_chunks = serializers.BooleanField(default=False,
        help_text=textwrap.dedent("""\
            When true, video chunks will be represented as zip archives with decoded video frames.
            When false, video chunks are represented as video segments
        """))
    client_files = ClientFileSerializer(many=True, default=[],
        help_text="Uploaded files")
    server_files = ServerFileSerializer(many=True, default=[],
        help_text="Paths to files from a file share mounted on the server, or from a cloud storage")
    server_files_exclude = serializers.ListField(required=False, default=[],
        child=serializers.CharField(max_length=1024),
        help_text=textwrap.dedent("""\
            Paths to files and directories from a file share mounted on the server, or from a cloud storage
            that should be excluded from the directories specified in server_files.
            This option cannot be used together with filename_pattern.
            The server_files_exclude parameter cannot be used to exclude a part of dataset from an archive.

            Examples:

            Exclude all files from subfolder 'sub/sub_1/sub_2'and single file 'sub/image.jpg' from specified folder:
            server_files = ['sub/'], server_files_exclude = ['sub/sub_1/sub_2/', 'sub/image.jpg']

            Exclude all cloud storage files with prefix 'sub' from the content of manifest file:
            server_files = ['manifest.jsonl'], server_files_exclude = ['sub/']
        """)
    )
    remote_files = RemoteFileSerializer(many=True, default=[],
        help_text="Direct download URLs for files")
    use_cache = serializers.BooleanField(default=False,
        help_text=textwrap.dedent("""\
            Enable or disable task data chunk caching for the task.
            Read more: https://opencv.github.io/cvat/docs/manual/advanced/data_on_fly/
        """))
    copy_data = serializers.BooleanField(default=False, help_text=textwrap.dedent("""\
            Copy data from the server file share to CVAT during the task creation.
            This will create a copy of the data, making the server independent from
            the file share availability
        """))
    cloud_storage_id = serializers.IntegerField(write_only=True, allow_null=True, required=False,
        help_text=textwrap.dedent("""\
            If not null, the files referenced by server_files will be retrieved
            from the cloud storage with the specified ID.
            The cloud storages applicable depend on the context.
            In the user sandbox, only the user sandbox cloud storages can be used.
            In an organization, only the organization cloud storages can be used.
        """))
    filename_pattern = serializers.CharField(allow_null=True, required=False,
        help_text=textwrap.dedent("""\
            A filename filter for cloud storage files
            listed in the manifest. Supports fnmatch wildcards.
            Read more: https://docs.python.org/3/library/fnmatch.html
        """))
    job_file_mapping = JobFileMapping(required=False, write_only=True)

    # NOTE: This field is defined here instead of a separate serializer
    # to avoid backward-incompatible API changes in the schema and SDK,
    # that would be produced by PolymorphicProxySerializer use in the
    # Upload-Start request.
    upload_file_order = serializers.ListField(
        child=serializers.CharField(max_length=1024),
        default=list, allow_empty=True, write_only=True,
        help_text=textwrap.dedent("""\
            Allows to specify file order for client file uploads.

            To state that the input files are sent in the correct order,
            pass an empty list.

            If you want to send files in an arbitrary order
            and reorder them afterwards on the server,
            pass the list of file names in the required order.
        """)
    )

    class Meta:
        model = models.Data
<<<<<<< HEAD
        fields = (
            'chunk_size', 'size', 'image_quality', 'start_frame', 'stop_frame', 'frame_filter',
            'compressed_chunk_type', 'original_chunk_type',
            'client_files', 'server_files', 'remote_files', 'use_zip_chunks',
            'cloud_storage_id', 'use_cache', 'copy_data', 'storage_method',
            'storage', 'sorting_method', 'filename_pattern',
            'job_file_mapping', 'upload_file_order',
        )
=======
        fields = ('chunk_size', 'size', 'image_quality', 'start_frame', 'stop_frame', 'frame_filter',
            'compressed_chunk_type', 'original_chunk_type', 'client_files', 'server_files', 'server_files_exclude','remote_files', 'use_zip_chunks',
            'cloud_storage_id', 'use_cache', 'copy_data', 'storage_method', 'storage', 'sorting_method', 'filename_pattern',
            'job_file_mapping')
>>>>>>> 04a1f0b3
        extra_kwargs = {
            'chunk_size': { 'help_text': "Maximum number of frames per chunk" },
            'size': { 'help_text': "The number of frames" },
            'start_frame': { 'help_text': "First frame index" },
            'stop_frame': { 'help_text': "Last frame index" },
            'frame_filter': { 'help_text': "Frame filter. The only supported syntax is: 'step=N'" },
        }

    def __init__(self, *args, **kwargs):
        kwargs.setdefault('help_text', self.__doc__)
        super().__init__(*args, **kwargs)

    # pylint: disable=no-self-use
    def validate_frame_filter(self, value):
        match = re.search(r"step\s*=\s*([1-9]\d*)", value)
        if not match:
            raise serializers.ValidationError("Invalid frame filter expression")
        return value

    # pylint: disable=no-self-use
    def validate_chunk_size(self, value):
        if not value > 0:
            raise serializers.ValidationError('Chunk size must be a positive integer')
        return value

    def validate_job_file_mapping(self, value):
        existing_files = set()

        for job_files in value:
            for filename in job_files:
                if filename in existing_files:
                    raise serializers.ValidationError(
                        f"The same file '{filename}' cannot be used multiple "
                        "times in the job file mapping"
                    )

                existing_files.add(filename)

        return value

    # pylint: disable=no-self-use
    def validate(self, attrs):
        if 'start_frame' in attrs and 'stop_frame' in attrs \
            and attrs['start_frame'] > attrs['stop_frame']:
            raise serializers.ValidationError('Stop frame must be more or equal start frame')

        if (
            (server_files := attrs.get('server_files'))
            and attrs.get('cloud_storage_id')
            and sum(1 for f in server_files if not f['file'].endswith('.jsonl')) > settings.CLOUD_STORAGE_MAX_FILES_COUNT
        ):
            raise serializers.ValidationError(f'The maximum number of the cloud storage attached files is {settings.CLOUD_STORAGE_MAX_FILES_COUNT}')

        filename_pattern = attrs.get('filename_pattern')
        server_files_exclude = attrs.get('server_files_exclude')

        if filename_pattern and len(list(filter(lambda x: not x['file'].endswith('.jsonl'), server_files))):
            raise serializers.ValidationError('The filename_pattern can only be used with specified manifest or without server_files')

        if filename_pattern and server_files_exclude:
            raise serializers.ValidationError('The filename_pattern and server_files_exclude cannot be used together')

        return attrs

    def create(self, validated_data):
        files = self._pop_data(validated_data)

        db_data = models.Data.objects.create(**validated_data)
        db_data.make_dirs()

        self._create_files(db_data, files)

        db_data.save()
        return db_data

    def update(self, instance, validated_data):
        files = self._pop_data(validated_data)
        for key, value in validated_data.items():
            setattr(instance, key, value)
        self._create_files(instance, files)
        instance.save()
        return instance

    # pylint: disable=no-self-use
    def _pop_data(self, validated_data):
        client_files = validated_data.pop('client_files')
        server_files = validated_data.pop('server_files')
        remote_files = validated_data.pop('remote_files')

<<<<<<< HEAD
        validated_data.pop('job_file_mapping', None) # optional, not present in Data
        validated_data.pop('upload_file_order', None) # optional, not present in Data
=======
        validated_data.pop('job_file_mapping', None) # optional
        validated_data.pop('server_files_exclude', None) # optional
>>>>>>> 04a1f0b3

        for extra_key in { 'use_zip_chunks', 'use_cache', 'copy_data' }:
            validated_data.pop(extra_key)

        files = {'client_files': client_files, 'server_files': server_files, 'remote_files': remote_files}
        return files


    # pylint: disable=no-self-use
    def _create_files(self, instance, files):
        if 'client_files' in files:
            client_objects = []
            for f in files['client_files']:
                client_file = models.ClientFile(data=instance, **f)
                client_objects.append(client_file)
            models.ClientFile.objects.bulk_create(client_objects)

        if 'server_files' in files:
            for f in files['server_files']:
                server_file = models.ServerFile(data=instance, **f)
                server_file.save()

        if 'remote_files' in files:
            for f in files['remote_files']:
                remote_file = models.RemoteFile(data=instance, **f)
                remote_file.save()

class StorageSerializer(serializers.ModelSerializer):
    class Meta:
        model = models.Storage
        fields = ('id', 'location', 'cloud_storage_id')

class TaskReadSerializer(serializers.ModelSerializer):
    data_chunk_size = serializers.ReadOnlyField(source='data.chunk_size', required=False)
    data_compressed_chunk_type = serializers.ReadOnlyField(source='data.compressed_chunk_type', required=False)
    data_original_chunk_type = serializers.ReadOnlyField(source='data.original_chunk_type', required=False)
    size = serializers.ReadOnlyField(source='data.size', required=False)
    image_quality = serializers.ReadOnlyField(source='data.image_quality', required=False)
    data = serializers.ReadOnlyField(source='data.id', required=False)
    owner = BasicUserSerializer(required=False)
    assignee = BasicUserSerializer(allow_null=True, required=False)
    project_id = serializers.IntegerField(required=False, allow_null=True)
    dimension = serializers.CharField(allow_blank=True, required=False)
    target_storage = StorageSerializer(required=False, allow_null=True)
    source_storage = StorageSerializer(required=False, allow_null=True)
    jobs = JobsSummarySerializer(url_filter_key='task_id', source='segment_set')
    labels = LabelsSummarySerializer(source='*')

    class Meta:
        model = models.Task
        fields = ('url', 'id', 'name', 'project_id', 'mode', 'owner', 'assignee',
            'bug_tracker', 'created_date', 'updated_date', 'overlap', 'segment_size',
            'status', 'data_chunk_size', 'data_compressed_chunk_type',
            'data_original_chunk_type', 'size', 'image_quality', 'data', 'dimension',
            'subset', 'organization', 'target_storage', 'source_storage', 'jobs', 'labels',
        )
        read_only_fields = fields
        extra_kwargs = {
            'organization': { 'allow_null': True },
            'overlap': { 'allow_null': True },
        }


class TaskWriteSerializer(WriteOnceMixin, serializers.ModelSerializer):
    labels = LabelSerializer(many=True, source='label_set', partial=True, required=False)
    owner_id = serializers.IntegerField(write_only=True, allow_null=True, required=False)
    assignee_id = serializers.IntegerField(write_only=True, allow_null=True, required=False)
    project_id = serializers.IntegerField(required=False, allow_null=True)
    target_storage = StorageSerializer(required=False, allow_null=True)
    source_storage = StorageSerializer(required=False, allow_null=True)

    class Meta:
        model = models.Task
        fields = ('url', 'id', 'name', 'project_id', 'owner_id', 'assignee_id',
            'bug_tracker', 'overlap', 'segment_size', 'labels', 'subset',
            'target_storage', 'source_storage',
        )
        write_once_fields = ('overlap', 'segment_size')

    def to_representation(self, instance):
        serializer = TaskReadSerializer(instance, context=self.context)
        return serializer.data

    # pylint: disable=no-self-use
    @transaction.atomic
    def create(self, validated_data):
        project_id = validated_data.get("project_id")
        if not (validated_data.get("label_set") or project_id):
            raise serializers.ValidationError('Label set or project_id must be present')
        if validated_data.get("label_set") and project_id:
            raise serializers.ValidationError('Project must have only one of Label set or project_id')

        project = None
        if project_id:
            try:
                project = models.Project.objects.get(id=project_id)
            except models.Project.DoesNotExist:
                raise serializers.ValidationError(f'The specified project #{project_id} does not exist.')

            if project.organization != validated_data.get('organization'):
                raise serializers.ValidationError(f'The task and its project should be in the same organization.')

        labels = validated_data.pop('label_set', [])

        # configure source/target storages for import/export
        storages = _configure_related_storages({
            'source_storage': validated_data.pop('source_storage', None),
            'target_storage': validated_data.pop('target_storage', None),
        })

        db_task = models.Task.objects.create(
            **storages,
            **validated_data)

        task_path = db_task.get_dirname()
        if os.path.isdir(task_path):
            shutil.rmtree(task_path)

        os.makedirs(db_task.get_task_logs_dirname())
        os.makedirs(db_task.get_task_artifacts_dirname())

        LabelSerializer.create_labels(labels, parent_instance=db_task)

        db_task.save()
        return db_task

    # pylint: disable=no-self-use
    @transaction.atomic
    def update(self, instance, validated_data):
        instance.name = validated_data.get('name', instance.name)
        instance.owner_id = validated_data.get('owner_id', instance.owner_id)
        instance.assignee_id = validated_data.get('assignee_id', instance.assignee_id)
        instance.bug_tracker = validated_data.get('bug_tracker',
            instance.bug_tracker)
        instance.subset = validated_data.get('subset', instance.subset)
        labels = validated_data.get('label_set', [])

        if instance.project_id is None:
            LabelSerializer.update_labels(labels, parent_instance=instance)

        validated_project_id = validated_data.get('project_id')
        if validated_project_id is not None and validated_project_id != instance.project_id:
            project = models.Project.objects.get(id=validated_project_id)
            if project.tasks.count() and project.tasks.first().dimension != instance.dimension:
                raise serializers.ValidationError(f'Dimension ({instance.dimension}) of the task must be the same as other tasks in project ({project.tasks.first().dimension})')

            if instance.project_id is None:
                label_set = instance.label_set.all()
            else:
                label_set = instance.project.label_set.all()

            for old_label in label_set:
                new_label_for_name = list(filter(lambda x: x.get('id', None) == old_label.id, labels))
                if len(new_label_for_name):
                    old_label.name = new_label_for_name[0].get('name', old_label.name)
                try:
                    if old_label.parent:
                        new_label = project.label_set.filter(name=old_label.name, parent__name=old_label.parent.name).first()
                    else:
                        new_label = project.label_set.filter(name=old_label.name).first()
                except ValueError:
                    raise serializers.ValidationError(f'Target project does not have label with name "{old_label.name}"')

                for old_attr in old_label.attributespec_set.all():
                    new_attr = new_label.attributespec_set.filter(name=old_attr.name,
                                                                  values=old_attr.values,
                                                                  input_type=old_attr.input_type).first()
                    if new_attr is None:
                        raise serializers.ValidationError('Target project does not have ' \
                            f'"{old_label.name}" label with "{old_attr.name}" attribute')

                    for (model, model_name) in (
                        (models.LabeledTrackAttributeVal, 'track'),
                        (models.LabeledShapeAttributeVal, 'shape'),
                        (models.LabeledImageAttributeVal, 'image')
                    ):
                        model.objects.filter(**{
                            f'{model_name}__job__segment__task': instance,
                            f'{model_name}__label': old_label,
                            'spec': old_attr
                        }).update(spec=new_attr)

                for model in (models.LabeledTrack, models.LabeledShape, models.LabeledImage):
                    model.objects.filter(job__segment__task=instance, label=old_label).update(
                        label=new_label
                    )

            if instance.project_id is None:
                instance.label_set.all().delete()

            instance.project = project

        # update source and target storages
        _update_related_storages(instance, validated_data)

        instance.save()
        instance.task_labels_count = instance.label_set.filter(
            parent__isnull=True).count()
        instance.proj_labels_count = instance.project.label_set.filter(
            parent__isnull=True).count() if instance.project else 0
        return instance

    def validate(self, attrs):
        # When moving task labels can be mapped to one, but when not names must be unique
        if 'project_id' in attrs.keys() and self.instance is not None:
            project_id = attrs.get('project_id')
            if project_id is not None:
                project = models.Project.objects.filter(id=project_id).first()
                if project is None:
                    raise serializers.ValidationError(f'Cannot find project with ID {project_id}')

            # Check that all labels can be mapped
            new_label_names = set()
            old_labels = self.instance.project.label_set.all() if self.instance.project_id else self.instance.label_set.all()
            new_sublabel_names = {}
            for old_label in old_labels:
                new_labels = tuple(filter(lambda x: x.get('id') == old_label.id, attrs.get('label_set', [])))
                if len(new_labels):
                    parent = new_labels[0].get('parent', old_label.parent)
                    if parent:
                        if parent.name not in new_sublabel_names:
                            new_sublabel_names[parent.name] = set()
                        new_sublabel_names[parent.name].add(new_labels[0].get('name', old_label.name))
                    else:
                        new_label_names.add(new_labels[0].get('name', old_label.name))
                else:
                    parent = old_label.parent
                    if parent:
                        if parent.name not in new_sublabel_names:
                            new_sublabel_names[parent.name] = set()
                        new_sublabel_names[parent.name].add(old_label.name)
                    else:
                        new_label_names.add(old_label.name)
            target_project = models.Project.objects.get(id=project_id)
            target_project_label_names = set()
            target_project_sublabel_names = {}
            for label in target_project.label_set.all():
                parent = label.parent
                if parent:
                    if parent.name not in target_project_sublabel_names:
                        target_project_sublabel_names[parent.name] = set()
                    target_project_sublabel_names[parent.name].add(label.name)
                else:
                    target_project_label_names.add(label.name)
            if not new_label_names.issubset(target_project_label_names):
                raise serializers.ValidationError('All task or project label names must be mapped to the target project')

            for label, sublabels in new_sublabel_names.items():
                if sublabels != target_project_sublabel_names.get(label):
                    raise serializers.ValidationError('All task or project label names must be mapped to the target project')

        return attrs

class ProjectReadSerializer(serializers.ModelSerializer):
    owner = BasicUserSerializer(required=False, read_only=True)
    assignee = BasicUserSerializer(allow_null=True, required=False, read_only=True)
    task_subsets = serializers.ListField(child=serializers.CharField(), required=False, read_only=True)
    dimension = serializers.CharField(max_length=16, required=False, read_only=True, allow_null=True)
    target_storage = StorageSerializer(required=False, allow_null=True, read_only=True)
    source_storage = StorageSerializer(required=False, allow_null=True, read_only=True)
    tasks = TasksSummarySerializer(models.Task, url_filter_key='project_id')
    labels = LabelsSummarySerializer(source='*')

    class Meta:
        model = models.Project
        fields = ('url', 'id', 'name', 'owner', 'assignee',
            'bug_tracker', 'task_subsets', 'created_date', 'updated_date', 'status',
            'dimension', 'organization', 'target_storage', 'source_storage',
            'tasks', 'labels',
        )
        read_only_fields = fields
        extra_kwargs = { 'organization': { 'allow_null': True } }

    def to_representation(self, instance):
        response = super().to_representation(instance)
        task_subsets = set(instance.tasks.values_list('subset', flat=True))
        task_subsets.discard('')
        response['task_subsets'] = list(task_subsets)
        response['dimension'] = instance.tasks.first().dimension if instance.tasks.count() else None
        return response

class ProjectWriteSerializer(serializers.ModelSerializer):
    labels = LabelSerializer(write_only=True, many=True, source='label_set', partial=True, default=[])
    owner_id = serializers.IntegerField(write_only=True, allow_null=True, required=False)
    assignee_id = serializers.IntegerField(write_only=True, allow_null=True, required=False)
    task_subsets = serializers.ListField(write_only=True, child=serializers.CharField(), required=False)

    target_storage = StorageSerializer(write_only=True, required=False)
    source_storage = StorageSerializer(write_only=True, required=False)

    class Meta:
        model = models.Project
        fields = ('name', 'labels', 'owner_id', 'assignee_id', 'bug_tracker',
            'target_storage', 'source_storage', 'task_subsets',
        )

    def to_representation(self, instance):
        serializer = ProjectReadSerializer(instance, context=self.context)
        return serializer.data

    # pylint: disable=no-self-use
    @transaction.atomic
    def create(self, validated_data):
        labels = validated_data.pop('label_set')

        # configure source/target storages for import/export
        storages = _configure_related_storages({
            'source_storage': validated_data.pop('source_storage', None),
            'target_storage': validated_data.pop('target_storage', None),
        })

        db_project = models.Project.objects.create(
            **storages,
            **validated_data)

        project_path = db_project.get_dirname()
        if os.path.isdir(project_path):
            shutil.rmtree(project_path)
        os.makedirs(db_project.get_project_logs_dirname())

        LabelSerializer.create_labels(labels, parent_instance=db_project)

        return db_project

    # pylint: disable=no-self-use
    @transaction.atomic
    def update(self, instance, validated_data):
        instance.name = validated_data.get('name', instance.name)
        instance.owner_id = validated_data.get('owner_id', instance.owner_id)
        instance.assignee_id = validated_data.get('assignee_id', instance.assignee_id)
        instance.bug_tracker = validated_data.get('bug_tracker', instance.bug_tracker)
        labels = validated_data.get('label_set', [])

        LabelSerializer.update_labels(labels, parent_instance=instance)

        # update source and target storages
        _update_related_storages(instance, validated_data)

        instance.save()
        instance.proj_labels_count = instance.label_set.filter(
            parent__isnull=True).count()

        return instance

class AboutSerializer(serializers.Serializer):
    name = serializers.CharField(max_length=128)
    description = serializers.CharField(max_length=2048)
    version = serializers.CharField(max_length=64)

class FrameMetaSerializer(serializers.Serializer):
    width = serializers.IntegerField()
    height = serializers.IntegerField()
    name = serializers.CharField(max_length=1024)
    related_files = serializers.IntegerField()

    # for compatibility with version 2.3.0
    has_related_context = serializers.SerializerMethodField()

    @extend_schema_field(serializers.BooleanField)
    def get_has_related_context(self, obj: dict) -> bool:
        return obj['related_files'] != 0

class PluginsSerializer(serializers.Serializer):
    GIT_INTEGRATION = serializers.BooleanField()
    ANALYTICS = serializers.BooleanField()
    MODELS = serializers.BooleanField()
    PREDICT = serializers.BooleanField()

class DataMetaReadSerializer(serializers.ModelSerializer):
    frames = FrameMetaSerializer(many=True, allow_null=True)
    image_quality = serializers.IntegerField(min_value=0, max_value=100)
    deleted_frames = serializers.ListField(child=serializers.IntegerField(min_value=0))

    class Meta:
        model = models.Data
        fields = (
            'chunk_size',
            'size',
            'image_quality',
            'start_frame',
            'stop_frame',
            'frame_filter',
            'frames',
            'deleted_frames',
        )
        read_only_fields = fields

class DataMetaWriteSerializer(serializers.ModelSerializer):
    deleted_frames = serializers.ListField(child=serializers.IntegerField(min_value=0))

    class Meta:
        model = models.Data
        fields = ('deleted_frames',)

class AttributeValSerializer(serializers.Serializer):
    spec_id = serializers.IntegerField()
    value = serializers.CharField(max_length=4096, allow_blank=True)

    def to_internal_value(self, data):
        data['value'] = str(data['value'])
        return super().to_internal_value(data)

class AnnotationSerializer(serializers.Serializer):
    id = serializers.IntegerField(default=None, allow_null=True)
    frame = serializers.IntegerField(min_value=0)
    label_id = serializers.IntegerField(min_value=0)
    group = serializers.IntegerField(min_value=0, allow_null=True, default=None)
    source = serializers.CharField(default='manual')

class LabeledImageSerializer(AnnotationSerializer):
    attributes = AttributeValSerializer(many=True,
        source="labeledimageattributeval_set", default=[])

class OptimizedFloatListField(serializers.ListField):
    '''Default ListField is extremely slow when try to process long lists of points'''

    def __init__(self, *args, **kwargs):
        super().__init__(*args, **kwargs, child=serializers.FloatField())

    def to_internal_value(self, data):
        return self.run_child_validation(data)

    def to_representation(self, data):
        return data

    def run_child_validation(self, data):
        errors = OrderedDict()
        for idx, item in enumerate(data):
            if type(item) not in [int, float]:
                errors[idx] = exceptions.ValidationError('Value must be a float or an integer')

        if not errors:
            return data

        raise exceptions.ValidationError(errors)

class ShapeSerializer(serializers.Serializer):
    type = serializers.ChoiceField(choices=models.ShapeType.choices())
    occluded = serializers.BooleanField(default=False)
    outside = serializers.BooleanField(default=False, required=False)
    z_order = serializers.IntegerField(default=0)
    rotation = serializers.FloatField(default=0, min_value=0, max_value=360)
    points = OptimizedFloatListField(
        allow_empty=True, required=False
    )

class SubLabeledShapeSerializer(ShapeSerializer, AnnotationSerializer):
    attributes = AttributeValSerializer(many=True,
        source="labeledshapeattributeval_set", default=[])

class LabeledShapeSerializer(SubLabeledShapeSerializer):
    elements = SubLabeledShapeSerializer(many=True, required=False)

def _convert_annotation(obj, keys):
    return OrderedDict([(key, obj[key]) for key in keys])

def _convert_attributes(attr_set):
    attr_keys = ['spec_id', 'value']
    return [
        OrderedDict([(key, attr[key]) for key in attr_keys]) for attr in attr_set
    ]

class LabeledImageSerializerFromDB(serializers.BaseSerializer):
    # Use this serializer to export data from the database
    # Because default DRF serializer is too slow on huge collections
    def to_representation(self, instance):
        def convert_tag(tag):
            result = _convert_annotation(tag, ['id', 'label_id', 'frame', 'group', 'source'])
            result['attributes'] = _convert_attributes(tag['labeledimageattributeval_set'])
            return result

        return convert_tag(instance)

class LabeledShapeSerializerFromDB(serializers.BaseSerializer):
    # Use this serializer to export data from the database
    # Because default DRF serializer is too slow on huge collections
    def to_representation(self, instance):
        def convert_shape(shape):
            result = _convert_annotation(shape, [
                'id', 'label_id', 'type', 'frame', 'group', 'source',
                'occluded', 'outside', 'z_order', 'rotation', 'points',
            ])
            result['attributes'] = _convert_attributes(shape['labeledshapeattributeval_set'])
            if shape.get('elements', None) is not None and shape['parent'] is None:
                result['elements'] = [convert_shape(element) for element in shape['elements']]
            return result

        return convert_shape(instance)

class LabeledTrackSerializerFromDB(serializers.BaseSerializer):
    # Use this serializer to export data from the database
    # Because default DRF serializer is too slow on huge collections
    def to_representation(self, instance):
        def convert_track(track):
            shape_keys = [
                'id', 'type', 'frame', 'occluded', 'outside', 'z_order',
                'rotation', 'points', 'trackedshapeattributeval_set',
            ]
            result = _convert_annotation(track, ['id', 'label_id', 'frame', 'group', 'source'])
            result['shapes'] = [_convert_annotation(shape, shape_keys) for shape in track['trackedshape_set']]
            result['attributes'] = _convert_attributes(track['labeledtrackattributeval_set'])
            for shape in result['shapes']:
                shape['attributes'] = _convert_attributes(shape['trackedshapeattributeval_set'])
                shape.pop('trackedshapeattributeval_set', None)
            if track.get('elements', None) is not None and track['parent'] is None:
                result['elements'] = [convert_track(element) for element in track['elements']]
            return result

        return convert_track(instance)

class TrackedShapeSerializer(ShapeSerializer):
    id = serializers.IntegerField(default=None, allow_null=True)
    frame = serializers.IntegerField(min_value=0)
    attributes = AttributeValSerializer(many=True,
        source="trackedshapeattributeval_set", default=[])

class SubLabeledTrackSerializer(AnnotationSerializer):
    shapes = TrackedShapeSerializer(many=True, allow_empty=True,
        source="trackedshape_set")
    attributes = AttributeValSerializer(many=True,
        source="labeledtrackattributeval_set", default=[])

class LabeledTrackSerializer(SubLabeledTrackSerializer):
    elements = SubLabeledTrackSerializer(many=True, required=False)

class LabeledDataSerializer(serializers.Serializer):
    version = serializers.IntegerField(default=0) # TODO: remove
    tags   = LabeledImageSerializer(many=True, default=[])
    shapes = LabeledShapeSerializer(many=True, default=[])
    tracks = LabeledTrackSerializer(many=True, default=[])

class FileInfoSerializer(serializers.Serializer):
    name = serializers.CharField(max_length=1024)
    type = serializers.ChoiceField(choices=["REG", "DIR"])
    mime_type = serializers.CharField(max_length=255)

class AnnotationFileSerializer(serializers.Serializer):
    annotation_file = serializers.FileField()

class DatasetFileSerializer(serializers.Serializer):
    dataset_file = serializers.FileField()

    @staticmethod
    def validate_dataset_file(value):
        if os.path.splitext(value.name)[1] != '.zip':
            raise serializers.ValidationError('Dataset file should be zip archive')
        return value

class TaskFileSerializer(serializers.Serializer):
    task_file = serializers.FileField()

class ProjectFileSerializer(serializers.Serializer):
    project_file = serializers.FileField()

class CommentReadSerializer(serializers.ModelSerializer):
    owner = BasicUserSerializer(allow_null=True, required=False)

    class Meta:
        model = models.Comment
        fields = ('id', 'issue', 'owner', 'message', 'created_date',
            'updated_date')
        read_only_fields = fields

class CommentWriteSerializer(WriteOnceMixin, serializers.ModelSerializer):
    def to_representation(self, instance):
        serializer = CommentReadSerializer(instance, context=self.context)
        return serializer.data

    class Meta:
        model = models.Comment
        fields = ('issue', 'message')
        write_once_fields = ('issue', )


class IssueReadSerializer(serializers.ModelSerializer):
    owner = BasicUserSerializer(allow_null=True, required=False)
    assignee = BasicUserSerializer(allow_null=True, required=False)
    position = serializers.ListField(
        child=serializers.FloatField(), allow_empty=False
    )
    comments = CommentsSummarySerializer(models.Comment, url_filter_key='issue_id')

    class Meta:
        model = models.Issue
        fields = ('id', 'frame', 'position', 'job', 'owner', 'assignee',
            'created_date', 'updated_date', 'resolved', 'comments')
        read_only_fields = fields
        extra_kwargs = {
            'created_date': { 'allow_null': True },
            'updated_date': { 'allow_null': True },
        }


class IssueWriteSerializer(WriteOnceMixin, serializers.ModelSerializer):
    position = serializers.ListField(
        child=serializers.FloatField(), allow_empty=False,
    )
    message = serializers.CharField(style={'base_template': 'textarea.html'})

    def to_representation(self, instance):
        serializer = IssueReadSerializer(instance, context=self.context)
        return serializer.data

    def create(self, validated_data):
        message = validated_data.pop('message')
        db_issue = super().create(validated_data)
        models.Comment.objects.create(issue=db_issue,
            message=message, owner=db_issue.owner)
        return db_issue

    class Meta:
        model = models.Issue
        fields = ('frame', 'position', 'job', 'assignee', 'message', 'resolved')
        write_once_fields = ('frame', 'job', 'message')

class ManifestSerializer(serializers.ModelSerializer):
    class Meta:
        model = models.Manifest
        fields = ('filename', )

    # pylint: disable=no-self-use
    def to_internal_value(self, data):
        return {'filename': data }

    # pylint: disable=no-self-use
    def to_representation(self, instance):
        return instance.filename if instance else instance

class CloudStorageReadSerializer(serializers.ModelSerializer):
    owner = BasicUserSerializer(required=False)
    manifests = ManifestSerializer(many=True, default=[])
    class Meta:
        model = models.CloudStorage
        exclude = ['credentials']
        read_only_fields = ('created_date', 'updated_date', 'owner', 'organization')
        extra_kwargs = { 'organization': { 'allow_null': True } }

@extend_schema_serializer(
    examples=[
        OpenApiExample(
            'Create AWS S3 cloud storage with credentials',
            description='',
            value={
                'provider_type': models.CloudProviderChoice.AWS_S3,
                'resource': 'somebucket',
                'display_name': 'Bucket',
                'credentials_type': models.CredentialsTypeChoice.KEY_SECRET_KEY_PAIR,
                'key': 'XXX',
                'secret_key': 'XXX',
                'specific_attributes': 'region=eu-central-1',
                'description': 'Some description',
                'manifests': [
                    'manifest.jsonl'
                ],

            },
            request_only=True,
        ),
        OpenApiExample(
            'Create AWS S3 cloud storage without credentials',
            value={
                'provider_type': models.CloudProviderChoice.AWS_S3,
                'resource': 'somebucket',
                'display_name': 'Bucket',
                'credentials_type': models.CredentialsTypeChoice.ANONYMOUS_ACCESS,
                'manifests': [
                    'manifest.jsonl'
                ],
            },
            request_only=True,
        ),
        OpenApiExample(
            'Create Azure cloud storage',
            value={
                'provider_type': models.CloudProviderChoice.AZURE_CONTAINER,
                'resource': 'sonecontainer',
                'display_name': 'Container',
                'credentials_type': models.CredentialsTypeChoice.ACCOUNT_NAME_TOKEN_PAIR,
                'account_name': 'someaccount',
                'session_token': 'xxx',
                'manifests': [
                    'manifest.jsonl'
                ],
            },
            request_only=True,
        ),
        OpenApiExample(
            'Create GCS',
            value={
                'provider_type': models.CloudProviderChoice.GOOGLE_CLOUD_STORAGE,
                'resource': 'somebucket',
                'display_name': 'Bucket',
                'credentials_type': models.CredentialsTypeChoice.KEY_FILE_PATH,
                'key_file': 'file',
                'manifests': [
                    'manifest.jsonl'
                ],
            },
            request_only=True,
        )
    ]
)
class CloudStorageWriteSerializer(serializers.ModelSerializer):
    owner = BasicUserSerializer(required=False)
    session_token = serializers.CharField(max_length=440, allow_blank=True, required=False)
    key = serializers.CharField(max_length=40, allow_blank=True, required=False)
    secret_key = serializers.CharField(max_length=44, allow_blank=True, required=False)
    key_file = serializers.FileField(required=False)
    account_name = serializers.CharField(max_length=24, allow_blank=True, required=False)
    manifests = ManifestSerializer(many=True, default=[])
    connection_string = serializers.CharField(max_length=440, allow_blank=True, required=False)

    class Meta:
        model = models.CloudStorage
        fields = (
            'provider_type', 'resource', 'display_name', 'owner', 'credentials_type',
            'created_date', 'updated_date', 'session_token', 'account_name', 'key',
            'secret_key', 'connection_string', 'key_file', 'specific_attributes', 'description', 'id',
            'manifests', 'organization'
        )
        read_only_fields = ('created_date', 'updated_date', 'owner', 'organization')
        extra_kwargs = { 'organization': { 'allow_null': True } }

    # pylint: disable=no-self-use
    def validate_specific_attributes(self, value):
        if value:
            attributes = value.split('&')
            for attribute in attributes:
                if not len(attribute.split('=')) == 2:
                    raise serializers.ValidationError('Invalid specific attributes')
        return value

    def validate(self, attrs):
        provider_type = attrs.get('provider_type')
        if provider_type == models.CloudProviderChoice.AZURE_CONTAINER:
            if not attrs.get('account_name', '') and not attrs.get('connection_string', ''):
                raise serializers.ValidationError('Account name or connection string for Azure container was not specified')
        return attrs

    @staticmethod
    def _manifests_validation(storage, manifests):
        # check manifest files availability
        for manifest in manifests:
            file_status = storage.get_file_status(manifest)
            if file_status == Status.NOT_FOUND:
                raise serializers.ValidationError({
                    'manifests': "The '{}' file does not exist on '{}' cloud storage" \
                        .format(manifest, storage.name)
                })
            elif file_status == Status.FORBIDDEN:
                raise serializers.ValidationError({
                    'manifests': "The '{}' file does not available on '{}' cloud storage. Access denied" \
                        .format(manifest, storage.name)
                })

    def create(self, validated_data):
        provider_type = validated_data.get('provider_type')
        should_be_created = validated_data.pop('should_be_created', None)

        key_file = validated_data.pop('key_file', None)
        # we need to save it to temporary file to check the granted permissions
        temporary_file = None
        if key_file:
            with NamedTemporaryFile(mode='wb', prefix='cvat', delete=False) as temp_key:
                temp_key.write(key_file.read())
                temporary_file = temp_key.name
            key_file.close()
            del key_file
        credentials = Credentials(
            account_name=validated_data.pop('account_name', ''),
            key=validated_data.pop('key', ''),
            secret_key=validated_data.pop('secret_key', ''),
            session_token=validated_data.pop('session_token', ''),
            key_file_path=temporary_file,
            credentials_type = validated_data.get('credentials_type'),
            connection_string = validated_data.pop('connection_string', '')
        )
        details = {
            'resource': validated_data.get('resource'),
            'credentials': credentials,
            'specific_attributes': parse_specific_attributes(validated_data.get('specific_attributes', ''))
        }
        storage = get_cloud_storage_instance(cloud_provider=provider_type, **details)
        if should_be_created:
            try:
                storage.create()
            except Exception as ex:
                slogger.glob.warning("Failed with creating storage\n{}".format(str(ex)))
                raise

        storage_status = storage.get_status()
        if storage_status == Status.AVAILABLE:
            manifests = [m.get('filename') for m in validated_data.pop('manifests')]
            self._manifests_validation(storage, manifests)

            db_storage = models.CloudStorage.objects.create(
                credentials=credentials.convert_to_db(),
                **validated_data
            )
            db_storage.save()

            manifest_file_instances = [models.Manifest(filename=manifest, cloud_storage=db_storage) for manifest in manifests]
            models.Manifest.objects.bulk_create(manifest_file_instances)

            cloud_storage_path = db_storage.get_storage_dirname()
            if os.path.isdir(cloud_storage_path):
                shutil.rmtree(cloud_storage_path)

            os.makedirs(db_storage.get_storage_logs_dirname(), exist_ok=True)
            if temporary_file:
                # so, gcs key file is valid and we need to set correct path to the file
                real_path_to_key_file = db_storage.get_key_file_path()
                shutil.copyfile(temporary_file, real_path_to_key_file)
                os.remove(temporary_file)

                credentials.key_file_path = real_path_to_key_file
                db_storage.credentials = credentials.convert_to_db()
                db_storage.save()
            return db_storage
        elif storage_status == Status.FORBIDDEN:
            field = 'credentials'
            message = 'Cannot create resource {} with specified credentials. Access forbidden.'.format(storage.name)
        else:
            field = 'resource'
            message = 'The resource {} not found. It may have been deleted.'.format(storage.name)
        if temporary_file:
            os.remove(temporary_file)
        slogger.glob.error(message)
        raise serializers.ValidationError({field: message})

    # pylint: disable=no-self-use
    def update(self, instance, validated_data):
        credentials = Credentials()
        credentials.convert_from_db({
            'type': instance.credentials_type,
            'value': instance.credentials,
        })
        credentials_dict = {k:v for k,v in validated_data.items() if k in {
            'key','secret_key', 'account_name', 'session_token', 'key_file_path',
            'credentials_type'
        }}

        key_file = validated_data.pop('key_file', None)
        temporary_file = None
        if key_file:
            with NamedTemporaryFile(mode='wb', prefix='cvat', delete=False) as temp_key:
                temp_key.write(key_file.read())
                temporary_file = temp_key.name
            credentials_dict['key_file_path'] = temporary_file
            key_file.close()
            del key_file

        credentials.mapping_with_new_values(credentials_dict)
        instance.credentials = credentials.convert_to_db()
        instance.credentials_type = validated_data.get('credentials_type', instance.credentials_type)
        instance.resource = validated_data.get('resource', instance.resource)
        instance.display_name = validated_data.get('display_name', instance.display_name)
        instance.description = validated_data.get('description', instance.description)
        instance.specific_attributes = validated_data.get('specific_attributes', instance.specific_attributes)

        # check cloud storage existing
        details = {
            'resource': instance.resource,
            'credentials': credentials,
            'specific_attributes': parse_specific_attributes(instance.specific_attributes)
        }
        storage = get_cloud_storage_instance(cloud_provider=instance.provider_type, **details)
        storage_status = storage.get_status()
        if storage_status == Status.AVAILABLE:
            new_manifest_names = set(i.get('filename') for i in validated_data.get('manifests', []))
            previos_manifest_names = set(i.filename for i in instance.manifests.all())
            delta_to_delete = tuple(previos_manifest_names - new_manifest_names)
            delta_to_create = tuple(new_manifest_names - previos_manifest_names)
            if delta_to_delete:
                instance.manifests.filter(filename__in=delta_to_delete).delete()
            if delta_to_create:
                # check manifest files existing
                self._manifests_validation(storage, delta_to_create)
                manifest_instances = [models.Manifest(filename=f, cloud_storage=instance) for f in delta_to_create]
                models.Manifest.objects.bulk_create(manifest_instances)
            if temporary_file:
                # so, gcs key file is valid and we need to set correct path to the file
                real_path_to_key_file = instance.get_key_file_path()
                shutil.copyfile(temporary_file, real_path_to_key_file)
                os.remove(temporary_file)

                instance.credentials = real_path_to_key_file
            instance.save()
            return instance
        elif storage_status == Status.FORBIDDEN:
            field = 'credentials'
            message = 'Cannot update resource {} with specified credentials. Access forbidden.'.format(storage.name)
        else:
            field = 'resource'
            message = 'The resource {} not found. It may have been deleted.'.format(storage.name)
        if temporary_file:
            os.remove(temporary_file)
        slogger.glob.error(message)
        raise serializers.ValidationError({field: message})


class CloudStorageContentSerializer(serializers.Serializer):
    next = serializers.CharField(required=False, allow_null=True, allow_blank=True,
        help_text="This token is used to continue listing files in the bucket.")
    content = FileInfoSerializer(many=True)

class RelatedFileSerializer(serializers.ModelSerializer):

    class Meta:
        model = models.RelatedFile
        fields = '__all__'
        read_only_fields = ('path',)


def _update_related_storages(instance, validated_data):
    for storage in ('source_storage', 'target_storage'):
        new_conf = validated_data.pop(storage, None)

        if not new_conf:
            continue

        cloud_storage_id = new_conf.get('cloud_storage_id')
        if cloud_storage_id:
            _validate_existence_of_cloud_storage(cloud_storage_id)

        # storage_instance maybe None
        storage_instance = getattr(instance, storage)
        if not storage_instance:
            storage_instance = models.Storage(**new_conf)
            storage_instance.save()
            setattr(instance, storage, storage_instance)
            continue

        new_location = new_conf.get('location')
        storage_instance.location = new_location or storage_instance.location
        storage_instance.cloud_storage_id = new_conf.get('cloud_storage_id', \
            storage_instance.cloud_storage_id if not new_location else None)

        cloud_storage_id = storage_instance.cloud_storage_id
        if cloud_storage_id:
            try:
                _ = models.CloudStorage.objects.get(id=cloud_storage_id)
            except models.CloudStorage.DoesNotExist:
                raise serializers.ValidationError(f'The specified cloud storage {cloud_storage_id} does not exist.')

        storage_instance.save()

def _configure_related_storages(validated_data):

    storages = {
        'source_storage': None,
        'target_storage': None,
    }

    for i in storages:
        storage_conf = validated_data.get(i)
        if storage_conf:
            cloud_storage_id = storage_conf.get('cloud_storage_id')
            if cloud_storage_id:
                _validate_existence_of_cloud_storage(cloud_storage_id)
            storage_instance = models.Storage(**storage_conf)
            storage_instance.save()
            storages[i] = storage_instance
    return storages

def _validate_existence_of_cloud_storage(cloud_storage_id):
    try:
        _ = models.CloudStorage.objects.get(id=cloud_storage_id)
    except models.CloudStorage.DoesNotExist:
        raise serializers.ValidationError(f'The specified cloud storage {cloud_storage_id} does not exist.')<|MERGE_RESOLUTION|>--- conflicted
+++ resolved
@@ -784,21 +784,15 @@
 
     class Meta:
         model = models.Data
-<<<<<<< HEAD
         fields = (
             'chunk_size', 'size', 'image_quality', 'start_frame', 'stop_frame', 'frame_filter',
             'compressed_chunk_type', 'original_chunk_type',
-            'client_files', 'server_files', 'remote_files', 'use_zip_chunks',
+            'client_files', 'server_files', 'remote_files',
+            'use_zip_chunks', 'server_files_exclude',
             'cloud_storage_id', 'use_cache', 'copy_data', 'storage_method',
             'storage', 'sorting_method', 'filename_pattern',
             'job_file_mapping', 'upload_file_order',
         )
-=======
-        fields = ('chunk_size', 'size', 'image_quality', 'start_frame', 'stop_frame', 'frame_filter',
-            'compressed_chunk_type', 'original_chunk_type', 'client_files', 'server_files', 'server_files_exclude','remote_files', 'use_zip_chunks',
-            'cloud_storage_id', 'use_cache', 'copy_data', 'storage_method', 'storage', 'sorting_method', 'filename_pattern',
-            'job_file_mapping')
->>>>>>> 04a1f0b3
         extra_kwargs = {
             'chunk_size': { 'help_text': "Maximum number of frames per chunk" },
             'size': { 'help_text': "The number of frames" },
@@ -888,13 +882,9 @@
         server_files = validated_data.pop('server_files')
         remote_files = validated_data.pop('remote_files')
 
-<<<<<<< HEAD
         validated_data.pop('job_file_mapping', None) # optional, not present in Data
         validated_data.pop('upload_file_order', None) # optional, not present in Data
-=======
-        validated_data.pop('job_file_mapping', None) # optional
-        validated_data.pop('server_files_exclude', None) # optional
->>>>>>> 04a1f0b3
+        validated_data.pop('server_files_exclude', None) # optional, not present in Data
 
         for extra_key in { 'use_zip_chunks', 'use_cache', 'copy_data' }:
             validated_data.pop(extra_key)
