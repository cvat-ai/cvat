--- conflicted
+++ resolved
@@ -743,7 +743,6 @@
 
     class Meta:
         model = models.Data
-<<<<<<< HEAD
         fields = (
             'chunk_size', 'size', 'image_quality', 'start_frame', 'stop_frame', 'frame_filter',
             'compressed_chunk_type', 'original_chunk_type',
@@ -752,11 +751,6 @@
             'storage', 'sorting_method', 'filename_pattern',
             'job_file_mapping', 'upload_file_order',
         )
-=======
-        fields = ('chunk_size', 'size', 'image_quality', 'start_frame', 'stop_frame', 'frame_filter',
-            'compressed_chunk_type', 'original_chunk_type', 'client_files', 'server_files', 'remote_files', 'use_zip_chunks',
-            'cloud_storage_id', 'use_cache', 'copy_data', 'storage_method', 'storage', 'sorting_method', 'filename_pattern',
-            'job_file_mapping')
         extra_kwargs = {
             'chunk_size': { 'help_text': "Maximum number of frames per chunk" },
             'size': { 'help_text': "The number of frames" },
@@ -768,7 +762,6 @@
     def __init__(self, *args, **kwargs):
         kwargs.setdefault('help_text', self.__doc__)
         super().__init__(*args, **kwargs)
->>>>>>> 0c853b15
 
     # pylint: disable=no-self-use
     def validate_frame_filter(self, value):
