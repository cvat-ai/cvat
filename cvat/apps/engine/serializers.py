# Copyright (C) 2019-2022 Intel Corporation
# Copyright (C) CVAT.ai Corporation
#
# SPDX-License-Identifier: MIT

from __future__ import annotations

import os
import re
import shutil
import string
import textwrap
import warnings
from collections import OrderedDict
from collections.abc import Iterable, Sequence
from contextlib import closing
from copy import copy
from datetime import timedelta
from decimal import Decimal
from inspect import isclass
from tempfile import NamedTemporaryFile
from typing import Any, Optional, Union

import django_rq
import rq.defaults as rq_defaults
from django.conf import settings
from django.contrib.auth.models import Group, User
from django.db import transaction
from django.db.models import Prefetch, prefetch_related_objects
from django.utils import timezone
from drf_spectacular.utils import OpenApiExample, extend_schema_field, extend_schema_serializer
from numpy import random
from rest_framework import exceptions, serializers
from rq.job import Job as RQJob
from rq.job import JobStatus as RQJobStatus

from cvat.apps.dataset_manager.formats.utils import get_label_color
from cvat.apps.engine import field_validation, models
from cvat.apps.engine.cloud_provider import Credentials, Status, get_cloud_storage_instance
from cvat.apps.engine.frame_provider import FrameQuality, TaskFrameProvider
from cvat.apps.engine.log import ServerLogManager
from cvat.apps.engine.model_utils import bulk_create
from cvat.apps.engine.permissions import TaskPermission
from cvat.apps.engine.rq_job_handler import RQId, RQJobMetaField
from cvat.apps.engine.task_validation import HoneypotFrameSelector
from cvat.apps.engine.utils import (
    CvatChunkTimestampMismatchError,
    build_field_filter_params,
    format_list,
    get_list_view_name,
    grouped,
    parse_exception_message,
    parse_specific_attributes,
    reverse,
    take_by,
)
from utils.dataset_manifest import ImageManifestManager

slogger = ServerLogManager(__name__)

class WriteOnceMixin:
    """
    Adds support for write once fields to serializers.

    To use it, specify a list of fields as `write_once_fields` on the
    serializer's Meta:
    ```
    class Meta:
        model = SomeModel
        fields = '__all__'
        write_once_fields = ('collection', )
    ```

    Now the fields in `write_once_fields` can be set during POST (create),
    but cannot be changed afterwards via PUT or PATCH (update).
    Inspired by http://stackoverflow.com/a/37487134/627411.
    """

    def get_fields(self):
        fields = super().get_fields()

        # We're only interested in PATCH and PUT.
        if 'update' in getattr(self.context.get('view'), 'action', ''):
            fields = self._update_write_once_fields(fields)

        return fields

    def _update_write_once_fields(self, fields):
        """
        Set all fields in `Meta.write_once_fields` to read_only.
        """

        write_once_fields = getattr(self.Meta, 'write_once_fields', None)
        if not write_once_fields:
            return fields

        if not isinstance(write_once_fields, (list, tuple)):
            raise TypeError(
                'The `write_once_fields` option must be a list or tuple. '
                'Got {}.'.format(type(write_once_fields).__name__)
            )

        for field_name in write_once_fields:
            fields[field_name].read_only = True

        return fields


@extend_schema_field(serializers.URLField)
class HyperlinkedEndpointSerializer(serializers.Serializer):
    key_field = 'pk'

    def __init__(self, view_name=None, *, filter_key=None, **kwargs):
        if isclass(view_name) and issubclass(view_name, models.models.Model):
            view_name = get_list_view_name(view_name)
        elif not isinstance(view_name, str):
            raise TypeError(view_name)

        kwargs['read_only'] = True
        super().__init__(**kwargs)

        self.view_name = view_name
        self.filter_key = filter_key

    def get_attribute(self, instance):
        return instance

    def to_representation(self, instance):
        request = self.context.get('request')
        if not request:
            return None

        return serializers.Hyperlink(
            reverse(self.view_name, request=request,
                query_params=build_field_filter_params(
                    self.filter_key, getattr(instance, self.key_field)
            )),
            instance
        )


class _CollectionSummarySerializer(serializers.Serializer):
    # This class isn't recommended for direct use in public serializers
    # because it produces too generic description in the schema.
    # Consider creating a dedicated inherited class instead.

    count = serializers.IntegerField(default=0)

    def __init__(self, model, *, url_filter_key, **kwargs):
        super().__init__(**kwargs)
        self._collection_key = self.source
        self._model = model
        self._url_filter_key = url_filter_key

    def bind(self, field_name, parent):
        super().bind(field_name, parent)
        self._collection_key = self._collection_key or self.source
        self._model = self._model or type(self.parent)

    def get_fields(self):
        fields = super().get_fields()
        fields['url'] = HyperlinkedEndpointSerializer(self._model, filter_key=self._url_filter_key)
        if not fields['count'].source:
            fields['count'].source = self._collection_key + '.count'
        return fields

    def get_attribute(self, instance):
        return instance

class JobsSummarySerializer(_CollectionSummarySerializer):
    count = serializers.IntegerField(source='total_jobs_count', default=0)
    completed = serializers.IntegerField(source='completed_jobs_count', allow_null=True)
    validation = serializers.IntegerField(source='validation_jobs_count', allow_null=True)

    def __init__(self, *, model=models.Job, url_filter_key, **kwargs):
        super().__init__(model=model, url_filter_key=url_filter_key, **kwargs)


MAX_FILENAME_LENGTH = 1024


class TasksSummarySerializer(_CollectionSummarySerializer):
    pass


class CommentsSummarySerializer(_CollectionSummarySerializer):
    pass

class LabelsSummarySerializer(serializers.Serializer):
    url = serializers.URLField(read_only=True)

    def get_url(self, request, instance):
        filter_key = instance.__class__.__name__.lower() + '_id'
        return reverse('label-list', request=request,
            query_params={ filter_key: instance.id })

    def to_representation(self, instance):
        request = self.context.get('request')
        if not request:
            return None

        return {
            'url': self.get_url(request, instance),
        }

class IssuesSummarySerializer(serializers.Serializer):
    url = serializers.URLField(read_only=True)
    count = serializers.IntegerField(read_only=True)

    def get_url(self, request, instance):
        return reverse('issue-list', request=request,
            query_params={ 'job_id': instance.id })

    def get_count(self, instance):
        return getattr(instance, 'issues__count', 0)

    def to_representation(self, instance):
        request = self.context.get('request')
        if not request:
            return None

        return {
            'url': self.get_url(request, instance),
            'count': self.get_count(instance)
        }


class BasicUserSerializer(serializers.ModelSerializer):
    def validate(self, attrs):
        if hasattr(self, 'initial_data'):
            unknown_keys = set(self.initial_data.keys()) - set(self.fields.keys())
            if unknown_keys:
                if set(['is_staff', 'is_superuser', 'groups']) & unknown_keys:
                    message = 'You do not have permissions to access some of' + \
                        ' these fields: {}'.format(unknown_keys)
                else:
                    message = 'Got unknown fields: {}'.format(unknown_keys)
                raise serializers.ValidationError(message)
        return attrs

    class Meta:
        model = User
        fields = ('url', 'id', 'username', 'first_name', 'last_name')


class UserSerializer(serializers.ModelSerializer):
    groups = serializers.SlugRelatedField(many=True,
        slug_field='name', queryset=Group.objects.all())
    has_analytics_access = serializers.BooleanField(
        source='profile.has_analytics_access',
        required=False,
        read_only=True,
    )

    class Meta:
        model = User
        fields = ('url', 'id', 'username', 'first_name', 'last_name', 'email',
            'groups', 'is_staff', 'is_superuser', 'is_active', 'last_login',
            'date_joined', 'has_analytics_access')
        read_only_fields = ('last_login', 'date_joined', 'has_analytics_access')
        write_only_fields = ('password', )
        extra_kwargs = {
            'last_login': { 'allow_null': True }
        }


class DelimitedStringListField(serializers.ListField):
    def to_representation(self, value):
        return super().to_representation(value.split('\n'))

    def to_internal_value(self, data):
        return '\n'.join(super().to_internal_value(data))


class AttributeSerializer(serializers.ModelSerializer):
    id = serializers.IntegerField(required=False)
    values = DelimitedStringListField(allow_empty=True,
        child=serializers.CharField(allow_blank=True, max_length=200),
    )

    class Meta:
        model = models.AttributeSpec
        fields = ('id', 'name', 'mutable', 'input_type', 'default_value', 'values')


class SublabelSerializer(serializers.ModelSerializer):
    id = serializers.IntegerField(required=False)
    attributes = AttributeSerializer(many=True, source='attributespec_set', default=[],
        help_text="The list of attributes. "
        "If you want to remove an attribute, you need to recreate the label "
        "and specify the remaining attributes.")
    color = serializers.CharField(allow_blank=True, required=False,
        help_text="The hex value for the RGB color. "
        "Will be generated automatically, unless specified explicitly.")
    type = serializers.ChoiceField(choices=models.LabelType.choices(), required=False,
        help_text="Associated annotation type for this label")
    has_parent = serializers.BooleanField(source='has_parent_label', required=False)

    class Meta:
        model = models.Label
        fields = ('id', 'name', 'color', 'attributes', 'type', 'has_parent', )
        read_only_fields = ('parent',)


class SkeletonSerializer(serializers.ModelSerializer):
    id = serializers.IntegerField(required=False)
    svg = serializers.CharField(allow_blank=True, required=False)

    class Meta:
        model = models.Skeleton
        fields = ('id', 'svg',)


class LabelSerializer(SublabelSerializer):
    deleted = serializers.BooleanField(required=False, write_only=True,
        help_text='Delete the label. Only applicable in the PATCH methods of a project or a task.')
    sublabels = SublabelSerializer(many=True, required=False)
    svg = serializers.CharField(allow_blank=True, required=False)
    has_parent = serializers.BooleanField(read_only=True, source='has_parent_label', required=False)

    class Meta:
        model = models.Label
        fields = (
            'id', 'name', 'color', 'attributes', 'deleted', 'type', 'svg',
            'sublabels', 'project_id', 'task_id', 'parent_id', 'has_parent'
        )
        read_only_fields = ('id', 'svg', 'project_id', 'task_id')
        extra_kwargs = {
            'project_id': { 'required': False, 'allow_null': False },
            'task_id': { 'required': False, 'allow_null': False },
            'parent_id': { 'required': False, },
        }

    def to_representation(self, instance):
        label = super().to_representation(instance)
        if label['type'] == str(models.LabelType.SKELETON):
            label['svg'] = instance.skeleton.svg

        # Clean mutually exclusive fields
        if not label.get('task_id'):
            label.pop('task_id', None)
        if not label.get('project_id'):
            label.pop('project_id', None)

        return label

    def __init__(self, *args, **kwargs):
        self._local = kwargs.pop('local', False)
        """
        Indicates that the operation is called from the dedicated ViewSet
        and not from the parent entity, i.e. a project or task.
        """

        super().__init__(*args, **kwargs)

    def validate(self, attrs):
        if self._local and attrs.get('deleted'):
            # NOTE: Navigate clients to the right method
            raise serializers.ValidationError(
                'Labels cannot be deleted by updating in this endpoint. '
                'Please use the DELETE method instead.'
            )

        if attrs.get('deleted') and attrs.get('id') is None:
            raise serializers.ValidationError('Deleted label must have an ID')

        return attrs

    @staticmethod
    def check_attribute_names_unique(attrs):
        encountered_names = set()
        for attribute in attrs:
            attr_name = attribute.get('name')
            if attr_name in encountered_names:
                raise serializers.ValidationError(f"Duplicate attribute with name '{attr_name}' exists")
            else:
                encountered_names.add(attr_name)

    @classmethod
    @transaction.atomic
    def update_label(
        cls,
        validated_data: dict[str, Any],
        svg: str,
        sublabels: Iterable[dict[str, Any]],
        *,
        parent_instance: Union[models.Project, models.Task],
        parent_label: Optional[models.Label] = None
    ) -> Optional[models.Label]:
        parent_info, logger = cls._get_parent_info(parent_instance)

        attributes = validated_data.pop('attributespec_set', [])

        cls.check_attribute_names_unique(attributes)

        if validated_data.get('id') is not None:
            try:
                db_label = models.Label.objects.get(id=validated_data['id'], **parent_info)
            except models.Label.DoesNotExist as exc:
                raise exceptions.NotFound(
                    detail='Not found label with id #{} to change'.format(validated_data['id'])
                ) from exc

            updated_type = validated_data.get('type') or db_label.type
            if str(models.LabelType.SKELETON) in [db_label.type, updated_type]:
                # do not permit changing types from/to skeleton
                logger.warning("Label id {} ({}): an attempt to change label type from {} to {}. "
                    "Changing from or to '{}' is not allowed, the type won't be changed.".format(
                    db_label.id,
                    db_label.name,
                    db_label.type,
                    updated_type,
                    str(models.LabelType.SKELETON),
                ))
            else:
                db_label.type = updated_type

            db_label.name = validated_data.get('name') or db_label.name

            logger.info("Label id {} ({}) was updated".format(db_label.id, db_label.name))
        else:
            try:
                db_label = models.Label.create(
                    name=validated_data.get('name'),
                    type=validated_data.get('type', models.LabelType.ANY),
                    parent=parent_label,
                    **parent_info
                )
            except models.InvalidLabel as exc:
                raise exceptions.ValidationError(str(exc)) from exc
            logger.info("New {} label was created".format(db_label.name))

            cls.update_labels(sublabels, parent_instance=parent_instance, parent_label=db_label)

            if db_label.type == str(models.LabelType.SKELETON):
                for db_sublabel in list(db_label.sublabels.all()):
                    svg = svg.replace(
                        f'data-label-name="{db_sublabel.name}"',
                        f'data-label-id="{db_sublabel.id}"'
                    )
                db_skeleton = models.Skeleton.objects.create(root=db_label, svg=svg)
                logger.info(
                    f'label:update Skeleton id:{db_skeleton.id} for label_id:{db_label.id}'
                )

        if validated_data.get('deleted'):
            assert validated_data['id'] # must be checked in the validate()
            db_label.delete()
            return None

        if not validated_data.get('color', None):
            other_label_colors = [
                label.color for label in
                parent_instance.label_set.exclude(id=db_label.id).order_by('id')
            ]
            db_label.color = get_label_color(db_label.name, other_label_colors)
        else:
            db_label.color = validated_data.get('color', db_label.color)

        try:
            db_label.save()
        except models.InvalidLabel as exc:
            raise exceptions.ValidationError(str(exc)) from exc

        for attr in attributes:
            attr_id = attr.get('id', None)
            if attr_id is not None:
                try:
                    db_attr = models.AttributeSpec.objects.get(id=attr_id, label=db_label)
                except models.AttributeSpec.DoesNotExist as ex:
                    raise exceptions.NotFound(
                        f'Attribute with id #{attr_id} does not exist'
                    ) from ex
                created = False
            else:
                (db_attr, created) = models.AttributeSpec.objects.get_or_create(
                    label=db_label, name=attr['name'], defaults=attr
                )
            if created:
                logger.info("New {} attribute for {} label was created"
                    .format(db_attr.name, db_label.name))
            else:
                logger.info("{} attribute for {} label was updated"
                    .format(db_attr.name, db_label.name))

                # FIXME: need to update only "safe" fields
                db_attr.name = attr.get('name', db_attr.name)
                db_attr.default_value = attr.get('default_value', db_attr.default_value)
                db_attr.mutable = attr.get('mutable', db_attr.mutable)
                db_attr.input_type = attr.get('input_type', db_attr.input_type)
                db_attr.values = attr.get('values', db_attr.values)
                db_attr.save()

        return db_label

    @classmethod
    @transaction.atomic
    def create_labels(cls,
        labels: Iterable[dict[str, Any]],
        *,
        parent_instance: Union[models.Project, models.Task],
        parent_label: Optional[models.Label] = None
    ):
        parent_info, logger = cls._get_parent_info(parent_instance)

        label_colors = list()

        for label in labels:
            attributes = label.pop('attributespec_set')

            cls.check_attribute_names_unique(attributes)

            if label.get('id', None):
                del label['id']

            if not label.get('color', None):
                label['color'] = get_label_color(label['name'], label_colors)
            label_colors.append(label['color'])

            sublabels = label.pop('sublabels', [])
            svg = label.pop('svg', '')
            try:
                db_label = models.Label.create(**label, **parent_info, parent=parent_label)
            except models.InvalidLabel as exc:
                raise exceptions.ValidationError(str(exc)) from exc
            logger.info(
                f'label:create Label id:{db_label.id} for spec:{label} '
                f'with sublabels:{sublabels}, parent_label:{parent_label}'
            )

            cls.create_labels(sublabels, parent_instance=parent_instance, parent_label=db_label)

            if db_label.type == str(models.LabelType.SKELETON):
                for db_sublabel in list(db_label.sublabels.all()):
                    svg = svg.replace(
                        f'data-label-name="{db_sublabel.name}"',
                        f'data-label-id="{db_sublabel.id}"'
                    )
                db_skeleton = models.Skeleton.objects.create(root=db_label, svg=svg)
                logger.info(f'label:create Skeleton id:{db_skeleton.id} for label_id:{db_label.id}')

            for attr in attributes:
                if attr.get('id', None):
                    del attr['id']
                models.AttributeSpec.objects.create(label=db_label, **attr)

    @classmethod
    @transaction.atomic
    def update_labels(cls,
        labels: Iterable[dict[str, Any]],
        *,
        parent_instance: Union[models.Project, models.Task],
        parent_label: Optional[models.Label] = None
    ):
        _, logger = cls._get_parent_info(parent_instance)

        for label in labels:
            sublabels = label.pop('sublabels', [])
            svg = label.pop('svg', '')
            db_label = cls.update_label(label, svg, sublabels,
                parent_instance=parent_instance, parent_label=parent_label
            )
            if db_label:
                logger.info(
                    f'label:update Label id:{db_label.id} for spec:{label} '
                    f'with sublabels:{sublabels}, parent_label:{parent_label}'
                )
            else:
                logger.info(
                    f'label:delete label:{label} with '
                    f'sublabels:{sublabels}, parent_label:{parent_label}'
                )

    @classmethod
    def _get_parent_info(cls, parent_instance: Union[models.Project, models.Task]):
        parent_info = {}
        if isinstance(parent_instance, models.Project):
            parent_info['project'] = parent_instance
            logger = slogger.project[parent_instance.id]
        elif isinstance(parent_instance, models.Task):
            parent_info['task'] = parent_instance
            logger = slogger.task[parent_instance.id]
        else:
            raise TypeError(f"Unexpected parent instance type {type(parent_instance).__name__}")

        return parent_info, logger

    def update(self, instance, validated_data):
        if not self._local:
            return super().update(instance, validated_data)

        # Here we reuse the parent entity logic to make sure everything is done
        # like these entities expect. Initial data (unprocessed) is used to
        # avoid introducing premature changes.
        data = copy(self.initial_data)
        data['id'] = instance.id
        data.setdefault('name', instance.name)
        parent_query = { 'labels': [data] }

        if isinstance(instance.project, models.Project):
            parent_serializer = ProjectWriteSerializer(
                instance=instance.project, data=parent_query, partial=True,
            )
        elif isinstance(instance.task, models.Task):
            parent_serializer = TaskWriteSerializer(
                instance=instance.task, data=parent_query, partial=True,
            )

        parent_serializer.is_valid(raise_exception=True)
        parent_serializer.save()

        self.instance = models.Label.objects.get(pk=instance.pk)
        return self.instance

class StorageSerializer(serializers.ModelSerializer):
    cloud_storage_id = serializers.IntegerField(required=False, allow_null=True)

    class Meta:
        model = models.Storage
        fields = ('id', 'location', 'cloud_storage_id')

class JobReadSerializer(serializers.ModelSerializer):
    task_id = serializers.ReadOnlyField(source="segment.task.id")
    project_id = serializers.ReadOnlyField(source="get_project_id", allow_null=True)
    guide_id = serializers.ReadOnlyField(source="get_guide_id", allow_null=True)
    start_frame = serializers.ReadOnlyField(source="segment.start_frame")
    stop_frame = serializers.ReadOnlyField(source="segment.stop_frame")
    frame_count = serializers.ReadOnlyField(source="segment.frame_count")
    assignee = BasicUserSerializer(allow_null=True, read_only=True)
    dimension = serializers.CharField(max_length=2, source='segment.task.dimension', read_only=True)
    data_chunk_size = serializers.ReadOnlyField(source='segment.task.data.chunk_size')
    organization = serializers.ReadOnlyField(source='segment.task.organization.id', allow_null=True)
    data_original_chunk_type = serializers.ReadOnlyField(source='segment.task.data.original_chunk_type')
    data_compressed_chunk_type = serializers.ReadOnlyField(source='segment.task.data.compressed_chunk_type')
    mode = serializers.ReadOnlyField(source='segment.task.mode')
    bug_tracker = serializers.CharField(max_length=2000, source='get_bug_tracker',
        allow_null=True, read_only=True)
    labels = LabelsSummarySerializer(source='*')
    issues = IssuesSummarySerializer(source='*')
    target_storage = StorageSerializer(required=False, allow_null=True)
    source_storage = StorageSerializer(required=False, allow_null=True)
    parent_job_id = serializers.ReadOnlyField(allow_null=True)
    consensus_replicas = serializers.IntegerField(read_only=True)

    class Meta:
        model = models.Job
        fields = ('url', 'id', 'task_id', 'project_id', 'assignee', 'guide_id',
            'dimension', 'bug_tracker', 'status', 'stage', 'state', 'mode', 'frame_count',
            'start_frame', 'stop_frame',
            'data_chunk_size', 'data_compressed_chunk_type', 'data_original_chunk_type',
            'created_date', 'updated_date', 'issues', 'labels', 'type', 'organization',
            'target_storage', 'source_storage', 'assignee_updated_date', 'parent_job_id',
            'consensus_replicas'
        )
        read_only_fields = fields

    def to_representation(self, instance):
        data = super().to_representation(instance)

        if instance.segment.type == models.SegmentType.SPECIFIC_FRAMES:
            data['data_compressed_chunk_type'] = models.DataChoice.IMAGESET

        if instance.type == models.JobType.ANNOTATION:
            data['consensus_replicas'] = instance.segment.task.consensus_replicas
        else:
            data['consensus_replicas'] = 0

        if request := self.context.get('request'):
            perm = TaskPermission.create_scope_view(request, instance.segment.task)
            result = perm.check_access()
            if result.allow:
                if task_source_storage := instance.get_source_storage():
                    data['source_storage'] = StorageSerializer(task_source_storage).data
                if task_target_storage := instance.get_target_storage():
                    data['target_storage'] = StorageSerializer(task_target_storage).data

        return data

class JobWriteSerializer(WriteOnceMixin, serializers.ModelSerializer):
    assignee = serializers.IntegerField(allow_null=True, required=False)

    # NOTE: Field sets can be expressed using serializer inheritance, but it is
    # harder to use then: we need to make a manual switch in get_serializer_class()
    # and create an extra serializer type in the API schema.
    # Need to investigate how it can be simplified. It can also be done just internally,
    # (e.g. just on the validation side), but it will complicate the implementation.
    type = serializers.ChoiceField(choices=models.JobType.choices())

    task_id = serializers.IntegerField()
    frame_selection_method = serializers.ChoiceField(
        choices=models.JobFrameSelectionMethod.choices(), required=False
    )
    frames = serializers.ListField(
        child=serializers.IntegerField(min_value=0),
        required=False,
        allow_empty=False,
        help_text=textwrap.dedent("""\
            The list of frame ids. Applicable only to the "{}" frame selection method
        """.format(models.JobFrameSelectionMethod.MANUAL))
    )
    frame_count = serializers.IntegerField(
        min_value=1,
        required=False,
        help_text=textwrap.dedent("""\
            The number of frames included in the GT job.
            Applicable only to the "{}" frame selection method
        """.format(models.JobFrameSelectionMethod.RANDOM_UNIFORM))
    )
    frame_share = serializers.FloatField(
        required=False,
        validators=[field_validation.validate_share],
        help_text=textwrap.dedent("""\
            The share of frames included in the GT job.
            Applicable only to the "{}" frame selection method
        """.format(models.JobFrameSelectionMethod.RANDOM_UNIFORM))
    )
    frames_per_job_count = serializers.IntegerField(
        min_value=1,
        required=False,
        help_text=textwrap.dedent("""\
            The number of frames included in the GT job from each annotation job.
            Applicable only to the "{}" frame selection method
        """.format(models.JobFrameSelectionMethod.RANDOM_PER_JOB))
    )
    frames_per_job_share = serializers.FloatField(
        required=False,
        validators=[field_validation.validate_share],
        help_text=textwrap.dedent("""\
            The share of frames included in the GT job from each annotation job.
            Applicable only to the "{}" frame selection method
        """.format(models.JobFrameSelectionMethod.RANDOM_PER_JOB))
    )
    random_seed = serializers.IntegerField(
        min_value=0,
        required=False,
        help_text=textwrap.dedent("""\
            The seed value for the random number generator.
            The same value will produce the same frame sets.
            Applicable only to random frame selection methods.
            By default, a random value is used.
        """)
    )
    seed = serializers.IntegerField(
        min_value=0, required=False, help_text="Deprecated. Use random_seed instead."
    )

    class Meta:
        model = models.Job
        random_selection_params = (
            'frame_count', 'frame_share', 'frames_per_job_count', 'frames_per_job_share',
            'random_seed', 'seed'
        )
        manual_selection_params = ('frames',)
        write_once_fields = ('type', 'task_id', 'frame_selection_method',) \
            + random_selection_params + manual_selection_params
        fields = ('assignee', 'stage', 'state', ) + write_once_fields

    def to_representation(self, instance):
        serializer = JobReadSerializer(instance, context=self.context)
        return serializer.data

    def validate(self, attrs):
        frame_selection_method = attrs.get('frame_selection_method')
        if frame_selection_method == models.JobFrameSelectionMethod.RANDOM_UNIFORM:
            field_validation.require_one_of_fields(attrs, ['frame_count', 'frame_share'])

            # 'seed' is a backward compatibility alias
            if attrs.get('seed') is not None or attrs.get('random_seed') is not None:
                field_validation.require_one_of_fields(attrs, ['seed', 'random_seed'])

        elif frame_selection_method == models.JobFrameSelectionMethod.RANDOM_PER_JOB:
            field_validation.require_one_of_fields(
                attrs, ['frames_per_job_count', 'frames_per_job_share']
            )
        elif frame_selection_method == models.JobFrameSelectionMethod.MANUAL:
            field_validation.require_field(attrs, "frames")

        if (
            'frames' in attrs and
            frame_selection_method != models.JobFrameSelectionMethod.MANUAL
        ):
            raise serializers.ValidationError(
                '"frames" can only be used when "frame_selection_method" is "{}"'.format(
                    models.JobFrameSelectionMethod.MANUAL
                )
            )

        return super().validate(attrs)

    @transaction.atomic
    def create(self, validated_data):
        if validated_data["type"] != models.JobType.GROUND_TRUTH:
            raise serializers.ValidationError(f"Unexpected job type '{validated_data['type']}'")

        task_id = validated_data.pop('task_id')
        task = models.Task.objects.select_for_update().get(pk=task_id)

        if not task.data:
            raise serializers.ValidationError(
                "This task has no data attached yet. Please set up task data and try again"
            )
        if task.dimension != models.DimensionType.DIM_2D:
            raise serializers.ValidationError(
                "Ground Truth jobs can only be added in 2d tasks"
            )

        if task.data.validation_mode in (models.ValidationMode.GT_POOL, models.ValidationMode.GT):
            raise serializers.ValidationError(
                f'Task with validation mode "{task.data.validation_mode}" '
                'cannot have more than 1 GT job'
            )

        task_size = task.data.size
        valid_frame_ids = task.data.get_valid_frame_indices()

        # TODO: refactor
        frame_selection_method = validated_data.pop("frame_selection_method")
        if frame_selection_method == models.JobFrameSelectionMethod.RANDOM_UNIFORM:
            if frame_count := validated_data.pop("frame_count", None):
                if task_size < frame_count:
                    raise serializers.ValidationError(
                        f"The number of frames requested ({frame_count}) "
                        f"must be not be greater than the number of the task frames ({task_size})"
                    )
            elif frame_share := validated_data.pop("frame_share", None):
                frame_count = max(1, int(frame_share * task_size))
            else:
                raise serializers.ValidationError(
                    "The number of validation frames is not specified"
                )

            seed = validated_data.pop("random_seed", None)
            deprecated_seed = validated_data.pop("seed", None)

            # The RNG backend must not change to yield reproducible results,
            # so here we specify it explicitly
            rng = random.Generator(random.MT19937(seed=seed))

            if deprecated_seed is not None and frame_count < task_size:
                # Reproduce the old (a little bit incorrect) behavior that existed before
                # https://github.com/cvat-ai/cvat/pull/7126
                # to make the old seed-based sequences reproducible
                rng = random.Generator(random.MT19937(seed=deprecated_seed))
                valid_frame_ids = [v for v in valid_frame_ids if v != task.data.stop_frame]

            frames = rng.choice(
                list(valid_frame_ids), size=frame_count, shuffle=False, replace=False
            ).tolist()
        elif frame_selection_method == models.JobFrameSelectionMethod.RANDOM_PER_JOB:
            if frame_count := validated_data.pop("frames_per_job_count", None):
                if task_size < frame_count:
                    raise serializers.ValidationError(
                        f"The number of frames requested ({frame_count}) "
                        f"must be not be greater than the segment size ({task.segment_size})"
                    )
            elif frame_share := validated_data.pop("frames_per_job_share", None):
                frame_count = min(max(1, int(frame_share * task.segment_size)), task_size)
            else:
                raise serializers.ValidationError(
                    "The number of validation frames is not specified"
                )

            task_frame_provider = TaskFrameProvider(task)
            seed = validated_data.pop("random_seed", None)

<<<<<<< HEAD
            frame_selection_method = validated_data.pop("frame_selection_method", None)
            if frame_selection_method == models.JobFrameSelectionMethod.RANDOM_UNIFORM:
                frame_count = validated_data.pop("frame_count")
                if size < frame_count:
                    raise serializers.ValidationError(
                        f"The number of frames requested ({frame_count}) must be less than or "
                        f"equal to the number of the task frames ({size})"
=======
            # The RNG backend must not change to yield reproducible results,
            # so here we specify it explicitly
            rng = random.Generator(random.MT19937(seed=seed))

            frames: list[int] = []
            overlap = task.overlap
            for segment in task.segment_set.all():
                segment_frames = set(map(task_frame_provider.get_rel_frame_number, segment.frame_set))
                selected_frames = segment_frames.intersection(frames)
                selected_count = len(selected_frames)

                missing_count = min(len(segment_frames), frame_count) - selected_count
                if missing_count <= 0:
                    continue

                selectable_segment_frames = set(
                    sorted(segment_frames)[overlap * (segment.start_frame != 0) : ]
                ).difference(selected_frames)

                frames.extend(rng.choice(
                    tuple(selectable_segment_frames), size=missing_count, replace=False
                ).tolist())

            frames = list(map(task_frame_provider.get_abs_frame_number, frames))
        elif frame_selection_method == models.JobFrameSelectionMethod.MANUAL:
            frames = validated_data.pop("frames")

            unique_frames = set(frames)
            if len(unique_frames) != len(frames):
                raise serializers.ValidationError(f"Frames must not repeat")

            invalid_ids = unique_frames.difference(range(task_size))
            if invalid_ids:
                raise serializers.ValidationError(
                    "The following frames do not exist in the task: {}".format(
                        format_list(tuple(map(str, sorted(invalid_ids))))
>>>>>>> 3caac72f
                    )
                )

            task_frame_provider = TaskFrameProvider(task)
            frames = list(map(task_frame_provider.get_abs_frame_number, frames))
        else:
            raise serializers.ValidationError(
                f"Unexpected frame selection method '{frame_selection_method}'"
            )

        # Save the new job
        segment = models.Segment.objects.create(
            start_frame=0,
            stop_frame=task.data.size - 1,
            frames=frames,
            task=task,
            type=models.SegmentType.SPECIFIC_FRAMES,
        )

        validated_data['segment'] = segment
        validated_data["assignee_id"] = validated_data.pop("assignee", None)

        try:
            job = super().create(validated_data)
        except models.TaskGroundTruthJobsLimitError as ex:
            raise serializers.ValidationError(ex.message) from ex

        if validated_data.get("assignee_id"):
            job.assignee_updated_date = job.updated_date
            job.save(update_fields=["assignee_updated_date"])

        job.make_dirs()

        task.data.update_validation_layout(
            models.ValidationLayout(mode=models.ValidationMode.GT, frames=frames)
        )

        return job

    def update(self, instance, validated_data):
        stage = validated_data.get('stage', instance.stage)
        state = validated_data.get('state', models.StateChoice.NEW if stage != instance.stage else instance.state)

        if 'stage' in validated_data or 'state' in validated_data:
            if stage == models.StageChoice.ANNOTATION:
                validated_data['status'] = models.StatusChoice.ANNOTATION
            elif stage == models.StageChoice.ACCEPTANCE and state == models.StateChoice.COMPLETED:
                validated_data['status'] = models.StatusChoice.COMPLETED
            else:
                validated_data['status'] = models.StatusChoice.VALIDATION

        if state != instance.state:
            validated_data['state'] = state

        if "assignee" in validated_data and (
            (assignee_id := validated_data.pop("assignee")) != instance.assignee_id
        ):
            validated_data["assignee_id"] = assignee_id
            validated_data["assignee_updated_date"] = timezone.now()

        instance = super().update(instance, validated_data)
        return instance

class SimpleJobSerializer(serializers.ModelSerializer):
    assignee = BasicUserSerializer(allow_null=True)

    class Meta:
        model = models.Job
        fields = ('url', 'id', 'assignee', 'status', 'stage', 'state', 'type')
        read_only_fields = fields

class JobValidationLayoutWriteSerializer(serializers.Serializer):
    frame_selection_method = serializers.ChoiceField(
        choices=models.JobFrameSelectionMethod.choices(),
        required=True,
        help_text=textwrap.dedent("""\
            The method to use for frame selection of new real frames for honeypots in the job
        """)
    )
    honeypot_real_frames = serializers.ListSerializer(
        child=serializers.IntegerField(min_value=0),
        required=False,
        allow_empty=False,
        help_text=textwrap.dedent("""\
            The list of frame ids. Applicable only to the "{}" frame selection method
        """.format(models.JobFrameSelectionMethod.MANUAL))
    )

    def __init__(
        self, *args, bulk_context: _TaskValidationLayoutBulkUpdateContext | None = None, **kwargs
    ):
        super().__init__(*args, **kwargs)

        self._bulk_context = bulk_context

    def validate(self, attrs):
        frame_selection_method = attrs["frame_selection_method"]
        if frame_selection_method == models.JobFrameSelectionMethod.MANUAL:
            field_validation.require_field(attrs, "honeypot_real_frames")
        elif frame_selection_method == models.JobFrameSelectionMethod.RANDOM_UNIFORM:
            pass
        else:
            assert False

        if (
            'honeypot_real_frames' in attrs and
            frame_selection_method != models.JobFrameSelectionMethod.MANUAL
        ):
            raise serializers.ValidationError(
                '"honeypot_real_frames" can only be used when '
                f'"frame_selection_method" is "{models.JobFrameSelectionMethod.MANUAL}"'
            )

        return super().validate(attrs)

    @transaction.atomic
    def update(self, instance: models.Job, validated_data: dict[str, Any]) -> models.Job:
        from cvat.apps.engine.cache import (
            Callback,
            MediaCache,
            enqueue_create_chunk_job,
            wait_for_rq_job,
        )
        from cvat.apps.engine.frame_provider import JobFrameProvider

        db_job = instance
        db_segment = db_job.segment
        db_task = db_segment.task
        db_data = db_task.data

        if not (
            hasattr(db_job.segment.task.data, 'validation_layout') and
            db_job.segment.task.data.validation_layout.mode == models.ValidationMode.GT_POOL
        ):
            raise serializers.ValidationError(
                "Honeypots can only be modified if the task "
                f"validation mode is '{models.ValidationMode.GT_POOL}'"
            )

        if db_job.type == models.JobType.GROUND_TRUTH:
            raise serializers.ValidationError(
                f"Honeypots cannot exist in {models.JobType.GROUND_TRUTH} jobs"
            )

        assert not hasattr(db_data, 'video')

        frame_step = db_data.get_frame_step()

        def _to_rel_frame(abs_frame: int) -> int:
            return (abs_frame - db_data.start_frame) // frame_step

        def _to_abs_frame(rel_frame: int) -> int:
            return rel_frame * frame_step + db_data.start_frame

        bulk_context = self._bulk_context
        if bulk_context:
            db_frames = bulk_context.all_db_frames
            task_honeypot_frames = set(bulk_context.honeypot_frames)
            task_all_validation_frames = set(bulk_context.all_validation_frames)
            task_active_validation_frames = set(bulk_context.active_validation_frames)
        else:
            db_frames: dict[int, models.Image] = {
                _to_rel_frame(frame.frame): frame
                for frame in db_data.images.all()
            }
            task_honeypot_frames = set(
                _to_rel_frame(frame_id)
                for frame_id, frame in db_frames.items()
                if frame.is_placeholder
            )
            task_all_validation_frames = set(db_data.validation_layout.frames)
            task_active_validation_frames = set(db_data.validation_layout.active_frames)

        segment_frame_set = set(map(_to_rel_frame, db_segment.frame_set))
        segment_honeypots = sorted(segment_frame_set & task_honeypot_frames)
        segment_honeypots_count = len(segment_honeypots)

        frame_selection_method = validated_data['frame_selection_method']
        if frame_selection_method == models.JobFrameSelectionMethod.MANUAL:
            requested_frames: list[int] = validated_data['honeypot_real_frames']
            requested_inactive_frames: set[int] = set()
            requested_normal_frames: set[int] = set()
            for requested_validation_frame in requested_frames:
                if requested_validation_frame not in task_all_validation_frames:
                    requested_normal_frames.add(requested_validation_frame)
                    continue

                if requested_validation_frame not in task_active_validation_frames:
                    requested_inactive_frames.add(requested_validation_frame)
                    continue

            if requested_normal_frames:
                raise serializers.ValidationError(
                    "Could not update honeypot frames: "
                    "frames {} are not from the validation pool".format(
                        format_list(tuple(map(str, sorted(requested_normal_frames))))
                    )
                )

            if requested_inactive_frames:
                raise serializers.ValidationError(
                    "Could not update honeypot frames: "
                    "frames {} are disabled. Restore them in the validation pool first".format(
                        format_list(tuple(map(str, sorted(requested_inactive_frames))))
                    )
                )

            if len(requested_frames) != segment_honeypots_count:
                raise serializers.ValidationError(
                    "Could not update honeypot frames: "
                    "the number of honeypots must remain the same. "
                    "Requested {}, current {}".format(
                        len(requested_frames), segment_honeypots_count
                    )
                )

        elif frame_selection_method == models.JobFrameSelectionMethod.RANDOM_UNIFORM:
            if len(task_active_validation_frames) < segment_honeypots_count:
                raise serializers.ValidationError(
                    "Can't select validation frames: "
                    "the remaining number of validation frames ({}) "
                    "is less than the number of honeypots in a job ({}). "
                    "Try to restore some validation frames".format(
                        len(task_active_validation_frames), segment_honeypots_count
                    )
                )

            if bulk_context:
                frame_selector = bulk_context.honeypot_frame_selector
            else:
                active_validation_frame_counts = {
                    validation_frame: 0 for validation_frame in task_active_validation_frames
                }
                for task_honeypot_frame in task_honeypot_frames:
                    real_frame = _to_rel_frame(db_frames[task_honeypot_frame].real_frame)
                    if real_frame in task_active_validation_frames:
                        active_validation_frame_counts[real_frame] += 1

                frame_selector = HoneypotFrameSelector(active_validation_frame_counts)

            requested_frames = frame_selector.select_next_frames(segment_honeypots_count)
            requested_frames = list(map(_to_abs_frame, requested_frames))
        else:
            assert False

        # Replace validation frames in the job
        updated_honeypots = {}
        for frame, requested_validation_frame in zip(segment_honeypots, requested_frames):
            db_requested_frame = db_frames[requested_validation_frame]
            db_segment_frame = db_frames[frame]
            assert db_segment_frame.is_placeholder

            if db_segment_frame.real_frame == db_requested_frame.frame:
                continue

            # Change image in the current segment honeypot frame
            db_segment_frame.real_frame = db_requested_frame.frame

            db_segment_frame.path = db_requested_frame.path
            db_segment_frame.width = db_requested_frame.width
            db_segment_frame.height = db_requested_frame.height

            updated_honeypots[frame] = db_segment_frame

        if updated_honeypots:
            if bulk_context:
                bulk_context.updated_honeypots.update(updated_honeypots)
            else:
                # Update image infos
                models.Image.objects.bulk_update(
                    updated_honeypots.values(), fields=['path', 'width', 'height', 'real_frame']
                )

                models.RelatedFile.images.through.objects.filter(
                    image_id__in=updated_honeypots
                ).delete()

                for updated_honeypot in updated_honeypots.values():
                    validation_frame = db_frames[_to_rel_frame(updated_honeypot.real_frame)]
                    updated_honeypot.related_files.set(validation_frame.related_files.all())

                # Remove annotations on changed validation frames
                self._clear_annotations_on_frames(db_segment, updated_honeypots)

                # Update manifest
                manifest_path = db_data.get_manifest_path()
                if os.path.isfile(manifest_path):
                    manifest = ImageManifestManager(manifest_path)
                    manifest.reorder([db_frame.path for db_frame in db_frames.values()])

            # Update chunks
            job_frame_provider = JobFrameProvider(db_job)
            updated_segment_chunk_ids = set(
                job_frame_provider.get_chunk_number(updated_segment_frame_id)
                for updated_segment_frame_id in updated_honeypots
            )
            segment_frames = sorted(segment_frame_set)
            segment_frame_map = dict(zip(segment_honeypots, requested_frames))

            chunks_to_be_removed = []
            queue = django_rq.get_queue(settings.CVAT_QUEUES.CHUNKS.value)
            for chunk_id in sorted(updated_segment_chunk_ids):
                chunk_frames = segment_frames[
                    chunk_id * db_data.chunk_size :
                    (chunk_id + 1) * db_data.chunk_size
                ]

                for quality in FrameQuality.__members__.values():
                    if db_data.storage_method == models.StorageMethodChoice.FILE_SYSTEM:
                        rq_id = f"segment_{db_segment.id}_write_chunk_{chunk_id}_{quality}"
                        rq_job = enqueue_create_chunk_job(
                            queue=queue,
                            rq_job_id=rq_id,
                            create_callback=Callback(
                                callable=self._write_updated_static_chunk,
                                args=[
                                    db_segment.id,
                                    chunk_id,
                                    chunk_frames,
                                    quality,
                                    {
                                        chunk_frame: db_frames[chunk_frame].path
                                        for chunk_frame in chunk_frames
                                    },
                                    segment_frame_map,
                                ],
                            ),
                        )
                        wait_for_rq_job(rq_job)

                    chunks_to_be_removed.append(
                        {'db_segment': db_segment, 'chunk_number': chunk_id, 'quality': quality}
                    )

            context_image_chunks_to_be_removed = [
                {"db_data": db_data, "frame_number": f} for f in updated_honeypots
            ]

            if bulk_context:
                bulk_context.chunks_to_be_removed.extend(chunks_to_be_removed)
                bulk_context.context_image_chunks_to_be_removed.extend(
                    context_image_chunks_to_be_removed
                )
                bulk_context.segments_with_updated_chunks.append(db_segment.id)
            else:
                media_cache = MediaCache()
                media_cache.remove_segments_chunks(chunks_to_be_removed)
                media_cache.remove_context_images_chunks(context_image_chunks_to_be_removed)

                db_segment.chunks_updated_date = timezone.now()
                db_segment.save(update_fields=['chunks_updated_date'])

        if updated_honeypots or (
            # even if the randomly selected frames were the same as before, we should still
            # consider it an update to the validation frames and restore them, if they were deleted
            frame_selection_method == models.JobFrameSelectionMethod.RANDOM_UNIFORM
        ):
            # deleted frames that were updated in the job should be restored, as they are new now
            if set(db_data.deleted_frames).intersection(updated_honeypots):
                db_data.deleted_frames = sorted(
                    set(db_data.deleted_frames).difference(updated_honeypots)
                )
                db_data.save(update_fields=['deleted_frames'])

            new_updated_date = timezone.now()
            db_job.updated_date = new_updated_date

            if bulk_context:
                bulk_context.updated_segments.append(db_segment.id)
            else:
                db_segment.job_set.update(updated_date=new_updated_date)

                db_task.touch()
                if db_task.project:
                    db_task.project.touch()

        return instance

    def _clear_annotations_on_frames(self, segment: models.Segment, frames: Sequence[int]):
        models.clear_annotations_on_frames_in_honeypot_task(segment.task, frames=frames)

    @staticmethod
    def _write_updated_static_chunk(
        db_segment_id: int,
        chunk_id: int,
        chunk_frames: list[int],
        quality: FrameQuality,
        frame_path_map: dict[int, str],
        segment_frame_map: dict[int,int],
    ):
        from cvat.apps.engine.frame_provider import prepare_chunk

        db_segment = models.Segment.objects.select_related("task").get(pk=db_segment_id)
        initial_chunks_updated_date = db_segment.chunks_updated_date
        db_task = db_segment.task
        task_frame_provider = TaskFrameProvider(db_task)
        db_data = db_task.data

        def _iterate_chunk_frames():
            for chunk_frame in chunk_frames:
                db_frame_path = frame_path_map[chunk_frame]
                chunk_real_frame = segment_frame_map.get(chunk_frame, chunk_frame)
                yield (
                    task_frame_provider.get_frame(
                        chunk_real_frame, quality=quality
                    ).data,
                    os.path.basename(db_frame_path),
                    chunk_frame,
                )

        with closing(_iterate_chunk_frames()) as frame_iter:
            chunk, _ = prepare_chunk(
                frame_iter, quality=quality, db_task=db_task, dump_unchanged=True,
            )

            get_chunk_path = {
                FrameQuality.COMPRESSED: db_data.get_compressed_segment_chunk_path,
                FrameQuality.ORIGINAL: db_data.get_original_segment_chunk_path,
            }[quality]

            db_segment.refresh_from_db(fields=["chunks_updated_date"])
            if db_segment.chunks_updated_date > initial_chunks_updated_date:
                raise CvatChunkTimestampMismatchError(
                    "Attempting to write an out of date static chunk, "
                    f"segment.chunks_updated_date: {db_segment.chunks_updated_date}, "
                    f"expected_ts: {initial_chunks_updated_date}"
            )
            with open(get_chunk_path(chunk_id, db_segment_id), 'wb') as f:
                f.write(chunk.getvalue())

class JobValidationLayoutReadSerializer(serializers.Serializer):
    honeypot_count = serializers.IntegerField(min_value=0, required=False)
    honeypot_frames = serializers.ListField(
        child=serializers.IntegerField(min_value=0), required=False,
        help_text=textwrap.dedent("""\
            The list of frame ids for honeypots in the job
        """)
    )
    honeypot_real_frames = serializers.ListSerializer(
        child=serializers.IntegerField(min_value=0), required=False,
        help_text=textwrap.dedent("""\
            The list of real (validation) frame ids for honeypots in the job
        """)
    )

    def to_representation(self, instance: models.Job):
        validation_layout = getattr(instance.segment.task.data, 'validation_layout', None)
        if not validation_layout:
            return {}

        data = {}

        if validation_layout.mode == models.ValidationMode.GT_POOL:
            db_segment = instance.segment
            segment_frame_set = db_segment.frame_set

            db_data = db_segment.task.data
            frame_step = db_data.get_frame_step()

            def _to_rel_frame(abs_frame: int) -> int:
                return (abs_frame - db_data.start_frame) // frame_step

            segment_honeypot_frames = []
            for frame in db_segment.task.data.images.all():
                if not frame.is_placeholder:
                    continue

                if not frame.frame in segment_frame_set:
                    continue

                segment_honeypot_frames.append(
                    (_to_rel_frame(frame.frame), _to_rel_frame(frame.real_frame))
                )

            segment_honeypot_frames.sort(key=lambda v: v[0])

            data = {
                'honeypot_count': len(segment_honeypot_frames),
                'honeypot_frames': [v[0] for v in segment_honeypot_frames],
                'honeypot_real_frames': [v[1] for v in segment_honeypot_frames],
            }

        return super().to_representation(data)

class _TaskValidationLayoutBulkUpdateContext:
    def __init__(
        self,
        *,
        all_db_frames: dict[int, models.Image],
        honeypot_frames: list[int],
        all_validation_frames: list[int],
        active_validation_frames: list[int],
        honeypot_frame_selector: HoneypotFrameSelector | None = None
    ):
        self.updated_honeypots: dict[int, models.Image] = {}
        self.updated_segments: list[int] = []
        self.chunks_to_be_removed: list[dict[str, Any]] = []
        self.context_image_chunks_to_be_removed: list[dict[str, Any]] = []
        self.segments_with_updated_chunks: list[int] = []

        self.all_db_frames = all_db_frames
        self.honeypot_frames = honeypot_frames
        self.all_validation_frames = all_validation_frames
        self.active_validation_frames = active_validation_frames
        self.honeypot_frame_selector = honeypot_frame_selector

class TaskValidationLayoutWriteSerializer(serializers.Serializer):
    disabled_frames = serializers.ListField(
        child=serializers.IntegerField(min_value=0), required=False,
        help_text=textwrap.dedent("""\
            The list of frame ids to be excluded from validation
        """)
    )
    frame_selection_method = serializers.ChoiceField(
        choices=models.JobFrameSelectionMethod.choices(), required=False,
        help_text=textwrap.dedent("""\
            The method to use for frame selection of new real frames for honeypots in the task
        """)
    )
    honeypot_real_frames = serializers.ListField(
        child=serializers.IntegerField(min_value=0), required=False,
        help_text=textwrap.dedent("""\
            The list of frame ids. Applicable only to the "{}" frame selection method
        """.format(models.JobFrameSelectionMethod.MANUAL))
    )

    def validate(self, attrs):
        frame_selection_method = attrs.get("frame_selection_method")
        if frame_selection_method == models.JobFrameSelectionMethod.MANUAL:
            field_validation.require_field(attrs, "honeypot_real_frames")
        elif frame_selection_method == models.JobFrameSelectionMethod.RANDOM_UNIFORM:
            pass

        if (
            'honeypot_real_frames' in attrs and
            frame_selection_method != models.JobFrameSelectionMethod.MANUAL
        ):
            raise serializers.ValidationError(
                '"honeypot_real_frames" can only be used when '
                f'"frame_selection_method" is "{models.JobFrameSelectionMethod.MANUAL}"'
            )

        return super().validate(attrs)

    @transaction.atomic
    def update(self, instance: models.Task, validated_data: dict[str, Any]) -> models.Task:
        # FIXME: this operation is not atomic and it is not protected from race conditions
        # (basically, as many others). Currently, it's up to the user to ensure no parallel
        # calls happen. It also affects any image access, including exports with images, backups,
        # automatic annotation, chunk downloading, etc.

        db_validation_layout: models.ValidationLayout | None = (
            getattr(instance.data, 'validation_layout', None)
        )
        if not db_validation_layout:
            raise serializers.ValidationError("Validation is not configured in the task")

        if 'disabled_frames' in validated_data:
            requested_disabled_frames = validated_data['disabled_frames']
            unknown_requested_disabled_frames = (
                set(requested_disabled_frames).difference(db_validation_layout.frames)
            )
            if unknown_requested_disabled_frames:
                raise serializers.ValidationError(
                    "Unknown frames requested for exclusion from the validation set: {}".format(
                        format_list(tuple(map(str, sorted(unknown_requested_disabled_frames))))
                    )
                )

            gt_job_meta_serializer = JobDataMetaWriteSerializer(instance.gt_job, {
                "deleted_frames": requested_disabled_frames
            })
            gt_job_meta_serializer.is_valid(raise_exception=True)
            gt_job_meta_serializer.save()

            db_validation_layout.refresh_from_db()
            instance.data.refresh_from_db()

        frame_selection_method = validated_data.get('frame_selection_method')
        if frame_selection_method and not (
            db_validation_layout and
            instance.data.validation_layout.mode == models.ValidationMode.GT_POOL
        ):
            raise serializers.ValidationError(
                "Honeypots can only be modified if the task "
                f"validation mode is '{models.ValidationMode.GT_POOL}'"
            )

        if not frame_selection_method:
            return instance

        assert not hasattr(instance.data, 'video')

        # Populate the prefetch cache for required objects
        prefetch_related_objects([instance],
            Prefetch('data__images', queryset=models.Image.objects.order_by('frame')),
            'segment_set',
            'segment_set__job_set',
        )

        frame_provider = TaskFrameProvider(instance)
        db_frames = {
            frame_provider.get_rel_frame_number(db_image.frame): db_image
            for db_image in instance.data.images.all()
        }
        honeypot_frames = sorted(f for f, v in db_frames.items() if v.is_placeholder)
        all_validation_frames = db_validation_layout.frames
        active_validation_frames = db_validation_layout.active_frames

        bulk_context = _TaskValidationLayoutBulkUpdateContext(
            all_db_frames=db_frames,
            honeypot_frames=honeypot_frames,
            all_validation_frames=all_validation_frames,
            active_validation_frames=active_validation_frames,
        )

        if frame_selection_method == models.JobFrameSelectionMethod.MANUAL:
            requested_honeypot_real_frames = validated_data['honeypot_real_frames']
            task_honeypot_frames_count = len(honeypot_frames)
            if task_honeypot_frames_count != len(requested_honeypot_real_frames):
                raise serializers.ValidationError(
                    "Invalid size of 'honeypot_real_frames' array, "
                    f"expected {task_honeypot_frames_count}"
                )
        elif frame_selection_method == models.JobFrameSelectionMethod.RANDOM_UNIFORM:
            # Reset distribution for active validation frames
            active_validation_frame_counts = { f: 0 for f in active_validation_frames }
            frame_selector = HoneypotFrameSelector(active_validation_frame_counts)
            bulk_context.honeypot_frame_selector = frame_selector

        # Could be done using Django ORM, but using order_by() and filter()
        # would result in an extra DB request
        db_jobs = sorted(
            (
                db_job
                for db_segment in instance.segment_set.all()
                for db_job in db_segment.job_set.all()
                if db_job.type == models.JobType.ANNOTATION
            ),
            key=lambda j: j.segment.start_frame
        )
        for db_job in db_jobs:
            job_serializer_params = {
                'frame_selection_method': frame_selection_method
            }

            if frame_selection_method == models.JobFrameSelectionMethod.MANUAL:
                segment_frame_set = db_job.segment.frame_set
                job_serializer_params['honeypot_real_frames'] = [
                    requested_frame
                    for rel_frame, requested_frame in zip(
                        honeypot_frames, requested_honeypot_real_frames
                    )
                    if frame_provider.get_abs_frame_number(rel_frame) in segment_frame_set
                ]

            job_validation_layout_serializer = JobValidationLayoutWriteSerializer(
                db_job, job_serializer_params, bulk_context=bulk_context
            )
            job_validation_layout_serializer.is_valid(raise_exception=True)
            job_validation_layout_serializer.save()

        self._perform_bulk_updates(instance, bulk_context=bulk_context)

        return instance

    def _perform_bulk_updates(
        self,
        db_task: models.Task,
        *,
        bulk_context: _TaskValidationLayoutBulkUpdateContext,
    ):
        updated_segments = bulk_context.updated_segments
        if not updated_segments:
            return

        self._update_frames_in_bulk(db_task, bulk_context=bulk_context)

        # Import it here to avoid circular import
        from cvat.apps.engine.cache import MediaCache
        media_cache = MediaCache()
        media_cache.remove_segments_chunks(bulk_context.chunks_to_be_removed)
        media_cache.remove_context_images_chunks(bulk_context.context_image_chunks_to_be_removed)

        # Update segments
        updated_date = timezone.now()
        for updated_segments_batch in take_by(updated_segments, chunk_size=1000):
            models.Job.objects.filter(
                segment_id__in=updated_segments_batch
            ).update(updated_date=updated_date)

        for updated_segment_chunks_batch in take_by(
            bulk_context.segments_with_updated_chunks, chunk_size=1000
        ):
            models.Segment.objects.filter(
                id__in=updated_segment_chunks_batch
            ).update(chunks_updated_date=updated_date)

        # Update parent objects
        db_task.touch()
        if db_task.project:
            db_task.project.touch()

    def _update_frames_in_bulk(
        self,
        db_task: models.Task,
        *,
        bulk_context: _TaskValidationLayoutBulkUpdateContext,
    ):
        self._clear_annotations_on_frames(db_task, bulk_context.updated_honeypots)

        # The django generated bulk_update() query is too slow, so we use bulk_create() instead
        # NOTE: Silk doesn't show these queries in the list of queries
        # for some reason, but they can be seen in the profile
        bulk_create(
            models.Image,
            list(bulk_context.updated_honeypots.values()),
            update_conflicts=True,
            update_fields=['path', 'width', 'height', 'real_frame'],
            unique_fields=[
                # required for Postgres
                # https://docs.djangoproject.com/en/4.2/ref/models/querysets/#bulk-create
                'id'
            ],
        )

        # Update related images in 2 steps: remove all m2m for honeypots, then add (copy) new ones
        # 1. remove
        for updated_honeypots_batch in take_by(
            bulk_context.updated_honeypots.values(), chunk_size=1000
        ):
            models.RelatedFile.images.through.objects.filter(
                image_id__in=(db_honeypot.id for db_honeypot in updated_honeypots_batch)
            ).delete()

        # 2. batched add (copy): collect all the new records and insert
        frame_provider = TaskFrameProvider(db_task)
        honeypots_by_validation_frame = grouped(
            bulk_context.updated_honeypots,
            key=lambda honeypot_frame: frame_provider.get_rel_frame_number(
                bulk_context.updated_honeypots[honeypot_frame].real_frame
            )
        ) # validation frame -> [honeypot_frame, ...]

        new_m2m_objects = []
        m2m_objects_by_validation_image_id = grouped(
            models.RelatedFile.images.through.objects
            .filter(image_id__in=(
                bulk_context.all_db_frames[validation_frame].id
                for validation_frame in honeypots_by_validation_frame
            ))
            .all(),
            key=lambda m2m_obj: m2m_obj.image_id
        )
        for validation_frame, validation_frame_honeypots in honeypots_by_validation_frame.items():
            validation_frame_m2m_objects = m2m_objects_by_validation_image_id.get(
                bulk_context.all_db_frames[validation_frame].id
            )
            if not validation_frame_m2m_objects:
                continue

            # Copy validation frame m2m objects to corresponding honeypots
            for honeypot_frame in validation_frame_honeypots:
                new_m2m_objects.extend(
                    models.RelatedFile.images.through(
                        image_id=bulk_context.all_db_frames[honeypot_frame].id,
                        relatedfile_id=m2m_obj.relatedfile_id
                    )
                    for m2m_obj in validation_frame_m2m_objects
                )

        bulk_create(models.RelatedFile.images.through, new_m2m_objects)

        # Update manifest if present
        manifest_path = db_task.data.get_manifest_path()
        if os.path.isfile(manifest_path):
            manifest = ImageManifestManager(manifest_path)
            manifest.reorder([db_frame.path for db_frame in bulk_context.all_db_frames.values()])

    def _clear_annotations_on_frames(self, db_task: models.Task, frames: Sequence[int]):
        models.clear_annotations_on_frames_in_honeypot_task(db_task, frames=frames)

class TaskValidationLayoutReadSerializer(serializers.ModelSerializer):
    validation_frames = serializers.ListField(
        child=serializers.IntegerField(min_value=0), source='frames', required=False,
        help_text=textwrap.dedent("""\
            The list of frame ids to be used for validation
        """)
    )
    disabled_frames = serializers.ListField(
        child=serializers.IntegerField(min_value=0), required=False,
        help_text=textwrap.dedent("""\
            The list of frame ids excluded from validation
        """)
    )
    honeypot_count = serializers.IntegerField(min_value=0, required=False)
    honeypot_frames = serializers.ListField(
        child=serializers.IntegerField(min_value=0), required=False,
        help_text=textwrap.dedent("""\
            The list of frame ids for all honeypots in the task
        """)
    )
    honeypot_real_frames = serializers.ListField(
        child=serializers.IntegerField(min_value=0), required=False,
        help_text=textwrap.dedent("""\
            The list of real (validation) frame ids for all honeypots in the task
        """)
    )

    class Meta:
        model = models.ValidationLayout
        fields = (
            'mode',
            'frames_per_job_count',
            'validation_frames',
            'disabled_frames',
            'honeypot_count',
            'honeypot_frames',
            'honeypot_real_frames',
        )
        read_only_fields = fields
        extra_kwargs = {
            'mode': { 'allow_null': True },
        }

    def to_representation(self, instance: models.ValidationLayout):
        if instance.mode == models.ValidationMode.GT_POOL:
            db_data: models.Data = instance.task_data
            frame_step = db_data.get_frame_step()

            def _to_rel_frame(abs_frame: int) -> int:
                return (abs_frame - db_data.start_frame) // frame_step

            placeholder_queryset = models.Image.objects.filter(
                data_id=instance.task_data_id, is_placeholder=True
            )
            honeypot_count = placeholder_queryset.count()

            instance.honeypot_count = honeypot_count

            # TODO: make this information optional, if there are use cases with too big responses
            instance.honeypot_frames = []
            instance.honeypot_real_frames = []
            for frame, real_frame in (
                placeholder_queryset
                .order_by('frame')
                .values_list('frame', 'real_frame')
                .iterator(chunk_size=10000)
            ):
                instance.honeypot_frames.append(_to_rel_frame(frame))
                instance.honeypot_real_frames.append(_to_rel_frame(real_frame))

        return super().to_representation(instance)

class SegmentSerializer(serializers.ModelSerializer):
    jobs = SimpleJobSerializer(many=True, source='job_set')
    frames = serializers.ListSerializer(child=serializers.IntegerField(), allow_empty=True)

    class Meta:
        model = models.Segment
        fields = ('start_frame', 'stop_frame', 'jobs', 'type', 'frames')
        read_only_fields = fields

class ClientFileSerializer(serializers.ModelSerializer):
    class Meta:
        model = models.ClientFile
        fields = ('file', )

    # pylint: disable=no-self-use
    def to_internal_value(self, data):
        return {'file': data}

    # pylint: disable=no-self-use
    def to_representation(self, instance):
        if instance:
            upload_dir = instance.data.get_upload_dirname()
            return instance.file.path[len(upload_dir) + 1:]
        else:
            return instance

class ServerFileSerializer(serializers.ModelSerializer):
    class Meta:
        model = models.ServerFile
        fields = ('file', )

    # pylint: disable=no-self-use
    def to_internal_value(self, data):
        return {'file': data}

    # pylint: disable=no-self-use
    def to_representation(self, instance):
        return instance.file if instance else instance

class RemoteFileSerializer(serializers.ModelSerializer):
    class Meta:
        model = models.RemoteFile
        fields = ('file', )

    # pylint: disable=no-self-use
    def to_internal_value(self, data):
        return {'file': data}

    # pylint: disable=no-self-use
    def to_representation(self, instance):
        return instance.file if instance else instance

class RqStatusSerializer(serializers.Serializer):
    state = serializers.ChoiceField(choices=[
        "Queued", "Started", "Finished", "Failed"])
    message = serializers.CharField(allow_blank=True, default="")
    progress = serializers.FloatField(max_value=100, default=0)

    def __init__(self, instance=None, data=..., **kwargs):
        warnings.warn("RqStatusSerializer is deprecated, "
                      "use cvat.apps.engine.serializers.RequestSerializer instead", DeprecationWarning)
        super().__init__(instance, data, **kwargs)

class RqIdSerializer(serializers.Serializer):
    rq_id = serializers.CharField(help_text="Request id")


class JobFiles(serializers.ListField):
    """
    Read JobFileMapping docs for more info.
    """

    def __init__(self, *args, **kwargs):
        kwargs.setdefault('child', serializers.CharField(
            allow_blank=False, max_length=MAX_FILENAME_LENGTH
        ))
        kwargs.setdefault('allow_empty', False)
        super().__init__(*args, **kwargs)


class JobFileMapping(serializers.ListField):
    """
    Represents a file-to-job mapping.
    Useful to specify a custom job configuration during task creation.
    This option is not compatible with most other job split-related options.
    Files in the jobs must not overlap or repeat.
    Job file mapping files must be a subset of the input files.
    If directories are specified in server_files, all files obtained by recursive search
    in the specified directories will be used as input files.
    In case of missing items in the input files, an error will be raised.

    Example:
    [

        ["file1.jpg", "file2.jpg"], # job #1 files
        ["file3.png"], # job #2 files
        ["file4.jpg", "file5.png", "file6.bmp"], # job #3 files
    ]
    """

    def __init__(self, *args, **kwargs):
        kwargs.setdefault('child', JobFiles())
        kwargs.setdefault('allow_empty', False)
        kwargs.setdefault('help_text', textwrap.dedent(__class__.__doc__))
        super().__init__(*args, **kwargs)

class ValidationParamsSerializer(serializers.ModelSerializer):
    mode = serializers.ChoiceField(choices=models.ValidationMode.choices(), required=True)
    frame_selection_method = serializers.ChoiceField(
        choices=models.JobFrameSelectionMethod.choices(), required=True
    )
    frames = serializers.ListField(
        write_only=True,
        child=serializers.CharField(max_length=MAX_FILENAME_LENGTH),
        required=False,
        help_text=textwrap.dedent("""\
            The list of file names to be included in the validation set.
            Applicable only to the "{}" frame selection method.
            Can only be used for images.
        """.format(models.JobFrameSelectionMethod.MANUAL))
    )
    frame_count = serializers.IntegerField(
        min_value=1,
        required=False,
        help_text=textwrap.dedent("""\
            The number of frames to be included in the validation set.
            Applicable only to the "{}" frame selection method
        """.format(models.JobFrameSelectionMethod.RANDOM_UNIFORM))
    )
    frame_share = serializers.FloatField(
        required=False,
        validators=[field_validation.validate_share],
        help_text=textwrap.dedent("""\
            The share of frames to be included in the validation set.
            Applicable only to the "{}" frame selection method
        """.format(models.JobFrameSelectionMethod.RANDOM_UNIFORM))
    )
    frames_per_job_count = serializers.IntegerField(
        min_value=1,
        required=False,
        help_text=textwrap.dedent("""\
            The number of frames to be included in the validation set from each annotation job.
            Applicable only to the "{}" frame selection method
        """.format(models.JobFrameSelectionMethod.RANDOM_PER_JOB))
    )
    frames_per_job_share = serializers.FloatField(
        required=False,
        validators=[field_validation.validate_share],
        help_text=textwrap.dedent("""\
            The share of frames to be included in the validation set from each annotation job.
            Applicable only to the "{}" frame selection method
        """.format(models.JobFrameSelectionMethod.RANDOM_PER_JOB))
    )
    random_seed = serializers.IntegerField(
        min_value=0,
        required=False,
        help_text=textwrap.dedent("""\
            The seed value for the random number generator.
            The same value will produce the same frame sets.
            Applicable only to random frame selection methods.
            By default, a random value is used.
        """)
    )

    class Meta:
        fields = (
            'mode', 'frame_selection_method', 'random_seed', 'frames',
            'frame_count', 'frame_share', 'frames_per_job_count', 'frames_per_job_share',
        )
        model = models.ValidationParams

    def validate(self, attrs):
        if attrs["mode"] == models.ValidationMode.GT:
            field_validation.require_one_of_values(
                attrs,
                "frame_selection_method",
                [
                    models.JobFrameSelectionMethod.MANUAL,
                    models.JobFrameSelectionMethod.RANDOM_UNIFORM,
                    models.JobFrameSelectionMethod.RANDOM_PER_JOB,
                ]
            )
        elif attrs["mode"] == models.ValidationMode.GT_POOL:
            field_validation.require_one_of_values(
                attrs,
                "frame_selection_method",
                [
                    models.JobFrameSelectionMethod.MANUAL,
                    models.JobFrameSelectionMethod.RANDOM_UNIFORM,
                ]
            )
            field_validation.require_one_of_fields(
                attrs, ['frames_per_job_count', 'frames_per_job_share']
            )
        else:
            assert False, f"Unknown validation mode {attrs['mode']}"

        if attrs['frame_selection_method'] == models.JobFrameSelectionMethod.RANDOM_UNIFORM:
            field_validation.require_one_of_fields(attrs, ['frame_count', 'frame_share'])
        elif attrs['frame_selection_method'] == models.JobFrameSelectionMethod.RANDOM_PER_JOB:
            field_validation.require_one_of_fields(
                attrs, ['frames_per_job_count', 'frames_per_job_share']
            )
        elif attrs['frame_selection_method'] == models.JobFrameSelectionMethod.MANUAL:
            field_validation.require_field(attrs, "frames")

        if (
            'frames' in attrs and
            attrs['frame_selection_method'] != models.JobFrameSelectionMethod.MANUAL
        ):
            raise serializers.ValidationError(
                '"frames" can only be used when "frame_selection_method" is "{}"'.format(
                    models.JobFrameSelectionMethod.MANUAL
                )
            )

        if frames := attrs.get('frames'):
            unique_frames = set(frames)
            if len(unique_frames) != len(frames):
                raise serializers.ValidationError("Frames must not repeat")

        return super().validate(attrs)

    @transaction.atomic
    def create(self, validated_data: dict[str, Any]) -> models.ValidationParams:
        frames = validated_data.pop('frames', None)

        instance = super().create(validated_data)

        if frames:
            bulk_create(
                models.ValidationFrame,
                [models.ValidationFrame(validation_params=instance, path=frame) for frame in frames]
            )

        return instance

    @transaction.atomic
    def update(
        self, instance: models.ValidationParams, validated_data: dict[str, Any]
    ) -> models.ValidationParams:
        frames = validated_data.pop('frames', None)

        instance = super().update(instance, validated_data)

        if frames:
            models.ValidationFrame.objects.filter(validation_params=instance).delete()

            bulk_create(
                models.ValidationFrame,
                [models.ValidationFrame(validation_params=instance, path=frame) for frame in frames]
            )

        return instance

class DataSerializer(serializers.ModelSerializer):
    """
    Read more about parameters here:
    https://docs.cvat.ai/docs/manual/basics/create_an_annotation_task/#advanced-configuration
    """

    image_quality = serializers.IntegerField(min_value=0, max_value=100,
        help_text="Image quality to use during annotation")
    use_zip_chunks = serializers.BooleanField(default=False,
        help_text=textwrap.dedent("""\
            When true, video chunks will be represented as zip archives with decoded video frames.
            When false, video chunks are represented as video segments
        """))
    client_files = ClientFileSerializer(many=True, default=[],
        help_text=textwrap.dedent("""
            Uploaded files.
            Must contain all files from job_file_mapping if job_file_mapping is not empty.
        """))
    server_files = ServerFileSerializer(many=True, default=[],
        help_text=textwrap.dedent("""
            Paths to files from a file share mounted on the server, or from a cloud storage.
            Must contain all files from job_file_mapping if job_file_mapping is not empty.
        """))
    server_files_exclude = serializers.ListField(required=False, default=[],
        child=serializers.CharField(max_length=MAX_FILENAME_LENGTH),
        help_text=textwrap.dedent("""\
            Paths to files and directories from a file share mounted on the server, or from a cloud storage
            that should be excluded from the directories specified in server_files.
            This option cannot be used together with filename_pattern.
            The server_files_exclude parameter cannot be used to exclude a part of dataset from an archive.

            Examples:

            Exclude all files from subfolder 'sub/sub_1/sub_2'and single file 'sub/image.jpg' from specified folder:
            server_files = ['sub/'], server_files_exclude = ['sub/sub_1/sub_2/', 'sub/image.jpg']

            Exclude all cloud storage files with prefix 'sub' from the content of manifest file:
            server_files = ['manifest.jsonl'], server_files_exclude = ['sub/']
        """)
    )
    remote_files = RemoteFileSerializer(many=True, default=[],
        help_text=textwrap.dedent("""
            Direct download URLs for files.
            Must contain all files from job_file_mapping if job_file_mapping is not empty.
        """))
    use_cache = serializers.BooleanField(default=False,
        help_text=textwrap.dedent("""\
            Enable or disable task data chunk caching for the task.
            Read more: https://docs.cvat.ai/docs/manual/advanced/data_on_fly/
        """))
    copy_data = serializers.BooleanField(default=False, help_text=textwrap.dedent("""\
            Copy data from the server file share to CVAT during the task creation.
            This will create a copy of the data, making the server independent from
            the file share availability
        """))
    cloud_storage_id = serializers.IntegerField(write_only=True, allow_null=True, required=False,
        help_text=textwrap.dedent("""\
            If not null, the files referenced by server_files will be retrieved
            from the cloud storage with the specified ID.
            The cloud storages applicable depend on the context.
            In the user sandbox, only the user sandbox cloud storages can be used.
            In an organization, only the organization cloud storages can be used.
        """))
    filename_pattern = serializers.CharField(allow_null=True, required=False,
        help_text=textwrap.dedent("""\
            A filename filter for cloud storage files
            listed in the manifest. Supports fnmatch wildcards.
            Read more: https://docs.python.org/3/library/fnmatch.html
        """))
    job_file_mapping = JobFileMapping(required=False, write_only=True)

    upload_file_order = serializers.ListField(
        child=serializers.CharField(max_length=MAX_FILENAME_LENGTH),
        default=list, allow_empty=True, write_only=True,
        help_text=textwrap.dedent("""\
            Allows to specify file order for client_file uploads.
            Only valid with the "{}" sorting method selected.

            To state that the input files are sent in the correct order,
            pass an empty list.

            If you want to send files in an arbitrary order
            and reorder them afterwards on the server,
            pass the list of file names in the required order.
        """.format(models.SortingMethod.PREDEFINED))
    )
    validation_params = ValidationParamsSerializer(allow_null=True, required=False)

    class Meta:
        model = models.Data
        fields = (
            'chunk_size', 'image_quality', 'start_frame', 'stop_frame', 'frame_filter',
            'client_files', 'server_files', 'remote_files',
            'use_zip_chunks', 'server_files_exclude',
            'cloud_storage_id', 'use_cache', 'copy_data', 'storage_method',
            'storage', 'sorting_method', 'filename_pattern',
            'job_file_mapping', 'upload_file_order', 'validation_params'
        )
        extra_kwargs = {
            'chunk_size': { 'help_text': "Maximum number of frames per chunk" },
            'start_frame': { 'help_text': "First frame index" },
            'stop_frame': { 'help_text': "Last frame index" },
            'frame_filter': { 'help_text': "Frame filter. The only supported syntax is: 'step=N'" },
        }

    def __init__(self, *args, **kwargs):
        kwargs.setdefault('help_text', self.__doc__)
        super().__init__(*args, **kwargs)

    # pylint: disable=no-self-use
    def validate_frame_filter(self, value):
        match = re.search(r"step\s*=\s*([1-9]\d*)", value)
        if not match:
            raise serializers.ValidationError("Invalid frame filter expression")
        return value

    # pylint: disable=no-self-use
    def validate_chunk_size(self, value):
        if not value > 0:
            raise serializers.ValidationError('Chunk size must be a positive integer')
        return value

    def validate_job_file_mapping(self, value):
        existing_files = set()

        for job_files in value:
            for filename in job_files:
                if filename in existing_files:
                    raise serializers.ValidationError(
                        f"The same file '{filename}' cannot be used multiple "
                        "times in the job file mapping"
                    )

                existing_files.add(filename)

        return value

    # pylint: disable=no-self-use
    def validate(self, attrs):
        if 'start_frame' in attrs and 'stop_frame' in attrs \
            and attrs['start_frame'] > attrs['stop_frame']:
            raise serializers.ValidationError('Stop frame must be more or equal start frame')

        filename_pattern = attrs.get('filename_pattern')
        server_files_exclude = attrs.get('server_files_exclude')
        server_files = attrs.get('server_files', [])

        if filename_pattern and len(list(filter(lambda x: not x['file'].endswith('.jsonl'), server_files))):
            raise serializers.ValidationError('The filename_pattern can only be used with specified manifest or without server_files')

        if filename_pattern and server_files_exclude:
            raise serializers.ValidationError('The filename_pattern and server_files_exclude cannot be used together')

        validation_params = attrs.pop('validation_params', None)
        if validation_params:
            validation_params_serializer = ValidationParamsSerializer(data=validation_params)
            validation_params_serializer.is_valid(raise_exception=True)
            attrs['validation_params'] = validation_params_serializer.validated_data

        return attrs

    @transaction.atomic
    def create(self, validated_data):
        files = self._pop_data(validated_data)
        validation_params = validated_data.pop('validation_params', None)

        db_data = models.Data.objects.create(**validated_data)
        db_data.make_dirs()

        self._create_files(db_data, files)

        db_data.save()

        if validation_params:
            validation_params_serializer = ValidationParamsSerializer(data=validation_params)
            validation_params_serializer.is_valid(raise_exception=True)
            db_data.validation_params = validation_params_serializer.save(task_data=db_data)

        return db_data

    @transaction.atomic
    def update(self, instance, validated_data):
        validation_params = validated_data.pop('validation_params', None)

        files = self._pop_data(validated_data)
        for key, value in validated_data.items():
            setattr(instance, key, value)
        self._create_files(instance, files)

        instance.save()

        if validation_params:
            validation_params_serializer = ValidationParamsSerializer(
                instance=getattr(instance, "validation_params", None), data=validation_params
            )
            validation_params_serializer.is_valid(raise_exception=True)
            instance.validation_params = validation_params_serializer.save(task_data=instance)

        return instance

    # pylint: disable=no-self-use
    def _pop_data(self, validated_data):
        client_files = validated_data.pop('client_files')
        server_files = validated_data.pop('server_files')
        remote_files = validated_data.pop('remote_files')

        validated_data.pop('job_file_mapping', None) # optional, not present in Data
        validated_data.pop('upload_file_order', None) # optional, not present in Data
        validated_data.pop('server_files_exclude', None) # optional, not present in Data

        for extra_key in { 'use_zip_chunks', 'use_cache', 'copy_data' }:
            validated_data.pop(extra_key)

        files = {'client_files': client_files, 'server_files': server_files, 'remote_files': remote_files}
        return files


    # pylint: disable=no-self-use
    @transaction.atomic
    def _create_files(self, instance, files):
        for files_type, files_model in zip(
            ('client_files', 'server_files', 'remote_files'),
            (models.ClientFile, models.ServerFile, models.RemoteFile),
        ):
            if files_type in files:
                bulk_create(
                    files_model,
                    [files_model(data=instance, **f) for f in files[files_type]]
                )

class TaskReadSerializer(serializers.ModelSerializer):
    data_chunk_size = serializers.ReadOnlyField(source='data.chunk_size', required=False)
    data_compressed_chunk_type = serializers.ReadOnlyField(source='data.compressed_chunk_type', required=False)
    data_original_chunk_type = serializers.ReadOnlyField(source='data.original_chunk_type', required=False)
    size = serializers.ReadOnlyField(source='data.size', required=False)
    image_quality = serializers.ReadOnlyField(source='data.image_quality', required=False)
    data = serializers.ReadOnlyField(source='data.id', required=False)
    owner = BasicUserSerializer(required=False, allow_null=True)
    assignee = BasicUserSerializer(allow_null=True, required=False)
    project_id = serializers.IntegerField(required=False, allow_null=True)
    guide_id = serializers.IntegerField(source='annotation_guide.id', required=False, allow_null=True)
    dimension = serializers.CharField(allow_blank=True, required=False)
    target_storage = StorageSerializer(required=False, allow_null=True)
    source_storage = StorageSerializer(required=False, allow_null=True)
    jobs = JobsSummarySerializer(url_filter_key='task_id', source='segment_set')
    labels = LabelsSummarySerializer(source='*')
    validation_mode = serializers.CharField(
        source='data.validation_mode', required=False, allow_null=True,
        help_text="Describes how the task validation is performed. Configured at task creation"
    )
    consensus_enabled = serializers.BooleanField(
        source='get_consensus_enabled', required=False, read_only=True
    )

    class Meta:
        model = models.Task
        fields = ('url', 'id', 'name', 'project_id', 'mode', 'owner', 'assignee',
            'bug_tracker', 'created_date', 'updated_date', 'overlap', 'segment_size',
            'status', 'data_chunk_size', 'data_compressed_chunk_type', 'guide_id',
            'data_original_chunk_type', 'size', 'image_quality', 'data', 'dimension',
            'subset', 'organization', 'target_storage', 'source_storage', 'jobs', 'labels',
            'assignee_updated_date', 'validation_mode', 'consensus_enabled',
        )
        read_only_fields = fields
        extra_kwargs = {
            'organization': { 'allow_null': True },
            'overlap': { 'allow_null': True },
        }

    def get_consensus_enabled(self, instance: models.Task) -> bool:
        return instance.consensus_replicas > 0

    def to_representation(self, instance):
        representation = super().to_representation(instance)
        representation['consensus_enabled'] = self.get_consensus_enabled(instance)
        return representation


class TaskWriteSerializer(WriteOnceMixin, serializers.ModelSerializer):
    labels = LabelSerializer(many=True, source='label_set', partial=True, required=False)
    owner_id = serializers.IntegerField(write_only=True, allow_null=True, required=False)
    assignee_id = serializers.IntegerField(write_only=True, allow_null=True, required=False)
    project_id = serializers.IntegerField(required=False, allow_null=True)
    target_storage = StorageSerializer(required=False, allow_null=True)
    source_storage = StorageSerializer(required=False, allow_null=True)
    consensus_replicas = serializers.IntegerField(
        required=False, default=0, min_value=0,
        help_text=textwrap.dedent("""\
            The number of consensus replica jobs for each annotation job.
            Configured at task creation
        """)
    )

    class Meta:
        model = models.Task
        fields = (
            'url', 'id', 'name', 'project_id', 'owner_id', 'assignee_id',
            'bug_tracker', 'overlap', 'segment_size', 'labels', 'subset',
            'target_storage', 'source_storage', 'consensus_replicas',
        )
        write_once_fields = ('overlap', 'segment_size', 'consensus_replicas')

    def to_representation(self, instance):
        serializer = TaskReadSerializer(instance, context=self.context)
        return serializer.data

    def validate_consensus_replicas(self, value):
        max_replicas = settings.MAX_CONSENSUS_REPLICAS
        if value and (value == 1 or value < 0 or value > max_replicas):
            raise serializers.ValidationError(
                f"Consensus replicas must be 0 "
                f"or a positive number more than 1 and less than {max_replicas + 1}, "
                f"got {value}"
            )

        return value or 0

    # pylint: disable=no-self-use
    @transaction.atomic
    def create(self, validated_data):
        project_id = validated_data.get("project_id")
        if not (validated_data.get("label_set") or project_id):
            raise serializers.ValidationError('Label set or project_id must be present')
        if validated_data.get("label_set") and project_id:
            raise serializers.ValidationError('Project must have only one of Label set or project_id')

        project = None
        if project_id:
            try:
                project = models.Project.objects.get(id=project_id)
            except models.Project.DoesNotExist:
                raise serializers.ValidationError(f'The specified project #{project_id} does not exist.')

            if project.organization != validated_data.get('organization'):
                raise serializers.ValidationError(f'The task and its project should be in the same organization.')

        labels = validated_data.pop('label_set', [])

        # configure source/target storages for import/export
        storages = _configure_related_storages({
            'source_storage': validated_data.pop('source_storage', None),
            'target_storage': validated_data.pop('target_storage', None),
        })

        db_task = models.Task.objects.create(
            **storages,
            **validated_data)

        task_path = db_task.get_dirname()
        if os.path.isdir(task_path):
            shutil.rmtree(task_path)

        os.makedirs(task_path)

        LabelSerializer.create_labels(labels, parent_instance=db_task)

        if validated_data.get('assignee_id'):
            db_task.assignee_updated_date = db_task.updated_date
            db_task.save(update_fields=["assignee_updated_date"])

        return db_task

    # pylint: disable=no-self-use
    @transaction.atomic
    def update(self, instance, validated_data):
        instance.name = validated_data.get('name', instance.name)
        instance.owner_id = validated_data.get('owner_id', instance.owner_id)
        instance.bug_tracker = validated_data.get('bug_tracker', instance.bug_tracker)
        instance.subset = validated_data.get('subset', instance.subset)
        labels = validated_data.get('label_set', [])

        if (
            "assignee_id" in validated_data and
            validated_data["assignee_id"] != instance.assignee_id
        ):
            instance.assignee_id = validated_data.pop('assignee_id')
            instance.assignee_updated_date = timezone.now()

        if instance.project_id is None:
            LabelSerializer.update_labels(labels, parent_instance=instance)

        validated_project_id = validated_data.get('project_id')
        if validated_project_id is not None and validated_project_id != instance.project_id:
            project = models.Project.objects.get(id=validated_project_id)
            if project.tasks.count() and project.tasks.first().dimension != instance.dimension:
                raise serializers.ValidationError(f'Dimension ({instance.dimension}) of the task must be the same as other tasks in project ({project.tasks.first().dimension})')

            if instance.project_id is None:
                label_set = instance.label_set.all()
            else:
                label_set = instance.project.label_set.all()

            for old_label in label_set:
                new_label_for_name = list(filter(lambda x: x.get('id', None) == old_label.id, labels))
                if len(new_label_for_name):
                    old_label.name = new_label_for_name[0].get('name', old_label.name)
                try:
                    if old_label.parent:
                        new_label = project.label_set.filter(name=old_label.name, parent__name=old_label.parent.name).first()
                    else:
                        new_label = project.label_set.filter(name=old_label.name).first()
                except ValueError:
                    raise serializers.ValidationError(f'Target project does not have label with name "{old_label.name}"')

                for old_attr in old_label.attributespec_set.all():
                    new_attr = new_label.attributespec_set.filter(name=old_attr.name,
                                                                  values=old_attr.values,
                                                                  input_type=old_attr.input_type).first()
                    if new_attr is None:
                        raise serializers.ValidationError('Target project does not have ' \
                            f'"{old_label.name}" label with "{old_attr.name}" attribute')

                    for (model, model_name) in (
                        (models.LabeledTrackAttributeVal, 'track'),
                        (models.LabeledShapeAttributeVal, 'shape'),
                        (models.LabeledImageAttributeVal, 'image'),
                        (models.TrackedShapeAttributeVal, 'shape__track')
                    ):
                        model.objects.filter(**{
                            f'{model_name}__job__segment__task': instance,
                            f'{model_name}__label': old_label,
                            'spec': old_attr
                        }).update(spec=new_attr)

                for model in (models.LabeledTrack, models.LabeledShape, models.LabeledImage):
                    model.objects.filter(job__segment__task=instance, label=old_label).update(
                        label=new_label
                    )

            if instance.project_id is None:
                instance.label_set.all().delete()

            instance.project = project

        # update source and target storages
        _update_related_storages(instance, validated_data)

        instance.save()

        if 'label_set' in validated_data and not instance.project_id:
            self.update_child_objects_on_labels_update(instance)

        return instance

    def update_child_objects_on_labels_update(self, instance: models.Task):
        models.Job.objects.filter(
            updated_date__lt=instance.updated_date, segment__task=instance
        ).update(updated_date=instance.updated_date)

    def validate(self, attrs):
        # When moving task labels can be mapped to one, but when not names must be unique
        if 'project_id' in attrs.keys() and self.instance is not None:
            project_id = attrs.get('project_id')
            if project_id is not None:
                project = models.Project.objects.filter(id=project_id).first()
                if project is None:
                    raise serializers.ValidationError(f'Cannot find project with ID {project_id}')

            # Check that all labels can be mapped
            new_label_names = set()
            old_labels = self.instance.project.label_set.all() if self.instance.project_id else self.instance.label_set.all()
            new_sublabel_names = {}
            for old_label in old_labels:
                new_labels = tuple(filter(lambda x: x.get('id') == old_label.id, attrs.get('label_set', [])))
                if len(new_labels):
                    parent = new_labels[0].get('parent', old_label.parent)
                    if parent:
                        if parent.name not in new_sublabel_names:
                            new_sublabel_names[parent.name] = set()
                        new_sublabel_names[parent.name].add(new_labels[0].get('name', old_label.name))
                    else:
                        new_label_names.add(new_labels[0].get('name', old_label.name))
                else:
                    parent = old_label.parent
                    if parent:
                        if parent.name not in new_sublabel_names:
                            new_sublabel_names[parent.name] = set()
                        new_sublabel_names[parent.name].add(old_label.name)
                    else:
                        new_label_names.add(old_label.name)
            target_project = models.Project.objects.get(id=project_id)
            target_project_label_names = set()
            target_project_sublabel_names = {}
            for label in target_project.label_set.all():
                parent = label.parent
                if parent:
                    if parent.name not in target_project_sublabel_names:
                        target_project_sublabel_names[parent.name] = set()
                    target_project_sublabel_names[parent.name].add(label.name)
                else:
                    target_project_label_names.add(label.name)
            if not new_label_names.issubset(target_project_label_names):
                raise serializers.ValidationError('All task or project label names must be mapped to the target project')

            for label, sublabels in new_sublabel_names.items():
                if sublabels != target_project_sublabel_names.get(label):
                    raise serializers.ValidationError('All task or project label names must be mapped to the target project')

        return attrs

class ProjectReadSerializer(serializers.ModelSerializer):
    owner = BasicUserSerializer(allow_null=True, required=False, read_only=True)
    assignee = BasicUserSerializer(allow_null=True, required=False, read_only=True)
    guide_id = serializers.IntegerField(source='annotation_guide.id', required=False, allow_null=True)
    task_subsets = serializers.ListField(child=serializers.CharField(), required=False, read_only=True)
    dimension = serializers.CharField(max_length=16, required=False, read_only=True, allow_null=True)
    target_storage = StorageSerializer(required=False, allow_null=True, read_only=True)
    source_storage = StorageSerializer(required=False, allow_null=True, read_only=True)
    tasks = TasksSummarySerializer(models.Task, url_filter_key='project_id')
    labels = LabelsSummarySerializer(source='*')

    class Meta:
        model = models.Project
        fields = ('url', 'id', 'name', 'owner', 'assignee', 'guide_id',
            'bug_tracker', 'task_subsets', 'created_date', 'updated_date', 'status',
            'dimension', 'organization', 'target_storage', 'source_storage',
            'tasks', 'labels', 'assignee_updated_date'
        )
        read_only_fields = fields
        extra_kwargs = { 'organization': { 'allow_null': True } }

    def to_representation(self, instance):
        response = super().to_representation(instance)

        task_subsets = {task.subset for task in instance.tasks.all() if task.subset}
        task_dimension = next(
            (task.dimension for task in instance.tasks.all() if task.dimension),
            None
        )
        response['task_subsets'] = list(task_subsets)
        response['dimension'] = task_dimension
        return response

class ProjectWriteSerializer(serializers.ModelSerializer):
    labels = LabelSerializer(write_only=True, many=True, source='label_set', partial=True, default=[])
    owner_id = serializers.IntegerField(write_only=True, allow_null=True, required=False)
    assignee_id = serializers.IntegerField(write_only=True, allow_null=True, required=False)

    target_storage = StorageSerializer(write_only=True, required=False)
    source_storage = StorageSerializer(write_only=True, required=False)

    class Meta:
        model = models.Project
        fields = ('name', 'labels', 'owner_id', 'assignee_id', 'bug_tracker',
            'target_storage', 'source_storage',
        )

    def to_representation(self, instance):
        serializer = ProjectReadSerializer(instance, context=self.context)
        return serializer.data

    # pylint: disable=no-self-use
    @transaction.atomic
    def create(self, validated_data):
        labels = validated_data.pop('label_set')

        # configure source/target storages for import/export
        storages = _configure_related_storages({
            'source_storage': validated_data.pop('source_storage', None),
            'target_storage': validated_data.pop('target_storage', None),
        })

        db_project = models.Project.objects.create(
            **storages,
            **validated_data)

        project_path = db_project.get_dirname()
        if os.path.isdir(project_path):
            shutil.rmtree(project_path)
        os.makedirs(project_path)

        LabelSerializer.create_labels(labels, parent_instance=db_project)

        if validated_data.get("assignee_id"):
            db_project.assignee_updated_date = db_project.updated_date
            db_project.save(update_fields=["assignee_updated_date"])

        return db_project

    # pylint: disable=no-self-use
    @transaction.atomic
    def update(self, instance, validated_data):
        instance.name = validated_data.get('name', instance.name)
        instance.owner_id = validated_data.get('owner_id', instance.owner_id)
        instance.bug_tracker = validated_data.get('bug_tracker', instance.bug_tracker)

        if (
            "assignee_id" in validated_data and
            validated_data['assignee_id'] != instance.assignee_id
        ):
            instance.assignee_id = validated_data.pop('assignee_id')
            instance.assignee_updated_date = timezone.now()

        labels = validated_data.get('label_set', [])
        LabelSerializer.update_labels(labels, parent_instance=instance)

        # update source and target storages
        _update_related_storages(instance, validated_data)

        instance.save()

        if 'label_set' in validated_data:
            self.update_child_objects_on_labels_update(instance)

        return instance

    @transaction.atomic
    def update_child_objects_on_labels_update(self, instance: models.Project):
        models.Task.objects.filter(
            updated_date__lt=instance.updated_date, project=instance
        ).update(updated_date=instance.updated_date)

        models.Job.objects.filter(
            updated_date__lt=instance.updated_date, segment__task__project=instance
        ).update(updated_date=instance.updated_date)


class AboutSerializer(serializers.Serializer):
    name = serializers.CharField(max_length=128)
    description = serializers.CharField(max_length=2048)
    version = serializers.CharField(max_length=64)
    logo_url = serializers.CharField()
    subtitle = serializers.CharField(max_length=1024)

class FrameMetaSerializer(serializers.Serializer):
    width = serializers.IntegerField()
    height = serializers.IntegerField()
    name = serializers.CharField(max_length=MAX_FILENAME_LENGTH)
    related_files = serializers.IntegerField()

    # for compatibility with version 2.3.0
    has_related_context = serializers.SerializerMethodField()

    @extend_schema_field(serializers.BooleanField)
    def get_has_related_context(self, obj: dict) -> bool:
        return obj['related_files'] != 0

class PluginsSerializer(serializers.Serializer):
    GIT_INTEGRATION = serializers.BooleanField()
    ANALYTICS = serializers.BooleanField()
    MODELS = serializers.BooleanField()
    PREDICT = serializers.BooleanField()

class DataMetaReadSerializer(serializers.ModelSerializer):
    frames = FrameMetaSerializer(many=True, allow_null=True)
    image_quality = serializers.IntegerField(min_value=0, max_value=100)
    deleted_frames = serializers.ListField(child=serializers.IntegerField(min_value=0))
    included_frames = serializers.ListField(
        child=serializers.IntegerField(min_value=0), allow_null=True, required=False,
        help_text=textwrap.dedent("""\
        A list of valid frame ids. The None value means all frames are included.
        """))
    chunks_updated_date = serializers.DateTimeField()

    class Meta:
        model = models.Data
        fields = (
            'chunks_updated_date',
            'chunk_size',
            'size',
            'image_quality',
            'start_frame',
            'stop_frame',
            'frame_filter',
            'frames',
            'deleted_frames',
            'included_frames',
        )
        read_only_fields = fields
        extra_kwargs = {
            'chunks_updated_date': {
                'help_text': textwrap.dedent("""\
                    The date of the last chunk data update.
                    Chunks downloaded before this date are outdated and should be redownloaded.
                """)
            },
            'size': {
                'help_text': textwrap.dedent("""\
                    The number of frames included. Deleted frames do not affect this value.
                """)
            },
        }

class DataMetaWriteSerializer(serializers.ModelSerializer):
    deleted_frames = serializers.ListField(child=serializers.IntegerField(min_value=0))

    class Meta:
        model = models.Data
        fields = ('deleted_frames',)

    def update(self, instance: models.Data, validated_data: dict[str, Any]) -> models.Data:
        requested_deleted_frames = validated_data['deleted_frames']

        requested_deleted_frames_set = set(requested_deleted_frames)
        if len(requested_deleted_frames_set) != len(requested_deleted_frames):
            raise serializers.ValidationError("Deleted frames cannot repeat")

        unknown_requested_deleted_frames = (
            requested_deleted_frames_set.difference(range(instance.size))
        )
        if unknown_requested_deleted_frames:
            raise serializers.ValidationError(
                "Unknown frames {} requested for removal".format(
                    format_list(tuple(map(str, sorted(unknown_requested_deleted_frames))))
                )
            )

        validation_layout = getattr(instance, 'validation_layout', None)
        if validation_layout and validation_layout.mode == models.ValidationMode.GT_POOL:
            gt_frame_set = set(validation_layout.frames)
            changed_deleted_frames = requested_deleted_frames_set.difference(instance.deleted_frames)
            if not gt_frame_set.isdisjoint(changed_deleted_frames):
                raise serializers.ValidationError(
                    f"When task validation mode is {models.ValidationMode.GT_POOL}, "
                    "GT frames can only be deleted and restored via the "
                    "GT job's api/jobs/{id}/data/meta endpoint"
                )

        return super().update(instance, validated_data)

class JobDataMetaWriteSerializer(serializers.ModelSerializer):
    deleted_frames = serializers.ListField(child=serializers.IntegerField(min_value=0))

    class Meta:
        model = models.Job
        fields = ('deleted_frames',)

    @transaction.atomic
    def update(self, instance: models.Job, validated_data: dict[str, Any]) -> models.Job:
        db_segment = instance.segment
        db_task = db_segment.task
        db_data = db_task.data

        deleted_frames = validated_data['deleted_frames']

        task_frame_provider = TaskFrameProvider(db_task)
        segment_rel_frame_set = set(
            map(task_frame_provider.get_rel_frame_number, db_segment.frame_set)
        )

        unknown_deleted_frames = set(deleted_frames) - segment_rel_frame_set
        if unknown_deleted_frames:
            raise serializers.ValidationError("Frames {} do not belong to the job".format(
                format_list(list(map(str, unknown_deleted_frames)))
            ))

        updated_deleted_validation_frames = None
        updated_deleted_task_frames = None

        if instance.type == models.JobType.GROUND_TRUTH:
            updated_deleted_validation_frames = deleted_frames + [
                f
                for f in db_data.validation_layout.disabled_frames
                if f not in segment_rel_frame_set
            ]

            if db_data.validation_layout.mode == models.ValidationMode.GT_POOL:
                # GT pool owns its frames, so we exclude them from the task
                # Them and the related honeypots in jobs
                updated_validation_abs_frame_set = set(
                    map(task_frame_provider.get_abs_frame_number, updated_deleted_validation_frames)
                )

                excluded_placeholder_frames = [
                    task_frame_provider.get_rel_frame_number(frame)
                    for frame, real_frame in (
                        models.Image.objects
                        .filter(data=db_data, is_placeholder=True)
                        .values_list('frame', 'real_frame')
                        .iterator(chunk_size=10000)
                    )
                    if real_frame in updated_validation_abs_frame_set
                ]
                updated_deleted_task_frames = deleted_frames + excluded_placeholder_frames
            elif db_data.validation_layout.mode == models.ValidationMode.GT:
                # Regular GT jobs only refer to the task frames, without data ownership
                pass
            else:
                assert False
        else:
            updated_deleted_task_frames = deleted_frames + [
                f
                for f in db_data.deleted_frames
                if f not in segment_rel_frame_set
            ]

        if updated_deleted_validation_frames is not None:
            db_data.validation_layout.disabled_frames = updated_deleted_validation_frames
            db_data.validation_layout.save(update_fields=['disabled_frames'])

        if updated_deleted_task_frames is not None:
            db_data.deleted_frames = updated_deleted_task_frames
            db_data.save(update_fields=['deleted_frames'])

        db_task.touch()
        if db_task.project:
            db_task.project.touch()

        return instance

class AttributeValSerializer(serializers.Serializer):
    spec_id = serializers.IntegerField()
    value = serializers.CharField(max_length=4096, allow_blank=True)

    def to_internal_value(self, data):
        data['value'] = str(data['value'])
        return super().to_internal_value(data)

class AnnotationSerializer(serializers.Serializer):
    id = serializers.IntegerField(default=None, allow_null=True)
    frame = serializers.IntegerField(min_value=0)
    label_id = serializers.IntegerField(min_value=0)
    group = serializers.IntegerField(min_value=0, allow_null=True, default=None)
    source = serializers.CharField(default='manual')

class LabeledImageSerializer(AnnotationSerializer):
    attributes = AttributeValSerializer(many=True, default=[])

class OptimizedFloatListField(serializers.ListField):
    '''Default ListField is extremely slow when try to process long lists of points'''

    def __init__(self, *args, **kwargs):
        super().__init__(*args, **kwargs, child=serializers.FloatField())

    def to_internal_value(self, data):
        return self.run_child_validation(data)

    def to_representation(self, data):
        return data

    def run_child_validation(self, data):
        errors = OrderedDict()
        for idx, item in enumerate(data):
            if type(item) not in [int, float]:
                errors[idx] = exceptions.ValidationError('Value must be a float or an integer')

        if not errors:
            return data

        raise exceptions.ValidationError(errors)

class ShapeSerializer(serializers.Serializer):
    type = serializers.ChoiceField(choices=models.ShapeType.choices())
    occluded = serializers.BooleanField(default=False)
    outside = serializers.BooleanField(default=False, required=False)
    z_order = serializers.IntegerField(default=0)
    rotation = serializers.FloatField(default=0, min_value=0, max_value=360)
    points = OptimizedFloatListField(
        allow_empty=True, required=False
    )

class SubLabeledShapeSerializer(ShapeSerializer, AnnotationSerializer):
    attributes = AttributeValSerializer(many=True, default=[])

class LabeledShapeSerializer(SubLabeledShapeSerializer):
    elements = SubLabeledShapeSerializer(many=True, required=False)

def _convert_annotation(obj, keys):
    return OrderedDict([(key, obj[key]) for key in keys])

def _convert_attributes(attr_set):
    attr_keys = ['spec_id', 'value']
    return [
        OrderedDict([(key, attr[key]) for key in attr_keys]) for attr in attr_set
    ]

class LabeledImageSerializerFromDB(serializers.BaseSerializer):
    # Use this serializer to export data from the database
    # Because default DRF serializer is too slow on huge collections
    def to_representation(self, instance):
        def convert_tag(tag):
            result = _convert_annotation(tag, ['id', 'label_id', 'frame', 'group', 'source'])
            result['attributes'] = _convert_attributes(tag['attributes'])
            return result

        return convert_tag(instance)

class LabeledShapeSerializerFromDB(serializers.BaseSerializer):
    # Use this serializer to export data from the database
    # Because default DRF serializer is too slow on huge collections
    def to_representation(self, instance):
        def convert_shape(shape):
            result = _convert_annotation(shape, [
                'id', 'label_id', 'type', 'frame', 'group', 'source',
                'occluded', 'outside', 'z_order', 'rotation', 'points',
            ])
            result['attributes'] = _convert_attributes(shape['attributes'])
            if shape.get('elements', None) is not None and shape['parent'] is None:
                result['elements'] = [convert_shape(element) for element in shape['elements']]
            return result

        return convert_shape(instance)

class LabeledTrackSerializerFromDB(serializers.BaseSerializer):
    # Use this serializer to export data from the database
    # Because default DRF serializer is too slow on huge collections
    def to_representation(self, instance):
        def convert_track(track):
            shape_keys = [
                'id', 'type', 'frame', 'occluded', 'outside', 'z_order',
                'rotation', 'points', 'attributes',
            ]
            result = _convert_annotation(track, ['id', 'label_id', 'frame', 'group', 'source'])
            result['shapes'] = [_convert_annotation(shape, shape_keys) for shape in track['shapes']]
            result['attributes'] = _convert_attributes(track['attributes'])
            for shape in result['shapes']:
                shape['attributes'] = _convert_attributes(shape['attributes'])
            if track.get('elements', None) is not None and track['parent'] is None:
                result['elements'] = [convert_track(element) for element in track['elements']]
            return result

        return convert_track(instance)

class TrackedShapeSerializer(ShapeSerializer):
    id = serializers.IntegerField(default=None, allow_null=True)
    frame = serializers.IntegerField(min_value=0)
    attributes = AttributeValSerializer(many=True, default=[])

class SubLabeledTrackSerializer(AnnotationSerializer):
    shapes = TrackedShapeSerializer(many=True, allow_empty=True)
    attributes = AttributeValSerializer(many=True, default=[])

class LabeledTrackSerializer(SubLabeledTrackSerializer):
    elements = SubLabeledTrackSerializer(many=True, required=False)

class LabeledDataSerializer(serializers.Serializer):
    version = serializers.IntegerField(default=0) # TODO: remove
    tags   = LabeledImageSerializer(many=True, default=[])
    shapes = LabeledShapeSerializer(many=True, default=[])
    tracks = LabeledTrackSerializer(many=True, default=[])

class FileInfoSerializer(serializers.Serializer):
    name = serializers.CharField(max_length=MAX_FILENAME_LENGTH)
    type = serializers.ChoiceField(choices=["REG", "DIR"])
    mime_type = serializers.CharField(max_length=255)

class AnnotationFileSerializer(serializers.Serializer):
    annotation_file = serializers.FileField()

class DatasetFileSerializer(serializers.Serializer):
    dataset_file = serializers.FileField()

    @staticmethod
    def validate_dataset_file(value):
        if os.path.splitext(value.name)[1] != '.zip':
            raise serializers.ValidationError('Dataset file should be zip archive')
        return value

class TaskFileSerializer(serializers.Serializer):
    task_file = serializers.FileField()

class ProjectFileSerializer(serializers.Serializer):
    project_file = serializers.FileField()

class CommentReadSerializer(serializers.ModelSerializer):
    owner = BasicUserSerializer(allow_null=True, required=False)

    class Meta:
        model = models.Comment
        fields = ('id', 'issue', 'owner', 'message', 'created_date',
            'updated_date')
        read_only_fields = fields

class CommentWriteSerializer(WriteOnceMixin, serializers.ModelSerializer):
    def to_representation(self, instance):
        serializer = CommentReadSerializer(instance, context=self.context)
        return serializer.data

    class Meta:
        model = models.Comment
        fields = ('issue', 'message')
        write_once_fields = ('issue', )


class IssueReadSerializer(serializers.ModelSerializer):
    owner = BasicUserSerializer(allow_null=True, required=False)
    assignee = BasicUserSerializer(allow_null=True, required=False)
    position = serializers.ListField(
        child=serializers.FloatField(), allow_empty=False
    )
    comments = CommentsSummarySerializer(models.Comment, url_filter_key='issue_id')

    class Meta:
        model = models.Issue
        fields = ('id', 'frame', 'position', 'job', 'owner', 'assignee',
            'created_date', 'updated_date', 'resolved', 'comments')
        read_only_fields = fields
        extra_kwargs = {
            'created_date': { 'allow_null': True },
            'updated_date': { 'allow_null': True },
        }


class IssueWriteSerializer(WriteOnceMixin, serializers.ModelSerializer):
    position = serializers.ListField(
        child=serializers.FloatField(), allow_empty=False,
    )
    message = serializers.CharField(style={'base_template': 'textarea.html'})

    def to_representation(self, instance):
        serializer = IssueReadSerializer(instance, context=self.context)
        return serializer.data

    def create(self, validated_data):
        message = validated_data.pop('message')
        db_issue = super().create(validated_data)
        models.Comment.objects.create(issue=db_issue,
            message=message, owner=db_issue.owner)
        return db_issue

    class Meta:
        model = models.Issue
        fields = ('frame', 'position', 'job', 'assignee', 'message', 'resolved')
        write_once_fields = ('frame', 'job', 'message')

class ManifestSerializer(serializers.ModelSerializer):
    class Meta:
        model = models.Manifest
        fields = ('filename', )

    # pylint: disable=no-self-use
    def to_internal_value(self, data):
        return {'filename': data }

    # pylint: disable=no-self-use
    def to_representation(self, instance):
        return instance.filename if instance else instance

class CloudStorageReadSerializer(serializers.ModelSerializer):
    owner = BasicUserSerializer(required=False, allow_null=True)
    manifests = ManifestSerializer(many=True, default=[])
    class Meta:
        model = models.CloudStorage
        exclude = ['credentials']
        read_only_fields = ('created_date', 'updated_date', 'owner', 'organization')
        extra_kwargs = { 'organization': { 'allow_null': True } }

@extend_schema_serializer(
    examples=[
        OpenApiExample(
            'Create AWS S3 cloud storage with credentials',
            description='',
            value={
                'provider_type': models.CloudProviderChoice.AWS_S3,
                'resource': 'somebucket',
                'display_name': 'Bucket',
                'credentials_type': models.CredentialsTypeChoice.KEY_SECRET_KEY_PAIR,
                'key': 'XXX',
                'secret_key': 'XXX',
                'specific_attributes': 'region=eu-central-1',
                'description': 'Some description',
                'manifests': [
                    'manifest.jsonl'
                ],

            },
            request_only=True,
        ),
        OpenApiExample(
            'Create AWS S3 cloud storage without credentials',
            value={
                'provider_type': models.CloudProviderChoice.AWS_S3,
                'resource': 'somebucket',
                'display_name': 'Bucket',
                'credentials_type': models.CredentialsTypeChoice.ANONYMOUS_ACCESS,
                'manifests': [
                    'manifest.jsonl'
                ],
            },
            request_only=True,
        ),
        OpenApiExample(
            'Create Azure cloud storage',
            value={
                'provider_type': models.CloudProviderChoice.AZURE_CONTAINER,
                'resource': 'sonecontainer',
                'display_name': 'Container',
                'credentials_type': models.CredentialsTypeChoice.ACCOUNT_NAME_TOKEN_PAIR,
                'account_name': 'someaccount',
                'session_token': 'xxx',
                'manifests': [
                    'manifest.jsonl'
                ],
            },
            request_only=True,
        ),
        OpenApiExample(
            'Create GCS',
            value={
                'provider_type': models.CloudProviderChoice.GOOGLE_CLOUD_STORAGE,
                'resource': 'somebucket',
                'display_name': 'Bucket',
                'credentials_type': models.CredentialsTypeChoice.KEY_FILE_PATH,
                'key_file': 'file',
                'manifests': [
                    'manifest.jsonl'
                ],
            },
            request_only=True,
        )
    ]
)
class CloudStorageWriteSerializer(serializers.ModelSerializer):
    owner = BasicUserSerializer(required=False)
    session_token = serializers.CharField(max_length=440, allow_blank=True, required=False)
    key = serializers.CharField(max_length=40, allow_blank=True, required=False)
    secret_key = serializers.CharField(max_length=64, allow_blank=True, required=False)
    key_file = serializers.FileField(required=False)
    account_name = serializers.CharField(max_length=24, allow_blank=True, required=False)
    manifests = ManifestSerializer(many=True, default=[])
    connection_string = serializers.CharField(max_length=1024, allow_blank=True, required=False)

    class Meta:
        model = models.CloudStorage
        fields = (
            'provider_type', 'resource', 'display_name', 'owner', 'credentials_type',
            'created_date', 'updated_date', 'session_token', 'account_name', 'key',
            'secret_key', 'connection_string', 'key_file', 'specific_attributes', 'description', 'id',
            'manifests', 'organization'
        )
        read_only_fields = ('created_date', 'updated_date', 'owner', 'organization')
        extra_kwargs = { 'organization': { 'allow_null': True } }

    # pylint: disable=no-self-use
    def validate_specific_attributes(self, value):
        if value:
            attributes = value.split('&')
            for attribute in attributes:
                if not len(attribute.split('=')) == 2:
                    raise serializers.ValidationError('Invalid specific attributes')
        return value

    def validate(self, attrs):
        provider_type = attrs.get('provider_type')
        if provider_type == models.CloudProviderChoice.AZURE_CONTAINER:
            if not attrs.get('account_name', '') and not attrs.get('connection_string', ''):
                raise serializers.ValidationError('Account name or connection string for Azure container was not specified')

        # AWS S3: https://docs.aws.amazon.com/AmazonS3/latest/userguide/bucketnamingrules.html?icmpid=docs_amazons3_console
        # Azure Container: https://learn.microsoft.com/en-us/rest/api/storageservices/naming-and-referencing-containers--blobs--and-metadata#container-names
        # GCS: https://cloud.google.com/storage/docs/buckets#naming
        ALLOWED_RESOURCE_NAME_SYMBOLS = (
            string.ascii_lowercase + string.digits + "-"
        )

        if provider_type == models.CloudProviderChoice.GOOGLE_CLOUD_STORAGE:
            ALLOWED_RESOURCE_NAME_SYMBOLS += "_."
        elif provider_type == models.CloudProviderChoice.AWS_S3:
            ALLOWED_RESOURCE_NAME_SYMBOLS += "."

        # We need to check only basic naming rule
        if (resource := attrs.get("resource")) and (
            diff := (set(resource) - set(ALLOWED_RESOURCE_NAME_SYMBOLS))
        ):
            raise serializers.ValidationError({
                'resource': f"Invalid characters ({','.join(diff)}) were found.",
            })

        return attrs

    def _validate_prefix(self, value: str) -> None:
        if value.startswith('/'):
            raise serializers.ValidationError('Prefix cannot start with forward slash ("/").')
        if '' in value.strip('/').split('/'):
            raise serializers.ValidationError('Prefix cannot contain multiple slashes in a row.')

    @staticmethod
    def _manifests_validation(storage, manifests):
        # check manifest files availability
        for manifest in manifests:
            file_status = storage.get_file_status(manifest)
            if file_status == Status.NOT_FOUND:
                raise serializers.ValidationError({
                    'manifests': "The '{}' file does not exist on '{}' cloud storage" \
                        .format(manifest, storage.name)
                })
            elif file_status == Status.FORBIDDEN:
                raise serializers.ValidationError({
                    'manifests': "The '{}' file does not available on '{}' cloud storage. Access denied" \
                        .format(manifest, storage.name)
                })

    def create(self, validated_data):
        provider_type = validated_data.get('provider_type')
        should_be_created = validated_data.pop('should_be_created', None)

        key_file = validated_data.pop('key_file', None)
        # we need to save it to temporary file to check the granted permissions
        temporary_file = None
        if key_file:
            with NamedTemporaryFile(mode='wb', prefix='cvat', delete=False) as temp_key:
                temp_key.write(key_file.read())
                temporary_file = temp_key.name
            key_file.close()
            del key_file
        credentials = Credentials(
            account_name=validated_data.pop('account_name', ''),
            key=validated_data.pop('key', ''),
            secret_key=validated_data.pop('secret_key', ''),
            session_token=validated_data.pop('session_token', ''),
            key_file_path=temporary_file,
            credentials_type = validated_data.get('credentials_type'),
            connection_string = validated_data.pop('connection_string', '')
        )
        details = {
            'resource': validated_data.get('resource'),
            'credentials': credentials,
            'specific_attributes': parse_specific_attributes(validated_data.get('specific_attributes', ''))
        }

        if (prefix := details['specific_attributes'].get('prefix')):
            self._validate_prefix(prefix)

        storage = get_cloud_storage_instance(cloud_provider=provider_type, **details)
        if should_be_created:
            try:
                storage.create()
            except Exception as ex:
                slogger.glob.warning("Failed with creating storage\n{}".format(str(ex)))
                raise

        storage_status = storage.get_status()
        if storage_status == Status.AVAILABLE:
            manifests = [m.get('filename') for m in validated_data.pop('manifests')]
            self._manifests_validation(storage, manifests)

            db_storage = models.CloudStorage.objects.create(
                credentials=credentials.convert_to_db(),
                **validated_data
            )
            db_storage.save()

            manifest_file_instances = [models.Manifest(filename=manifest, cloud_storage=db_storage) for manifest in manifests]
            bulk_create(models.Manifest, manifest_file_instances)

            cloud_storage_path = db_storage.get_storage_dirname()
            if os.path.isdir(cloud_storage_path):
                shutil.rmtree(cloud_storage_path)
            os.makedirs(cloud_storage_path)

            if temporary_file:
                # so, gcs key file is valid and we need to set correct path to the file
                real_path_to_key_file = db_storage.get_key_file_path()
                shutil.copyfile(temporary_file, real_path_to_key_file)
                os.remove(temporary_file)

                credentials.key_file_path = real_path_to_key_file
                db_storage.credentials = credentials.convert_to_db()
                db_storage.save()
            return db_storage
        elif storage_status == Status.FORBIDDEN:
            field = 'credentials'
            message = 'Cannot create resource {} with specified credentials. Access forbidden.'.format(storage.name)
        else:
            field = 'resource'
            message = 'The resource {} not found. It may have been deleted.'.format(storage.name)
        if temporary_file:
            os.remove(temporary_file)
        slogger.glob.error(message)
        raise serializers.ValidationError({field: message})

    @transaction.atomic
    def update(self, instance, validated_data):
        credentials = Credentials()
        credentials.convert_from_db({
            'type': instance.credentials_type,
            'value': instance.credentials,
        })
        credentials_dict = {k:v for k,v in validated_data.items() if k in {
            'key','secret_key', 'account_name', 'session_token', 'key_file_path',
            'credentials_type', 'connection_string'
        }}

        key_file = validated_data.pop('key_file', None)
        temporary_file = None
        if key_file:
            with NamedTemporaryFile(mode='wb', prefix='cvat', delete=False) as temp_key:
                temp_key.write(key_file.read())
                temporary_file = temp_key.name
            credentials_dict['key_file_path'] = temporary_file
            key_file.close()
            del key_file

        if (prefix := parse_specific_attributes(validated_data.get('specific_attributes', '')).get('prefix')):
            self._validate_prefix(prefix)

        credentials.mapping_with_new_values(credentials_dict)
        instance.credentials = credentials.convert_to_db()

        for field in ('credentials_type', 'resource', 'display_name', 'description', 'specific_attributes'):
            if field in validated_data:
                setattr(instance, field, validated_data[field])

        # check cloud storage existing
        details = {
            'resource': instance.resource,
            'credentials': credentials,
            'specific_attributes': parse_specific_attributes(instance.specific_attributes)
        }
        storage = get_cloud_storage_instance(cloud_provider=instance.provider_type, **details)
        storage_status = storage.get_status()
        if storage_status == Status.AVAILABLE:
            new_manifest_names = set(i.get('filename') for i in validated_data.get('manifests', []))
            previous_manifest_names = set(i.filename for i in instance.manifests.all())
            delta_to_delete = tuple(previous_manifest_names - new_manifest_names)
            delta_to_create = tuple(new_manifest_names - previous_manifest_names)
            if delta_to_delete:
                instance.manifests.filter(filename__in=delta_to_delete).delete()
            if delta_to_create:
                # check manifest files existing
                self._manifests_validation(storage, delta_to_create)
                manifest_instances = [models.Manifest(filename=f, cloud_storage=instance) for f in delta_to_create]
                bulk_create(models.Manifest, manifest_instances)
            if temporary_file:
                # so, gcs key file is valid and we need to set correct path to the file
                real_path_to_key_file = instance.get_key_file_path()
                shutil.copyfile(temporary_file, real_path_to_key_file)
                os.remove(temporary_file)

                instance.credentials = real_path_to_key_file
            instance.save()
            return instance
        elif storage_status == Status.FORBIDDEN:
            field = 'credentials'
            message = 'Cannot update resource {} with specified credentials. Access forbidden.'.format(storage.name)
        else:
            field = 'resource'
            message = 'The resource {} not found. It may have been deleted.'.format(storage.name)
        if temporary_file:
            os.remove(temporary_file)
        slogger.glob.error(message)
        raise serializers.ValidationError({field: message})


class CloudStorageContentSerializer(serializers.Serializer):
    next = serializers.CharField(required=False, allow_null=True, allow_blank=True,
        help_text="This token is used to continue listing files in the bucket.")
    content = FileInfoSerializer(many=True)

class RelatedFileSerializer(serializers.ModelSerializer):

    class Meta:
        model = models.RelatedFile
        fields = '__all__'
        read_only_fields = ('path',)


def _update_related_storages(
    instance: Union[models.Project, models.Task],
    validated_data: dict[str, Any],
) -> None:
    for storage_type in ('source_storage', 'target_storage'):
        new_conf = validated_data.pop(storage_type, None)

        if not new_conf:
            continue

        new_cloud_storage_id = new_conf.get('cloud_storage_id')
        new_location = new_conf.get('location')

        # storage_instance maybe None
        storage_instance = getattr(instance, storage_type)

        if new_cloud_storage_id:
            if new_location and new_location != models.Location.CLOUD_STORAGE:
                raise serializers.ValidationError(
                    f"It is not allowed to specify '{new_location}' location together with cloud storage id"
                )
            elif (
                not new_location
                and getattr(storage_instance, "location", None) != models.Location.CLOUD_STORAGE
            ):
                raise serializers.ValidationError(
                    f"The configuration of {storage_type} is not full"
                )

            if not models.CloudStorage.objects.filter(id=new_cloud_storage_id).exists():
                raise serializers.ValidationError(
                    f"The specified cloud storage {new_cloud_storage_id} does not exist."
                )
        else:
            if new_location == models.Location.CLOUD_STORAGE:
                raise serializers.ValidationError(
                    "Cloud storage was selected as location but its id was not specified"
                )
            elif (
                not new_location
                and getattr(storage_instance, "location", None) == models.Location.CLOUD_STORAGE
                and "cloud_storage_id" in new_conf
            ):
                raise serializers.ValidationError(
                    "It is not allowed to reset a cloud storage id without explicitly resetting a location"
                )

        if not storage_instance:
            storage_instance = models.Storage(**new_conf)
            storage_instance.save()
            setattr(instance, storage_type, storage_instance)
            continue

        storage_instance.location = new_location or storage_instance.location
        storage_instance.cloud_storage_id = new_cloud_storage_id
        storage_instance.save()

def _configure_related_storages(validated_data: dict[str, Any]) -> dict[str, Optional[models.Storage]]:
    storages = {
        'source_storage': None,
        'target_storage': None,
    }

    for i in storages:
        if storage_conf := validated_data.get(i):
            if (
                (cloud_storage_id := storage_conf.get('cloud_storage_id')) and
                not models.CloudStorage.objects.filter(id=cloud_storage_id).exists()
            ):
                raise serializers.ValidationError(f'The specified cloud storage {cloud_storage_id} does not exist.')
            storage_instance = models.Storage(**storage_conf)
            storage_instance.save()
            storages[i] = storage_instance
    return storages

class AssetReadSerializer(WriteOnceMixin, serializers.ModelSerializer):
    filename = serializers.CharField(required=True, max_length=MAX_FILENAME_LENGTH)
    owner = BasicUserSerializer(required=False)

    class Meta:
        model = models.Asset
        fields = ('uuid', 'filename', 'created_date', 'owner', 'guide_id', )
        read_only_fields = fields

class AssetWriteSerializer(WriteOnceMixin, serializers.ModelSerializer):
    uuid = serializers.CharField(required=False)
    filename = serializers.CharField(required=True, max_length=MAX_FILENAME_LENGTH)
    guide_id = serializers.IntegerField(required=True)

    class Meta:
        model = models.Asset
        fields = ('uuid', 'filename', 'created_date', 'guide_id', )
        write_once_fields = ('uuid', 'filename', 'created_date', 'guide_id', )

class AnnotationGuideReadSerializer(WriteOnceMixin, serializers.ModelSerializer):
    class Meta:
        model = models.AnnotationGuide
        fields = ('id', 'task_id', 'project_id', 'created_date', 'updated_date', 'markdown', )
        read_only_fields = fields

class AnnotationGuideWriteSerializer(WriteOnceMixin, serializers.ModelSerializer):
    project_id = serializers.IntegerField(required=False, allow_null=True)
    task_id = serializers.IntegerField(required=False, allow_null=True)

    @transaction.atomic
    def create(self, validated_data):
        project_id = validated_data.get("project_id", None)
        task_id = validated_data.get("task_id", None)
        if project_id is None and task_id is None:
            raise serializers.ValidationError('One of project_id or task_id must be specified')
        if project_id is not None and task_id is not None:
            raise serializers.ValidationError('Both project_id and task_id must not be specified')

        project = None
        task = None
        if project_id is not None:
            try:
                project = models.Project.objects.get(id=project_id)
            except models.Project.DoesNotExist:
                raise serializers.ValidationError(f'The specified project #{project_id} does not exist.')

        if task_id is not None:
            try:
                task = models.Task.objects.get(id=task_id)
            except models.Task.DoesNotExist:
                raise serializers.ValidationError(f'The specified task #{task_id} does not exist.')
        db_data = models.AnnotationGuide.objects.create(**validated_data, project = project, task = task)
        return db_data

    class Meta:
        model = models.AnnotationGuide
        fields = ('id', 'task_id', 'project_id', 'markdown', )

class UserIdentifiersSerializer(BasicUserSerializer):
    class Meta(BasicUserSerializer.Meta):
        fields = (
            "id",
            "username",
        )


class RequestDataOperationSerializer(serializers.Serializer):
    type = serializers.CharField()
    target = serializers.ChoiceField(choices=models.RequestTarget.choices)
    project_id = serializers.IntegerField(required=False, allow_null=True)
    task_id = serializers.IntegerField(required=False, allow_null=True)
    job_id = serializers.IntegerField(required=False, allow_null=True)
    format = serializers.CharField(required=False, allow_null=True)
    function_id = serializers.CharField(required=False, allow_null=True)

    def to_representation(self, rq_job: RQJob) -> dict[str, Any]:
        parsed_rq_id: RQId = rq_job.parsed_rq_id

        return {
            "type": ":".join(
                [
                    parsed_rq_id.action,
                    parsed_rq_id.subresource or parsed_rq_id.target,
                ]
            ),
            "target": parsed_rq_id.target,
            "project_id": rq_job.meta[RQJobMetaField.PROJECT_ID],
            "task_id": rq_job.meta[RQJobMetaField.TASK_ID],
            "job_id": rq_job.meta[RQJobMetaField.JOB_ID],
            "format": parsed_rq_id.format,
            "function_id": rq_job.meta.get(RQJobMetaField.FUNCTION_ID),
        }

class RequestSerializer(serializers.Serializer):
    # SerializerMethodField is not used here to mark "status" field as required and fix schema generation.
    # Marking them as read_only leads to generating type as allOf with one reference to RequestStatus component.
    # The client generated using openapi-generator from such a schema contains wrong type like:
    # status (bool, date, datetime, dict, float, int, list, str, none_type): [optional]
    status = serializers.ChoiceField(source="get_status", choices=models.RequestStatus.choices)
    message = serializers.SerializerMethodField()
    id = serializers.CharField()
    operation = RequestDataOperationSerializer(source="*")
    progress = serializers.SerializerMethodField()
    created_date = serializers.DateTimeField(source="created_at")
    started_date = serializers.DateTimeField(
        required=False, allow_null=True, source="started_at",
    )
    finished_date = serializers.DateTimeField(
        required=False, allow_null=True, source="ended_at",
    )
    expiry_date = serializers.SerializerMethodField()
    owner = serializers.SerializerMethodField()
    result_url = serializers.URLField(required=False, allow_null=True)
    result_id = serializers.IntegerField(required=False, allow_null=True)

    @extend_schema_field(UserIdentifiersSerializer())
    def get_owner(self, rq_job: RQJob) -> dict[str, Any]:
        return UserIdentifiersSerializer(rq_job.meta[RQJobMetaField.USER]).data

    @extend_schema_field(
        serializers.FloatField(min_value=0, max_value=1, required=False, allow_null=True)
    )
    def get_progress(self, rq_job: RQJob) -> Decimal:
        # progress of task creation is stored in "task_progress" field
        # progress of project import is stored in "progress" field
        return Decimal(rq_job.meta.get(RQJobMetaField.PROGRESS) or rq_job.meta.get(RQJobMetaField.TASK_PROGRESS) or 0.)

    @extend_schema_field(serializers.DateTimeField(required=False, allow_null=True))
    def get_expiry_date(self, rq_job: RQJob) -> Optional[str]:
        delta = None
        if rq_job.is_finished:
            delta = rq_job.result_ttl or rq_defaults.DEFAULT_RESULT_TTL
        elif rq_job.is_failed:
            delta = rq_job.failure_ttl or rq_defaults.DEFAULT_FAILURE_TTL

        if rq_job.ended_at and delta:
            expiry_date = rq_job.ended_at + timedelta(seconds=delta)
            return expiry_date.replace(tzinfo=timezone.utc)

        return None

    @extend_schema_field(serializers.CharField(allow_blank=True))
    def get_message(self, rq_job: RQJob) -> str:
        rq_job_status = rq_job.get_status()
        message = ''

        if RQJobStatus.STARTED == rq_job_status:
            message = rq_job.meta.get(RQJobMetaField.STATUS, '')
        elif RQJobStatus.FAILED == rq_job_status:
            message = rq_job.meta.get(
                RQJobMetaField.FORMATTED_EXCEPTION,
                parse_exception_message(str(rq_job.exc_info or "Unknown error")),
            )

        return message

    def to_representation(self, rq_job: RQJob) -> dict[str, Any]:
        representation = super().to_representation(rq_job)

        # FUTURE-TODO: support such statuses on UI
        if representation["status"] in (RQJobStatus.DEFERRED, RQJobStatus.SCHEDULED):
            representation["status"] = RQJobStatus.QUEUED

        if representation["status"] == RQJobStatus.FINISHED:
            if result_url := rq_job.meta.get(RQJobMetaField.RESULT_URL):
                representation["result_url"] = result_url

            if (
                rq_job.parsed_rq_id.action == models.RequestAction.IMPORT
                and rq_job.parsed_rq_id.subresource == models.RequestSubresource.BACKUP
            ):
                representation["result_id"] = rq_job.return_value()

        return representation<|MERGE_RESOLUTION|>--- conflicted
+++ resolved
@@ -863,15 +863,6 @@
             task_frame_provider = TaskFrameProvider(task)
             seed = validated_data.pop("random_seed", None)
 
-<<<<<<< HEAD
-            frame_selection_method = validated_data.pop("frame_selection_method", None)
-            if frame_selection_method == models.JobFrameSelectionMethod.RANDOM_UNIFORM:
-                frame_count = validated_data.pop("frame_count")
-                if size < frame_count:
-                    raise serializers.ValidationError(
-                        f"The number of frames requested ({frame_count}) must be less than or "
-                        f"equal to the number of the task frames ({size})"
-=======
             # The RNG backend must not change to yield reproducible results,
             # so here we specify it explicitly
             rng = random.Generator(random.MT19937(seed=seed))
@@ -908,7 +899,6 @@
                 raise serializers.ValidationError(
                     "The following frames do not exist in the task: {}".format(
                         format_list(tuple(map(str, sorted(invalid_ids))))
->>>>>>> 3caac72f
                     )
                 )
 
