# Copyright (C) 2019 Intel Corporation
#
# SPDX-License-Identifier: MIT

import os
import re
import shutil

from functools import reduce
from rest_framework import serializers
from django.contrib.auth.models import User, Group

from cvat.apps.engine import models
from cvat.apps.engine.log import slogger
from cvat.apps.dataset_manager.formats.utils import get_label_color


class AttributeSerializer(serializers.ModelSerializer):
    class Meta:
        model = models.AttributeSpec
        fields = ('id', 'name', 'mutable', 'input_type', 'default_value',
            'values')

    # pylint: disable=no-self-use
    def to_internal_value(self, data):
        attribute = data.copy()
        attribute['values'] = '\n'.join(map(lambda x: x.strip(), data.get('values', [])))
        return attribute

    def to_representation(self, instance):
        if instance:
            attribute = super().to_representation(instance)
            attribute['values'] = attribute['values'].split('\n')
        else:
            attribute = instance

        return attribute

class LabelSerializer(serializers.ModelSerializer):
    attributes = AttributeSerializer(many=True, source='attributespec_set',
        default=[])
    color = serializers.CharField(allow_blank=True, required=False)

    class Meta:
        model = models.Label
        fields = ('id', 'name', 'color', 'attributes')

class JobCommitSerializer(serializers.ModelSerializer):
    class Meta:
        model = models.JobCommit
        fields = ('id', 'version', 'author', 'message', 'timestamp')

class JobSerializer(serializers.ModelSerializer):
    task_id = serializers.ReadOnlyField(source="segment.task.id")
    start_frame = serializers.ReadOnlyField(source="segment.start_frame")
    stop_frame = serializers.ReadOnlyField(source="segment.stop_frame")

    class Meta:
        model = models.Job
        fields = ('url', 'id', 'assignee', 'reviewer', 'status', 'start_frame',
            'stop_frame', 'task_id')

class SimpleJobSerializer(serializers.ModelSerializer):
    class Meta:
        model = models.Job
        fields = ('url', 'id', 'assignee', 'reviewer', 'status')

class SegmentSerializer(serializers.ModelSerializer):
    jobs = SimpleJobSerializer(many=True, source='job_set')

    class Meta:
        model = models.Segment
        fields = ('start_frame', 'stop_frame', 'jobs')

class ClientFileSerializer(serializers.ModelSerializer):
    class Meta:
        model = models.ClientFile
        fields = ('file', )

    # pylint: disable=no-self-use
    def to_internal_value(self, data):
        return {'file': data}

    # pylint: disable=no-self-use
    def to_representation(self, instance):
        if instance:
            upload_dir = instance.data.get_upload_dirname()
            return instance.file.path[len(upload_dir) + 1:]
        else:
            return instance

class ServerFileSerializer(serializers.ModelSerializer):
    class Meta:
        model = models.ServerFile
        fields = ('file', )

    # pylint: disable=no-self-use
    def to_internal_value(self, data):
        return {'file': data}

    # pylint: disable=no-self-use
    def to_representation(self, instance):
        return instance.file if instance else instance

class RemoteFileSerializer(serializers.ModelSerializer):
    class Meta:
        model = models.RemoteFile
        fields = ('file', )

    # pylint: disable=no-self-use
    def to_internal_value(self, data):
        return {'file': data}

    # pylint: disable=no-self-use
    def to_representation(self, instance):
        return instance.file if instance else instance

class RqStatusSerializer(serializers.Serializer):
    state = serializers.ChoiceField(choices=[
        "Queued", "Started", "Finished", "Failed"])
    message = serializers.CharField(allow_blank=True, default="")

class WriteOnceMixin:
    """Adds support for write once fields to serializers.

    To use it, specify a list of fields as `write_once_fields` on the
    serializer's Meta:
    ```
    class Meta:
        model = SomeModel
        fields = '__all__'
        write_once_fields = ('collection', )
    ```

    Now the fields in `write_once_fields` can be set during POST (create),
    but cannot be changed afterwards via PUT or PATCH (update).
    Inspired by http://stackoverflow.com/a/37487134/627411.
    """

    def get_extra_kwargs(self):
        extra_kwargs = super().get_extra_kwargs()

        # We're only interested in PATCH/PUT.
        if 'update' in getattr(self.context.get('view'), 'action', ''):
            return self._set_write_once_fields(extra_kwargs)

        return extra_kwargs

    def _set_write_once_fields(self, extra_kwargs):
        """Set all fields in `Meta.write_once_fields` to read_only."""
        write_once_fields = getattr(self.Meta, 'write_once_fields', None)
        if not write_once_fields:
            return extra_kwargs

        if not isinstance(write_once_fields, (list, tuple)):
            raise TypeError(
                'The `write_once_fields` option must be a list or tuple. '
                'Got {}.'.format(type(write_once_fields).__name__)
            )

        for field_name in write_once_fields:
            kwargs = extra_kwargs.get(field_name, {})
            kwargs['read_only'] = True
            extra_kwargs[field_name] = kwargs

        return extra_kwargs

class DataSerializer(serializers.ModelSerializer):
    image_quality = serializers.IntegerField(min_value=0, max_value=100)
    use_zip_chunks = serializers.BooleanField(default=False)
    client_files = ClientFileSerializer(many=True, default=[])
    server_files = ServerFileSerializer(many=True, default=[])
    remote_files = RemoteFileSerializer(many=True, default=[])
    use_cache = serializers.BooleanField(default=False)

    class Meta:
        model = models.Data
        fields = ('chunk_size', 'size', 'image_quality', 'start_frame', 'stop_frame', 'frame_filter',
            'compressed_chunk_type', 'original_chunk_type', 'client_files', 'server_files', 'remote_files', 'use_zip_chunks',
            'use_cache')

    # pylint: disable=no-self-use
    def validate_frame_filter(self, value):
        match = re.search("step\s*=\s*([1-9]\d*)", value)
        if not match:
            raise serializers.ValidationError("Invalid frame filter expression")
        return value

    # pylint: disable=no-self-use
    def validate_chunk_size(self, value):
        if not value > 0:
            raise serializers.ValidationError('Chunk size must be a positive integer')
        return value

    # pylint: disable=no-self-use
    def validate(self, data):
        if 'start_frame' in data and 'stop_frame' in data \
            and data['start_frame'] > data['stop_frame']:
            raise serializers.ValidationError('Stop frame must be more or equal start frame')
        return data

    # pylint: disable=no-self-use
    def create(self, validated_data):
        client_files = validated_data.pop('client_files')
        server_files = validated_data.pop('server_files')
        remote_files = validated_data.pop('remote_files')
        validated_data.pop('use_zip_chunks')
        validated_data.pop('use_cache')
        db_data = models.Data.objects.create(**validated_data)

        data_path = db_data.get_data_dirname()
        if os.path.isdir(data_path):
            shutil.rmtree(data_path)

        os.makedirs(db_data.get_compressed_cache_dirname())
        os.makedirs(db_data.get_original_cache_dirname())
        os.makedirs(db_data.get_upload_dirname())

        for f in client_files:
            client_file = models.ClientFile(data=db_data, **f)
            client_file.save()

        for f in server_files:
            server_file = models.ServerFile(data=db_data, **f)
            server_file.save()

        for f in remote_files:
            remote_file = models.RemoteFile(data=db_data, **f)
            remote_file.save()

        db_data.save()
        return db_data

class TaskSerializer(WriteOnceMixin, serializers.ModelSerializer):
    labels = LabelSerializer(many=True, source='label_set', partial=True)
    segments = SegmentSerializer(many=True, source='segment_set', read_only=True)
    data_chunk_size = serializers.ReadOnlyField(source='data.chunk_size')
    data_compressed_chunk_type = serializers.ReadOnlyField(source='data.compressed_chunk_type')
    data_original_chunk_type = serializers.ReadOnlyField(source='data.original_chunk_type')
    size = serializers.ReadOnlyField(source='data.size')
    image_quality = serializers.ReadOnlyField(source='data.image_quality')
    data = serializers.ReadOnlyField(source='data.id')

    class Meta:
        model = models.Task
        fields = ('url', 'id', 'name', 'mode', 'owner', 'assignee',
            'bug_tracker', 'created_date', 'updated_date', 'overlap',
            'segment_size', 'status', 'labels', 'segments',
            'project', 'data_chunk_size', 'data_compressed_chunk_type', 'data_original_chunk_type', 'size', 'image_quality', 'data')
        read_only_fields = ('mode', 'created_date', 'updated_date', 'status', 'data_chunk_size',
            'data_compressed_chunk_type', 'data_original_chunk_type', 'size', 'image_quality', 'data')
        write_once_fields = ('overlap', 'segment_size')
        ordering = ['-id']

    # pylint: disable=no-self-use
    def create(self, validated_data):
        labels = validated_data.pop('label_set')
        db_task = models.Task.objects.create(**validated_data)
        label_names = list()
        for label in labels:
            attributes = label.pop('attributespec_set')
            if not label.get('color', None):
                label['color'] = get_label_color(label['name'], label_names)
            label_names.append(label['name'])
            db_label = models.Label.objects.create(task=db_task, **label)
            for attr in attributes:
                models.AttributeSpec.objects.create(label=db_label, **attr)

        task_path = db_task.get_task_dirname()
        if os.path.isdir(task_path):
            shutil.rmtree(task_path)

        os.makedirs(db_task.get_task_logs_dirname())
        os.makedirs(db_task.get_task_artifacts_dirname())

        db_task.save()
        return db_task

    # pylint: disable=no-self-use
    def update(self, instance, validated_data):
        instance.name = validated_data.get('name', instance.name)
        instance.owner = validated_data.get('owner', instance.owner)
        instance.assignee = validated_data.get('assignee', instance.assignee)
        instance.bug_tracker = validated_data.get('bug_tracker',
            instance.bug_tracker)
        instance.project = validated_data.get('project', instance.project)
        labels = validated_data.get('label_set', [])
        for label in labels:
            attributes = label.pop('attributespec_set', [])
            (db_label, created) = models.Label.objects.get_or_create(task=instance,
                name=label['name'])
            if created:
                slogger.task[instance.id].info("New {} label was created"
                    .format(db_label.name))
            else:
                slogger.task[instance.id].info("{} label was updated"
                    .format(db_label.name))
            if not label.get('color', None):
                label_names = [l.name for l in
                    instance.label_set.all().exclude(id=db_label.id).order_by('id')
                ]
                db_label.color = get_label_color(db_label.name, label_names)
            else:
                db_label.color = label.get('color', db_label.color)
            db_label.save()
            for attr in attributes:
                (db_attr, created) = models.AttributeSpec.objects.get_or_create(
                    label=db_label, name=attr['name'], defaults=attr)
                if created:
                    slogger.task[instance.id].info("New {} attribute for {} label was created"
                        .format(db_attr.name, db_label.name))
                else:
                    slogger.task[instance.id].info("{} attribute for {} label was updated"
                        .format(db_attr.name, db_label.name))

                    # FIXME: need to update only "safe" fields
                    db_attr.default_value = attr.get('default_value', db_attr.default_value)
                    db_attr.mutable = attr.get('mutable', db_attr.mutable)
                    db_attr.input_type = attr.get('input_type', db_attr.input_type)
                    db_attr.values = attr.get('values', db_attr.values)
                    db_attr.save()

        instance.save()
        return instance

    def validate_labels(self, value):
        if not value:
            raise serializers.ValidationError('Label set must not be empty')
        label_names = [label['name'] for label in value]
        if len(label_names) != len(set(label_names)):
            raise serializers.ValidationError('All label names must be unique for the task')
        return value


class ProjectSerializer(serializers.ModelSerializer):
    class Meta:
        model = models.Project
        fields = ('url', 'id', 'name', 'owner', 'assignee', 'bug_tracker',
            'created_date', 'updated_date', 'status')
        read_only_fields = ('created_date', 'updated_date', 'status')
        ordering = ['-id']

class BasicUserSerializer(serializers.ModelSerializer):
    def validate(self, data):
        if hasattr(self, 'initial_data'):
            unknown_keys = set(self.initial_data.keys()) - set(self.fields.keys())
            if unknown_keys:
                if set(['is_staff', 'is_superuser', 'groups']) & unknown_keys:
                    message = 'You do not have permissions to access some of' + \
                        ' these fields: {}'.format(unknown_keys)
                else:
                    message = 'Got unknown fields: {}'.format(unknown_keys)
                raise serializers.ValidationError(message)
        return data

    class Meta:
        model = User
        fields = ('url', 'id', 'username', 'first_name', 'last_name')
        ordering = ['-id']

class UserSerializer(serializers.ModelSerializer):
    groups = serializers.SlugRelatedField(many=True,
        slug_field='name', queryset=Group.objects.all())
    rating = serializers.FloatField(read_only=True, source='profile.rating')

    class Meta:
        model = User
        fields = ('url', 'id', 'username', 'first_name', 'last_name', 'email',
            'groups', 'is_staff', 'is_superuser', 'is_active', 'last_login',
            'date_joined', 'rating')
        read_only_fields = ('last_login', 'date_joined', 'rating')
        write_only_fields = ('password', )
        ordering = ['-id']

class ExceptionSerializer(serializers.Serializer):
    system = serializers.CharField(max_length=255)
    client = serializers.CharField(max_length=255)
    time = serializers.DateTimeField()

    job_id = serializers.IntegerField(required=False)
    task_id = serializers.IntegerField(required=False)
    proj_id = serializers.IntegerField(required=False)
    client_id = serializers.IntegerField()

    message = serializers.CharField(max_length=4096)
    filename = serializers.URLField()
    line = serializers.IntegerField()
    column = serializers.IntegerField()
    stack = serializers.CharField(max_length=8192,
        style={'base_template': 'textarea.html'}, allow_blank=True)

class AboutSerializer(serializers.Serializer):
    name = serializers.CharField(max_length=128)
    description = serializers.CharField(max_length=2048)
    version = serializers.CharField(max_length=64)

class FrameMetaSerializer(serializers.Serializer):
    width = serializers.IntegerField()
    height = serializers.IntegerField()
    name = serializers.CharField(max_length=1024)

class PluginsSerializer(serializers.Serializer):
    GIT_INTEGRATION = serializers.BooleanField()
    ANALYTICS = serializers.BooleanField()
    MODELS = serializers.BooleanField()

class DataMetaSerializer(serializers.ModelSerializer):
    frames = FrameMetaSerializer(many=True, allow_null=True)
    image_quality = serializers.IntegerField(min_value=0, max_value=100)

    class Meta:
        model = models.Data
        fields = (
            'chunk_size',
            'size',
            'image_quality',
            'start_frame',
            'stop_frame',
            'frame_filter',
            'frames',
        )
        read_only_fields = (
            'chunk_size',
            'size',
            'image_quality',
            'start_frame',
            'stop_frame',
            'frame_filter',
            'frames',
        )

class AttributeValSerializer(serializers.Serializer):
    spec_id = serializers.IntegerField()
    value = serializers.CharField(max_length=4096, allow_blank=True)

    def to_internal_value(self, data):
        data['value'] = str(data['value'])
        return super().to_internal_value(data)

class AnnotationSerializer(serializers.Serializer):
    id = serializers.IntegerField(default=None, allow_null=True)
    frame = serializers.IntegerField(min_value=0)
    label_id = serializers.IntegerField(min_value=0)
    group = serializers.IntegerField(min_value=0, allow_null=True)
    source = serializers.CharField(default = 'manual')

class LabeledImageSerializer(AnnotationSerializer):
    attributes = AttributeValSerializer(many=True,
        source="labeledimageattributeval_set")

class ShapeSerializer(serializers.Serializer):
    type = serializers.ChoiceField(choices=models.ShapeType.choices())
    occluded = serializers.BooleanField()
    z_order = serializers.IntegerField(default=0)
    points = serializers.ListField(
        child=serializers.FloatField(),
        allow_empty=False,
    )

class LabeledShapeSerializer(ShapeSerializer, AnnotationSerializer):
    attributes = AttributeValSerializer(many=True,
        source="labeledshapeattributeval_set")

class TrackedShapeSerializer(ShapeSerializer):
    id = serializers.IntegerField(default=None, allow_null=True)
    frame = serializers.IntegerField(min_value=0)
    outside = serializers.BooleanField()
    attributes = AttributeValSerializer(many=True,
        source="trackedshapeattributeval_set")

class LabeledTrackSerializer(AnnotationSerializer):
    shapes = TrackedShapeSerializer(many=True, allow_empty=False,
        source="trackedshape_set")
    attributes = AttributeValSerializer(many=True,
        source="labeledtrackattributeval_set")

class LabeledDataSerializer(serializers.Serializer):
    version = serializers.IntegerField()
    tags   = LabeledImageSerializer(many=True)
    shapes = LabeledShapeSerializer(many=True)
    tracks = LabeledTrackSerializer(many=True)

class FileInfoSerializer(serializers.Serializer):
    name = serializers.CharField(max_length=1024)
    type = serializers.ChoiceField(choices=["REG", "DIR"])

class LogEventSerializer(serializers.Serializer):
    job_id = serializers.IntegerField(required=False)
    task_id = serializers.IntegerField(required=False)
    proj_id = serializers.IntegerField(required=False)
    client_id = serializers.IntegerField()

    name = serializers.CharField(max_length=64)
    time = serializers.DateTimeField()
    message = serializers.CharField(max_length=4096, required=False)
    payload = serializers.DictField(required=False)
    is_active = serializers.BooleanField()

class AnnotationFileSerializer(serializers.Serializer):
    annotation_file = serializers.FileField()

class ReviewSerializer(serializers.ModelSerializer):
    class Meta:
        model = models.Review
        fields = '__all__'
        read_only_fields = ('id', )
        write_once_fields = ('job', 'reviewer', 'assignee', 'estimated_quality', 'status', )
        ordering = ['-id']

class ReviewSummarySerializer(serializers.Serializer):
    reviews = serializers.IntegerField(read_only=True)
    average_estimated_quality = serializers.FloatField(read_only=True)
    issues_unsolved = serializers.IntegerField(read_only=True)
    issues_resolved = serializers.IntegerField(read_only=True)
    assignees = serializers.ListField(allow_empty=True, read_only=True)
    reviewers = serializers.ListField(allow_empty=True, read_only=True)

    def to_representation(self, instance):
        db_reviews = instance.review_set.prefetch_related('issue_set').all()
        qualities = list(map(lambda db_review: db_review.estimated_quality, db_reviews))
        reviewers = list(map(lambda db_review: db_review.reviewer.username if db_review.reviewer else None, db_reviews))
        assignees = list(map(lambda db_review: db_review.assignee.username if db_review.assignee else None, db_reviews))
        db_issues = list(reduce(lambda acc, db_review: acc + list(db_review.issue_set.all()), db_reviews, []))

        return {
            'reviews': len(db_reviews),
            'average_estimated_quality': sum(qualities) / len(qualities) if qualities else 0,
            'issues_unsolved': len(list(filter(lambda db_issue: db_issue.resolved_date is None, db_issues))),
            'issues_resolved': len(list(filter(lambda db_issue: db_issue.resolved_date is not None, db_issues))),
            'assignees': list(set(filter(lambda username: username is not None, assignees))),
            'reviewers': list(set(filter(lambda username: username is not None, reviewers))),
        }

class IssueSerializer(serializers.ModelSerializer):
<<<<<<< HEAD
    roi = serializers.ListField(
=======
    position = serializers.ListField(
>>>>>>> 36459a48
        child=serializers.FloatField(),
        allow_empty=False,
    )

    class Meta:
        model = models.Issue
        fields = '__all__'
        read_only_fields = ('created_date', 'id',)
<<<<<<< HEAD
        write_once_fields = ('frame', 'roi', 'job', 'owner', 'review', )
=======
        write_once_fields = ('frame', 'position', 'job', 'owner', 'review', )
>>>>>>> 36459a48
        ordering = ['-id']

class CommentSerializer(serializers.ModelSerializer):
    class Meta:
        model = models.Comment
        fields = '__all__'
        read_only_fields = ('created_date', 'updated_date', 'id',)
<<<<<<< HEAD
        write_once_fields = ('issue', 'owner', )
=======
        write_once_fields = ('issue', 'author', )
>>>>>>> 36459a48

class CombinedIssueSerializer(IssueSerializer):
    comment_set = CommentSerializer(many=True)

class CombinedReviewSerializer(ReviewSerializer):
    issue_set = CombinedIssueSerializer(many=True)

    def create(self, validated_data):
        issues_validated_data = validated_data.pop('issue_set')
        db_review = models.Review.objects.create(**validated_data)
        for issue in issues_validated_data:
            issue['review'] = db_review

            comments_validated_data = issue.pop('comment_set')
            db_issue = models.Issue.objects.create(**issue)
            for comment in comments_validated_data:
                comment['issue'] = db_issue
                models.Comment.objects.create(**comment)

        return db_review<|MERGE_RESOLUTION|>--- conflicted
+++ resolved
@@ -532,11 +532,7 @@
         }
 
 class IssueSerializer(serializers.ModelSerializer):
-<<<<<<< HEAD
-    roi = serializers.ListField(
-=======
     position = serializers.ListField(
->>>>>>> 36459a48
         child=serializers.FloatField(),
         allow_empty=False,
     )
@@ -545,11 +541,7 @@
         model = models.Issue
         fields = '__all__'
         read_only_fields = ('created_date', 'id',)
-<<<<<<< HEAD
-        write_once_fields = ('frame', 'roi', 'job', 'owner', 'review', )
-=======
         write_once_fields = ('frame', 'position', 'job', 'owner', 'review', )
->>>>>>> 36459a48
         ordering = ['-id']
 
 class CommentSerializer(serializers.ModelSerializer):
@@ -557,11 +549,7 @@
         model = models.Comment
         fields = '__all__'
         read_only_fields = ('created_date', 'updated_date', 'id',)
-<<<<<<< HEAD
-        write_once_fields = ('issue', 'owner', )
-=======
         write_once_fields = ('issue', 'author', )
->>>>>>> 36459a48
 
 class CombinedIssueSerializer(IssueSerializer):
     comment_set = CommentSerializer(many=True)
