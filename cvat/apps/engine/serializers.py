--- conflicted
+++ resolved
@@ -86,27 +86,25 @@
     stop_frame = serializers.ReadOnlyField(source="segment.stop_frame")
     assignee = BasicUserSerializer(allow_null=True, required=False)
     assignee_id = serializers.IntegerField(write_only=True, allow_null=True, required=False)
+    reviewer = BasicUserSerializer(allow_null=True, required=False)
+    reviewer_id = serializers.IntegerField(write_only=True, allow_null=True, required=False)
 
     class Meta:
         model = models.Job
-<<<<<<< HEAD
-        fields = ('url', 'id', 'assignee', 'reviewer', 'status', 'start_frame',
-=======
-        fields = ('url', 'id', 'assignee', 'assignee_id', 'status', 'start_frame',
->>>>>>> 332bef21
-            'stop_frame', 'task_id')
+        fields = ('url', 'id', 'assignee', 'assignee_id', 'reviewer',
+            'reviewer_id', 'status', 'start_frame', 'stop_frame', 'task_id')
+        read_only_fields = ('assignee', 'reviewer')
 
 class SimpleJobSerializer(serializers.ModelSerializer):
     assignee = BasicUserSerializer(allow_null=True)
     assignee_id = serializers.IntegerField(write_only=True, allow_null=True)
+    reviewer = BasicUserSerializer(allow_null=True, required=False)
+    reviewer_id = serializers.IntegerField(write_only=True, allow_null=True, required=False)
 
     class Meta:
         model = models.Job
-<<<<<<< HEAD
-        fields = ('url', 'id', 'assignee', 'reviewer', 'status')
-=======
-        fields = ('url', 'id', 'assignee', 'assignee_id', 'status')
->>>>>>> 332bef21
+        fields = ('url', 'id', 'assignee', 'assignee_id', 'reviewer', 'reviewer_id', 'status')
+        read_only_fields = ('assignee', 'reviewer')
 
 class SegmentSerializer(serializers.ModelSerializer):
     jobs = SimpleJobSerializer(many=True, source='job_set')
@@ -294,7 +292,7 @@
             'bug_tracker', 'created_date', 'updated_date', 'overlap',
             'segment_size', 'status', 'labels', 'segments',
             'project', 'data_chunk_size', 'data_compressed_chunk_type', 'data_original_chunk_type', 'size', 'image_quality', 'data')
-        read_only_fields = ('mode', 'created_date', 'updated_date', 'status', 'data_chunk_size', 'owner', 'asignee',
+        read_only_fields = ('mode', 'created_date', 'updated_date', 'status', 'data_chunk_size', 'owner', 'assignee',
             'data_compressed_chunk_type', 'data_original_chunk_type', 'size', 'image_quality', 'data')
         write_once_fields = ('overlap', 'segment_size')
         ordering = ['-id']
@@ -387,41 +385,6 @@
         read_only_fields = ('created_date', 'updated_date', 'status')
         ordering = ['-id']
 
-<<<<<<< HEAD
-class BasicUserSerializer(serializers.ModelSerializer):
-    def validate(self, data):
-        if hasattr(self, 'initial_data'):
-            unknown_keys = set(self.initial_data.keys()) - set(self.fields.keys())
-            if unknown_keys:
-                if set(['is_staff', 'is_superuser', 'groups']) & unknown_keys:
-                    message = 'You do not have permissions to access some of' + \
-                        ' these fields: {}'.format(unknown_keys)
-                else:
-                    message = 'Got unknown fields: {}'.format(unknown_keys)
-                raise serializers.ValidationError(message)
-        return data
-
-    class Meta:
-        model = User
-        fields = ('url', 'id', 'username', 'first_name', 'last_name')
-        ordering = ['-id']
-
-class UserSerializer(serializers.ModelSerializer):
-    groups = serializers.SlugRelatedField(many=True,
-        slug_field='name', queryset=Group.objects.all())
-    rating = serializers.FloatField(read_only=True, source='profile.rating')
-
-    class Meta:
-        model = User
-        fields = ('url', 'id', 'username', 'first_name', 'last_name', 'email',
-            'groups', 'is_staff', 'is_superuser', 'is_active', 'last_login',
-            'date_joined', 'rating')
-        read_only_fields = ('last_login', 'date_joined', 'rating')
-        write_only_fields = ('password', )
-        ordering = ['-id']
-
-=======
->>>>>>> 332bef21
 class ExceptionSerializer(serializers.Serializer):
     system = serializers.CharField(max_length=255)
     client = serializers.CharField(max_length=255)
@@ -550,11 +513,16 @@
     annotation_file = serializers.FileField()
 
 class ReviewSerializer(serializers.ModelSerializer):
+    assignee = BasicUserSerializer(allow_null=True, required=False)
+    assignee_id = serializers.IntegerField(write_only=True, allow_null=True, required=False)
+    reviewer = BasicUserSerializer(allow_null=True, required=False)
+    reviewer_id = serializers.IntegerField(write_only=True, allow_null=True, required=False)
+
     class Meta:
         model = models.Review
         fields = '__all__'
-        read_only_fields = ('id', )
-        write_once_fields = ('job', 'reviewer', 'assignee', 'estimated_quality', 'status', )
+        read_only_fields = ('id', 'assignee', 'reviewer', )
+        write_once_fields = ('job', 'reviewer_id', 'assignee_id', 'estimated_quality', 'status', )
         ordering = ['-id']
 
 class ReviewSummarySerializer(serializers.Serializer):
@@ -582,6 +550,11 @@
         }
 
 class IssueSerializer(serializers.ModelSerializer):
+    owner = BasicUserSerializer(allow_null=True, required=False)
+    owner_id = serializers.IntegerField(write_only=True, allow_null=True, required=False)
+    resolver = BasicUserSerializer(allow_null=True, required=False)
+    resolver_id = serializers.IntegerField(write_only=True, allow_null=True, required=False)
+
     position = serializers.ListField(
         child=serializers.FloatField(),
         allow_empty=False,
@@ -590,16 +563,19 @@
     class Meta:
         model = models.Issue
         fields = '__all__'
-        read_only_fields = ('created_date', 'id',)
-        write_once_fields = ('frame', 'position', 'job', 'owner', 'review', )
+        read_only_fields = ('created_date', 'id', 'owner', 'resolver', )
+        write_once_fields = ('frame', 'position', 'job', 'owner_id', 'review', )
         ordering = ['-id']
 
 class CommentSerializer(serializers.ModelSerializer):
+    author = BasicUserSerializer(allow_null=True, required=False)
+    author_id = serializers.IntegerField(write_only=True, allow_null=True, required=False)
+
     class Meta:
         model = models.Comment
         fields = '__all__'
-        read_only_fields = ('created_date', 'updated_date', 'id',)
-        write_once_fields = ('issue', 'author', )
+        read_only_fields = ('created_date', 'updated_date', 'id', 'author', )
+        write_once_fields = ('issue', 'author_id', )
 
 class CombinedIssueSerializer(IssueSerializer):
     comment_set = CommentSerializer(many=True)
