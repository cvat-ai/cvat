--- conflicted
+++ resolved
@@ -515,8 +515,15 @@
                 raise serializers.ValidationError(f'The task and its project should be in the same organization.')
 
         labels = validated_data.pop('label_set', [])
-<<<<<<< HEAD
-        db_task = models.Task.objects.create(**validated_data)
+        # configure source/target storages for import/export
+        storages = _configure_related_storages({
+            'source_storage': validated_data.pop('source_storage', None),
+            'target_storage': validated_data.pop('target_storage', None),
+        })
+
+        db_task = models.Task.objects.create(
+            **storages,
+            **validated_data)
 
         def create_labels(labels, parent_label=None):
             label_colors = list()
@@ -546,34 +553,6 @@
 
         create_labels(labels)
         task_path = db_task.get_task_dirname()
-=======
-
-        # configure source/target storages for import/export
-        storages = _configure_related_storages({
-            'source_storage': validated_data.pop('source_storage', None),
-            'target_storage': validated_data.pop('target_storage', None),
-        })
-
-        db_task = models.Task.objects.create(
-            **storages,
-            **validated_data)
-
-        label_colors = list()
-        for label in labels:
-            attributes = label.pop('attributespec_set')
-            if label.get('id', None):
-                del label['id']
-            if not label.get('color', None):
-                label['color'] = get_label_color(label['name'], label_colors)
-            label_colors.append(label['color'])
-            db_label = models.Label.objects.create(task=db_task, **label)
-            for attr in attributes:
-                if attr.get('id', None):
-                    del attr['id']
-                models.AttributeSpec.objects.create(label=db_label, **attr)
-
-        task_path = db_task.get_dirname()
->>>>>>> 987a0920
         if os.path.isdir(task_path):
             shutil.rmtree(task_path)
 
@@ -744,8 +723,15 @@
     # pylint: disable=no-self-use
     def create(self, validated_data):
         labels = validated_data.pop('label_set')
-<<<<<<< HEAD
-        db_project = models.Project.objects.create(**validated_data)
+        # configure source/target storages for import/export
+        storages = _configure_related_storages({
+            'source_storage': validated_data.pop('source_storage', None),
+            'target_storage': validated_data.pop('target_storage', None),
+        })
+
+        db_project = models.Project.objects.create(
+            **storages,
+            **validated_data)
 
         def create_labels(labels, parent_label=None):
             label_colors = list()
@@ -774,31 +760,6 @@
                     models.AttributeSpec.objects.create(label=db_label, **attr)
 
         create_labels(labels)
-=======
-
-        # configure source/target storages for import/export
-        storages = _configure_related_storages({
-            'source_storage': validated_data.pop('source_storage', None),
-            'target_storage': validated_data.pop('target_storage', None),
-        })
-
-        db_project = models.Project.objects.create(
-            **storages,
-            **validated_data)
-        label_colors = list()
-        for label in labels:
-            if label.get('id', None):
-                del label['id']
-            attributes = label.pop('attributespec_set')
-            if not label.get('color', None):
-                label['color'] = get_label_color(label['name'], label_colors)
-            label_colors.append(label['color'])
-            db_label = models.Label.objects.create(project=db_project, **label)
-            for attr in attributes:
-                if attr.get('id', None):
-                    del attr['id']
-                models.AttributeSpec.objects.create(label=db_label, **attr)
->>>>>>> 987a0920
 
         project_path = db_project.get_dirname()
         if os.path.isdir(project_path):
