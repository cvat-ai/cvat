# Copyright (C) 2019-2021 Intel Corporation
#
# SPDX-License-Identifier: MIT

import os
import re
import shutil

from tempfile import NamedTemporaryFile

from rest_framework import serializers, exceptions
from django.contrib.auth.models import User, Group

from cvat.apps.dataset_manager.formats.utils import get_label_color
from cvat.apps.engine import models
from cvat.apps.engine.cloud_provider import get_cloud_storage_instance, Credentials, Status
from cvat.apps.engine.log import slogger
from cvat.apps.engine.utils import parse_specific_attributes

class BasicUserSerializer(serializers.ModelSerializer):
    def validate(self, data):
        if hasattr(self, 'initial_data'):
            unknown_keys = set(self.initial_data.keys()) - set(self.fields.keys())
            if unknown_keys:
                if set(['is_staff', 'is_superuser', 'groups']) & unknown_keys:
                    message = 'You do not have permissions to access some of' + \
                        ' these fields: {}'.format(unknown_keys)
                else:
                    message = 'Got unknown fields: {}'.format(unknown_keys)
                raise serializers.ValidationError(message)
        return data

    class Meta:
        model = User
        fields = ('url', 'id', 'username', 'first_name', 'last_name')

class UserSerializer(serializers.ModelSerializer):
    groups = serializers.SlugRelatedField(many=True,
        slug_field='name', queryset=Group.objects.all())

    class Meta:
        model = User
        fields = ('url', 'id', 'username', 'first_name', 'last_name', 'email',
            'groups', 'is_staff', 'is_superuser', 'is_active', 'last_login',
            'date_joined')
        read_only_fields = ('last_login', 'date_joined')
        write_only_fields = ('password', )

class AttributeSerializer(serializers.ModelSerializer):
    class Meta:
        model = models.AttributeSpec
        fields = ('id', 'name', 'mutable', 'input_type', 'default_value',
            'values')

    # pylint: disable=no-self-use
    def to_internal_value(self, data):
        attribute = data.copy()
        attribute['values'] = '\n'.join(map(lambda x: x.strip(), data.get('values', [])))
        return attribute

    def to_representation(self, instance):
        if instance:
            attribute = super().to_representation(instance)
            attribute['values'] = attribute['values'].split('\n')
        else:
            attribute = instance

        return attribute

class LabelSerializer(serializers.ModelSerializer):
    id = serializers.IntegerField(required=False)
    attributes = AttributeSerializer(many=True, source='attributespec_set',
        default=[])
    color = serializers.CharField(allow_blank=True, required=False)
    deleted = serializers.BooleanField(required=False, help_text="Delete label if value is true from proper Task/Project object")

    class Meta:
        model = models.Label
        fields = ('id', 'name', 'color', 'attributes', 'deleted')

    def validate(self, attrs):
        if attrs.get('deleted') == True and attrs.get('id') is None:
            raise serializers.ValidationError('Deleted label must have an ID')

        return attrs

    @staticmethod
    def update_instance(validated_data, parent_instance):
        attributes = validated_data.pop('attributespec_set', [])
        instance = dict()
        if isinstance(parent_instance, models.Project):
            instance['project'] = parent_instance
            logger = slogger.project[parent_instance.id]
        else:
            instance['task'] = parent_instance
            logger = slogger.task[parent_instance.id]
        if not validated_data.get('id') is None:
            try:
                db_label = models.Label.objects.get(id=validated_data['id'],
                    **instance)
            except models.Label.DoesNotExist:
                raise exceptions.NotFound(detail='Not found label with id #{} to change'.format(validated_data['id']))
            db_label.name = validated_data.get('name', db_label.name)
            logger.info("{}({}) label was updated".format(db_label.name, db_label.id))
        else:
            db_label = models.Label.objects.create(name=validated_data.get('name'), **instance)
            logger.info("New {} label was created".format(db_label.name))
        if validated_data.get('deleted') == True:
            db_label.delete()
            return
        if not validated_data.get('color', None):
            label_names = [l.name for l in
                instance[tuple(instance.keys())[0]].label_set.exclude(id=db_label.id).order_by('id')
            ]
            db_label.color = get_label_color(db_label.name, label_names)
        else:
            db_label.color = validated_data.get('color', db_label.color)
        db_label.save()
        for attr in attributes:
            (db_attr, created) = models.AttributeSpec.objects.get_or_create(
                label=db_label, name=attr['name'], defaults=attr)
            if created:
                logger.info("New {} attribute for {} label was created"
                    .format(db_attr.name, db_label.name))
            else:
                logger.info("{} attribute for {} label was updated"
                    .format(db_attr.name, db_label.name))

                # FIXME: need to update only "safe" fields
                db_attr.default_value = attr.get('default_value', db_attr.default_value)
                db_attr.mutable = attr.get('mutable', db_attr.mutable)
                db_attr.input_type = attr.get('input_type', db_attr.input_type)
                db_attr.values = attr.get('values', db_attr.values)
                db_attr.save()

class JobCommitSerializer(serializers.ModelSerializer):
    class Meta:
        model = models.JobCommit
        fields = ('id', 'version', 'owner', 'message', 'timestamp')

class JobReadSerializer(serializers.ModelSerializer):
    task_id = serializers.ReadOnlyField(source="segment.task.id")
    project_id = serializers.ReadOnlyField(source="get_project_id", allow_null=True)
    start_frame = serializers.ReadOnlyField(source="segment.start_frame")
    stop_frame = serializers.ReadOnlyField(source="segment.stop_frame")
    assignee = BasicUserSerializer(allow_null=True)
    dimension = serializers.CharField(max_length=2, source='segment.task.dimension')
    labels = LabelSerializer(many=True, source='get_labels')
    bug_tracker = serializers.CharField(max_length=2000, source='get_bug_tracker',
        allow_null=True)

    class Meta:
        model = models.Job
        fields = ('url', 'id', 'task_id', 'project_id', 'assignee',
            'dimension', 'labels', 'bug_tracker', 'status', 'stage', 'state',
            'start_frame', 'stop_frame')
        read_only_fields = fields

class JobWriteSerializer(serializers.ModelSerializer):
    assignee = serializers.IntegerField(allow_null=True, required=False)
    def to_representation(self, instance):
        serializer = JobReadSerializer(instance, context=self.context)
        return serializer.data

    def update(self, instance, validated_data):
        state = validated_data.get('state')
        stage = validated_data.get('stage')
        if stage:
            if stage == models.StageChoice.ANNOTATION:
                status = models.StatusChoice.ANNOTATION
            elif stage == models.StageChoice.ACCEPTANCE and state == models.StateChoice.COMPLETED:
                status = models.StatusChoice.COMPLETED
            else:
                status = models.StatusChoice.VALIDATION

            validated_data['status'] = status
            if not state:
                validated_data['state'] = models.StateChoice.NEW

        assignee = validated_data.get('assignee')
        if assignee is not None:
            validated_data['assignee'] = User.objects.get(id=assignee)

        return super().update(instance, validated_data)

    class Meta:
        model = models.Job
        fields = ('assignee', 'stage', 'state')

class SimpleJobSerializer(serializers.ModelSerializer):
    assignee = BasicUserSerializer(allow_null=True)

    class Meta:
        model = models.Job
        fields = ('url', 'id', 'assignee', 'status', 'stage', 'state')
        read_only_fields = fields

class SegmentSerializer(serializers.ModelSerializer):
    jobs = SimpleJobSerializer(many=True, source='job_set')

    class Meta:
        model = models.Segment
        fields = ('start_frame', 'stop_frame', 'jobs')
        read_only_fields = fields

class ClientFileSerializer(serializers.ModelSerializer):
    class Meta:
        model = models.ClientFile
        fields = ('file', )

    # pylint: disable=no-self-use
    def to_internal_value(self, data):
        return {'file': data}

    # pylint: disable=no-self-use
    def to_representation(self, instance):
        if instance:
            upload_dir = instance.data.get_upload_dirname()
            return instance.file.path[len(upload_dir) + 1:]
        else:
            return instance

class ServerFileSerializer(serializers.ModelSerializer):
    class Meta:
        model = models.ServerFile
        fields = ('file', )

    # pylint: disable=no-self-use
    def to_internal_value(self, data):
        return {'file': data}

    # pylint: disable=no-self-use
    def to_representation(self, instance):
        return instance.file if instance else instance

class RemoteFileSerializer(serializers.ModelSerializer):
    class Meta:
        model = models.RemoteFile
        fields = ('file', )

    # pylint: disable=no-self-use
    def to_internal_value(self, data):
        return {'file': data}

    # pylint: disable=no-self-use
    def to_representation(self, instance):
        return instance.file if instance else instance

class RqStatusSerializer(serializers.Serializer):
    state = serializers.ChoiceField(choices=[
        "Queued", "Started", "Finished", "Failed"])
    message = serializers.CharField(allow_blank=True, default="")

class WriteOnceMixin:

    """Adds support for write once fields to serializers.

    To use it, specify a list of fields as `write_once_fields` on the
    serializer's Meta:
    ```
    class Meta:
        model = SomeModel
        fields = '__all__'
        write_once_fields = ('collection', )
    ```

    Now the fields in `write_once_fields` can be set during POST (create),
    but cannot be changed afterwards via PUT or PATCH (update).
    Inspired by http://stackoverflow.com/a/37487134/627411.
    """

    def get_extra_kwargs(self):
        extra_kwargs = super().get_extra_kwargs()

        # We're only interested in PATCH/PUT.
        if 'update' in getattr(self.context.get('view'), 'action', ''):
            return self._set_write_once_fields(extra_kwargs)

        return extra_kwargs

    def _set_write_once_fields(self, extra_kwargs):
        """Set all fields in `Meta.write_once_fields` to read_only."""
        write_once_fields = getattr(self.Meta, 'write_once_fields', None)
        if not write_once_fields:
            return extra_kwargs

        if not isinstance(write_once_fields, (list, tuple)):
            raise TypeError(
                'The `write_once_fields` option must be a list or tuple. '
                'Got {}.'.format(type(write_once_fields).__name__)
            )

        for field_name in write_once_fields:
            kwargs = extra_kwargs.get(field_name, {})
            kwargs['read_only'] = True
            extra_kwargs[field_name] = kwargs

        return extra_kwargs

class DataSerializer(serializers.ModelSerializer):
    image_quality = serializers.IntegerField(min_value=0, max_value=100)
    use_zip_chunks = serializers.BooleanField(default=False)
    client_files = ClientFileSerializer(many=True, default=[])
    server_files = ServerFileSerializer(many=True, default=[])
    remote_files = RemoteFileSerializer(many=True, default=[])
    use_cache = serializers.BooleanField(default=False)
    copy_data = serializers.BooleanField(default=False)
    cloud_storage_id = serializers.IntegerField(write_only=True, allow_null=True, required=False)

    class Meta:
        model = models.Data
        fields = ('chunk_size', 'size', 'image_quality', 'start_frame', 'stop_frame', 'frame_filter',
            'compressed_chunk_type', 'original_chunk_type', 'client_files', 'server_files', 'remote_files', 'use_zip_chunks',
            'cloud_storage_id', 'use_cache', 'copy_data', 'storage_method', 'storage')

    # pylint: disable=no-self-use
    def validate_frame_filter(self, value):
        match = re.search("step\s*=\s*([1-9]\d*)", value)
        if not match:
            raise serializers.ValidationError("Invalid frame filter expression")
        return value

    # pylint: disable=no-self-use
    def validate_chunk_size(self, value):
        if not value > 0:
            raise serializers.ValidationError('Chunk size must be a positive integer')
        return value

    # pylint: disable=no-self-use
    def validate(self, data):
        if 'start_frame' in data and 'stop_frame' in data \
            and data['start_frame'] > data['stop_frame']:
            raise serializers.ValidationError('Stop frame must be more or equal start frame')
        return data

    # pylint: disable=no-self-use
    def create(self, validated_data):
        client_files = validated_data.pop('client_files')
        server_files = validated_data.pop('server_files')
        remote_files = validated_data.pop('remote_files')
        validated_data.pop('use_zip_chunks')
        validated_data.pop('use_cache')
        validated_data.pop('copy_data')
        db_data = models.Data.objects.create(**validated_data)

        data_path = db_data.get_data_dirname()
        if os.path.isdir(data_path):
            shutil.rmtree(data_path)

        os.makedirs(db_data.get_compressed_cache_dirname())
        os.makedirs(db_data.get_original_cache_dirname())
        os.makedirs(db_data.get_upload_dirname())

        for f in client_files:
            client_file = models.ClientFile(data=db_data, **f)
            client_file.save()

        for f in server_files:
            server_file = models.ServerFile(data=db_data, **f)
            server_file.save()

        for f in remote_files:
            remote_file = models.RemoteFile(data=db_data, **f)
            remote_file.save()

        db_data.save()
        return db_data

class TaskSerializer(WriteOnceMixin, serializers.ModelSerializer):
    labels = LabelSerializer(many=True, source='label_set', partial=True, required=False)
    segments = SegmentSerializer(many=True, source='segment_set', read_only=True)
    data_chunk_size = serializers.ReadOnlyField(source='data.chunk_size')
    data_compressed_chunk_type = serializers.ReadOnlyField(source='data.compressed_chunk_type')
    data_original_chunk_type = serializers.ReadOnlyField(source='data.original_chunk_type')
    size = serializers.ReadOnlyField(source='data.size')
    image_quality = serializers.ReadOnlyField(source='data.image_quality')
    data = serializers.ReadOnlyField(source='data.id')
    owner = BasicUserSerializer(required=False)
    owner_id = serializers.IntegerField(write_only=True, allow_null=True, required=False)
    assignee = BasicUserSerializer(allow_null=True, required=False)
    assignee_id = serializers.IntegerField(write_only=True, allow_null=True, required=False)
    project_id = serializers.IntegerField(required=False)
    dimension = serializers.CharField(allow_blank=True, required=False)

    class Meta:
        model = models.Task
        fields = ('url', 'id', 'name', 'project_id', 'mode', 'owner', 'assignee',
            'owner_id', 'assignee_id', 'bug_tracker', 'created_date', 'updated_date',
            'overlap', 'segment_size', 'status', 'labels', 'segments',
            'data_chunk_size', 'data_compressed_chunk_type', 'data_original_chunk_type',
            'size', 'image_quality', 'data', 'dimension', 'subset', 'organization')
        read_only_fields = ('mode', 'created_date', 'updated_date', 'status',
            'data_chunk_size', 'owner', 'assignee', 'data_compressed_chunk_type',
            'data_original_chunk_type', 'size', 'image_quality', 'data',
            'organization')
        write_once_fields = ('overlap', 'segment_size', 'project_id')

    # pylint: disable=no-self-use
    def create(self, validated_data):
        project_id = validated_data.get("project_id")
        if not (validated_data.get("label_set") or project_id):
            raise serializers.ValidationError('Label set or project_id must be present')
        if validated_data.get("label_set") and project_id:
            raise serializers.ValidationError('Project must have only one of Label set or project_id')

        project = None
        if project_id:
            try:
                project = models.Project.objects.get(id=project_id)
            except models.Project.DoesNotExist:
                raise serializers.ValidationError(f'The specified project #{project_id} does not exist.')

            if project.organization != validated_data['organization']:
                raise serializers.ValidationError(f'The task and its project should be in the same organization.')

        labels = validated_data.pop('label_set', [])
        db_task = models.Task.objects.create(**validated_data)
        label_names = list()
        for label in labels:
            attributes = label.pop('attributespec_set')
            if not label.get('color', None):
                label['color'] = get_label_color(label['name'], label_names)
            label_names.append(label['name'])
            db_label = models.Label.objects.create(task=db_task, **label)
            for attr in attributes:
                models.AttributeSpec.objects.create(label=db_label, **attr)

        task_path = db_task.get_task_dirname()
        if os.path.isdir(task_path):
            shutil.rmtree(task_path)

        os.makedirs(db_task.get_task_logs_dirname())
        os.makedirs(db_task.get_task_artifacts_dirname())

        db_task.save()
        return db_task

    def to_representation(self, instance):
        response = super().to_representation(instance)
        if instance.project_id:
            response["labels"] = LabelSerializer(many=True).to_representation(instance.project.label_set)
        return response

    # pylint: disable=no-self-use
    def update(self, instance, validated_data):
        instance.name = validated_data.get('name', instance.name)
        instance.owner_id = validated_data.get('owner_id', instance.owner_id)
        instance.assignee_id = validated_data.get('assignee_id', instance.assignee_id)
        instance.bug_tracker = validated_data.get('bug_tracker',
            instance.bug_tracker)
        instance.subset = validated_data.get('subset', instance.subset)
        labels = validated_data.get('label_set', [])
        if instance.project_id is None:
            for label in labels:
                LabelSerializer.update_instance(label, instance)
        validated_project_id = validated_data.get('project_id')
        if validated_project_id is not None and validated_project_id != instance.project_id:
            project = models.Project.objects.get(id=validated_project_id)
            if project.tasks.count() and project.tasks.first().dimension != instance.dimension:
                    raise serializers.ValidationError(f'Dimension ({instance.dimension}) of the task must be the same as other tasks in project ({project.tasks.first().dimension})')
            if instance.project_id is None:
                for old_label in instance.label_set.all():
                    try:
                        new_label = project.label_set.filter(name=old_label.name).first()
                    except ValueError:
                        raise serializers.ValidationError(f'Target project does not have label with name "{old_label.name}"')
                    old_label.attributespec_set.all().delete()
                    for model in (models.LabeledTrack, models.LabeledShape, models.LabeledImage):
                        model.objects.filter(job__segment__task=instance, label=old_label).update(
                            label=new_label
                        )
                instance.label_set.all().delete()
            else:
                for old_label in instance.project.label_set.all():
                    new_label_for_name = list(filter(lambda x: x.get('id', None) == old_label.id, labels))
                    if len(new_label_for_name):
                        old_label.name = new_label_for_name[0].get('name', old_label.name)
                    try:
                        new_label = project.label_set.filter(name=old_label.name).first()
                    except ValueError:
                        raise serializers.ValidationError(f'Target project does not have label with name "{old_label.name}"')
                    for (model, attr, attr_name) in (
                        (models.LabeledTrack, models.LabeledTrackAttributeVal, 'track'),
                        (models.LabeledShape, models.LabeledShapeAttributeVal, 'shape'),
                        (models.LabeledImage, models.LabeledImageAttributeVal, 'image')
                    ):
                        attr.objects.filter(**{
                            f'{attr_name}__job__segment__task': instance,
                            f'{attr_name}__label': old_label
                        }).delete()
                        model.objects.filter(job__segment__task=instance, label=old_label).update(
                            label=new_label
                        )
            instance.project = project

        instance.save()
        return instance

    def validate(self, attrs):
        # When moving task labels can be mapped to one, but when not names must be unique
        if 'project_id' in attrs.keys() and self.instance is not None:
            project_id = attrs.get('project_id')
            if project_id is not None:
                project = models.Project.objects.filter(id=project_id).first()
                if project is None:
                    raise serializers.ValidationError(f'Cannot find project with ID {project_id}')
            # Check that all labels can be mapped
            new_label_names = set()
            old_labels = self.instance.project.label_set.all() if self.instance.project_id else self.instance.label_set.all()
            for old_label in old_labels:
                new_labels = tuple(filter(lambda x: x.get('id') == old_label.id, attrs.get('label_set', [])))
                if len(new_labels):
                    new_label_names.add(new_labels[0].get('name', old_label.name))
                else:
                    new_label_names.add(old_label.name)
            target_project = models.Project.objects.get(id=project_id)
            target_project_label_names = set()
            for label in target_project.label_set.all():
                target_project_label_names.add(label.name)
            if not new_label_names.issubset(target_project_label_names):
                raise serializers.ValidationError('All task or project label names must be mapped to the target project')
        else:
            if 'label_set' in attrs.keys():
                label_names = [label['name'] for label in attrs.get('label_set')]
                if len(label_names) != len(set(label_names)):
                    raise serializers.ValidationError('All label names must be unique for the task')

        return attrs


class ProjectSearchSerializer(serializers.ModelSerializer):
    class Meta:
        model = models.Project
        fields = ('id', 'name')
        read_only_fields = ('name',)


class TrainingProjectSerializer(serializers.ModelSerializer):
    class Meta:
        model = models.TrainingProject
        fields = ('host', 'username', 'password', 'enabled', 'project_class')
        write_once_fields = ('host', 'username', 'password', 'project_class')


class ProjectSerializer(serializers.ModelSerializer):
    labels = LabelSerializer(many=True, source='label_set', partial=True, default=[])
    owner = BasicUserSerializer(required=False, read_only=True)
    owner_id = serializers.IntegerField(write_only=True, allow_null=True, required=False)
    assignee = BasicUserSerializer(allow_null=True, required=False)
    assignee_id = serializers.IntegerField(write_only=True, allow_null=True, required=False)
    task_subsets = serializers.ListField(child=serializers.CharField(), required=False)
    training_project = TrainingProjectSerializer(required=False, allow_null=True)
    dimension = serializers.CharField(max_length=16, required=False)

    class Meta:
        model = models.Project
        fields = ('url', 'id', 'name', 'labels', 'tasks', 'owner', 'assignee',
            'owner_id', 'assignee_id', 'bug_tracker', 'task_subsets',
            'created_date', 'updated_date', 'status', 'training_project',
            'dimension', 'organization')
        read_only_fields = ('created_date', 'updated_date', 'status', 'owner',
            'assignee', 'task_subsets', 'dimension', 'organization', 'tasks')

    def to_representation(self, instance):
        response = super().to_representation(instance)
        task_subsets = set(instance.tasks.values_list('subset', flat=True))
        task_subsets.discard('')
        response['task_subsets'] = list(task_subsets)
        response['dimension'] = instance.tasks.first().dimension if instance.tasks.count() else None
        return response

    # pylint: disable=no-self-use
    def create(self, validated_data):
        labels = validated_data.pop('label_set')
        training_data = validated_data.pop('training_project', {})
        if training_data.get('enabled'):
            host = training_data.pop('host').strip('/')
            username = training_data.pop('username').strip()
            password = training_data.pop('password').strip()
            tr_p = models.TrainingProject.objects.create(**training_data,
                                                         host=host, username=username, password=password)
            db_project = models.Project.objects.create(**validated_data,
                                                       training_project=tr_p)
        else:
            db_project = models.Project.objects.create(**validated_data)
        label_names = list()
        for label in labels:
            attributes = label.pop('attributespec_set')
            if not label.get('color', None):
                label['color'] = get_label_color(label['name'], label_names)
            label_names.append(label['name'])
            db_label = models.Label.objects.create(project=db_project, **label)
            for attr in attributes:
                models.AttributeSpec.objects.create(label=db_label, **attr)

        project_path = db_project.get_project_dirname()
        if os.path.isdir(project_path):
            shutil.rmtree(project_path)
        os.makedirs(db_project.get_project_logs_dirname())

        return db_project

    # pylint: disable=no-self-use
    def update(self, instance, validated_data):
        instance.name = validated_data.get('name', instance.name)
        instance.owner_id = validated_data.get('owner_id', instance.owner_id)
        instance.assignee_id = validated_data.get('assignee_id', instance.assignee_id)
        instance.bug_tracker = validated_data.get('bug_tracker', instance.bug_tracker)
        labels = validated_data.get('label_set', [])
        for label in labels:
            LabelSerializer.update_instance(label, instance)

        instance.save()
        return instance


    def validate_labels(self, value):
        if value:
            label_names = [label['name'] for label in value]
            if len(label_names) != len(set(label_names)):
                raise serializers.ValidationError('All label names must be unique for the project')
        return value

class ExceptionSerializer(serializers.Serializer):
    system = serializers.CharField(max_length=255)
    client = serializers.CharField(max_length=255)
    time = serializers.DateTimeField()

    job_id = serializers.IntegerField(required=False)
    task_id = serializers.IntegerField(required=False)
    proj_id = serializers.IntegerField(required=False)
    client_id = serializers.IntegerField()

    message = serializers.CharField(max_length=4096)
    filename = serializers.URLField()
    line = serializers.IntegerField()
    column = serializers.IntegerField()
    stack = serializers.CharField(max_length=8192,
        style={'base_template': 'textarea.html'}, allow_blank=True)

class AboutSerializer(serializers.Serializer):
    name = serializers.CharField(max_length=128)
    description = serializers.CharField(max_length=2048)
    version = serializers.CharField(max_length=64)

class FrameMetaSerializer(serializers.Serializer):
    width = serializers.IntegerField()
    height = serializers.IntegerField()
    name = serializers.CharField(max_length=1024)
    has_related_context = serializers.BooleanField()

class PluginsSerializer(serializers.Serializer):
    GIT_INTEGRATION = serializers.BooleanField()
    ANALYTICS = serializers.BooleanField()
    MODELS = serializers.BooleanField()
    PREDICT = serializers.BooleanField()

class DataMetaSerializer(serializers.ModelSerializer):
    frames = FrameMetaSerializer(many=True, allow_null=True)
    image_quality = serializers.IntegerField(min_value=0, max_value=100)

    class Meta:
        model = models.Data
        fields = (
            'chunk_size',
            'size',
            'image_quality',
            'start_frame',
            'stop_frame',
            'frame_filter',
            'frames',
        )
        read_only_fields = (
            'chunk_size',
            'size',
            'image_quality',
            'start_frame',
            'stop_frame',
            'frame_filter',
            'frames',
        )

class AttributeValSerializer(serializers.Serializer):
    spec_id = serializers.IntegerField()
    value = serializers.CharField(max_length=4096, allow_blank=True)

    def to_internal_value(self, data):
        data['value'] = str(data['value'])
        return super().to_internal_value(data)

class AnnotationSerializer(serializers.Serializer):
    id = serializers.IntegerField(default=None, allow_null=True)
    frame = serializers.IntegerField(min_value=0)
    label_id = serializers.IntegerField(min_value=0)
    group = serializers.IntegerField(min_value=0, allow_null=True)
    source = serializers.CharField(default = 'manual')

class LabeledImageSerializer(AnnotationSerializer):
    attributes = AttributeValSerializer(many=True,
        source="labeledimageattributeval_set")

class ShapeSerializer(serializers.Serializer):
    type = serializers.ChoiceField(choices=models.ShapeType.choices())
    occluded = serializers.BooleanField()
    z_order = serializers.IntegerField(default=0)
    rotation = serializers.FloatField(default=0, min_value=0, max_value=360)
    points = serializers.ListField(
        child=serializers.FloatField(),
        allow_empty=False,
    )

class LabeledShapeSerializer(ShapeSerializer, AnnotationSerializer):
    attributes = AttributeValSerializer(many=True,
        source="labeledshapeattributeval_set")

class TrackedShapeSerializer(ShapeSerializer):
    id = serializers.IntegerField(default=None, allow_null=True)
    frame = serializers.IntegerField(min_value=0)
    outside = serializers.BooleanField()
    attributes = AttributeValSerializer(many=True,
        source="trackedshapeattributeval_set")

class LabeledTrackSerializer(AnnotationSerializer):
    shapes = TrackedShapeSerializer(many=True, allow_empty=False,
        source="trackedshape_set")
    attributes = AttributeValSerializer(many=True,
        source="labeledtrackattributeval_set")

class LabeledDataSerializer(serializers.Serializer):
    version = serializers.IntegerField()
    tags   = LabeledImageSerializer(many=True)
    shapes = LabeledShapeSerializer(many=True)
    tracks = LabeledTrackSerializer(many=True)

class FileInfoSerializer(serializers.Serializer):
    name = serializers.CharField(max_length=1024)
    type = serializers.ChoiceField(choices=["REG", "DIR"])

class LogEventSerializer(serializers.Serializer):
    job_id = serializers.IntegerField(required=False)
    task_id = serializers.IntegerField(required=False)
    proj_id = serializers.IntegerField(required=False)
    client_id = serializers.IntegerField()

    name = serializers.CharField(max_length=64)
    time = serializers.DateTimeField()
    message = serializers.CharField(max_length=4096, required=False)
    payload = serializers.DictField(required=False)
    is_active = serializers.BooleanField()

class AnnotationFileSerializer(serializers.Serializer):
    annotation_file = serializers.FileField()

class TaskFileSerializer(serializers.Serializer):
    task_file = serializers.FileField()


class CommentReadSerializer(serializers.ModelSerializer):
    owner = BasicUserSerializer(allow_null=True, required=False)

    class Meta:
        model = models.Comment
        fields = ('id', 'issue', 'owner', 'message', 'created_date',
            'updated_date')
        read_only_fields = fields

class CommentWriteSerializer(WriteOnceMixin, serializers.ModelSerializer):

    def to_representation(self, instance):
        serializer = CommentReadSerializer(instance, context=self.context)
        return serializer.data

    class Meta:
        model = models.Comment
        fields = ('id', 'issue', 'owner', 'message', 'created_date',
            'updated_date')
        read_only_fields = ('id', 'created_date', 'updated_date', 'owner')
        write_once_fields = ('issue', )


class IssueReadSerializer(serializers.ModelSerializer):
    owner = BasicUserSerializer(allow_null=True, required=False)
    assignee = BasicUserSerializer(allow_null=True, required=False)
    position = serializers.ListField(
        child=serializers.FloatField(), allow_empty=False
    )
    comments = CommentReadSerializer(many=True)

    class Meta:
        model = models.Issue
        fields = ('id', 'frame', 'position', 'job', 'owner', 'assignee',
            'created_date', 'updated_date', 'comments', 'resolved')
        read_only_fields = fields


class IssueWriteSerializer(WriteOnceMixin, serializers.ModelSerializer):
    position = serializers.ListField(
        child=serializers.FloatField(), allow_empty=False,
    )
    message = serializers.CharField(style={'base_template': 'textarea.html'})

    def to_representation(self, instance):
        serializer = IssueReadSerializer(instance, context=self.context)
        return serializer.data

    def create(self, validated_data):
        message = validated_data.pop('message')
        db_issue = super().create(validated_data)
        models.Comment.objects.create(issue=db_issue,
            message=message, owner=db_issue.owner)
        return db_issue

    class Meta:
        model = models.Issue
        fields = ('id', 'frame', 'position', 'job', 'owner', 'assignee',
            'created_date', 'updated_date', 'message', 'resolved')
        read_only_fields = ('id', 'owner', 'created_date', 'updated_date')
        write_once_fields = ('frame', 'position', 'job', 'message', 'owner')

class ManifestSerializer(serializers.ModelSerializer):
    class Meta:
        model = models.Manifest
        fields = ('filename', )

    # pylint: disable=no-self-use
    def to_internal_value(self, data):
        return {'filename': data }

    # pylint: disable=no-self-use
    def to_representation(self, instance):
        return instance.filename if instance else instance

class BaseCloudStorageSerializer(serializers.ModelSerializer):
    owner = BasicUserSerializer(required=False)
    manifests = ManifestSerializer(many=True, default=[])
    class Meta:
        model = models.CloudStorage
        exclude = ['credentials']
        read_only_fields = ('created_date', 'updated_date', 'owner', 'organization')

class CloudStorageSerializer(serializers.ModelSerializer):
    owner = BasicUserSerializer(required=False)
    session_token = serializers.CharField(max_length=440, allow_blank=True, required=False)
    key = serializers.CharField(max_length=20, allow_blank=True, required=False)
    secret_key = serializers.CharField(max_length=40, allow_blank=True, required=False)
    key_file = serializers.FileField(required=False)
    account_name = serializers.CharField(max_length=24, allow_blank=True, required=False)
    manifests = ManifestSerializer(many=True, default=[])

    class Meta:
        model = models.CloudStorage
        fields = (
            'provider_type', 'resource', 'display_name', 'owner', 'credentials_type',
<<<<<<< HEAD
            'created_date', 'updated_date', 'session_token', 'account_name', 'key', 'organization',
            'secret_key', 'key_file', 'specific_attributes', 'description', 'id', 'manifests',
=======
            'created_date', 'updated_date', 'session_token', 'account_name', 'key',
            'secret_key', 'key_file', 'specific_attributes', 'description', 'id',
            'manifests', 'organization'
>>>>>>> cff7bf29
        )
        read_only_fields = ('created_date', 'updated_date', 'owner', 'organization')

    # pylint: disable=no-self-use
    def validate_specific_attributes(self, value):
        if value:
            attributes = value.split('&')
            for attribute in attributes:
                if not len(attribute.split('=')) == 2:
                    raise serializers.ValidationError('Invalid specific attributes')
        return value

    def validate(self, attrs):
        provider_type = attrs.get('provider_type')
        if provider_type == models.CloudProviderChoice.AZURE_CONTAINER:
            if not attrs.get('account_name', ''):
                raise serializers.ValidationError('Account name for Azure container was not specified')
        return attrs

    def create(self, validated_data):
        provider_type = validated_data.get('provider_type')
        should_be_created = validated_data.pop('should_be_created', None)

        key_file = validated_data.pop('key_file', None)
        # we need to save it to temporary file to check the granted permissions
        temporary_file = ''
        if key_file:
            with NamedTemporaryFile(mode='wb', prefix='cvat', delete=False) as temp_key:
                temp_key.write(key_file.read())
                temporary_file = temp_key.name
            key_file.close()
            del key_file
        credentials = Credentials(
            account_name=validated_data.pop('account_name', ''),
            key=validated_data.pop('key', ''),
            secret_key=validated_data.pop('secret_key', ''),
            session_token=validated_data.pop('session_token', ''),
            key_file_path=temporary_file,
            credentials_type = validated_data.get('credentials_type')
        )
        details = {
            'resource': validated_data.get('resource'),
            'credentials': credentials,
            'specific_attributes': parse_specific_attributes(validated_data.get('specific_attributes', ''))
        }
        storage = get_cloud_storage_instance(cloud_provider=provider_type, **details)
        if should_be_created:
            try:
                storage.create()
            except Exception as ex:
                slogger.glob.warning("Failed with creating storage\n{}".format(str(ex)))
                raise

        storage_status = storage.get_status()
        if storage_status == Status.AVAILABLE:
            manifests = validated_data.pop('manifests')
            # check manifest files availability
            for manifest in manifests:
                file_status = storage.get_file_status(manifest.get('filename'))
                if file_status == Status.NOT_FOUND:
                    raise serializers.ValidationError({
                        'manifests': "The '{}' file does not exist on '{}' cloud storage" \
                            .format(manifest.get('filename'), storage.name)
                    })
                elif file_status == Status.FORBIDDEN:
                    raise serializers.ValidationError({
                        'manifests': "The '{}' file does not available on '{}' cloud storage. Access denied" \
                            .format(manifest.get('filename'), storage.name)
                    })

            db_storage = models.CloudStorage.objects.create(
                credentials=credentials.convert_to_db(),
                **validated_data
            )
            db_storage.save()

            manifest_file_instances = [models.Manifest(**manifest, cloud_storage=db_storage) for manifest in manifests]
            models.Manifest.objects.bulk_create(manifest_file_instances)

            cloud_storage_path = db_storage.get_storage_dirname()
            if os.path.isdir(cloud_storage_path):
                shutil.rmtree(cloud_storage_path)

            os.makedirs(db_storage.get_storage_logs_dirname(), exist_ok=True)
            if temporary_file:
                # so, gcs key file is valid and we need to set correct path to the file
                real_path_to_key_file = db_storage.get_key_file_path()
                shutil.copyfile(temporary_file, real_path_to_key_file)
                os.remove(temporary_file)

                credentials.key_file_path = real_path_to_key_file
                db_storage.credentials = credentials.convert_to_db()
                db_storage.save()
            return db_storage
        elif storage_status == Status.FORBIDDEN:
            field = 'credentials'
            message = 'Cannot create resource {} with specified credentials. Access forbidden.'.format(storage.name)
        else:
            field = 'resource'
            message = 'The resource {} not found. It may have been deleted.'.format(storage.name)
        if temporary_file:
            os.remove(temporary_file)
        slogger.glob.error(message)
        raise serializers.ValidationError({field: message})

    # pylint: disable=no-self-use
    def update(self, instance, validated_data):
        credentials = Credentials()
        credentials.convert_from_db({
            'type': instance.credentials_type,
            'value': instance.credentials,
        })
        credentials_dict = {k:v for k,v in validated_data.items() if k in {
            'key','secret_key', 'account_name', 'session_token', 'key_file_path',
            'credentials_type'
        }}

        key_file = validated_data.pop('key_file', None)
        temporary_file = ''
        if key_file:
            with NamedTemporaryFile(mode='wb', prefix='cvat', delete=False) as temp_key:
                temp_key.write(key_file.read())
                temporary_file = temp_key.name
            credentials_dict['key_file_path'] = temporary_file
            key_file.close()
            del key_file

        credentials.mapping_with_new_values(credentials_dict)
        instance.credentials = credentials.convert_to_db()
        instance.credentials_type = validated_data.get('credentials_type', instance.credentials_type)
        instance.resource = validated_data.get('resource', instance.resource)
        instance.display_name = validated_data.get('display_name', instance.display_name)
        instance.description = validated_data.get('description', instance.description)
        instance.specific_attributes = validated_data.get('specific_attributes', instance.specific_attributes)

        # check cloud storage existing
        details = {
            'resource': instance.resource,
            'credentials': credentials,
            'specific_attributes': parse_specific_attributes(instance.specific_attributes)
        }
        storage = get_cloud_storage_instance(cloud_provider=instance.provider_type, **details)
        storage_status = storage.get_status()
        if storage_status == Status.AVAILABLE:
            new_manifest_names = set(i.get('filename') for i in validated_data.get('manifests', []))
            previos_manifest_names = set(i.filename for i in instance.manifests.all())
            delta_to_delete = tuple(previos_manifest_names - new_manifest_names)
            delta_to_create = tuple(new_manifest_names - previos_manifest_names)
            if delta_to_delete:
                instance.manifests.filter(filename__in=delta_to_delete).delete()
            if delta_to_create:
                # check manifest files existing
                for manifest in delta_to_create:
                    file_status = storage.get_file_status(manifest)
                    if file_status == Status.NOT_FOUND:
                        raise serializers.ValidationError({
                            'manifests': "The '{}' file does not exist on '{}' cloud storage"
                                .format(manifest, storage.name)
                        })
                    elif file_status == Status.FORBIDDEN:
                        raise serializers.ValidationError({
                            'manifests': "The '{}' file does not available on '{}' cloud storage. Access denied" \
                                .format(manifest.get('filename'), storage.name)
                        })
                manifest_instances = [models.Manifest(filename=f, cloud_storage=instance) for f in delta_to_create]
                models.Manifest.objects.bulk_create(manifest_instances)
            if temporary_file:
                # so, gcs key file is valid and we need to set correct path to the file
                real_path_to_key_file = instance.get_key_file_path()
                shutil.copyfile(temporary_file, real_path_to_key_file)
                os.remove(temporary_file)

                instance.credentials = real_path_to_key_file
            instance.save()
            return instance
        elif storage_status == Status.FORBIDDEN:
            field = 'credentials'
            message = 'Cannot update resource {} with specified credentials. Access forbidden.'.format(storage.name)
        else:
            field = 'resource'
            message = 'The resource {} not found. It may have been deleted.'.format(storage.name)
        if temporary_file:
            os.remove(temporary_file)
        slogger.glob.error(message)
        raise serializers.ValidationError({field: message})

class RelatedFileSerializer(serializers.ModelSerializer):

    class Meta:
        model = models.RelatedFile
        fields = '__all__'
        read_only_fields = ('path',)<|MERGE_RESOLUTION|>--- conflicted
+++ resolved
@@ -851,14 +851,9 @@
         model = models.CloudStorage
         fields = (
             'provider_type', 'resource', 'display_name', 'owner', 'credentials_type',
-<<<<<<< HEAD
-            'created_date', 'updated_date', 'session_token', 'account_name', 'key', 'organization',
-            'secret_key', 'key_file', 'specific_attributes', 'description', 'id', 'manifests',
-=======
             'created_date', 'updated_date', 'session_token', 'account_name', 'key',
             'secret_key', 'key_file', 'specific_attributes', 'description', 'id',
             'manifests', 'organization'
->>>>>>> cff7bf29
         )
         read_only_fields = ('created_date', 'updated_date', 'owner', 'organization')
 
