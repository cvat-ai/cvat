--- conflicted
+++ resolved
@@ -38,11 +38,8 @@
 class LabelSerializer(serializers.ModelSerializer):
     attributes = AttributeSerializer(many=True, source='attributespec_set',
         default=[])
-<<<<<<< HEAD
     color = serializers.CharField(allow_blank=True, required=False)
-=======
-
->>>>>>> 582e23bf
+
     class Meta:
         model = models.Label
         fields = ('id', 'name', 'color', 'attributes')
