# Copyright (C) 2019-2022 Intel Corporation
# Copyright (C) CVAT.ai Corporation
#
# SPDX-License-Identifier: MIT

from __future__ import annotations

import os
import re
import shutil
import string
import textwrap
import uuid
import warnings
from collections import OrderedDict
from collections.abc import Iterable, Sequence
from contextlib import closing
from copy import copy
from datetime import datetime
from inspect import isclass
from tempfile import NamedTemporaryFile
from typing import Any, Optional, Union, cast

import django_rq
from django.conf import settings
from django.contrib.auth.models import Group, User
from django.core.files.uploadedfile import UploadedFile
from django.db import transaction
from django.db.models import Count, Prefetch, prefetch_related_objects
from django.utils import timezone
from django.utils.functional import cached_property
from drf_spectacular.utils import OpenApiExample, extend_schema_field, extend_schema_serializer
from numpy import random
from PIL import Image
from rest_framework import exceptions, serializers

from cvat.apps.dataset_manager.formats.utils import get_label_color
from cvat.apps.engine import field_validation, models
from cvat.apps.engine.cloud_provider import (
    Credentials,
    Status,
    db_storage_to_storage_instance,
    get_cloud_storage_instance,
)
from cvat.apps.engine.frame_provider import FrameQuality, TaskFrameProvider
from cvat.apps.engine.log import ServerLogManager
from cvat.apps.engine.model_utils import bulk_create
from cvat.apps.engine.permissions import TaskPermission
from cvat.apps.engine.rq import RunningBackgroundProcessesError, update_org_related_data_in_rq_jobs
from cvat.apps.engine.task_validation import HoneypotFrameSelector
from cvat.apps.engine.types import ExtendedRequest
from cvat.apps.engine.utils import (
    CvatChunkTimestampMismatchError,
    av_scan_paths,
    build_field_filter_params,
    format_list,
    get_list_view_name,
    get_path_size,
    grouped,
    parse_specific_attributes,
    reverse,
    take_by,
)
from cvat.apps.organizations.models import Organization
from cvat.apps.webhooks.models import Webhook
from utils.dataset_manifest import ImageManifestManager

slogger = ServerLogManager(__name__)

class WriteOnceMixin:
    """
    Adds support for write once fields to serializers.

    To use it, specify a list of fields as `write_once_fields` on the
    serializer's Meta:
    ```
    class Meta:
        model = SomeModel
        fields = '__all__'
        write_once_fields = ('collection', )
    ```

    Now the fields in `write_once_fields` can be set during POST (create),
    but cannot be changed afterwards via PUT or PATCH (update).
    Inspired by http://stackoverflow.com/a/37487134/627411.
    """

    def get_fields(self):
        fields = super().get_fields()

        # We're only interested in PATCH and PUT.
        if 'update' in getattr(self.context.get('view'), 'action', ''):
            fields = self._update_write_once_fields(fields)

        return fields

    def _update_write_once_fields(self, fields):
        """
        Set all fields in `Meta.write_once_fields` to read_only.
        """

        write_once_fields = getattr(self.Meta, 'write_once_fields', None)
        if not write_once_fields:
            return fields

        if not isinstance(write_once_fields, (list, tuple)):
            raise TypeError(
                'The `write_once_fields` option must be a list or tuple. '
                'Got {}.'.format(type(write_once_fields).__name__)
            )

        for field_name in write_once_fields:
            fields[field_name].read_only = True

        return fields


@extend_schema_field(serializers.URLField)
class HyperlinkedEndpointSerializer(serializers.Serializer):
    key_field = 'pk'

    def __init__(self, view_name=None, *, filter_key=None, **kwargs):
        if isclass(view_name) and issubclass(view_name, models.models.Model):
            view_name = get_list_view_name(view_name)
        elif not isinstance(view_name, str):
            raise TypeError(view_name)

        kwargs['read_only'] = True
        super().__init__(**kwargs)

        self.view_name = view_name
        self.filter_key = filter_key

    def get_attribute(self, instance):
        return instance

    def to_representation(self, instance):
        request = self.context.get('request')
        if not request:
            return None

        return serializers.Hyperlink(
            reverse(self.view_name, request=request,
                query_params=build_field_filter_params(
                    self.filter_key, getattr(instance, self.key_field)
            )),
            instance
        )


class _CollectionSummarySerializer(serializers.Serializer):
    # This class isn't recommended for direct use in public serializers
    # because it produces too generic description in the schema.
    # Consider creating a dedicated inherited class instead.

    count = serializers.IntegerField(default=0)

    def __init__(self, model, *, url_filter_key, **kwargs):
        super().__init__(**kwargs)
        self._collection_key = self.source
        self._model = model
        self._url_filter_key = url_filter_key

    def bind(self, field_name, parent):
        super().bind(field_name, parent)
        self._collection_key = self._collection_key or self.source
        self._model = self._model or type(self.parent)

    def get_fields(self):
        fields = super().get_fields()
        fields['url'] = HyperlinkedEndpointSerializer(self._model, filter_key=self._url_filter_key)
        if not fields['count'].source:
            fields['count'].source = self._collection_key + '.count'
        return fields

    def get_attribute(self, instance):
        return instance

class JobsSummarySerializer(_CollectionSummarySerializer):
    count = serializers.IntegerField(source='total_jobs_count', default=0)
    completed = serializers.IntegerField(source='completed_jobs_count', allow_null=True)
    validation = serializers.IntegerField(source='validation_jobs_count', allow_null=True)

    def __init__(self, *, model=models.Job, url_filter_key, **kwargs):
        super().__init__(model=model, url_filter_key=url_filter_key, **kwargs)


MAX_FILENAME_LENGTH = 1024


class TasksSummarySerializer(_CollectionSummarySerializer):
    pass


class CommentsSummarySerializer(_CollectionSummarySerializer):
    pass

class LabelsSummarySerializer(serializers.Serializer):
    url = serializers.URLField(read_only=True)

    def get_url(self, request, instance):
        filter_key = instance.__class__.__name__.lower() + '_id'
        return reverse('label-list', request=request,
            query_params={ filter_key: instance.id })

    def to_representation(self, instance):
        request = self.context.get('request')
        if not request:
            return None

        return {
            'url': self.get_url(request, instance),
        }

class IssuesSummarySerializer(serializers.Serializer):
    url = serializers.URLField(read_only=True)
    count = serializers.IntegerField(read_only=True)

    def get_url(self, request, instance):
        return reverse('issue-list', request=request,
            query_params={ 'job_id': instance.id })

    def get_count(self, instance):
        return getattr(instance, 'issues__count', 0)

    def to_representation(self, instance):
        request = self.context.get('request')
        if not request:
            return None

        return {
            'url': self.get_url(request, instance),
            'count': self.get_count(instance)
        }


class OrgTransferableMixin():
    def _validate_org_transferring(self, attrs: dict[str, Any]):
        """Method should be called explicitly"""

        if (
            disallowed_fields := set(attrs.keys()) - {'source_storage', 'target_storage', 'organization_id'}
        ):
            raise serializers.ValidationError(
                f"Fields {disallowed_fields} cannot be updated when transferring to another workspace"
            )

    # FUTURE-TODO: race condition is possible here
    def update_organization(
        self,
        instance: models.Task | models.Project,
        *,
        validated_data: dict[str, Any],
        update_fields: list[str],
    ):
        update_date = timezone.now()
        request = cast(ExtendedRequest, self.context['request'])
        organization_id = validated_data["organization_id"]
        organization_slug = None

        if organization_id is not None:
            try:
                organization_slug = (
                    Organization.objects.filter(pk=organization_id).values_list('slug', flat=True)
                )[0]
            except IndexError:
                raise serializers.ValidationError("Invalid organization id")

        cur_user_id = request.user.id
        if instance.owner_id != cur_user_id:
            instance.owner_id = cur_user_id
            update_fields.append("owner_id")

        if instance.assignee_id is not None:
            instance.update_assignee(None, updated_date=update_date)
            update_fields.extend(["assignee_id", "assignee_updated_date"])

        self.update_child_objects_on_organization_update(
            instance, owner_id=cur_user_id, organization_id=organization_id, updated_date=update_date)

        instance.organization_id = organization_id
        update_fields.append("organization_id")

        # update source and target storages
        _update_related_storages(
            instance,
            validated_data=validated_data,
            workspace_transferring=True,
            dst_organization_id=organization_id,
        )

        id_param = f"{instance.__class__.__name__}_id".lower()

        try:
            update_org_related_data_in_rq_jobs( # pylint: disable=unexpected-keyword-arg
                organization_id, organization_slug, **{id_param: instance.pk}
            )
        except RunningBackgroundProcessesError as ex:
            raise serializers.ValidationError(
                f"Background processes are still running in the {ex.queue_name!r} queue"
            )

    def update_child_objects_on_organization_update(
        self,
        instance: models.Task,
        *,
        organization_id: int | None,
        owner_id: int,
        updated_date: datetime,
    ):
        raise NotImplementedError()

class BasicUserSerializer(serializers.ModelSerializer):
    def validate(self, attrs):
        if hasattr(self, 'initial_data'):
            unknown_keys = set(self.initial_data.keys()) - set(self.fields.keys())
            if unknown_keys:
                if set(['is_staff', 'is_superuser', 'groups']) & unknown_keys:
                    message = 'You do not have permissions to access some of' + \
                        ' these fields: {}'.format(unknown_keys)
                else:
                    message = 'Got unknown fields: {}'.format(unknown_keys)
                raise serializers.ValidationError(message)
        return attrs

    class Meta:
        model = User
        fields = ('url', 'id', 'username', 'first_name', 'last_name')


class UserSerializer(serializers.ModelSerializer):
    groups = serializers.SlugRelatedField(many=True,
        slug_field='name', queryset=Group.objects.all())
    has_analytics_access = serializers.BooleanField(
        source='profile.has_analytics_access',
        required=False,
        read_only=True,
    )

    class Meta:
        model = User
        fields = ('url', 'id', 'username', 'first_name', 'last_name', 'email',
            'groups', 'is_staff', 'is_superuser', 'is_active', 'last_login',
            'date_joined', 'has_analytics_access')
        read_only_fields = ('last_login', 'date_joined', 'has_analytics_access')
        write_only_fields = ('password', )
        extra_kwargs = {
            'last_login': { 'allow_null': True }
        }


class DelimitedStringListField(serializers.ListField):
    def to_representation(self, value):
        return super().to_representation(value.split('\n'))

    def to_internal_value(self, data):
        return '\n'.join(super().to_internal_value(data))


class AttributeSerializer(serializers.ModelSerializer):
    id = serializers.IntegerField(required=False)
    values = DelimitedStringListField(allow_empty=True,
        child=serializers.CharField(allow_blank=True, max_length=200),
    )

    class Meta:
        model = models.AttributeSpec
        fields = ('id', 'name', 'mutable', 'input_type', 'default_value', 'values')


class SublabelSerializer(serializers.ModelSerializer):
    id = serializers.IntegerField(required=False)
    attributes = AttributeSerializer(many=True, source='attributespec_set', default=[],
        help_text="The list of attributes. "
        "If you want to remove an attribute, you need to recreate the label "
        "and specify the remaining attributes.")
    color = serializers.CharField(allow_blank=True, required=False,
        help_text="The hex value for the RGB color. "
        "Will be generated automatically, unless specified explicitly.")
    type = serializers.ChoiceField(choices=models.LabelType.choices(), required=False,
        help_text="Associated annotation type for this label")
    has_parent = serializers.BooleanField(source='has_parent_label', required=False)

    class Meta:
        model = models.Label
        fields = ('id', 'name', 'color', 'attributes', 'type', 'has_parent', )
        read_only_fields = ('parent',)


class SkeletonSerializer(serializers.ModelSerializer):
    id = serializers.IntegerField(required=False)
    svg = serializers.CharField(allow_blank=True, required=False)

    class Meta:
        model = models.Skeleton
        fields = ('id', 'svg',)


class LabelSerializer(SublabelSerializer):
    deleted = serializers.BooleanField(required=False, write_only=True,
        help_text='Delete the label. Only applicable in the PATCH methods of a project or a task.')
    sublabels = SublabelSerializer(many=True, required=False)
    svg = serializers.CharField(allow_blank=True, required=False)
    has_parent = serializers.BooleanField(read_only=True, source='has_parent_label', required=False)

    class Meta:
        model = models.Label
        fields = (
            'id', 'name', 'color', 'attributes', 'deleted', 'type', 'svg',
            'sublabels', 'project_id', 'task_id', 'parent_id', 'has_parent'
        )
        read_only_fields = ('id', 'svg', 'project_id', 'task_id')
        extra_kwargs = {
            'project_id': { 'required': False, 'allow_null': False },
            'task_id': { 'required': False, 'allow_null': False },
            'parent_id': { 'required': False, },
        }

    def to_representation(self, instance):
        label = super().to_representation(instance)
        if label['type'] == str(models.LabelType.SKELETON):
            label['svg'] = instance.skeleton.svg

        # Clean mutually exclusive fields
        if not label.get('task_id'):
            label.pop('task_id', None)
        if not label.get('project_id'):
            label.pop('project_id', None)

        return label

    def __init__(self, *args, **kwargs):
        self._local = kwargs.pop('local', False)
        """
        Indicates that the operation is called from the dedicated ViewSet
        and not from the parent entity, i.e. a project or task.
        """

        super().__init__(*args, **kwargs)

    def validate(self, attrs):
        if self._local and attrs.get('deleted'):
            # NOTE: Navigate clients to the right method
            raise serializers.ValidationError(
                'Labels cannot be deleted by updating in this endpoint. '
                'Please use the DELETE method instead.'
            )

        if attrs.get('deleted') and attrs.get('id') is None:
            raise serializers.ValidationError('Deleted label must have an ID')

        return attrs

    @staticmethod
    def check_attribute_names_unique(attrs):
        encountered_names = set()
        for attribute in attrs:
            attr_name = attribute.get('name')
            if attr_name in encountered_names:
                raise serializers.ValidationError(f"Duplicate attribute with name '{attr_name}' exists")
            else:
                encountered_names.add(attr_name)

    @classmethod
    @transaction.atomic
    def update_label(
        cls,
        validated_data: dict[str, Any],
        svg: str,
        sublabels: Iterable[dict[str, Any]],
        *,
        parent_instance: Union[models.Project, models.Task],
        parent_label: Optional[models.Label] = None
    ) -> Optional[models.Label]:
        parent_info, logger = cls._get_parent_info(parent_instance)

        attributes = validated_data.pop('attributespec_set', [])

        cls.check_attribute_names_unique(attributes)

        if validated_data.get('id') is not None:
            try:
                db_label = models.Label.objects.get(id=validated_data['id'], **parent_info)
            except models.Label.DoesNotExist as exc:
                raise exceptions.NotFound(
                    detail='Not found label with id #{} to change'.format(validated_data['id'])
                ) from exc

            updated_type = validated_data.get('type') or db_label.type
            if str(models.LabelType.SKELETON) in [db_label.type, updated_type]:
                # do not permit changing types from/to skeleton
                logger.warning("Label id {} ({}): an attempt to change label type from {} to {}. "
                    "Changing from or to '{}' is not allowed, the type won't be changed.".format(
                    db_label.id,
                    db_label.name,
                    db_label.type,
                    updated_type,
                    str(models.LabelType.SKELETON),
                ))
            else:
                db_label.type = updated_type

            db_label.name = validated_data.get('name') or db_label.name

            logger.info("Label id {} ({}) was updated".format(db_label.id, db_label.name))
        else:
            try:
                db_label = models.Label.create(
                    name=validated_data.get('name'),
                    type=validated_data.get('type', models.LabelType.ANY),
                    parent=parent_label,
                    **parent_info
                )
            except models.InvalidLabel as exc:
                raise exceptions.ValidationError(str(exc)) from exc
            logger.info("New {} label was created".format(db_label.name))

            cls.update_labels(sublabels, parent_instance=parent_instance, parent_label=db_label)

            if db_label.type == str(models.LabelType.SKELETON):
                for db_sublabel in list(db_label.sublabels.all()):
                    svg = svg.replace(
                        f'data-label-name="{db_sublabel.name}"',
                        f'data-label-id="{db_sublabel.id}"'
                    )
                db_skeleton = models.Skeleton.objects.create(root=db_label, svg=svg)
                logger.info(
                    f'label:update Skeleton id:{db_skeleton.id} for label_id:{db_label.id}'
                )

        if validated_data.get('deleted'):
            assert validated_data['id'] # must be checked in the validate()
            db_label.delete()
            return None

        if not validated_data.get('color', None):
            other_label_colors = [
                label.color for label in
                parent_instance.label_set.exclude(id=db_label.id).order_by('id')
            ]
            db_label.color = get_label_color(db_label.name, other_label_colors)
        else:
            db_label.color = validated_data.get('color', db_label.color)

        try:
            db_label.save()
        except models.InvalidLabel as exc:
            raise exceptions.ValidationError(str(exc)) from exc

        for attr in attributes:
            attr_id = attr.get('id', None)
            if attr_id is not None:
                try:
                    db_attr = models.AttributeSpec.objects.get(id=attr_id, label=db_label)
                except models.AttributeSpec.DoesNotExist as ex:
                    raise exceptions.NotFound(
                        f'Attribute with id #{attr_id} does not exist'
                    ) from ex
                created = False
            else:
                (db_attr, created) = models.AttributeSpec.objects.get_or_create(
                    label=db_label, name=attr['name'], defaults=attr
                )
            if created:
                logger.info("New {} attribute for {} label was created"
                    .format(db_attr.name, db_label.name))
            else:
                logger.info("{} attribute for {} label was updated"
                    .format(db_attr.name, db_label.name))

                # FIXME: need to update only "safe" fields
                db_attr.name = attr.get('name', db_attr.name)
                db_attr.default_value = attr.get('default_value', db_attr.default_value)
                db_attr.mutable = attr.get('mutable', db_attr.mutable)
                db_attr.input_type = attr.get('input_type', db_attr.input_type)
                db_attr.values = attr.get('values', db_attr.values)
                db_attr.save()

        return db_label

    @classmethod
    @transaction.atomic
    def create_labels(cls,
        labels: Iterable[dict[str, Any]],
        *,
        parent_instance: Union[models.Project, models.Task],
        parent_label: Optional[models.Label] = None
    ):
        parent_info, logger = cls._get_parent_info(parent_instance)

        label_colors = list()

        for label in labels:
            attributes = label.pop('attributespec_set')

            cls.check_attribute_names_unique(attributes)

            if label.get('id', None):
                del label['id']

            if not label.get('color', None):
                label['color'] = get_label_color(label['name'], label_colors)
            label_colors.append(label['color'])

            sublabels = label.pop('sublabels', [])
            svg = label.pop('svg', '')
            try:
                db_label = models.Label.create(**label, **parent_info, parent=parent_label)
            except models.InvalidLabel as exc:
                raise exceptions.ValidationError(str(exc)) from exc
            logger.info(
                f'label:create Label id:{db_label.id} for spec:{label} '
                f'with sublabels:{sublabels}, parent_label:{parent_label}'
            )

            cls.create_labels(sublabels, parent_instance=parent_instance, parent_label=db_label)

            if db_label.type == str(models.LabelType.SKELETON):
                for db_sublabel in list(db_label.sublabels.all()):
                    svg = svg.replace(
                        f'data-label-name="{db_sublabel.name}"',
                        f'data-label-id="{db_sublabel.id}"'
                    )
                db_skeleton = models.Skeleton.objects.create(root=db_label, svg=svg)
                logger.info(f'label:create Skeleton id:{db_skeleton.id} for label_id:{db_label.id}')

            for attr in attributes:
                if attr.get('id', None):
                    del attr['id']
                models.AttributeSpec.objects.create(label=db_label, **attr)

    @classmethod
    @transaction.atomic
    def update_labels(cls,
        labels: Iterable[dict[str, Any]],
        *,
        parent_instance: Union[models.Project, models.Task],
        parent_label: Optional[models.Label] = None
    ):
        _, logger = cls._get_parent_info(parent_instance)

        for label in labels:
            sublabels = label.pop('sublabels', [])
            svg = label.pop('svg', '')
            db_label = cls.update_label(label, svg, sublabels,
                parent_instance=parent_instance, parent_label=parent_label
            )
            if db_label:
                logger.info(
                    f'label:update Label id:{db_label.id} for spec:{label} '
                    f'with sublabels:{sublabels}, parent_label:{parent_label}'
                )
            else:
                logger.info(
                    f'label:delete label:{label} with '
                    f'sublabels:{sublabels}, parent_label:{parent_label}'
                )

    @classmethod
    def _get_parent_info(cls, parent_instance: Union[models.Project, models.Task]):
        parent_info = {}
        if isinstance(parent_instance, models.Project):
            parent_info['project'] = parent_instance
            logger = slogger.project[parent_instance.id]
        elif isinstance(parent_instance, models.Task):
            parent_info['task'] = parent_instance
            logger = slogger.task[parent_instance.id]
        else:
            raise TypeError(f"Unexpected parent instance type {type(parent_instance).__name__}")

        return parent_info, logger

    def update(self, instance, validated_data):
        if not self._local:
            return super().update(instance, validated_data)

        # Here we reuse the parent entity logic to make sure everything is done
        # like these entities expect. Initial data (unprocessed) is used to
        # avoid introducing premature changes.
        data = copy(self.initial_data)
        data['id'] = instance.id
        data.setdefault('name', instance.name)
        parent_query = { 'labels': [data] }

        if isinstance(instance.project, models.Project):
            parent_serializer = ProjectWriteSerializer(
                instance=instance.project, data=parent_query, partial=True,
            )
        elif isinstance(instance.task, models.Task):
            parent_serializer = TaskWriteSerializer(
                instance=instance.task, data=parent_query, partial=True,
            )

        parent_serializer.is_valid(raise_exception=True)
        parent_serializer.save()

        self.instance = models.Label.objects.get(pk=instance.pk)
        return self.instance

class StorageSerializer(serializers.ModelSerializer):
    cloud_storage_id = serializers.IntegerField(required=False, allow_null=True)

    class Meta:
        model = models.Storage
        fields = ('id', 'location', 'cloud_storage_id')

    def validate(self, attrs: dict[str, Any]):
        new_cloud_storage_id = attrs.get('cloud_storage_id')
        new_location = attrs.get('location')

        if new_cloud_storage_id:
            if new_location and new_location != models.Location.CLOUD_STORAGE:
                raise serializers.ValidationError(
                    f"It is not allowed to specify '{new_location}' location together with cloud storage id"
                )
            elif not new_location:
                raise serializers.ValidationError(
                    "The configuration is not full, the location=cloud_storage is missing"
                )

            if not models.CloudStorage.objects.filter(id=new_cloud_storage_id).exists():
                raise serializers.ValidationError(
                    f"The specified cloud storage {new_cloud_storage_id} does not exist."
                )
        else:
            if new_location == models.Location.CLOUD_STORAGE:
                raise serializers.ValidationError(
                    "Cloud storage was selected as location but its id was not specified"
                )
            elif (
                not new_location
                and "cloud_storage_id" in attrs
            ):
                raise serializers.ValidationError(
                    "It is not allowed to reset a cloud storage id without explicitly resetting a location"
                )

        return super().validate(attrs)

class JobReadListSerializer(serializers.ListSerializer):
    def to_representation(self, data):
        if (request := self.context.get("request")) and isinstance(data, list) and data:
            # Optimized prefetch only for the current page
            page: list[models.Job] = data

            # page_ids = set(j.id for j in page)
            # page = list(
            #     models.Job.objects.select_related(
            #         'assignee',
            #         'segment__task__data',
            #         'segment__task__project',
            #         'segment__task__annotation_guide',
            #         'segment__task__project__annotation_guide',
            #         "segment__task__source_storage",
            #         "segment__task__target_storage"
            #     ).filter(id__in=page_ids).all()
            # )

            # Annotate page objects
            # We do it explicitly here and not in the LIST queryset to avoid
            # doing the same DB computations twice - one time for the page retrieval
            # and another one for the COUNT(*) request to get the total count
            page = list(models.Job.objects.filter(id__in=[j.id for j in page]).select_related(
                'assignee',
                "segment__task",
                'segment__task__data',
                'segment__task__project',
                'segment__task__annotation_guide',
                'segment__task__project__annotation_guide',
                "parent_job",
            ).all())
            page_task_ids = set(j.get_task_id() for j in page)

            visible_tasks_perm = TaskPermission.create_scope_list(request)
            visible_tasks_queryset = models.Task.objects.filter(id__in=page_task_ids)
            visible_tasks_queryset = visible_tasks_perm.filter(visible_tasks_queryset)
            visible_tasks = set(visible_tasks_queryset.values_list("id", flat=True))

            # Fetching it here removes 1 extra join for all jobs in the COUNT(*) request,
            # limiting in only for the page
            issue_counts = dict(
                models.Job.objects.with_issue_counts().filter(
                    id__in=set(j.id for j in page)
                ).values_list("id", "issues__count")
            )

            prefetch_related_objects(page,
                "segment__task__source_storage",
                "segment__task__target_storage"
            )

            for job in page:
                job.user_can_view_task = job.get_task_id() in visible_tasks
                job.issues__count = issue_counts.get(job.id, 0)

<<<<<<< HEAD
            # data = page
=======
            data = page
>>>>>>> 717d02f3

        return super().to_representation(data)

class JobReadSerializer(serializers.ModelSerializer):
    task_id = serializers.ReadOnlyField(source="get_task_id")
    project_id = serializers.ReadOnlyField(source="get_project_id", allow_null=True)
    guide_id = serializers.ReadOnlyField(source="get_guide_id", allow_null=True)
    start_frame = serializers.ReadOnlyField(source="segment.start_frame")
    stop_frame = serializers.ReadOnlyField(source="segment.stop_frame")
    frame_count = serializers.ReadOnlyField(source="segment.frame_count")
    assignee = BasicUserSerializer(allow_null=True, read_only=True)
    dimension = serializers.CharField(max_length=2, source='segment.task.dimension', read_only=True)
    data_chunk_size = serializers.ReadOnlyField(source='segment.task.data.chunk_size')
    organization = serializers.ReadOnlyField(source='organization_id', allow_null=True)
    data_original_chunk_type = serializers.ReadOnlyField(source='segment.task.data.original_chunk_type')
    data_compressed_chunk_type = serializers.ReadOnlyField(source='segment.task.data.compressed_chunk_type')
    mode = serializers.ReadOnlyField(source='segment.task.mode')
    bug_tracker = serializers.CharField(max_length=2000, source='get_bug_tracker',
        allow_null=True, read_only=True)
    labels = LabelsSummarySerializer(source='*')
    issues = IssuesSummarySerializer(source='*')
    target_storage = StorageSerializer(required=False, allow_null=True)
    source_storage = StorageSerializer(required=False, allow_null=True)
    parent_job_id = serializers.ReadOnlyField(allow_null=True)
    consensus_replicas = serializers.IntegerField(read_only=True)

    class Meta:
        model = models.Job
        fields = ('url', 'id', 'task_id', 'project_id', 'assignee', 'guide_id',
            'dimension', 'bug_tracker', 'status', 'stage', 'state', 'mode', 'frame_count',
            'start_frame', 'stop_frame',
            'data_chunk_size', 'data_compressed_chunk_type', 'data_original_chunk_type',
            'created_date', 'updated_date', 'issues', 'labels', 'type', 'organization',
            'target_storage', 'source_storage', 'assignee_updated_date', 'parent_job_id',
            'consensus_replicas'
        )
        read_only_fields = fields
        list_serializer_class = JobReadListSerializer

    def to_representation(self, instance):
        data = super().to_representation(instance)

        if instance.segment.type == models.SegmentType.SPECIFIC_FRAMES:
            data['data_compressed_chunk_type'] = models.DataChoice.IMAGESET

        if instance.type == models.JobType.ANNOTATION:
            data['consensus_replicas'] = instance.segment.task.consensus_replicas
        else:
            data['consensus_replicas'] = 0

        if request := self.context.get('request'):
            can_view_task = getattr(instance, "user_can_view_task", None)
            if can_view_task is None:
                perm = TaskPermission.create_scope_view(request, instance.segment.task)
                result = perm.check_access()
                can_view_task = result.allow

            if can_view_task:
                if task_source_storage := instance.get_source_storage():
                    data['source_storage'] = StorageSerializer(task_source_storage).data
                if task_target_storage := instance.get_target_storage():
                    data['target_storage'] = StorageSerializer(task_target_storage).data

        return data

class JobWriteSerializer(WriteOnceMixin, serializers.ModelSerializer):
    assignee = serializers.IntegerField(allow_null=True, required=False)

    # NOTE: Field sets can be expressed using serializer inheritance, but it is
    # harder to use then: we need to make a manual switch in get_serializer_class()
    # and create an extra serializer type in the API schema.
    # Need to investigate how it can be simplified. It can also be done just internally,
    # (e.g. just on the validation side), but it will complicate the implementation.
    type = serializers.ChoiceField(choices=models.JobType.choices())

    task_id = serializers.IntegerField()
    frame_selection_method = serializers.ChoiceField(
        choices=models.JobFrameSelectionMethod.choices(), required=False
    )
    frames = serializers.ListField(
        child=serializers.IntegerField(min_value=0),
        required=False,
        allow_empty=False,
        help_text=textwrap.dedent("""\
            The list of frame ids. Applicable only to the "{}" frame selection method
        """.format(models.JobFrameSelectionMethod.MANUAL))
    )
    frame_count = serializers.IntegerField(
        min_value=1,
        required=False,
        help_text=textwrap.dedent("""\
            The number of frames included in the GT job.
            Applicable only to the "{}" frame selection method
        """.format(models.JobFrameSelectionMethod.RANDOM_UNIFORM))
    )
    frame_share = serializers.FloatField(
        required=False,
        validators=[field_validation.validate_share],
        help_text=textwrap.dedent("""\
            The share of frames included in the GT job.
            Applicable only to the "{}" frame selection method
        """.format(models.JobFrameSelectionMethod.RANDOM_UNIFORM))
    )
    frames_per_job_count = serializers.IntegerField(
        min_value=1,
        required=False,
        help_text=textwrap.dedent("""\
            The number of frames included in the GT job from each annotation job.
            Applicable only to the "{}" frame selection method
        """.format(models.JobFrameSelectionMethod.RANDOM_PER_JOB))
    )
    frames_per_job_share = serializers.FloatField(
        required=False,
        validators=[field_validation.validate_share],
        help_text=textwrap.dedent("""\
            The share of frames included in the GT job from each annotation job.
            Applicable only to the "{}" frame selection method
        """.format(models.JobFrameSelectionMethod.RANDOM_PER_JOB))
    )
    random_seed = serializers.IntegerField(
        min_value=0,
        required=False,
        help_text=textwrap.dedent("""\
            The seed value for the random number generator.
            The same value will produce the same frame sets.
            Applicable only to random frame selection methods.
            By default, a random value is used.
        """)
    )

    class Meta:
        model = models.Job
        random_selection_params = (
            'frame_count', 'frame_share', 'frames_per_job_count', 'frames_per_job_share',
            'random_seed'
        )
        manual_selection_params = ('frames',)
        write_once_fields = ('type', 'task_id', 'frame_selection_method',) \
            + random_selection_params + manual_selection_params
        fields = ('assignee', 'stage', 'state', ) + write_once_fields

    def to_representation(self, instance):
        serializer = JobReadSerializer(instance, context=self.context)
        return serializer.data

    def validate(self, attrs):
        frame_selection_method = attrs.get('frame_selection_method')
        if frame_selection_method == models.JobFrameSelectionMethod.RANDOM_UNIFORM:
            field_validation.require_one_of_fields(attrs, ['frame_count', 'frame_share'])
        elif frame_selection_method == models.JobFrameSelectionMethod.RANDOM_PER_JOB:
            field_validation.require_one_of_fields(
                attrs, ['frames_per_job_count', 'frames_per_job_share']
            )
        elif frame_selection_method == models.JobFrameSelectionMethod.MANUAL:
            field_validation.require_field(attrs, "frames")

        if (
            'frames' in attrs and
            frame_selection_method != models.JobFrameSelectionMethod.MANUAL
        ):
            raise serializers.ValidationError(
                '"frames" can only be used when "frame_selection_method" is "{}"'.format(
                    models.JobFrameSelectionMethod.MANUAL
                )
            )

        return super().validate(attrs)

    @transaction.atomic
    def create(self, validated_data):
        if validated_data["type"] != models.JobType.GROUND_TRUTH:
            raise serializers.ValidationError(f"Unexpected job type '{validated_data['type']}'")

        task_id = validated_data.pop('task_id')
        task = models.Task.objects.select_for_update().get(pk=task_id)

        if not task.data:
            raise serializers.ValidationError(
                "This task has no data attached yet. Please set up task data and try again"
            )
        if task.dimension != models.DimensionType.DIM_2D:
            raise serializers.ValidationError(
                "Ground Truth jobs can only be added in 2d tasks"
            )

        if task.data.validation_mode in (models.ValidationMode.GT_POOL, models.ValidationMode.GT):
            raise serializers.ValidationError(
                f'Task with validation mode "{task.data.validation_mode}" '
                'cannot have more than 1 GT job'
            )

        task_size = task.data.size
        valid_frame_ids = task.data.get_valid_frame_indices()

        frame_selection_method = validated_data.pop("frame_selection_method")
        if frame_selection_method == models.JobFrameSelectionMethod.RANDOM_UNIFORM:
            if frame_count := validated_data.pop("frame_count", None):
                if task_size < frame_count:
                    raise serializers.ValidationError(
                        f"The number of frames requested ({frame_count}) "
                        f"must not be greater than the number of the task frames ({task_size})"
                    )
            elif frame_share := validated_data.pop("frame_share", None):
                frame_count = max(1, int(frame_share * task_size))
            else:
                raise serializers.ValidationError(
                    "The number of validation frames is not specified"
                )

            seed = validated_data.pop("random_seed", None)

            # The RNG backend must not change to yield reproducible results,
            # so here we specify it explicitly
            rng = random.Generator(random.MT19937(seed=seed))

            frames = rng.choice(
                list(valid_frame_ids), size=frame_count, shuffle=False, replace=False
            ).tolist()
        elif frame_selection_method == models.JobFrameSelectionMethod.RANDOM_PER_JOB:
            if frame_count := validated_data.pop("frames_per_job_count", None):
                if task_size < frame_count:
                    raise serializers.ValidationError(
                        f"The number of frames requested ({frame_count}) "
                        f"must be not be greater than the segment size ({task.segment_size})"
                    )
            elif frame_share := validated_data.pop("frames_per_job_share", None):
                frame_count = min(max(1, int(frame_share * task.segment_size)), task_size)
            else:
                raise serializers.ValidationError(
                    "The number of validation frames is not specified"
                )

            task_frame_provider = TaskFrameProvider(task)
            seed = validated_data.pop("random_seed", None)

            # The RNG backend must not change to yield reproducible results,
            # so here we specify it explicitly
            rng = random.Generator(random.MT19937(seed=seed))

            frames: list[int] = []
            overlap = task.overlap
            for segment in task.segment_set.all():
                segment_frames = set(map(task_frame_provider.get_rel_frame_number, segment.frame_set))
                selected_frames = segment_frames.intersection(frames)
                selected_count = len(selected_frames)

                missing_count = min(len(segment_frames), frame_count) - selected_count
                if missing_count <= 0:
                    continue

                selectable_segment_frames = set(
                    sorted(segment_frames)[overlap * (segment.start_frame != 0) : ]
                ).difference(selected_frames)

                frames.extend(rng.choice(
                    tuple(selectable_segment_frames), size=missing_count, replace=False
                ).tolist())

            frames = list(map(task_frame_provider.get_abs_frame_number, frames))
        elif frame_selection_method == models.JobFrameSelectionMethod.MANUAL:
            frames = validated_data.pop("frames")

            unique_frames = set(frames)
            if len(unique_frames) != len(frames):
                raise serializers.ValidationError(f"Frames must not repeat")

            invalid_ids = unique_frames.difference(range(task_size))
            if invalid_ids:
                raise serializers.ValidationError(
                    "The following frames do not exist in the task: {}".format(
                        format_list(tuple(map(str, sorted(invalid_ids))))
                    )
                )

            task_frame_provider = TaskFrameProvider(task)
            frames = list(map(task_frame_provider.get_abs_frame_number, frames))
        else:
            raise serializers.ValidationError(
                f"Unexpected frame selection method '{frame_selection_method}'"
            )

        # Save the new job
        segment = models.Segment.objects.create(
            start_frame=0,
            stop_frame=task.data.size - 1,
            frames=frames,
            task=task,
            type=models.SegmentType.SPECIFIC_FRAMES,
        )

        validated_data['segment'] = segment
        validated_data["assignee_id"] = validated_data.pop("assignee", None)

        try:
            job = super().create(validated_data)
        except models.TaskGroundTruthJobsLimitError as ex:
            raise serializers.ValidationError(ex.message) from ex

        if validated_data.get("assignee_id"):
            job.assignee_updated_date = job.updated_date
            job.save(update_fields=["assignee_updated_date"])

        job.make_dirs()

        task.data.update_validation_layout(
            models.ValidationLayout(mode=models.ValidationMode.GT, frames=frames)
        )

        return job

    def update(self, instance: models.Job, validated_data: dict[str, Any]):
        stage = validated_data.get('stage', instance.stage)
        state = validated_data.get('state', models.StateChoice.NEW if stage != instance.stage else instance.state)

        if 'stage' in validated_data or 'state' in validated_data:
            if stage == models.StageChoice.ANNOTATION:
                validated_data['status'] = models.StatusChoice.ANNOTATION
            elif stage == models.StageChoice.ACCEPTANCE and state == models.StateChoice.COMPLETED:
                validated_data['status'] = models.StatusChoice.COMPLETED
            else:
                validated_data['status'] = models.StatusChoice.VALIDATION

        if state != instance.state:
            validated_data['state'] = state

        if "assignee" in validated_data and (
            (assignee_id := validated_data.pop("assignee")) != instance.assignee_id
        ):
            instance.update_assignee(assignee_id)

        instance = super().update(instance, validated_data)
        return instance

class SimpleJobSerializer(serializers.ModelSerializer):
    assignee = BasicUserSerializer(allow_null=True)

    class Meta:
        model = models.Job
        fields = ('url', 'id', 'assignee', 'status', 'stage', 'state', 'type')
        read_only_fields = fields

class JobValidationLayoutWriteSerializer(serializers.Serializer):
    frame_selection_method = serializers.ChoiceField(
        choices=models.JobFrameSelectionMethod.choices(),
        required=True,
        help_text=textwrap.dedent("""\
            The method to use for frame selection of new real frames for honeypots in the job
        """)
    )
    honeypot_real_frames = serializers.ListSerializer(
        child=serializers.IntegerField(min_value=0),
        required=False,
        allow_empty=False,
        help_text=textwrap.dedent("""\
            The list of frame ids. Applicable only to the "{}" frame selection method
        """.format(models.JobFrameSelectionMethod.MANUAL))
    )

    def __init__(
        self, *args, bulk_context: _TaskValidationLayoutBulkUpdateContext | None = None, **kwargs
    ):
        super().__init__(*args, **kwargs)

        self._bulk_context = bulk_context

    def validate(self, attrs):
        frame_selection_method = attrs["frame_selection_method"]
        if frame_selection_method == models.JobFrameSelectionMethod.MANUAL:
            field_validation.require_field(attrs, "honeypot_real_frames")
        elif frame_selection_method == models.JobFrameSelectionMethod.RANDOM_UNIFORM:
            pass
        else:
            assert False

        if (
            'honeypot_real_frames' in attrs and
            frame_selection_method != models.JobFrameSelectionMethod.MANUAL
        ):
            raise serializers.ValidationError(
                '"honeypot_real_frames" can only be used when '
                f'"frame_selection_method" is "{models.JobFrameSelectionMethod.MANUAL}"'
            )

        return super().validate(attrs)

    @transaction.atomic
    def update(self, instance: models.Job, validated_data: dict[str, Any]) -> models.Job:
        from cvat.apps.engine.cache import (
            Callback,
            MediaCache,
            enqueue_create_chunk_job,
            wait_for_rq_job,
        )
        from cvat.apps.engine.frame_provider import JobFrameProvider

        db_job = instance
        db_segment = db_job.segment
        db_task = db_segment.task
        db_data = db_task.data

        if not (
            hasattr(db_job.segment.task.data, 'validation_layout') and
            db_job.segment.task.data.validation_layout.mode == models.ValidationMode.GT_POOL
        ):
            raise serializers.ValidationError(
                "Honeypots can only be modified if the task "
                f"validation mode is '{models.ValidationMode.GT_POOL}'"
            )

        if db_job.type == models.JobType.GROUND_TRUTH:
            raise serializers.ValidationError(
                f"Honeypots cannot exist in {models.JobType.GROUND_TRUTH} jobs"
            )

        assert not hasattr(db_data, 'video')

        frame_step = db_data.get_frame_step()

        def _to_rel_frame(abs_frame: int) -> int:
            return (abs_frame - db_data.start_frame) // frame_step

        def _to_abs_frame(rel_frame: int) -> int:
            return rel_frame * frame_step + db_data.start_frame

        bulk_context = self._bulk_context
        if bulk_context:
            db_frames = bulk_context.all_db_frames
            task_honeypot_frames = set(bulk_context.honeypot_frames)
            task_all_validation_frames = set(bulk_context.all_validation_frames)
            task_active_validation_frames = set(bulk_context.active_validation_frames)
        else:
            db_frames: dict[int, models.Image] = {
                _to_rel_frame(frame.frame): frame
                for frame in db_data.images.all()
            }
            task_honeypot_frames = set(
                _to_rel_frame(frame_id)
                for frame_id, frame in db_frames.items()
                if frame.is_placeholder
            )
            task_all_validation_frames = set(db_data.validation_layout.frames)
            task_active_validation_frames = set(db_data.validation_layout.active_frames)

        segment_frame_set = set(map(_to_rel_frame, db_segment.frame_set))
        segment_honeypots = sorted(segment_frame_set & task_honeypot_frames)
        segment_honeypots_count = len(segment_honeypots)

        frame_selection_method = validated_data['frame_selection_method']
        if frame_selection_method == models.JobFrameSelectionMethod.MANUAL:
            requested_frames: list[int] = validated_data['honeypot_real_frames']
            requested_inactive_frames: set[int] = set()
            requested_normal_frames: set[int] = set()
            for requested_validation_frame in requested_frames:
                if requested_validation_frame not in task_all_validation_frames:
                    requested_normal_frames.add(requested_validation_frame)
                    continue

                if requested_validation_frame not in task_active_validation_frames:
                    requested_inactive_frames.add(requested_validation_frame)
                    continue

            if requested_normal_frames:
                raise serializers.ValidationError(
                    "Could not update honeypot frames: "
                    "frames {} are not from the validation pool".format(
                        format_list(tuple(map(str, sorted(requested_normal_frames))))
                    )
                )

            if requested_inactive_frames:
                raise serializers.ValidationError(
                    "Could not update honeypot frames: "
                    "frames {} are disabled. Restore them in the validation pool first".format(
                        format_list(tuple(map(str, sorted(requested_inactive_frames))))
                    )
                )

            if len(requested_frames) != segment_honeypots_count:
                raise serializers.ValidationError(
                    "Could not update honeypot frames: "
                    "the number of honeypots must remain the same. "
                    "Requested {}, current {}".format(
                        len(requested_frames), segment_honeypots_count
                    )
                )

        elif frame_selection_method == models.JobFrameSelectionMethod.RANDOM_UNIFORM:
            if len(task_active_validation_frames) < segment_honeypots_count:
                raise serializers.ValidationError(
                    "Can't select validation frames: "
                    "the remaining number of validation frames ({}) "
                    "is less than the number of honeypots in a job ({}). "
                    "Try to restore some validation frames".format(
                        len(task_active_validation_frames), segment_honeypots_count
                    )
                )

            if bulk_context:
                frame_selector = bulk_context.honeypot_frame_selector
            else:
                active_validation_frame_counts = {
                    validation_frame: 0 for validation_frame in task_active_validation_frames
                }
                for task_honeypot_frame in task_honeypot_frames:
                    real_frame = _to_rel_frame(db_frames[task_honeypot_frame].real_frame)
                    if real_frame in task_active_validation_frames:
                        active_validation_frame_counts[real_frame] += 1

                frame_selector = HoneypotFrameSelector(active_validation_frame_counts)

            requested_frames = frame_selector.select_next_frames(segment_honeypots_count)
            requested_frames = list(map(_to_abs_frame, requested_frames))
        else:
            assert False

        # Replace validation frames in the job
        updated_honeypots = {}
        for frame, requested_validation_frame in zip(segment_honeypots, requested_frames):
            db_requested_frame = db_frames[requested_validation_frame]
            db_segment_frame = db_frames[frame]
            assert db_segment_frame.is_placeholder

            if db_segment_frame.real_frame == db_requested_frame.frame:
                continue

            # Change image in the current segment honeypot frame
            db_segment_frame.real_frame = db_requested_frame.frame

            db_segment_frame.path = db_requested_frame.path
            db_segment_frame.width = db_requested_frame.width
            db_segment_frame.height = db_requested_frame.height

            updated_honeypots[frame] = db_segment_frame

        if updated_honeypots:
            if bulk_context:
                bulk_context.updated_honeypots.update(updated_honeypots)
            else:
                # Update image infos
                models.Image.objects.bulk_update(
                    updated_honeypots.values(), fields=['path', 'width', 'height', 'real_frame']
                )

                models.RelatedFile.images.through.objects.filter(
                    image_id__in=updated_honeypots
                ).delete()

                for updated_honeypot in updated_honeypots.values():
                    validation_frame = db_frames[_to_rel_frame(updated_honeypot.real_frame)]
                    updated_honeypot.related_files.set(validation_frame.related_files.all())

                # Remove annotations on changed validation frames
                self._clear_annotations_on_frames(db_segment, updated_honeypots)

                # Update manifest
                manifest_path = db_data.get_manifest_path()
                if os.path.isfile(manifest_path):
                    manifest = ImageManifestManager(manifest_path)
                    manifest.reorder([db_frame.path for db_frame in db_frames.values()])

            # Update chunks
            job_frame_provider = JobFrameProvider(db_job)
            updated_segment_chunk_ids = set(
                job_frame_provider.get_chunk_number(updated_segment_frame_id)
                for updated_segment_frame_id in updated_honeypots
            )
            segment_frames = sorted(segment_frame_set)
            segment_frame_map = dict(zip(segment_honeypots, requested_frames))

            chunks_to_be_removed = []
            queue = django_rq.get_queue(settings.CVAT_QUEUES.CHUNKS.value)
            for chunk_id in sorted(updated_segment_chunk_ids):
                chunk_frames = segment_frames[
                    chunk_id * db_data.chunk_size :
                    (chunk_id + 1) * db_data.chunk_size
                ]

                for quality in FrameQuality.__members__.values():
                    if db_data.storage_method == models.StorageMethodChoice.FILE_SYSTEM:
                        rq_id = f"segment_{db_segment.id}_write_chunk_{chunk_id}_{quality}"
                        rq_job = enqueue_create_chunk_job(
                            queue=queue,
                            rq_job_id=rq_id,
                            create_callback=Callback(
                                callable=self._write_updated_static_chunk,
                                args=[
                                    db_segment.id,
                                    chunk_id,
                                    chunk_frames,
                                    quality,
                                    {
                                        chunk_frame: db_frames[chunk_frame].path
                                        for chunk_frame in chunk_frames
                                    },
                                    segment_frame_map,
                                ],
                            ),
                        )
                        wait_for_rq_job(rq_job)

                    chunks_to_be_removed.append(
                        {'db_segment': db_segment, 'chunk_number': chunk_id, 'quality': quality}
                    )

            context_image_chunks_to_be_removed = [
                {"db_data": db_data, "frame_number": f} for f in updated_honeypots
            ]

            if bulk_context:
                bulk_context.chunks_to_be_removed.extend(chunks_to_be_removed)
                bulk_context.context_image_chunks_to_be_removed.extend(
                    context_image_chunks_to_be_removed
                )
                bulk_context.segments_with_updated_chunks.append(db_segment.id)
            else:
                media_cache = MediaCache()
                media_cache.remove_segments_chunks(chunks_to_be_removed)
                media_cache.remove_context_images_chunks(context_image_chunks_to_be_removed)

                db_segment.chunks_updated_date = timezone.now()
                db_segment.save(update_fields=['chunks_updated_date'])

        if updated_honeypots or (
            # even if the randomly selected frames were the same as before, we should still
            # consider it an update to the validation frames and restore them, if they were deleted
            frame_selection_method == models.JobFrameSelectionMethod.RANDOM_UNIFORM
        ):
            # deleted frames that were updated in the job should be restored, as they are new now
            if set(db_data.deleted_frames).intersection(updated_honeypots):
                db_data.deleted_frames = sorted(
                    set(db_data.deleted_frames).difference(updated_honeypots)
                )
                db_data.save(update_fields=['deleted_frames'])

            new_updated_date = timezone.now()
            db_job.updated_date = new_updated_date

            if bulk_context:
                bulk_context.updated_segments.append(db_segment.id)
            else:
                db_segment.job_set.update(updated_date=new_updated_date)

                db_task.touch()
                if db_task.project:
                    db_task.project.touch()

        return instance

    def _clear_annotations_on_frames(self, segment: models.Segment, frames: Sequence[int]):
        models.clear_annotations_on_frames_in_honeypot_task(segment.task, frames=frames)

    @staticmethod
    def _write_updated_static_chunk(
        db_segment_id: int,
        chunk_id: int,
        chunk_frames: list[int],
        quality: FrameQuality,
        frame_path_map: dict[int, str],
        segment_frame_map: dict[int,int],
    ):
        from cvat.apps.engine.frame_provider import prepare_chunk

        db_segment = models.Segment.objects.select_related("task").get(pk=db_segment_id)
        initial_chunks_updated_date = db_segment.chunks_updated_date
        db_task = db_segment.task
        task_frame_provider = TaskFrameProvider(db_task)
        db_data = db_task.data

        def _iterate_chunk_frames():
            for chunk_frame in chunk_frames:
                db_frame_path = frame_path_map[chunk_frame]
                chunk_real_frame = segment_frame_map.get(chunk_frame, chunk_frame)
                yield (
                    task_frame_provider.get_frame(
                        chunk_real_frame, quality=quality
                    ).data,
                    os.path.basename(db_frame_path),
                    chunk_frame,
                )

        with closing(_iterate_chunk_frames()) as frame_iter:
            chunk, _ = prepare_chunk(
                frame_iter, quality=quality, db_task=db_task, dump_unchanged=True,
            )

            get_chunk_path = {
                FrameQuality.COMPRESSED: db_data.get_compressed_segment_chunk_path,
                FrameQuality.ORIGINAL: db_data.get_original_segment_chunk_path,
            }[quality]

            db_segment.refresh_from_db(fields=["chunks_updated_date"])
            if db_segment.chunks_updated_date > initial_chunks_updated_date:
                raise CvatChunkTimestampMismatchError(
                    "Attempting to write an out of date static chunk, "
                    f"segment.chunks_updated_date: {db_segment.chunks_updated_date}, "
                    f"expected_ts: {initial_chunks_updated_date}"
            )
            with open(get_chunk_path(chunk_id, db_segment_id), 'wb') as f:
                f.write(chunk.getvalue())

class JobValidationLayoutReadSerializer(serializers.Serializer):
    honeypot_count = serializers.IntegerField(min_value=0, required=False)
    honeypot_frames = serializers.ListField(
        child=serializers.IntegerField(min_value=0), required=False,
        help_text=textwrap.dedent("""\
            The list of frame ids for honeypots in the job
        """)
    )
    honeypot_real_frames = serializers.ListSerializer(
        child=serializers.IntegerField(min_value=0), required=False,
        help_text=textwrap.dedent("""\
            The list of real (validation) frame ids for honeypots in the job
        """)
    )

    def to_representation(self, instance: models.Job):
        validation_layout = getattr(instance.segment.task.data, 'validation_layout', None)
        if not validation_layout:
            return {}

        data = {}

        if validation_layout.mode == models.ValidationMode.GT_POOL:
            db_segment = instance.segment
            segment_frame_set = db_segment.frame_set

            db_data = db_segment.task.data
            frame_step = db_data.get_frame_step()

            def _to_rel_frame(abs_frame: int) -> int:
                return (abs_frame - db_data.start_frame) // frame_step

            segment_honeypot_frames = []
            for frame in db_segment.task.data.images.all():
                if not frame.is_placeholder:
                    continue

                if not frame.frame in segment_frame_set:
                    continue

                segment_honeypot_frames.append(
                    (_to_rel_frame(frame.frame), _to_rel_frame(frame.real_frame))
                )

            segment_honeypot_frames.sort(key=lambda v: v[0])

            data = {
                'honeypot_count': len(segment_honeypot_frames),
                'honeypot_frames': [v[0] for v in segment_honeypot_frames],
                'honeypot_real_frames': [v[1] for v in segment_honeypot_frames],
            }

        return super().to_representation(data)

class _TaskValidationLayoutBulkUpdateContext:
    def __init__(
        self,
        *,
        all_db_frames: dict[int, models.Image],
        honeypot_frames: list[int],
        all_validation_frames: list[int],
        active_validation_frames: list[int],
        honeypot_frame_selector: HoneypotFrameSelector | None = None
    ):
        self.updated_honeypots: dict[int, models.Image] = {}
        self.updated_segments: list[int] = []
        self.chunks_to_be_removed: list[dict[str, Any]] = []
        self.context_image_chunks_to_be_removed: list[dict[str, Any]] = []
        self.segments_with_updated_chunks: list[int] = []

        self.all_db_frames = all_db_frames
        self.honeypot_frames = honeypot_frames
        self.all_validation_frames = all_validation_frames
        self.active_validation_frames = active_validation_frames
        self.honeypot_frame_selector = honeypot_frame_selector

class TaskValidationLayoutWriteSerializer(serializers.Serializer):
    disabled_frames = serializers.ListField(
        child=serializers.IntegerField(min_value=0), required=False,
        help_text=textwrap.dedent("""\
            The list of frame ids to be excluded from validation
        """)
    )
    frame_selection_method = serializers.ChoiceField(
        choices=models.JobFrameSelectionMethod.choices(), required=False,
        help_text=textwrap.dedent("""\
            The method to use for frame selection of new real frames for honeypots in the task
        """)
    )
    honeypot_real_frames = serializers.ListField(
        child=serializers.IntegerField(min_value=0), required=False,
        help_text=textwrap.dedent("""\
            The list of frame ids. Applicable only to the "{}" frame selection method
        """.format(models.JobFrameSelectionMethod.MANUAL))
    )

    def validate(self, attrs):
        frame_selection_method = attrs.get("frame_selection_method")
        if frame_selection_method == models.JobFrameSelectionMethod.MANUAL:
            field_validation.require_field(attrs, "honeypot_real_frames")
        elif frame_selection_method == models.JobFrameSelectionMethod.RANDOM_UNIFORM:
            pass

        if (
            'honeypot_real_frames' in attrs and
            frame_selection_method != models.JobFrameSelectionMethod.MANUAL
        ):
            raise serializers.ValidationError(
                '"honeypot_real_frames" can only be used when '
                f'"frame_selection_method" is "{models.JobFrameSelectionMethod.MANUAL}"'
            )

        return super().validate(attrs)

    @transaction.atomic
    def update(self, instance: models.Task, validated_data: dict[str, Any]) -> models.Task:
        # FIXME: this operation is not atomic and it is not protected from race conditions
        # (basically, as many others). Currently, it's up to the user to ensure no parallel
        # calls happen. It also affects any image access, including exports with images, backups,
        # automatic annotation, chunk downloading, etc.

        db_validation_layout: models.ValidationLayout | None = (
            getattr(instance.data, 'validation_layout', None)
        )
        if not db_validation_layout:
            raise serializers.ValidationError("Validation is not configured in the task")

        if 'disabled_frames' in validated_data:
            requested_disabled_frames = validated_data['disabled_frames']
            unknown_requested_disabled_frames = (
                set(requested_disabled_frames).difference(db_validation_layout.frames)
            )
            if unknown_requested_disabled_frames:
                raise serializers.ValidationError(
                    "Unknown frames requested for exclusion from the validation set: {}".format(
                        format_list(tuple(map(str, sorted(unknown_requested_disabled_frames))))
                    )
                )

            gt_job_meta_serializer = JobDataMetaWriteSerializer(instance.gt_job, {
                "deleted_frames": requested_disabled_frames
            })
            gt_job_meta_serializer.is_valid(raise_exception=True)
            gt_job_meta_serializer.save()

            db_validation_layout.refresh_from_db()
            instance.data.refresh_from_db()

        frame_selection_method = validated_data.get('frame_selection_method')
        if frame_selection_method and not (
            db_validation_layout and
            instance.data.validation_layout.mode == models.ValidationMode.GT_POOL
        ):
            raise serializers.ValidationError(
                "Honeypots can only be modified if the task "
                f"validation mode is '{models.ValidationMode.GT_POOL}'"
            )

        if not frame_selection_method:
            return instance

        assert not hasattr(instance.data, 'video')

        # Populate the prefetch cache for required objects
        prefetch_related_objects([instance],
            Prefetch('data__images', queryset=models.Image.objects.order_by('frame')),
            'segment_set',
            'segment_set__job_set',
        )

        frame_provider = TaskFrameProvider(instance)
        db_frames = {
            frame_provider.get_rel_frame_number(db_image.frame): db_image
            for db_image in instance.data.images.all()
        }
        honeypot_frames = sorted(f for f, v in db_frames.items() if v.is_placeholder)
        all_validation_frames = db_validation_layout.frames
        active_validation_frames = db_validation_layout.active_frames

        bulk_context = _TaskValidationLayoutBulkUpdateContext(
            all_db_frames=db_frames,
            honeypot_frames=honeypot_frames,
            all_validation_frames=all_validation_frames,
            active_validation_frames=active_validation_frames,
        )

        if frame_selection_method == models.JobFrameSelectionMethod.MANUAL:
            requested_honeypot_real_frames = validated_data['honeypot_real_frames']
            task_honeypot_frames_count = len(honeypot_frames)
            if task_honeypot_frames_count != len(requested_honeypot_real_frames):
                raise serializers.ValidationError(
                    "Invalid size of 'honeypot_real_frames' array, "
                    f"expected {task_honeypot_frames_count}"
                )
        elif frame_selection_method == models.JobFrameSelectionMethod.RANDOM_UNIFORM:
            # Reset distribution for active validation frames
            active_validation_frame_counts = { f: 0 for f in active_validation_frames }
            frame_selector = HoneypotFrameSelector(active_validation_frame_counts)
            bulk_context.honeypot_frame_selector = frame_selector

        # Could be done using Django ORM, but using order_by() and filter()
        # would result in an extra DB request
        db_jobs = sorted(
            (
                db_job
                for db_segment in instance.segment_set.all()
                for db_job in db_segment.job_set.all()
                if db_job.type == models.JobType.ANNOTATION
            ),
            key=lambda j: j.segment.start_frame
        )
        for db_job in db_jobs:
            job_serializer_params = {
                'frame_selection_method': frame_selection_method
            }

            if frame_selection_method == models.JobFrameSelectionMethod.MANUAL:
                segment_frame_set = db_job.segment.frame_set
                job_serializer_params['honeypot_real_frames'] = [
                    requested_frame
                    for rel_frame, requested_frame in zip(
                        honeypot_frames, requested_honeypot_real_frames
                    )
                    if frame_provider.get_abs_frame_number(rel_frame) in segment_frame_set
                ]

            job_validation_layout_serializer = JobValidationLayoutWriteSerializer(
                db_job, job_serializer_params, bulk_context=bulk_context
            )
            job_validation_layout_serializer.is_valid(raise_exception=True)
            job_validation_layout_serializer.save()

        self._perform_bulk_updates(instance, bulk_context=bulk_context)

        return instance

    def _perform_bulk_updates(
        self,
        db_task: models.Task,
        *,
        bulk_context: _TaskValidationLayoutBulkUpdateContext,
    ):
        updated_segments = bulk_context.updated_segments
        if not updated_segments:
            return

        self._update_frames_in_bulk(db_task, bulk_context=bulk_context)

        # Import it here to avoid circular import
        from cvat.apps.engine.cache import MediaCache
        media_cache = MediaCache()
        media_cache.remove_segments_chunks(bulk_context.chunks_to_be_removed)
        media_cache.remove_context_images_chunks(bulk_context.context_image_chunks_to_be_removed)

        # Update segments
        updated_date = timezone.now()
        for updated_segments_batch in take_by(updated_segments, chunk_size=1000):
            models.Job.objects.filter(
                segment_id__in=updated_segments_batch
            ).update(updated_date=updated_date)

        for updated_segment_chunks_batch in take_by(
            bulk_context.segments_with_updated_chunks, chunk_size=1000
        ):
            models.Segment.objects.filter(
                id__in=updated_segment_chunks_batch
            ).update(chunks_updated_date=updated_date)

        # Update parent objects
        db_task.touch()
        if db_task.project:
            db_task.project.touch()

    def _update_frames_in_bulk(
        self,
        db_task: models.Task,
        *,
        bulk_context: _TaskValidationLayoutBulkUpdateContext,
    ):
        self._clear_annotations_on_frames(db_task, bulk_context.updated_honeypots)

        # The django generated bulk_update() query is too slow, so we use bulk_create() instead
        # NOTE: Silk doesn't show these queries in the list of queries
        # for some reason, but they can be seen in the profile
        bulk_create(
            models.Image,
            list(bulk_context.updated_honeypots.values()),
            update_conflicts=True,
            update_fields=['path', 'width', 'height', 'real_frame'],
            unique_fields=[
                # required for Postgres
                # https://docs.djangoproject.com/en/4.2/ref/models/querysets/#bulk-create
                'id'
            ],
        )

        # Update related images in 2 steps: remove all m2m for honeypots, then add (copy) new ones
        # 1. remove
        for updated_honeypots_batch in take_by(
            bulk_context.updated_honeypots.values(), chunk_size=1000
        ):
            models.RelatedFile.images.through.objects.filter(
                image_id__in=(db_honeypot.id for db_honeypot in updated_honeypots_batch)
            ).delete()

        # 2. batched add (copy): collect all the new records and insert
        frame_provider = TaskFrameProvider(db_task)
        honeypots_by_validation_frame = grouped(
            bulk_context.updated_honeypots,
            key=lambda honeypot_frame: frame_provider.get_rel_frame_number(
                bulk_context.updated_honeypots[honeypot_frame].real_frame
            )
        ) # validation frame -> [honeypot_frame, ...]

        new_m2m_objects = []
        m2m_objects_by_validation_image_id = grouped(
            models.RelatedFile.images.through.objects
            .filter(image_id__in=(
                bulk_context.all_db_frames[validation_frame].id
                for validation_frame in honeypots_by_validation_frame
            ))
            .all(),
            key=lambda m2m_obj: m2m_obj.image_id
        )
        for validation_frame, validation_frame_honeypots in honeypots_by_validation_frame.items():
            validation_frame_m2m_objects = m2m_objects_by_validation_image_id.get(
                bulk_context.all_db_frames[validation_frame].id
            )
            if not validation_frame_m2m_objects:
                continue

            # Copy validation frame m2m objects to corresponding honeypots
            for honeypot_frame in validation_frame_honeypots:
                new_m2m_objects.extend(
                    models.RelatedFile.images.through(
                        image_id=bulk_context.all_db_frames[honeypot_frame].id,
                        relatedfile_id=m2m_obj.relatedfile_id
                    )
                    for m2m_obj in validation_frame_m2m_objects
                )

        bulk_create(models.RelatedFile.images.through, new_m2m_objects)

        # Update manifest if present
        manifest_path = db_task.data.get_manifest_path()
        if os.path.isfile(manifest_path):
            manifest = ImageManifestManager(manifest_path)
            manifest.reorder([db_frame.path for db_frame in bulk_context.all_db_frames.values()])

    def _clear_annotations_on_frames(self, db_task: models.Task, frames: Sequence[int]):
        models.clear_annotations_on_frames_in_honeypot_task(db_task, frames=frames)

class TaskValidationLayoutReadSerializer(serializers.ModelSerializer):
    validation_frames = serializers.ListField(
        child=serializers.IntegerField(min_value=0), source='frames', required=False,
        help_text=textwrap.dedent("""\
            The list of frame ids to be used for validation
        """)
    )
    disabled_frames = serializers.ListField(
        child=serializers.IntegerField(min_value=0), required=False,
        help_text=textwrap.dedent("""\
            The list of frame ids excluded from validation
        """)
    )
    honeypot_count = serializers.IntegerField(min_value=0, required=False)
    honeypot_frames = serializers.ListField(
        child=serializers.IntegerField(min_value=0), required=False,
        help_text=textwrap.dedent("""\
            The list of frame ids for all honeypots in the task
        """)
    )
    honeypot_real_frames = serializers.ListField(
        child=serializers.IntegerField(min_value=0), required=False,
        help_text=textwrap.dedent("""\
            The list of real (validation) frame ids for all honeypots in the task
        """)
    )

    class Meta:
        model = models.ValidationLayout
        fields = (
            'mode',
            'frames_per_job_count',
            'validation_frames',
            'disabled_frames',
            'honeypot_count',
            'honeypot_frames',
            'honeypot_real_frames',
        )
        read_only_fields = fields
        extra_kwargs = {
            'mode': { 'allow_null': True },
        }

    def to_representation(self, instance: models.ValidationLayout):
        if instance.mode == models.ValidationMode.GT_POOL:
            db_data: models.Data = instance.task_data
            frame_step = db_data.get_frame_step()

            def _to_rel_frame(abs_frame: int) -> int:
                return (abs_frame - db_data.start_frame) // frame_step

            placeholder_queryset = models.Image.objects.filter(
                data_id=instance.task_data_id, is_placeholder=True
            )
            honeypot_count = placeholder_queryset.count()

            instance.honeypot_count = honeypot_count

            # TODO: make this information optional, if there are use cases with too big responses
            instance.honeypot_frames = []
            instance.honeypot_real_frames = []
            for frame, real_frame in (
                placeholder_queryset
                .order_by('frame')
                .values_list('frame', 'real_frame')
                .iterator(chunk_size=10000)
            ):
                instance.honeypot_frames.append(_to_rel_frame(frame))
                instance.honeypot_real_frames.append(_to_rel_frame(real_frame))

        return super().to_representation(instance)

class SegmentSerializer(serializers.ModelSerializer):
    jobs = SimpleJobSerializer(many=True, source='job_set')
    frames = serializers.ListSerializer(child=serializers.IntegerField(), allow_empty=True)

    class Meta:
        model = models.Segment
        fields = ('start_frame', 'stop_frame', 'jobs', 'type', 'frames')
        read_only_fields = fields

    def to_representation(self, instance: models.Segment):
        data = super().to_representation(instance)

        if instance.type == models.SegmentType.SPECIFIC_FRAMES:
            task_frame_provider = TaskFrameProvider(instance.task)
            data["frames"] = sorted(map(task_frame_provider.get_rel_frame_number, data["frames"]))
        else:
            data.pop("frames")

        return data

class ClientFileSerializer(serializers.ModelSerializer):
    class Meta:
        model = models.ClientFile
        fields = ('file', )

    # pylint: disable=no-self-use
    def to_internal_value(self, data):
        return {'file': data}

    # pylint: disable=no-self-use
    def to_representation(self, instance):
        if instance:
            upload_dir = instance.data.get_upload_dirname()
            return instance.file.path[len(upload_dir) + 1:]
        else:
            return instance

class ServerFileSerializer(serializers.ModelSerializer):
    class Meta:
        model = models.ServerFile
        fields = ('file', )

    # pylint: disable=no-self-use
    def to_internal_value(self, data):
        return {'file': data}

    # pylint: disable=no-self-use
    def to_representation(self, instance):
        return instance.file if instance else instance

class RemoteFileSerializer(serializers.ModelSerializer):
    class Meta:
        model = models.RemoteFile
        fields = ('file', )

    # pylint: disable=no-self-use
    def to_internal_value(self, data):
        return {'file': data}

    # pylint: disable=no-self-use
    def to_representation(self, instance):
        return instance.file if instance else instance

class RqStatusSerializer(serializers.Serializer):
    state = serializers.ChoiceField(choices=[
        "Queued", "Started", "Finished", "Failed"])
    message = serializers.CharField(allow_blank=True, default="")
    progress = serializers.FloatField(max_value=100, default=0)

    def __init__(self, instance=None, data=..., **kwargs):
        warnings.warn("RqStatusSerializer is deprecated, "
                      "use cvat.apps.redis_handler.serializers.RequestSerializer instead", DeprecationWarning)
        super().__init__(instance, data, **kwargs)


class JobFiles(serializers.ListField):
    """
    Read JobFileMapping docs for more info.
    """

    def __init__(self, *args, **kwargs):
        kwargs.setdefault('child', serializers.CharField(
            allow_blank=False, max_length=MAX_FILENAME_LENGTH
        ))
        kwargs.setdefault('allow_empty', False)
        super().__init__(*args, **kwargs)


class JobFileMapping(serializers.ListField):
    """
    Represents a file-to-job mapping.
    Useful to specify a custom job configuration during task creation.
    This option is not compatible with most other job split-related options.
    Files in the jobs must not overlap or repeat.
    Job file mapping files must be a subset of the input files.
    If directories are specified in server_files, all files obtained by recursive search
    in the specified directories will be used as input files.
    In case of missing items in the input files, an error will be raised.

    Example:
    [

        ["file1.jpg", "file2.jpg"], # job #1 files
        ["file3.png"], # job #2 files
        ["file4.jpg", "file5.png", "file6.bmp"], # job #3 files
    ]
    """

    def __init__(self, *args, **kwargs):
        kwargs.setdefault('child', JobFiles())
        kwargs.setdefault('allow_empty', False)
        kwargs.setdefault('help_text', textwrap.dedent(__class__.__doc__))
        super().__init__(*args, **kwargs)

class ValidationParamsSerializer(serializers.ModelSerializer):
    mode = serializers.ChoiceField(choices=models.ValidationMode.choices(), required=True)
    frame_selection_method = serializers.ChoiceField(
        choices=models.JobFrameSelectionMethod.choices(), required=True
    )
    frames = serializers.ListField(
        write_only=True,
        child=serializers.CharField(max_length=MAX_FILENAME_LENGTH),
        required=False,
        help_text=textwrap.dedent("""\
            The list of file names to be included in the validation set.
            Applicable only to the "{}" frame selection method.
            Can only be used for images.
        """.format(models.JobFrameSelectionMethod.MANUAL))
    )
    frame_count = serializers.IntegerField(
        min_value=1,
        required=False,
        help_text=textwrap.dedent("""\
            The number of frames to be included in the validation set.
            Applicable only to the "{}" frame selection method
        """.format(models.JobFrameSelectionMethod.RANDOM_UNIFORM))
    )
    frame_share = serializers.FloatField(
        required=False,
        validators=[field_validation.validate_share],
        help_text=textwrap.dedent("""\
            The share of frames to be included in the validation set.
            Applicable only to the "{}" frame selection method
        """.format(models.JobFrameSelectionMethod.RANDOM_UNIFORM))
    )
    frames_per_job_count = serializers.IntegerField(
        min_value=1,
        required=False,
        help_text=textwrap.dedent("""\
            The number of frames to be included in the validation set from each annotation job.
            Applicable only to the "{}" frame selection method
        """.format(models.JobFrameSelectionMethod.RANDOM_PER_JOB))
    )
    frames_per_job_share = serializers.FloatField(
        required=False,
        validators=[field_validation.validate_share],
        help_text=textwrap.dedent("""\
            The share of frames to be included in the validation set from each annotation job.
            Applicable only to the "{}" frame selection method
        """.format(models.JobFrameSelectionMethod.RANDOM_PER_JOB))
    )
    random_seed = serializers.IntegerField(
        min_value=0,
        required=False,
        help_text=textwrap.dedent("""\
            The seed value for the random number generator.
            The same value will produce the same frame sets.
            Applicable only to random frame selection methods.
            By default, a random value is used.
        """)
    )

    class Meta:
        fields = (
            'mode', 'frame_selection_method', 'random_seed', 'frames',
            'frame_count', 'frame_share', 'frames_per_job_count', 'frames_per_job_share',
        )
        model = models.ValidationParams

    def validate(self, attrs):
        if attrs["mode"] == models.ValidationMode.GT:
            field_validation.require_one_of_values(
                attrs,
                "frame_selection_method",
                [
                    models.JobFrameSelectionMethod.MANUAL,
                    models.JobFrameSelectionMethod.RANDOM_UNIFORM,
                    models.JobFrameSelectionMethod.RANDOM_PER_JOB,
                ]
            )
        elif attrs["mode"] == models.ValidationMode.GT_POOL:
            field_validation.require_one_of_values(
                attrs,
                "frame_selection_method",
                [
                    models.JobFrameSelectionMethod.MANUAL,
                    models.JobFrameSelectionMethod.RANDOM_UNIFORM,
                ]
            )
            field_validation.require_one_of_fields(
                attrs, ['frames_per_job_count', 'frames_per_job_share']
            )
        else:
            assert False, f"Unknown validation mode {attrs['mode']}"

        if attrs['frame_selection_method'] == models.JobFrameSelectionMethod.RANDOM_UNIFORM:
            field_validation.require_one_of_fields(attrs, ['frame_count', 'frame_share'])
        elif attrs['frame_selection_method'] == models.JobFrameSelectionMethod.RANDOM_PER_JOB:
            field_validation.require_one_of_fields(
                attrs, ['frames_per_job_count', 'frames_per_job_share']
            )
        elif attrs['frame_selection_method'] == models.JobFrameSelectionMethod.MANUAL:
            field_validation.require_field(attrs, "frames")

        if (
            'frames' in attrs and
            attrs['frame_selection_method'] != models.JobFrameSelectionMethod.MANUAL
        ):
            raise serializers.ValidationError(
                '"frames" can only be used when "frame_selection_method" is "{}"'.format(
                    models.JobFrameSelectionMethod.MANUAL
                )
            )

        if frames := attrs.get('frames'):
            unique_frames = set(frames)
            if len(unique_frames) != len(frames):
                raise serializers.ValidationError("Frames must not repeat")

        return super().validate(attrs)

    @transaction.atomic
    def create(self, validated_data: dict[str, Any]) -> models.ValidationParams:
        frames = validated_data.pop('frames', None)

        instance = super().create(validated_data)

        if frames:
            bulk_create(
                models.ValidationFrame,
                [models.ValidationFrame(validation_params=instance, path=frame) for frame in frames]
            )

        return instance

    @transaction.atomic
    def update(
        self, instance: models.ValidationParams, validated_data: dict[str, Any]
    ) -> models.ValidationParams:
        frames = validated_data.pop('frames', None)

        instance = super().update(instance, validated_data)

        if frames:
            models.ValidationFrame.objects.filter(validation_params=instance).delete()

            bulk_create(
                models.ValidationFrame,
                [models.ValidationFrame(validation_params=instance, path=frame) for frame in frames]
            )

        return instance

class DataSerializer(serializers.ModelSerializer):
    """
    Read more about parameters here:
    https://docs.cvat.ai/docs/manual/basics/create-annotation-task/#advanced-configuration
    """

    image_quality = serializers.IntegerField(min_value=0, max_value=100,
        help_text="Image quality to use during annotation")
    use_zip_chunks = serializers.BooleanField(default=False,
        help_text=textwrap.dedent("""\
            When true, video chunks will be represented as zip archives with decoded video frames.
            When false, video chunks are represented as video segments
        """))
    client_files = ClientFileSerializer(many=True, default=[],
        help_text=textwrap.dedent("""
            Uploaded files.
            Must contain all files from job_file_mapping if job_file_mapping is not empty.
        """))
    server_files = ServerFileSerializer(many=True, default=[],
        help_text=textwrap.dedent("""
            Paths to files from a file share mounted on the server, or from a cloud storage.
            Must contain all files from job_file_mapping if job_file_mapping is not empty.
        """))
    server_files_exclude = serializers.ListField(required=False, default=[],
        child=serializers.CharField(max_length=MAX_FILENAME_LENGTH),
        help_text=textwrap.dedent("""\
            Paths to files and directories from a file share mounted on the server, or from a cloud storage
            that should be excluded from the directories specified in server_files.
            This option cannot be used together with filename_pattern.
            The server_files_exclude parameter cannot be used to exclude a part of dataset from an archive.

            Examples:

            Exclude all files from subfolder 'sub/sub_1/sub_2'and single file 'sub/image.jpg' from specified folder:
            server_files = ['sub/'], server_files_exclude = ['sub/sub_1/sub_2/', 'sub/image.jpg']

            Exclude all cloud storage files with prefix 'sub' from the content of manifest file:
            server_files = ['manifest.jsonl'], server_files_exclude = ['sub/']
        """)
    )
    remote_files = RemoteFileSerializer(many=True, default=[],
        help_text=textwrap.dedent("""
            Direct download URLs for files.
            Must contain all files from job_file_mapping if job_file_mapping is not empty.
        """))
    use_cache = serializers.BooleanField(default=False,
        help_text=textwrap.dedent("""\
            Enable or disable task data chunk caching for the task.
            Read more: https://docs.cvat.ai/docs/manual/advanced/data_on_fly/
        """))
    copy_data = serializers.BooleanField(default=False, help_text=textwrap.dedent("""\
            Copy data from the server file share to CVAT during the task creation.
            This will create a copy of the data, making the server independent from
            the file share availability
        """))
    cloud_storage_id = serializers.IntegerField(write_only=True, allow_null=True, required=False,
        help_text=textwrap.dedent("""\
            If not null, the files referenced by server_files will be retrieved
            from the cloud storage with the specified ID.
            The cloud storages applicable depend on the context.
            In the user sandbox, only the user sandbox cloud storages can be used.
            In an organization, only the organization cloud storages can be used.
        """))
    filename_pattern = serializers.CharField(allow_null=True, required=False,
        help_text=textwrap.dedent("""\
            A filename filter for cloud storage files
            listed in the manifest. Supports fnmatch wildcards.
            Read more: https://docs.python.org/3/library/fnmatch.html
        """))
    job_file_mapping = JobFileMapping(required=False, write_only=True)

    upload_file_order = serializers.ListField(
        child=serializers.CharField(max_length=MAX_FILENAME_LENGTH),
        default=list, allow_empty=True, write_only=True,
        help_text=textwrap.dedent("""\
            Allows to specify file order for client_file uploads.
            Only valid with the "{}" sorting method selected.

            To state that the input files are sent in the correct order,
            pass an empty list.

            If you want to send files in an arbitrary order
            and reorder them afterwards on the server,
            pass the list of file names in the required order.
        """.format(models.SortingMethod.PREDEFINED))
    )
    validation_params = ValidationParamsSerializer(allow_null=True, required=False)

    class Meta:
        model = models.Data
        fields = (
            'chunk_size', 'image_quality', 'start_frame', 'stop_frame', 'frame_filter',
            'client_files', 'server_files', 'remote_files',
            'use_zip_chunks', 'server_files_exclude',
            'cloud_storage_id', 'use_cache', 'copy_data', 'storage_method',
            'storage', 'sorting_method', 'filename_pattern',
            'job_file_mapping', 'upload_file_order', 'validation_params'
        )
        extra_kwargs = {
            'chunk_size': { 'help_text': "Maximum number of frames per chunk" },
            'start_frame': { 'help_text': "First frame index" },
            'stop_frame': { 'help_text': "Last frame index" },
            'frame_filter': { 'help_text': "Frame filter. The only supported syntax is: 'step=N'" },
        }

    def __init__(self, *args, **kwargs):
        kwargs.setdefault('help_text', self.__doc__)
        super().__init__(*args, **kwargs)

    # pylint: disable=no-self-use
    def validate_frame_filter(self, value):
        match = re.search(r"step\s*=\s*([1-9]\d*)", value)
        if not match:
            raise serializers.ValidationError("Invalid frame filter expression")
        return value

    # pylint: disable=no-self-use
    def validate_chunk_size(self, value):
        if not value > 0:
            raise serializers.ValidationError('Chunk size must be a positive integer')
        return value

    def validate_job_file_mapping(self, value):
        existing_files = set()

        for job_files in value:
            for filename in job_files:
                if filename in existing_files:
                    raise serializers.ValidationError(
                        f"The same file '{filename}' cannot be used multiple "
                        "times in the job file mapping"
                    )

                existing_files.add(filename)

        return value

    # pylint: disable=no-self-use
    def validate(self, attrs):
        if 'start_frame' in attrs and 'stop_frame' in attrs \
            and attrs['start_frame'] > attrs['stop_frame']:
            raise serializers.ValidationError('Stop frame must be more or equal start frame')

        filename_pattern = attrs.get('filename_pattern')
        server_files_exclude = attrs.get('server_files_exclude')
        server_files = attrs.get('server_files', [])

        if filename_pattern and len(list(filter(lambda x: not x['file'].endswith('.jsonl'), server_files))):
            raise serializers.ValidationError('The filename_pattern can only be used with specified manifest or without server_files')

        if filename_pattern and server_files_exclude:
            raise serializers.ValidationError('The filename_pattern and server_files_exclude cannot be used together')

        validation_params = attrs.pop('validation_params', None)
        if validation_params:
            validation_params_serializer = ValidationParamsSerializer(data=validation_params)
            validation_params_serializer.is_valid(raise_exception=True)
            attrs['validation_params'] = validation_params_serializer.validated_data

        return attrs

    @transaction.atomic
    def create(self, validated_data):
        files = self._pop_data(validated_data)
        validation_params = validated_data.pop('validation_params', None)

        db_data = models.Data.objects.create(**validated_data)
        db_data.make_dirs()

        self._create_files(db_data, files)

        db_data.save()

        if validation_params:
            validation_params_serializer = ValidationParamsSerializer(data=validation_params)
            validation_params_serializer.is_valid(raise_exception=True)
            db_data.validation_params = validation_params_serializer.save(task_data=db_data)

        return db_data

    @transaction.atomic
    def update(self, instance, validated_data):
        validation_params = validated_data.pop('validation_params', None)

        files = self._pop_data(validated_data)
        for key, value in validated_data.items():
            setattr(instance, key, value)
        self._create_files(instance, files)

        instance.save()

        if validation_params:
            validation_params_serializer = ValidationParamsSerializer(
                instance=getattr(instance, "validation_params", None), data=validation_params
            )
            validation_params_serializer.is_valid(raise_exception=True)
            instance.validation_params = validation_params_serializer.save(task_data=instance)

        return instance

    # pylint: disable=no-self-use
    def _pop_data(self, validated_data):
        client_files = validated_data.pop('client_files')
        server_files = validated_data.pop('server_files')
        remote_files = validated_data.pop('remote_files')

        validated_data.pop('job_file_mapping', None) # optional, not present in Data
        validated_data.pop('upload_file_order', None) # optional, not present in Data
        validated_data.pop('server_files_exclude', None) # optional, not present in Data

        for extra_key in { 'use_zip_chunks', 'use_cache', 'copy_data' }:
            validated_data.pop(extra_key)

        files = {'client_files': client_files, 'server_files': server_files, 'remote_files': remote_files}
        return files


    # pylint: disable=no-self-use
    @transaction.atomic
    def _create_files(self, instance, files):
        for files_type, files_model in zip(
            ('client_files', 'server_files', 'remote_files'),
            (models.ClientFile, models.ServerFile, models.RemoteFile),
        ):
            if files_type in files:
                bulk_create(
                    files_model,
                    [files_model(data=instance, **f) for f in files[files_type]]
                )

class TaskReadListSerializer(serializers.ListSerializer):
    def to_representation(self, data):
        if isinstance(data, list) and data:
            # Optimized prefetch only for the current page
            page: list[models.Task] = data

            # Annotate page objects
            # We do it explicitly here and not in the LIST queryset to avoid
            # doing the same DB computations twice - one time for the page retrieval
            # and another one for the COUNT(*) request to get the total count
            page_task_ids = set(t.id for t in page)
            # page = list(
            #     models.Task.objects.select_related(
            #         'data',
            #         'data__validation_layout',
            #         'assignee',
            #         'owner',
            #         'target_storage',
            #         'source_storage',
            #         'annotation_guide',
            #     ).filter(id__in=page_task_ids).all()
            # )
            job_summary_fields = [m.value for m in models.TaskQuerySet.JobSummaryFields]
            job_counts = {
                task["id"]: task
                for task in models.Task.objects
                .filter(id__in=page_task_ids)
                .with_job_summary()
                .values("id", *job_summary_fields)
            }

            for task in page:
                task_job_summary = job_counts.get(task.id)
                for k in job_summary_fields:
                    setattr(task, k, task_job_summary[k])

            # data = page

        return super().to_representation(data)

@extend_schema_serializer(deprecate_fields=["organization"])
class TaskReadSerializer(serializers.ModelSerializer):
    data_chunk_size = serializers.ReadOnlyField(source='data.chunk_size', required=False)
    data_compressed_chunk_type = serializers.ReadOnlyField(source='data.compressed_chunk_type', required=False)
    data_original_chunk_type = serializers.ReadOnlyField(source='data.original_chunk_type', required=False)
    data_cloud_storage_id = serializers.ReadOnlyField(source='data.cloud_storage_id', required=False)
    size = serializers.ReadOnlyField(source='data.size', required=False)
    image_quality = serializers.ReadOnlyField(source='data.image_quality', required=False)
    data = serializers.ReadOnlyField(source='data.id', required=False)
    owner = BasicUserSerializer(required=False, allow_null=True)
    assignee = BasicUserSerializer(allow_null=True, required=False)
    project_id = serializers.IntegerField(required=False, allow_null=True)
    guide_id = serializers.IntegerField(source='annotation_guide.id', required=False, allow_null=True)
    organization_id = serializers.IntegerField(source='organization.id', required=False, read_only=True, allow_null=True)
    dimension = serializers.CharField(allow_blank=True, required=False)
    target_storage = StorageSerializer(required=False, allow_null=True)
    source_storage = StorageSerializer(required=False, allow_null=True)
    jobs = JobsSummarySerializer(url_filter_key='task_id', source='segment_set')
    labels = LabelsSummarySerializer(source='*')
    validation_mode = serializers.CharField(
        source='data.validation_mode', required=False, allow_null=True,
        help_text="Describes how the task validation is performed. Configured at task creation"
    )
    consensus_enabled = serializers.BooleanField(
        source='get_consensus_enabled', required=False, read_only=True
    )

    class Meta:
        model = models.Task
        fields = ('url', 'id', 'name', 'project_id', 'mode', 'owner', 'assignee',
            'bug_tracker', 'created_date', 'updated_date', 'overlap', 'segment_size',
            'status', 'data_chunk_size', 'data_original_chunk_type', 'data_compressed_chunk_type',
            'data_cloud_storage_id', 'guide_id', 'size', 'image_quality', 'data', 'dimension',
            'subset', 'organization_id',
            'organization', # deprecated field
            'target_storage', 'source_storage', 'jobs', 'labels',
            'assignee_updated_date', 'validation_mode', 'consensus_enabled',
        )
        read_only_fields = fields
        extra_kwargs = {
            'organization': { 'allow_null': True },
            'overlap': { 'allow_null': True },
        }
        list_serializer_class = TaskReadListSerializer

    def get_consensus_enabled(self, instance: models.Task) -> bool:
        return instance.consensus_replicas > 0

    def to_representation(self, instance):
        representation = super().to_representation(instance)
        representation['consensus_enabled'] = self.get_consensus_enabled(instance)
        return representation

class TaskWriteSerializer(WriteOnceMixin, serializers.ModelSerializer, OrgTransferableMixin):
    labels = LabelSerializer(many=True, source='label_set', partial=True, required=False)
    owner_id = serializers.IntegerField(write_only=True, allow_null=True, required=False)
    assignee_id = serializers.IntegerField(write_only=True, allow_null=True, required=False)
    project_id = serializers.IntegerField(required=False, allow_null=True)
    organization_id = serializers.IntegerField(write_only=True, required=False, allow_null=True)
    target_storage = StorageSerializer(required=False, allow_null=False)
    source_storage = StorageSerializer(required=False, allow_null=False)
    consensus_replicas = serializers.IntegerField(
        required=False, default=0, min_value=0,
        help_text=textwrap.dedent("""\
            The number of consensus replica jobs for each annotation job.
            Configured at task creation
        """)
    )

    class Meta:
        model = models.Task
        fields = (
            'url', 'id', 'name', 'project_id', 'owner_id', 'assignee_id',
            'bug_tracker', 'overlap', 'segment_size', 'labels', 'subset',
            'target_storage', 'source_storage', 'consensus_replicas',
            'organization_id',
        )
        write_once_fields = ('overlap', 'segment_size', 'consensus_replicas')
        update_only_fields = ('organization_id',)

    def __init__(self, *args, **kwargs):
        super().__init__(*args, **kwargs)

        if getattr(self.context.get('view'), 'action', '') == 'create':
            for field in self.Meta.update_only_fields:
                self.fields.pop(field)

    def to_representation(self, instance):
        serializer = TaskReadSerializer(instance, context=self.context)
        return serializer.data

    def validate_consensus_replicas(self, value):
        max_replicas = settings.MAX_CONSENSUS_REPLICAS
        if value and (value == 1 or value < 0 or value > max_replicas):
            raise serializers.ValidationError(
                f"Consensus replicas must be 0 "
                f"or a positive number more than 1 and less than {max_replicas + 1}, "
                f"got {value}"
            )

        return value or 0

    # pylint: disable=no-self-use
    @transaction.atomic
    def create(self, validated_data):
        project_id = validated_data.get("project_id")
        if validated_data.get("label_set") and project_id:
            raise serializers.ValidationError('Task must have only one of Label set or project_id')

        project = None
        if project_id:
            try:
                project = models.Project.objects.get(id=project_id)
            except models.Project.DoesNotExist:
                raise serializers.ValidationError(f'The specified project #{project_id} does not exist.')

            if project.organization != validated_data.get('organization'):
                raise serializers.ValidationError('The task and its project should be in the same organization.')

        labels = validated_data.pop('label_set', [])

        # configure source/target storages for import/export
        storages = _configure_related_storages({
            'source_storage': validated_data.pop('source_storage', None),
            'target_storage': validated_data.pop('target_storage', None),
        })

        db_task = models.Task.objects.create(
            **storages,
            **validated_data)

        task_path = db_task.get_dirname()
        if os.path.isdir(task_path):
            shutil.rmtree(task_path)

        os.makedirs(task_path)

        LabelSerializer.create_labels(labels, parent_instance=db_task)

        if validated_data.get('assignee_id'):
            db_task.assignee_updated_date = db_task.updated_date
            db_task.save(update_fields=["assignee_updated_date"])

        return db_task

    @transaction.atomic
    def update_base_properties(
        self,
        instance: models.Task,
        *,
        validated_data: dict[str, Any],
        update_fields: list[str],
    ):
        for field_name in (
            "name", "bug_tracker", "subset", "owner_id", "assignee_id"
        ):
            if field_name in validated_data and (field_value := validated_data[field_name]) != getattr(instance, field_name):
                if field_name != "assignee_id":
                    setattr(instance, field_name, field_value)
                else:
                    instance.update_assignee(field_value)
                update_fields.append(field_name)

    def update_labels(
        self,
        instance: models.Task,
        *,
        validated_data: dict[str, Any],
        update_fields: list[str],
    ):
        if (labels := validated_data.get('label_set')) and instance.project_id is None:
            LabelSerializer.update_labels(labels, parent_instance=instance)
            update_fields.append("updated_date")

    def update_project(
        self,
        instance: models.Task,
        *,
        validated_data: dict[str, Any],
        update_fields: list[str],
    ):
        labels = validated_data.get('label_set', [])
        validated_project_id = validated_data['project_id']

        project = models.Project.objects.get(id=validated_project_id)
        if project.tasks.count() and project.tasks.first().dimension != instance.dimension:
            raise serializers.ValidationError(f'Dimension ({instance.dimension}) of the task must be the same as other tasks in project ({project.tasks.first().dimension})')

        if instance.project_id is None:
            label_set = instance.label_set.all()
        else:
            label_set = instance.project.label_set.all()

        for old_label in label_set:
            new_label_for_name = list(filter(lambda x: x.get('id', None) == old_label.id, labels))
            if len(new_label_for_name):
                old_label.name = new_label_for_name[0].get('name', old_label.name)
            try:
                if old_label.parent:
                    new_label = project.label_set.filter(name=old_label.name, parent__name=old_label.parent.name).first()
                else:
                    new_label = project.label_set.filter(name=old_label.name).first()
            except ValueError:
                raise serializers.ValidationError(f'Target project does not have label with name "{old_label.name}"')

            for old_attr in old_label.attributespec_set.all():
                new_attr = new_label.attributespec_set.filter(name=old_attr.name,
                                                                values=old_attr.values,
                                                                input_type=old_attr.input_type).first()
                if new_attr is None:
                    raise serializers.ValidationError('Target project does not have ' \
                        f'"{old_label.name}" label with "{old_attr.name}" attribute')

                for (model, model_name) in (
                    (models.LabeledTrackAttributeVal, 'track'),
                    (models.LabeledShapeAttributeVal, 'shape'),
                    (models.LabeledImageAttributeVal, 'image'),
                    (models.TrackedShapeAttributeVal, 'shape__track')
                ):
                    model.objects.filter(**{
                        f'{model_name}__job__segment__task': instance,
                        f'{model_name}__label': old_label,
                        'spec': old_attr
                    }).update(spec=new_attr)

            for model in (models.LabeledTrack, models.LabeledShape, models.LabeledImage):
                model.objects.filter(job__segment__task=instance, label=old_label).update(
                    label=new_label
                )

        if instance.project_id is None:
            instance.label_set.all().delete()

        instance.project = project
        update_fields.append("project")

    # pylint: disable=no-self-use
    @transaction.atomic
    def update(self, instance: models.Task, validated_data: dict):
        update_fields: list[str] = []

        if (
            "organization_id" in validated_data
            and validated_data.get("organization_id") != instance.organization_id
        ):
            self.update_organization(instance, validated_data=validated_data, update_fields=update_fields)
        elif (
            (validated_project_id := validated_data.get("project_id")) is not None and validated_project_id != instance.project_id
        ):
            self.update_project(instance, validated_data=validated_data, update_fields=update_fields)
        else:
            self.update_base_properties(instance, validated_data=validated_data, update_fields=update_fields)
            self.update_labels(instance, validated_data=validated_data, update_fields=update_fields)
            # update source and target storages
            _update_related_storages(instance, validated_data=validated_data)

        if update_fields:
            instance.save(update_fields=list(set(update_fields) | {"updated_date"}))

        if 'label_set' in validated_data and not instance.project_id:
            self.update_child_objects_on_labels_update(instance)

        return instance

    def update_child_objects_on_labels_update(self, instance: models.Task):
        models.Job.objects.filter(
            updated_date__lt=instance.updated_date, segment__task=instance
        ).update(updated_date=instance.updated_date)

    def update_child_objects_on_organization_update(
        self,
        instance: models.Task,
        *,
        organization_id: int | None,
        owner_id: int,
        updated_date: datetime,
    ):
        if instance.data.cloud_storage_id:
            instance.data.cloud_storage = None
            instance.data.save(update_fields=["cloud_storage"])

        models.Job.objects.filter(
            segment__task__id=instance.pk,
            assignee__isnull=False
        ).update(assignee=None, assignee_updated_date=updated_date)

    def _validate_org_transferring(self, attrs: dict[str, Any]):
        if "project_id" in attrs.keys():
            raise serializers.ValidationError("A task cannot be moved into a project and into an organization at the same time")
        elif self.instance.project_id:
            raise serializers.ValidationError("Only top-level resources can be moved between workspaces")
        super()._validate_org_transferring(attrs)

    def validate(self, attrs):
        if self.instance and "organization_id" in attrs.keys():
            self._validate_org_transferring(attrs)

        # When moving task labels can be mapped to one, but when not names must be unique
        if 'project_id' in attrs.keys() and self.instance is not None:
            project_id = attrs.get('project_id')
            if project_id is not None:
                project = models.Project.objects.filter(id=project_id).first()
                if project is None:
                    raise serializers.ValidationError(f'Cannot find project with ID {project_id}')

            # Check that all labels can be mapped
            new_label_names = set()
            old_labels = self.instance.project.label_set.all() if self.instance.project_id else self.instance.label_set.all()
            new_sublabel_names = {}
            for old_label in old_labels:
                new_labels = tuple(filter(lambda x: x.get('id') == old_label.id, attrs.get('label_set', [])))
                if len(new_labels):
                    parent = new_labels[0].get('parent', old_label.parent)
                    if parent:
                        if parent.name not in new_sublabel_names:
                            new_sublabel_names[parent.name] = set()
                        new_sublabel_names[parent.name].add(new_labels[0].get('name', old_label.name))
                    else:
                        new_label_names.add(new_labels[0].get('name', old_label.name))
                else:
                    parent = old_label.parent
                    if parent:
                        if parent.name not in new_sublabel_names:
                            new_sublabel_names[parent.name] = set()
                        new_sublabel_names[parent.name].add(old_label.name)
                    else:
                        new_label_names.add(old_label.name)
            target_project = models.Project.objects.get(id=project_id)
            target_project_label_names = set()
            target_project_sublabel_names = {}
            for label in target_project.label_set.all():
                parent = label.parent
                if parent:
                    if parent.name not in target_project_sublabel_names:
                        target_project_sublabel_names[parent.name] = set()
                    target_project_sublabel_names[parent.name].add(label.name)
                else:
                    target_project_label_names.add(label.name)
            if not new_label_names.issubset(target_project_label_names):
                raise serializers.ValidationError('All task or project label names must be mapped to the target project')

            for label, sublabels in new_sublabel_names.items():
                if sublabels != target_project_sublabel_names.get(label):
                    raise serializers.ValidationError('All task or project label names must be mapped to the target project')

        return attrs

@extend_schema_serializer(deprecate_fields=["organization"])
class ProjectReadSerializer(serializers.ModelSerializer):
    owner = BasicUserSerializer(allow_null=True, required=False, read_only=True)
    assignee = BasicUserSerializer(allow_null=True, required=False, read_only=True)
    guide_id = serializers.IntegerField(source='annotation_guide.id', required=False, allow_null=True)
    organization_id = serializers.IntegerField(source='organization.id', required=False, read_only=True, allow_null=True)
    task_subsets = serializers.ListField(child=serializers.CharField(), required=False, read_only=True)
    dimension = serializers.CharField(max_length=16, required=False, read_only=True, allow_null=True)
    target_storage = StorageSerializer(required=False, allow_null=True, read_only=True)
    source_storage = StorageSerializer(required=False, allow_null=True, read_only=True)
    tasks = TasksSummarySerializer(models.Task, url_filter_key='project_id')
    labels = LabelsSummarySerializer(source='*')

    class Meta:
        model = models.Project
        fields = ('url', 'id', 'name', 'owner', 'assignee', 'guide_id',
            'bug_tracker', 'task_subsets', 'created_date', 'updated_date', 'status', 'dimension',
            'organization', # deprecated field
            'organization_id', 'target_storage', 'source_storage',
            'tasks', 'labels', 'assignee_updated_date'
        )
        read_only_fields = fields
        extra_kwargs = { 'organization': { 'allow_null': True } }

    def to_representation(self, instance):
        response = super().to_representation(instance)

        task_subsets = {task.subset for task in instance.tasks.all() if task.subset}
        task_dimension = next(
            (task.dimension for task in instance.tasks.all() if task.dimension),
            None
        )
        response['task_subsets'] = list(task_subsets)
        response['dimension'] = task_dimension
        return response

class ProjectWriteSerializer(serializers.ModelSerializer, OrgTransferableMixin):
    labels = LabelSerializer(write_only=True, many=True, source='label_set', partial=True, default=[])
    owner_id = serializers.IntegerField(write_only=True, allow_null=True, required=False)
    assignee_id = serializers.IntegerField(write_only=True, allow_null=True, required=False)
    organization_id = serializers.IntegerField(write_only=True, allow_null=True, required=False)

    target_storage = StorageSerializer(write_only=True, required=False)
    source_storage = StorageSerializer(write_only=True, required=False)

    class Meta:
        model = models.Project
        fields = ('name', 'labels', 'owner_id', 'assignee_id', 'bug_tracker',
            'target_storage', 'source_storage', 'organization_id'
        )
        update_only_fields = ('organization_id',)

    def __init__(self, *args, **kwargs):
        super().__init__(*args, **kwargs)

        if not self.partial:
            for field in self.Meta.update_only_fields:
                self.fields.pop(field)

    def to_representation(self, instance):
        serializer = ProjectReadSerializer(instance, context=self.context)
        return serializer.data

    def validate(self, attrs):
        if self.instance and "organization_id" in attrs.keys():
            self._validate_org_transferring(attrs)

        return attrs

    # pylint: disable=no-self-use
    @transaction.atomic
    def create(self, validated_data):
        labels = validated_data.pop('label_set')

        # configure source/target storages for import/export
        storages = _configure_related_storages({
            'source_storage': validated_data.pop('source_storage', None),
            'target_storage': validated_data.pop('target_storage', None),
        })

        db_project = models.Project.objects.create(
            **storages,
            **validated_data)

        project_path = db_project.get_dirname()
        if os.path.isdir(project_path):
            shutil.rmtree(project_path)
        os.makedirs(project_path)

        LabelSerializer.create_labels(labels, parent_instance=db_project)

        if validated_data.get("assignee_id"):
            db_project.assignee_updated_date = db_project.updated_date
            db_project.save(update_fields=["assignee_updated_date"])

        return db_project

    # FUTURE-TODO: move into a common interface
    def update_base_properties(
        self,
        instance: models.Project,
        *,
        validated_data: dict[str, Any],
        update_fields: list[str],
    ):
        for field_name in (
            "name", "bug_tracker", "owner_id", "assignee_id"
        ):
            if field_name in validated_data and (field_value := validated_data[field_name]) != getattr(instance, field_name):
                if field_name != "assignee_id":
                    setattr(instance, field_name, field_value)
                else:
                    instance.update_assignee(field_value)
                update_fields.append(field_name)

    # pylint: disable=no-self-use
    @transaction.atomic
    def update(self, instance: models.Project, validated_data: dict):
        update_fields: list[str] = []

        if (
            "organization_id" in validated_data
            and validated_data.get("organization_id") != instance.organization_id
        ):
            self.update_organization(instance, validated_data=validated_data, update_fields=update_fields)
        else:
            self.update_base_properties(instance, validated_data=validated_data, update_fields=update_fields)

            if labels := validated_data.get('label_set'):
                LabelSerializer.update_labels(labels, parent_instance=instance)
                update_fields.append("updated_date")

            # update source and target storages
            _update_related_storages(instance, validated_data=validated_data)

        if update_fields:
            instance.save(update_fields=list(set(update_fields) | {"updated_date"}))

        if 'label_set' in validated_data:
            self.update_child_objects_on_labels_update(instance)

        return instance

    @transaction.atomic
    def update_child_objects_on_labels_update(self, instance: models.Project):
        models.Task.objects.filter(
            updated_date__lt=instance.updated_date, project=instance
        ).update(updated_date=instance.updated_date)

        models.Job.objects.filter(
            updated_date__lt=instance.updated_date, segment__task__project=instance
        ).update(updated_date=instance.updated_date)

    def update_child_objects_on_organization_update(
        self,
        instance: models.Project,
        *,
        organization_id: int | None,
        owner_id: int,
        updated_date: datetime,
    ):
        instance.tasks.update(
            organization_id=organization_id,
            owner_id=owner_id,
            assignee_id=None,
            assignee_updated_date=updated_date
        )

        models.Job.objects.filter(
            segment__task__project_id=instance.pk,
            assignee__isnull=False
        ).update(assignee=None, assignee_updated_date=updated_date)

        Webhook.objects.filter(project_id=instance.pk).update(organization_id=organization_id)


class AboutSerializer(serializers.Serializer):
    name = serializers.CharField(max_length=128)
    description = serializers.CharField(max_length=2048)
    version = serializers.CharField(max_length=64)
    logo_url = serializers.CharField()
    subtitle = serializers.CharField(max_length=1024)

class FrameMetaSerializer(serializers.Serializer):
    width = serializers.IntegerField()
    height = serializers.IntegerField()
    name = serializers.CharField(max_length=MAX_FILENAME_LENGTH)
    related_files = serializers.IntegerField()

    # for compatibility with version 2.3.0
    has_related_context = serializers.SerializerMethodField()

    @extend_schema_field(serializers.BooleanField)
    def get_has_related_context(self, obj: dict) -> bool:
        return obj['related_files'] != 0

class PluginsSerializer(serializers.Serializer):
    GIT_INTEGRATION = serializers.BooleanField()
    ANALYTICS = serializers.BooleanField()
    MODELS = serializers.BooleanField()
    PREDICT = serializers.BooleanField()

class DataMetaReadSerializer(serializers.ModelSerializer):
    frames = FrameMetaSerializer(many=True, allow_null=True)
    image_quality = serializers.IntegerField(min_value=0, max_value=100)
    deleted_frames = serializers.ListField(child=serializers.IntegerField(min_value=0))
    included_frames = serializers.ListField(
        child=serializers.IntegerField(min_value=0), allow_null=True, required=False,
        help_text=textwrap.dedent("""\
        A list of valid frame ids. The None value means all frames are included.
        """))
    chunks_updated_date = serializers.DateTimeField()

    class Meta:
        model = models.Data
        fields = (
            'chunks_updated_date',
            'chunk_size',
            'size',
            'image_quality',
            'start_frame',
            'stop_frame',
            'frame_filter',
            'frames',
            'deleted_frames',
            'included_frames',
            'storage',
            'cloud_storage_id',
        )
        read_only_fields = fields
        extra_kwargs = {
            'chunks_updated_date': {
                'help_text': textwrap.dedent("""\
                    The date of the last chunk data update.
                    Chunks downloaded before this date are outdated and should be redownloaded.
                """)
            },
            'size': {
                'help_text': textwrap.dedent("""\
                    The number of frames included. Deleted frames do not affect this value.
                """)
            },
        }

class DataMetaWriteSerializer(serializers.ModelSerializer):
    deleted_frames = serializers.ListField(child=serializers.IntegerField(min_value=0), required=False)
    cloud_storage_id = serializers.IntegerField(required=False, allow_null=True)

    class Meta:
        model = models.Data
        fields = ('deleted_frames', 'cloud_storage_id')

    def validate_cloud_storage_id(self, cloud_storage_id: int):
        try:
            db_storage: models.CloudStorage = models.CloudStorage.objects.get(id=cloud_storage_id)
            storage = db_storage_to_storage_instance(db_storage)
            storage_status = storage.get_status()
            if storage_status != Status.AVAILABLE:
                raise serializers.ValidationError(
                    f"The specified cloud storage '{db_storage.display_name}' is not available."
                )
        except models.CloudStorage.DoesNotExist:
            raise serializers.ValidationError(
                f"The specified cloud storage {cloud_storage_id} does not exist."
            )

        return cloud_storage_id

    def validate_deleted_frames(self, requested_deleted_frames: list[int]):
        requested_deleted_frames_set = set(requested_deleted_frames)
        if len(requested_deleted_frames_set) != len(requested_deleted_frames):
            raise serializers.ValidationError("Deleted frames cannot repeat")

        unknown_requested_deleted_frames = (
            requested_deleted_frames_set.difference(range(self.instance.size))
        )
        if unknown_requested_deleted_frames:
            raise serializers.ValidationError(
                "Unknown frames {} requested for removal".format(
                    format_list(tuple(map(str, sorted(unknown_requested_deleted_frames))))
                )
            )

        validation_layout = getattr(self.instance, 'validation_layout', None)
        if validation_layout and validation_layout.mode == models.ValidationMode.GT_POOL:
            gt_frame_set = set(validation_layout.frames)
            changed_deleted_frames = requested_deleted_frames_set.difference(self.instance.deleted_frames)
            if not gt_frame_set.isdisjoint(changed_deleted_frames):
                raise serializers.ValidationError(
                    f"When task validation mode is {models.ValidationMode.GT_POOL}, "
                    "GT frames can only be deleted and restored via the "
                    "GT job's api/jobs/{id}/data/meta endpoint"
                )

        return requested_deleted_frames

    def update(self, instance: models.Data, validated_data):
        instance = super().update(instance, validated_data)
        if validated_data.get("cloud_storage_id"):
            db_task = models.Task.objects.filter(data=instance).first()
            task_frame_provider = TaskFrameProvider(db_task)
            task_frame_provider.invalidate_chunks(quality=FrameQuality.COMPRESSED)
            task_frame_provider.invalidate_chunks(quality=FrameQuality.ORIGINAL)
        return instance


class JobDataMetaWriteSerializer(serializers.ModelSerializer):
    deleted_frames = serializers.ListField(child=serializers.IntegerField(min_value=0))

    class Meta:
        model = models.Job
        fields = ('deleted_frames',)

    @transaction.atomic
    def update(self, instance: models.Job, validated_data: dict[str, Any]) -> models.Job:
        db_segment = instance.segment
        db_task = db_segment.task
        db_data = db_task.data

        deleted_frames = validated_data['deleted_frames']

        task_frame_provider = TaskFrameProvider(db_task)
        segment_rel_frame_set = set(
            map(task_frame_provider.get_rel_frame_number, db_segment.frame_set)
        )

        unknown_deleted_frames = set(deleted_frames) - segment_rel_frame_set
        if unknown_deleted_frames:
            raise serializers.ValidationError("Frames {} do not belong to the job".format(
                format_list(list(map(str, unknown_deleted_frames)))
            ))

        updated_deleted_validation_frames = None
        updated_deleted_task_frames = None

        if instance.type == models.JobType.GROUND_TRUTH:
            updated_deleted_validation_frames = deleted_frames + [
                f
                for f in db_data.validation_layout.disabled_frames
                if f not in segment_rel_frame_set
            ]

            if db_data.validation_layout.mode == models.ValidationMode.GT_POOL:
                # GT pool owns its frames, so we exclude them from the task
                # Them and the related honeypots in jobs
                updated_validation_abs_frame_set = set(
                    map(task_frame_provider.get_abs_frame_number, updated_deleted_validation_frames)
                )

                excluded_placeholder_frames = [
                    task_frame_provider.get_rel_frame_number(frame)
                    for frame, real_frame in (
                        models.Image.objects
                        .filter(data=db_data, is_placeholder=True)
                        .values_list('frame', 'real_frame')
                        .iterator(chunk_size=10000)
                    )
                    if real_frame in updated_validation_abs_frame_set
                ]
                updated_deleted_task_frames = deleted_frames + excluded_placeholder_frames
            elif db_data.validation_layout.mode == models.ValidationMode.GT:
                # Regular GT jobs only refer to the task frames, without data ownership
                pass
            else:
                assert False
        else:
            updated_deleted_task_frames = deleted_frames + [
                f
                for f in db_data.deleted_frames
                if f not in segment_rel_frame_set
            ]

        if updated_deleted_validation_frames is not None:
            db_data.validation_layout.disabled_frames = updated_deleted_validation_frames
            db_data.validation_layout.save(update_fields=['disabled_frames'])

        if updated_deleted_task_frames is not None:
            db_data.deleted_frames = updated_deleted_task_frames
            db_data.save(update_fields=['deleted_frames'])

        db_task.touch()
        if db_task.project:
            db_task.project.touch()

        return instance

class AttributeValSerializer(serializers.Serializer):
    spec_id = serializers.IntegerField()
    value = serializers.CharField(max_length=4096, allow_blank=True)

    def to_internal_value(self, data):
        data['value'] = str(data['value'])
        return super().to_internal_value(data)

class AnnotationSerializer(serializers.Serializer):
    id = serializers.IntegerField(default=None, allow_null=True)
    frame = serializers.IntegerField(min_value=0)
    label_id = serializers.IntegerField(min_value=0)
    group = serializers.IntegerField(min_value=0, allow_null=True, default=None)
    source = serializers.CharField(default='manual')

    def _validate_id_absent(self, value):
        if value is not None:
            raise serializers.ValidationError("must be absent")
        return value

    def _validate_id_present(self, value):
        if value is None:
            raise serializers.ValidationError("must be present and not null")
        return value

    @cached_property
    def validate_id(self):
        # avoid circular import
        from cvat.apps.dataset_manager.task import PatchAction

        # It would've been better to determine the validator in `__init__`,
        # but in a nested serializer the top-level context doesn't actually become
        # accessible until after initialization.
        if action := self.context.get("annotation_action"):
            if action == PatchAction.CREATE:
                return self._validate_id_absent
            elif action == PatchAction.UPDATE:
                # Logically, we should return _validate_id_present here.
                # However, due to the way the implementation historically worked,
                # passing annotations without IDs would work as a "create" operation.
                # There are almost certainly clients relying on this, so keep allowing it.
                return None
            elif action == PatchAction.DELETE:
                return self._validate_id_present
            else:
                assert False, f"Unknown action {action!r}"

        return None

class LabeledImageSerializer(AnnotationSerializer):
    attributes = AttributeValSerializer(many=True, default=[])

class OptimizedFloatListField(serializers.ListField):
    '''Default ListField is extremely slow when try to process long lists of points'''

    def __init__(self, *args, **kwargs):
        super().__init__(*args, **kwargs, child=serializers.FloatField())

    def to_internal_value(self, data):
        return self.run_child_validation(data)

    def to_representation(self, data):
        return data

    def run_child_validation(self, data):
        errors = OrderedDict()
        for idx, item in enumerate(data):
            if type(item) not in [int, float]:
                errors[idx] = exceptions.ValidationError('Value must be a float or an integer')

        if not errors:
            return data

        raise exceptions.ValidationError(errors)

class ShapeSerializer(serializers.Serializer):
    type = serializers.ChoiceField(choices=models.ShapeType.choices())
    occluded = serializers.BooleanField(default=False)
    outside = serializers.BooleanField(default=False, required=False)
    z_order = serializers.IntegerField(default=0)
    rotation = serializers.FloatField(default=0, min_value=0, max_value=360)
    points = OptimizedFloatListField(
        allow_empty=True, required=False
    )

    def validate(self, attrs):
        shape_type = attrs["type"]

        num_points = len(attrs.get("points", ()))

        def bad_num_points_unless(condition: bool) -> None:
            if not condition:
                raise serializers.ValidationError(
                    {"points": f"invalid length for shape type '{shape_type}'"}
                )

        if shape_type in {models.ShapeType.RECTANGLE, models.ShapeType.ELLIPSE}:
            bad_num_points_unless(num_points == 4)
        elif shape_type == models.ShapeType.POLYGON:
            bad_num_points_unless(num_points >= 6 and num_points % 2 == 0)
        elif shape_type == models.ShapeType.POLYLINE:
            bad_num_points_unless(num_points >= 4 and num_points % 2 == 0)
        elif shape_type == models.ShapeType.POINTS:
            bad_num_points_unless(num_points >= 2 and num_points % 2 == 0)
        elif shape_type == models.ShapeType.CUBOID:
            bad_num_points_unless(num_points == 16)
        elif shape_type == models.ShapeType.MASK:
            bad_num_points_unless(num_points >= 5)
        elif shape_type == models.ShapeType.SKELETON:
            bad_num_points_unless(num_points == 0)
        else:
            assert False, f"Unknown shape type '{shape_type}'"

        return attrs

class SubLabeledShapeSerializer(ShapeSerializer, AnnotationSerializer):
    attributes = AttributeValSerializer(many=True, default=[])

class LabeledShapeSerializer(SubLabeledShapeSerializer):
    elements = SubLabeledShapeSerializer(many=True, required=False)

    def validate(self, attrs):
        attrs = super().validate(attrs)

        num_elements = len(attrs.get("elements", ()))

        if attrs["type"] == models.ShapeType.SKELETON:
            if num_elements == 0:
                raise serializers.ValidationError(
                    {"elements": "at least one required for skeleton shape"}
                )
        else:
            if num_elements != 0:
                raise serializers.ValidationError(
                    {"elements": "not allowed for non-skeleton shape"}
                )

        return attrs

def _convert_annotation(obj, keys):
    return OrderedDict([(key, obj[key]) for key in keys])

def _convert_attributes(attr_set):
    attr_keys = ['spec_id', 'value']
    return [
        OrderedDict([(key, attr[key]) for key in attr_keys]) for attr in attr_set
    ]

class LabeledImageSerializerFromDB(serializers.BaseSerializer):
    # Use this serializer to export data from the database
    # Because default DRF serializer is too slow on huge collections
    def to_representation(self, instance):
        def convert_tag(tag):
            result = _convert_annotation(tag, ['id', 'label_id', 'frame', 'group', 'source'])
            result['attributes'] = _convert_attributes(tag['attributes'])
            return result

        return convert_tag(instance)

class LabeledShapeSerializerFromDB(serializers.BaseSerializer):
    # Use this serializer to export data from the database
    # Because default DRF serializer is too slow on huge collections
    def to_representation(self, instance):
        def convert_shape(shape):
            result = _convert_annotation(shape, [
                'id', 'label_id', 'type', 'frame', 'group', 'source',
                'occluded', 'outside', 'z_order', 'rotation', 'points',
            ])
            result['attributes'] = _convert_attributes(shape['attributes'])
            if shape.get('elements', None) is not None and shape['parent'] is None:
                result['elements'] = [convert_shape(element) for element in shape['elements']]
            return result

        return convert_shape(instance)

class LabeledTrackSerializerFromDB(serializers.BaseSerializer):
    # Use this serializer to export data from the database
    # Because default DRF serializer is too slow on huge collections
    def to_representation(self, instance):
        def convert_track(track):
            shape_keys = [
                'id', 'type', 'frame', 'occluded', 'outside', 'z_order',
                'rotation', 'points', 'attributes',
            ]
            result = _convert_annotation(track, ['id', 'label_id', 'frame', 'group', 'source'])
            result['shapes'] = [_convert_annotation(shape, shape_keys) for shape in track['shapes']]
            result['attributes'] = _convert_attributes(track['attributes'])
            for shape in result['shapes']:
                shape['attributes'] = _convert_attributes(shape['attributes'])
            if track.get('elements', None) is not None and track['parent'] is None:
                result['elements'] = [convert_track(element) for element in track['elements']]
            return result

        return convert_track(instance)

class TrackedShapeSerializer(ShapeSerializer):
    id = serializers.IntegerField(default=None, allow_null=True)
    frame = serializers.IntegerField(min_value=0)
    attributes = AttributeValSerializer(many=True, default=[])

class SubLabeledTrackSerializer(AnnotationSerializer):
    shapes = TrackedShapeSerializer(many=True, allow_empty=True)
    attributes = AttributeValSerializer(many=True, default=[])

class LabeledTrackSerializer(SubLabeledTrackSerializer):
    elements = SubLabeledTrackSerializer(many=True, required=False)

class LabeledDataSerializer(serializers.Serializer):
    version = serializers.IntegerField(default=0) # TODO: remove
    tags   = LabeledImageSerializer(many=True, default=[])
    shapes = LabeledShapeSerializer(many=True, default=[])
    tracks = LabeledTrackSerializer(many=True, default=[])

class FileInfoSerializer(serializers.Serializer):
    name = serializers.CharField(max_length=MAX_FILENAME_LENGTH)
    type = serializers.ChoiceField(choices=["REG", "DIR"])
    mime_type = serializers.CharField(max_length=255)

class AnnotationFileSerializer(serializers.Serializer):
    annotation_file = serializers.FileField()

class DatasetFileSerializer(serializers.Serializer):
    dataset_file = serializers.FileField()

    @staticmethod
    def validate_dataset_file(value):
        if os.path.splitext(value.name)[1] != '.zip':
            raise serializers.ValidationError('Dataset file should be zip archive')
        return value

class TaskFileSerializer(serializers.Serializer):
    task_file = serializers.FileField()

class ProjectFileSerializer(serializers.Serializer):
    project_file = serializers.FileField()


class CommentReadSerializer(serializers.ModelSerializer):
    owner = BasicUserSerializer(allow_null=True, required=False)

    class Meta:
        model = models.Comment
        fields = ('id', 'issue', 'owner', 'message', 'created_date',
            'updated_date')
        read_only_fields = fields

class CommentWriteSerializer(WriteOnceMixin, serializers.ModelSerializer):
    def to_representation(self, instance):
        serializer = CommentReadSerializer(instance, context=self.context)
        return serializer.data

    class Meta:
        model = models.Comment
        fields = ('issue', 'message')
        write_once_fields = ('issue', )


class IssueReadSerializer(serializers.ModelSerializer):
    owner = BasicUserSerializer(allow_null=True, required=False)
    assignee = BasicUserSerializer(allow_null=True, required=False)
    position = serializers.ListField(
        child=serializers.FloatField(), allow_empty=False
    )
    comments = CommentsSummarySerializer(models.Comment, url_filter_key='issue_id')

    class Meta:
        model = models.Issue
        fields = ('id', 'frame', 'position', 'job', 'owner', 'assignee',
            'created_date', 'updated_date', 'resolved', 'comments')
        read_only_fields = fields
        extra_kwargs = {
            'created_date': { 'allow_null': True },
            'updated_date': { 'allow_null': True },
        }


class IssueWriteSerializer(WriteOnceMixin, serializers.ModelSerializer):
    position = serializers.ListField(
        child=serializers.FloatField(), allow_empty=False,
    )
    message = serializers.CharField(style={'base_template': 'textarea.html'})

    def to_representation(self, instance):
        serializer = IssueReadSerializer(instance, context=self.context)
        return serializer.data

    def create(self, validated_data):
        message = validated_data.pop('message')
        db_issue = super().create(validated_data)
        models.Comment.objects.create(issue=db_issue,
            message=message, owner=db_issue.owner)
        return db_issue

    class Meta:
        model = models.Issue
        fields = ('frame', 'position', 'job', 'assignee', 'message', 'resolved')
        write_once_fields = ('frame', 'job', 'message')

class ManifestSerializer(serializers.ModelSerializer):
    class Meta:
        model = models.Manifest
        fields = ('filename', )

    # pylint: disable=no-self-use
    def to_internal_value(self, data):
        return {'filename': data }

    # pylint: disable=no-self-use
    def to_representation(self, instance):
        return instance.filename if instance else instance

class CloudStorageReadSerializer(serializers.ModelSerializer):
    owner = BasicUserSerializer(required=False, allow_null=True)
    manifests = ManifestSerializer(many=True, default=[])
    class Meta:
        model = models.CloudStorage
        exclude = ['credentials']
        read_only_fields = ('created_date', 'updated_date', 'owner', 'organization')
        extra_kwargs = { 'organization': { 'allow_null': True } }

@extend_schema_serializer(
    examples=[
        OpenApiExample(
            'Create AWS S3 cloud storage with credentials',
            description='',
            value={
                'provider_type': models.CloudProviderChoice.AWS_S3,
                'resource': 'somebucket',
                'display_name': 'Bucket',
                'credentials_type': models.CredentialsTypeChoice.KEY_SECRET_KEY_PAIR,
                'key': 'XXX',
                'secret_key': 'XXX',
                'specific_attributes': 'region=eu-central-1',
                'description': 'Some description',
                'manifests': [
                    'manifest.jsonl'
                ],

            },
            request_only=True,
        ),
        OpenApiExample(
            'Create AWS S3 cloud storage without credentials',
            value={
                'provider_type': models.CloudProviderChoice.AWS_S3,
                'resource': 'somebucket',
                'display_name': 'Bucket',
                'credentials_type': models.CredentialsTypeChoice.ANONYMOUS_ACCESS,
                'manifests': [
                    'manifest.jsonl'
                ],
            },
            request_only=True,
        ),
        OpenApiExample(
            'Create Azure cloud storage',
            value={
                'provider_type': models.CloudProviderChoice.AZURE_CONTAINER,
                'resource': 'sonecontainer',
                'display_name': 'Container',
                'credentials_type': models.CredentialsTypeChoice.ACCOUNT_NAME_TOKEN_PAIR,
                'account_name': 'someaccount',
                'session_token': 'xxx',
                'manifests': [
                    'manifest.jsonl'
                ],
            },
            request_only=True,
        ),
        OpenApiExample(
            'Create GCS',
            value={
                'provider_type': models.CloudProviderChoice.GOOGLE_CLOUD_STORAGE,
                'resource': 'somebucket',
                'display_name': 'Bucket',
                'credentials_type': models.CredentialsTypeChoice.KEY_FILE_PATH,
                'key_file': 'file',
                'manifests': [
                    'manifest.jsonl'
                ],
            },
            request_only=True,
        )
    ]
)
class CloudStorageWriteSerializer(serializers.ModelSerializer):
    owner = BasicUserSerializer(required=False)
    session_token = serializers.CharField(max_length=440, allow_blank=True, required=False)
    key = serializers.CharField(max_length=40, allow_blank=True, required=False)
    secret_key = serializers.CharField(max_length=64, allow_blank=True, required=False)
    key_file = serializers.FileField(required=False)
    account_name = serializers.CharField(max_length=24, allow_blank=True, required=False)
    manifests = ManifestSerializer(many=True, default=[])
    connection_string = serializers.CharField(max_length=1024, allow_blank=True, required=False)

    class Meta:
        model = models.CloudStorage
        fields = (
            'provider_type', 'resource', 'display_name', 'owner', 'credentials_type',
            'created_date', 'updated_date', 'session_token', 'account_name', 'key',
            'secret_key', 'connection_string', 'key_file', 'specific_attributes', 'description', 'id',
            'manifests', 'organization'
        )
        read_only_fields = ('created_date', 'updated_date', 'owner', 'organization')
        extra_kwargs = { 'organization': { 'allow_null': True } }

    # pylint: disable=no-self-use
    def validate_specific_attributes(self, value):
        if value:
            attributes = value.split('&')
            for attribute in attributes:
                if not len(attribute.split('=')) == 2:
                    raise serializers.ValidationError('Invalid specific attributes')
        return value

    def validate(self, attrs):
        provider_type = attrs.get('provider_type')
        if provider_type == models.CloudProviderChoice.AZURE_CONTAINER:
            if not attrs.get('account_name', '') and not attrs.get('connection_string', ''):
                raise serializers.ValidationError('Account name or connection string for Azure container was not specified')

        # AWS S3: https://docs.aws.amazon.com/AmazonS3/latest/userguide/bucketnamingrules.html?icmpid=docs_amazons3_console
        # Azure Container: https://learn.microsoft.com/en-us/rest/api/storageservices/naming-and-referencing-containers--blobs--and-metadata#container-names
        # GCS: https://cloud.google.com/storage/docs/buckets#naming
        ALLOWED_RESOURCE_NAME_SYMBOLS = (
            string.ascii_lowercase + string.digits + "-"
        )

        if provider_type == models.CloudProviderChoice.GOOGLE_CLOUD_STORAGE:
            ALLOWED_RESOURCE_NAME_SYMBOLS += "_."
        elif provider_type == models.CloudProviderChoice.AWS_S3:
            ALLOWED_RESOURCE_NAME_SYMBOLS += "."

        # We need to check only basic naming rule
        if (resource := attrs.get("resource")) and (
            diff := (set(resource) - set(ALLOWED_RESOURCE_NAME_SYMBOLS))
        ):
            raise serializers.ValidationError({
                'resource': f"Invalid characters ({','.join(diff)}) were found.",
            })

        return attrs

    def _validate_prefix(self, value: str) -> None:
        if value.startswith('/'):
            raise serializers.ValidationError('Prefix cannot start with forward slash ("/").')
        if '' in value.strip('/').split('/'):
            raise serializers.ValidationError('Prefix cannot contain multiple slashes in a row.')

    @staticmethod
    def _manifests_validation(storage, manifests):
        # check manifest files availability
        for manifest in manifests:
            file_status = storage.get_file_status(manifest)
            if file_status == Status.NOT_FOUND:
                raise serializers.ValidationError({
                    'manifests': "The '{}' file does not exist on '{}' cloud storage" \
                        .format(manifest, storage.name)
                })
            elif file_status == Status.FORBIDDEN:
                raise serializers.ValidationError({
                    'manifests': "The '{}' file does not available on '{}' cloud storage. Access denied" \
                        .format(manifest, storage.name)
                })

    def create(self, validated_data):
        provider_type = validated_data.get('provider_type')
        should_be_created = validated_data.pop('should_be_created', None)

        key_file = validated_data.pop('key_file', None)
        # we need to save it to temporary file to check the granted permissions
        temporary_file = None
        if key_file:
            with NamedTemporaryFile(mode='wb', prefix='cvat', delete=False) as temp_key:
                temp_key.write(key_file.read())
                temporary_file = temp_key.name
            key_file.close()
            del key_file
        credentials = Credentials(
            account_name=validated_data.pop('account_name', ''),
            key=validated_data.pop('key', ''),
            secret_key=validated_data.pop('secret_key', ''),
            session_token=validated_data.pop('session_token', ''),
            key_file_path=temporary_file,
            credentials_type = validated_data.get('credentials_type'),
            connection_string = validated_data.pop('connection_string', '')
        )
        details = {
            'resource': validated_data.get('resource'),
            'credentials': credentials,
            'specific_attributes': parse_specific_attributes(validated_data.get('specific_attributes', ''))
        }

        if (prefix := details['specific_attributes'].get('prefix')):
            self._validate_prefix(prefix)

        storage = get_cloud_storage_instance(cloud_provider=provider_type, **details)
        if should_be_created:
            try:
                storage.create()
            except Exception as ex:
                slogger.glob.warning("Failed with creating storage\n{}".format(str(ex)))
                raise

        storage_status = storage.get_status()
        if storage_status == Status.AVAILABLE:
            manifests = [m.get('filename') for m in validated_data.pop('manifests')]
            self._manifests_validation(storage, manifests)

            db_storage = models.CloudStorage.objects.create(
                credentials=credentials.convert_to_db(),
                **validated_data
            )
            db_storage.save()

            manifest_file_instances = [models.Manifest(filename=manifest, cloud_storage=db_storage) for manifest in manifests]
            bulk_create(models.Manifest, manifest_file_instances)

            cloud_storage_path = db_storage.get_storage_dirname()
            if os.path.isdir(cloud_storage_path):
                shutil.rmtree(cloud_storage_path)
            os.makedirs(cloud_storage_path)

            if temporary_file:
                # so, gcs key file is valid and we need to set correct path to the file
                real_path_to_key_file = db_storage.get_key_file_path()
                shutil.copyfile(temporary_file, real_path_to_key_file)
                os.remove(temporary_file)

                credentials.key_file_path = real_path_to_key_file
                db_storage.credentials = credentials.convert_to_db()
                db_storage.save()
            return db_storage
        elif storage_status == Status.FORBIDDEN:
            field = 'credentials'
            message = 'Cannot create resource {} with specified credentials. Access forbidden.'.format(storage.name)
        else:
            field = 'resource'
            message = 'The resource {} not found. It may have been deleted.'.format(storage.name)
        if temporary_file:
            os.remove(temporary_file)
        slogger.glob.error(message)
        raise serializers.ValidationError({field: message})

    @transaction.atomic
    def update(self, instance, validated_data):
        credentials = Credentials()
        credentials.convert_from_db({
            'type': instance.credentials_type,
            'value': instance.credentials,
        })
        credentials_dict = {k:v for k,v in validated_data.items() if k in {
            'key','secret_key', 'account_name', 'session_token', 'key_file_path',
            'credentials_type', 'connection_string'
        }}

        key_file = validated_data.pop('key_file', None)
        temporary_file = None
        if key_file:
            with NamedTemporaryFile(mode='wb', prefix='cvat', delete=False) as temp_key:
                temp_key.write(key_file.read())
                temporary_file = temp_key.name
            credentials_dict['key_file_path'] = temporary_file
            key_file.close()
            del key_file

        if (prefix := parse_specific_attributes(validated_data.get('specific_attributes', '')).get('prefix')):
            self._validate_prefix(prefix)

        credentials.mapping_with_new_values(credentials_dict)
        instance.credentials = credentials.convert_to_db()

        for field in ('credentials_type', 'resource', 'display_name', 'description', 'specific_attributes'):
            if field in validated_data:
                setattr(instance, field, validated_data[field])

        # check cloud storage existing
        details = {
            'resource': instance.resource,
            'credentials': credentials,
            'specific_attributes': parse_specific_attributes(instance.specific_attributes)
        }
        storage = get_cloud_storage_instance(cloud_provider=instance.provider_type, **details)
        storage_status = storage.get_status()
        if storage_status == Status.AVAILABLE:
            new_manifest_names = set(i.get('filename') for i in validated_data.get('manifests', []))
            previous_manifest_names = set(i.filename for i in instance.manifests.all())
            delta_to_delete = tuple(previous_manifest_names - new_manifest_names)
            delta_to_create = tuple(new_manifest_names - previous_manifest_names)
            if delta_to_delete:
                instance.manifests.filter(filename__in=delta_to_delete).delete()
            if delta_to_create:
                # check manifest files existing
                self._manifests_validation(storage, delta_to_create)
                manifest_instances = [models.Manifest(filename=f, cloud_storage=instance) for f in delta_to_create]
                bulk_create(models.Manifest, manifest_instances)
            if temporary_file:
                # so, gcs key file is valid and we need to set correct path to the file
                real_path_to_key_file = instance.get_key_file_path()
                shutil.copyfile(temporary_file, real_path_to_key_file)
                os.remove(temporary_file)

                instance.credentials = real_path_to_key_file
            instance.save()
            return instance
        elif storage_status == Status.FORBIDDEN:
            field = 'credentials'
            message = 'Cannot update resource {} with specified credentials. Access forbidden.'.format(storage.name)
        else:
            field = 'resource'
            message = 'The resource {} not found. It may have been deleted.'.format(storage.name)
        if temporary_file:
            os.remove(temporary_file)
        slogger.glob.error(message)
        raise serializers.ValidationError({field: message})


class CloudStorageContentSerializer(serializers.Serializer):
    next = serializers.CharField(required=False, allow_null=True, allow_blank=True,
        help_text="This token is used to continue listing files in the bucket.")
    content = FileInfoSerializer(many=True)

class RelatedFileSerializer(serializers.ModelSerializer):

    class Meta:
        model = models.RelatedFile
        fields = '__all__'
        read_only_fields = ('path',)


def _update_related_storages(
    instance: models.Project | models.Task,
    *,
    validated_data: dict[str, Any],
    workspace_transferring: bool = False,
    dst_organization_id: int | None = None
) -> None:
    for storage_type in ('source_storage', 'target_storage'):
        # storage_instance maybe None
        storage_instance: models.Storage | None = getattr(instance, storage_type, None)

        new_conf = validated_data.pop(storage_type, {})

        if not new_conf:
            if (
                not workspace_transferring
                or workspace_transferring and (
                    not storage_instance or storage_instance and not storage_instance.cloud_storage_id
                )
            ):
                continue

            try:
                original_cs = models.CloudStorage.objects.annotate(Count("manifests")).get(pk=storage_instance.cloud_storage_id)
            except models.CloudStorage.DoesNotExist:
                # generally should not occur
                new_conf = {
                    "location": models.Location.LOCAL,
                    "cloud_storage_id": None,
                }
            else:
                similar_ones: list[models.CloudStorage] = []
                msg_no_similar_cs = "Could not find a similar cloud storage in the new workspace"

                qs_with_similar_ones = models.CloudStorage.objects.filter(
                    provider_type=original_cs.provider_type,
                    resource=original_cs.resource,
                    organization_id=dst_organization_id,
                ).annotate(Count("manifests")).filter(manifests__count=original_cs.manifests__count)

                for cs in qs_with_similar_ones:
                    if (
                        cs.get_specific_attributes() != original_cs.get_specific_attributes()
                        # we do not need to compare manifest contents since the content
                        # will be synchronized with the original CS file on the next content request
                        or list(cs.manifests.values_list("filename", flat=True).order_by("filename"))
                        != list(original_cs.manifests.values_list("filename", flat=True).order_by("filename"))
                    ):
                        continue

                    similar_ones.append(cs)

                if len(similar_ones) != 1:
                    raise serializers.ValidationError(msg_no_similar_cs)

                new_conf = {
                    "location": models.Location.CLOUD_STORAGE,
                    "cloud_storage_id": similar_ones[0].pk
                }

        storage_serializer = StorageSerializer(storage_instance, data=new_conf)
        storage_serializer.is_valid(raise_exception=True)

        storage_instance = storage_serializer.save()
        setattr(instance, storage_type, storage_instance)


def _configure_related_storages(validated_data: dict[str, Any]) -> dict[str, Optional[models.Storage]]:
    storages = {
        'source_storage': None,
        'target_storage': None,
    }

    for i in storages:
        if storage_conf := validated_data.get(i):
            if (
                (cloud_storage_id := storage_conf.get('cloud_storage_id')) and
                not models.CloudStorage.objects.filter(id=cloud_storage_id).exists()
            ):
                raise serializers.ValidationError(f'The specified cloud storage {cloud_storage_id} does not exist.')
            storage_instance = models.Storage(**storage_conf)
            storage_instance.save()
            storages[i] = storage_instance
    return storages

class AssetReadSerializer(WriteOnceMixin, serializers.ModelSerializer):
    filename = serializers.CharField(required=True, max_length=MAX_FILENAME_LENGTH)
    owner = BasicUserSerializer(required=False)

    class Meta:
        model = models.Asset
        fields = ('uuid', 'filename', 'created_date', 'owner', 'guide_id', )
        read_only_fields = fields

class AssetWriteSerializer(WriteOnceMixin, serializers.ModelSerializer):
    file = serializers.FileField(required=True, write_only=True, allow_empty_file=False, max_length=MAX_FILENAME_LENGTH)
    guide_id = serializers.IntegerField(required=True)

    def validate_file(self, value):
        if not isinstance(value, UploadedFile):
            raise serializers.ValidationError("Invalid asset_file type. Expected an UploadedFile instance.")

        if value.size / (1024 * 1024) > settings.ASSET_MAX_SIZE_MB:
            raise serializers.ValidationError(f"Maximum size of asset is {settings.ASSET_MAX_SIZE_MB} MB")

        if value.content_type not in settings.ASSET_SUPPORTED_TYPES:
            raise serializers.ValidationError(f"File is not supported as an asset. Supported are {settings.ASSET_SUPPORTED_TYPES}")

        return value

    def create(self, validated_data):
        asset_file = validated_data.pop("file")
        asset_uuid = str(uuid.uuid4())
        dirname = os.path.join(settings.ASSETS_ROOT, asset_uuid)
        basename = asset_file.name
        filename = os.path.join(dirname, basename)
        os.makedirs(dirname)

        try:
            if asset_file.content_type in ("image/jpeg", "image/png"):
                image = Image.open(asset_file)
                if any(x > settings.ASSET_MAX_IMAGE_SIZE for x in image.size):
                    scale_factor = settings.ASSET_MAX_IMAGE_SIZE / max(image.size)
                    image = image.resize(int(x * scale_factor) for x in image.size)
                image.save(filename)
            else:
                with open(filename, "wb") as destination:
                    for chunk in asset_file.chunks():
                        destination.write(chunk)

            av_scan_paths(dirname)
            return models.Asset.objects.create(
                **validated_data,
                uuid=asset_uuid,
                filename=basename,
                content_size=get_path_size(dirname),
            )
        except Exception:
            if os.path.exists(filename):
                os.remove(filename)

            os.rmdir(dirname)
            raise

    class Meta:
        model = models.Asset
        fields = ("guide_id", "file", )
        write_once_fields = ("guide_id", )


class AnnotationGuideReadSerializer(WriteOnceMixin, serializers.ModelSerializer):
    class Meta:
        model = models.AnnotationGuide
        fields = ('id', 'task_id', 'project_id', 'created_date', 'updated_date', 'markdown', )
        read_only_fields = fields

class AnnotationGuideWriteSerializer(WriteOnceMixin, serializers.ModelSerializer):
    project_id = serializers.IntegerField(required=False, allow_null=True)
    task_id = serializers.IntegerField(required=False, allow_null=True)

    @transaction.atomic
    def create(self, validated_data):
        project_id = validated_data.get("project_id", None)
        task_id = validated_data.get("task_id", None)
        if project_id is None and task_id is None:
            raise serializers.ValidationError('One of project_id or task_id must be specified')
        if project_id is not None and task_id is not None:
            raise serializers.ValidationError('Both project_id and task_id must not be specified')

        project = None
        task = None
        if project_id is not None:
            try:
                project = models.Project.objects.get(id=project_id)
            except models.Project.DoesNotExist:
                raise serializers.ValidationError(f'The specified project #{project_id} does not exist.')

        if task_id is not None:
            try:
                task = models.Task.objects.get(id=task_id)
            except models.Task.DoesNotExist:
                raise serializers.ValidationError(f'The specified task #{task_id} does not exist.')
        db_data = models.AnnotationGuide.objects.create(**validated_data, project = project, task = task)
        return db_data

    class Meta:
        model = models.AnnotationGuide
        fields = ('id', 'task_id', 'project_id', 'markdown', )<|MERGE_RESOLUTION|>--- conflicted
+++ resolved
@@ -743,19 +743,6 @@
             # Optimized prefetch only for the current page
             page: list[models.Job] = data
 
-            # page_ids = set(j.id for j in page)
-            # page = list(
-            #     models.Job.objects.select_related(
-            #         'assignee',
-            #         'segment__task__data',
-            #         'segment__task__project',
-            #         'segment__task__annotation_guide',
-            #         'segment__task__project__annotation_guide',
-            #         "segment__task__source_storage",
-            #         "segment__task__target_storage"
-            #     ).filter(id__in=page_ids).all()
-            # )
-
             # Annotate page objects
             # We do it explicitly here and not in the LIST queryset to avoid
             # doing the same DB computations twice - one time for the page retrieval
@@ -793,11 +780,7 @@
                 job.user_can_view_task = job.get_task_id() in visible_tasks
                 job.issues__count = issue_counts.get(job.id, 0)
 
-<<<<<<< HEAD
-            # data = page
-=======
             data = page
->>>>>>> 717d02f3
 
         return super().to_representation(data)
 
