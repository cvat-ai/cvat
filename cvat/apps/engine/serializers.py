--- conflicted
+++ resolved
@@ -852,12 +852,8 @@
         fields = (
             'provider_type', 'resource', 'display_name', 'owner', 'credentials_type',
             'created_date', 'updated_date', 'session_token', 'account_name', 'key',
-<<<<<<< HEAD
-            'secret_key', 'key_file_path', 'specific_attributes', 'description', 'id',
-            'manifests', 'organization', 'key_file',
-=======
-            'secret_key', 'key_file', 'specific_attributes', 'description', 'id', 'manifests',
->>>>>>> 439c6d5f
+            'secret_key', 'key_file', 'specific_attributes', 'description', 'id',
+            'manifests', 'organization'
         )
         read_only_fields = ('created_date', 'updated_date', 'owner', 'organization')
 
