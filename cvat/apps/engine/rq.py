# Copyright (C) CVAT.ai Corporation
#
# SPDX-License-Identifier: MIT

from __future__ import annotations

from abc import ABCMeta, abstractmethod
from typing import TYPE_CHECKING, Any, Callable, Optional, Protocol, Union
from uuid import UUID

import attrs
from django.conf import settings
from django.db.models import Model
from django.utils import timezone
from django_rq.queues import DjangoRQ
from rq.job import Dependency as RQDependency
from rq.job import Job as RQJob
from rq.registry import BaseRegistry as RQBaseRegistry

from cvat.apps.engine.types import ExtendedRequest

from .models import RequestAction, RequestSubresource, RequestTarget

if TYPE_CHECKING:
    from django.contrib.auth.models import User


class RQJobMetaField:
    class UserField:
        ID = "id"
        USERNAME = "username"
        EMAIL = "email"

    class RequestField:
        UUID = "uuid"
        TIMESTAMP = "timestamp"

    # failure info fields
    FORMATTED_EXCEPTION = "formatted_exception"
    EXCEPTION_TYPE = "exc_type"
    EXCEPTION_ARGS = "exc_args"
    # common fields
    REQUEST = "request"
    USER = "user"
    ORG_ID = "org_id"
    ORG_SLUG = "org_slug"
    PROJECT_ID = "project_id"
    TASK_ID = "task_id"
    JOB_ID = "job_id"
    STATUS = "status"
    PROGRESS = "progress"
    # import fields
    TMP_FILE = "tmp_file"
    TASK_PROGRESS = "task_progress"
<<<<<<< HEAD
    HIDDEN = "hidden"
    # export specific fields
=======
    # export fields
>>>>>>> 9ac1ba2e
    RESULT_URL = "result_url"
    RESULT_FILENAME = "result_filename"
    # lambda fields
    LAMBDA = "lambda"
    FUNCTION_ID = "function_id"


class WithMeta(Protocol):
    meta: dict[str, Any]


class ImmutableRQMetaAttribute:
    def __init__(self, key: str, *, optional: bool = False) -> None:
        self._key = key
        self._optional = optional

    def __get__(self, instance: WithMeta, objtype: type[WithMeta] | None = None):
        if self._optional:
            return instance.meta.get(self._key)

        return instance.meta[self._key]

    def __set__(self, instance: WithMeta, value: Any):
        raise AttributeError("Immutable attributes cannot be set")


class MutableRQMetaAttribute(ImmutableRQMetaAttribute):
    def __init__(
        self, key: str, *, optional: bool = False, validator: Callable | None = None
    ) -> None:
        super().__init__(key, optional=optional)
        assert validator is None or callable(validator), "validator must be callable"
        self._validator = validator

    def validate(self, value):
        if value is None and not self._optional:
            raise ValueError(f"{self._key} is required")
        if value is not None and self._validator and not self._validator(value):
            raise ValueError("Value does not match the attribute validator")

    def __set__(self, instance: WithMeta, value: Any):
        self.validate(value)
        instance.meta[self._key] = value


class UserMeta:
    id: int = ImmutableRQMetaAttribute(RQJobMetaField.UserField.ID)
    username: str = ImmutableRQMetaAttribute(RQJobMetaField.UserField.USERNAME)
    email: str = ImmutableRQMetaAttribute(RQJobMetaField.UserField.EMAIL)

    def __init__(self, meta: dict[str, Any]) -> None:
        self._meta = meta

    @property
    def meta(self) -> dict[str, Any]:
        return self._meta

    def to_dict(self):
        return self.meta


class RequestMeta:
    uuid = ImmutableRQMetaAttribute(RQJobMetaField.RequestField.UUID)
    timestamp = ImmutableRQMetaAttribute(RQJobMetaField.RequestField.TIMESTAMP)

    def __init__(self, meta: dict[str, Any]) -> None:
        self._meta = meta

    @property
    def meta(self) -> dict[str, Any]:
        return self._meta

    def to_dict(self):
        return self.meta


class AbstractRQMeta(metaclass=ABCMeta):
    def __init__(self, *, meta: dict[str, Any], job: RQJob | None = None) -> None:
        if job:
            assert (
                meta is job.meta
            ), "When passed together, job.meta and meta should refer to the same object"

        self._job = job
        self._meta = meta

    @property
    def meta(self) -> dict[str, Any]:
        return self._meta

    @classmethod
    def for_job(cls, job: RQJob):
        return cls(job=job, meta=job.meta)

    @classmethod
    def for_meta(cls, meta: dict[str, Any]):
        return cls(meta=meta)

    def save(self) -> None:
        assert isinstance(self._job, RQJob), "To save meta, rq job must be set"
        self._job.save_meta()

    @staticmethod
    @abstractmethod
    def _get_resettable_fields() -> list[str]:
        """Return a list of fields that must be reset on retry"""

    def get_meta_on_retry(self) -> dict[str, Any]:
        resettable_fields = self._get_resettable_fields()

        return {k: v for k, v in self._job.meta.items() if k not in resettable_fields}


class RQMetaWithFailureInfo(AbstractRQMeta):
    formatted_exception = MutableRQMetaAttribute(
        RQJobMetaField.FORMATTED_EXCEPTION,
        validator=lambda x: isinstance(x, str),
        optional=True,
    )
    exc_type = MutableRQMetaAttribute(
        RQJobMetaField.EXCEPTION_TYPE,
        validator=lambda x: issubclass(x, BaseException),
        optional=True,
    )
    exc_args = MutableRQMetaAttribute(
        RQJobMetaField.EXCEPTION_ARGS,
        validator=lambda x: isinstance(x, tuple),
        optional=True,
    )

    @staticmethod
    def _get_resettable_fields() -> list[str]:
        return [
            RQJobMetaField.FORMATTED_EXCEPTION,
            RQJobMetaField.EXCEPTION_TYPE,
            RQJobMetaField.EXCEPTION_ARGS,
        ]


class BaseRQMeta(RQMetaWithFailureInfo):
    # immutable && required fields
    @property
    def user(self):
        return UserMeta(self.meta[RQJobMetaField.USER])

    @property
    def request(self):
        return RequestMeta(self.meta[RQJobMetaField.REQUEST])

    # immutable && optional fields
    org_id: int | None = ImmutableRQMetaAttribute(RQJobMetaField.ORG_ID, optional=True)
    org_slug: int | None = ImmutableRQMetaAttribute(RQJobMetaField.ORG_SLUG, optional=True)
    project_id: int | None = ImmutableRQMetaAttribute(RQJobMetaField.PROJECT_ID, optional=True)
    task_id: int | None = ImmutableRQMetaAttribute(RQJobMetaField.TASK_ID, optional=True)
    job_id: int | None = ImmutableRQMetaAttribute(RQJobMetaField.JOB_ID, optional=True)

    hidden: bool | None = ImmutableRQMetaAttribute(RQJobMetaField.HIDDEN, optional=True)

    # mutable && optional fields
    progress: float | None = MutableRQMetaAttribute(
        RQJobMetaField.PROGRESS, validator=lambda x: isinstance(x, float), optional=True
    )
    status: str | None = MutableRQMetaAttribute(
        RQJobMetaField.STATUS, validator=lambda x: isinstance(x, str), optional=True
    )

    @staticmethod
    def _get_resettable_fields() -> list[str]:
        return RQMetaWithFailureInfo._get_resettable_fields() + [
            RQJobMetaField.PROGRESS,
            RQJobMetaField.STATUS,
        ]

    @classmethod
    def build(
        cls,
        *,
        request: ExtendedRequest,
        db_obj: Model | None,
        hidden: bool | None = None,
    ):
        # to prevent circular import
        from cvat.apps.events.handlers import job_id, organization_slug, task_id
        from cvat.apps.webhooks.signals import organization_id, project_id

        oid = organization_id(db_obj)
        oslug = organization_slug(db_obj)
        pid = project_id(db_obj)
        tid = task_id(db_obj)
        jid = job_id(db_obj)

        user: User = request.user

        return {
            RQJobMetaField.USER: {
                RQJobMetaField.UserField.ID: user.pk,
                RQJobMetaField.UserField.USERNAME: user.username,
                RQJobMetaField.UserField.EMAIL: user.email,
            },
            RQJobMetaField.REQUEST: {
                RQJobMetaField.RequestField.UUID: request.uuid,
                RQJobMetaField.RequestField.TIMESTAMP: timezone.now(),
            },
            RQJobMetaField.ORG_ID: oid,
            RQJobMetaField.ORG_SLUG: oslug,
            RQJobMetaField.PROJECT_ID: pid,
            RQJobMetaField.TASK_ID: tid,
            RQJobMetaField.JOB_ID: jid,
            **({RQJobMetaField.HIDDEN: hidden} if hidden is not None else {}),
        }


class ExportRQMeta(BaseRQMeta):
    result_url: str | None = ImmutableRQMetaAttribute(
        RQJobMetaField.RESULT_URL,
        optional=True,
    )
    result_filename: str = ImmutableRQMetaAttribute(RQJobMetaField.RESULT_FILENAME)

    @staticmethod
    def _get_resettable_fields() -> list[str]:
        base_fields = BaseRQMeta._get_resettable_fields()
        return base_fields + [RQJobMetaField.RESULT_URL, RQJobMetaField.RESULT_FILENAME]

    @classmethod
    def build_for(
        cls,
        *,
        request: ExtendedRequest,
        db_obj: Model,
        result_url: str | None,
        result_filename: str,
    ):
        base_meta = BaseRQMeta.build(request=request, db_obj=db_obj)

        return {
            **base_meta,
            RQJobMetaField.RESULT_URL: result_url,
            RQJobMetaField.RESULT_FILENAME: result_filename,
        }


class ImportRQMeta(BaseRQMeta):
    # immutable && optional fields
    tmp_file: str | None = ImmutableRQMetaAttribute(
        RQJobMetaField.TMP_FILE, optional=True
    )  # used only when importing annotations|datasets|backups

    # mutable fields
    task_progress: float | None = MutableRQMetaAttribute(
        RQJobMetaField.TASK_PROGRESS, validator=lambda x: isinstance(x, float), optional=True
    )  # used when importing project dataset

    @staticmethod
    def _get_resettable_fields() -> list[str]:
        base_fields = BaseRQMeta._get_resettable_fields()

        return base_fields + [RQJobMetaField.TASK_PROGRESS]

    @classmethod
    def build_for(
        cls,
        *,
        request: ExtendedRequest,
        db_obj: Model | None,
        tmp_file: str | None = None,
    ):
        base_meta = BaseRQMeta.build(request=request, db_obj=db_obj)

        return {**base_meta, RQJobMetaField.TMP_FILE: tmp_file}


def is_rq_job_owner(rq_job: RQJob, user_id: int) -> bool:
    return BaseRQMeta.for_job(rq_job).user.id == user_id


# TODO:
from cvat.apps.redis_handler.rq import RQId


class ExportRQId(RQId):
    pass

    # TODO: format, user_id, subresource

    # subresource: Optional[RequestSubresource] = attrs.field(
    #     validator=attrs.validators.optional(attrs.validators.instance_of(RequestSubresource)),
    #     kw_only=True,
    #     default=None,
    # )
    # user_id: Optional[int] = attrs.field(
    #     validator=attrs.validators.optional(attrs.validators.instance_of(int)),
    #     kw_only=True,
    #     default=None,
    # )
    # format: Optional[str] = attrs.field(
    #     validator=attrs.validators.optional(attrs.validators.instance_of(str)),
    #     kw_only=True,
    #     default=None,
    # )

    # RQ ID templates:
    # autoannotate:task-<tid>
    # import:<task|project|job>-<id|uuid>-<annotations|dataset|backup>
    # create:task-<tid>
    # export:<project|task|job>-<id>-<annotations|dataset>-in-<format>-format-by-<user_id>
    # export:<project|task>-<id>-backup-by-<user_id>


def define_dependent_job(
    queue: DjangoRQ,
    user_id: int,
    should_be_dependent: bool = settings.ONE_RUNNING_JOB_IN_QUEUE_PER_USER,
    *,
    rq_id: Optional[str] = None,
) -> RQDependency:
    if not should_be_dependent:
        return None

    queues: list[RQBaseRegistry | DjangoRQ] = [
        queue.deferred_job_registry,
        queue,
        queue.started_job_registry,
    ]
    # Since there is no cleanup implementation in DeferredJobRegistry,
    # this registry can contain "outdated" jobs that weren't deleted from it
    # but were added to another registry. Probably such situations can occur
    # if there are active or deferred jobs when restarting the worker container.
    filters = [lambda job: job.is_deferred, lambda _: True, lambda _: True]
    all_user_jobs: list[RQJob] = []
    for q, f in zip(queues, filters):
        job_ids = q.get_job_ids()
        jobs = q.job_class.fetch_many(job_ids, q.connection)
        jobs = filter(
            lambda job: job and BaseRQMeta.for_job(job).user.id == user_id and f(job), jobs
        )
        all_user_jobs.extend(jobs)

    if rq_id:
        # Prevent cases where an RQ job depends on itself.
        # It isn't possible to have multiple RQ jobs with the same ID in Redis.
        # However, a race condition in request processing can lead to self-dependencies
        # when 2 parallel requests attempt to enqueue RQ jobs with the same ID.
        # This happens if an rq_job is fetched without a lock,
        # but a lock is used when defining the dependent job and enqueuing a new one.
        if any(rq_id == job.id for job in all_user_jobs):
            return None

        # prevent possible cyclic dependencies
        all_job_dependency_ids = {
            dep_id.decode() for job in all_user_jobs for dep_id in job.dependency_ids or ()
        }

        if RQJob.redis_job_namespace_prefix + rq_id in all_job_dependency_ids:
            return None

    return (
        RQDependency(
            jobs=[sorted(all_user_jobs, key=lambda job: job.created_at)[-1]], allow_failure=True
        )
        if all_user_jobs
        else None
    )<|MERGE_RESOLUTION|>--- conflicted
+++ resolved
@@ -39,6 +39,7 @@
     FORMATTED_EXCEPTION = "formatted_exception"
     EXCEPTION_TYPE = "exc_type"
     EXCEPTION_ARGS = "exc_args"
+
     # common fields
     REQUEST = "request"
     USER = "user"
@@ -49,17 +50,16 @@
     JOB_ID = "job_id"
     STATUS = "status"
     PROGRESS = "progress"
-    # import fields
+    HIDDEN = "hidden"
+
+    # export specific fields
+    RESULT_URL = "result_url"
+    RESULT = "result"
+
+    # import specific fields
     TMP_FILE = "tmp_file"
     TASK_PROGRESS = "task_progress"
-<<<<<<< HEAD
-    HIDDEN = "hidden"
-    # export specific fields
-=======
-    # export fields
->>>>>>> 9ac1ba2e
-    RESULT_URL = "result_url"
-    RESULT_FILENAME = "result_filename"
+
     # lambda fields
     LAMBDA = "lambda"
     FUNCTION_ID = "function_id"
