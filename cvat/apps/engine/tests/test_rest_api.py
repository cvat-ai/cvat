# Copyright (C) 2020 Intel Corporation
#
# SPDX-License-Identifier: MIT


import io
import os
import os.path as osp
import random
import shutil
import tempfile
import xml.etree.ElementTree as ET
import zipfile
from collections import defaultdict
from enum import Enum
from glob import glob
from io import BytesIO
from unittest import mock

import av
import numpy as np
from pdf2image import convert_from_bytes
from django.conf import settings
from django.contrib.auth.models import Group, User
from django.http import HttpResponse
from PIL import Image
from pycocotools import coco as coco_loader
from rest_framework import status
from rest_framework.test import APIClient, APITestCase

from cvat.apps.engine.models import (AttributeType, Data, Job, Project,
    Segment, StatusChoice, Task, Label, StorageMethodChoice, StorageChoice)
from cvat.apps.engine.prepare import prepare_meta, prepare_meta_for_upload
from cvat.apps.engine.media_extractors import ValidateDimension
from cvat.apps.engine.models import DimensionType

def create_db_users(cls):
    (group_admin, _) = Group.objects.get_or_create(name="admin")
    (group_user, _) = Group.objects.get_or_create(name="user")
    (group_annotator, _) = Group.objects.get_or_create(name="annotator")
    (group_observer, _) = Group.objects.get_or_create(name="observer")

    user_admin = User.objects.create_superuser(username="admin", email="",
        password="admin")
    user_admin.groups.add(group_admin)
    user_owner = User.objects.create_user(username="user1", password="user1")
    user_owner.groups.add(group_user)
    user_assignee = User.objects.create_user(username="user2", password="user2")
    user_assignee.groups.add(group_annotator)
    user_annotator = User.objects.create_user(username="user3", password="user3")
    user_annotator.groups.add(group_annotator)
    user_observer = User.objects.create_user(username="user4", password="user4")
    user_observer.groups.add(group_observer)
    user_dummy = User.objects.create_user(username="user5", password="user5")
    user_dummy.groups.add(group_user)

    cls.admin = user_admin
    cls.owner = cls.user1 = user_owner
    cls.assignee = cls.user2 = user_assignee
    cls.annotator = cls.user3 = user_annotator
    cls.observer = cls.user4 = user_observer
    cls.user = cls.user5 = user_dummy

def create_db_task(data):
    data_settings = {
        "size": data.pop("size"),
        "image_quality": data.pop("image_quality"),
    }

    db_data = Data.objects.create(**data_settings)
    shutil.rmtree(db_data.get_data_dirname(), ignore_errors=True)
    os.makedirs(db_data.get_data_dirname())
    os.makedirs(db_data.get_upload_dirname())

    db_task = Task.objects.create(**data)
    shutil.rmtree(db_task.get_task_dirname(), ignore_errors=True)
    os.makedirs(db_task.get_task_dirname())
    os.makedirs(db_task.get_task_logs_dirname())
    os.makedirs(db_task.get_task_artifacts_dirname())
    db_task.data = db_data
    db_task.save()

    for x in range(0, db_task.data.size, db_task.segment_size):
        start_frame = x
        stop_frame = min(x + db_task.segment_size - 1, db_task.data.size - 1)

        db_segment = Segment()
        db_segment.task = db_task
        db_segment.start_frame = start_frame
        db_segment.stop_frame = stop_frame
        db_segment.save()

        db_job = Job()
        db_job.segment = db_segment
        db_job.save()

    return db_task

def create_dummy_db_tasks(obj, project=None):
    tasks = []

    data = {
        "name": "my task #1",
        "owner": obj.owner,
        "assignee": obj.assignee,
        "overlap": 0,
        "segment_size": 100,
        "image_quality": 75,
        "size": 100,
        "project": project
    }
    db_task = create_db_task(data)
    tasks.append(db_task)

    data = {
        "name": "my multijob task",
        "owner": obj.user,
        "overlap": 0,
        "segment_size": 100,
        "image_quality": 50,
        "size": 200,
        "project": project
    }
    db_task = create_db_task(data)
    tasks.append(db_task)

    data = {
        "name": "my task #2",
        "owner": obj.owner,
        "assignee": obj.assignee,
        "overlap": 0,
        "segment_size": 100,
        "image_quality": 75,
        "size": 100,
        "project": project
    }
    db_task = create_db_task(data)
    tasks.append(db_task)

    data = {
        "name": "super task",
        "owner": obj.admin,
        "overlap": 0,
        "segment_size": 50,
        "image_quality": 95,
        "size": 50,
        "project": project
    }
    db_task = create_db_task(data)
    tasks.append(db_task)

    return tasks

def create_dummy_db_projects(obj):
    projects = []

    data = {
        "name": "my empty project",
        "owner": obj.owner,
        "assignee": obj.assignee,
    }
    db_project = Project.objects.create(**data)
    projects.append(db_project)

    data = {
        "name": "my project without assignee",
        "owner": obj.user,
    }
    db_project = Project.objects.create(**data)
    create_dummy_db_tasks(obj, db_project)
    projects.append(db_project)

    data = {
        "name": "my big project",
        "owner": obj.owner,
        "assignee": obj.assignee,
    }
    db_project = Project.objects.create(**data)
    create_dummy_db_tasks(obj, db_project)
    projects.append(db_project)

    data = {
        "name": "public project",
    }
    db_project = Project.objects.create(**data)
    create_dummy_db_tasks(obj, db_project)
    projects.append(db_project)

    data = {
        "name": "super project",
        "owner": obj.admin,
        "assignee": obj.assignee,
    }
    db_project = Project.objects.create(**data)
    create_dummy_db_tasks(obj, db_project)
    projects.append(db_project)

    return projects


class ForceLogin:
    def __init__(self, user, client):
        self.user = user
        self.client = client

    def __enter__(self):
        if self.user:
            self.client.force_login(self.user, backend='django.contrib.auth.backends.ModelBackend')

        return self

    def __exit__(self, exception_type, exception_value, traceback):
        if self.user:
            self.client.logout()


class JobGetAPITestCase(APITestCase):
    def setUp(self):
        self.client = APIClient()

    @classmethod
    def setUpTestData(cls):
        create_db_users(cls)
        cls.task = create_dummy_db_tasks(cls)[0]
        cls.job = Job.objects.filter(segment__task_id=cls.task.id).first()
        cls.job.assignee = cls.annotator
        cls.job.save()

    def _run_api_v1_jobs_id(self, jid, user):
        with ForceLogin(user, self.client):
            response = self.client.get('/api/v1/jobs/{}'.format(jid))

        return response

    def _check_request(self, response):
        self.assertEqual(response.status_code, status.HTTP_200_OK)
        self.assertEqual(response.data["id"], self.job.id)
        self.assertEqual(response.data["status"], StatusChoice.ANNOTATION)
        self.assertEqual(response.data["start_frame"], self.job.segment.start_frame)
        self.assertEqual(response.data["stop_frame"], self.job.segment.stop_frame)

    def test_api_v1_jobs_id_admin(self):
        response = self._run_api_v1_jobs_id(self.job.id, self.admin)
        self._check_request(response)
        response = self._run_api_v1_jobs_id(self.job.id + 10, self.admin)
        self.assertEqual(response.status_code, status.HTTP_404_NOT_FOUND)

    def test_api_v1_jobs_id_owner(self):
        response = self._run_api_v1_jobs_id(self.job.id, self.owner)
        self._check_request(response)
        response = self._run_api_v1_jobs_id(self.job.id + 10, self.owner)
        self.assertEqual(response.status_code, status.HTTP_404_NOT_FOUND)

    def test_api_v1_jobs_id_annotator(self):
        response = self._run_api_v1_jobs_id(self.job.id, self.annotator)
        self._check_request(response)
        response = self._run_api_v1_jobs_id(self.job.id + 10, self.annotator)
        self.assertEqual(response.status_code, status.HTTP_404_NOT_FOUND)

    def test_api_v1_jobs_id_observer(self):
        response = self._run_api_v1_jobs_id(self.job.id, self.observer)
        self._check_request(response)
        response = self._run_api_v1_jobs_id(self.job.id + 10, self.observer)
        self.assertEqual(response.status_code, status.HTTP_404_NOT_FOUND)

    def test_api_v1_jobs_id_user(self):
        response = self._run_api_v1_jobs_id(self.job.id, self.user)
        self.assertEqual(response.status_code, status.HTTP_403_FORBIDDEN)
        response = self._run_api_v1_jobs_id(self.job.id + 10, self.user)
        self.assertEqual(response.status_code, status.HTTP_404_NOT_FOUND)

    def test_api_v1_jobs_id_no_auth(self):
        response = self._run_api_v1_jobs_id(self.job.id, None)
        self.assertEqual(response.status_code, status.HTTP_401_UNAUTHORIZED)
        response = self._run_api_v1_jobs_id(self.job.id + 10, None)
        self.assertEqual(response.status_code, status.HTTP_401_UNAUTHORIZED)


class JobUpdateAPITestCase(APITestCase):
    def setUp(self):
        self.client = APIClient()
        self.task = create_dummy_db_tasks(self)[0]
        self.job = Job.objects.filter(segment__task_id=self.task.id).first()
        self.job.assignee = self.annotator
        self.job.save()

    @classmethod
    def setUpTestData(cls):
        create_db_users(cls)

    def _run_api_v1_jobs_id(self, jid, user, data):
        with ForceLogin(user, self.client):
            response = self.client.put('/api/v1/jobs/{}'.format(jid), data=data, format='json')

        return response

    def _check_request(self, response, data):
        self.assertEqual(response.status_code, status.HTTP_200_OK)
        self.assertEqual(response.data["id"], self.job.id)
        self.assertEqual(response.data["status"], data.get('status', self.job.status))
        assignee = self.job.assignee.id if self.job.assignee else None
        self.assertEqual(response.data["assignee"]["id"], data.get('assignee_id', assignee))
        self.assertEqual(response.data["start_frame"], self.job.segment.start_frame)
        self.assertEqual(response.data["stop_frame"], self.job.segment.stop_frame)

    def test_api_v1_jobs_id_admin(self):
        data = {"status": StatusChoice.COMPLETED, "assignee_id": self.owner.id}
        response = self._run_api_v1_jobs_id(self.job.id, self.admin, data)
        self._check_request(response, data)
        response = self._run_api_v1_jobs_id(self.job.id + 10, self.admin, data)
        self.assertEqual(response.status_code, status.HTTP_404_NOT_FOUND)

    def test_api_v1_jobs_id_owner(self):
        data = {"status": StatusChoice.VALIDATION, "assignee_id": self.annotator.id}
        response = self._run_api_v1_jobs_id(self.job.id, self.owner, data)
        self._check_request(response, data)
        response = self._run_api_v1_jobs_id(self.job.id + 10, self.owner, data)
        self.assertEqual(response.status_code, status.HTTP_404_NOT_FOUND)

    def test_api_v1_jobs_id_annotator(self):
        data = {"status": StatusChoice.ANNOTATION, "assignee_id": self.user.id}
        response = self._run_api_v1_jobs_id(self.job.id, self.annotator, data)
        self._check_request(response, data)
        response = self._run_api_v1_jobs_id(self.job.id + 10, self.annotator, data)
        self.assertEqual(response.status_code, status.HTTP_404_NOT_FOUND)

    def test_api_v1_jobs_id_observer(self):
        data = {"status": StatusChoice.ANNOTATION, "assignee_id": self.admin.id}
        response = self._run_api_v1_jobs_id(self.job.id, self.observer, data)
        self.assertEqual(response.status_code, status.HTTP_403_FORBIDDEN)
        response = self._run_api_v1_jobs_id(self.job.id + 10, self.observer, data)
        self.assertEqual(response.status_code, status.HTTP_404_NOT_FOUND)

    def test_api_v1_jobs_id_user(self):
        data = {"status": StatusChoice.ANNOTATION, "assignee_id": self.user.id}
        response = self._run_api_v1_jobs_id(self.job.id, self.user, data)
        self.assertEqual(response.status_code, status.HTTP_403_FORBIDDEN)
        response = self._run_api_v1_jobs_id(self.job.id + 10, self.user, data)
        self.assertEqual(response.status_code, status.HTTP_404_NOT_FOUND)

    def test_api_v1_jobs_id_no_auth(self):
        data = {"status": StatusChoice.ANNOTATION, "assignee_id": self.user.id}
        response = self._run_api_v1_jobs_id(self.job.id, None, data)
        self.assertEqual(response.status_code, status.HTTP_401_UNAUTHORIZED)
        response = self._run_api_v1_jobs_id(self.job.id + 10, None, data)
        self.assertEqual(response.status_code, status.HTTP_401_UNAUTHORIZED)

class JobPartialUpdateAPITestCase(JobUpdateAPITestCase):
    def _run_api_v1_jobs_id(self, jid, user, data):
        with ForceLogin(user, self.client):
            response = self.client.patch('/api/v1/jobs/{}'.format(jid), data=data, format='json')

        return response

    def test_api_v1_jobs_id_annotator_partial(self):
        data = {"status": StatusChoice.VALIDATION}
        response = self._run_api_v1_jobs_id(self.job.id, self.owner, data)
        self._check_request(response, data)

    def test_api_v1_jobs_id_admin_partial(self):
        data = {"assignee_id": self.user.id}
        response = self._run_api_v1_jobs_id(self.job.id, self.owner, data)
        self._check_request(response, data)

class JobReview(APITestCase):
    def setUp(self):
        self.client = APIClient()

    @classmethod
    def setUpTestData(cls):
        create_db_users(cls)
        cls.task = create_dummy_db_tasks(cls)[0]
        cls.job = Job.objects.filter(segment__task_id=cls.task.id).first()
        cls.reviewer = cls.annotator
        cls.job.reviewer = cls.reviewer
        cls.job.assignee = cls.assignee
        cls.job.save()
        cls.reject_review_data = {
            "job": cls.job.id,
            "issue_set": [
                {
                "position": [
                    50, 50, 100, 100
                ],
                "comment_set": [
                    {
                    "message": "This is wrong!"
                    }, {
                    "message": "This is wrong 2!"
                    }
                ],
                "frame": 0
                }
            ],
            "estimated_quality": 3,
            "status": "rejected"
        }

        cls.accept_review_data = {
            "job": cls.job.id,
            "issue_set": [],
            "estimated_quality": 5,
            "status": "accepted"
        }

        cls.review_further_data = {
            "job": cls.job.id,
            "issue_set": [],
            "estimated_quality": 4,
            "status": "review_further",
            "reviewer_id": cls.reviewer.id
        }

        cls.create_comment_data = [{
            "message": "This is testing message"
        }, {
            "message": "This is testing message 2"
        }, {
            "message": "This is testing message 3"
        }]

    def _post_request(self, path, user, data):
        with ForceLogin(user, self.client):
            response = self.client.post(path, data=data, format='json')

        return response

    def _patch_request(self, path, user, data):
        with ForceLogin(user, self.client):
            response = self.client.patch(path, data=data, format='json')

        return response

    def _get_request(self, path, user):
        with ForceLogin(user, self.client):
            response = self.client.get(path)

        return response

    def _delete_request(self, path, user):
        with ForceLogin(user, self.client):
            response = self.client.delete(path)

        return response

    def _fetch_job_from_db(self):
        self.job = Job.objects.prefetch_related(
            'review_set',
            'review_set__issue_set',
            'review_set__issue_set__comment_set').filter(segment__task_id=self.task.id).first()

    def _set_annotation_status(self):
        self._patch_request('/api/v1/jobs/{}'.format(self.job.id), self.admin, {'status': 'annotation'})

    def _set_validation_status(self):
        self._patch_request('/api/v1/jobs/{}'.format(self.job.id), self.admin, {'status': 'validation'})

    def test_api_v1_job_annotation_review(self):
        self._set_annotation_status()
        response = self._post_request('/api/v1/reviews', self.reviewer, self.accept_review_data)
        self.assertEqual(response.status_code, status.HTTP_403_FORBIDDEN)
        response = self._post_request('/api/v1/reviews', self.assignee, self.accept_review_data)
        self.assertEqual(response.status_code, status.HTTP_403_FORBIDDEN)

    def test_api_v1_job_validation_review_create(self):
        self._set_validation_status()
        response = self._post_request('/api/v1/reviews', self.reviewer, self.accept_review_data)
        self.assertEqual(response.status_code, status.HTTP_201_CREATED)
        self._fetch_job_from_db()
        self.assertEqual(self.job.status, 'completed')
        response = self._post_request('/api/v1/reviews', self.assignee, self.accept_review_data)
        self.assertEqual(response.status_code, status.HTTP_403_FORBIDDEN)
        self.job.review_set.first().delete()

    def test_api_v1_job_reject_review(self):
        self._set_validation_status()
        response = self._post_request('/api/v1/reviews', self.reviewer, self.reject_review_data)
        self.assertEqual(response.status_code, status.HTTP_201_CREATED)
        self._fetch_job_from_db()
        self.assertEqual(self.job.status, 'annotation')
        self.job.review_set.first().delete()

    def test_api_v1_job_review_further(self):
        self._set_validation_status()
        response = self._post_request('/api/v1/reviews', self.reviewer, self.review_further_data)
        self.assertEqual(response.status_code, status.HTTP_201_CREATED)
        self._fetch_job_from_db()
        self.assertEqual(self.job.status, 'validation')
        self.job.review_set.first().delete()

    def test_api_v1_create_review_comment(self):
        self._set_validation_status()
        response = self._post_request('/api/v1/reviews', self.reviewer, self.reject_review_data)
        self.assertEqual(response.status_code, status.HTTP_201_CREATED)
        issue_id = response.data['issue_set'][0]['id']
        comments = self.create_comment_data[:]
        for comment in comments:
            comment.update({
                'issue': issue_id
            })
            response = self._post_request('/api/v1/comments', self.assignee, comment)
            self.assertEqual(response.status_code, status.HTTP_201_CREATED)
        response = self._get_request('/api/v1/issues/{}/comments'.format(issue_id), self.reviewer)
        self.assertIsInstance(response.data, cls = list)
        self.assertEqual(len(response.data), 5)
        self.job.review_set.all().delete()
        self.job.issue_set.all().delete()

    def test_api_v1_edit_review_comment(self):
        self._set_validation_status()
        response = self._post_request('/api/v1/reviews', self.reviewer, self.reject_review_data)
        self.assertEqual(response.status_code, status.HTTP_201_CREATED)
        issue_id = response.data['issue_set'][0]['id']
        comments = self.create_comment_data[:]
        for comment in comments:
            comment.update({
                'issue': issue_id
            })
            response = self._post_request('/api/v1/comments', self.assignee, comment)
            self.assertEqual(response.status_code, status.HTTP_201_CREATED)
        response = self._get_request('/api/v1/issues/{}/comments'.format(issue_id), self.reviewer)
        last_comment = max(response.data, key=lambda comment: comment['id'])
        last_comment.update({
            'message': 'fixed message 3'
        })
        last_comment.update({
            'author_id': last_comment['author']['id'],
            'author': None
        })
        response = self._patch_request('/api/v1/comments/{}'.format(last_comment['id']), self.reviewer, last_comment)
        self.assertEqual(response.status_code, status.HTTP_403_FORBIDDEN)
        response = self._patch_request('/api/v1/comments/{}'.format(last_comment['id']), self.assignee, last_comment)
        self.assertEqual(response.status_code, status.HTTP_200_OK)
        self.assertEqual(response.data['message'], last_comment['message'])
        response = self._get_request('/api/v1/issues/{}/comments'.format(issue_id), self.reviewer)
        updated_last_comment = max(response.data, key=lambda comment: comment['id'])
        self.assertEqual(updated_last_comment['message'], last_comment['message'])
        self.job.review_set.all().delete()
        self.job.issue_set.all().delete()

    def test_api_v1_remove_comment(self):
        self._set_validation_status()
        response = self._post_request('/api/v1/reviews', self.reviewer, self.reject_review_data)
        self.assertEqual(response.status_code, status.HTTP_201_CREATED)
        issue_id = response.data['issue_set'][0]['id']
        comments = self.create_comment_data[:]
        for comment in comments:
            comment.update({
                'issue': issue_id
            })
            response = self._post_request('/api/v1/comments', self.assignee, comment)
            self.assertEqual(response.status_code, status.HTTP_201_CREATED)
        response = self._get_request('/api/v1/issues/{}/comments'.format(issue_id), self.reviewer)
        last_comment = max(response.data, key=lambda comment: comment['id'])
        response = self._delete_request('/api/v1/comments/{}'.format(last_comment['id']), self.reviewer)
        self.assertEqual(response.status_code, status.HTTP_403_FORBIDDEN)
        response = self._delete_request('/api/v1/comments/{}'.format(last_comment['id']), self.assignee)
        self.assertEqual(response.status_code, status.HTTP_204_NO_CONTENT)
        self._fetch_job_from_db()
        ids = list(map(lambda comment: comment.id, self.job.issue_set.first().comment_set.all()))
        self.assertNotIn(last_comment['id'], ids)
        self.job.review_set.all().delete()
        self.job.issue_set.all().delete()

    def test_api_v1_resolve_reopen_issue(self):
        self._set_validation_status()
        response = self._post_request('/api/v1/reviews', self.reviewer, self.reject_review_data)
        response = self._get_request('/api/v1/jobs/{}/issues'.format(self.job.id), self.assignee)
        issue_id = response.data[0]['id']

        response = self._patch_request('/api/v1/issues/{}'.format(issue_id), self.assignee, {'resolver_id': self.assignee.id})
        self.assertEqual(response.status_code, status.HTTP_200_OK)
        response = self._get_request('/api/v1/jobs/{}/issues'.format(self.job.id), self.assignee)
        self.assertEqual(response.data[0]['resolver']['id'], self.assignee.id)

        response = self._patch_request('/api/v1/issues/{}'.format(issue_id), self.reviewer, {'resolver_id': None})
        self.assertEqual(response.status_code, status.HTTP_200_OK)
        response = self._get_request('/api/v1/jobs/{}/issues'.format(self.job.id), self.assignee)
        self.assertEqual(response.data[0]['resolver'], None)

        response = self._patch_request('/api/v1/issues/{}'.format(issue_id), self.reviewer, {'resolver_id': self.reviewer.id})
        self.assertEqual(response.status_code, status.HTTP_200_OK)
        response = self._get_request('/api/v1/jobs/{}/issues'.format(self.job.id), self.reviewer)
        self.assertEqual(response.data[0]['resolver']['id'], self.reviewer.id)

class ServerAboutAPITestCase(APITestCase):
    def setUp(self):
        self.client = APIClient()

    @classmethod
    def setUpTestData(cls):
        create_db_users(cls)

    def _run_api_v1_server_about(self, user):
        with ForceLogin(user, self.client):
            response = self.client.get('/api/v1/server/about')

        return response

    def _check_request(self, response):
        self.assertEqual(response.status_code, status.HTTP_200_OK)
        self.assertIsNotNone(response.data.get("name", None))
        self.assertIsNotNone(response.data.get("description", None))
        self.assertIsNotNone(response.data.get("version", None))

    def test_api_v1_server_about_admin(self):
        response = self._run_api_v1_server_about(self.admin)
        self._check_request(response)

    def test_api_v1_server_about_user(self):
        response = self._run_api_v1_server_about(self.user)
        self._check_request(response)

    def test_api_v1_server_about_no_auth(self):
        response = self._run_api_v1_server_about(None)
        self.assertEqual(response.status_code, status.HTTP_401_UNAUTHORIZED)

class ServerExceptionAPITestCase(APITestCase):
    def setUp(self):
        self.client = APIClient()

    @classmethod
    def setUpTestData(cls):
        create_db_users(cls)
        cls.data = {
            "system": "Linux",
            "client": "rest_framework.APIClient",
            "time": "2019-01-29T12:34:56.000000Z",
            "task_id": 1,
            "job_id": 1,
            "proj_id": 2,
            "client_id": 12321235123,
            "message": "just test message",
            "filename": "http://localhost/my_file.js",
            "line": 1,
            "column": 1,
            "stack": ""
        }

    def _run_api_v1_server_exception(self, user):
        with ForceLogin(user, self.client):
            #pylint: disable=unused-variable
            with mock.patch("cvat.apps.engine.views.clogger") as clogger:
                response = self.client.post('/api/v1/server/exception',
                    self.data, format='json')

        return response

    def test_api_v1_server_exception_admin(self):
        response = self._run_api_v1_server_exception(self.admin)
        self.assertEqual(response.status_code, status.HTTP_201_CREATED)

    def test_api_v1_server_exception_user(self):
        response = self._run_api_v1_server_exception(self.user)
        self.assertEqual(response.status_code, status.HTTP_201_CREATED)

    def test_api_v1_server_exception_no_auth(self):
        response = self._run_api_v1_server_exception(None)
        self.assertEqual(response.status_code, status.HTTP_401_UNAUTHORIZED)


class ServerLogsAPITestCase(APITestCase):
    def setUp(self):
        self.client = APIClient()

    @classmethod
    def setUpTestData(cls):
        create_db_users(cls)
        cls.data = [
        {
            "time": "2019-01-29T12:34:56.000000Z",
            "task_id": 1,
            "job_id": 1,
            "proj_id": 2,
            "client_id": 12321235123,
            "message": "just test message",
            "name": "add point",
            "is_active": True,
            "payload": {"count": 1}
        },
        {
            "time": "2019-02-24T12:34:56.000000Z",
            "client_id": 12321235123,
            "name": "add point",
            "is_active": True,
        }]

    def _run_api_v1_server_logs(self, user):
        with ForceLogin(user, self.client):
            #pylint: disable=unused-variable
            with mock.patch("cvat.apps.engine.views.clogger") as clogger:
                response = self.client.post('/api/v1/server/logs',
                    self.data, format='json')

        return response

    def test_api_v1_server_logs_admin(self):
        response = self._run_api_v1_server_logs(self.admin)
        self.assertEqual(response.status_code, status.HTTP_201_CREATED)

    def test_api_v1_server_logs_user(self):
        response = self._run_api_v1_server_logs(self.user)
        self.assertEqual(response.status_code, status.HTTP_201_CREATED)

    def test_api_v1_server_logs_no_auth(self):
        response = self._run_api_v1_server_logs(None)
        self.assertEqual(response.status_code, status.HTTP_401_UNAUTHORIZED)


class UserAPITestCase(APITestCase):
    def setUp(self):
        self.client = APIClient()
        create_db_users(self)

    def _check_response(self, user, response, is_full=True):
        self.assertEqual(response.status_code, status.HTTP_200_OK)
        self._check_data(user, response.data, is_full)

    def _check_data(self, user, data, is_full):
        self.assertEqual(data["id"], user.id)
        self.assertEqual(data["username"], user.username)
        self.assertEqual(data["first_name"], user.first_name)
        self.assertEqual(data["last_name"], user.last_name)
        extra_check = self.assertIn if is_full else self.assertNotIn
        extra_check("email", data)
        extra_check("groups", data)
        extra_check("is_staff", data)
        extra_check("is_superuser", data)
        extra_check("is_active", data)
        extra_check("last_login", data)
        extra_check("date_joined", data)

class UserListAPITestCase(UserAPITestCase):
    def _run_api_v1_users(self, user):
        with ForceLogin(user, self.client):
            response = self.client.get('/api/v1/users')

        return response

    def _check_response(self, user, response, is_full=True):
        self.assertEqual(response.status_code, status.HTTP_200_OK)
        for user_info in response.data['results']:
            db_user = getattr(self, user_info['username'])
            self._check_data(db_user, user_info, is_full)

    def test_api_v1_users_admin(self):
        response = self._run_api_v1_users(self.admin)
        self._check_response(self.admin, response, True)

    def test_api_v1_users_user(self):
        response = self._run_api_v1_users(self.user)
        self._check_response(self.user, response, False)

    def test_api_v1_users_annotator(self):
        response = self._run_api_v1_users(self.annotator)
        self._check_response(self.annotator, response, False)

    def test_api_v1_users_observer(self):
        response = self._run_api_v1_users(self.observer)
        self._check_response(self.observer, response, False)

    def test_api_v1_users_no_auth(self):
        response = self._run_api_v1_users(None)
        self.assertEqual(response.status_code, status.HTTP_401_UNAUTHORIZED)

class UserSelfAPITestCase(UserAPITestCase):
    def _run_api_v1_users_self(self, user):
        with ForceLogin(user, self.client):
            response = self.client.get('/api/v1/users/self')

        return response

    def test_api_v1_users_self_admin(self):
        response = self._run_api_v1_users_self(self.admin)
        self._check_response(self.admin, response)

    def test_api_v1_users_self_user(self):
        response = self._run_api_v1_users_self(self.user)
        self._check_response(self.user, response)

    def test_api_v1_users_self_annotator(self):
        response = self._run_api_v1_users_self(self.annotator)
        self._check_response(self.annotator, response)

    def test_api_v1_users_self_observer(self):
        response = self._run_api_v1_users_self(self.observer)
        self._check_response(self.observer, response)

    def test_api_v1_users_self_no_auth(self):
        response = self._run_api_v1_users_self(None)
        self.assertEqual(response.status_code, status.HTTP_401_UNAUTHORIZED)

class UserGetAPITestCase(UserAPITestCase):
    def _run_api_v1_users_id(self, user, user_id):
        with ForceLogin(user, self.client):
            response = self.client.get('/api/v1/users/{}'.format(user_id))

        return response

    def test_api_v1_users_id_admin(self):
        response = self._run_api_v1_users_id(self.admin, self.user.id)
        self._check_response(self.user, response, True)

        response = self._run_api_v1_users_id(self.admin, self.admin.id)
        self._check_response(self.admin, response, True)

        response = self._run_api_v1_users_id(self.admin, self.owner.id)
        self._check_response(self.owner, response, True)

    def test_api_v1_users_id_user(self):
        response = self._run_api_v1_users_id(self.user, self.user.id)
        self._check_response(self.user, response, True)

        response = self._run_api_v1_users_id(self.user, self.owner.id)
        self._check_response(self.owner, response, False)

    def test_api_v1_users_id_annotator(self):
        response = self._run_api_v1_users_id(self.annotator, self.annotator.id)
        self._check_response(self.annotator, response, True)

        response = self._run_api_v1_users_id(self.annotator, self.user.id)
        self._check_response(self.user, response, False)

    def test_api_v1_users_id_observer(self):
        response = self._run_api_v1_users_id(self.observer, self.observer.id)
        self._check_response(self.observer, response, True)

        response = self._run_api_v1_users_id(self.observer, self.user.id)
        self._check_response(self.user, response, False)

    def test_api_v1_users_id_no_auth(self):
        response = self._run_api_v1_users_id(None, self.user.id)
        self.assertEqual(response.status_code, status.HTTP_401_UNAUTHORIZED)

class UserPartialUpdateAPITestCase(UserAPITestCase):
    def _run_api_v1_users_id(self, user, user_id, data):
        with ForceLogin(user, self.client):
            response = self.client.patch('/api/v1/users/{}'.format(user_id), data=data)

        return response

    def _check_response_with_data(self, user, response, data, is_full):
        # refresh information about the user from DB
        user = User.objects.get(id=user.id)
        for k,v in data.items():
            self.assertEqual(response.data[k], v)
        self._check_response(user, response, is_full)

    def test_api_v1_users_id_admin_partial(self):
        data = {"username": "user09", "last_name": "my last name"}
        response = self._run_api_v1_users_id(self.admin, self.user.id, data)

        self._check_response_with_data(self.user, response, data, True)

    def test_api_v1_users_id_user_partial(self):
        data = {"username": "user10", "first_name": "my name"}
        response = self._run_api_v1_users_id(self.user, self.user.id, data)
        self._check_response_with_data(self.user, response, data, False)

        data = {"is_staff": True}
        response = self._run_api_v1_users_id(self.user, self.user.id, data)
        self.assertEqual(response.status_code, status.HTTP_400_BAD_REQUEST)

        data = {"username": "admin", "is_superuser": True}
        response = self._run_api_v1_users_id(self.user, self.user.id, data)
        self.assertEqual(response.status_code, status.HTTP_400_BAD_REQUEST)

        data = {"username": "non_active", "is_active": False}
        response = self._run_api_v1_users_id(self.user, self.user.id, data)
        self.assertEqual(response.status_code, status.HTTP_400_BAD_REQUEST)

        data = {"username": "annotator01", "first_name": "slave"}
        response = self._run_api_v1_users_id(self.user, self.annotator.id, data)
        self.assertEqual(response.status_code, status.HTTP_403_FORBIDDEN)

    def test_api_v1_users_id_no_auth_partial(self):
        data = {"username": "user12"}
        response = self._run_api_v1_users_id(None, self.user.id, data)
        self.assertEqual(response.status_code, status.HTTP_401_UNAUTHORIZED)

class UserDeleteAPITestCase(UserAPITestCase):
    def _run_api_v1_users_id(self, user, user_id):
        with ForceLogin(user, self.client):
            response = self.client.delete('/api/v1/users/{}'.format(user_id))

        return response

    def test_api_v1_users_id_admin(self):
        response = self._run_api_v1_users_id(self.admin, self.user.id)
        self.assertEqual(response.status_code, status.HTTP_204_NO_CONTENT)

        response = self._run_api_v1_users_id(self.admin, self.admin.id)
        self.assertEqual(response.status_code, status.HTTP_204_NO_CONTENT)

    def test_api_v1_users_id_user(self):
        response = self._run_api_v1_users_id(self.user, self.owner.id)
        self.assertEqual(response.status_code, status.HTTP_403_FORBIDDEN)

        response = self._run_api_v1_users_id(self.user, self.user.id)
        self.assertEqual(response.status_code, status.HTTP_204_NO_CONTENT)

    def test_api_v1_users_id_annotator(self):
        response = self._run_api_v1_users_id(self.annotator, self.user.id)
        self.assertEqual(response.status_code, status.HTTP_403_FORBIDDEN)

        response = self._run_api_v1_users_id(self.annotator, self.annotator.id)
        self.assertEqual(response.status_code, status.HTTP_204_NO_CONTENT)

    def test_api_v1_users_id_observer(self):
        response = self._run_api_v1_users_id(self.observer, self.user.id)
        self.assertEqual(response.status_code, status.HTTP_403_FORBIDDEN)

        response = self._run_api_v1_users_id(self.observer, self.observer.id)
        self.assertEqual(response.status_code, status.HTTP_204_NO_CONTENT)

    def test_api_v1_users_id_no_auth(self):
        response = self._run_api_v1_users_id(None, self.user.id)
        self.assertEqual(response.status_code, status.HTTP_401_UNAUTHORIZED)

class ProjectListAPITestCase(APITestCase):
    def setUp(self):
        self.client = APIClient()

    @classmethod
    def setUpTestData(cls):
        create_db_users(cls)
        cls.projects = create_dummy_db_projects(cls)

    def _run_api_v1_projects(self, user, params=""):
        with ForceLogin(user, self.client):
            response = self.client.get('/api/v1/projects{}'.format(params))

        return response

    def test_api_v1_projects_admin(self):
        response = self._run_api_v1_projects(self.admin)
        self.assertEqual(response.status_code, status.HTTP_200_OK)
        self.assertListEqual(
            sorted([project.name for project in self.projects]),
            sorted([res["name"] for res in response.data["results"]]))

    def test_api_v1_projects_user(self):
        response = self._run_api_v1_projects(self.user)
        self.assertEqual(response.status_code, status.HTTP_200_OK)
        self.assertListEqual(
            sorted([project.name for project in self.projects
                if 'my empty project' != project.name]),
            sorted([res["name"] for res in response.data["results"]]))

    def test_api_v1_projects_observer(self):
        response = self._run_api_v1_projects(self.observer)
        self.assertEqual(response.status_code, status.HTTP_200_OK)
        self.assertListEqual(
            sorted([project.name for project in self.projects]),
            sorted([res["name"] for res in response.data["results"]]))

    def test_api_v1_projects_no_auth(self):
        response = self._run_api_v1_projects(None)
        self.assertEqual(response.status_code, status.HTTP_401_UNAUTHORIZED)

class ProjectGetAPITestCase(APITestCase):
    def setUp(self):
        self.client = APIClient()

    @classmethod
    def setUpTestData(cls):
        create_db_users(cls)
        cls.projects = create_dummy_db_projects(cls)

    def _run_api_v1_projects_id(self, pid, user):
        with ForceLogin(user, self.client):
            response = self.client.get('/api/v1/projects/{}'.format(pid))

        return response

    def _check_response(self, response, db_project):
        self.assertEqual(response.status_code, status.HTTP_200_OK)
        self.assertEqual(response.data["name"], db_project.name)
        owner = db_project.owner.id if db_project.owner else None
        response_owner = response.data["owner"]["id"] if response.data["owner"] else None
        self.assertEqual(response_owner, owner)
        assignee = db_project.assignee.id if db_project.assignee else None
        response_assignee = response.data["assignee"]["id"] if response.data["assignee"] else None
        self.assertEqual(response_assignee, assignee)
        self.assertEqual(response.data["status"], db_project.status)
        self.assertEqual(response.data["bug_tracker"], db_project.bug_tracker)

    def _check_api_v1_projects_id(self, user):
        for db_project in self.projects:
            response = self._run_api_v1_projects_id(db_project.id, user)
            if user and user.has_perm("engine.project.access", db_project):
                self._check_response(response, db_project)
            elif user:
                self.assertEqual(response.status_code, status.HTTP_403_FORBIDDEN)
            else:
                self.assertEqual(response.status_code, status.HTTP_401_UNAUTHORIZED)

    def test_api_v1_projects_id_admin(self):
        self._check_api_v1_projects_id(self.admin)

    def test_api_v1_projects_id_user(self):
        self._check_api_v1_projects_id(self.user)

    def test_api_v1_projects_id_observer(self):
        self._check_api_v1_projects_id(self.observer)

    def test_api_v1_projects_id_no_auth(self):
        self._check_api_v1_projects_id(None)

class ProjectDeleteAPITestCase(APITestCase):
    def setUp(self):
        self.client = APIClient()

    @classmethod
    def setUpTestData(cls):
        create_db_users(cls)
        cls.projects = create_dummy_db_projects(cls)

    def _run_api_v1_projects_id(self, pid, user):
        with ForceLogin(user, self.client):
            response = self.client.delete('/api/v1/projects/{}'.format(pid), format="json")

        return response

    def _check_api_v1_projects_id(self, user):
        for db_project in self.projects:
            response = self._run_api_v1_projects_id(db_project.id, user)
            if user and user.has_perm("engine.project.delete", db_project):
                self.assertEqual(response.status_code, status.HTTP_204_NO_CONTENT)
            elif user:
                self.assertEqual(response.status_code, status.HTTP_403_FORBIDDEN)
            else:
                self.assertEqual(response.status_code, status.HTTP_401_UNAUTHORIZED)

    def test_api_v1_projects_id_admin(self):
        self._check_api_v1_projects_id(self.admin)

    def test_api_v1_projects_id_user(self):
        self._check_api_v1_projects_id(self.user)

    def test_api_v1_projects_id_observer(self):
        self._check_api_v1_projects_id(self.observer)

    def test_api_v1_projects_id_no_auth(self):
        self._check_api_v1_projects_id(None)

class ProjectCreateAPITestCase(APITestCase):
    def setUp(self):
        self.client = APIClient()

    @classmethod
    def setUpTestData(cls):
        create_db_users(cls)

    def _run_api_v1_projects(self, user, data):
        with ForceLogin(user, self.client):
            response = self.client.post('/api/v1/projects', data=data, format="json")

        return response

    def _check_response(self, response, user, data):
        self.assertEqual(response.status_code, status.HTTP_201_CREATED)
        self.assertEqual(response.data["name"], data["name"])
        self.assertEqual(response.data["owner"]["id"], data.get("owner_id", user.id))
        response_assignee = response.data["assignee"]["id"] if response.data["assignee"] else None
        self.assertEqual(response_assignee, data.get('assignee_id', None))
        self.assertEqual(response.data["bug_tracker"], data.get("bug_tracker", ""))
        self.assertEqual(response.data["status"], StatusChoice.ANNOTATION)
        self.assertListEqual(
            [label["name"] for label in data.get("labels", [])],
            [label["name"] for label in response.data["labels"]]
        )

    def _check_api_v1_projects(self, user, data):
        response = self._run_api_v1_projects(user, data)
        if user and user.has_perm("engine.project.create"):
            self._check_response(response, user, data)
        elif user:
            self.assertEqual(response.status_code, status.HTTP_403_FORBIDDEN)
        else:
            self.assertEqual(response.status_code, status.HTTP_401_UNAUTHORIZED)

    def test_api_v1_projects_admin(self):
        data = {
            "name": "new name for the project",
            "bug_tracker": "http://example.com"
        }
        self._check_api_v1_projects(self.admin, data)

        data = {
            "owner_id": self.owner.id,
            "assignee_id": self.assignee.id,
            "name": "new name for the project"
        }
        self._check_api_v1_projects(self.admin, data)

        data = {
            "owner_id": self.admin.id,
            "name": "2"
        }
        self._check_api_v1_projects(self.admin, data)

        data = {
            "name": "Project with labels",
            "labels": [{
                "name": "car",
            }]
        }
        self._check_api_v1_projects(self.admin, data)


    def test_api_v1_projects_user(self):
        data = {
            "name": "Dummy name",
            "bug_tracker": "it is just text"
        }
        self._check_api_v1_projects(self.user, data)

        data = {
            "owner_id": self.owner.id,
            "assignee_id": self.assignee.id,
            "name": "My import project with data"
        }
        self._check_api_v1_projects(self.user, data)


    def test_api_v1_projects_observer(self):
        data = {
            "name": "My Project #1",
            "owner_id": self.owner.id,
            "assignee_id": self.assignee.id
        }
        self._check_api_v1_projects(self.observer, data)

    def test_api_v1_projects_no_auth(self):
        data = {
            "name": "My Project #2",
            "owner_id": self.admin.id,
        }
        self._check_api_v1_projects(None, data)

class ProjectPartialUpdateAPITestCase(APITestCase):
    def setUp(self):
        self.client = APIClient()

    @classmethod
    def setUpTestData(cls):
        create_db_users(cls)
        cls.projects = create_dummy_db_projects(cls)

    def _run_api_v1_projects_id(self, pid, user, data):
        with ForceLogin(user, self.client):
            response = self.client.patch('/api/v1/projects/{}'.format(pid),
                data=data, format="json")

        return response

    def _check_response(self, response, db_project, data):
        self.assertEqual(response.status_code, status.HTTP_200_OK)
        name = data.get("name", data.get("name", db_project.name))
        self.assertEqual(response.data["name"], name)
        response_owner = response.data["owner"]["id"] if response.data["owner"] else None
        db_owner = db_project.owner.id if db_project.owner else None
        self.assertEqual(response_owner, data.get("owner_id", db_owner))
        response_assignee = response.data["assignee"]["id"] if response.data["assignee"] else None
        db_assignee = db_project.assignee.id if db_project.assignee else None
        self.assertEqual(response_assignee, data.get("assignee_id", db_assignee))
        self.assertEqual(response.data["status"], data.get("status", db_project.status))
        self.assertEqual(response.data["bug_tracker"], data.get("bug_tracker", db_project.bug_tracker))

    def _check_api_v1_projects_id(self, user, data):
        for db_project in self.projects:
            response = self._run_api_v1_projects_id(db_project.id, user, data)
            if user and user.has_perm("engine.project.change", db_project):
                self._check_response(response, db_project, data)
            elif user:
                self.assertEqual(response.status_code, status.HTTP_403_FORBIDDEN)
            else:
                self.assertEqual(response.status_code, status.HTTP_401_UNAUTHORIZED)

    def test_api_v1_projects_id_admin(self):
        data = {
            "name": "new name for the project",
            "owner_id": self.owner.id,
            "bug_tracker": "https://new.bug.tracker",
        }
        self._check_api_v1_projects_id(self.admin, data)

    def test_api_v1_projects_id_user(self):
        data = {
            "name": "new name for the project",
            "owner_id": self.assignee.id,
        }
        self._check_api_v1_projects_id(self.user, data)

    def test_api_v1_projects_id_observer(self):
        data = {
            "name": "new name for the project",
        }
        self._check_api_v1_projects_id(self.observer, data)

    def test_api_v1_projects_id_no_auth(self):
        data = {
            "name": "new name for the project",
        }
        self._check_api_v1_projects_id(None, data)

class ProjectListOfTasksAPITestCase(APITestCase):
    def setUp(self):
        self.client = APIClient()

    @classmethod
    def setUpTestData(cls):
        create_db_users(cls)
        cls.projects = create_dummy_db_projects(cls)

    def _run_api_v1_projects_id_tasks(self, user, pid):
        with ForceLogin(user, self.client):
            response = self.client.get('/api/v1/projects/{}/tasks'.format(pid))

        return response

    def test_api_v1_projects_id_tasks_admin(self):
        project = self.projects[1]
        response = self._run_api_v1_projects_id_tasks(self.admin, project.id)
        self.assertEqual(response.status_code, status.HTTP_200_OK)
        self.assertListEqual(
            sorted([task.name for task in project.tasks.all()]),
            sorted([res["name"] for res in response.data["results"]]))

    def test_api_v1_projects_id_tasks_user(self):
        project = self.projects[1]
        response = self._run_api_v1_projects_id_tasks(self.user, project.id)
        self.assertEqual(response.status_code, status.HTTP_200_OK)
        self.assertListEqual(
            sorted([task.name for task in project.tasks.all()
                if  task.owner in [None, self.user] or
                    task.assignee in [None, self.user]]),
            sorted([res["name"] for res in response.data["results"]]))

    def test_api_v1_projects_id_tasks_observer(self):
        project = self.projects[1]
        response = self._run_api_v1_projects_id_tasks(self.observer, project.id)
        self.assertEqual(response.status_code, status.HTTP_200_OK)
        self.assertListEqual(
            sorted([task.name for task in project.tasks.all()]),
            sorted([res["name"] for res in response.data["results"]]))

    def test_api_v1_projects_id_tasks_no_auth(self):
        project = self.projects[1]
        response = self._run_api_v1_projects_id_tasks(None, project.id)
        self.assertEqual(response.status_code, status.HTTP_401_UNAUTHORIZED)


class TaskListAPITestCase(APITestCase):
    def setUp(self):
        self.client = APIClient()

    @classmethod
    def setUpTestData(cls):
        create_db_users(cls)
        cls.tasks = create_dummy_db_tasks(cls)

    def _run_api_v1_tasks(self, user, params=""):
        with ForceLogin(user, self.client):
            response = self.client.get('/api/v1/tasks{}'.format(params))

        return response

    def test_api_v1_tasks_admin(self):
        response = self._run_api_v1_tasks(self.admin)
        self.assertEqual(response.status_code, status.HTTP_200_OK)
        self.assertListEqual(
            sorted([task.name for task in self.tasks]),
            sorted([res["name"] for res in response.data["results"]]))

    def test_api_v1_tasks_user(self):
        response = self._run_api_v1_tasks(self.user)
        self.assertEqual(response.status_code, status.HTTP_200_OK)
        self.assertListEqual(
            sorted([task.name for task in self.tasks
                if (task.owner == self.user or task.assignee == None)]),
            sorted([res["name"] for res in response.data["results"]]))

    def test_api_v1_tasks_observer(self):
        response = self._run_api_v1_tasks(self.observer)
        self.assertEqual(response.status_code, status.HTTP_200_OK)
        self.assertListEqual(
            sorted([task.name for task in self.tasks]),
            sorted([res["name"] for res in response.data["results"]]))

    def test_api_v1_tasks_no_auth(self):
        response = self._run_api_v1_tasks(None)
        self.assertEqual(response.status_code, status.HTTP_401_UNAUTHORIZED)

class TaskGetAPITestCase(APITestCase):
    def setUp(self):
        self.client = APIClient()

    @classmethod
    def setUpTestData(cls):
        create_db_users(cls)
        cls.tasks = create_dummy_db_tasks(cls)

    def _run_api_v1_tasks_id(self, tid, user):
        with ForceLogin(user, self.client):
            response = self.client.get('/api/v1/tasks/{}'.format(tid))

        return response

    def _check_response(self, response, db_task):
        self.assertEqual(response.status_code, status.HTTP_200_OK)
        self.assertEqual(response.data["name"], db_task.name)
        self.assertEqual(response.data["size"], db_task.data.size)
        self.assertEqual(response.data["mode"], db_task.mode)
        owner = db_task.owner.id if db_task.owner else None
        response_owner = response.data["owner"]["id"] if response.data["owner"] else None
        self.assertEqual(response_owner, owner)
        assignee = db_task.assignee.id if db_task.assignee else None
        response_assignee = response.data["assignee"]["id"] if response.data["assignee"] else None
        self.assertEqual(response_assignee, assignee)
        self.assertEqual(response.data["overlap"], db_task.overlap)
        self.assertEqual(response.data["segment_size"], db_task.segment_size)
        self.assertEqual(response.data["image_quality"], db_task.data.image_quality)
        self.assertEqual(response.data["status"], db_task.status)
        self.assertListEqual(
            [label.name for label in db_task.label_set.all()],
            [label["name"] for label in response.data["labels"]]
        )

    def _check_api_v1_tasks_id(self, user):
        for db_task in self.tasks:
            response = self._run_api_v1_tasks_id(db_task.id, user)
            if user and user.has_perm("engine.task.access", db_task):
                self._check_response(response, db_task)
            elif user:
                self.assertEqual(response.status_code, status.HTTP_403_FORBIDDEN)
            else:
                self.assertEqual(response.status_code, status.HTTP_401_UNAUTHORIZED)

    def test_api_v1_tasks_id_admin(self):
        self._check_api_v1_tasks_id(self.admin)

    def test_api_v1_tasks_id_user(self):
        self._check_api_v1_tasks_id(self.user)

    def test_api_v1_tasks_id_observer(self):
        self._check_api_v1_tasks_id(self.observer)

    def test_api_v1_tasks_id_no_auth(self):
        self._check_api_v1_tasks_id(None)

class TaskDeleteAPITestCase(APITestCase):
    def setUp(self):
        self.client = APIClient()

    @classmethod
    def setUpTestData(cls):
        create_db_users(cls)
        cls.tasks = create_dummy_db_tasks(cls)

    def _run_api_v1_tasks_id(self, tid, user):
        with ForceLogin(user, self.client):
            response = self.client.delete('/api/v1/tasks/{}'.format(tid), format="json")

        return response

    def _check_api_v1_tasks_id(self, user):
        for db_task in self.tasks:
            response = self._run_api_v1_tasks_id(db_task.id, user)
            if user and user.has_perm("engine.task.delete", db_task):
                self.assertEqual(response.status_code, status.HTTP_204_NO_CONTENT)
            elif user:
                self.assertEqual(response.status_code, status.HTTP_403_FORBIDDEN)
            else:
                self.assertEqual(response.status_code, status.HTTP_401_UNAUTHORIZED)

    def test_api_v1_tasks_id_admin(self):
        self._check_api_v1_tasks_id(self.admin)

    def test_api_v1_tasks_id_user(self):
        self._check_api_v1_tasks_id(self.user)

    def test_api_v1_tasks_id_observer(self):
        self._check_api_v1_tasks_id(self.observer)

    def test_api_v1_tasks_id_no_auth(self):
        self._check_api_v1_tasks_id(None)

    def test_api_v1_tasks_delete_task_data_after_delete_task(self):
        for task in self.tasks:
            task_dir = task.get_task_dirname()
            self.assertTrue(os.path.exists(task_dir))
        self._check_api_v1_tasks_id(self.admin)
        for task in self.tasks:
            task_dir = task.get_task_dirname()
            self.assertFalse(os.path.exists(task_dir))


class TaskUpdateAPITestCase(APITestCase):

    def setUp(self):
        self.client = APIClient()

    @classmethod
    def setUpTestData(cls):
        create_db_users(cls)
        cls.tasks = create_dummy_db_tasks(cls)

    def _run_api_v1_tasks_id(self, tid, user, data):
        with ForceLogin(user, self.client):
            response = self.client.put('/api/v1/tasks/{}'.format(tid),
                data=data, format="json")

        return response

    def _check_response(self, response, db_task, data):
        self.assertEqual(response.status_code, status.HTTP_200_OK)
        name = data.get("name", db_task.name)
        self.assertEqual(response.data["name"], name)
        self.assertEqual(response.data["size"], db_task.data.size)
        mode = data.get("mode", db_task.mode)
        self.assertEqual(response.data["mode"], mode)
        owner = db_task.owner.id if db_task.owner else None
        owner = data.get("owner_id", owner)
        response_owner = response.data["owner"]["id"] if response.data["owner"] else None
        self.assertEqual(response_owner, owner)
        assignee = db_task.assignee.id if db_task.assignee else None
        assignee = data.get("assignee_id", assignee)
        response_assignee = response.data["assignee"]["id"] if response.data["assignee"] else None
        self.assertEqual(response_assignee, assignee)
        self.assertEqual(response.data["overlap"], db_task.overlap)
        self.assertEqual(response.data["segment_size"], db_task.segment_size)
        image_quality = data.get("image_quality", db_task.data.image_quality)
        self.assertEqual(response.data["image_quality"], image_quality)
        self.assertEqual(response.data["status"], db_task.status)
        if data.get("labels"):
            self.assertListEqual(
                [label["name"] for label in data.get("labels")],
                [label["name"] for label in response.data["labels"]]
            )
        else:
            self.assertListEqual(
                [label.name for label in db_task.label_set.all()],
                [label["name"] for label in response.data["labels"]]
            )

    def _check_api_v1_tasks_id(self, user, data):
        for db_task in self.tasks:
            response = self._run_api_v1_tasks_id(db_task.id, user, data)
            if user and user.has_perm("engine.task.change", db_task):
                self._check_response(response, db_task, data)
            elif user:
                self.assertEqual(response.status_code, status.HTTP_403_FORBIDDEN)
            else:
                self.assertEqual(response.status_code, status.HTTP_401_UNAUTHORIZED)

    def test_api_v1_tasks_id_admin(self):
        data = {
            "name": "new name for the task",
            "owner_id": self.owner.id,
            "labels": [{
                "name": "non-vehicle",
                "attributes": [{
                    "name": "my_attribute",
                    "mutable": True,
                    "input_type": AttributeType.CHECKBOX,
                    "default_value": "true"
                }]
            }]
        }
        self._check_api_v1_tasks_id(self.admin, data)

    def test_api_v1_tasks_id_user(self):
        data = {
            "name": "new name for the task",
            "owner_id": self.assignee.id,
            "labels": [{
                "name": "car",
                "attributes": [{
                    "name": "color",
                    "mutable": False,
                    "input_type": AttributeType.SELECT,
                    "default_value": "white",
                    "values": ["white", "yellow", "green", "red"]
                }]
            }]
        }
        self._check_api_v1_tasks_id(self.user, data)

    def test_api_v1_tasks_id_observer(self):
        data = {
            "name": "new name for the task",
            "labels": [{
                "name": "test",
            }]
        }
        self._check_api_v1_tasks_id(self.observer, data)

    def test_api_v1_tasks_id_no_auth(self):
        data = {
            "name": "new name for the task",
            "labels": [{
                "name": "test",
            }]
        }
        self._check_api_v1_tasks_id(None, data)

class TaskPartialUpdateAPITestCase(TaskUpdateAPITestCase):
    def _run_api_v1_tasks_id(self, tid, user, data):
        with ForceLogin(user, self.client):
            response = self.client.patch('/api/v1/tasks/{}'.format(tid),
                data=data, format="json")

        return response

    def test_api_v1_tasks_id_admin_partial(self):
        data = {
            "name": "new name for the task #2",
        }
        self._check_api_v1_tasks_id(self.admin, data)

        data = {
            "name": "new name for the task",
            "owner_id": self.owner.id
        }
        self._check_api_v1_tasks_id(self.admin, data)
        # Now owner is updated, but self.db_tasks are obsolete
        # We can't do any tests without owner in data below


    def test_api_v1_tasks_id_user_partial(self):
        data = {
            "labels": [{
                "name": "car",
                "attributes": [{
                    "name": "color",
                    "mutable": False,
                    "input_type": AttributeType.SELECT,
                    "default_value": "white",
                    "values": ["white", "yellow", "green", "red"]
                }]
            }]
        }
        self._check_api_v1_tasks_id(self.user, data)

        data = {
            "owner_id": self.observer.id,
            "assignee_id": self.annotator.id
        }
        self._check_api_v1_tasks_id(self.user, data)


    def test_api_v1_tasks_id_observer(self):
        data = {
            "name": "my task #3"
        }
        self._check_api_v1_tasks_id(self.observer, data)

    def test_api_v1_tasks_id_no_auth(self):
        data = {
            "name": "new name for the task",
            "labels": [{
                "name": "test",
            }]
        }
        self._check_api_v1_tasks_id(None, data)

class TaskCreateAPITestCase(APITestCase):
    def setUp(self):
        self.client = APIClient()
        project = {
            "name": "Project for task creation",
            "owner": self.user,
        }
        self.project = Project.objects.create(**project)
        label = {
            "name": "car",
            "project": self.project
        }
        Label.objects.create(**label)

    @classmethod
    def setUpTestData(cls):
        create_db_users(cls)

    def _run_api_v1_tasks(self, user, data):
        with ForceLogin(user, self.client):
            response = self.client.post('/api/v1/tasks', data=data, format="json")

        return response

    def _check_response(self, response, user, data):
        self.assertEqual(response.status_code, status.HTTP_201_CREATED)
        self.assertEqual(response.data["name"], data["name"])
        self.assertEqual(response.data["mode"], "")
        self.assertEqual(response.data["project_id"], data.get("project_id", None))
        self.assertEqual(response.data["owner"]["id"], data.get("owner_id", user.id))
        assignee = response.data["assignee"]["id"] if response.data["assignee"] else None
        self.assertEqual(assignee, data.get("assignee_id", None))
        self.assertEqual(response.data["bug_tracker"], data.get("bug_tracker", ""))
        self.assertEqual(response.data["overlap"], data.get("overlap", None))
        self.assertEqual(response.data["segment_size"], data.get("segment_size", 0))
        self.assertEqual(response.data["status"], StatusChoice.ANNOTATION)
        self.assertListEqual(
            [label["name"] for label in data.get("labels")],
            [label["name"] for label in response.data["labels"]]
        )

    def _check_api_v1_tasks(self, user, data):
        response = self._run_api_v1_tasks(user, data)
        if user and user.has_perm("engine.task.create"):
            self._check_response(response, user, data)
        elif user:
            self.assertEqual(response.status_code, status.HTTP_403_FORBIDDEN)
        else:
            self.assertEqual(response.status_code, status.HTTP_401_UNAUTHORIZED)

    def test_api_v1_tasks_admin(self):
        data = {
            "name": "new name for the task",
            "labels": [{
                "name": "non-vehicle",
                "attributes": [{
                    "name": "my_attribute",
                    "mutable": True,
                    "input_type": AttributeType.CHECKBOX,
                    "default_value": "true"
                }]
            }]
        }
        self._check_api_v1_tasks(self.admin, data)

    def test_api_v1_tasks_user(self):
        data = {
            "name": "new name for the task",
            "owner_id": self.assignee.id,
            "labels": [{
                "name": "car",
                "attributes": [{
                    "name": "color",
                    "mutable": False,
                    "input_type": AttributeType.SELECT,
                    "default_value": "white",
                    "values": ["white", "yellow", "green", "red"]
                }]
            }]
        }
        self._check_api_v1_tasks(self.user, data)

    def test_api_vi_tasks_user_project(self):
        data = {
            "name": "new name for the task",
            "project_id": self.project.id,
        }
        response = self._run_api_v1_tasks(self.user, data)
        data["labels"] = [{
            "name": "car"
        }]
        self._check_response(response, self.user, data)

    def test_api_v1_tasks_observer(self):
        data = {
            "name": "new name for the task",
            "labels": [{
                "name": "test",
            }]
        }
        self._check_api_v1_tasks(self.observer, data)

    def test_api_v1_tasks_no_auth(self):
        data = {
            "name": "new name for the task",
            "labels": [{
                "name": "test",
            }]
        }
        self._check_api_v1_tasks(None, data)

def generate_image_file(filename):
    f = BytesIO()
    gen = random.SystemRandom()
    width = gen.randint(100, 800)
    height = gen.randint(100, 800)
    image = Image.new('RGB', size=(width, height))
    image.save(f, 'jpeg')
    f.name = filename
    f.seek(0)

    return (width, height), f

def generate_image_files(*args):
    images = []
    image_sizes = []
    for image_name in args:
        img_size, image = generate_image_file(image_name)
        image_sizes.append(img_size)
        images.append(image)

    return image_sizes, images

def generate_video_file(filename, width=1920, height=1080, duration=1, fps=25, codec_name='mpeg4'):
    f = BytesIO()
    total_frames = duration * fps
    file_ext = os.path.splitext(filename)[1][1:]
    container = av.open(f, mode='w', format=file_ext)

    stream = container.add_stream(codec_name=codec_name, rate=fps)
    stream.width = width
    stream.height = height
    stream.pix_fmt = 'yuv420p'

    for frame_i in range(total_frames):
        img = np.empty((stream.width, stream.height, 3))
        img[:, :, 0] = 0.5 + 0.5 * np.sin(2 * np.pi * (0 / 3 + frame_i / total_frames))
        img[:, :, 1] = 0.5 + 0.5 * np.sin(2 * np.pi * (1 / 3 + frame_i / total_frames))
        img[:, :, 2] = 0.5 + 0.5 * np.sin(2 * np.pi * (2 / 3 + frame_i / total_frames))

        img = np.round(255 * img).astype(np.uint8)
        img = np.clip(img, 0, 255)

        frame = av.VideoFrame.from_ndarray(img, format='rgb24')
        for packet in stream.encode(frame):
            container.mux(packet)

    # Flush stream
    for packet in stream.encode():
        container.mux(packet)

    # Close the file
    container.close()
    f.name = filename
    f.seek(0)

    return [(width, height)] * total_frames, f

def generate_zip_archive_file(filename, count):
    image_sizes = []
    zip_buf = BytesIO()
    with zipfile.ZipFile(zip_buf, 'w') as zip_chunk:
        for idx in range(count):
            image_name = "image_{:6d}.jpg".format(idx)
            size, image_buf = generate_image_file(image_name)
            image_sizes.append(size)
            zip_chunk.writestr(image_name, image_buf.getvalue())

    zip_buf.name = filename
    zip_buf.seek(0)
    return image_sizes, zip_buf

def generate_pdf_file(filename, page_count=1):
    images = [Image.fromarray(np.ones((50, 100, 3), dtype=np.uint8))
        for _ in range(page_count)]
    image_sizes = [img.size for img in images]

    file_buf = BytesIO()
    images[0].save(file_buf, 'pdf', save_all=True, resolution=200,
        append_images=images[1:])

    file_buf.name = filename
    file_buf.seek(0)
    return image_sizes, file_buf

class TaskDataAPITestCase(APITestCase):
    _image_sizes = {}

    class ChunkType(str, Enum):
        IMAGESET = 'imageset'
        VIDEO = 'video'

        def __str__(self):
            return self.value

    def setUp(self):
        self.client = APIClient()

    @classmethod
    def setUpTestData(cls):
        create_db_users(cls)

    @classmethod
    def setUpClass(cls):
        super().setUpClass()
        filename = "test_1.jpg"
        path = os.path.join(settings.SHARE_ROOT, filename)
        img_size, data = generate_image_file(filename)
        with open(path, "wb") as image:
            image.write(data.read())
        cls._image_sizes[filename] = img_size

        filename = "test_2.jpg"
        path = os.path.join(settings.SHARE_ROOT, filename)
        img_size, data = generate_image_file(filename)
        with open(path, "wb") as image:
            image.write(data.read())
        cls._image_sizes[filename] = img_size

        filename = "test_3.jpg"
        path = os.path.join(settings.SHARE_ROOT, filename)
        img_size, data = generate_image_file(filename)
        with open(path, "wb") as image:
            image.write(data.read())
        cls._image_sizes[filename] = img_size

        filename = os.path.join("data", "test_3.jpg")
        path = os.path.join(settings.SHARE_ROOT, filename)
        os.makedirs(os.path.dirname(path))
        img_size, data = generate_image_file(filename)
        with open(path, "wb") as image:
            image.write(data.read())
        cls._image_sizes[filename] = img_size

        filename = "test_video_1.mp4"
        path = os.path.join(settings.SHARE_ROOT, filename)
        img_sizes, data = generate_video_file(filename, width=1280, height=720)
        with open(path, "wb") as video:
            video.write(data.read())
        cls._image_sizes[filename] = img_sizes

        filename = "test_rotated_90_video.mp4"
        path = os.path.join(os.path.dirname(__file__), 'assets', 'test_rotated_90_video.mp4')
        container = av.open(path, 'r')
        for frame in container.decode(video=0):
            # pyav ignores rotation record in metadata when decoding frames
            img_sizes = [(frame.height, frame.width)] * container.streams.video[0].frames
            break
        container.close()
        cls._image_sizes[filename] = img_sizes

        filename = os.path.join("videos", "test_video_1.mp4")
        path = os.path.join(settings.SHARE_ROOT, filename)
        os.makedirs(os.path.dirname(path))
        img_sizes, data = generate_video_file(filename, width=1280, height=720)
        with open(path, "wb") as video:
            video.write(data.read())
        cls._image_sizes[filename] = img_sizes

        filename = os.path.join("test_archive_1.zip")
        path = os.path.join(settings.SHARE_ROOT, filename)
        img_sizes, data = generate_zip_archive_file(filename, count=5)
        with open(path, "wb") as zip_archive:
            zip_archive.write(data.read())
        cls._image_sizes[filename] = img_sizes

        filename = "test_pointcloud_pcd.zip"
        path = os.path.join(os.path.dirname(__file__), 'assets', filename)
        image_sizes = []
        # container = av.open(path, 'r')
        zip_file = zipfile.ZipFile(path)
        for info in zip_file.namelist():
            if info.rsplit(".", maxsplit=1)[-1] == "pcd":
                with zip_file.open(info, "r") as file:
                    data = ValidateDimension.get_pcd_properties(file)
                    image_sizes.append((int(data["WIDTH"]), int(data["HEIGHT"])))
        cls._image_sizes[filename] = image_sizes

        filename = "test_velodyne_points.zip"
        path = os.path.join(os.path.dirname(__file__), 'assets', filename)
        image_sizes = []
        # create zip instance

        zip_file = zipfile.ZipFile(path, mode='a')

        source_path = []
        root_path = os.path.abspath(os.path.split(path)[0])

        for info in zip_file.namelist():
            if os.path.splitext(info)[1][1:] == "bin":
                zip_file.extract(info, root_path)
                bin_path = os.path.abspath(os.path.join(root_path, info))
                source_path.append(ValidateDimension.convert_bin_to_pcd(bin_path))

        for path in source_path:
            zip_file.write(path, os.path.abspath(path.replace(root_path, "")))

        for info in zip_file.namelist():
            if os.path.splitext(info)[1][1:] == "pcd":
                with zip_file.open(info, "r") as file:
                    data = ValidateDimension.get_pcd_properties(file)
                    image_sizes.append((int(data["WIDTH"]), int(data["HEIGHT"])))
        root_path = os.path.abspath(os.path.join(root_path, filename.split(".")[0]))

        shutil.rmtree(root_path)
        cls._image_sizes[filename] = image_sizes

    @classmethod
    def tearDownClass(cls):
        super().tearDownClass()
        path = os.path.join(settings.SHARE_ROOT, "test_1.jpg")
        os.remove(path)

        path = os.path.join(settings.SHARE_ROOT, "test_2.jpg")
        os.remove(path)

        path = os.path.join(settings.SHARE_ROOT, "test_3.jpg")
        os.remove(path)

        path = os.path.join(settings.SHARE_ROOT, "data", "test_3.jpg")
        os.remove(path)

        path = os.path.join(settings.SHARE_ROOT, "test_video_1.mp4")
        os.remove(path)

        path = os.path.join(settings.SHARE_ROOT, "videos", "test_video_1.mp4")
        os.remove(path)

        path = os.path.join(settings.SHARE_ROOT, "videos", "meta_info.txt")
        os.remove(path)

    def _run_api_v1_tasks_id_data_post(self, tid, user, data):
        with ForceLogin(user, self.client):
            response = self.client.post('/api/v1/tasks/{}/data'.format(tid),
                data=data)

        return response

    def _create_task(self, user, data):
        with ForceLogin(user, self.client):
            response = self.client.post('/api/v1/tasks', data=data, format="json")
        return response

    def _get_task(self, user, tid):
        with ForceLogin(user, self.client):
            return self.client.get("/api/v1/tasks/{}".format(tid))

    def _run_api_v1_task_id_data_get(self, tid, user, data_type, data_quality=None, data_number=None):
        url = '/api/v1/tasks/{}/data?type={}'.format(tid, data_type)
        if data_quality is not None:
            url += '&quality={}'.format(data_quality)
        if data_number is not None:
            url += '&number={}'.format(data_number)
        with ForceLogin(user, self.client):
            return self.client.get(url)

    def _get_preview(self, tid, user):
        return self._run_api_v1_task_id_data_get(tid, user, "preview")

    def _get_compressed_chunk(self, tid, user, number):
        return self._run_api_v1_task_id_data_get(tid, user, "chunk", "compressed", number)

    def _get_original_chunk(self, tid, user, number):
        return self._run_api_v1_task_id_data_get(tid, user, "chunk", "original", number)

    def _get_compressed_frame(self, tid, user, number):
        return self._run_api_v1_task_id_data_get(tid, user, "frame", "compressed", number)

    def _get_original_frame(self, tid, user, number):
        return self._run_api_v1_task_id_data_get(tid, user, "frame", "original", number)

    @staticmethod
    def _extract_zip_chunk(chunk_buffer, dimension=DimensionType.DIM_2D):
        chunk = zipfile.ZipFile(chunk_buffer, mode='r')
        if dimension == DimensionType.DIM_3D:
            return [BytesIO(chunk.read(f)) for f in sorted(chunk.namelist()) if f.rsplit(".", maxsplit=1)[-1] == "pcd"]
        return [Image.open(BytesIO(chunk.read(f))) for f in sorted(chunk.namelist())]

    @staticmethod
    def _extract_video_chunk(chunk_buffer):
        container = av.open(chunk_buffer)
        stream = container.streams.video[0]
        return [f.to_image() for f in container.decode(stream)]

    def _test_api_v1_tasks_id_data_spec(self, user, spec, data, expected_compressed_type, expected_original_type, image_sizes,
                                        expected_storage_method=StorageMethodChoice.FILE_SYSTEM,
                                        expected_uploaded_data_location=StorageChoice.LOCAL, dimension=DimensionType.DIM_2D):
        # create task
        response = self._create_task(user, spec)
        self.assertEqual(response.status_code, status.HTTP_201_CREATED)

        task_id = response.data["id"]

        # post data for the task
        response = self._run_api_v1_tasks_id_data_post(task_id, user, data)
        self.assertEqual(response.status_code, status.HTTP_202_ACCEPTED)

        response = self._get_task(user, task_id)

        expected_status_code = status.HTTP_200_OK
        if user == self.user and "owner_id" in spec and spec["owner_id"] != user.id and \
           "assignee_id" in spec and spec["assignee_id"] != user.id:
            expected_status_code = status.HTTP_403_FORBIDDEN
        self.assertEqual(response.status_code, expected_status_code)

        if expected_status_code == status.HTTP_200_OK:
            task = response.json()
            self.assertEqual(expected_compressed_type, task["data_compressed_chunk_type"])
            self.assertEqual(expected_original_type, task["data_original_chunk_type"])
            self.assertEqual(len(image_sizes), task["size"])
            db_data = Task.objects.get(pk=task_id).data
            self.assertEqual(expected_storage_method, db_data.storage_method)
            self.assertEqual(expected_uploaded_data_location, db_data.storage)
            # check if used share without copying inside and files doesn`t exist in ../raw/
            if expected_uploaded_data_location is StorageChoice.SHARE:
                self.assertEqual(False,
                    os.path.exists(os.path.join(db_data.get_upload_dirname(), next(iter(data.values())))))

        # check preview
        response = self._get_preview(task_id, user)
        self.assertEqual(response.status_code, expected_status_code)
        if expected_status_code == status.HTTP_200_OK:
            if dimension == DimensionType.DIM_2D:
                preview = Image.open(io.BytesIO(b"".join(response.streaming_content)))
                self.assertLessEqual(preview.size, image_sizes[0])

        # check compressed chunk
        response = self._get_compressed_chunk(task_id, user, 0)
        self.assertEqual(response.status_code, expected_status_code)
        if expected_status_code == status.HTTP_200_OK:
            if isinstance(response, HttpResponse):
                compressed_chunk = io.BytesIO(response.content)
            else:
                compressed_chunk = io.BytesIO(b"".join(response.streaming_content))
            if task["data_compressed_chunk_type"] == self.ChunkType.IMAGESET:
                images = self._extract_zip_chunk(compressed_chunk, dimension=dimension)
            else:
                images = self._extract_video_chunk(compressed_chunk)

            self.assertEqual(len(images), min(task["data_chunk_size"], len(image_sizes)))

            for image_idx, image in enumerate(images):
                if dimension == DimensionType.DIM_3D:
                    properties = ValidateDimension.get_pcd_properties(image)
                    self.assertEqual((int(properties["WIDTH"]),int(properties["HEIGHT"])), image_sizes[image_idx])
                else:
                    self.assertEqual(image.size, image_sizes[image_idx])

        # check original chunk
        response = self._get_original_chunk(task_id, user, 0)
        self.assertEqual(response.status_code, expected_status_code)
        if expected_status_code == status.HTTP_200_OK:
            if isinstance(response, HttpResponse):
                original_chunk = io.BytesIO(response.getvalue())
            else:
                original_chunk  = io.BytesIO(b"".join(response.streaming_content))
            if task["data_original_chunk_type"] == self.ChunkType.IMAGESET:
                images = self._extract_zip_chunk(original_chunk, dimension=dimension)
            else:
                images = self._extract_video_chunk(original_chunk)

            for image_idx, image in enumerate(images):
                if dimension == DimensionType.DIM_3D:
                    properties = ValidateDimension.get_pcd_properties(image)
                    self.assertEqual((int(properties["WIDTH"]), int(properties["HEIGHT"])), image_sizes[image_idx])
                else:
                    self.assertEqual(image.size, image_sizes[image_idx])

            self.assertEqual(len(images), min(task["data_chunk_size"], len(image_sizes)))

            if task["data_original_chunk_type"] == self.ChunkType.IMAGESET:
                server_files = [img for key, img in data.items() if key.startswith("server_files")]
                client_files = [img for key, img in data.items() if key.startswith("client_files")]

                if server_files:
                    source_files = [os.path.join(settings.SHARE_ROOT, f) for f in sorted(server_files)]
                else:
                    source_files = [f for f in sorted(client_files, key=lambda e: e.name)]

                source_images = []
                for f in source_files:
                    if zipfile.is_zipfile(f):
                        source_images.extend(self._extract_zip_chunk(f, dimension=dimension))
                    elif isinstance(f, io.BytesIO) and \
                            str(getattr(f, 'name', None)).endswith('.pdf'):
                        source_images.extend(convert_from_bytes(f.getvalue(),
                            fmt='png'))
                    else:
                        source_images.append(Image.open(f))

                for img_idx, image in enumerate(images):
                    if dimension == DimensionType.DIM_3D:
                        server_image = np.array(image.getbuffer())
                        source_image = np.array(source_images[img_idx].getbuffer())
                        self.assertTrue(np.array_equal(source_image, server_image))
                    else:
                        server_image = np.array(image)
                        source_image = np.array(source_images[img_idx])
                        self.assertTrue(np.array_equal(source_image, server_image))

    def _test_api_v1_tasks_id_data(self, user):
        task_spec = {
            "name": "my task #1",
            "owner_id": self.owner.id,
            "assignee_id": self.assignee.id,
            "overlap": 0,
            "segment_size": 100,
            "labels": [
                {"name": "car"},
                {"name": "person"},
            ]
        }

        image_sizes, images = generate_image_files("test_1.jpg", "test_2.jpg", "test_3.jpg")
        task_data = {
            "client_files[0]": images[0],
            "client_files[1]": images[1],
            "client_files[2]": images[2],
            "image_quality": 75,
        }

        self._test_api_v1_tasks_id_data_spec(user, task_spec, task_data, self.ChunkType.IMAGESET, self.ChunkType.IMAGESET, image_sizes)

        task_spec = {
            "name": "my task without copying #2",
            "overlap": 0,
            "segment_size": 0,
            "labels": [
                {"name": "car"},
                {"name": "person"},
            ]
        }

        task_data = {
            "server_files[0]": "test_1.jpg",
            "server_files[1]": "test_2.jpg",
            "server_files[2]": "test_3.jpg",
            "server_files[3]": os.path.join("data", "test_3.jpg"),
            "image_quality": 75,
        }
        image_sizes = [
            self._image_sizes[task_data["server_files[3]"]],
            self._image_sizes[task_data["server_files[0]"]],
            self._image_sizes[task_data["server_files[1]"]],
            self._image_sizes[task_data["server_files[2]"]],
        ]

        self._test_api_v1_tasks_id_data_spec(user, task_spec, task_data, self.ChunkType.IMAGESET, self.ChunkType.IMAGESET, image_sizes,
                                             expected_uploaded_data_location=StorageChoice.SHARE)

        task_spec.update([('name', 'my task #3')])
        task_data.update([('copy_data', True)])
        self._test_api_v1_tasks_id_data_spec(user, task_spec, task_data, self.ChunkType.IMAGESET, self.ChunkType.IMAGESET,
                                             image_sizes, expected_uploaded_data_location=StorageChoice.LOCAL)

        task_spec = {
            "name": "my video task #4",
            "overlap": 0,
            "segment_size": 100,
            "labels": [
                {"name": "car"},
                {"name": "person"},
            ]
        }
        image_sizes, video = generate_video_file(filename="test_video_1.mp4", width=1280, height=720)
        task_data = {
            "client_files[0]": video,
            "image_quality": 43,
        }

        self._test_api_v1_tasks_id_data_spec(user, task_spec, task_data, self.ChunkType.VIDEO, self.ChunkType.VIDEO, image_sizes)

        task_spec = {
            "name": "my video task without copying #5",
            "overlap": 0,
            "segment_size": 5,
            "labels": [
                {"name": "car"},
                {"name": "person"},
            ]
        }

        task_data = {
            "server_files[0]": "test_video_1.mp4",
            "image_quality": 57,
        }
        image_sizes = self._image_sizes[task_data["server_files[0]"]]

        self._test_api_v1_tasks_id_data_spec(user, task_spec, task_data, self.ChunkType.VIDEO, self.ChunkType.VIDEO, image_sizes,
                                             expected_uploaded_data_location=StorageChoice.SHARE)

        task_spec.update([('name', 'my video task #6')])
        task_data.update([('copy_data', True)])
        self._test_api_v1_tasks_id_data_spec(user, task_spec, task_data, self.ChunkType.VIDEO, self.ChunkType.VIDEO,
                                             image_sizes, expected_uploaded_data_location=StorageChoice.LOCAL)

        task_spec = {
            "name": "my video task without copying #7",
            "overlap": 0,
            "segment_size": 0,
            "labels": [
                {"name": "car"},
                {"name": "person"},
            ]
        }
        task_data = {
            "server_files[0]": os.path.join("videos", "test_video_1.mp4"),
            "image_quality": 57,
        }
        image_sizes = self._image_sizes[task_data["server_files[0]"]]

        self._test_api_v1_tasks_id_data_spec(user, task_spec, task_data, self.ChunkType.VIDEO, self.ChunkType.VIDEO, image_sizes,
                                             expected_uploaded_data_location=StorageChoice.SHARE)

        task_spec.update([("name", "my video task #8")])
        task_data.update([("copy_data", True)])
        self._test_api_v1_tasks_id_data_spec(user, task_spec, task_data, self.ChunkType.VIDEO, self.ChunkType.VIDEO,
                                             image_sizes, expected_uploaded_data_location=StorageChoice.LOCAL)

        task_spec = {
            "name": "my video task without copying #9",
            "overlap": 0,
            "segment_size": 5,
            "labels": [
                {"name": "car"},
                {"name": "person"},
            ]
        }

        task_data = {
            "server_files[0]": "test_video_1.mp4",
            "image_quality": 12,
            "use_zip_chunks": True,
        }
        image_sizes = self._image_sizes[task_data["server_files[0]"]]

        self._test_api_v1_tasks_id_data_spec(user, task_spec, task_data, self.ChunkType.IMAGESET, self.ChunkType.VIDEO, image_sizes,
                                             expected_uploaded_data_location=StorageChoice.SHARE)

        task_spec.update([('name', 'my video task #10')])
        task_data.update([('copy_data', True)])
        self._test_api_v1_tasks_id_data_spec(user, task_spec, task_data, self.ChunkType.IMAGESET, self.ChunkType.VIDEO,
                                             image_sizes, expected_uploaded_data_location=StorageChoice.LOCAL)

        task_spec = {
            "name": "my archive task without copying #11",
            "overlap": 0,
            "segment_size": 0,
            "labels": [
                {"name": "car"},
                {"name": "person"},
            ]
        }
        task_data = {
            "server_files[0]": "test_archive_1.zip",
            "image_quality": 88,
        }
        image_sizes = self._image_sizes[task_data["server_files[0]"]]

        self._test_api_v1_tasks_id_data_spec(user, task_spec, task_data, self.ChunkType.IMAGESET, self.ChunkType.IMAGESET, image_sizes,
                                             expected_uploaded_data_location=StorageChoice.SHARE)

        task_spec.update([('name', 'my archive task #12')])
        task_data.update([('copy_data', True)])
        self._test_api_v1_tasks_id_data_spec(user, task_spec, task_data, self.ChunkType.IMAGESET, self.ChunkType.IMAGESET,
                                             image_sizes, expected_uploaded_data_location=StorageChoice.LOCAL)

        task_spec = {
            "name": "my archive task #13",
            "overlap": 0,
            "segment_size": 0,
            "labels": [
                {"name": "car"},
                {"name": "person"},
            ]
        }
        image_sizes, archive = generate_zip_archive_file("test_archive_2.zip", 7)
        task_data = {
            "client_files[0]": archive,
            "image_quality": 100,
        }

        self._test_api_v1_tasks_id_data_spec(user, task_spec, task_data, self.ChunkType.IMAGESET, self.ChunkType.IMAGESET, image_sizes)

        task_spec = {
            "name": "cached video task without copying #14",
            "overlap": 0,
            "segment_size": 0,
            "labels": [
                {"name": "car"},
                {"name": "person"},
            ]
        }

        task_data = {
            "server_files[0]": 'test_video_1.mp4',
            "image_quality": 70,
            "use_cache": True,
        }

        image_sizes = self._image_sizes[task_data["server_files[0]"]]

        self._test_api_v1_tasks_id_data_spec(user, task_spec, task_data, self.ChunkType.VIDEO,
            self.ChunkType.VIDEO, image_sizes, StorageMethodChoice.CACHE, StorageChoice.SHARE)

        task_spec.update([('name', 'cached video task #15')])
        task_data.update([('copy_data', True)])
        self._test_api_v1_tasks_id_data_spec(user, task_spec, task_data, self.ChunkType.VIDEO, self.ChunkType.VIDEO,
                                             image_sizes, StorageMethodChoice.CACHE, StorageChoice.LOCAL)

        task_spec = {
            "name": "cached images task without copying #16",
            "overlap": 0,
            "segment_size": 0,
            "labels": [
                {"name": "car"},
                {"name": "person"},
            ]
        }

        task_data = {
            "server_files[0]": "test_1.jpg",
            "server_files[1]": "test_2.jpg",
            "server_files[2]": "test_3.jpg",
            "image_quality": 70,
            "use_cache": True,
        }
        image_sizes = [
            self._image_sizes[task_data["server_files[0]"]],
            self._image_sizes[task_data["server_files[1]"]],
            self._image_sizes[task_data["server_files[2]"]],
        ]

        self._test_api_v1_tasks_id_data_spec(user, task_spec, task_data, self.ChunkType.IMAGESET,
            self.ChunkType.IMAGESET, image_sizes, StorageMethodChoice.CACHE, StorageChoice.SHARE)

        task_spec.update([('name', 'cached images task #17')])
        task_data.update([('copy_data', True)])
        self._test_api_v1_tasks_id_data_spec(user, task_spec, task_data, self.ChunkType.IMAGESET, self.ChunkType.IMAGESET,
                                             image_sizes, StorageMethodChoice.CACHE, StorageChoice.LOCAL)

        task_spec = {
            "name": "my cached zip archive task without copying #18",
            "overlap": 0,
            "segment_size": 0,
            "labels": [
                {"name": "car"},
                {"name": "person"},
            ]
        }

        task_data = {
            "server_files[0]": "test_archive_1.zip",
            "image_quality": 70,
            "use_cache": True
        }

        image_sizes = self._image_sizes[task_data["server_files[0]"]]

        self._test_api_v1_tasks_id_data_spec(user, task_spec, task_data, self.ChunkType.IMAGESET,
            self.ChunkType.IMAGESET, image_sizes, StorageMethodChoice.CACHE, StorageChoice.SHARE)

        task_spec.update([('name', 'my cached zip archive task #19')])
        task_data.update([('copy_data', True)])
        self._test_api_v1_tasks_id_data_spec(user, task_spec, task_data, self.ChunkType.IMAGESET, self.ChunkType.IMAGESET,
                                             image_sizes, StorageMethodChoice.CACHE, StorageChoice.LOCAL)

        task_spec = {
            "name": "my cached pdf task #20",
            "overlap": 0,
            "segment_size": 0,
            "labels": [
                {"name": "car"},
                {"name": "person"},
            ]
        }

        image_sizes, document = generate_pdf_file("test_pdf_1.pdf", 5)

        task_data = {
            "client_files[0]": document,
            "image_quality": 70,
            "use_cache": True
        }

        self._test_api_v1_tasks_id_data_spec(user, task_spec, task_data,
            self.ChunkType.IMAGESET, self.ChunkType.IMAGESET,
            image_sizes, StorageMethodChoice.CACHE)

        task_spec = {
            "name": "my pdf task #21",
            "overlap": 0,
            "segment_size": 0,
            "labels": [
                {"name": "car"},
                {"name": "person"},
            ]
        }

        image_sizes, document = generate_pdf_file("test_pdf_2.pdf", 4)

        task_data = {
            "client_files[0]": document,
            "image_quality": 70,
        }

        self._test_api_v1_tasks_id_data_spec(user, task_spec, task_data,
            self.ChunkType.IMAGESET, self.ChunkType.IMAGESET, image_sizes)

        prepare_meta_for_upload(
            prepare_meta,
            os.path.join(settings.SHARE_ROOT, "videos", "test_video_1.mp4"),
            os.path.join(settings.SHARE_ROOT, "videos")
        )
        task_spec = {
            "name": "my video with meta info task without copying #22",
            "overlap": 0,
            "segment_size": 0,
            "labels": [
                {"name": "car"},
                {"name": "person"},
            ]
        }
        task_data = {
            "server_files[0]": os.path.join("videos", "test_video_1.mp4"),
            "server_files[1]": os.path.join("videos", "meta_info.txt"),
            "image_quality": 70,
            "use_cache": True
        }
        image_sizes = self._image_sizes[task_data['server_files[0]']]

        self._test_api_v1_tasks_id_data_spec(user, task_spec, task_data, self.ChunkType.VIDEO,
                                            self.ChunkType.VIDEO, image_sizes, StorageMethodChoice.CACHE,
                                            StorageChoice.SHARE)

        task_spec.update([('name', 'my video with meta info task #23')])
        task_data.update([('copy_data', True)])
        self._test_api_v1_tasks_id_data_spec(user, task_spec, task_data, self.ChunkType.VIDEO, self.ChunkType.VIDEO,
                                             image_sizes, StorageMethodChoice.CACHE, StorageChoice.LOCAL)

        task_spec = {
            "name": "my cached video task #14",
            "overlap": 0,
            "segment_size": 0,
            "labels": [
                {"name": "car"},
                {"name": "person"},
            ]
        }

        task_data = {
            "client_files[0]": open(os.path.join(os.path.dirname(__file__), 'assets', 'test_rotated_90_video.mp4'), 'rb'),
            "image_quality": 70,
            "use_zip_chunks": True
        }

        image_sizes = self._image_sizes['test_rotated_90_video.mp4']
        self._test_api_v1_tasks_id_data_spec(user, task_spec, task_data, self.ChunkType.IMAGESET,
            self.ChunkType.VIDEO, image_sizes, StorageMethodChoice.FILE_SYSTEM)

        task_spec = {
            "name": "my video task #15",
            "overlap": 0,
            "segment_size": 0,
            "labels": [
                {"name": "car"},
                {"name": "person"},
            ]
        }

        task_data = {
            "client_files[0]": open(os.path.join(os.path.dirname(__file__), 'assets', 'test_rotated_90_video.mp4'), 'rb'),
            "image_quality": 70,
            "use_cache": True,
            "use_zip_chunks": True
        }

        image_sizes = self._image_sizes['test_rotated_90_video.mp4']
        self._test_api_v1_tasks_id_data_spec(user, task_spec, task_data, self.ChunkType.IMAGESET,
            self.ChunkType.VIDEO, image_sizes, StorageMethodChoice.CACHE)

        task_spec = {
            "name": "test mxf format",
            "use_zip_chunks": False,
            "labels": [
                {"name": "car"},
                {"name": "person"},
            ],
        }

        image_sizes, video = generate_video_file(filename="test_video_1.mxf", width=1280, height=720, codec_name='mpeg2video')
        task_data = {
            "client_files[0]": video,
            "image_quality": 51,
        }

        self._test_api_v1_tasks_id_data_spec(user, task_spec, task_data, self.ChunkType.VIDEO, self.ChunkType.VIDEO, image_sizes)

        task_spec = {
            "name": "my archive task #24",
            "overlap": 0,
            "segment_size": 0,
            "labels": [
                {"name": "car"},
                {"name": "person"},
            ]
        }

        task_data = {
            "client_files[0]": open(os.path.join(os.path.dirname(__file__), 'assets', 'test_pointcloud_pcd.zip'), 'rb'),
            "image_quality": 100,
        }
        image_sizes = self._image_sizes["test_pointcloud_pcd.zip"]
        self._test_api_v1_tasks_id_data_spec(user, task_spec, task_data, self.ChunkType.IMAGESET,
                                             self.ChunkType.IMAGESET,
                                             image_sizes, dimension=DimensionType.DIM_3D)

        task_spec = {
            "name": "my archive task #25",
            "overlap": 0,
            "segment_size": 0,
            "labels": [
                {"name": "car"},
                {"name": "person"},
            ]
        }

        task_data = {
            "client_files[0]": open(os.path.join(os.path.dirname(__file__), 'assets', 'test_velodyne_points.zip'),
                                    'rb'),
            "image_quality": 100,
        }
        image_sizes = self._image_sizes["test_velodyne_points.zip"]
        self._test_api_v1_tasks_id_data_spec(user, task_spec, task_data, self.ChunkType.IMAGESET,
                                             self.ChunkType.IMAGESET,
                                             image_sizes, dimension=DimensionType.DIM_3D)

    def test_api_v1_tasks_id_data_admin(self):
        self._test_api_v1_tasks_id_data(self.admin)

    def test_api_v1_tasks_id_data_owner(self):
        self._test_api_v1_tasks_id_data(self.owner)

    def test_api_v1_tasks_id_data_user(self):
        self._test_api_v1_tasks_id_data(self.user)

    def test_api_v1_tasks_id_data_no_auth(self):
        data = {
            "name": "my task #3",
            "owner_id": self.owner.id,
            "assignee_id": self.assignee.id,
            "overlap": 0,
            "segment_size": 100,
            "labels": [
                {"name": "car"},
                {"name": "person"},
            ]
        }
        response = self._create_task(None, data)
        self.assertEqual(response.status_code, status.HTTP_401_UNAUTHORIZED)

def compare_objects(self, obj1, obj2, ignore_keys, fp_tolerance=.001):
    if isinstance(obj1, dict):
        self.assertTrue(isinstance(obj2, dict), "{} != {}".format(obj1, obj2))
        for k, v1 in obj1.items():
            if k in ignore_keys:
                continue
            v2 = obj2[k]
            if k == 'attributes':
                key = lambda a: a['spec_id']
                v1.sort(key=key)
                v2.sort(key=key)
            compare_objects(self, v1, v2, ignore_keys)
    elif isinstance(obj1, list):
        self.assertTrue(isinstance(obj2, list), "{} != {}".format(obj1, obj2))
        self.assertEqual(len(obj1), len(obj2), "{} != {}".format(obj1, obj2))
        for v1, v2 in zip(obj1, obj2):
            compare_objects(self, v1, v2, ignore_keys)
    else:
        if isinstance(obj1, float) or isinstance(obj2, float):
            self.assertAlmostEqual(obj1, obj2, delta=fp_tolerance)
        else:
            self.assertEqual(obj1, obj2)

class JobAnnotationAPITestCase(APITestCase):
    def setUp(self):
        self.client = APIClient()

    @classmethod
    def setUpTestData(cls):
        create_db_users(cls)

    def _create_task(self, owner, assignee, annotation_format=""):
        data = {
            "name": "my task #1",
            "owner_id": owner.id,
            "assignee_id": assignee.id,
            "overlap": 0,
            "segment_size": 100,
            "labels": [
                {
                    "name": "car",
                    "attributes": [
                        {
                            "name": "model",
                            "mutable": False,
                            "input_type": "select",
                            "default_value": "mazda",
                            "values": ["bmw", "mazda", "renault"]
                        },
                        {
                            "name": "parked",
                            "mutable": True,
                            "input_type": "checkbox",
                            "default_value": "false"
                        },
                    ]
                },
                {"name": "person"},
                {
                    "name": "widerface",
                    "attributes": [
                        {
                            "name": "blur",
                            "mutable": False,
                            "input_type": "select",
                            "default_value": "0",
                            "values": ["0", "1", "2"]
                        },
                        {
                            "name": "expression",
                            "mutable": False,
                            "input_type": "select",
                            "default_value": "0",
                            "values": ["0", "1"]
                        },
                        {
                            "name": "illumination",
                            "mutable": False,
                            "input_type": "select",
                            "default_value": "0",
                            "values": ["0", "1"]
                        },
                    ]
                },
            ]
        }
        if annotation_format in ["ICDAR Recognition 1.0",
                "ICDAR Localization 1.0"]:
            data["labels"] = [{
                "name": "icdar",
                "attributes": [
                    {
                        "name": "text",
                        "mutable": False,
                        "input_type": "text",
                        "values": ["word_1", "word_2", "word_3"]
                    },
                ]
            }]
        elif annotation_format == "ICDAR Segmentation 1.0":
            data["labels"] = [{
                "name": "icdar",
                "attributes": [
                    {
                        "name": "text",
                        "mutable": False,
                        "input_type": "text",
                        "values": ["word_1", "word_2", "word_3"]
                    },
                    {
                        "name": "index",
                        "mutable": False,
                        "input_type": "number",
                        "values": ["0", "1", "2"]
                    },
                    {
                        "name": "color",
                        "mutable": False,
                        "input_type": "text",
                        "values": ["100 110 240", "10 15 20", "120 128 64"]
                    },
                    {
                        "name": "center",
                        "mutable": False,
                        "input_type": "text",
                        "values": ["1 2", "2 4", "10 45"]
                    },
                ]
            }]

        with ForceLogin(owner, self.client):
            response = self.client.post('/api/v1/tasks', data=data, format="json")
            assert response.status_code == status.HTTP_201_CREATED
            tid = response.data["id"]

            images = {
                "client_files[0]": generate_image_file("test_1.jpg")[1],
                "client_files[1]": generate_image_file("test_2.jpg")[1],
                "client_files[2]": generate_image_file("test_3.jpg")[1],
                "client_files[4]": generate_image_file("test_4.jpg")[1],
                "client_files[5]": generate_image_file("test_5.jpg")[1],
                "client_files[6]": generate_image_file("test_6.jpg")[1],
                "client_files[7]": generate_image_file("test_7.jpg")[1],
                "client_files[8]": generate_image_file("test_8.jpg")[1],
                "client_files[9]": generate_image_file("test_9.jpg")[1],
                "image_quality": 75,
                "frame_filter": "step=3",
            }
            response = self.client.post("/api/v1/tasks/{}/data".format(tid), data=images)
            assert response.status_code == status.HTTP_202_ACCEPTED

            response = self.client.get("/api/v1/tasks/{}".format(tid))
            task = response.data

            response = self.client.get("/api/v1/tasks/{}/jobs".format(tid))
            jobs = response.data

        return (task, jobs)

    @staticmethod
    def _get_default_attr_values(task):
        default_attr_values = {}
        for label in task["labels"]:
            default_attr_values[label["id"]] = {
                "mutable": [],
                "immutable": [],
                "all": [],
            }
            for attr in label["attributes"]:
                default_value = {
                    "spec_id": attr["id"],
                    "value": attr["default_value"],
                }
                if attr["mutable"]:
                    default_attr_values[label["id"]]["mutable"].append(default_value)
                else:
                    default_attr_values[label["id"]]["immutable"].append(default_value)
                default_attr_values[label["id"]]["all"].append(default_value)
        return default_attr_values

    def _put_api_v1_jobs_id_data(self, jid, user, data):
        with ForceLogin(user, self.client):
            response = self.client.put("/api/v1/jobs/{}/annotations".format(jid),
                data=data, format="json")

        return response

    def _get_api_v1_jobs_id_data(self, jid, user):
        with ForceLogin(user, self.client):
            response = self.client.get("/api/v1/jobs/{}/annotations".format(jid))

        return response

    def _delete_api_v1_jobs_id_data(self, jid, user):
        with ForceLogin(user, self.client):
            response = self.client.delete("/api/v1/jobs/{}/annotations".format(jid),
            format="json")

        return response

    def _patch_api_v1_jobs_id_data(self, jid, user, action, data):
        with ForceLogin(user, self.client):
            response = self.client.patch(
                "/api/v1/jobs/{}/annotations?action={}".format(jid, action),
                data=data, format="json")

        return response

    def _check_response(self, response, data):
        if not response.status_code in [
            status.HTTP_403_FORBIDDEN, status.HTTP_401_UNAUTHORIZED]:
            compare_objects(self, data, response.data, ignore_keys=["id"])

    def _run_api_v1_jobs_id_annotations(self, owner, assignee, annotator):
        task, jobs = self._create_task(owner, assignee)
        if annotator:
            HTTP_200_OK = status.HTTP_200_OK
            HTTP_204_NO_CONTENT = status.HTTP_204_NO_CONTENT
            HTTP_400_BAD_REQUEST = status.HTTP_400_BAD_REQUEST
        else:
            HTTP_200_OK = status.HTTP_401_UNAUTHORIZED
            HTTP_204_NO_CONTENT = status.HTTP_401_UNAUTHORIZED
            HTTP_400_BAD_REQUEST = status.HTTP_401_UNAUTHORIZED

        job = jobs[0]
        data = {
            "version": 0,
            "tags": [],
            "shapes": [],
            "tracks": []
        }
        response = self._put_api_v1_jobs_id_data(job["id"], annotator, data)
        self.assertEqual(response.status_code, HTTP_200_OK)

        data = {
            "version": 1,
            "tags": [
                {
                    "frame": 0,
                    "label_id": task["labels"][0]["id"],
                    "group": None,
                    "source": "manual",
                    "attributes": []
                }
            ],
            "shapes": [
                {
                    "frame": 0,
                    "label_id": task["labels"][0]["id"],
                    "group": None,
                    "source": "manual",
                    "attributes": [
                        {
                            "spec_id": task["labels"][0]["attributes"][0]["id"],
                            "value": task["labels"][0]["attributes"][0]["values"][0]
                        },
                        {
                            "spec_id": task["labels"][0]["attributes"][1]["id"],
                            "value": task["labels"][0]["attributes"][1]["default_value"]
                        }
                    ],
                    "points": [1.0, 2.1, 100, 300.222],
                    "type": "rectangle",
                    "occluded": False
                },
                {
                    "frame": 2,
                    "label_id": task["labels"][1]["id"],
                    "group": None,
                    "source": "manual",
                    "attributes": [],
                    "points": [2.0, 2.1, 100, 300.222, 400, 500, 1, 3],
                    "type": "polygon",
                    "occluded": False
                },
            ],
            "tracks": [
                {
                    "frame": 0,
                    "label_id": task["labels"][0]["id"],
                    "group": None,
                    "source": "manual",
                    "attributes": [
                        {
                            "spec_id": task["labels"][0]["attributes"][0]["id"],
                            "value": task["labels"][0]["attributes"][0]["values"][0]
                        },
                    ],
                    "shapes": [
                        {
                            "frame": 0,
                            "points": [1.0, 2.1, 100, 300.222],
                            "type": "rectangle",
                            "occluded": False,
                            "outside": False,
                            "attributes": [
                                {
                                    "spec_id": task["labels"][0]["attributes"][1]["id"],
                                    "value": task["labels"][0]["attributes"][1]["default_value"]
                                },
                            ]
                        },
                        {
                            "frame": 2,
                            "attributes": [],
                            "points": [2.0, 2.1, 100, 300.222],
                            "type": "rectangle",
                            "occluded": True,
                            "outside": True
                        },
                    ]
                },
                {
                    "frame": 1,
                    "label_id": task["labels"][1]["id"],
                    "group": None,
                    "source": "manual",
                    "attributes": [],
                    "shapes": [
                        {
                            "frame": 2,
                            "attributes": [],
                            "points": [1.0, 2.1, 100, 300.222],
                            "type": "rectangle",
                            "occluded": False,
                            "outside": False
                        }
                    ]
                },
            ]
        }

        default_attr_values = self._get_default_attr_values(task)
        response = self._put_api_v1_jobs_id_data(job["id"], annotator, data)
        data["version"] += 1 # need to update the version
        self.assertEqual(response.status_code, HTTP_200_OK)
        self._check_response(response, data)

        response = self._get_api_v1_jobs_id_data(job["id"], annotator)
        self.assertEqual(response.status_code, HTTP_200_OK)
        # server should add default attribute values if puted data doesn't contain it
        data["tags"][0]["attributes"] = default_attr_values[data["tags"][0]["label_id"]]["all"]
        data["tracks"][0]["shapes"][1]["attributes"] = default_attr_values[data["tracks"][0]["label_id"]]["mutable"]
        self._check_response(response, data)

        response = self._delete_api_v1_jobs_id_data(job["id"], annotator)
        data["version"] += 1 # need to update the version
        self.assertEqual(response.status_code, HTTP_204_NO_CONTENT)

        data = {
            "version": data["version"],
            "tags": [],
            "shapes": [],
            "tracks": []
        }
        response = self._get_api_v1_jobs_id_data(job["id"], annotator)
        self.assertEqual(response.status_code, HTTP_200_OK)
        self._check_response(response, data)

        data = {
            "version": data["version"],
            "tags": [
                {
                    "frame": 0,
                    "label_id": task["labels"][0]["id"],
                    "group": None,
                    "source": "manual",
                    "attributes": []
                }
            ],
            "shapes": [
                {
                    "frame": 0,
                    "label_id": task["labels"][0]["id"],
                    "group": None,
                    "source": "manual",
                    "attributes": [
                        {
                            "spec_id": task["labels"][0]["attributes"][0]["id"],
                            "value": task["labels"][0]["attributes"][0]["values"][0]
                        },
                        {
                            "spec_id": task["labels"][0]["attributes"][1]["id"],
                            "value": task["labels"][0]["attributes"][1]["default_value"]
                        }
                    ],
                    "points": [1.0, 2.1, 100, 300.222],
                    "type": "rectangle",
                    "occluded": False,
                },
                {
                    "frame": 1,
                    "label_id": task["labels"][1]["id"],
                    "group": None,
                    "source": "manual",
                    "attributes": [],
                    "points": [2.0, 2.1, 100, 300.222, 400, 500, 1, 3],
                    "type": "polygon",
                    "occluded": False,
                },
            ],
            "tracks": [
                {
                    "frame": 0,
                    "label_id": task["labels"][0]["id"],
                    "group": None,
                    "source": "manual",
                    "attributes": [
                        {
                            "spec_id": task["labels"][0]["attributes"][0]["id"],
                            "value": task["labels"][0]["attributes"][0]["values"][0]
                        },
                    ],
                    "shapes": [
                        {
                            "frame": 0,
                            "points": [1.0, 2.1, 100, 300.222],
                            "type": "rectangle",
                            "occluded": False,
                            "outside": False,
                            "attributes": [
                                {
                                    "spec_id": task["labels"][0]["attributes"][1]["id"],
                                    "value": task["labels"][0]["attributes"][1]["default_value"]
                                },
                            ]
                        },
                        {
                            "frame": 1,
                            "attributes": [],
                            "points": [2.0, 2.1, 100, 300.222],
                            "type": "rectangle",
                            "occluded": True,
                            "outside": True,
                        },
                    ]
                },
                {
                    "frame": 1,
                    "label_id": task["labels"][1]["id"],
                    "group": None,
                    "source": "manual",
                    "attributes": [],
                    "shapes": [
                        {
                            "frame": 1,
                            "attributes": [],
                            "points": [1.0, 2.1, 100, 300.222],
                            "type": "rectangle",
                            "occluded": False,
                            "outside": False,
                        }
                    ]
                },
            ]
        }
        response = self._patch_api_v1_jobs_id_data(job["id"], annotator,
            "create", data)
        data["version"] += 1
        self.assertEqual(response.status_code, HTTP_200_OK)
        self._check_response(response, data)

        response = self._get_api_v1_jobs_id_data(job["id"], annotator)
        self.assertEqual(response.status_code, HTTP_200_OK)
        # server should add default attribute values if puted data doesn't contain it
        data["tags"][0]["attributes"] = default_attr_values[data["tags"][0]["label_id"]]["all"]
        data["tracks"][0]["shapes"][1]["attributes"] = default_attr_values[data["tracks"][0]["label_id"]]["mutable"]
        self._check_response(response, data)

        data = response.data
        if not response.status_code in [
            status.HTTP_403_FORBIDDEN, status.HTTP_401_UNAUTHORIZED]:
            data["tags"][0]["label_id"] = task["labels"][0]["id"]
            data["shapes"][0]["points"] = [1, 2, 3.0, 100, 120, 1, 2, 4.0]
            data["shapes"][0]["type"] = "polygon"
            data["tracks"][0]["group"] = 10
            data["tracks"][0]["shapes"][0]["outside"] = False
            data["tracks"][0]["shapes"][0]["occluded"] = False

        response = self._patch_api_v1_jobs_id_data(job["id"], annotator,
            "update", data)
        data["version"] = data.get("version", 0) + 1 # need to update the version
        self.assertEqual(response.status_code, HTTP_200_OK)
        self._check_response(response, data)

        response = self._get_api_v1_jobs_id_data(job["id"], annotator)
        self.assertEqual(response.status_code, HTTP_200_OK)
        self._check_response(response, data)

        response = self._patch_api_v1_jobs_id_data(job["id"], annotator,
            "delete", data)
        data["version"] += 1 # need to update the version
        self.assertEqual(response.status_code, HTTP_200_OK)
        self._check_response(response, data)

        data = {
            "version": data["version"],
            "tags": [],
            "shapes": [],
            "tracks": []
        }
        response = self._get_api_v1_jobs_id_data(job["id"], annotator)
        self.assertEqual(response.status_code, HTTP_200_OK)
        self._check_response(response, data)

        data = {
            "version": data["version"],
            "tags": [
                {
                    "frame": 0,
                    "label_id": 11010101,
                    "group": None,
                    "source": "manual",
                    "attributes": [],
                }
            ],
            "shapes": [
                {
                    "frame": 0,
                    "label_id": task["labels"][0]["id"],
                    "group": None,
                    "source": "manual",
                    "attributes": [
                        {
                            "spec_id": 32234234,
                            "value": task["labels"][0]["attributes"][0]["values"][0]
                        },
                        {
                            "spec_id": task["labels"][0]["attributes"][1]["id"],
                            "value": task["labels"][0]["attributes"][0]["default_value"]
                        }
                    ],
                    "points": [1.0, 2.1, 100, 300.222],
                    "type": "rectangle",
                    "occluded": False,
                },
                {
                    "frame": 1,
                    "label_id": 1212121,
                    "group": None,
                    "source": "manual",
                    "attributes": [],
                    "points": [2.0, 2.1, 100, 300.222, 400, 500, 1, 3],
                    "type": "polygon",
                    "occluded": False,
                },
            ],
            "tracks": [
                {
                    "frame": 0,
                    "label_id": 0,
                    "group": None,
                    "source": "manual",
                    "attributes": [],
                    "shapes": [
                        {
                            "frame": 0,
                            "points": [1.0, 2.1, 100, 300.222],
                            "type": "rectangle",
                            "occluded": False,
                            "outside": False,
                            "attributes": [
                                {
                                    "spec_id": 10000,
                                    "value": task["labels"][0]["attributes"][0]["values"][0]
                                },
                                {
                                    "spec_id": task["labels"][0]["attributes"][1]["id"],
                                    "value": task["labels"][0]["attributes"][1]["default_value"]
                                }
                            ]
                        },
                        {
                            "frame": 1,
                            "attributes": [],
                            "points": [2.0, 2.1, 100, 300.222],
                            "type": "rectangle",
                            "occluded": True,
                            "outside": True,
                        },
                    ]
                },
                {
                    "frame": 1,
                    "label_id": task["labels"][1]["id"],
                    "group": None,
                    "source": "manual",
                    "attributes": [],
                    "shapes": [
                        {
                            "frame": 1,
                            "attributes": [],
                            "points": [1.0, 2.1, 100, 300.222],
                            "type": "rectangle",
                            "occluded": False,
                            "outside": False,
                        }
                    ]
                },
            ]
        }
        response = self._patch_api_v1_jobs_id_data(job["id"], annotator,
            "create", data)
        self.assertEqual(response.status_code, HTTP_400_BAD_REQUEST)

    def test_api_v1_jobs_id_annotations_admin(self):
        self._run_api_v1_jobs_id_annotations(self.admin, self.assignee,
            self.assignee)

    def test_api_v1_jobs_id_annotations_user(self):
        self._run_api_v1_jobs_id_annotations(self.user, self.assignee,
            self.assignee)

    def test_api_v1_jobs_id_annotations_observer(self):
        _, jobs = self._create_task(self.user, self.assignee)
        job = jobs[0]
        data = {
            "version": 0,
            "tags": [],
            "shapes": [],
            "tracks": []
        }

        response = self._get_api_v1_jobs_id_data(job["id"], self.observer)
        self.assertEqual(response.status_code, status.HTTP_200_OK)

        response = self._put_api_v1_jobs_id_data(job["id"], self.observer, data)
        self.assertEqual(response.status_code, status.HTTP_403_FORBIDDEN)

        response = self._patch_api_v1_jobs_id_data(job["id"], self.observer, "create", data)
        self.assertEqual(response.status_code, status.HTTP_403_FORBIDDEN)

        response = self._delete_api_v1_jobs_id_data(job["id"], self.observer)
        self.assertEqual(response.status_code, status.HTTP_403_FORBIDDEN)


    def test_api_v1_jobs_id_annotations_no_auth(self):
        self._run_api_v1_jobs_id_annotations(self.user, self.assignee, None)

class TaskAnnotationAPITestCase(JobAnnotationAPITestCase):
    def _put_api_v1_tasks_id_annotations(self, pk, user, data):
        with ForceLogin(user, self.client):
            response = self.client.put("/api/v1/tasks/{}/annotations".format(pk),
                data=data, format="json")

        return response

    def _get_api_v1_tasks_id_annotations(self, pk, user):
        with ForceLogin(user, self.client):
            response = self.client.get("/api/v1/tasks/{}/annotations".format(pk))

        return response

    def _delete_api_v1_tasks_id_annotations(self, pk, user):
        with ForceLogin(user, self.client):
            response = self.client.delete("/api/v1/tasks/{}/annotations".format(pk),
            format="json")

        return response

    def _dump_api_v1_tasks_id_annotations(self, pk, user, query_params=""):
        with ForceLogin(user, self.client):
            response = self.client.get(
                "/api/v1/tasks/{0}/annotations{1}".format(pk, query_params))

        return response

    def _patch_api_v1_tasks_id_annotations(self, pk, user, action, data):
        with ForceLogin(user, self.client):
            response = self.client.patch(
                "/api/v1/tasks/{}/annotations?action={}".format(pk, action),
                data=data, format="json")

        return response

    def _upload_api_v1_tasks_id_annotations(self, pk, user, data, query_params=""):
        with ForceLogin(user, self.client):
            response = self.client.put(
                path="/api/v1/tasks/{0}/annotations?{1}".format(pk, query_params),
                data=data,
                format="multipart",
                )

        return response

    def _get_formats(self, user):
        with ForceLogin(user, self.client):
            response = self.client.get(
                path="/api/v1/server/annotation/formats"
            )
        return response

    def _check_response(self, response, data):
        if not response.status_code in [
            status.HTTP_401_UNAUTHORIZED, status.HTTP_403_FORBIDDEN]:
            try:
                compare_objects(self, data, response.data, ignore_keys=["id"])
            except AssertionError as e:
                print("Objects are not equal: ", data, response.data)
                print(e)
                raise

    def _run_api_v1_tasks_id_annotations(self, owner, assignee, annotator):
        task, _ = self._create_task(owner, assignee)
        if annotator:
            HTTP_200_OK = status.HTTP_200_OK
            HTTP_204_NO_CONTENT = status.HTTP_204_NO_CONTENT
            HTTP_400_BAD_REQUEST = status.HTTP_400_BAD_REQUEST
        else:
            HTTP_200_OK = status.HTTP_401_UNAUTHORIZED
            HTTP_204_NO_CONTENT = status.HTTP_401_UNAUTHORIZED
            HTTP_400_BAD_REQUEST = status.HTTP_401_UNAUTHORIZED

        data = {
            "version": 0,
            "tags": [],
            "shapes": [],
            "tracks": []
        }
        response = self._put_api_v1_tasks_id_annotations(task["id"], annotator, data)
        data["version"] += 1
        self.assertEqual(response.status_code, HTTP_200_OK)

        data = {
            "version": data["version"],
            "tags": [
                {
                    "frame": 0,
                    "label_id": task["labels"][0]["id"],
                    "group": None,
                    "source": "manual",
                    "attributes": [],
                }
            ],
            "shapes": [
                {
                    "frame": 0,
                    "label_id": task["labels"][0]["id"],
                    "group": None,
                    "source": "manual",
                    "attributes": [
                        {
                            "spec_id": task["labels"][0]["attributes"][0]["id"],
                            "value": task["labels"][0]["attributes"][0]["values"][0]
                        },
                        {
                            "spec_id": task["labels"][0]["attributes"][1]["id"],
                            "value": task["labels"][0]["attributes"][0]["default_value"]
                        }
                    ],
                    "points": [1.0, 2.1, 100, 300.222],
                    "type": "rectangle",
                    "occluded": False,
                },
                {
                    "frame": 1,
                    "label_id": task["labels"][1]["id"],
                    "group": None,
                    "source": "manual",
                    "attributes": [],
                    "points": [2.0, 2.1, 100, 300.222, 400, 500, 1, 3],
                    "type": "polygon",
                    "occluded": False,
                },
            ],
            "tracks": [
                {
                    "frame": 0,
                    "label_id": task["labels"][0]["id"],
                    "group": None,
                    "source": "manual",
                    "attributes": [
                        {
                            "spec_id": task["labels"][0]["attributes"][0]["id"],
                            "value": task["labels"][0]["attributes"][0]["values"][0]
                        },
                    ],
                    "shapes": [
                        {
                            "frame": 0,
                            "points": [1.0, 2.1, 100, 300.222],
                            "type": "rectangle",
                            "occluded": False,
                            "outside": False,
                            "attributes": [
                                {
                                    "spec_id": task["labels"][0]["attributes"][1]["id"],
                                    "value": task["labels"][0]["attributes"][1]["default_value"]
                                }
                            ]
                        },
                        {
                            "frame": 1,
                            "attributes": [],
                            "points": [2.0, 2.1, 100, 300.222],
                            "type": "rectangle",
                            "occluded": True,
                            "outside": True,

                        },
                    ]
                },
                {
                    "frame": 1,
                    "label_id": task["labels"][1]["id"],
                    "group": None,
                    "source": "manual",
                    "attributes": [],
                    "shapes": [
                        {
                            "frame": 1,
                            "attributes": [],
                            "points": [1.0, 2.1, 100, 300.222],
                            "type": "rectangle",
                            "occluded": False,
                            "outside": False,
                        }
                    ]
                },
            ]
        }
        response = self._put_api_v1_tasks_id_annotations(task["id"], annotator, data)
        data["version"] += 1

        self.assertEqual(response.status_code, HTTP_200_OK)
        self._check_response(response, data)

        default_attr_values = self._get_default_attr_values(task)
        response = self._get_api_v1_tasks_id_annotations(task["id"], annotator)
        # server should add default attribute values if puted data doesn't contain it
        data["tags"][0]["attributes"] = default_attr_values[data["tags"][0]["label_id"]]["all"]
        data["tracks"][0]["shapes"][1]["attributes"] = default_attr_values[data["tracks"][0]["label_id"]]["mutable"]
        self.assertEqual(response.status_code, HTTP_200_OK)
        self._check_response(response, data)

        response = self._delete_api_v1_tasks_id_annotations(task["id"], annotator)
        data["version"] += 1
        self.assertEqual(response.status_code, HTTP_204_NO_CONTENT)

        data = {
            "version": data["version"],
            "tags": [],
            "shapes": [],
            "tracks": []
        }
        response = self._get_api_v1_tasks_id_annotations(task["id"], annotator)
        self.assertEqual(response.status_code, HTTP_200_OK)
        self._check_response(response, data)

        data = {
            "version": data["version"],
            "tags": [
                {
                    "frame": 0,
                    "label_id": task["labels"][0]["id"],
                    "group": None,
                    "source": "manual",
                    "attributes": [],
                }
            ],
            "shapes": [
                {
                    "frame": 0,
                    "label_id": task["labels"][0]["id"],
                    "group": None,
                    "source": "manual",
                    "attributes": [
                        {
                            "spec_id": task["labels"][0]["attributes"][0]["id"],
                            "value": task["labels"][0]["attributes"][0]["values"][0]
                        },
                        {
                            "spec_id": task["labels"][0]["attributes"][1]["id"],
                            "value": task["labels"][0]["attributes"][0]["default_value"]
                        }
                    ],
                    "points": [1.0, 2.1, 100, 300.222],
                    "type": "rectangle",
                    "occluded": False,
                },
                {
                    "frame": 1,
                    "label_id": task["labels"][1]["id"],
                    "group": None,
                    "source": "manual",
                    "attributes": [],
                    "points": [2.0, 2.1, 100, 300.222, 400, 500, 1, 3],
                    "type": "polygon",
                    "occluded": False,
                },
            ],
            "tracks": [
                {
                    "frame": 0,
                    "label_id": task["labels"][0]["id"],
                    "group": None,
                    "source": "manual",
                    "attributes": [
                        {
                            "spec_id": task["labels"][0]["attributes"][0]["id"],
                            "value": task["labels"][0]["attributes"][0]["values"][0]
                        },
                    ],
                    "shapes": [
                        {
                            "frame": 0,
                            "points": [1.0, 2.1, 100, 300.222],
                            "type": "rectangle",
                            "occluded": False,
                            "outside": False,
                            "attributes": [
                                {
                                    "spec_id": task["labels"][0]["attributes"][1]["id"],
                                    "value": task["labels"][0]["attributes"][1]["default_value"]
                                }
                            ]
                        },
                        {
                            "frame": 1,
                            "attributes": [],
                            "points": [2.0, 2.1, 100, 300.222],
                            "type": "rectangle",
                            "occluded": True,
                            "outside": True,
                        },
                    ]
                },
                {
                    "frame": 1,
                    "label_id": task["labels"][1]["id"],
                    "group": None,
                    "source": "manual",
                    "attributes": [],
                    "shapes": [
                        {
                            "frame": 1,
                            "attributes": [],
                            "points": [1.0, 2.1, 100, 300.222],
                            "type": "rectangle",
                            "occluded": False,
                            "outside": False,
                        }
                    ]
                },
            ]
        }
        response = self._patch_api_v1_tasks_id_annotations(task["id"], annotator,
            "create", data)
        data["version"] += 1
        self.assertEqual(response.status_code, HTTP_200_OK)
        self._check_response(response, data)

        response = self._get_api_v1_tasks_id_annotations(task["id"], annotator)
        # server should add default attribute values if puted data doesn't contain it
        data["tags"][0]["attributes"] = default_attr_values[data["tags"][0]["label_id"]]["all"]
        data["tracks"][0]["shapes"][1]["attributes"] = default_attr_values[data["tracks"][0]["label_id"]]["mutable"]
        self.assertEqual(response.status_code, HTTP_200_OK)
        self._check_response(response, data)

        data = response.data
        if not response.status_code in [
            status.HTTP_403_FORBIDDEN, status.HTTP_401_UNAUTHORIZED]:
            data["tags"][0]["label_id"] = task["labels"][0]["id"]
            data["shapes"][0]["points"] = [1, 2, 3.0, 100, 120, 1, 2, 4.0]
            data["shapes"][0]["type"] = "polygon"
            data["tracks"][0]["group"] = 10
            data["tracks"][0]["shapes"][0]["outside"] = False
            data["tracks"][0]["shapes"][0]["occluded"] = False

        response = self._patch_api_v1_tasks_id_annotations(task["id"], annotator,
            "update", data)
        data["version"] = data.get("version", 0) + 1
        self.assertEqual(response.status_code, HTTP_200_OK)
        self._check_response(response, data)

        response = self._get_api_v1_tasks_id_annotations(task["id"], annotator)
        self.assertEqual(response.status_code, HTTP_200_OK)
        self._check_response(response, data)

        response = self._patch_api_v1_tasks_id_annotations(task["id"], annotator,
            "delete", data)
        data["version"] += 1
        self.assertEqual(response.status_code, HTTP_200_OK)
        self._check_response(response, data)

        data = {
            "version": data["version"],
            "tags": [],
            "shapes": [],
            "tracks": []
        }
        response = self._get_api_v1_tasks_id_annotations(task["id"], annotator)
        self.assertEqual(response.status_code, HTTP_200_OK)
        self._check_response(response, data)

        data = {
            "version": data["version"],
            "tags": [
                {
                    "frame": 0,
                    "label_id": 11010101,
                    "group": None,
                    "source": "manual",
                    "attributes": [],
                }
            ],
            "shapes": [
                {
                    "frame": 0,
                    "label_id": task["labels"][0]["id"],
                    "group": None,
                    "source": "manual",
                    "attributes": [
                        {
                            "spec_id": 32234234,
                            "value": task["labels"][0]["attributes"][0]["values"][0]
                        },
                        {
                            "spec_id": task["labels"][0]["attributes"][1]["id"],
                            "value": task["labels"][0]["attributes"][0]["default_value"]
                        }
                    ],
                    "points": [1.0, 2.1, 100, 300.222],
                    "type": "rectangle",
                    "occluded": False,
                },
                {
                    "frame": 1,
                    "label_id": 1212121,
                    "group": None,
                    "source": "manual",
                    "attributes": [],
                    "points": [2.0, 2.1, 100, 300.222, 400, 500, 1, 3],
                    "type": "polygon",
                    "occluded": False,
                },
            ],
            "tracks": [
                {
                    "frame": 0,
                    "label_id": 0,
                    "group": None,
                    "source": "manual",
                    "attributes": [],
                    "shapes": [
                        {
                            "frame": 0,
                            "points": [1.0, 2.1, 100, 300.222],
                            "type": "rectangle",
                            "occluded": False,
                            "outside": False,
                            "attributes": [
                                {
                                    "spec_id": 10000,
                                    "value": task["labels"][0]["attributes"][0]["values"][0]
                                },
                                {
                                    "spec_id": task["labels"][0]["attributes"][1]["id"],
                                    "value": task["labels"][0]["attributes"][0]["default_value"]
                                }
                            ]
                        },
                        {
                            "frame": 1,
                            "attributes": [],
                            "points": [2.0, 2.1, 100, 300.222],
                            "type": "rectangle",
                            "occluded": True,
                            "outside": True,
                        },
                    ]
                },
                {
                    "frame": 1,
                    "label_id": task["labels"][1]["id"],
                    "group": None,
                    "source": "manual",
                    "attributes": [],
                    "shapes": [
                        {
                            "frame": 1,
                            "attributes": [],
                            "points": [1.0, 2.1, 100, 300.222],
                            "type": "rectangle",
                            "occluded": False,
                            "outside": False,
                        }
                    ]
                },
            ]
        }
        response = self._patch_api_v1_tasks_id_annotations(task["id"], annotator,
            "create", data)
        self.assertEqual(response.status_code, HTTP_400_BAD_REQUEST)

    def _run_api_v1_tasks_id_annotations_dump_load(self, owner, assignee, annotator):
        if annotator:
            HTTP_200_OK = status.HTTP_200_OK
            HTTP_204_NO_CONTENT = status.HTTP_204_NO_CONTENT
            HTTP_202_ACCEPTED = status.HTTP_202_ACCEPTED
            HTTP_201_CREATED = status.HTTP_201_CREATED
        else:
            HTTP_200_OK = status.HTTP_401_UNAUTHORIZED
            HTTP_204_NO_CONTENT = status.HTTP_401_UNAUTHORIZED
            HTTP_202_ACCEPTED = status.HTTP_401_UNAUTHORIZED
            HTTP_201_CREATED = status.HTTP_401_UNAUTHORIZED

        def _get_initial_annotation(annotation_format):
            if annotation_format not in ["ICDAR Recognition 1.0",
                    "ICDAR Localization 1.0", "ICDAR Segmentation 1.0"]:
                rectangle_tracks_with_attrs = [{
                    "frame": 0,
                    "label_id": task["labels"][0]["id"],
                    "group": 0,
                    "source": "manual",
                    "attributes": [
                        {
                            "spec_id": task["labels"][0]["attributes"][0]["id"],
                            "value": task["labels"][0]["attributes"][0]["values"][0]
                        },
                    ],
                    "shapes": [
                        {
                            "frame": 0,
                            "points": [1.0, 2.1, 50.1, 30.22],
                            "type": "rectangle",
                            "occluded": False,
                            "outside": False,
                            "attributes": [
                                {
                                    "spec_id": task["labels"][0]["attributes"][1]["id"],
                                    "value": task["labels"][0]["attributes"][1]["default_value"]
                                }
                            ]
                        },
                        {
                            "frame": 1,
                            "points": [2.0, 2.1, 77.2, 36.22],
                            "type": "rectangle",
                            "occluded": True,
                            "outside": False,
                            "attributes": [
                                {
                                    "spec_id": task["labels"][0]["attributes"][1]["id"],
                                    "value": task["labels"][0]["attributes"][1]["default_value"]
                                }
                            ]
                        },
                        {
                            "frame": 2,
                            "points": [2.0, 2.1, 77.2, 36.22],
                            "type": "rectangle",
                            "occluded": True,
                            "outside": True,
                            "attributes": [
                                {
                                    "spec_id": task["labels"][0]["attributes"][1]["id"],
                                    "value": task["labels"][0]["attributes"][1]["default_value"]
                                }
                            ]
                        },
                    ]
                }]
                rectangle_tracks_wo_attrs = [{
                    "frame": 0,
                    "label_id": task["labels"][1]["id"],
                    "group": 0,
                    "source": "manual",
                    "attributes": [],
                    "shapes": [
                        {
                            "frame": 0,
                            "attributes": [],
                            "points": [1.0, 2.1, 50.2, 36.6],
                            "type": "rectangle",
                            "occluded": False,
                            "outside": False,
                        },
                        {
                            "frame": 1,
                            "attributes": [],
                            "points": [1.0, 2.1, 51, 36.6],
                            "type": "rectangle",
                            "occluded": False,
                            "outside": False
                        },
                        {
                            "frame": 2,
                            "attributes": [],
                            "points": [1.0, 2.1, 51, 36.6],
                            "type": "rectangle",
                            "occluded": False,
                            "outside": True,
                        }
                    ]
                }]
                polygon_tracks_wo_attrs = [{
                    "frame": 0,
                    "label_id": task["labels"][1]["id"],
                    "group": 0,
                    "source": "manual",
                    "attributes": [],
                    "shapes": [
                        {
                            "frame": 0,
                            "attributes": [],
                            "points": [1.0, 2.1, 50.2, 36.6, 7.0, 10.0],
                            "type": "polygon",
                            "occluded": False,
                            "outside": False,
                        },
                        {
                            "frame": 1,
                            "attributes": [],
                            "points": [1.0, 2.1, 51, 36.6, 8.0, 11.0],
                            "type": "polygon",
                            "occluded": False,
                            "outside": False
                        },
                        {
                            "frame": 2,
                            "attributes": [],
                            "points": [1.0, 2.1, 51, 36.6, 14.0, 15.0],
                            "type": "polygon",
                            "occluded": False,
                            "outside": True,
                        }
                    ]
                }]

                rectangle_shapes_with_attrs = [{
                    "frame": 0,
                    "label_id": task["labels"][0]["id"],
                    "group": 0,
                    "source": "manual",
                    "attributes": [
                        {
                            "spec_id": task["labels"][0]["attributes"][0]["id"],
                            "value": task["labels"][0]["attributes"][0]["values"][0]
                        },
                        {
                            "spec_id": task["labels"][0]["attributes"][1]["id"],
                            "value": task["labels"][0]["attributes"][1]["default_value"]
                        }
                    ],
                    "points": [1.0, 2.1, 10.6, 53.22],
                    "type": "rectangle",
                    "occluded": False,
                }]

<<<<<<< HEAD
                rectangle_shapes_wo_attrs = [{
                    "frame": 1,
                    "label_id": task["labels"][1]["id"],
                    "group": 0,
                    "source": "manual",
                    "attributes": [],
                    "points": [2.0, 2.1, 40, 50.7],
                    "type": "rectangle",
                    "occluded": False,
                }]
=======
            rectangle_shapes_with_wider_attrs = [{
                    "frame": 0,
                    "label_id": task["labels"][2]["id"],
                    "group": 0,
                    "source": "manual",
                    "attributes": [
                        {
                            "spec_id": task["labels"][2]["attributes"][0]["id"],
                            "value": task["labels"][2]["attributes"][0]["default_value"]
                        },
                        {
                            "spec_id": task["labels"][2]["attributes"][1]["id"],
                            "value": task["labels"][2]["attributes"][1]["values"][1]
                        },
                        {
                            "spec_id": task["labels"][2]["attributes"][2]["id"],
                            "value": task["labels"][2]["attributes"][2]["default_value"]
                        }
                    ],
                    "points": [1.0, 2.1, 10.6, 53.22],
                    "type": "rectangle",
                    "occluded": False,
                }]

            rectangle_shapes_wo_attrs = [{
                "frame": 1,
                "label_id": task["labels"][1]["id"],
                "group": 0,
                "source": "manual",
                "attributes": [],
                "points": [2.0, 2.1, 40, 50.7],
                "type": "rectangle",
                "occluded": False,
            }]
>>>>>>> 9f7d1815

                polygon_shapes_wo_attrs = [{
                    "frame": 1,
                    "label_id": task["labels"][1]["id"],
                    "group": 0,
                    "source": "manual",
                    "attributes": [],
                    "points": [2.0, 2.1, 100, 30.22, 40, 77, 1, 3],
                    "type": "polygon",
                    "occluded": False,
                }]

                polygon_shapes_with_attrs = [{
                    "frame": 2,
                    "label_id": task["labels"][0]["id"],
                    "group": 1,
                    "source": "manual",
                    "attributes": [
                        {
                            "spec_id": task["labels"][0]["attributes"][0]["id"],
                            "value": task["labels"][0]["attributes"][0]["values"][1]
                        },
                        {
                            "spec_id": task["labels"][0]["attributes"][1]["id"],
                            "value": task["labels"][0]["attributes"][1]["default_value"]
                        }
                    ],
                    "points": [20.0, 0.1, 10, 3.22, 4, 7, 10, 30, 1, 2, 4.44, 5.55],
                    "type": "polygon",
                    "occluded": True,
                },
                {
                    "frame": 2,
                    "label_id": task["labels"][1]["id"],
                    "group": 1,
                    "source": "manual",
                    "attributes": [],
                    "points": [4, 7, 10, 30, 4, 5.55],
                    "type": "polygon",
                    "occluded": False,
                }]

<<<<<<< HEAD
                tags_wo_attrs = [{
                    "frame": 2,
=======
            points_wo_attrs = [{
                    "frame": 1,
>>>>>>> 9f7d1815
                    "label_id": task["labels"][1]["id"],
                    "group": 0,
                    "source": "manual",
                    "attributes": [],
<<<<<<< HEAD
                }]
                tags_with_attrs = [{
                    "frame": 1,
                    "label_id": task["labels"][0]["id"],
                    "group": 3,
                    "source": "manual",
                    "attributes": [
                        {
                            "spec_id": task["labels"][0]["attributes"][0]["id"],
                            "value": task["labels"][0]["attributes"][0]["values"][1]
                        },
                        {
                            "spec_id": task["labels"][0]["attributes"][1]["id"],
                            "value": task["labels"][0]["attributes"][1]["default_value"]
                        }
                    ],
                }]
=======
                    "points": [20.0, 0.1, 10, 3.22, 4, 7, 10, 30, 1, 2],
                    "type": "points",
                    "occluded": False,
                }]

            tags_wo_attrs = [{
                "frame": 2,
                "label_id": task["labels"][1]["id"],
                "group": 0,
                "source": "manual",
                "attributes": [],
            }]
            tags_with_attrs = [{
                "frame": 1,
                "label_id": task["labels"][0]["id"],
                "group": 3,
                "source": "manual",
                "attributes": [
                    {
                        "spec_id": task["labels"][0]["attributes"][0]["id"],
                        "value": task["labels"][0]["attributes"][0]["values"][1]
                    },
                    {
                        "spec_id": task["labels"][0]["attributes"][1]["id"],
                        "value": task["labels"][0]["attributes"][1]["default_value"]
                    }
                ],
            }]
>>>>>>> 9f7d1815

            annotations = {
                    "version": 0,
                    "tags": [],
                    "shapes": [],
                    "tracks": [],
                }
            if annotation_format == "CVAT for video 1.1":
                annotations["tracks"] = rectangle_tracks_with_attrs \
                                      + rectangle_tracks_wo_attrs \
                                      + polygon_tracks_wo_attrs

            elif annotation_format == "CVAT for images 1.1":
                annotations["shapes"] = rectangle_shapes_with_attrs \
                                      + rectangle_shapes_wo_attrs \
                                      + polygon_shapes_wo_attrs \
                                      + polygon_shapes_with_attrs
                annotations["tags"] = tags_with_attrs + tags_wo_attrs

            elif annotation_format == "PASCAL VOC 1.1":
                annotations["shapes"] = rectangle_shapes_wo_attrs
                annotations["tags"] = tags_wo_attrs

            elif annotation_format == "YOLO 1.1" or \
                 annotation_format == "TFRecord 1.0":
                annotations["shapes"] = rectangle_shapes_wo_attrs

            elif annotation_format == "COCO 1.0":
                annotations["shapes"] = polygon_shapes_wo_attrs

            elif annotation_format == "Segmentation mask 1.1":
                annotations["shapes"] = rectangle_shapes_wo_attrs \
                                      + polygon_shapes_wo_attrs
                annotations["tracks"] = rectangle_tracks_wo_attrs

            elif annotation_format == "MOT 1.1":
                annotations["shapes"] = rectangle_shapes_wo_attrs
                annotations["tracks"] = rectangle_tracks_wo_attrs

            elif annotation_format == "MOTS PNG 1.0":
                annotations["tracks"] = polygon_tracks_wo_attrs

            elif annotation_format == "LabelMe 3.0":
                annotations["shapes"] = rectangle_shapes_with_attrs \
                                      + rectangle_shapes_wo_attrs \
                                      + polygon_shapes_wo_attrs \
                                      + polygon_shapes_with_attrs

            elif annotation_format == "Datumaro 1.0":
                annotations["shapes"] = rectangle_shapes_with_attrs \
                                      + rectangle_shapes_wo_attrs \
                                      + polygon_shapes_wo_attrs \
                                      + polygon_shapes_with_attrs
                annotations["tags"] = tags_with_attrs + tags_wo_attrs

            elif annotation_format == "ImageNet 1.0":
                annotations["tags"] = tags_wo_attrs

            elif annotation_format == "CamVid 1.0":
                annotations["shapes"] = rectangle_shapes_wo_attrs \
                                      + polygon_shapes_wo_attrs

<<<<<<< HEAD
            elif annotation_format == "ICDAR Recognition 1.0":
                tags_with_attrs = [{
                    "frame": 1,
                    "label_id": task["labels"][0]["id"],
                    "group": 0,
                    "source": "manual",
                    "attributes": [
                        {
                            "spec_id": task["labels"][0]["attributes"][0]["id"],
                            "value": task["labels"][0]["attributes"][0]["values"][1]
                        }
                    ],
                }]

                annotations["tags"] = tags_with_attrs

            elif annotation_format == "ICDAR Localization 1.0":
                rectangle_shapes_with_attrs = [{
                    "frame": 0,
                    "label_id": task["labels"][0]["id"],
                    "group": 0,
                    "source": "manual",
                    "attributes": [
                        {
                            "spec_id": task["labels"][0]["attributes"][0]["id"],
                            "value": task["labels"][0]["attributes"][0]["values"][0]
                        },
                    ],
                    "points": [1.0, 2.1, 10.6, 53.22],
                    "type": "rectangle",
                    "occluded": False,
                }]
                polygon_shapes_with_attrs = [{
                    "frame": 0,
                    "label_id": task["labels"][0]["id"],
                    "group": 0,
                    "source": "manual",
                    "attributes": [
                        {
                            "spec_id": task["labels"][0]["attributes"][0]["id"],
                            "value": task["labels"][0]["attributes"][0]["values"][1]
                        },
                    ],
                    "points": [20.0, 0.1, 10, 3.22, 4, 7, 10, 30],
                    "type": "polygon",
                    "occluded": False,
                }]

                annotations["shapes"] = rectangle_shapes_with_attrs \
                                      + polygon_shapes_with_attrs

            elif annotation_format == "ICDAR Segmentation 1.0":
                rectangle_shapes_with_attrs = [{
                    "frame": 0,
                    "label_id": task["labels"][0]["id"],
                    "group": 0,
                    "source": "manual",
                    "attributes": [
                        {
                            "spec_id": task["labels"][0]["attributes"][0]["id"],
                            "value": task["labels"][0]["attributes"][0]["values"][0]
                        },
                        {
                            "spec_id": task["labels"][0]["attributes"][1]["id"],
                            "value": task["labels"][0]["attributes"][1]["values"][0]
                        },
                        {
                            "spec_id": task["labels"][0]["attributes"][2]["id"],
                            "value": task["labels"][0]["attributes"][2]["values"][1]
                        },
                        {
                            "spec_id": task["labels"][0]["attributes"][3]["id"],
                            "value": task["labels"][0]["attributes"][3]["values"][2]
                        }
                    ],
                    "points": [1.0, 2.1, 10.6, 53.22],
                    "type": "rectangle",
                    "occluded": False,
                }]
                polygon_shapes_with_attrs = [{
                    "frame": 0,
                    "label_id": task["labels"][0]["id"],
                    "group": 0,
                    "source": "manual",
                    "attributes": [
                        {
                            "spec_id": task["labels"][0]["attributes"][0]["id"],
                            "value": task["labels"][0]["attributes"][0]["values"][1]
                        },
                        {
                            "spec_id": task["labels"][0]["attributes"][1]["id"],
                            "value": task["labels"][0]["attributes"][1]["values"][1]
                        },
                        {
                            "spec_id": task["labels"][0]["attributes"][2]["id"],
                            "value": task["labels"][0]["attributes"][2]["values"][0]
                        },
                        {
                            "spec_id": task["labels"][0]["attributes"][3]["id"],
                            "value": task["labels"][0]["attributes"][3]["values"][1]
                        }
                    ],
                    "points": [20.0, 0.1, 10, 3.22, 4, 7, 10, 30],
                    "type": "polygon",
                    "occluded": False,
                }]

                annotations["shapes"] = rectangle_shapes_with_attrs \
                                      + polygon_shapes_with_attrs

=======
            elif annotation_format == "WiderFace 1.0":
                annotations["tags"] = tags_wo_attrs
                annotations["shapes"] = rectangle_shapes_with_wider_attrs

            elif annotation_format == "VGGFace2 1.0":
                annotations["tags"] = tags_wo_attrs
                annotations["shapes"] = points_wo_attrs \
                                      + rectangle_shapes_wo_attrs
>>>>>>> 9f7d1815

            else:
                raise Exception("Unknown format {}".format(annotation_format))

            return annotations

        response = self._get_formats(annotator)
        self.assertEqual(response.status_code, HTTP_200_OK)
        if annotator is not None:
            data = response.data
        else:
            data = self._get_formats(owner).data
        import_formats = data['importers']
        export_formats = data['exporters']
        self.assertTrue(isinstance(import_formats, list) and import_formats)
        self.assertTrue(isinstance(export_formats, list) and export_formats)
        import_formats = { v['name']: v for v in import_formats }
        export_formats = { v['name']: v for v in export_formats }

        formats = { exp: exp if exp in import_formats else None
            for exp in export_formats }
        if 'CVAT 1.1' in import_formats:
            if 'CVAT for video 1.1' in export_formats:
                formats['CVAT for video 1.1'] = 'CVAT 1.1'
            if 'CVAT for images 1.1' in export_formats:
                formats['CVAT for images 1.1'] = 'CVAT 1.1'
        if 'ICDAR 1.0' in import_formats:
            if 'ICDAR Recognition 1.0' in export_formats:
                formats['ICDAR Recognition 1.0'] = 'ICDAR 1.0'
            if 'ICDAR Localization 1.0' in export_formats:
                formats['ICDAR Localization 1.0'] = 'ICDAR 1.0'
            if 'ICDAR Segmentation 1.0' in export_formats:
                formats['ICDAR Segmentation 1.0'] = 'ICDAR 1.0'
        if set(import_formats) ^ set(export_formats):
            # NOTE: this may not be an error, so we should not fail
            print("The following import formats have no pair:",
                set(import_formats) - set(export_formats))
            print("The following export formats have no pair:",
                set(export_formats) - set(import_formats))

        for export_format, import_format in formats.items():
            with self.subTest(export_format=export_format,
                    import_format=import_format):
                # 1. create task
                task, jobs = self._create_task(owner, assignee, export_format)

                # 2. add annotation
                data = _get_initial_annotation(export_format)
                response = self._put_api_v1_tasks_id_annotations(task["id"], annotator, data)
                data["version"] += 1

                self.assertEqual(response.status_code, HTTP_200_OK)
                self._check_response(response, data)

                # 3. download annotation
                response = self._dump_api_v1_tasks_id_annotations(task["id"], annotator,
                    "?format={}".format(export_format))
                if annotator and not export_formats[export_format]['enabled']:
                    self.assertEqual(response.status_code,
                        status.HTTP_405_METHOD_NOT_ALLOWED)
                    continue
                else:
                    self.assertEqual(response.status_code, HTTP_202_ACCEPTED)

                response = self._dump_api_v1_tasks_id_annotations(task["id"], annotator,
                    "?format={}".format(export_format))
                self.assertEqual(response.status_code, HTTP_201_CREATED)

                response = self._dump_api_v1_tasks_id_annotations(task["id"], annotator,
                    "?format={}&action=download".format(export_format))
                self.assertEqual(response.status_code, HTTP_200_OK)

                # 4. check downloaded data
                if annotator is not None:
                    self.assertTrue(response.streaming)
                    content = io.BytesIO(b"".join(response.streaming_content))
                    self._check_dump_content(content, task, jobs, data, export_format)
                    content.seek(0)
                else:
                    content = io.BytesIO()

                # 5. remove annotation form the task
                response = self._delete_api_v1_tasks_id_annotations(task["id"], annotator)
                data["version"] += 1
                self.assertEqual(response.status_code, HTTP_204_NO_CONTENT)

                # 6. upload annotation
                if not import_format:
                    continue

                uploaded_data = {
                    "annotation_file": content,
                }
                response = self._upload_api_v1_tasks_id_annotations(
                    task["id"], annotator, uploaded_data,
                    "format={}".format(import_format))
                self.assertEqual(response.status_code, HTTP_202_ACCEPTED)

                response = self._upload_api_v1_tasks_id_annotations(
                    task["id"], annotator, {},
                    "format={}".format(import_format))
                self.assertEqual(response.status_code, HTTP_201_CREATED)

                # 7. check annotation
                if export_format in {"Segmentation mask 1.1", "MOTS PNG 1.0",
                        "CamVid 1.0", "ICDAR Segmentation 1.0"}:
                    continue # can't really predict the result to check
                response = self._get_api_v1_tasks_id_annotations(task["id"], annotator)
                self.assertEqual(response.status_code, HTTP_200_OK)

                if annotator is None:
                    continue
                data["version"] += 2 # upload is delete + put
                self._check_response(response, data)

    def _check_dump_content(self, content, task, jobs, data, format_name):
        def etree_to_dict(t):
            d = {t.tag: {} if t.attrib else None}
            children = list(t)
            if children:
                dd = defaultdict(list)
                for dc in map(etree_to_dict, children):
                    for k, v in dc.items():
                        dd[k].append(v)
                d = {t.tag: {k: v[0] if len(v) == 1 else v
                    for k, v in dd.items()}}
            if t.attrib:
                d[t.tag].update(('@' + k, v) for k, v in t.attrib.items())
            if t.text:
                text = t.text.strip()
                if not (children or t.attrib):
                    d[t.tag] = text
            return d

        if format_name in {"CVAT for video 1.1", "CVAT for images 1.1"}:
            with tempfile.TemporaryDirectory() as tmp_dir:
                zipfile.ZipFile(content).extractall(tmp_dir)
                xmls = glob(osp.join(tmp_dir, '**', '*.xml'), recursive=True)
                self.assertTrue(xmls)
                for xml in xmls:
                    xmlroot = ET.parse(xml).getroot()
                    self.assertEqual(xmlroot.tag, "annotations")
                    tags = xmlroot.findall("./meta")
                    self.assertEqual(len(tags), 1)
                    meta = etree_to_dict(tags[0])["meta"]
                    self.assertEqual(meta["task"]["name"], task["name"])
        elif format_name == "PASCAL VOC 1.1":
            self.assertTrue(zipfile.is_zipfile(content))
        elif format_name == "YOLO 1.1":
            self.assertTrue(zipfile.is_zipfile(content))
        elif format_name == "COCO 1.0":
            with tempfile.TemporaryDirectory() as tmp_dir:
                zipfile.ZipFile(content).extractall(tmp_dir)
                jsons = glob(osp.join(tmp_dir, '**', '*.json'), recursive=True)
                self.assertTrue(jsons)
                for json in jsons:
                    coco = coco_loader.COCO(json)
                    self.assertTrue(coco.getAnnIds())
        elif format_name == "TFRecord 1.0":
            self.assertTrue(zipfile.is_zipfile(content))
        elif format_name == "Segmentation mask 1.1":
            self.assertTrue(zipfile.is_zipfile(content))


    def _run_coco_annotation_upload_test(self, user):
        def generate_coco_anno():
            return b"""{
            "categories": [
                {
                "id": 1,
                "name": "car",
                "supercategory": ""
                },
                {
                "id": 2,
                "name": "person",
                "supercategory": ""
                }
            ],
            "images": [
                {
                "coco_url": "",
                "date_captured": "",
                "flickr_url": "",
                "license": 0,
                "id": 0,
                "file_name": "test_1.jpg",
                "height": 720,
                "width": 1280
                }
            ],
            "annotations": [
                {
                "category_id": 1,
                "id": 1,
                "image_id": 0,
                "iscrowd": 0,
                "segmentation": [
                    []
                ],
                "area": 17702.0,
                "bbox": [
                    574.0,
                    407.0,
                    167.0,
                    106.0
                ]
                }
            ]
            }"""

        task, _ = self._create_task(user, user)

        content = io.BytesIO(generate_coco_anno())
        content.seek(0)

        format_name = "COCO 1.0"
        uploaded_data = {
            "annotation_file": content,
        }
        response = self._upload_api_v1_tasks_id_annotations(
            task["id"], user, uploaded_data,
            "format={}".format(format_name))
        self.assertEqual(response.status_code, status.HTTP_202_ACCEPTED)

        response = self._upload_api_v1_tasks_id_annotations(
            task["id"], user, {}, "format={}".format(format_name))
        self.assertEqual(response.status_code, status.HTTP_201_CREATED)

        response = self._get_api_v1_tasks_id_annotations(task["id"], user)
        self.assertEqual(response.status_code, status.HTTP_200_OK)

    def test_api_v1_tasks_id_annotations_admin(self):
        self._run_api_v1_tasks_id_annotations(self.admin, self.assignee,
            self.assignee)

    def test_api_v1_tasks_id_annotations_user(self):
        self._run_api_v1_tasks_id_annotations(self.user, self.assignee,
            self.assignee)

    def test_api_v1_tasks_id_annotations_no_auth(self):
        self._run_api_v1_tasks_id_annotations(self.user, self.assignee, None)

    def test_api_v1_tasks_id_annotations_dump_load_admin(self):
        self._run_api_v1_tasks_id_annotations_dump_load(self.admin, self.assignee,
            self.assignee)

    def test_api_v1_tasks_id_annotations_dump_load_user(self):
        self._run_api_v1_tasks_id_annotations_dump_load(self.user, self.assignee,
            self.assignee)

    def test_api_v1_tasks_id_annotations_dump_load_no_auth(self):
        self._run_api_v1_tasks_id_annotations_dump_load(self.user, self.assignee, None)

    def test_api_v1_tasks_id_annotations_upload_coco_user(self):
        self._run_coco_annotation_upload_test(self.user)

class ServerShareAPITestCase(APITestCase):
    def setUp(self):
        self.client = APIClient()

    @classmethod
    def setUpTestData(cls):
        create_db_users(cls)

    @classmethod
    def setUpClass(cls):
        super().setUpClass()
        path = os.path.join(settings.SHARE_ROOT, "file0.txt")
        open(path, "w").write("test string")
        path = os.path.join(settings.SHARE_ROOT, "test1")
        os.makedirs(path)
        path = os.path.join(path, "file1.txt")
        open(path, "w").write("test string")
        directory = os.path.join(settings.SHARE_ROOT, "test1", "test3")
        os.makedirs(directory)
        path = os.path.join(settings.SHARE_ROOT, "test2")
        os.makedirs(path)
        path = os.path.join(path, "file2.txt")
        open(path, "w").write("test string")

    @classmethod
    def tearDownClass(cls):
        super().tearDownClass()
        path = os.path.join(settings.SHARE_ROOT, "file0.txt")
        os.remove(path)
        path = os.path.join(settings.SHARE_ROOT, "test1")
        shutil.rmtree(path)
        path = os.path.join(settings.SHARE_ROOT, "test2")
        shutil.rmtree(path)

    def _run_api_v1_server_share(self, user, directory):
        with ForceLogin(user, self.client):
            response = self.client.get(
                '/api/v1/server/share?directory={}'.format(directory))

        return response

    def _test_api_v1_server_share(self, user):
        data = [
            {"name": "test1", "type": "DIR"},
            {"name": "test2", "type": "DIR"},
            {"name": "file0.txt", "type": "REG"},
        ]

        response = self._run_api_v1_server_share(user, "/")
        self.assertEqual(response.status_code, status.HTTP_200_OK)
        compare_objects(
            self=self,
            obj1=sorted(data, key=lambda d: d["name"]),
            obj2=sorted(response.data, key=lambda d: d["name"]),
            ignore_keys=[]
        )

        data = [
            {"name": "file1.txt", "type": "REG"},
            {"name": "test3", "type": "DIR"},
        ]
        response = self._run_api_v1_server_share(user, "/test1")
        self.assertEqual(response.status_code, status.HTTP_200_OK)
        compare_objects(
            self=self,
            obj1=sorted(data, key=lambda d: d["name"]),
            obj2=sorted(response.data, key=lambda d: d["name"]),
            ignore_keys=[]
        )

        data = []
        response = self._run_api_v1_server_share(user, "/test1/test3")
        self.assertEqual(response.status_code, status.HTTP_200_OK)
        compare_objects(
            self=self,
            obj1=sorted(data, key=lambda d: d["name"]),
            obj2=sorted(response.data, key=lambda d: d["name"]),
            ignore_keys=[]
        )

        data = [
            {"name": "file2.txt", "type": "REG"},
        ]
        response = self._run_api_v1_server_share(user, "/test2")
        self.assertEqual(response.status_code, status.HTTP_200_OK)
        compare_objects(
            self=self,
            obj1=sorted(data, key=lambda d: d["name"]),
            obj2=sorted(response.data, key=lambda d: d["name"]),
            ignore_keys=[]
        )

        response = self._run_api_v1_server_share(user, "/test4")
        self.assertEqual(response.status_code, status.HTTP_400_BAD_REQUEST)

    def test_api_v1_server_share_admin(self):
        self._test_api_v1_server_share(self.admin)

    def test_api_v1_server_share_owner(self):
        self._test_api_v1_server_share(self.owner)

    def test_api_v1_server_share_assignee(self):
        self._test_api_v1_server_share(self.assignee)

    def test_api_v1_server_share_user(self):
        self._test_api_v1_server_share(self.user)

    def test_api_v1_server_share_annotator(self):
        self._test_api_v1_server_share(self.annotator)

    def test_api_v1_server_share_observer(self):
        self._test_api_v1_server_share(self.observer)

    def test_api_v1_server_share_no_auth(self):
        response = self._run_api_v1_server_share(None, "/")
        self.assertEqual(response.status_code, status.HTTP_401_UNAUTHORIZED)<|MERGE_RESOLUTION|>--- conflicted
+++ resolved
@@ -3787,7 +3787,6 @@
                     "occluded": False,
                 }]
 
-<<<<<<< HEAD
                 rectangle_shapes_wo_attrs = [{
                     "frame": 1,
                     "label_id": task["labels"][1]["id"],
@@ -3798,8 +3797,8 @@
                     "type": "rectangle",
                     "occluded": False,
                 }]
-=======
-            rectangle_shapes_with_wider_attrs = [{
+
+                rectangle_shapes_with_wider_attrs = [{
                     "frame": 0,
                     "label_id": task["labels"][2]["id"],
                     "group": 0,
@@ -3823,17 +3822,16 @@
                     "occluded": False,
                 }]
 
-            rectangle_shapes_wo_attrs = [{
-                "frame": 1,
-                "label_id": task["labels"][1]["id"],
-                "group": 0,
-                "source": "manual",
-                "attributes": [],
-                "points": [2.0, 2.1, 40, 50.7],
-                "type": "rectangle",
-                "occluded": False,
-            }]
->>>>>>> 9f7d1815
+                rectangle_shapes_wo_attrs = [{
+                    "frame": 1,
+                    "label_id": task["labels"][1]["id"],
+                    "group": 0,
+                    "source": "manual",
+                    "attributes": [],
+                    "points": [2.0, 2.1, 40, 50.7],
+                    "type": "rectangle",
+                    "occluded": False,
+                }]
 
                 polygon_shapes_wo_attrs = [{
                     "frame": 1,
@@ -3876,18 +3874,23 @@
                     "occluded": False,
                 }]
 
-<<<<<<< HEAD
+                points_wo_attrs = [{
+                    "frame": 1,
+                    "label_id": task["labels"][1]["id"],
+                    "group": 0,
+                    "source": "manual",
+                    "attributes": [],
+                    "points": [20.0, 0.1, 10, 3.22, 4, 7, 10, 30, 1, 2],
+                    "type": "points",
+                    "occluded": False,
+                }]
+
                 tags_wo_attrs = [{
                     "frame": 2,
-=======
-            points_wo_attrs = [{
-                    "frame": 1,
->>>>>>> 9f7d1815
                     "label_id": task["labels"][1]["id"],
                     "group": 0,
                     "source": "manual",
                     "attributes": [],
-<<<<<<< HEAD
                 }]
                 tags_with_attrs = [{
                     "frame": 1,
@@ -3905,36 +3908,6 @@
                         }
                     ],
                 }]
-=======
-                    "points": [20.0, 0.1, 10, 3.22, 4, 7, 10, 30, 1, 2],
-                    "type": "points",
-                    "occluded": False,
-                }]
-
-            tags_wo_attrs = [{
-                "frame": 2,
-                "label_id": task["labels"][1]["id"],
-                "group": 0,
-                "source": "manual",
-                "attributes": [],
-            }]
-            tags_with_attrs = [{
-                "frame": 1,
-                "label_id": task["labels"][0]["id"],
-                "group": 3,
-                "source": "manual",
-                "attributes": [
-                    {
-                        "spec_id": task["labels"][0]["attributes"][0]["id"],
-                        "value": task["labels"][0]["attributes"][0]["values"][1]
-                    },
-                    {
-                        "spec_id": task["labels"][0]["attributes"][1]["id"],
-                        "value": task["labels"][0]["attributes"][1]["default_value"]
-                    }
-                ],
-            }]
->>>>>>> 9f7d1815
 
             annotations = {
                     "version": 0,
@@ -3997,7 +3970,15 @@
                 annotations["shapes"] = rectangle_shapes_wo_attrs \
                                       + polygon_shapes_wo_attrs
 
-<<<<<<< HEAD
+            elif annotation_format == "WiderFace 1.0":
+                annotations["tags"] = tags_wo_attrs
+                annotations["shapes"] = rectangle_shapes_with_wider_attrs
+
+            elif annotation_format == "VGGFace2 1.0":
+                annotations["tags"] = tags_wo_attrs
+                annotations["shapes"] = points_wo_attrs \
+                                      + rectangle_shapes_wo_attrs
+
             elif annotation_format == "ICDAR Recognition 1.0":
                 tags_with_attrs = [{
                     "frame": 1,
@@ -4107,17 +4088,6 @@
 
                 annotations["shapes"] = rectangle_shapes_with_attrs \
                                       + polygon_shapes_with_attrs
-
-=======
-            elif annotation_format == "WiderFace 1.0":
-                annotations["tags"] = tags_wo_attrs
-                annotations["shapes"] = rectangle_shapes_with_wider_attrs
-
-            elif annotation_format == "VGGFace2 1.0":
-                annotations["tags"] = tags_wo_attrs
-                annotations["shapes"] = points_wo_attrs \
-                                      + rectangle_shapes_wo_attrs
->>>>>>> 9f7d1815
 
             else:
                 raise Exception("Unknown format {}".format(annotation_format))
