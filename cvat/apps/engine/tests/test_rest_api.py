--- conflicted
+++ resolved
@@ -74,16 +74,10 @@
 )
 from utils.dataset_manifest import ImageManifestManager, VideoManifestManager
 
-<<<<<<< HEAD
-# suppress av warnings
-logging.getLogger("libav").setLevel(logging.ERROR)
-
-=======
 from .utils import check_annotation_response, compare_objects
 
 # suppress av warnings
 logging.getLogger('libav').setLevel(logging.ERROR)
->>>>>>> 8dfe779b
 
 def create_db_users(cls):
     (group_admin, _) = Group.objects.get_or_create(name="admin")
@@ -5253,34 +5247,6 @@
         response = self._create_task(None, data)
         self.assertEqual(response.status_code, status.HTTP_401_UNAUTHORIZED)
 
-<<<<<<< HEAD
-
-def compare_objects(self, obj1, obj2, ignore_keys, fp_tolerance=0.001, current_key=None):
-    key_info = "{}: ".format(current_key) if current_key else ""
-
-    if isinstance(obj1, dict):
-        self.assertTrue(isinstance(obj2, dict), "{}{} != {}".format(key_info, obj1, obj2))
-        for k, v1 in obj1.items():
-            if k in ignore_keys:
-                continue
-            v2 = obj2[k]
-            if k == "attributes":
-                key = lambda a: a["spec_id"] if "spec_id" in a else a["id"]
-                v1.sort(key=key)
-                v2.sort(key=key)
-            compare_objects(self, v1, v2, ignore_keys, current_key=k)
-    elif isinstance(obj1, list):
-        self.assertTrue(isinstance(obj2, list), "{}{} != {}".format(key_info, obj1, obj2))
-        self.assertEqual(len(obj1), len(obj2), "{}{} != {}".format(key_info, obj1, obj2))
-        for v1, v2 in zip(obj1, obj2):
-            compare_objects(self, v1, v2, ignore_keys, current_key=current_key)
-    else:
-        if isinstance(obj1, float) or isinstance(obj2, float):
-            self.assertAlmostEqual(obj1, obj2, delta=fp_tolerance, msg=current_key)
-        else:
-            self.assertEqual(obj1, obj2, msg=current_key)
-=======
->>>>>>> 8dfe779b
 
 
 class JobAnnotationAPITestCase(ApiTestBase):
@@ -5346,86 +5312,6 @@
             ],
         }
         if annotation_format == "Market-1501 1.0":
-<<<<<<< HEAD
-            data["labels"] = [
-                {
-                    "name": "market-1501",
-                    "attributes": [
-                        {
-                            "name": "query",
-                            "mutable": False,
-                            "input_type": "select",
-                            "values": ["True", "False"],
-                        },
-                        {
-                            "name": "camera_id",
-                            "mutable": False,
-                            "input_type": "number",
-                            "values": ["0", "1", "2", "3", "4", "5"],
-                        },
-                        {
-                            "name": "person_id",
-                            "mutable": False,
-                            "input_type": "number",
-                            "values": ["1", "2", "3"],
-                        },
-                    ],
-                }
-            ]
-        elif annotation_format in ["ICDAR Recognition 1.0", "ICDAR Localization 1.0"]:
-            data["labels"] = [
-                {
-                    "name": "icdar",
-                    "attributes": [
-                        {
-                            "name": "text",
-                            "mutable": False,
-                            "input_type": "text",
-                            "values": ["word_1", "word_2", "word_3"],
-                        },
-                    ],
-                }
-            ]
-        elif annotation_format in ["Kitti Raw Format 1.0", "Sly Point Cloud Format 1.0"]:
-            data["labels"] = [{"name": "car"}, {"name": "bus"}]
-            dimension = DimensionType.DIM_3D
-        elif annotation_format == "ICDAR Segmentation 1.0":
-            data["labels"] = [
-                {
-                    "name": "icdar",
-                    "attributes": [
-                        {
-                            "name": "text",
-                            "mutable": False,
-                            "input_type": "text",
-                            "values": ["word_1", "word_2", "word_3"],
-                        },
-                        {
-                            "name": "index",
-                            "mutable": False,
-                            "input_type": "number",
-                            "values": ["0", "1", "2"],
-                        },
-                        {
-                            "name": "color",
-                            "mutable": False,
-                            "input_type": "text",
-                            "values": ["100 110 240", "10 15 20", "120 128 64"],
-                        },
-                        {
-                            "name": "center",
-                            "mutable": False,
-                            "input_type": "text",
-                            "values": ["1 2", "2 4", "10 45"],
-                        },
-                    ],
-                }
-            ]
-
-        with ForceLogin(owner, self.client):
-            response = self.client.post("/api/tasks", data=data, format="json")
-            assert response.status_code == status.HTTP_201_CREATED
-=======
             data["labels"] = [{
                 "name": "market-1501",
                 "attributes": [
@@ -5467,6 +5353,22 @@
                 "name": "car"},
                 {"name": "bus"}
             ]
+        elif annotation_format in ["ICDAR Recognition 1.0", "ICDAR Localization 1.0"]:
+            data["labels"] = [
+                {
+                    "name": "icdar",
+                    "attributes": [
+                        {
+                            "name": "text",
+                            "mutable": False,
+                            "input_type": "text",
+                            "values": ["word_1", "word_2", "word_3"],
+                        },
+                    ],
+                }
+            ]
+        elif annotation_format in ["Kitti Raw Format 1.0", "Sly Point Cloud Format 1.0"]:
+            data["labels"] = [{"name": "car"}, {"name": "bus"}]
             dimension = DimensionType.DIM_3D
         elif annotation_format == "ICDAR Segmentation 1.0":
             data["labels"] = [{
@@ -5541,7 +5443,6 @@
             self.assertEqual(response.status_code, status.HTTP_201_CREATED,
                 f"Reason:\n{pformat(response.data)}"
             )
->>>>>>> 8dfe779b
             tid = response.data["id"]
 
             images = {
@@ -5646,16 +5547,11 @@
         return response
 
     def _check_response(self, response, data):
-<<<<<<< HEAD
-        if not response.status_code in [status.HTTP_403_FORBIDDEN, status.HTTP_401_UNAUTHORIZED]:
-            compare_objects(self, data, response.data, ignore_keys=["id", "version"])
-=======
         if not response.status_code in [
             status.HTTP_403_FORBIDDEN,
             status.HTTP_401_UNAUTHORIZED
         ]:
             check_annotation_response(self, response, data)
->>>>>>> 8dfe779b
 
     def _run_api_v2_jobs_id_annotations(self, owner, assignee, annotator):
         task, jobs = self._create_task(owner, assignee)
@@ -6094,18 +5990,6 @@
             response = self.client.get(path="/api/server/annotation/formats")
         return response
 
-<<<<<<< HEAD
-    def _check_response(self, response, data):
-        if not response.status_code in [status.HTTP_401_UNAUTHORIZED, status.HTTP_403_FORBIDDEN]:
-            try:
-                compare_objects(self, data, response.data, ignore_keys=["id", "version"])
-            except AssertionError as e:
-                print("Objects are not equal: ", data, response.data)
-                print(e)
-                raise
-
-=======
->>>>>>> 8dfe779b
     def _run_api_v2_tasks_id_annotations(self, owner, assignee):
         task, _ = self._create_task(owner, assignee)
         HTTP_200_OK = status.HTTP_200_OK
@@ -6486,222 +6370,6 @@
             HTTP_204_NO_CONTENT = status.HTTP_401_UNAUTHORIZED
 
         def _get_initial_annotation(annotation_format):
-<<<<<<< HEAD
-            if annotation_format not in [
-                "Market-1501 1.0",
-                "ICDAR Recognition 1.0",
-                "ICDAR Localization 1.0",
-                "ICDAR Segmentation 1.0",
-                "Kitti Raw Format 1.0",
-                "Sly Point Cloud Format 1.0",
-                "Datumaro 3D 1.0",
-            ]:
-                rectangle_tracks_with_attrs = [
-                    {
-                        "frame": 0,
-                        "label_id": task["labels"][0]["id"],
-                        "group": 0,
-                        "source": "manual",
-                        "attributes": [
-                            {
-                                "spec_id": task["labels"][0]["attributes"][0]["id"],
-                                "value": task["labels"][0]["attributes"][0]["values"][0],
-                            },
-                        ],
-                        "shapes": [
-                            {
-                                "frame": 0,
-                                "points": [1.0, 2.1, 50.1, 30.22],
-                                "type": "rectangle",
-                                "occluded": False,
-                                "outside": False,
-                                "attributes": [
-                                    {
-                                        "spec_id": task["labels"][0]["attributes"][1]["id"],
-                                        "value": task["labels"][0]["attributes"][1][
-                                            "default_value"
-                                        ],
-                                    }
-                                ],
-                            },
-                            {
-                                "frame": 1,
-                                "points": [2.0, 2.1, 77.2, 36.22],
-                                "type": "rectangle",
-                                "occluded": True,
-                                "outside": False,
-                                "attributes": [
-                                    {
-                                        "spec_id": task["labels"][0]["attributes"][1]["id"],
-                                        "value": task["labels"][0]["attributes"][1][
-                                            "default_value"
-                                        ],
-                                    }
-                                ],
-                            },
-                            {
-                                "frame": 2,
-                                "points": [2.0, 2.1, 77.2, 36.22],
-                                "type": "rectangle",
-                                "occluded": True,
-                                "outside": True,
-                                "attributes": [
-                                    {
-                                        "spec_id": task["labels"][0]["attributes"][1]["id"],
-                                        "value": task["labels"][0]["attributes"][1][
-                                            "default_value"
-                                        ],
-                                    }
-                                ],
-                            },
-                        ],
-                    }
-                ]
-                rectangle_tracks_wo_attrs = [
-                    {
-                        "frame": 0,
-                        "label_id": task["labels"][1]["id"],
-                        "group": 0,
-                        "source": "manual",
-                        "attributes": [],
-                        "shapes": [
-                            {
-                                "frame": 0,
-                                "attributes": [],
-                                "points": [1.0, 2.1, 50.2, 36.6],
-                                "type": "rectangle",
-                                "occluded": False,
-                                "outside": False,
-                            },
-                            {
-                                "frame": 1,
-                                "attributes": [],
-                                "points": [1.0, 2.1, 51, 36.6],
-                                "type": "rectangle",
-                                "occluded": False,
-                                "outside": False,
-                            },
-                            {
-                                "frame": 2,
-                                "attributes": [],
-                                "points": [1.0, 2.1, 51, 36.6],
-                                "type": "rectangle",
-                                "occluded": False,
-                                "outside": True,
-                            },
-                        ],
-                    }
-                ]
-                polygon_tracks_wo_attrs = [
-                    {
-                        "frame": 0,
-                        "label_id": task["labels"][1]["id"],
-                        "group": 0,
-                        "source": "manual",
-                        "attributes": [],
-                        "shapes": [
-                            {
-                                "frame": 0,
-                                "attributes": [],
-                                "points": [1.0, 2.1, 50.2, 36.6, 7.0, 10.0],
-                                "type": "polygon",
-                                "occluded": False,
-                                "outside": False,
-                            },
-                            {
-                                "frame": 1,
-                                "attributes": [],
-                                "points": [1.0, 2.1, 51, 36.6, 8.0, 11.0],
-                                "type": "polygon",
-                                "occluded": False,
-                                "outside": True,
-                            },
-                            {
-                                "frame": 2,
-                                "attributes": [],
-                                "points": [1.0, 2.1, 51, 36.6, 14.0, 15.0],
-                                "type": "polygon",
-                                "occluded": False,
-                                "outside": False,
-                            },
-                        ],
-                    }
-                ]
-
-                rectangle_shapes_with_attrs = [
-                    {
-                        "frame": 0,
-                        "label_id": task["labels"][0]["id"],
-                        "group": 0,
-                        "source": "manual",
-                        "attributes": [
-                            {
-                                "spec_id": task["labels"][0]["attributes"][0]["id"],
-                                "value": task["labels"][0]["attributes"][0]["values"][0],
-                            },
-                            {
-                                "spec_id": task["labels"][0]["attributes"][1]["id"],
-                                "value": task["labels"][0]["attributes"][1]["default_value"],
-                            },
-                        ],
-                        "points": [1.0, 2.1, 10.6, 53.22],
-                        "type": "rectangle",
-                        "occluded": False,
-                    }
-                ]
-
-                rectangle_shapes_with_wider_attrs = [
-                    {
-                        "frame": 0,
-                        "label_id": task["labels"][2]["id"],
-                        "group": 0,
-                        "source": "manual",
-                        "attributes": [
-                            {
-                                "spec_id": task["labels"][2]["attributes"][0]["id"],
-                                "value": task["labels"][2]["attributes"][0]["default_value"],
-                            },
-                            {
-                                "spec_id": task["labels"][2]["attributes"][1]["id"],
-                                "value": task["labels"][2]["attributes"][1]["values"][1],
-                            },
-                            {
-                                "spec_id": task["labels"][2]["attributes"][2]["id"],
-                                "value": task["labels"][2]["attributes"][2]["default_value"],
-                            },
-                        ],
-                        "points": [1.0, 2.1, 10.6, 53.22],
-                        "type": "rectangle",
-                        "occluded": False,
-                    }
-                ]
-
-                rectangle_shapes_wo_attrs = [
-                    {
-                        "frame": 1,
-                        "label_id": task["labels"][1]["id"],
-                        "group": 0,
-                        "source": "manual",
-                        "attributes": [],
-                        "points": [2.0, 2.1, 40, 50.7],
-                        "type": "rectangle",
-                        "occluded": False,
-                    }
-                ]
-
-                polygon_shapes_wo_attrs = [
-                    {
-                        "frame": 1,
-                        "label_id": task["labels"][1]["id"],
-                        "group": 0,
-                        "source": "manual",
-                        "attributes": [],
-                        "points": [2.0, 2.1, 100, 30.22, 40, 77, 1, 3],
-                        "type": "polygon",
-                        "occluded": False,
-                    }
-                ]
-=======
             if annotation_format not in ["Market-1501 1.0", "ICDAR Recognition 1.0",
                                          "ICDAR Localization 1.0", "ICDAR Segmentation 1.0",
                                          'Kitti Raw Format 1.0', 'Sly Point Cloud Format 1.0',
@@ -6909,7 +6577,6 @@
                     "rotation": 0.0,
                     "elements": []
                 }]
->>>>>>> 8dfe779b
 
                 polygon_shapes_with_attrs = [
                     {
@@ -6930,13 +6597,10 @@
                         "points": [20.0, 0.1, 10, 3.22, 4, 7, 10, 30, 1, 2, 4.44, 5.55],
                         "type": "polygon",
                         "occluded": True,
-<<<<<<< HEAD
-=======
                         "outside": False,
                         "z_order": 0.0,
                         "rotation": 0.0,
                         "elements": [],
->>>>>>> 8dfe779b
                     },
                     {
                         "frame": 2,
@@ -6947,51 +6611,6 @@
                         "points": [4, 7, 10, 30, 4, 5.55],
                         "type": "polygon",
                         "occluded": False,
-<<<<<<< HEAD
-                    },
-                ]
-
-                points_wo_attrs = [
-                    {
-                        "frame": 1,
-                        "label_id": task["labels"][1]["id"],
-                        "group": 0,
-                        "source": "manual",
-                        "attributes": [],
-                        "points": [20.0, 0.1, 10, 3.22, 4, 7, 10, 30, 1, 2],
-                        "type": "points",
-                        "occluded": False,
-                    }
-                ]
-
-                tags_wo_attrs = [
-                    {
-                        "frame": 2,
-                        "label_id": task["labels"][1]["id"],
-                        "group": 0,
-                        "source": "manual",
-                        "attributes": [],
-                    }
-                ]
-                tags_with_attrs = [
-                    {
-                        "frame": 1,
-                        "label_id": task["labels"][0]["id"],
-                        "group": 3,
-                        "source": "manual",
-                        "attributes": [
-                            {
-                                "spec_id": task["labels"][0]["attributes"][0]["id"],
-                                "value": task["labels"][0]["attributes"][0]["values"][1],
-                            },
-                            {
-                                "spec_id": task["labels"][0]["attributes"][1]["id"],
-                                "value": task["labels"][0]["attributes"][1]["default_value"],
-                            },
-                        ],
-                    }
-                ]
-=======
                         "outside": False,
                         "z_order": 0.0,
                         "rotation": 0.0,
@@ -7036,7 +6655,6 @@
                         }
                     ],
                 }]
->>>>>>> 8dfe779b
 
             annotations = {
                 "version": 0,
@@ -7100,19 +6718,10 @@
                 )
 
             elif annotation_format == "Datumaro 1.0":
-<<<<<<< HEAD
-                annotations["shapes"] = (
-                    rectangle_shapes_with_attrs
-                    + rectangle_shapes_wo_attrs
-                    + polygon_shapes_wo_attrs
-                    + polygon_shapes_with_attrs
-                )
-=======
                 annotations["shapes"] += rectangle_shapes_with_attrs \
                                       + rectangle_shapes_wo_attrs \
                                       + polygon_shapes_wo_attrs \
                                       + polygon_shapes_with_attrs
->>>>>>> 8dfe779b
                 annotations["tags"] = tags_with_attrs + tags_wo_attrs
 
             elif annotation_format in [
@@ -7132,18 +6741,6 @@
                 annotations["tags"] = tags_wo_attrs
                 annotations["shapes"] = points_wo_attrs + rectangle_shapes_wo_attrs
             elif annotation_format == "Cityscapes 1.0":
-<<<<<<< HEAD
-                annotations["shapes"] = points_wo_attrs + rectangle_shapes_wo_attrs
-            elif annotation_format == "Open Images V6 1.0":
-                annotations["tags"] = tags_wo_attrs
-                annotations["shapes"] = rectangle_shapes_wo_attrs + polygon_shapes_wo_attrs
-
-            elif annotation_format == "LFW 1.0":
-                annotations["shapes"] = points_wo_attrs + tags_wo_attrs
-
-            elif annotation_format == "KITTI 1.0":
-                annotations["shapes"] = rectangle_shapes_wo_attrs + polygon_shapes_wo_attrs
-=======
                 background_polygon_wo_attrs = [{
                     "frame": 1,
                     "label_id": task["labels"][0]["id"],
@@ -7182,7 +6779,6 @@
                 # polygons get converted to masks, hard to check
                 # KITTI supports only one annotation type at a time
                 # Issue: https://github.com/cvat-ai/datumaro/issues/103
->>>>>>> 8dfe779b
 
             elif annotation_format == "Market-1501 1.0":
                 tags_with_attrs = [
@@ -7208,69 +6804,6 @@
                     }
                 ]
                 annotations["tags"] = tags_with_attrs
-<<<<<<< HEAD
-            elif annotation_format in [
-                "Kitti Raw Format 1.0",
-                "Sly Point Cloud Format 1.0",
-                "Datumaro 3D 1.0",
-            ]:
-                velodyne_wo_attrs = [
-                    {
-                        "frame": 0,
-                        "label_id": task["labels"][0]["id"],
-                        "group": 0,
-                        "source": "manual",
-                        "attributes": [],
-                        "points": [
-                            -3.62,
-                            7.95,
-                            -1.03,
-                            0.0,
-                            0.0,
-                            0.0,
-                            1.0,
-                            1.0,
-                            1.0,
-                            0.0,
-                            0.0,
-                            0.0,
-                            0.0,
-                            0.0,
-                            0.0,
-                            0.0,
-                        ],
-                        "type": "cuboid_3d",
-                        "occluded": False,
-                    },
-                    {
-                        "frame": 0,
-                        "label_id": task["labels"][0]["id"],
-                        "group": 0,
-                        "source": "manual",
-                        "attributes": [],
-                        "points": [
-                            23.01,
-                            8.34,
-                            -0.76,
-                            0.0,
-                            0.0,
-                            0.0,
-                            1.0,
-                            1.0,
-                            1.0,
-                            0.0,
-                            0.0,
-                            0.0,
-                            0.0,
-                            0.0,
-                            0.0,
-                            0.0,
-                        ],
-                        "type": "cuboid_3d",
-                        "occluded": False,
-                    },
-                ]
-=======
             elif annotation_format in ['Kitti Raw Format 1.0',
                     'Sly Point Cloud Format 1.0', 'Datumaro 3D 1.0']:
                 velodyne_wo_attrs = [{
@@ -7303,7 +6836,6 @@
                     "z_order": 0,
                     "outside": False,
                 }]
->>>>>>> 8dfe779b
                 annotations["shapes"] = velodyne_wo_attrs
             elif annotation_format == "ICDAR Recognition 1.0":
                 tags_with_attrs = [
@@ -7542,15 +7074,8 @@
                     )
                     continue
 
-<<<<<<< HEAD
-                response = self._export_task_annotations(
-                    owner,
-                    task["id"],
-                    query_params={"format": export_format},
-=======
                 response: FileResponse = self._export_task_annotations(
                     owner, task["id"], query_params={"format": export_format},
->>>>>>> 8dfe779b
                 )
 
                 # 4. check downloaded data
@@ -7573,23 +7098,6 @@
                 )
 
                 # 7. check annotation
-<<<<<<< HEAD
-                if export_format in {
-                    "Segmentation mask 1.1",
-                    "MOTS PNG 1.0",
-                    "CamVid 1.0",
-                    "ICDAR Segmentation 1.0",
-                }:
-                    continue  # can't really predict the result to check
-                response = self._get_api_v2_tasks_id_annotations(task["id"], owner)
-                self.assertEqual(response.status_code, HTTP_200_OK)
-
-                data["version"] += 2  # upload is delete + put
-                self._check_response(response, data)
-
-                break
-
-=======
                 if export_format in {"Segmentation mask 1.1", "MOTS PNG 1.0",
                         "CamVid 1.0", "ICDAR Segmentation 1.0",
                         "Cityscapes 1.0"}:
@@ -7600,7 +7108,6 @@
                 data["version"] += 2 # upload is delete + put
                 check_annotation_response(self, response, data, expected_values={'source': 'file'})
 
->>>>>>> 8dfe779b
     def _check_dump_content(self, content, task, jobs, data, format_name):
         def etree_to_dict(t):
             d = {t.tag: {} if t.attrib else None}
@@ -7782,11 +7289,7 @@
             self=self,
             obj1=sorted(data, key=lambda d: d["name"]),
             obj2=sorted(response.data, key=lambda d: d["name"]),
-<<<<<<< HEAD
-            ignore_keys=[],
-=======
             ignore_keys=['mime_type']
->>>>>>> 8dfe779b
         )
 
         data = [
@@ -7799,11 +7302,7 @@
             self=self,
             obj1=sorted(data, key=lambda d: d["name"]),
             obj2=sorted(response.data, key=lambda d: d["name"]),
-<<<<<<< HEAD
-            ignore_keys=[],
-=======
             ignore_keys=['mime_type']
->>>>>>> 8dfe779b
         )
 
         data = []
@@ -7813,11 +7312,7 @@
             self=self,
             obj1=sorted(data, key=lambda d: d["name"]),
             obj2=sorted(response.data, key=lambda d: d["name"]),
-<<<<<<< HEAD
-            ignore_keys=[],
-=======
             ignore_keys=['mime_type']
->>>>>>> 8dfe779b
         )
 
         data = [
@@ -7829,11 +7324,7 @@
             self=self,
             obj1=sorted(data, key=lambda d: d["name"]),
             obj2=sorted(response.data, key=lambda d: d["name"]),
-<<<<<<< HEAD
-            ignore_keys=[],
-=======
             ignore_keys=['mime_type']
->>>>>>> 8dfe779b
         )
 
         response = self._run_api_v2_server_share(user, "/test4")
