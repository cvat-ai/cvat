# Copyright (C) 2020-2022 Intel Corporation
# Copyright (C) 2023 CVAT.ai Corporation
#
# SPDX-License-Identifier: MIT

from contextlib import ExitStack
import io
from itertools import product
import os
import random
import shutil
import tempfile
import xml.etree.ElementTree as ET
import zipfile
from collections import defaultdict
from enum import Enum
from glob import glob
from io import BytesIO, IOBase
from unittest import mock
import logging
import copy
import json

import av
import numpy as np
from pdf2image import convert_from_bytes
from django.conf import settings
from django.contrib.auth.models import Group, User
from django.http import HttpResponse
from PIL import Image
from pycocotools import coco as coco_loader
from rest_framework import status
from rest_framework.test import APIClient

from datumaro.util.test_utils import current_function_name, TestDir
from cvat.apps.engine.models import (AttributeSpec, AttributeType, Data, Job,
    Project, Segment, StageChoice, StatusChoice, Task, Label, StorageMethodChoice,
    StorageChoice, DimensionType, SortingMethod)
from cvat.apps.engine.media_extractors import ValidateDimension, sort
from cvat.apps.engine.tests.utils import get_paginated_collection
from utils.dataset_manifest import ImageManifestManager, VideoManifestManager

from cvat.apps.engine.tests.utils import (ApiTestBase, ForceLogin, logging_disabled,
    generate_image_file, generate_video_file)

#supress av warnings
logging.getLogger('libav').setLevel(logging.ERROR)

def create_db_users(cls):
    (group_admin, _) = Group.objects.get_or_create(name="admin")
    (group_business, _) = Group.objects.get_or_create(name="business")
    (group_user, _) = Group.objects.get_or_create(name="user")
    (group_annotator, _) = Group.objects.get_or_create(name="worker")
    (group_somebody, _) = Group.objects.get_or_create(name="somebody")

    user_admin = User.objects.create_superuser(username="admin", email="",
        password="admin")
    user_admin.groups.add(group_admin)
    user_owner = User.objects.create_user(username="user1", password="user1")
    user_owner.groups.add(group_business)
    user_assignee = User.objects.create_user(username="user2", password="user2")
    user_assignee.groups.add(group_annotator)
    user_annotator = User.objects.create_user(username="user3", password="user3")
    user_annotator.groups.add(group_annotator)
    user_somebody = User.objects.create_user(username="user4", password="user4")
    user_somebody.groups.add(group_somebody)
    user_dummy = User.objects.create_user(username="user5", password="user5")
    user_dummy.groups.add(group_user)

    cls.admin = user_admin
    cls.owner = cls.user1 = user_owner
    cls.assignee = cls.user2 = user_assignee
    cls.annotator = cls.user3 = user_annotator
    cls.somebody = cls.user4 = user_somebody
    cls.user = cls.user5 = user_dummy

def create_db_task(data):
    data_settings = {
        "size": data.pop("size"),
        "image_quality": data.pop("image_quality"),
    }

    db_data = Data.objects.create(**data_settings)
    shutil.rmtree(db_data.get_data_dirname(), ignore_errors=True)
    os.makedirs(db_data.get_data_dirname())
    os.makedirs(db_data.get_upload_dirname())

    labels = data.pop('labels', None)
    db_task = Task.objects.create(**data)
    shutil.rmtree(db_task.get_dirname(), ignore_errors=True)
    os.makedirs(db_task.get_dirname())
    os.makedirs(db_task.get_task_logs_dirname())
    os.makedirs(db_task.get_task_artifacts_dirname())
    db_task.data = db_data
    db_task.save()

    if not labels is None:
        for label_data in labels:
            attributes = label_data.pop('attributes', None)
            db_label = Label(task=db_task, **label_data)
            db_label.save()

            if not attributes is None:
                for attribute_data in attributes:
                    db_attribute = AttributeSpec(label=db_label, **attribute_data)
                    db_attribute.save()

    for x in range(0, db_task.data.size, db_task.segment_size):
        start_frame = x
        stop_frame = min(x + db_task.segment_size - 1, db_task.data.size - 1)

        db_segment = Segment()
        db_segment.task = db_task
        db_segment.start_frame = start_frame
        db_segment.stop_frame = stop_frame
        db_segment.save()

        db_job = Job()
        db_job.segment = db_segment
        db_job.save()

    return db_task

def create_db_project(data):
    labels = data.pop('labels', None)
    db_project = Project.objects.create(**data)
    shutil.rmtree(db_project.get_dirname(), ignore_errors=True)
    os.makedirs(db_project.get_dirname())
    os.makedirs(db_project.get_project_logs_dirname())

    if not labels is None:
        for label_data in labels:
            attributes = label_data.pop('attributes', None)
            db_label = Label(project=db_project, **label_data)
            db_label.save()

            if not attributes is None:
                for attribute_data in attributes:
                    db_attribute = AttributeSpec(label=db_label, **attribute_data)
                    db_attribute.save()

    return db_project

def create_dummy_db_tasks(obj, project=None):
    tasks = []

    data = {
        "name": "my task #1",
        "owner": obj.owner,
        "assignee": obj.assignee,
        "overlap": 0,
        "segment_size": 100,
        "image_quality": 75,
        "size": 100,
        "project": project
    }
    db_task = create_db_task(data)
    tasks.append(db_task)

    data = {
        "name": "my multijob task",
        "owner": obj.user,
        "overlap": 0,
        "segment_size": 100,
        "image_quality": 50,
        "size": 200,
        "project": project
    }
    db_task = create_db_task(data)
    tasks.append(db_task)

    data = {
        "name": "my task #2",
        "owner": obj.owner,
        "assignee": obj.assignee,
        "overlap": 0,
        "segment_size": 100,
        "image_quality": 75,
        "size": 100,
        "project": project
    }
    db_task = create_db_task(data)
    tasks.append(db_task)

    data = {
        "name": "super task",
        "owner": obj.admin,
        "overlap": 0,
        "segment_size": 50,
        "image_quality": 95,
        "size": 50,
        "project": project
    }
    db_task = create_db_task(data)
    tasks.append(db_task)

    return tasks

def create_dummy_db_projects(obj):
    projects = []

    data = {
        "name": "my empty project",
        "owner": obj.owner,
        "assignee": obj.assignee,
    }
    db_project = create_db_project(data)
    projects.append(db_project)

    data = {
        "name": "my project without assignee",
        "owner": obj.user,
    }
    db_project = create_db_project(data)
    create_dummy_db_tasks(obj, db_project)
    projects.append(db_project)

    data = {
        "name": "my big project",
        "owner": obj.owner,
        "assignee": obj.assignee,
    }
    db_project = create_db_project(data)
    create_dummy_db_tasks(obj, db_project)
    projects.append(db_project)

    data = {
        "name": "public project",
    }
    db_project = create_db_project(data)
    create_dummy_db_tasks(obj, db_project)
    projects.append(db_project)

    data = {
        "name": "super project",
        "owner": obj.admin,
        "assignee": obj.assignee,
    }
    db_project = create_db_project(data)
    create_dummy_db_tasks(obj, db_project)
    projects.append(db_project)

    return projects

class JobGetAPITestCase(ApiTestBase):
    @classmethod
    def setUpTestData(cls):
        create_db_users(cls)
        cls.task = create_dummy_db_tasks(cls)[0]
        cls.job = Job.objects.filter(segment__task_id=cls.task.id).first()
        cls.job.assignee = cls.annotator
        cls.job.save()

    def _run_api_v2_jobs_id(self, jid, user):
        with ForceLogin(user, self.client):
            response = self.client.get('/api/jobs/{}'.format(jid))

        return response

    def _check_request(self, response):
        self.assertEqual(response.status_code, status.HTTP_200_OK)
        self.assertEqual(response.data["id"], self.job.id)
        self.assertEqual(response.data["status"], StatusChoice.ANNOTATION)
        self.assertEqual(response.data["start_frame"], self.job.segment.start_frame)
        self.assertEqual(response.data["stop_frame"], self.job.segment.stop_frame)

    def test_api_v2_jobs_id_admin(self):
        response = self._run_api_v2_jobs_id(self.job.id, self.admin)
        self._check_request(response)
        response = self._run_api_v2_jobs_id(self.job.id + 10, self.admin)
        self.assertEqual(response.status_code, status.HTTP_404_NOT_FOUND)

    def test_api_v2_jobs_id_owner(self):
        response = self._run_api_v2_jobs_id(self.job.id, self.owner)
        self._check_request(response)
        response = self._run_api_v2_jobs_id(self.job.id + 10, self.owner)
        self.assertEqual(response.status_code, status.HTTP_404_NOT_FOUND)

    def test_api_v2_jobs_id_annotator(self):
        response = self._run_api_v2_jobs_id(self.job.id, self.annotator)
        self._check_request(response)
        response = self._run_api_v2_jobs_id(self.job.id + 10, self.annotator)
        self.assertEqual(response.status_code, status.HTTP_404_NOT_FOUND)

    def test_api_v2_jobs_id_somebody(self):
        response = self._run_api_v2_jobs_id(self.job.id, self.somebody)
        self.assertEqual(response.status_code, status.HTTP_403_FORBIDDEN)
        response = self._run_api_v2_jobs_id(self.job.id + 10, self.somebody)
        self.assertEqual(response.status_code, status.HTTP_404_NOT_FOUND)

    def test_api_v2_jobs_id_user(self):
        response = self._run_api_v2_jobs_id(self.job.id, self.user)
        self.assertEqual(response.status_code, status.HTTP_403_FORBIDDEN)
        response = self._run_api_v2_jobs_id(self.job.id + 10, self.user)
        self.assertEqual(response.status_code, status.HTTP_404_NOT_FOUND)

    def test_api_v2_jobs_id_no_auth(self):
        response = self._run_api_v2_jobs_id(self.job.id, None)
        self.assertEqual(response.status_code, status.HTTP_401_UNAUTHORIZED)
        response = self._run_api_v2_jobs_id(self.job.id + 10, None)
        self.assertEqual(response.status_code, status.HTTP_401_UNAUTHORIZED)


class JobPartialUpdateAPITestCase(ApiTestBase):
    def setUp(self):
        super().setUp()
        self.task = create_dummy_db_tasks(self)[0]
        self.job = Job.objects.filter(segment__task_id=self.task.id).first()
        self.job.assignee = self.annotator
        self.job.save()

    @classmethod
    def setUpTestData(cls):
        create_db_users(cls)

    def _run_api_v2_jobs_id(self, jid, user, data):
        with ForceLogin(user, self.client):
            response = self.client.patch('/api/jobs/{}'.format(jid), data=data, format='json')

        return response

    def _check_request(self, response, data):
        self.assertEqual(response.status_code, status.HTTP_200_OK)
        self.assertEqual(response.data["id"], self.job.id)
        self.assertEqual(response.data["stage"], data.get('stage', self.job.status))
        assignee = self.job.assignee.id if self.job.assignee else None
        self.assertEqual(response.data["assignee"]["id"], data.get('assignee', assignee))
        self.assertEqual(response.data["start_frame"], self.job.segment.start_frame)
        self.assertEqual(response.data["stop_frame"], self.job.segment.stop_frame)

    def test_api_v2_jobs_id_admin(self):
        data = {"stage": StageChoice.ANNOTATION, "assignee": self.owner.id }
        response = self._run_api_v2_jobs_id(self.job.id, self.admin, data)
        self._check_request(response, data)
        response = self._run_api_v2_jobs_id(self.job.id + 10, self.admin, data)
        self.assertEqual(response.status_code, status.HTTP_404_NOT_FOUND)

    def test_api_v2_jobs_id_owner(self):
        data = {"stage": StageChoice.ANNOTATION, "assignee": self.owner.id}
        response = self._run_api_v2_jobs_id(self.job.id, self.owner, data)
        self._check_request(response, data)
        response = self._run_api_v2_jobs_id(self.job.id + 10, self.owner, data)
        self.assertEqual(response.status_code, status.HTTP_404_NOT_FOUND)

    def test_api_v2_jobs_id_annotator(self):
        data = {"stage": StageChoice.ANNOTATION, "assignee": self.annotator.id}
        response = self._run_api_v2_jobs_id(self.job.id, self.annotator, data)
        self.assertEqual(response.status_code, status.HTTP_403_FORBIDDEN)
        response = self._run_api_v2_jobs_id(self.job.id + 10, self.annotator, data)
        self.assertEqual(response.status_code, status.HTTP_404_NOT_FOUND)

    def test_api_v2_jobs_id_somebody(self):
        data = {"stage": StageChoice.ANNOTATION, "assignee": self.admin.id}
        response = self._run_api_v2_jobs_id(self.job.id, self.somebody, data)
        self.assertEqual(response.status_code, status.HTTP_403_FORBIDDEN)
        response = self._run_api_v2_jobs_id(self.job.id + 10, self.somebody, data)
        self.assertEqual(response.status_code, status.HTTP_404_NOT_FOUND)

    def test_api_v2_jobs_id_user(self):
        data = {"stage": StageChoice.ANNOTATION, "assignee": self.user.id}
        response = self._run_api_v2_jobs_id(self.job.id, self.user, data)
        self.assertEqual(response.status_code, status.HTTP_403_FORBIDDEN)
        response = self._run_api_v2_jobs_id(self.job.id + 10, self.user, data)
        self.assertEqual(response.status_code, status.HTTP_404_NOT_FOUND)

    def test_api_v2_jobs_id_no_auth(self):
        data = {"stage": StageChoice.ANNOTATION, "assignee": self.user.id}
        response = self._run_api_v2_jobs_id(self.job.id, None, data)
        self.assertEqual(response.status_code, status.HTTP_401_UNAUTHORIZED)
        response = self._run_api_v2_jobs_id(self.job.id + 10, None, data)
        self.assertEqual(response.status_code, status.HTTP_401_UNAUTHORIZED)

    def test_api_v2_jobs_id_annotator_partial(self):
        data = {"stage": StageChoice.ANNOTATION}
        response = self._run_api_v2_jobs_id(self.job.id, self.annotator, data)
        self.assertEquals(response.status_code, status.HTTP_403_FORBIDDEN, response)

    def test_api_v2_jobs_id_admin_partial(self):
        data = {"assignee_id": self.user.id}
        response = self._run_api_v2_jobs_id(self.job.id, self.owner, data)
        self._check_request(response, data)

class JobUpdateAPITestCase(ApiTestBase):
    def setUp(self):
        super().setUp()
        self.task = create_dummy_db_tasks(self)[0]
        self.job = Job.objects.filter(segment__task_id=self.task.id).first()
        self.job.assignee = self.annotator
        self.job.save()

    @classmethod
    def setUpTestData(cls):
        create_db_users(cls)

    def _run_api_v2_jobs_id(self, jid, user, data):
        with ForceLogin(user, self.client):
            response = self.client.put('/api/jobs/{}'.format(jid), data=data, format='json')

        return response

    def test_api_v2_jobs_id_annotator(self):
        data = {"stage": StageChoice.ANNOTATION}
        response = self._run_api_v2_jobs_id(self.job.id, self.annotator, data)
        self.assertEquals(response.status_code, status.HTTP_405_METHOD_NOT_ALLOWED, response)

    def test_api_v2_jobs_id_admin(self):
        data = {"assignee_id": self.user.id}
        response = self._run_api_v2_jobs_id(self.job.id, self.owner, data)
        self.assertEquals(response.status_code, status.HTTP_405_METHOD_NOT_ALLOWED, response)

class JobDataMetaPartialUpdateAPITestCase(ApiTestBase):
    def setUp(self):
        super().setUp()
        self.task = create_dummy_db_tasks(self)[0]
        self.job = Job.objects.filter(segment__task_id=self.task.id).first()
        self.job.assignee = self.annotator
        self.job.save()

    @classmethod
    def setUpTestData(cls):
        create_db_users(cls)

    def _run_api_v1_jobs_data_meta_id(self, jid, user, data):
        with ForceLogin(user, self.client):
            response = self.client.patch('/api/jobs/{}/data/meta'.format(jid), data=data, format='json')

        return response

    def _check_response(self, response, db_data, data):
        self.assertEqual(response.status_code, status.HTTP_200_OK)
        deleted_frames = data.get("deleted_frames", db_data.deleted_frames)
        self.assertEqual(response.data["deleted_frames"], deleted_frames)

    def _check_api_v1_jobs_data_meta_id(self, user, data):
        response = self._run_api_v1_jobs_data_meta_id(self.job.id, user, data)
        if user is None:
            self.assertEqual(response.status_code, status.HTTP_401_UNAUTHORIZED)
        elif user == self.job.segment.task.owner or user == self.job.segment.task.assignee or user == self.job.assignee or user.is_superuser:
            self._check_response(response, self.job.segment.task.data, data)
        else:
            self.assertEqual(response.status_code, status.HTTP_403_FORBIDDEN)

    def test_api_v1_jobss_data_meta(self):
        data = {
            "deleted_frames": [1,2,3]
        }
        self._check_api_v1_jobs_data_meta_id(self.admin, data)

        data = {
            "deleted_frames": []
        }
        self._check_api_v1_jobs_data_meta_id(self.admin, data)

class ServerAboutAPITestCase(ApiTestBase):
    ACCEPT_HEADER_TEMPLATE = 'application/vnd.cvat+json; version={}'

    @classmethod
    def setUpTestData(cls):
        create_db_users(cls)

    def _run_api_v2_server_about(self, user):
        with ForceLogin(user, self.client):
            response = self.client.get('/api/server/about')

        return response

    def _run_api_server_about(self, user, version):
        with ForceLogin(user, self.client):
            response = self.client.get('/api/server/about',
                HTTP_ACCEPT=self.ACCEPT_HEADER_TEMPLATE.format(version))
        return response

    def _check_response_version(self, response, version):
        self.assertEqual(response.accepted_media_type, self.ACCEPT_HEADER_TEMPLATE.format(version))

    def _check_request(self, response):
        self.assertEqual(response.status_code, status.HTTP_200_OK)
        self.assertIsNotNone(response.data.get("name", None))
        self.assertIsNotNone(response.data.get("description", None))
        self.assertIsNotNone(response.data.get("version", None))

    def test_api_v2_server_about_admin(self):
        response = self._run_api_v2_server_about(self.admin)
        self._check_request(response)

    def test_api_v2_server_about_user(self):
        response = self._run_api_v2_server_about(self.user)
        self._check_request(response)

    def test_api_v2_server_about_no_auth(self):
        response = self._run_api_v2_server_about(None)
        self.assertEqual(response.status_code, status.HTTP_200_OK)

    def test_api_server_about_versions_admin(self):
        for version in settings.REST_FRAMEWORK['ALLOWED_VERSIONS']:
            response = self._run_api_server_about(self.admin, version)
            self._check_response_version(response, version)

class ServerExceptionAPITestCase(ApiTestBase):
    @classmethod
    def setUpTestData(cls):
        create_db_users(cls)
        cls.data = {
            "events": [{
            "scope": "send:exception",
            "timestamp": "2019-01-29T12:34:56.000000Z",
            "payload": json.dumps({
                "system": "Linux",
                "client": "rest_framework.APIClient",

                "task_id": 1,
                "job_id": 1,
                "proj_id": 2,
                "client_id": 12321235123,
                "message": "just test message",
                "filename": "http://localhost/my_file.js",
                "line": 1,
                "column": 1,
                "stack": "",
            })}],
            "timestamp": "2019-01-29T12:34:57.000000Z",
        }


    def _run_api_v2_server_exception(self, user):
        with ForceLogin(user, self.client):
            #pylint: disable=unused-variable
            with mock.patch("cvat.apps.events.views.vlogger") as vlogger:
                response = self.client.post('/api/events',
                    self.data, format='json')

        return response

    def test_api_v2_server_exception_admin(self):
        response = self._run_api_v2_server_exception(self.admin)
        self.assertEqual(response.status_code, status.HTTP_201_CREATED)

    def test_api_v2_server_exception_user(self):
        response = self._run_api_v2_server_exception(self.user)
        self.assertEqual(response.status_code, status.HTTP_201_CREATED)

    def test_api_v2_server_exception_no_auth(self):
        response = self._run_api_v2_server_exception(None)
        self.assertEqual(response.status_code, status.HTTP_401_UNAUTHORIZED)


class ServerLogsAPITestCase(ApiTestBase):
    @classmethod
    def setUpTestData(cls):
        create_db_users(cls)
        cls.data = {
            "events": [{
                "scope": "test:scope1",
                "timestamp": "2019-01-29T12:34:56.000000Z",
                "task": 1,
                "job": 1,
                "proj": 2,
                "organization": 2,
                "count": 1,
                "payload": json.dumps({
                    "client_id": 12321235123,
                    "message": "just test message",
                    "name": "add point",
                    "is_active": True,
                }),
            },
            {
                "timestamp": "2019-02-24T12:34:56.000000Z",
                "scope": "test:scope2",
            }],
            "timestamp": "2019-02-24T12:34:58.000000Z",
        }


    def _run_api_v2_server_logs(self, user):
        with ForceLogin(user, self.client):
            #pylint: disable=unused-variable
            with mock.patch("cvat.apps.events.views.vlogger") as vlogger:
                response = self.client.post('/api/events',
                    self.data, format='json')

        return response

    def test_api_v2_server_logs_admin(self):
        response = self._run_api_v2_server_logs(self.admin)
        self.assertEqual(response.status_code, status.HTTP_201_CREATED)

    def test_api_v2_server_logs_user(self):
        response = self._run_api_v2_server_logs(self.user)
        self.assertEqual(response.status_code, status.HTTP_201_CREATED)

    def test_api_v2_server_logs_no_auth(self):
        response = self._run_api_v2_server_logs(None)
        self.assertEqual(response.status_code, status.HTTP_401_UNAUTHORIZED)


class UserAPITestCase(ApiTestBase):
    def setUp(self):
        super().setUp()
        create_db_users(self)

    def _check_response(self, user, response, is_full=True):
        self.assertEqual(response.status_code, status.HTTP_200_OK)
        self._check_data(user, response.data, is_full)

    def _check_data(self, user, data, is_full):
        self.assertEqual(data["id"], user.id)
        self.assertEqual(data["username"], user.username)
        self.assertEqual(data["first_name"], user.first_name)
        self.assertEqual(data["last_name"], user.last_name)
        extra_check = self.assertIn if is_full else self.assertNotIn
        extra_check("email", data)
        extra_check("groups", data)
        extra_check("is_staff", data)
        extra_check("is_superuser", data)
        extra_check("is_active", data)
        extra_check("last_login", data)
        extra_check("date_joined", data)

class UserListAPITestCase(UserAPITestCase):
    def _run_api_v2_users(self, user):
        with ForceLogin(user, self.client):
            response = self.client.get('/api/users')

        return response

    def _check_response(self, user, response, is_full=True):
        self.assertEqual(response.status_code, status.HTTP_200_OK)
        for user_info in response.data['results']:
            db_user = getattr(self, user_info['username'])
            self._check_data(db_user, user_info, is_full)

    def test_api_v2_users_admin(self):
        response = self._run_api_v2_users(self.admin)
        self._check_response(self.admin, response, True)

    def test_api_v2_users_user(self):
        response = self._run_api_v2_users(self.user)
        self._check_response(self.user, response, False)

    def test_api_v2_users_annotator(self):
        response = self._run_api_v2_users(self.annotator)
        self._check_response(self.annotator, response, False)

    def test_api_v2_users_somebody(self):
        response = self._run_api_v2_users(self.somebody)
        self._check_response(self.somebody, response, False)

    def test_api_v2_users_no_auth(self):
        response = self._run_api_v2_users(None)
        self.assertEqual(response.status_code, status.HTTP_401_UNAUTHORIZED)

class UserSelfAPITestCase(UserAPITestCase):
    def _run_api_v2_users_self(self, user):
        with ForceLogin(user, self.client):
            response = self.client.get('/api/users/self')

        return response

    def test_api_v2_users_self_admin(self):
        response = self._run_api_v2_users_self(self.admin)
        self._check_response(self.admin, response)

    def test_api_v2_users_self_user(self):
        response = self._run_api_v2_users_self(self.user)
        self._check_response(self.user, response)

    def test_api_v2_users_self_annotator(self):
        response = self._run_api_v2_users_self(self.annotator)
        self._check_response(self.annotator, response)

    def test_api_v2_users_self_somebody(self):
        response = self._run_api_v2_users_self(self.somebody)
        self._check_response(self.somebody, response)

    def test_api_v2_users_self_no_auth(self):
        response = self._run_api_v2_users_self(None)
        self.assertEqual(response.status_code, status.HTTP_401_UNAUTHORIZED)

class UserGetAPITestCase(UserAPITestCase):
    def _run_api_v2_users_id(self, user, user_id):
        with ForceLogin(user, self.client):
            response = self.client.get('/api/users/{}'.format(user_id))

        return response

    def test_api_v2_users_id_admin(self):
        response = self._run_api_v2_users_id(self.admin, self.user.id)
        self._check_response(self.user, response, True)

        response = self._run_api_v2_users_id(self.admin, self.admin.id)
        self._check_response(self.admin, response, True)

        response = self._run_api_v2_users_id(self.admin, self.owner.id)
        self._check_response(self.owner, response, True)

    def test_api_v2_users_id_user(self):
        response = self._run_api_v2_users_id(self.user, self.user.id)
        self._check_response(self.user, response, True)

        response = self._run_api_v2_users_id(self.user, self.owner.id)
        self.assertEqual(response.status_code, status.HTTP_403_FORBIDDEN)

    def test_api_v2_users_id_annotator(self):
        response = self._run_api_v2_users_id(self.annotator, self.annotator.id)
        self._check_response(self.annotator, response, True)

        response = self._run_api_v2_users_id(self.annotator, self.user.id)
        self.assertEqual(response.status_code, status.HTTP_403_FORBIDDEN)

    def test_api_v2_users_id_somebody(self):
        response = self._run_api_v2_users_id(self.somebody, self.somebody.id)
        self._check_response(self.somebody, response, True)

        response = self._run_api_v2_users_id(self.somebody, self.user.id)
        self.assertEqual(response.status_code, status.HTTP_403_FORBIDDEN)

    def test_api_v2_users_id_no_auth(self):
        response = self._run_api_v2_users_id(None, self.user.id)
        self.assertEqual(response.status_code, status.HTTP_401_UNAUTHORIZED)

class UserPartialUpdateAPITestCase(UserAPITestCase):
    def _run_api_v2_users_id(self, user, user_id, data):
        with ForceLogin(user, self.client):
            response = self.client.patch('/api/users/{}'.format(user_id), data=data, format='json')

        return response

    def _check_response_with_data(self, user, response, data, is_full):
        # refresh information about the user from DB
        user = User.objects.get(id=user.id)
        for k,v in data.items():
            self.assertEqual(response.data[k], v)
        self._check_response(user, response, is_full)

    def test_api_v2_users_id_admin_partial(self):
        data = {"username": "user09", "last_name": "my last name"}
        response = self._run_api_v2_users_id(self.admin, self.user.id, data)

        self._check_response_with_data(self.user, response, data, True)

    def test_api_v2_users_id_user_partial(self):
        data = {"username": "user10", "first_name": "my name"}
        response = self._run_api_v2_users_id(self.user, self.user.id, data)
        self._check_response_with_data(self.user, response, data, False)

        data = {"is_staff": True}
        response = self._run_api_v2_users_id(self.user, self.user.id, data)
        self.assertEqual(response.status_code, status.HTTP_400_BAD_REQUEST)

        data = {"username": "admin", "is_superuser": True}
        response = self._run_api_v2_users_id(self.user, self.user.id, data)
        self.assertEqual(response.status_code, status.HTTP_400_BAD_REQUEST)

        data = {"username": "non_active", "is_active": False}
        response = self._run_api_v2_users_id(self.user, self.user.id, data)
        self.assertEqual(response.status_code, status.HTTP_400_BAD_REQUEST)

        data = {"username": "annotator01", "first_name": "slave"}
        response = self._run_api_v2_users_id(self.user, self.annotator.id, data)
        self.assertEqual(response.status_code, status.HTTP_403_FORBIDDEN)

    def test_api_v2_users_id_no_auth_partial(self):
        data = {"username": "user12"}
        response = self._run_api_v2_users_id(None, self.user.id, data)
        self.assertEqual(response.status_code, status.HTTP_401_UNAUTHORIZED)

class UserDeleteAPITestCase(UserAPITestCase):
    def _run_api_v2_users_id(self, user, user_id):
        with ForceLogin(user, self.client):
            response = self.client.delete('/api/users/{}'.format(user_id))

        return response

    def test_api_v2_users_id_admin(self):
        response = self._run_api_v2_users_id(self.admin, self.user.id)
        self.assertEqual(response.status_code, status.HTTP_204_NO_CONTENT)

        response = self._run_api_v2_users_id(self.admin, self.admin.id)
        self.assertEqual(response.status_code, status.HTTP_204_NO_CONTENT)

    def test_api_v2_users_id_user(self):
        response = self._run_api_v2_users_id(self.user, self.owner.id)
        self.assertEqual(response.status_code, status.HTTP_403_FORBIDDEN)

        response = self._run_api_v2_users_id(self.user, self.user.id)
        self.assertEqual(response.status_code, status.HTTP_204_NO_CONTENT)

    def test_api_v2_users_id_annotator(self):
        response = self._run_api_v2_users_id(self.annotator, self.user.id)
        self.assertEqual(response.status_code, status.HTTP_403_FORBIDDEN)

        response = self._run_api_v2_users_id(self.annotator, self.annotator.id)
        self.assertEqual(response.status_code, status.HTTP_204_NO_CONTENT)

    def test_api_v2_users_id_somebody(self):
        response = self._run_api_v2_users_id(self.somebody, self.user.id)
        self.assertEqual(response.status_code, status.HTTP_403_FORBIDDEN)

        response = self._run_api_v2_users_id(self.somebody, self.somebody.id)
        self.assertEqual(response.status_code, status.HTTP_204_NO_CONTENT)

    def test_api_v2_users_id_no_auth(self):
        response = self._run_api_v2_users_id(None, self.user.id)
        self.assertEqual(response.status_code, status.HTTP_401_UNAUTHORIZED)

class ProjectListAPITestCase(ApiTestBase):
    @classmethod
    def setUpTestData(cls):
        create_db_users(cls)
        cls.projects = create_dummy_db_projects(cls)

    def _run_api_v2_projects(self, user, params=""):
        with ForceLogin(user, self.client):
            response = self.client.get('/api/projects{}'.format(params))

        return response

    def test_api_v2_projects_admin(self):
        response = self._run_api_v2_projects(self.admin)
        self.assertEqual(response.status_code, status.HTTP_200_OK)
        self.assertListEqual(
            sorted([project.name for project in self.projects]),
            sorted([res["name"] for res in response.data["results"]]))

    def test_api_v2_projects_user(self):
        response = self._run_api_v2_projects(self.user)
        self.assertEqual(response.status_code, status.HTTP_200_OK)
        self.assertListEqual(
            sorted([project.name for project in self.projects
                if self.user in [project.owner, project.assignee]]),
            sorted([res["name"] for res in response.data["results"]]))

    def test_api_v2_projects_somebody(self):
        response = self._run_api_v2_projects(self.somebody)
        self.assertEqual(response.status_code, status.HTTP_200_OK)
        self.assertListEqual([],
            [res["name"] for res in response.data["results"]])

    def test_api_v2_projects_no_auth(self):
        response = self._run_api_v2_projects(None)
        self.assertEqual(response.status_code, status.HTTP_401_UNAUTHORIZED)

class ProjectGetAPITestCase(ApiTestBase):
    @classmethod
    def setUpTestData(cls):
        create_db_users(cls)
        cls.projects = create_dummy_db_projects(cls)

    def _run_api_v2_projects_id(self, pid, user):
        with ForceLogin(user, self.client):
            response = self.client.get('/api/projects/{}'.format(pid))

        return response

    def _check_response(self, response, db_project):
        self.assertEqual(response.status_code, status.HTTP_200_OK)
        self.assertEqual(response.data["name"], db_project.name)
        owner = db_project.owner.id if db_project.owner else None
        response_owner = response.data["owner"]["id"] if response.data["owner"] else None
        self.assertEqual(response_owner, owner)
        assignee = db_project.assignee.id if db_project.assignee else None
        response_assignee = response.data["assignee"]["id"] if response.data["assignee"] else None
        self.assertEqual(response_assignee, assignee)
        self.assertEqual(response.data["status"], db_project.status)
        self.assertEqual(response.data["bug_tracker"], db_project.bug_tracker)

    def _check_api_v2_projects_id(self, user):
        for db_project in self.projects:
            response = self._run_api_v2_projects_id(db_project.id, user)
            if user is None:
                self.assertEqual(response.status_code, status.HTTP_401_UNAUTHORIZED)
            elif user == db_project.owner or user == db_project.assignee or user.is_superuser:
                self._check_response(response, db_project)
            else:
                self.assertEqual(response.status_code, status.HTTP_403_FORBIDDEN)

    def test_api_v2_projects_id_admin(self):
        self._check_api_v2_projects_id(self.admin)

    def test_api_v2_projects_id_user(self):
        self._check_api_v2_projects_id(self.user)

    def test_api_v2_projects_id_somebody(self):
        self._check_api_v2_projects_id(self.somebody)

    def test_api_v2_projects_id_no_auth(self):
        self._check_api_v2_projects_id(None)

class ProjectDeleteAPITestCase(ApiTestBase):
    @classmethod
    def setUpTestData(cls):
        create_db_users(cls)
        cls.projects = create_dummy_db_projects(cls)

    def _run_api_v2_projects_id(self, pid, user):
        with ForceLogin(user, self.client):
            response = self.client.delete('/api/projects/{}'.format(pid), format="json")

        return response

    def _check_api_v2_projects_id(self, user):
        for db_project in self.projects:
            response = self._run_api_v2_projects_id(db_project.id, user)
            if user is None:
                self.assertEqual(response.status_code, status.HTTP_401_UNAUTHORIZED)
            elif user == db_project.owner or user.is_superuser:
                self.assertEqual(response.status_code, status.HTTP_204_NO_CONTENT)
            else:
                self.assertEqual(response.status_code, status.HTTP_403_FORBIDDEN)


    def test_api_v2_projects_id_admin(self):
        self._check_api_v2_projects_id(self.admin)

    def test_api_v2_projects_id_user(self):
        self._check_api_v2_projects_id(self.user)

    def test_api_v2_projects_id_somebody(self):
        self._check_api_v2_projects_id(self.somebody)

    def test_api_v2_projects_id_no_auth(self):
        self._check_api_v2_projects_id(None)

    def test_api_v2_projects_delete_project_data_after_delete_project(self):
        tasks = {}
        for project in self.projects:
            tasks[project.name] = create_dummy_db_tasks(self.__class__, project)

            project_dir = project.get_dirname()
            self.assertTrue(os.path.exists(project_dir))

            for task in tasks[project.name]:
                task_dir = task.get_dirname()
                self.assertTrue(os.path.exists(task_dir))

        self._check_api_v2_projects_id(self.admin)

        for project in self.projects:
            project_dir = project.get_dirname()
            self.assertFalse(os.path.exists(project_dir))

            for task in tasks[project.name]:
                task_dir = task.get_dirname()
                self.assertFalse(os.path.exists(task_dir))

class ProjectCreateAPITestCase(ApiTestBase):
    @classmethod
    def setUpTestData(cls):
        create_db_users(cls)

    def _run_api_v2_projects(self, user, data):
        with ForceLogin(user, self.client):
            response = self.client.post('/api/projects', data=data, format="json")

            if 200 <= response.status_code < 400:
                labels_response = list(get_paginated_collection(
                    lambda page: self.client.get(
                        "/api/labels?project_id=%s&page=%s" % (response.data["id"], page)
                    )
                ))
                response.data["labels"] = labels_response

        return response

    def _check_response(self, response, user, data):
        self.assertEqual(response.status_code, status.HTTP_201_CREATED)
        self.assertEqual(response.data["name"], data["name"])
        self.assertEqual(response.data["owner"]["id"], data.get("owner_id", user.id))
        response_assignee = response.data["assignee"]["id"] if response.data["assignee"] else None
        self.assertEqual(response_assignee, data.get('assignee_id', None))
        self.assertEqual(response.data["bug_tracker"], data.get("bug_tracker", ""))
        self.assertEqual(response.data["status"], StatusChoice.ANNOTATION)
        self.assertListEqual(
            [label["name"] for label in data.get("labels", [])],
            [label["name"] for label in response.data["labels"]]
        )

    def _check_api_v2_projects(self, user, data):
        response = self._run_api_v2_projects(user, data)
        if user:
            self._check_response(response, user, data)
        else:
            self.assertEqual(response.status_code, status.HTTP_401_UNAUTHORIZED)

    def test_api_v2_projects_admin(self):
        data = {
            "name": "new name for the project",
            "bug_tracker": "http://example.com"
        }
        self._check_api_v2_projects(self.admin, data)

        data = {
            "owner_id": self.owner.id,
            "assignee_id": self.assignee.id,
            "name": "new name for the project"
        }
        self._check_api_v2_projects(self.admin, data)

        data = {
            "owner_id": self.admin.id,
            "name": "2"
        }
        self._check_api_v2_projects(self.admin, data)

        data = {
            "name": "Project with labels",
            "labels": [{
                "name": "car",
            }]
        }
        self._check_api_v2_projects(self.admin, data)


    def test_api_v2_projects_user(self):
        data = {
            "name": "Dummy name",
            "bug_tracker": "it is just text"
        }
        self._check_api_v2_projects(self.user, data)

        data = {
            "owner_id": self.user.id,
            "assignee_id": self.user.id,
            "name": "My import project with data"
        }
        self._check_api_v2_projects(self.user, data)


    def test_api_v2_projects_somebody(self):
        data = {
            "name": "My Project #1",
            "owner_id": self.somebody.id,
            "assignee_id": self.somebody.id
        }
        self._check_api_v2_projects(self.somebody, data)

    def test_api_v2_projects_no_auth(self):
        data = {
            "name": "My Project #2",
            "owner_id": self.admin.id,
        }
        self._check_api_v2_projects(None, data)

class ProjectPartialUpdateAPITestCase(ApiTestBase):
    @classmethod
    def setUpTestData(cls):
        create_db_users(cls)
        cls.projects = create_dummy_db_projects(cls)

    def _run_api_v2_projects_id(self, pid, user, data):
        with ForceLogin(user, self.client):
            response = self.client.patch('/api/projects/{}'.format(pid),
                data=data, format="json")

            if 200 <= response.status_code < 400:
                labels_response = list(get_paginated_collection(
                    lambda page: self.client.get("/api/labels?project_id=%s&page=%s" % (pid, page))
                ))
                response.data["labels"] = labels_response

        return response

    def _check_response(self, response, db_project, data):
        self.assertEqual(response.status_code, status.HTTP_200_OK)
        name = data.get("name", db_project.name)
        self.assertEqual(response.data["name"], name)
        response_owner = response.data["owner"]["id"] if response.data["owner"] else None
        db_owner = db_project.owner.id if db_project.owner else None
        self.assertEqual(response_owner, data.get("owner_id", db_owner))
        response_assignee = response.data["assignee"]["id"] if response.data["assignee"] else None
        db_assignee = db_project.assignee.id if db_project.assignee else None
        self.assertEqual(response_assignee, data.get("assignee_id", db_assignee))
        self.assertEqual(response.data["status"], data.get("status", db_project.status))
        self.assertEqual(response.data["bug_tracker"], data.get("bug_tracker", db_project.bug_tracker))
        if data.get("labels"):
            self.assertListEqual(
                [label["name"] for label in data.get("labels") if not label.get("deleted", False)],
                [label["name"] for label in response.data["labels"]]
            )
        else:
            self.assertListEqual(
                [label.name for label in db_project.label_set.all()],
                [label["name"] for label in response.data["labels"]]
            )

    def _check_api_v2_projects_id(self, user, data):
        for db_project in self.projects:
            response = self._run_api_v2_projects_id(db_project.id, user, data)
            if user and user.has_perm("engine.project.change", db_project):
                self._check_response(response, db_project, data)
            elif user:
                self.assertEqual(response.status_code, status.HTTP_403_FORBIDDEN)
            else:
                self.assertEqual(response.status_code, status.HTTP_401_UNAUTHORIZED)

    def test_api_v2_projects_id_admin(self):
        data = {
            "name": "project with some labels",
            "owner_id": self.owner.id,
            "bug_tracker": "https://new.bug.tracker",
            "labels": [
                {"name": "car"},
                {"name": "person"}
            ],
        }
        self._check_api_v2_projects_id(self.admin, data)

    def test_api_v2_projects_id_user(self):
        data = {
            "name": "new name for the project",
            "owner_id": self.assignee.id,
        }
        self._check_api_v2_projects_id(self.user, data)

    def test_api_v2_projects_id_somebody(self):
        data = {
            "name": "new name for the project",
        }
        self._check_api_v2_projects_id(self.somebody, data)

    def test_api_v2_projects_id_no_auth(self):
        data = {
            "name": "new name for the project",
        }
        self._check_api_v2_projects_id(None, data)

class UpdateLabelsAPITestCase(ApiTestBase):
    def assertLabelsEqual(self, label1, label2):
        self.assertEqual(label1.get("name", label2.get("name")), label2.get("name"))
        self.assertEqual(label1.get("color", label2.get("color")), label2.get("color"))

    def _check_response(self, response, db_object, data):
        self.assertEqual(response.status_code, status.HTTP_200_OK)
        db_labels = db_object.label_set.all()
        response_labels = response.data["labels"]
        for label in data["labels"]:
            if label.get("id", None) is None:
                self.assertLabelsEqual(
                    label,
                    [l for l in response_labels if label.get("name") == l.get("name")][0],
                )
                db_labels = [l for l in db_labels if label.get("name") != l.name]
                response_labels = [l for l in response_labels if label.get("name") != l.get("name")]
            else:
                if not label.get("deleted", False):
                    self.assertLabelsEqual(
                        label,
                        [l for l in response_labels if label.get("id") == l.get("id")][0],
                    )
                    response_labels = [l for l in response_labels if label.get("id") != l.get("id")]
                    db_labels = [l for l in db_labels if label.get("id") != l.id]
                else:
                    self.assertEqual(
                        len([l for l in response_labels if label.get("id") == l.get("id")]), 0
                    )
            self.assertEqual(len(response_labels), len(db_labels))

class ProjectUpdateLabelsAPITestCase(UpdateLabelsAPITestCase):
    @classmethod
    def setUpTestData(cls):
        project_data = {
            "name": "Project with labels",
            "bug_tracker": "https://new.bug.tracker",
            "labels": [{
                "name": "car",
                "color": "#ff00ff",
                "attributes": [{
                    "name": "bool_attribute",
                    "mutable": True,
                    "input_type": AttributeType.CHECKBOX,
                    "default_value": "true"
                }],
            }, {
                "name": "person",
            }]
        }

        create_db_users(cls)
        db_project = create_db_project(project_data)
        create_dummy_db_tasks(cls, db_project)
        cls.project = db_project

    def _check_api_v2_project(self, data):
        response = self._run_api_v2_project_id(self.project.id, self.admin, data)
        self._check_response(response, self.project, data)

    def _run_api_v2_project_id(self, pid, user, data):
        with ForceLogin(user, self.client):
            response = self.client.patch('/api/projects/{}'.format(pid),
                data=data, format="json")

            if 200 <= response.status_code < 400:
                labels_response = list(get_paginated_collection(
                    lambda page: self.client.get("/api/labels?project_id=%s&page=%s" % (pid, page))
                ))
                response.data["labels"] = labels_response

        return response

    def test_api_v2_projects_create_label(self):
        data = {
            "labels": [{
                "name": "new label",
            }],
        }
        self._check_api_v2_project(data)

    def test_api_v2_projects_edit_label(self):
        data = {
            "labels": [{
                "id": 1,
                "name": "New name for label",
                "color": "#fefefe",
            }],
        }
        self._check_api_v2_project(data)

    def test_api_v2_projects_delete_label(self):
        data = {
            "labels": [{
                "id": 2,
                "name": "Label for deletion",
                "deleted": True
            }]
        }
        self._check_api_v2_project(data)

class ProjectListOfTasksAPITestCase(ApiTestBase):
    @classmethod
    def setUpTestData(cls):
        create_db_users(cls)
        cls.projects = create_dummy_db_projects(cls)

    def _run_api_v2_projects_id_tasks(self, user, pid):
        with ForceLogin(user, self.client):
            response = self.client.get('/api/tasks?project_id={}'.format(pid))

        return response

    def test_api_v2_projects_id_tasks_admin(self):
        project = self.projects[1]
        response = self._run_api_v2_projects_id_tasks(self.admin, project.id)
        self.assertEqual(response.status_code, status.HTTP_200_OK)
        self.assertListEqual(
            sorted([task.name for task in project.tasks.all()]),
            sorted([res["name"] for res in response.data["results"]]))

    def test_api_v2_projects_id_tasks_user(self):
        project = self.projects[1] # the user is owner of the project
        response = self._run_api_v2_projects_id_tasks(self.user, project.id)
        self.assertEqual(response.status_code, status.HTTP_200_OK)
        self.assertListEqual(
            sorted([task.name for task in project.tasks.all()]),
            sorted([res["name"] for res in response.data["results"]]))

    def test_api_v2_projects_id_tasks_somebody(self):
        project = self.projects[1]
        response = self._run_api_v2_projects_id_tasks(self.somebody, project.id)
        self.assertEqual(response.status_code, status.HTTP_200_OK)
        self.assertEqual([], response.data['results'])

    def test_api_v2_projects_id_tasks_no_auth(self):
        project = self.projects[1]
        response = self._run_api_v2_projects_id_tasks(None, project.id)
        self.assertEqual(response.status_code, status.HTTP_401_UNAUTHORIZED)

class ProjectBackupAPITestCase(ApiTestBase):
    @classmethod
    def setUpTestData(cls):
        create_db_users(cls)
        cls._create_media()
        cls.client = APIClient()
        cls._create_projects()

    @classmethod
    def tearDownClass(cls):
        super().tearDownClass()
        for task in cls.tasks:
            shutil.rmtree(os.path.join(settings.TASKS_ROOT, str(task["id"])))
            shutil.rmtree(os.path.join(settings.MEDIA_DATA_ROOT, str(task["data_id"])))

        for f in cls.media['files']:
            os.remove(f)
        for d in cls.media['dirs']:
            shutil.rmtree(d)

    @classmethod
    def _create_media(cls):
        cls.media_data = []
        cls.media = {
            'files': [],
            'dirs': [],
        }
        image_count = 10
        imagename_pattern = "test_{}.jpg"
        for i in range(image_count):
            filename = imagename_pattern.format(i)
            path = os.path.join(settings.SHARE_ROOT, filename)
            cls.media['files'].append(path)
            _, data = generate_random_image_file(filename)
            with open(path, "wb") as image:
                image.write(data.read())

        cls.media_data.append(
            {
                **{"image_quality": 75,
                   "copy_data": True,
                   "start_frame": 2,
                   "stop_frame": 9,
                   "frame_filter": "step=2",
                },
                **{"server_files[{}]".format(i): imagename_pattern.format(i) for i in range(image_count)},
            }
        )

        filename = "test_video_1.mp4"
        path = os.path.join(settings.SHARE_ROOT, filename)
        cls.media['files'].append(path)
        _, data = generate_video_file(filename, width=1280, height=720)
        with open(path, "wb") as video:
            video.write(data.read())
        cls.media_data.append(
            {
                "image_quality": 75,
                "copy_data": True,
                "start_frame": 2,
                "stop_frame": 24,
                "frame_filter": "step=2",
                "server_files[0]": filename,
            }
        )

        filename = os.path.join("test_archive_1.zip")
        path = os.path.join(settings.SHARE_ROOT, filename)
        cls.media['files'].append(path)
        _, data = generate_zip_archive_file(filename, count=5)
        with open(path, "wb") as zip_archive:
            zip_archive.write(data.read())
        cls.media_data.append(
            {
                "image_quality": 75,
                "server_files[0]": filename,
            }
        )

        filename = os.path.join("videos", "test_video_1.mp4")
        path = os.path.join(settings.SHARE_ROOT, filename)
        cls.media['dirs'].append(os.path.dirname(path))
        os.makedirs(os.path.dirname(path))
        _, data = generate_video_file(filename, width=1280, height=720)
        with open(path, "wb") as video:
            video.write(data.read())

        manifest_path = os.path.join(settings.SHARE_ROOT, 'videos', 'manifest.jsonl')
        generate_manifest_file(data_type='video', manifest_path=manifest_path, sources=[path])

        cls.media_data.append(
            {
                "image_quality": 70,
                "copy_data": True,
                "server_files[0]": filename,
                "server_files[1]": os.path.join("videos", "manifest.jsonl"),
                "use_cache": True,
            }
        )

        manifest_path = manifest_path=os.path.join(settings.SHARE_ROOT, 'manifest.jsonl')
        generate_manifest_file(data_type='images', manifest_path=manifest_path,
            sources=[os.path.join(settings.SHARE_ROOT, imagename_pattern.format(i)) for i in range(1, 8)])
        cls.media['files'].append(manifest_path)
        cls.media_data.append(
            {
                **{"image_quality": 70,
                    "copy_data": True,
                    "use_cache": True,
                    "frame_filter": "step=2",
                    "server_files[0]": "manifest.jsonl",
                },
                **{
                    **{"server_files[{}]".format(i): imagename_pattern.format(i) for i in range(1, 8)},
                }
            }
        )

        cls.media_data.extend([
            # image list local
            {
                "client_files[0]": generate_random_image_file("test_1.jpg")[1],
                "client_files[1]": generate_random_image_file("test_2.jpg")[1],
                "client_files[2]": generate_random_image_file("test_3.jpg")[1],
                "image_quality": 75,
            },
            # video local
            {
                "client_files[0]": generate_video_file("test_video.mp4")[1],
                "image_quality": 75,
            },
            # zip archive local
            {
                "client_files[0]": generate_zip_archive_file("test_archive_1.zip", 10)[1],
                "image_quality": 50,
            },
            # pdf local
            {
                "client_files[0]": generate_pdf_file("test_pdf_1.pdf", 7)[1],
                "image_quality": 54,
            },
        ])

    @classmethod
    def _create_tasks(cls, project):
        def _create_task(task_data, media_data):
            response = cls.client.post('/api/tasks', data=task_data, format="json")
            assert response.status_code == status.HTTP_201_CREATED
            tid = response.data["id"]

            for media in media_data.values():
                if isinstance(media, io.BytesIO):
                    media.seek(0)
            response = cls.client.post("/api/tasks/{}/data".format(tid), data=media_data)
            assert response.status_code == status.HTTP_202_ACCEPTED
            response = cls.client.get("/api/tasks/{}".format(tid))
            data_id = response.data["data"]
            cls.tasks.append({
                "id": tid,
                "data_id": data_id,
            })

        task_data = [
            {
                "name": "my task #1",
                "owner_id": project.owner.id,
                "overlap": 0,
                "segment_size": 100,
                "project_id": project.id,
            },
            {
                "name": "my task #2",
                "owner_id": project.owner.id,
                "overlap": 1,
                "segment_size": 3,
                "project_id": project.id,
            },
        ]

        with ForceLogin(project.owner, cls.client):
            for data in task_data:
                for media in cls.media_data:
                    _create_task(data, media)

    @classmethod
    def _create_projects(cls):
        cls.projects = []
        cls.tasks = []
        data = {
            "name": "my empty project",
            "owner": cls.owner,
            "labels": [{
                "name": "car",
                "color": "#ff00ff",
                "attributes": [{
                    "name": "bool_attribute",
                    "mutable": True,
                    "input_type": AttributeType.CHECKBOX,
                    "default_value": "true"
                }],
                }, {
                    "name": "person",
                },
            ],
        }
        db_project = create_db_project(data)
        cls.projects.append(db_project)

        data = {
            "name": "my project without assignee",
            "owner": cls.owner,
            "labels": [{
                "name": "car",
                "color": "#ff00ff",
                "attributes": [{
                    "name": "bool_attribute",
                    "mutable": True,
                    "input_type": AttributeType.CHECKBOX,
                    "default_value": "true"
                }],
                }, {
                    "name": "person",
                },
            ],
        }
        db_project = create_db_project(data)
        cls._create_tasks(db_project)
        cls.projects.append(db_project)

        data = {
            "name": "my big project",
            "owner": cls.owner,
            "labels": [{
                "name": "car",
                "color": "#ff00ff",
                "attributes": [{
                    "name": "bool_attribute",
                    "mutable": True,
                    "input_type": AttributeType.CHECKBOX,
                    "default_value": "true"
                }],
                }, {
                    "name": "person",
                },
            ],
        }
        db_project = create_db_project(data)
        cls._create_tasks(db_project)
        cls.projects.append(db_project)

        data = {
            "name": "public project",
            "owner": cls.owner,
            "labels": [{
                "name": "car",
                "color": "#ff00ff",
                "attributes": [{
                    "name": "bool_attribute",
                    "mutable": True,
                    "input_type": AttributeType.CHECKBOX,
                    "default_value": "true"
                }],
                }, {
                    "name": "person",
                },
            ],
        }
        db_project = create_db_project(data)
        cls._create_tasks(db_project)
        cls.projects.append(db_project)

        data = {
            "name": "super project",
            "owner": cls.admin,
            "labels": [{
                "name": "car",
                "color": "#ff00ff",
                "attributes": [{
                    "name": "bool_attribute",
                    "mutable": True,
                    "input_type": AttributeType.CHECKBOX,
                    "default_value": "true"
                }],
                }, {
                    "name": "person",
                },
            ],
        }
        db_project = create_db_project(data)
        cls._create_tasks(db_project)
        cls.projects.append(db_project)

    def _run_api_v2_projects_id_export(self, pid, user, query_params=""):
        with ForceLogin(user, self.client):
            response = self.client.get('/api/projects/{}/backup?{}'.format(pid, query_params), format="json")

        return response

    def _run_api_v2_projects_import(self, user, data):
        with ForceLogin(user, self.client):
            response = self.client.post('/api/projects/backup', data=data, format="multipart")

        return response

    def _run_api_v2_projects_id(self, pid, user):
        with ForceLogin(user, self.client):
            response = self.client.get('/api/projects/{}'.format(pid), format="json")

        return response.data

    def _run_api_v2_projects_id_export_import(self, user):
        for project in self.projects:
            if user:
                if user in [project.assignee, project.owner, self.admin]:
                    HTTP_200_OK = status.HTTP_200_OK
                    HTTP_202_ACCEPTED = status.HTTP_202_ACCEPTED
                    HTTP_201_CREATED = status.HTTP_201_CREATED
                else:
                    HTTP_200_OK = status.HTTP_403_FORBIDDEN
                    HTTP_202_ACCEPTED = status.HTTP_403_FORBIDDEN
                    HTTP_201_CREATED = status.HTTP_403_FORBIDDEN
            else:
                HTTP_200_OK = status.HTTP_401_UNAUTHORIZED
                HTTP_202_ACCEPTED = status.HTTP_401_UNAUTHORIZED
                HTTP_201_CREATED = status.HTTP_401_UNAUTHORIZED

            pid = project.id
            response = self._run_api_v2_projects_id_export(pid, user)
            self.assertEqual(response.status_code, HTTP_202_ACCEPTED)

            response = self._run_api_v2_projects_id_export(pid, user)
            self.assertEqual(response.status_code, HTTP_201_CREATED)

            response = self._run_api_v2_projects_id_export(pid, user, "action=download")
            self.assertEqual(response.status_code, HTTP_200_OK)

            if response.status_code == status.HTTP_200_OK:
                self.assertTrue(response.streaming)
                content = io.BytesIO(b"".join(response.streaming_content))
                content.seek(0)

                uploaded_data = {
                    "project_file": content,
                }
                response = self._run_api_v2_projects_import(user, uploaded_data)
                self.assertEqual(response.status_code, HTTP_202_ACCEPTED)
                if response.status_code == status.HTTP_200_OK:
                    rq_id = response.data["rq_id"]
                    response = self._run_api_v2_projects_import(user, {"rq_id": rq_id})
                    self.assertEqual(response.status_code, HTTP_201_CREATED)
                    original_project = self._run_api_v2_projects_id(pid, user)
                    imported_project = self._run_api_v2_projects_id(response.data["id"], user)
                    compare_objects(
                        self=self,
                        obj1=original_project,
                        obj2=imported_project,
                        ignore_keys=(
                            "data",
                            "id",
                            "url",
                            "owner",
                            "assignee",
                            "created_date",
                            "updated_date",
                            "project_id",
                            "tasks",
                        ),
                    )

    def test_api_v2_projects_id_export_admin(self):
        self._run_api_v2_projects_id_export_import(self.admin)

    def test_api_v2_projects_id_export_user(self):
        self._run_api_v2_projects_id_export_import(self.user)

    def test_api_v2_projects_id_export_somebody(self):
        self._run_api_v2_projects_id_export_import(self.somebody)

    def test_api_v2_projects_id_export_no_auth(self):
        self._run_api_v2_projects_id_export_import(None)

class ProjectExportAPITestCase(ApiTestBase):
    @classmethod
    def setUpTestData(cls):
        create_db_users(cls)
        project_data = {
            "name": "Project for check tasks in a xml",
            "owner": cls.admin,
            "labels": [{
                "name": "car"
            }]
        }

        db_project = create_db_project(project_data)
        create_dummy_db_tasks(cls, db_project)
        cls.project = db_project

    def _run_api_v2_project_id_export(self, pid, user, annotation_format=""):
        with ForceLogin(user, self.client):
            response = self.client.get(
                '/api/projects/{}/annotations?format={}'.format(pid, annotation_format),
                format="json")
        return response

    def _run_api_v2_tasks_id_delete(self, tid, user):
        with ForceLogin(user, self.client):
            response = self.client.delete('/api/tasks/{}'.format(tid), format="json")
        return response

    def _check_tasks_count(self, project, expected_result):
        tasks_id = [task.id for task in project.tasks.all()]
        self.assertEqual(len(tasks_id), expected_result)

    def _check_xml(self, pid, user, expected_result):
        annotation_format = "CVAT for images 1.1"
        response = self._run_api_v2_project_id_export(pid, user, annotation_format)
        self.assertEqual(response.status_code, status.HTTP_202_ACCEPTED)

        response = self._run_api_v2_project_id_export(pid, user, annotation_format)
        self.assertEqual(response.status_code, status.HTTP_201_CREATED)

        annotation_format = "CVAT for images 1.1&action=download"
        response = self._run_api_v2_project_id_export(pid, user, annotation_format)
        self.assertEqual(response.status_code, status.HTTP_200_OK)

        content = io.BytesIO(b"".join(response.streaming_content))
        content.seek(0)

        with tempfile.TemporaryDirectory() as tmp_dir:
            zipfile.ZipFile(content).extractall(tmp_dir)
            xml = os.path.join(tmp_dir, 'annotations.xml')
            self.assertTrue(xml)
            root = ET.parse(xml).getroot()
            tasks = root.findall('meta/project/tasks/task/name')
            self.assertEqual(len(tasks), expected_result)

    def test_api_v2_projects_remove_task_export(self):
        project = self.project
        pid = project.id
        user = self.admin

        self._check_tasks_count(project, 4)
        self._check_xml(pid, user, 4)

        tasks_id = [task.id for task in project.tasks.all()]
        response = self._run_api_v2_tasks_id_delete(tasks_id[0], self.admin)
        self.assertEqual(response.status_code, status.HTTP_204_NO_CONTENT)

        self._check_tasks_count(project, 3)
        self._check_xml(pid, user, 3)


class ProjectImportExportAPITestCase(ApiTestBase):
    def setUp(self) -> None:
        super().setUp()
        self.tasks = []
        self.projects = []

    @classmethod
    def setUpTestData(cls) -> None:
        create_db_users(cls)

        cls.media_data = [
            {
                **{
                   **{
                        f"client_files[{i}]": generate_random_image_file(f"test_{i}.jpg")[1]
                        for i in range(10)
                    },
                },
                **{
                    "image_quality": 75,
                },
            },
            {
                **{
                   **{
                        f"client_files[{i}]": generate_random_image_file(f"test_{i}.jpg")[1]
                        for i in range(10)
                    },
                },
                "image_quality": 75,
            },
        ]

    def _create_tasks(self):
        self.tasks = []

        def _create_task(task_data, media_data):
            response = self.client.post('/api/tasks', data=task_data, format="json")
            assert response.status_code == status.HTTP_201_CREATED
            tid = response.data["id"]

            for media in media_data.values():
                if isinstance(media, io.BytesIO):
                    media.seek(0)
            response = self.client.post("/api/tasks/{}/data".format(tid), data=media_data)
            assert response.status_code == status.HTTP_202_ACCEPTED
            response = self.client.get("/api/tasks/{}".format(tid))
            data_id = response.data["data"]
            self.tasks.append({
                "id": tid,
                "data_id": data_id,
            })

        task_data = [
            {
                "name": "my task #1",
                "owner_id": self.owner.id,
                "overlap": 0,
                "segment_size": 100,
                "project_id": self.projects[0]["id"],
            },
            {
                "name": "my task #2",
                "owner_id": self.owner.id,
                "overlap": 1,
                "segment_size": 3,
                "project_id": self.projects[0]["id"],
            },
        ]

        with ForceLogin(self.owner, self.client):
            for data, media in zip(task_data, self.media_data):
                _create_task(data, media)

    def _create_projects(self):
        self.projects = []

        def _create_project(project_data):
            response = self.client.post('/api/projects', data=project_data, format="json")
            assert response.status_code == status.HTTP_201_CREATED
            self.projects.append(response.data)

        project_data = [
            {
                "name": "Project for export",
                "owner_id": self.owner.id,
                "labels": [
                    {
                        "name": "car",
                        "color": "#ff00ff",
                        "attributes": [{
                            "name": "bool_attribute",
                            "mutable": True,
                            "input_type": AttributeType.CHECKBOX,
                            "default_value": "true"
                        }],
                    }, {
                        "name": "person",
                    },
                ]
            }, {
                "name": "Project for import",
                "owner_id": self.owner.id,
            },
        ]

        with ForceLogin(self.owner, self.client):
            for data in project_data:
                _create_project(data)

    def _run_api_v2_projects_id_dataset_export(self, pid, user, query_params=""):
        with ForceLogin(user, self.client):
            response = self.client.get("/api/projects/{}/dataset?{}".format(pid, query_params), format="json")
        return response

    def _run_api_v2_projects_id_dataset_import(self, pid, user, data, f):
        with ForceLogin(user, self.client):
            response = self.client.post("/api/projects/{}/dataset?format={}".format(pid, f),  data=data, format="multipart")
        return response

    def _run_api_v2_projects_id_dataset_import_status(self, pid, user):
        with ForceLogin(user, self.client):
            response = self.client.get("/api/projects/{}/dataset?action=import_status".format(pid), format="json")
        return response

    def test_api_v2_projects_id_export_import(self):

        self._create_projects()
        self._create_tasks()
        pid_export, pid_import = self.projects[0]["id"], self.projects[1]["id"]
        response = self._run_api_v2_projects_id_dataset_export(pid_export, self.owner, "format=CVAT for images 1.1")
        self.assertEqual(response.status_code, status.HTTP_202_ACCEPTED)

        response = self._run_api_v2_projects_id_dataset_export(pid_export, self.owner, "format=CVAT for images 1.1")
        self.assertEqual(response.status_code, status.HTTP_201_CREATED)

        response = self._run_api_v2_projects_id_dataset_export(pid_export, self.owner, "format=CVAT for images 1.1&action=download")
        self.assertEqual(response.status_code, status.HTTP_200_OK)

        self.assertTrue(response.streaming)
        tmp_file = tempfile.NamedTemporaryFile(suffix=".zip")
        tmp_file.write(b"".join(response.streaming_content))
        tmp_file.seek(0)

        import_data = {
            "dataset_file": tmp_file,
        }

        response = self._run_api_v2_projects_id_dataset_import(pid_import, self.owner, import_data, "CVAT 1.1")
        self.assertEqual(response.status_code, status.HTTP_202_ACCEPTED)

        response = self._run_api_v2_projects_id_dataset_import_status(pid_import, self.owner)
        self.assertEqual(response.status_code, status.HTTP_201_CREATED)

    def tearDown(self):
        for task in self.tasks:
            shutil.rmtree(os.path.join(settings.TASKS_ROOT, str(task["id"])))
            shutil.rmtree(os.path.join(settings.MEDIA_DATA_ROOT, str(task["data_id"])))
        for project in self.projects:
            shutil.rmtree(os.path.join(settings.PROJECTS_ROOT, str(project["id"])))
        return super().tearDown()

class TaskListAPITestCase(ApiTestBase):
    @classmethod
    def setUpTestData(cls):
        create_db_users(cls)
        cls.tasks = create_dummy_db_tasks(cls)

    def _run_api_v2_tasks(self, user, params=""):
        with ForceLogin(user, self.client):
            response = self.client.get('/api/tasks{}'.format(params))

        return response

    def test_api_v2_tasks_admin(self):
        response = self._run_api_v2_tasks(self.admin)
        self.assertEqual(response.status_code, status.HTTP_200_OK)
        self.assertListEqual(
            sorted([task.name for task in self.tasks]),
            sorted([res["name"] for res in response.data["results"]]))

    def test_api_v2_tasks_user(self):
        response = self._run_api_v2_tasks(self.user)
        self.assertEqual(response.status_code, status.HTTP_200_OK)
        self.assertListEqual(
            sorted([task.name for task in self.tasks
                if self.user in [task.owner, task.assignee]]),
            sorted([res["name"] for res in response.data["results"]]))

    def test_api_v2_tasks_somebody(self):
        response = self._run_api_v2_tasks(self.somebody)
        self.assertEqual(response.status_code, status.HTTP_200_OK)
        self.assertListEqual([],
            [res["name"] for res in response.data["results"]])

    def test_api_v2_tasks_no_auth(self):
        response = self._run_api_v2_tasks(None)
        self.assertEqual(response.status_code, status.HTTP_401_UNAUTHORIZED)

class TaskGetAPITestCase(ApiTestBase):
    @classmethod
    def setUpTestData(cls):
        create_db_users(cls)
        cls.tasks = create_dummy_db_tasks(cls)

    def _run_api_v2_tasks_id(self, tid, user):
        with ForceLogin(user, self.client):
            response = self.client.get('/api/tasks/{}'.format(tid))

            if 200 <= response.status_code < 400:
                labels_response = list(get_paginated_collection(
                    lambda page: self.client.get(
                        "/api/labels?task_id=%s&page=%s" % (tid, page)
                    )
                ))
                response.data["labels"] = labels_response

        return response

    def _check_response(self, response, db_task):
        self.assertEqual(response.status_code, status.HTTP_200_OK)
        self.assertEqual(response.data["name"], db_task.name)
        self.assertEqual(response.data["size"], db_task.data.size)
        self.assertEqual(response.data["mode"], db_task.mode)
        owner = db_task.owner.id if db_task.owner else None
        response_owner = response.data["owner"]["id"] if response.data["owner"] else None
        self.assertEqual(response_owner, owner)
        assignee = db_task.assignee.id if db_task.assignee else None
        response_assignee = response.data["assignee"]["id"] if response.data["assignee"] else None
        self.assertEqual(response_assignee, assignee)
        self.assertEqual(response.data["overlap"], db_task.overlap)
        self.assertEqual(response.data["segment_size"], db_task.segment_size)
        self.assertEqual(response.data["image_quality"], db_task.data.image_quality)
        self.assertEqual(response.data["status"], db_task.status)
        self.assertListEqual(
            [label.name for label in db_task.label_set.all()],
            [label["name"] for label in response.data["labels"]]
        )

    def _check_api_v2_tasks_id(self, user):
        for db_task in self.tasks:
            response = self._run_api_v2_tasks_id(db_task.id, user)
            if user is None:
                self.assertEqual(response.status_code, status.HTTP_401_UNAUTHORIZED)
            elif user == db_task.owner or user.is_superuser:
                self._check_response(response, db_task)
            else:
                self.assertEqual(response.status_code, status.HTTP_403_FORBIDDEN)


    def test_api_v2_tasks_id_admin(self):
        self._check_api_v2_tasks_id(self.admin)

    def test_api_v2_tasks_id_user(self):
        self._check_api_v2_tasks_id(self.user)

    def test_api_v2_tasks_id_somebody(self):
        self._check_api_v2_tasks_id(self.somebody)

    def test_api_v2_tasks_id_no_auth(self):
        self._check_api_v2_tasks_id(None)

class TaskDeleteAPITestCase(ApiTestBase):
    @classmethod
    def setUpTestData(cls):
        create_db_users(cls)
        cls.tasks = create_dummy_db_tasks(cls)

    def _run_api_v2_tasks_id(self, tid, user):
        with ForceLogin(user, self.client):
            response = self.client.delete('/api/tasks/{}'.format(tid), format="json")

        return response

    def _check_api_v2_tasks_id(self, user):
        for db_task in self.tasks:
            response = self._run_api_v2_tasks_id(db_task.id, user)
            if user is None:
                self.assertEqual(response.status_code, status.HTTP_401_UNAUTHORIZED)
            elif user == db_task.owner or user.is_superuser:
                self.assertEqual(response.status_code, status.HTTP_204_NO_CONTENT)
            else:
                self.assertEqual(response.status_code, status.HTTP_403_FORBIDDEN)


    def test_api_v2_tasks_id_admin(self):
        self._check_api_v2_tasks_id(self.admin)

    def test_api_v2_tasks_id_user(self):
        self._check_api_v2_tasks_id(self.user)

    def test_api_v2_tasks_id_somebody(self):
        self._check_api_v2_tasks_id(self.somebody)

    def test_api_v2_tasks_id_no_auth(self):
        self._check_api_v2_tasks_id(None)

    def test_api_v2_tasks_delete_task_data_after_delete_task(self):
        for task in self.tasks:
            task_dir = task.get_dirname()
            self.assertTrue(os.path.exists(task_dir))
        self._check_api_v2_tasks_id(self.admin)
        for task in self.tasks:
            task_dir = task.get_dirname()
            self.assertFalse(os.path.exists(task_dir))

class TaskUpdateAPITestCase(ApiTestBase):
    @classmethod
    def setUpTestData(cls):
        create_db_users(cls)
        cls.tasks = create_dummy_db_tasks(cls)

    def _run_api_v2_tasks_id(self, tid, user, data):
        with ForceLogin(user, self.client):
            response = self.client.put('/api/tasks/{}'.format(tid),
                data=data, format="json")

        return response

    def _check_api_v2_tasks_id(self, user, data):
        for db_task in self.tasks:
            response = self._run_api_v2_tasks_id(db_task.id, user, data)
            if user is None:
                self.assertEqual(response.status_code, status.HTTP_401_UNAUTHORIZED)
            else:
                self.assertEqual(response.status_code, status.HTTP_405_METHOD_NOT_ALLOWED)

    def test_api_v2_tasks_id_admin(self):
        data = { "name": "new name for the task" }
        self._check_api_v2_tasks_id(self.admin, data)

    def test_api_v2_tasks_id_user(self):
        data = { "name": "new name for the task" }
        self._check_api_v2_tasks_id(self.user, data)

    def test_api_v2_tasks_id_somebody(self):
        data = { "name": "new name for the task" }
        self._check_api_v2_tasks_id(self.somebody, data)

    def test_api_v2_tasks_id_no_auth(self):
        data = { "name": "new name for the task" }
        self._check_api_v2_tasks_id(None, data)

class TaskPartialUpdateAPITestCase(ApiTestBase):
    @classmethod
    def setUpTestData(cls):
        create_db_users(cls)
        cls.tasks = create_dummy_db_tasks(cls)

    def _check_response(self, response, db_task, data):
        self.assertEqual(response.status_code, status.HTTP_200_OK)
        name = data.get("name", db_task.name)
        self.assertEqual(response.data["name"], name)
        self.assertEqual(response.data["size"], db_task.data.size)
        mode = data.get("mode", db_task.mode)
        self.assertEqual(response.data["mode"], mode)
        owner = db_task.owner.id if db_task.owner else None
        owner = data.get("owner_id", owner)
        response_owner = response.data["owner"]["id"] if response.data["owner"] else None
        self.assertEqual(response_owner, owner)
        assignee = db_task.assignee.id if db_task.assignee else None
        assignee = data.get("assignee_id", assignee)
        response_assignee = response.data["assignee"]["id"] if response.data["assignee"] else None
        self.assertEqual(response_assignee, assignee)
        self.assertEqual(response.data["overlap"], db_task.overlap)
        self.assertEqual(response.data["segment_size"], db_task.segment_size)
        image_quality = data.get("image_quality", db_task.data.image_quality)
        self.assertEqual(response.data["image_quality"], image_quality)
        self.assertEqual(response.data["status"], db_task.status)
        if data.get("labels"):
            self.assertListEqual(
                [label["name"] for label in data.get("labels")],
                [label["name"] for label in response.data["labels"]]
            )
        else:
            self.assertListEqual(
                [label.name for label in db_task.label_set.all()],
                [label["name"] for label in response.data["labels"]]
            )

    def _run_api_v2_tasks_id(self, tid, user, data):
        with ForceLogin(user, self.client):
            response = self.client.patch('/api/tasks/{}'.format(tid),
                data=data, format="json")

            if 200 <= response.status_code < 400:
                labels_response = list(get_paginated_collection(
                    lambda page: self.client.get("/api/labels?task_id=%s&page=%s" % (tid, page))
                ))
                response.data["labels"] = labels_response

        return response

    def _check_api_v2_tasks_id(self, user, data):
        for db_task in self.tasks:
            response = self._run_api_v2_tasks_id(db_task.id, user, data)
            if user is None:
                self.assertEqual(response.status_code, status.HTTP_401_UNAUTHORIZED)
            elif user == db_task.owner or user == db_task.assignee or user.is_superuser:
                self._check_response(response, db_task, data)
            else:
                self.assertEqual(response.status_code, status.HTTP_403_FORBIDDEN)

    def test_api_v2_tasks_id_admin(self):
        data = {
            "name": "new name for the task",
            "owner_id": self.owner.id,
            "labels": [{
                "name": "non-vehicle",
                "attributes": [{
                    "name": "my_attribute",
                    "mutable": True,
                    "input_type": AttributeType.CHECKBOX,
                    "default_value": "true"
                }]
            }]
        }
        self._check_api_v2_tasks_id(self.admin, data)

    def test_api_v2_tasks_id_user(self):
        data = {
            "name": "new name for the task",
            "owner_id": self.user.id,
            "labels": [{
                "name": "car",
                "attributes": [{
                    "name": "color",
                    "mutable": False,
                    "input_type": AttributeType.SELECT,
                    "default_value": "white",
                    "values": ["white", "yellow", "green", "red"]
                }]
            }]
        }
        self._check_api_v2_tasks_id(self.user, data)

    def test_api_v2_tasks_id_admin_partial(self):
        data = {
            "name": "new name for the task #2",
        }
        self._check_api_v2_tasks_id(self.admin, data)

        data = {
            "name": "new name for the task",
            "owner_id": self.owner.id
        }
        self._check_api_v2_tasks_id(self.admin, data)
        # Now owner is updated, but self.db_tasks are obsolete
        # We can't do any tests without owner in data below


    def test_api_v2_tasks_id_user_partial(self):
        data = {
            "labels": [{
                "name": "car",
                "attributes": [{
                    "name": "color",
                    "mutable": False,
                    "input_type": AttributeType.SELECT,
                    "default_value": "white",
                    "values": ["white", "yellow", "green", "red"]
                }]
            }]
        }
        self._check_api_v2_tasks_id(self.user, data)

        data = {
            "owner_id": self.user.id,
            "assignee_id": self.user.id
        }
        self._check_api_v2_tasks_id(self.user, data)


    def test_api_v2_tasks_id_somebody(self):
        data = {
            "name": "my task #3"
        }
        self._check_api_v2_tasks_id(self.somebody, data)

    def test_api_v2_tasks_id_no_auth(self):
        data = {
            "name": "new name for the task",
            "labels": [{
                "name": "test",
            }]
        }
        self._check_api_v2_tasks_id(None, data)

class TaskDataMetaPartialUpdateAPITestCase(ApiTestBase):
    @classmethod
    def setUpTestData(cls):
        create_db_users(cls)
        cls.tasks = create_dummy_db_tasks(cls)

    def _run_api_v1_task_data_meta_id(self, tid, user, data):
        with ForceLogin(user, self.client):
            response = self.client.patch('/api/tasks/{}/data/meta'.format(tid),
                data=data, format="json")

        return response

    def _check_response(self, response, db_data, data):
        self.assertEqual(response.status_code, status.HTTP_200_OK)
        deleted_frames = data.get("deleted_frames", db_data.deleted_frames)
        self.assertEqual(response.data["deleted_frames"], deleted_frames)

    def _check_api_v1_task_data_id(self, user, data):
        for db_task in self.tasks:
            response = self._run_api_v1_task_data_meta_id(db_task.id, user, data)
            if user is None:
                self.assertEqual(response.status_code, status.HTTP_401_UNAUTHORIZED)
            elif user == db_task.owner or user == db_task.assignee or user.is_superuser:
                self._check_response(response, db_task.data, data)
            else:
                self.assertEqual(response.status_code, status.HTTP_403_FORBIDDEN)

    def test_api_v1_tasks_data_meta(self):
        data = {
            "deleted_frames": [1,2,3]
        }
        self._check_api_v1_task_data_id(self.user, data)

        data = {
            "deleted_frames": []
        }
        self._check_api_v1_task_data_id(self.user, data)

class TaskUpdateLabelsAPITestCase(UpdateLabelsAPITestCase):
    @classmethod
    def setUpTestData(cls):
        task_data = {
            "name": "Project with labels",
            "bug_tracker": "https://new.bug.tracker",
            "overlap": 0,
            "segment_size": 100,
            "image_quality": 75,
            "size": 100,
            "labels": [{
                "name": "car",
                "color": "#ff00ff",
                "attributes": [{
                    "name": "bool_attribute",
                    "mutable": True,
                    "input_type": AttributeType.CHECKBOX,
                    "default_value": "true"
                }],
            }, {
                "name": "person",
            }]
        }

        create_db_users(cls)
        db_task = create_db_task(task_data)
        cls.task = db_task

    def _check_api_v2_task(self, data):
        response = self._run_api_v2_task_id(self.task.id, self.admin, data)
        self._check_response(response, self.task, data)

    def _run_api_v2_task_id(self, tid, user, data):
        with ForceLogin(user, self.client):
            response = self.client.patch('/api/tasks/{}'.format(tid),
                data=data, format="json")

            if 200 <= response.status_code < 400:
                labels_response = list(get_paginated_collection(
                    lambda page: self.client.get("/api/labels?task_id=%s&page=%s" % (tid, page))
                ))
                response.data["labels"] = labels_response

        return response

    def test_api_v2_tasks_create_label(self):
        data = {
            "labels": [{
                "name": "new label",
            }],
        }
        self._check_api_v2_task(data)

    def test_api_v2_tasks_edit_label(self):
        data = {
            "labels": [{
                "id": 1,
                "name": "New name for label",
                "color": "#fefefe",
            }],
        }
        self._check_api_v2_task(data)

    def test_api_v2_tasks_delete_label(self):
        data = {
            "labels": [{
                "id": 2,
                "name": "Label for deletion",
                "deleted": True
            }]
        }
        self._check_api_v2_task(data)

class TaskMoveAPITestCase(ApiTestBase):
    def setUp(self):
        super().setUp()
        self._run_api_v2_job_id_annotation(self.task.segment_set.first().job_set.first().id, self.annotation_data)

    @classmethod
    def setUpTestData(cls):
        create_db_users(cls)

        projects = []

        project_data = {
            "name": "Project for task move 1",
            "owner": cls.admin,
            "labels": [{
                "name": "car",
                "attributes": [{
                    "name": "color",
                    "mutable": False,
                    "input_type": AttributeType.SELECT,
                    "default_value": "white",
                    "values": ["white", "yellow", "green", "red"]
                }]
            }, {
                "name": "person"
            }]
        }
        db_project = create_db_project(project_data)
        projects.append(db_project)

        project_data = {
            "name": "Project for task move 2",
            "owner": cls.admin,
            "labels": [{
                "name": "car",
                "attributes": [{
                    "name": "color",
                    "mutable": False,
                    "input_type": AttributeType.SELECT,
                    "default_value": "white",
                    "values": ["white", "yellow", "green", "red"]
                }]
            }, {
                "name": "test"
            }, {
                "name": "other.label"
            }]
        }

        db_project = create_db_project(project_data)
        projects.append(db_project)

        cls.projects = projects

        task_data = {
            "name": "Task for moving",
            "owner": cls.admin,
            "overlap": 0,
            "segment_size": 100,
            "image_quality": 75,
            "size": 100,
            "project": None,
            "labels": [{
                "name": "car",
                "attributes": [{
                    "name": "color",
                    "mutable": False,
                    "input_type": AttributeType.SELECT,
                    "default_value": "white",
                    "values": ["white", "yellow", "green", "red"]
                }]
            }]
        }
        db_task = create_db_task(task_data)
        cls.task = db_task

        cls.annotation_data = {
            "version": 1,
            "tags": [
                {
                    "frame": 0,
                    "label_id": cls.task.label_set.first().id,
                    "group": None,
                    "source": "manual",
                    "attributes": []
                }
            ],
            "shapes": [
                {
                    "frame": 0,
                    "label_id": cls.task.label_set.first().id,
                    "group": None,
                    "source": "manual",
                    "attributes": [
                        {
                            "spec_id": cls.task.label_set.first().attributespec_set.first().id,
                            "value": cls.task.label_set.first().attributespec_set.first().values.split('\'')[1]
                        }
                    ],
                    "points": [1.0, 2.1, 100, 300.222],
                    "type": "rectangle",
                    "occluded": False
                }
            ],
            "tracks": [
                {
                    "frame": 0,
                    "label_id": cls.task.label_set.first().id,
                    "group": None,
                    "source": "manual",
                    "attributes": [
                        {
                            "spec_id": cls.task.label_set.first().attributespec_set.first().id,
                            "value": cls.task.label_set.first().attributespec_set.first().values.split('\'')[1]
                        }
                    ],
                    "shapes": [
                        {
                            "frame": 0,
                            "attributes": [],
                            "points": [1.0, 2.1, 100, 300.222],
                            "type": "rectangle",
                            "occluded": False,
                            "outside": False
                        },
                        {
                            "frame": 2,
                            "attributes": [],
                            "points": [2.0, 2.1, 100, 300.222],
                            "type": "rectangle",
                            "occluded": True,
                            "outside": True
                        },
                    ]
                }
            ]
        }

    def _run_api_v2_tasks_id(self, tid, data):
        with ForceLogin(self.admin, self.client):
            response = self.client.patch('/api/tasks/{}'.format(tid),
                data=data, format="json")

        return response

    def _run_api_v2_job_id_annotation(self, jid, data):
        with ForceLogin(self.admin, self.client):
            response = self.client.patch('/api/jobs/{}/annotations?action=create'.format(jid),
                data=data, format="json")

        return response

    def _check_response(self, response, data):
        self.assertEqual(response.data["project_id"], data["project_id"])

    def _check_api_v2_tasks(self, tid, data, expected_status=status.HTTP_200_OK):
        response = self._run_api_v2_tasks_id(tid, data)
        self.assertEqual(response.status_code, expected_status)
        if expected_status == status.HTTP_200_OK:
            self._check_response(response, data)

    def test_move_task_bad_request(self):
        # Try to move task without proper label mapping
        data = {
            "project_id": self.projects[0].id,
            "labels": [{
                "id": self.task.label_set.first().id,
                "name": "some.other.label"
            }]
        }
        self._check_api_v2_tasks(self.task.id, data, status.HTTP_400_BAD_REQUEST)

    def test_move_task(self):
        # Try to move single task to the project
        data = {
            "project_id": self.projects[0].id
        }
        self._check_api_v2_tasks(self.task.id, data)

        # Try to move task from project to the other project
        data = {
            "project_id": self.projects[1].id,
            "labels": [{
                "id": self.projects[0].label_set.all()[1].id,
                "name": "test"
            }]
        }
        self._check_api_v2_tasks(self.task.id, data)

class TaskCreateAPITestCase(ApiTestBase):
    def setUp(self):
        super().setUp()
        project = {
            "name": "Project for task creation",
            "owner": self.user,
        }
        self.project = Project.objects.create(**project)
        label = {
            "name": "car",
            "project": self.project
        }
        Label.objects.create(**label)

    @classmethod
    def setUpTestData(cls):
        create_db_users(cls)

    def _run_api_v2_tasks(self, user, data):
        with ForceLogin(user, self.client):
            response = self.client.post('/api/tasks', data=data, format="json")

            if 200 <= response.status_code < 400:
                labels_response = list(get_paginated_collection(
                    lambda page: self.client.get(
                        "/api/labels?task_id=%s&page=%s" % (response.data["id"], page)
                    )
                ))
                response.data["labels"] = labels_response

        return response

    def _check_response(self, response, user, data):
        self.assertEqual(response.status_code, status.HTTP_201_CREATED)
        self.assertEqual(response.data["name"], data["name"])
        self.assertEqual(response.data["mode"], "")
        self.assertEqual(response.data["project_id"], data.get("project_id", None))
        self.assertEqual(response.data["owner"]["id"], data.get("owner_id", user.id))
        assignee = response.data["assignee"]["id"] if response.data["assignee"] else None
        self.assertEqual(assignee, data.get("assignee_id", None))
        self.assertEqual(response.data["bug_tracker"], data.get("bug_tracker", ""))
        self.assertEqual(response.data["overlap"], data.get("overlap", None))
        self.assertEqual(response.data["segment_size"], data.get("segment_size", 0))
        self.assertEqual(response.data["status"], StatusChoice.ANNOTATION)
        self.assertListEqual(
            [label["name"] for label in data.get("labels")],
            [label["name"] for label in response.data["labels"]]
        )

    def _check_api_v2_tasks(self, user, data):
        response = self._run_api_v2_tasks(user, data)
        if user is None:
            self.assertEqual(response.status_code, status.HTTP_401_UNAUTHORIZED)
        else:
            self._check_response(response, user, data)

    def test_api_v2_tasks_admin(self):
        data = {
            "name": "new name for the task",
            "labels": [{
                "name": "non-vehicle",
                "attributes": [{
                    "name": "my_attribute",
                    "mutable": True,
                    "input_type": AttributeType.CHECKBOX,
                    "default_value": "true"
                }]
            }]
        }
        self._check_api_v2_tasks(self.admin, data)

    def test_api_v2_tasks_user(self):
        data = {
            "name": "new name for the task",
            "owner_id": self.user.id,
            "labels": [{
                "name": "car",
                "attributes": [{
                    "name": "color",
                    "mutable": False,
                    "input_type": AttributeType.SELECT,
                    "default_value": "white",
                    "values": ["white", "yellow", "green", "red"]
                }]
            }]
        }
        self._check_api_v2_tasks(self.user, data)

    def test_api_vi_tasks_user_project(self):
        data = {
            "name": "new name for the task",
            "project_id": self.project.id,
        }
        response = self._run_api_v2_tasks(self.user, data)
        data["labels"] = [{
            "name": "car"
        }]
        self._check_response(response, self.user, data)

    def test_api_v2_tasks_somebody(self):
        data = {
            "name": "new name for the task",
            "labels": [{
                "name": "test",
            }]
        }
        self._check_api_v2_tasks(self.somebody, data)

    def test_api_v2_tasks_no_auth(self):
        data = {
            "name": "new name for the task",
            "labels": [{
                "name": "test",
            }]
        }
        self._check_api_v2_tasks(None, data)

class TaskImportExportAPITestCase(ApiTestBase):
    def setUp(self):
        super().setUp()
        self.tasks = []

    @classmethod
    def setUpTestData(cls):
        create_db_users(cls)

        cls.media_data = []

        image_count = 10
        imagename_pattern = "test_{}.jpg"
        for i in range(image_count):
            filename = imagename_pattern.format(i)
            path = os.path.join(settings.SHARE_ROOT, filename)
            _, data = generate_random_image_file(filename)
            with open(path, "wb") as image:
                image.write(data.read())

        data = {
            "image_quality": 75,
            "copy_data": True,
            "start_frame": 2,
            "stop_frame": 9,
            "frame_filter": "step=2",
            **{"server_files[{}]".format(i): imagename_pattern.format(i) for i in range(image_count)},
        }
        use_cache_data = {
            **data,
            'use_cache': True,
        }
        cls.media_data.append(data)

        data['sorting_method'] = SortingMethod.NATURAL
        cls.media_data.append(data)
        cls.media_data.append(use_cache_data)

        use_cache_data['sorting_method'] = SortingMethod.NATURAL
        cls.media_data.append(use_cache_data)

        use_cache_data['sorting_method'] = SortingMethod.RANDOM
        cls.media_data.append(use_cache_data)

        filename = "test_video_1.mp4"
        path = os.path.join(settings.SHARE_ROOT, filename)
        _, data = generate_video_file(filename, width=1280, height=720)
        with open(path, "wb") as video:
            video.write(data.read())
        cls.media_data.append(
            {
                "image_quality": 75,
                "copy_data": True,
                "start_frame": 2,
                "stop_frame": 24,
                "frame_filter": "step=2",
                "server_files[0]": filename,
            }
        )

        filename = os.path.join("test_archive_1.zip")
        path = os.path.join(settings.SHARE_ROOT, filename)
        _, data = generate_zip_archive_file(filename, count=5)
        with open(path, "wb") as zip_archive:
            zip_archive.write(data.read())
        cls.media_data.append(
            {
                "image_quality": 75,
                "server_files[0]": filename,
            }
        )

        filename = "test_pointcloud_pcd.zip"
        source_path = os.path.join(os.path.dirname(__file__), 'assets', filename)
        path = os.path.join(settings.SHARE_ROOT, filename)
        shutil.copyfile(source_path, path)
        cls.media_data.append(
            {
                "image_quality": 75,
                "server_files[0]": filename,
            }
        )

        filename = "test_velodyne_points.zip"
        source_path = os.path.join(os.path.dirname(__file__), 'assets', filename)
        path = os.path.join(settings.SHARE_ROOT, filename)
        shutil.copyfile(source_path, path)
        cls.media_data.append(
            {
                "image_quality": 75,
                "server_files[0]": filename,
            }
        )

        for sorting, _ in SortingMethod.choices():
            cls.media_data.append(
                {
                    "image_quality": 75,
                    "server_files[0]": filename,
                    'use_cache': True,
                    'sorting_method': sorting,
                }
            )

        filename = os.path.join("videos", "test_video_1.mp4")
        path = os.path.join(settings.SHARE_ROOT, filename)
        os.makedirs(os.path.dirname(path))
        _, data = generate_video_file(filename, width=1280, height=720)
        with open(path, "wb") as video:
            video.write(data.read())

        generate_manifest_file(data_type='video', manifest_path=os.path.join(settings.SHARE_ROOT, 'videos', 'manifest.jsonl'),
            sources=[path])

        cls.media_data.append(
            {
                "image_quality": 70,
                "copy_data": True,
                "server_files[0]": filename,
                "server_files[1]": os.path.join("videos", "manifest.jsonl"),
                "use_cache": True,
            }
        )

        generate_manifest_file(data_type='images', manifest_path=os.path.join(settings.SHARE_ROOT, 'manifest.jsonl'),
            sources=[os.path.join(settings.SHARE_ROOT, imagename_pattern.format(i)) for i in range(1, 8)])
        cls.media_data.append(
            {
                **{"image_quality": 70,
                    "copy_data": True,
                    "use_cache": True,
                    "frame_filter": "step=2",
                    "server_files[0]": "manifest.jsonl",
                },
                **{
                    **{"server_files[{}]".format(i): imagename_pattern.format(i) for i in range(1, 8)},
                }
            }
        )

        data = {
            "client_files[0]": generate_random_image_file("test_1.jpg")[1],
            "client_files[1]": generate_random_image_file("test_2.jpg")[1],
            "client_files[2]": generate_random_image_file("test_10.jpg")[1],
            "client_files[3]": generate_random_image_file("test_3.jpg")[1],
            "image_quality": 75,
        }
        use_cache_data = {
            **data,
            'use_cache': True,
        }
        cls.media_data.extend([
            # image list local
            # sorted data
            # natural: test_1.jpg, test_2.jpg, test_3.jpg, test_10.jpg
            {
                **use_cache_data,
                'sorting_method': SortingMethod.NATURAL,
            },
            {
                **data,
                'sorting_method': SortingMethod.NATURAL,
            },
            # random
            {
                **use_cache_data,
                'sorting_method': SortingMethod.RANDOM,
            },
            # predefined: test_1.jpg, test_2.jpg, test_10.jpg, test_3.jpg
            {
                **use_cache_data,
                'sorting_method': SortingMethod.PREDEFINED,
            },
            # lexicographical: test_1.jpg, test_10.jpg, test_2.jpg, test_3.jpg
            {
                **use_cache_data,
                'sorting_method': SortingMethod.LEXICOGRAPHICAL,
            },
            {
                **data,
                'sorting_method': SortingMethod.LEXICOGRAPHICAL,
            },
            # video local
            {
                "client_files[0]": generate_video_file("test_video.mp4")[1],
                "image_quality": 75,
            },
            # zip archive local
            {
                "client_files[0]": generate_zip_archive_file("test_archive_1.zip", 10)[1],
                "image_quality": 50,
            },
            # pdf local
            {
                "client_files[0]": generate_pdf_file("test_pdf_1.pdf", 7)[1],
                "image_quality": 54,
            },
        ])

    def tearDown(self):
        for task in self.tasks:
            shutil.rmtree(os.path.join(settings.TASKS_ROOT, str(task["id"])))
            shutil.rmtree(os.path.join(settings.MEDIA_DATA_ROOT, str(task["data_id"])))

        return super().tearDown()

    @classmethod
    def tearDownClass(cls):
        super().tearDownClass()
        path = os.path.join(settings.SHARE_ROOT, "test_1.jpg")
        os.remove(path)

        path = os.path.join(settings.SHARE_ROOT, "test_2.jpg")
        os.remove(path)

        path = os.path.join(settings.SHARE_ROOT, "test_3.jpg")
        os.remove(path)

        path = os.path.join(settings.SHARE_ROOT, "test_video_1.mp4")
        os.remove(path)

        path = os.path.join(settings.SHARE_ROOT, "videos", "test_video_1.mp4")
        os.remove(path)

        path = os.path.join(settings.SHARE_ROOT, "videos", "manifest.jsonl")
        os.remove(path)
        os.rmdir(os.path.dirname(path))

        path = os.path.join(settings.SHARE_ROOT, "test_pointcloud_pcd.zip")
        os.remove(path)

        path = os.path.join(settings.SHARE_ROOT, "test_velodyne_points.zip")
        os.remove(path)

        path = os.path.join(settings.SHARE_ROOT, "manifest.jsonl")
        os.remove(path)

    def _create_tasks(self):
        self.tasks = []

        def _create_task(task_data, media_data):
            response = self.client.post('/api/tasks', data=task_data, format="json")
            assert response.status_code == status.HTTP_201_CREATED
            tid = response.data["id"]

            for media in media_data.values():
                if isinstance(media, io.BytesIO):
                    media.seek(0)
            response = self.client.post("/api/tasks/{}/data".format(tid), data=media_data)
            assert response.status_code == status.HTTP_202_ACCEPTED
            response = self.client.get("/api/tasks/{}".format(tid))
            data_id = response.data["data"]
            self.tasks.append({
                "id": tid,
                "data_id": data_id,
            })

        task_data = [
            {
                "name": "my task #1",
                "owner_id": self.owner.id,
                "assignee_id": self.owner.id,
                "overlap": 0,
                "segment_size": 100,
                "labels": [{
                    "name": "car",
                    "color": "#ff00ff",
                    "attributes": [{
                        "name": "bool_attribute",
                        "mutable": True,
                        "input_type": AttributeType.CHECKBOX,
                        "default_value": "true"
                    }],
                    }, {
                        "name": "person",
                    },
                ]
            },
            {
                "name": "my task #2",
                "owner_id": self.owner.id,
                "assignee_id": self.owner.id,
                "overlap": 1,
                "segment_size": 3,
                "labels": [{
                    "name": "car",
                    "color": "#ff00ff",
                    "attributes": [{
                        "name": "bool_attribute",
                        "mutable": True,
                        "input_type": AttributeType.CHECKBOX,
                        "default_value": "true"
                    }],
                    }, {
                        "name": "person",
                    },
                ]
            },
        ]

        with ForceLogin(self.owner, self.client):
            for data in task_data:
                for media in self.media_data:
                    _create_task(data, media)

    def _run_api_v2_tasks_id_export(self, tid, user, query_params=""):
        with ForceLogin(user, self.client):
            response = self.client.get('/api/tasks/{}/backup?{}'.format(tid, query_params), format="json")

        return response

    def _run_api_v2_tasks_id_import(self, user, data):
        with ForceLogin(user, self.client):
            response = self.client.post('/api/tasks/backup', data=data, format="multipart")

        return response

    def _run_api_v2_tasks_id(self, tid, user):
        with ForceLogin(user, self.client):
            response = self.client.get('/api/tasks/{}'.format(tid), format="json")

        return response.data

    def _run_api_v2_tasks_id_export_import(self, user):
        if user:
            if user == self.owner or user.is_superuser:
                HTTP_200_OK = status.HTTP_200_OK
                HTTP_202_ACCEPTED = status.HTTP_202_ACCEPTED
                HTTP_201_CREATED = status.HTTP_201_CREATED
            else:
                HTTP_200_OK = status.HTTP_403_FORBIDDEN
                HTTP_202_ACCEPTED = status.HTTP_403_FORBIDDEN
                HTTP_201_CREATED = status.HTTP_403_FORBIDDEN
        else:
            HTTP_200_OK = status.HTTP_401_UNAUTHORIZED
            HTTP_202_ACCEPTED = status.HTTP_401_UNAUTHORIZED
            HTTP_201_CREATED = status.HTTP_401_UNAUTHORIZED

        self._create_tasks()
        for task in self.tasks:
            tid = task["id"]
            response = self._run_api_v2_tasks_id_export(tid, user)
            self.assertEqual(response.status_code, HTTP_202_ACCEPTED)

            response = self._run_api_v2_tasks_id_export(tid, user)
            self.assertEqual(response.status_code, HTTP_201_CREATED)

            response = self._run_api_v2_tasks_id_export(tid, user, "action=download")
            self.assertEqual(response.status_code, HTTP_200_OK)

            if user and user is not self.somebody and user is not self.user and user is not self.annotator:
                self.assertTrue(response.streaming)
                content = io.BytesIO(b"".join(response.streaming_content))
                content.seek(0)

                uploaded_data = {
                    "task_file": content,
                }
                response = self._run_api_v2_tasks_id_import(user, uploaded_data)
                self.assertEqual(response.status_code, HTTP_202_ACCEPTED)
                if user is not self.somebody and user is not self.user and user is not self.annotator:
                    rq_id = response.data["rq_id"]
                    response = self._run_api_v2_tasks_id_import(user, {"rq_id": rq_id})
                    self.assertEqual(response.status_code, HTTP_201_CREATED)
                    original_task = self._run_api_v2_tasks_id(tid, user)
                    imported_task = self._run_api_v2_tasks_id(response.data["id"], user)
                    compare_objects(
                        self=self,
                        obj1=original_task,
                        obj2=imported_task,
                        ignore_keys=(
                            "id",
                            "url",
                            "owner",
                            "project_id",
                            "assignee",
                            "created_date",
                            "updated_date",
                            "data",
                            "source_storage",
                            "target_storage",
                            "jobs",
                        ),
                    )

    def test_api_v2_tasks_id_export_admin(self):
        self._run_api_v2_tasks_id_export_import(self.admin)

    def test_api_v2_tasks_id_export_user(self):
        self._run_api_v2_tasks_id_export_import(self.user)

    def test_api_v2_tasks_id_export_annotator(self):
        self._run_api_v2_tasks_id_export_import(self.annotator)

    def test_api_v2_tasks_id_export_somebody(self):
        self._run_api_v2_tasks_id_export_import(self.somebody)

    def test_api_v2_tasks_id_export_no_auth(self):
        self._run_api_v2_tasks_id_export_import(None)

def generate_random_image_file(filename):
    gen = random.SystemRandom()
    width = gen.randint(100, 800)
    height = gen.randint(100, 800)
    f = generate_image_file(filename, size=(width, height))
    return (width, height), f

def generate_random_image_files(*filenames):
    images = []
    image_sizes = []
    for image_name in filenames:
        img_size, image = generate_random_image_file(image_name)
        image_sizes.append(img_size)
        images.append(image)

    return image_sizes, images

def generate_zip_archive_file(filename, count):
    image_sizes = []
    zip_buf = BytesIO()
    with zipfile.ZipFile(zip_buf, 'w') as zip_chunk:
        for idx in range(count):
            image_name = "image_{:6d}.jpg".format(idx)
            size, image_buf = generate_random_image_file(image_name)
            image_sizes.append(size)
            zip_chunk.writestr(image_name, image_buf.getvalue())

    zip_buf.name = filename
    zip_buf.seek(0)
    return image_sizes, zip_buf

def generate_pdf_file(filename, page_count=1):
    images = [Image.fromarray(np.ones((50, 100, 3), dtype=np.uint8))
        for _ in range(page_count)]
    image_sizes = [img.size for img in images]

    file_buf = BytesIO()
    images[0].save(file_buf, 'pdf', save_all=True, resolution=200,
        append_images=images[1:])

    file_buf.name = filename
    file_buf.seek(0)
    return image_sizes, file_buf

def generate_manifest_file(data_type, manifest_path, sources, *,
    sorting_method=SortingMethod.LEXICOGRAPHICAL,
    root_dir=None,
):
    if data_type == 'video':
        kwargs = {
            'media_file': sources[0],
            'upload_dir': os.path.dirname(sources[0]),
            'force': True
        }
        manifest = VideoManifestManager(manifest_path, create_index=False)
    else:
        kwargs = {
            'sources': sources,
            'sorting_method': sorting_method,
            'use_image_hash': True,
            'data_dir': root_dir,
        }
        manifest = ImageManifestManager(manifest_path, create_index=False)
    manifest.link(**kwargs)
    manifest.create()


def get_manifest_images_list(manifest_path):
    return list(ImageManifestManager(manifest_path, create_index=False).data)


class TaskDataAPITestCase(ApiTestBase):
    _share_image_sizes = {}
    _client_images = {}
    _client_mp4_video = {}
    _client_archive = {}
    _client_pdf = {}
    _client_mxf_video = {}

    class ChunkType(str, Enum):
        IMAGESET = 'imageset'
        VIDEO = 'video'

        def __str__(self):
            return self.value

    @classmethod
    def setUpTestData(cls):
        create_db_users(cls)

    @classmethod
    def setUpClass(cls):
        super().setUpClass()
<<<<<<< HEAD

        cls._share_image_sizes = {}
        cls._share_files = []

=======

        cls._share_image_sizes = {}
        cls._share_files = []

>>>>>>> ad534b2a
        for filename in [
            "test_1.jpg", "test_2.jpg", "test_3.jpg", "test_10.jpg", "test_qwe.jpg",
            "subdir2/subdir3/test_zxc.jpg", "data/test_3.jpg"
        ]:
            path = os.path.join(settings.SHARE_ROOT, filename)
            img_size, data = generate_random_image_file(filename)
            os.makedirs(os.path.dirname(path), exist_ok=True)
            with open(path, "wb") as image:
                image.write(data.read())
            cls._share_image_sizes[filename] = img_size
            cls._share_files.append(filename)

        filename = "test_video_1.mp4"
        path = os.path.join(settings.SHARE_ROOT, filename)
        img_sizes, data = generate_video_file(filename, width=1280, height=720)
        with open(path, "wb") as video:
            video.write(data.read())
        cls._share_image_sizes[filename] = img_sizes
        cls._share_files.append(filename)

        filename = "test_rotated_90_video.mp4"
        path = os.path.join(os.path.dirname(__file__), 'assets', 'test_rotated_90_video.mp4')
        container = av.open(path, 'r')
        for frame in container.decode(video=0):
            # pyav ignores rotation record in metadata when decoding frames
            img_sizes = [(frame.height, frame.width)] * container.streams.video[0].frames
            break
        container.close()
        cls._share_image_sizes[filename] = img_sizes

        filename = os.path.join("videos", "test_video_1.mp4")
        path = os.path.join(settings.SHARE_ROOT, filename)
        os.makedirs(os.path.dirname(path))
        img_sizes, data = generate_video_file(filename, width=1280, height=720)
        with open(path, "wb") as video:
            video.write(data.read())
        cls._share_image_sizes[filename] = img_sizes
        cls._share_files.append(filename)

        filename = os.path.join("test_archive_1.zip")
        path = os.path.join(settings.SHARE_ROOT, filename)
        img_sizes, data = generate_zip_archive_file(filename, count=5)
        with open(path, "wb") as zip_archive:
            zip_archive.write(data.read())
        cls._share_image_sizes[filename] = img_sizes
        cls._share_files.append(filename)

        filename = "test_pointcloud_pcd.zip"
        path = os.path.join(os.path.dirname(__file__), 'assets', filename)
        image_sizes = []
        # container = av.open(path, 'r')
        zip_file = zipfile.ZipFile(path)
        for info in zip_file.namelist():
            if info.rsplit(".", maxsplit=1)[-1] == "pcd":
                with zip_file.open(info, "r") as file:
                    data = ValidateDimension.get_pcd_properties(file)
                    image_sizes.append((int(data["WIDTH"]), int(data["HEIGHT"])))
        cls._share_image_sizes[filename] = image_sizes

        filename = "test_velodyne_points.zip"
        path = os.path.join(os.path.dirname(__file__), 'assets', filename)
        image_sizes = []

        # create zip instance
        zip_file = zipfile.ZipFile(path, mode='a')

        source_path = []
        root_path = os.path.abspath(os.path.split(path)[0])

        for info in zip_file.namelist():
            if os.path.splitext(info)[1][1:] == "bin":
                zip_file.extract(info, root_path)
                bin_path = os.path.abspath(os.path.join(root_path, info))
                source_path.append(ValidateDimension.convert_bin_to_pcd(bin_path))

        for path in source_path:
            zip_file.write(path, os.path.abspath(path.replace(root_path, "")))

        for info in zip_file.namelist():
            if os.path.splitext(info)[1][1:] == "pcd":
                with zip_file.open(info, "r") as file:
                    data = ValidateDimension.get_pcd_properties(file)
                    image_sizes.append((int(data["WIDTH"]), int(data["HEIGHT"])))

        root_path = os.path.abspath(os.path.join(root_path, filename.split(".")[0]))
        shutil.rmtree(root_path, ignore_errors=True)

        cls._share_image_sizes[filename] = image_sizes

        filename = 'test_1.pdf'
        path = os.path.join(settings.SHARE_ROOT, filename)
        img_sizes, data = generate_pdf_file(filename, page_count=5)
        with open(path, "wb") as pdf_file:
            pdf_file.write(data.read())
        cls._share_image_sizes[filename] = img_sizes
        cls._share_files.append(filename)

        filename = 'videos/manifest.jsonl'
        generate_manifest_file(data_type='video',
            manifest_path=os.path.join(settings.SHARE_ROOT, filename),
            sources=[os.path.join(settings.SHARE_ROOT, 'videos', 'test_video_1.mp4')])
        cls._share_files.append(filename)
<<<<<<< HEAD

        image_files = [
            'test_1.jpg', "subdir2/subdir3/test_zxc.jpg", 'test_qwe.jpg',
            'test_3.jpg', 'test_10.jpg', 'data/test_3.jpg', 'test_2.jpg',
        ]
        for ordered in [True, False]:
            filename = 'images_manifest{}.jsonl'.format(
                "_sorted" if ordered else ""
            )
            generate_manifest_file(data_type='images',
                manifest_path=os.path.join(settings.SHARE_ROOT, filename),
                sources=[os.path.join(settings.SHARE_ROOT, fn) for fn in image_files],
                sorting_method=SortingMethod.LEXICOGRAPHICAL if ordered else SortingMethod.PREDEFINED,
                root_dir=settings.SHARE_ROOT,
            )
            cls._share_files.append(filename)

        filename = "test_archive_2.zip"
        with zipfile.ZipFile(os.path.join(settings.SHARE_ROOT, filename), 'x') as f:
            for fn in image_files:
                f.write(os.path.join(settings.SHARE_ROOT, fn), fn)
        cls._share_files.append(filename)

        filename = "test_archive_2_sorted.zip"
        with zipfile.ZipFile(os.path.join(settings.SHARE_ROOT, filename), 'x') as f:
            for fn in sorted(image_files):
                f.write(os.path.join(settings.SHARE_ROOT, fn), fn)
        cls._share_files.append(filename)

=======

        image_files = [
            'test_1.jpg', "subdir2/subdir3/test_zxc.jpg", 'test_qwe.jpg',
            'test_3.jpg', 'test_10.jpg', 'data/test_3.jpg', 'test_2.jpg',
        ]
        for ordered in [True, False]:
            filename = 'images_manifest{}.jsonl'.format(
                "_sorted" if ordered else ""
            )
            generate_manifest_file(data_type='images',
                manifest_path=os.path.join(settings.SHARE_ROOT, filename),
                sources=[os.path.join(settings.SHARE_ROOT, fn) for fn in image_files],
                sorting_method=SortingMethod.LEXICOGRAPHICAL if ordered else SortingMethod.PREDEFINED,
                root_dir=settings.SHARE_ROOT,
            )
            cls._share_files.append(filename)

        filename = "test_archive_2.zip"
        with zipfile.ZipFile(os.path.join(settings.SHARE_ROOT, filename), 'x') as f:
            for fn in image_files:
                f.write(os.path.join(settings.SHARE_ROOT, fn), fn)
        cls._share_files.append(filename)
        generate_manifest_file(data_type='images', manifest_path=os.path.join(settings.SHARE_ROOT, 'manifest.jsonl'),
            sources=[os.path.join(settings.SHARE_ROOT, f'test_{i}.jpg') for i in range(1,4)])

>>>>>>> ad534b2a
        image_sizes, images = generate_random_image_files("test_1.jpg", "test_2.jpg", "test_3.jpg")
        cls._client_images = {
            'images': images,
            'image_sizes': image_sizes,
        }

        image_sizes, video = generate_video_file(filename="test_video_1.mp4", width=1280, height=720)
        cls._client_mp4_video = {
            'video': video,
            'image_sizes': image_sizes,
        }

        image_sizes, archive = generate_zip_archive_file("test_archive_2.zip", 7)
        cls._client_archive = {
            'archive': archive,
            'image_sizes': image_sizes
        }

        image_sizes, document = generate_pdf_file("test_pdf_1.pdf", 5)
        cls._client_pdf = {
            'pdf': document,
            'image_sizes': image_sizes
        }

        image_sizes, video = generate_video_file(filename="test_video_1.mxf",
            width=1280, height=720, codec_name='mpeg2video')
        cls._client_mxf_video = {
            'video': video,
            'image_sizes': image_sizes,
        }

    @classmethod
    def tearDownClass(cls):
        super().tearDownClass()
<<<<<<< HEAD

        dirs = set()
        for filename in cls._share_files:
            dirs.add(os.path.dirname(filename))
            os.remove(os.path.join(settings.SHARE_ROOT, filename))

        for dirname in sorted(dirs, reverse=True):
            path = os.path.join(settings.SHARE_ROOT, dirname)
            if not os.listdir(path):
                os.rmdir(path)

=======

        dirs = set()
        for filename in cls._share_files:
            dirs.add(os.path.dirname(filename))
            os.remove(os.path.join(settings.SHARE_ROOT, filename))

        for dirname in sorted(dirs, reverse=True):
            path = os.path.join(settings.SHARE_ROOT, dirname)
            if not os.listdir(path):
                os.rmdir(path)

>>>>>>> ad534b2a
    def _run_api_v2_tasks_id_data_post(self, tid, user, data, *, headers=None):
        with ForceLogin(user, self.client):
            response = self.client.post('/api/tasks/{}/data'.format(tid),
                data=data, **{'HTTP_' + k: v for k, v in (headers or {}).items()})

        return response

    def _create_task(self, user, data):
        with ForceLogin(user, self.client):
            response = self.client.post('/api/tasks', data=data, format="json")
        return response

    def _get_task(self, user, tid):
        with ForceLogin(user, self.client):
            return self.client.get("/api/tasks/{}".format(tid))

    def _run_api_v2_task_id_data_get(self, tid, user, data_type, data_quality=None, data_number=None):
        url = '/api/tasks/{}/data?type={}'.format(tid, data_type)
        if data_quality is not None:
            url += '&quality={}'.format(data_quality)
        if data_number is not None:
            url += '&number={}'.format(data_number)
        with ForceLogin(user, self.client):
            return self.client.get(url)

    def _get_preview(self, tid, user):
        url = '/api/tasks/{}/preview'.format(tid)
        with ForceLogin(user, self.client):
            return self.client.get(url)

    def _get_compressed_chunk(self, tid, user, number):
        return self._run_api_v2_task_id_data_get(tid, user, "chunk", "compressed", number)

    def _get_original_chunk(self, tid, user, number):
        return self._run_api_v2_task_id_data_get(tid, user, "chunk", "original", number)

    def _get_compressed_frame(self, tid, user, number):
        return self._run_api_v2_task_id_data_get(tid, user, "frame", "compressed", number)

    def _get_original_frame(self, tid, user, number):
        return self._run_api_v2_task_id_data_get(tid, user, "frame", "original", number)

    @staticmethod
    def _extract_zip_archive(archive, dimension=DimensionType.DIM_2D):
        chunk = zipfile.ZipFile(archive, mode='r')
        if dimension == DimensionType.DIM_3D:
            return [(f, BytesIO(chunk.read(f)))
                for f in sorted(chunk.namelist())
                if f.rsplit(".", maxsplit=1)[-1] == "pcd"
            ]
        return [(f, Image.open(BytesIO(chunk.read(f))))
            for f in sorted(chunk.namelist())
        ]

    @classmethod
    def _extract_zip_chunk(cls, chunk_buffer, dimension=DimensionType.DIM_2D):
        return [f[1] for f in cls._extract_zip_archive(chunk_buffer, dimension=dimension)]

    @staticmethod
    def _extract_video_chunk(chunk_buffer):
        container = av.open(chunk_buffer)
        stream = container.streams.video[0]
        return [f.to_image() for f in container.decode(stream)]

    def _test_api_v2_tasks_id_data_spec(self, user, spec, data,
                                        expected_compressed_type,
                                        expected_original_type,
                                        expected_image_sizes,
                                        expected_storage_method=StorageMethodChoice.FILE_SYSTEM,
                                        expected_uploaded_data_location=StorageChoice.LOCAL,
                                        dimension=DimensionType.DIM_2D,
                                        *,
                                        send_data_callback=None):
        if send_data_callback is None:
            send_data_callback = self._run_api_v2_tasks_id_data_post

        # create task
        response = self._create_task(user, spec)
        self.assertEqual(response.status_code, status.HTTP_201_CREATED)

        task_id = response.data["id"]

        # post data for the task
        response = send_data_callback(task_id, user, data)
        self.assertEqual(response.status_code, status.HTTP_202_ACCEPTED, response.reason_phrase)

        response = self._get_task(user, task_id)

        expected_status_code = status.HTTP_200_OK
        if user == self.user and "owner_id" in spec and spec["owner_id"] != user.id and \
           "assignee_id" in spec and spec["assignee_id"] != user.id:
            expected_status_code = status.HTTP_403_FORBIDDEN
        self.assertEqual(response.status_code, expected_status_code)

        if expected_status_code == status.HTTP_200_OK:
            task = response.json()
            self.assertEqual(expected_compressed_type, task["data_compressed_chunk_type"])
            self.assertEqual(expected_original_type, task["data_original_chunk_type"])
            self.assertEqual(len(expected_image_sizes), task["size"])
            db_data = Task.objects.get(pk=task_id).data
            self.assertEqual(expected_storage_method, db_data.storage_method)
            self.assertEqual(expected_uploaded_data_location, db_data.storage)
            # check if used share without copying inside and files doesn`t exist in ../raw/ and exist in share
            if expected_uploaded_data_location is StorageChoice.SHARE:
                filename = next(
                    (v for k, v in data.items() if k.startswith('server_files[') ),
                    None
                )
                raw_file_path = os.path.join(db_data.get_upload_dirname(), filename)
                share_file_path = os.path.join(settings.SHARE_ROOT, filename)
                self.assertEqual(False, os.path.exists(raw_file_path))
                self.assertEqual(True, os.path.exists(share_file_path))

        # check preview
        response = self._get_preview(task_id, user)
        self.assertEqual(response.status_code, expected_status_code)
        if expected_status_code == status.HTTP_200_OK:
            if dimension == DimensionType.DIM_2D:
                preview = Image.open(io.BytesIO(response.content))
                self.assertLessEqual(preview.size, expected_image_sizes[0])

        # check compressed chunk
        response = self._get_compressed_chunk(task_id, user, 0)
        self.assertEqual(response.status_code, expected_status_code)
        if expected_status_code == status.HTTP_200_OK:
            if isinstance(response, HttpResponse):
                compressed_chunk = io.BytesIO(response.content)
            else:
                compressed_chunk = io.BytesIO(b"".join(response.streaming_content))
            if task["data_compressed_chunk_type"] == self.ChunkType.IMAGESET:
                images = self._extract_zip_chunk(compressed_chunk, dimension=dimension)
            else:
                images = self._extract_video_chunk(compressed_chunk)

            self.assertEqual(len(images), min(task["data_chunk_size"], len(expected_image_sizes)))

            for image_idx, received_image in enumerate(images):
                if dimension == DimensionType.DIM_3D:
                    properties = ValidateDimension.get_pcd_properties(received_image)
                    self.assertEqual((int(properties["WIDTH"]),int(properties["HEIGHT"])), expected_image_sizes[image_idx])
                else:
                    self.assertEqual(received_image.size, expected_image_sizes[image_idx])

        # check original chunk
        response = self._get_original_chunk(task_id, user, 0)
        self.assertEqual(response.status_code, expected_status_code)
        if expected_status_code == status.HTTP_200_OK:
            if isinstance(response, HttpResponse):
                original_chunk = io.BytesIO(response.getvalue())
            else:
                original_chunk  = io.BytesIO(b"".join(response.streaming_content))
            if task["data_original_chunk_type"] == self.ChunkType.IMAGESET:
                images = self._extract_zip_chunk(original_chunk, dimension=dimension)
            else:
                images = self._extract_video_chunk(original_chunk)

            for image_idx, received_image in enumerate(images):
                if dimension == DimensionType.DIM_3D:
                    properties = ValidateDimension.get_pcd_properties(received_image)
                    self.assertEqual((int(properties["WIDTH"]), int(properties["HEIGHT"])), expected_image_sizes[image_idx])
                else:
                    self.assertEqual(received_image.size, expected_image_sizes[image_idx])

            self.assertEqual(len(images), min(task["data_chunk_size"], len(expected_image_sizes)))

            if task["data_original_chunk_type"] == self.ChunkType.IMAGESET:
                server_files = [img for key, img in data.items() if key.startswith("server_files")]
                client_files = [img for key, img in data.items() if key.startswith("client_files")]

                _name_key = lambda x: getattr(x, 'name', x)

                if server_files:
                    _add_prefix = lambda x: os.path.join(settings.SHARE_ROOT, x)
                    source_files = server_files
                else:
                    _add_prefix = lambda x: x
                    source_files = client_files

                manifest = next((v for v in source_files if _name_key(v).endswith('.jsonl')), None)
                source_files = [_add_prefix(f)
                    for f in source_files if not _name_key(f).endswith('jsonl')]

                # Load images
                source_images = {}
                for f in source_files:
                    if zipfile.is_zipfile(f):
                        for frame_name, frame in self._extract_zip_archive(f, dimension=dimension):
                            source_images[frame_name] = frame
                    elif isinstance(f, str) and f.endswith('.pdf'):
                        with open(f, 'rb') as pdf_file:
                            for i, frame in enumerate(convert_from_bytes(pdf_file.read(), fmt='png')):
                                source_images[f"frame_{i}"] = frame
                    elif isinstance(f, IOBase) and getattr(f, 'name', '').endswith('.pdf'):
                        for i, frame in enumerate(convert_from_bytes(f.getvalue(), fmt='png')):
                            source_images[f"frame_{i}"] = frame
                    elif isinstance(f, str) and not f.endswith('.jsonl'):
                        source_images[f] = Image.open(f)
                    elif isinstance(f, IOBase) and not f.name.endswith('.jsonl'):
                        source_images[f.name] = Image.open(f)

                # Apply the requested sorting to the expected results
                sorting = data.get('sorting_method', SortingMethod.LEXICOGRAPHICAL)
                if sorting == SortingMethod.PREDEFINED and manifest:
                    manifest = _add_prefix(_name_key(manifest))
                    manifest_root = os.path.dirname(manifest)
                    manifest_files = get_manifest_images_list(manifest)
                    assert len(manifest_files) == len(source_images)
                    source_images = [
                        source_images.get(os.path.join(manifest_root, f)) or source_images[f]
                        for f in manifest_files
                    ]
                else:
                    source_images = [v[1] for v in sort(
                        source_images.items(),
                        sorting_method=sorting,
                        func=lambda e: _name_key(e[0])
                    )]

                for (received_image, source_image) in zip(images, source_images):
                    if dimension == DimensionType.DIM_3D:
                        server_image = np.array(received_image.getbuffer())
                        source_image = np.array(source_image.getbuffer())
                        self.assertTrue(np.array_equal(source_image, server_image))
                    else:
                        server_image = np.array(received_image)
                        source_image = np.array(source_image)
                        self.assertTrue(np.array_equal(source_image, server_image))

    def _test_api_v2_tasks_id_data_create_can_upload_local_images(self, user):
        task_spec = {
            "name": "my task #1",
            "owner_id": user.id,
            "assignee_id": user.id,
            "overlap": 0,
            "segment_size": 100,
            "labels": [
                {"name": "car"},
                {"name": "person"},
            ]
        }

        images = copy.deepcopy(self._client_images['images'])
        image_sizes = self._client_images['image_sizes']
        task_data = {
            "client_files[0]": images[0],
            "client_files[1]": images[1],
            "client_files[2]": images[2],
            "image_quality": 75,
        }

        self._test_api_v2_tasks_id_data_spec(user, task_spec, task_data, self.ChunkType.IMAGESET, self.ChunkType.IMAGESET, image_sizes)

    def _test_api_v2_tasks_id_data_create_can_use_server_images(self, user):
        task_spec = {
            "name": "my task without copying #2",
            "overlap": 0,
            "segment_size": 0,
            "labels": [
                {"name": "car"},
                {"name": "person"},
            ]
        }

        task_data = {
            "server_files[0]": "test_1.jpg",
            "server_files[1]": "test_2.jpg",
            "server_files[2]": "test_3.jpg",
            "server_files[3]": os.path.join("data", "test_3.jpg"),
            "image_quality": 75,
        }
        image_sizes = [
            self._share_image_sizes[task_data["server_files[3]"]],
            self._share_image_sizes[task_data["server_files[0]"]],
            self._share_image_sizes[task_data["server_files[1]"]],
            self._share_image_sizes[task_data["server_files[2]"]],
        ]

        with self.subTest(current_function_name() + " no copy"):
            self._test_api_v2_tasks_id_data_spec(user, task_spec, task_data, self.ChunkType.IMAGESET, self.ChunkType.IMAGESET, image_sizes,
                                             expected_uploaded_data_location=StorageChoice.SHARE)

        with self.subTest(current_function_name() + " with copy"):
            task_spec.update([('name', 'my task #3')])
            task_data.update([('copy_data', True)])
            self._test_api_v2_tasks_id_data_spec(user, task_spec, task_data, self.ChunkType.IMAGESET, self.ChunkType.IMAGESET,
                                             image_sizes, expected_uploaded_data_location=StorageChoice.LOCAL)

    def _test_api_v2_tasks_id_data_create_can_use_local_video(self, user):
        task_spec = {
            "name": "my video task #4",
            "overlap": 0,
            "segment_size": 100,
            "labels": [
                {"name": "car"},
                {"name": "person"},
            ]
        }
        video = copy.deepcopy(self._client_mp4_video['video'])
        image_sizes = self._client_mp4_video['image_sizes']
        task_data = {
            "client_files[0]": video,
            "image_quality": 43,
        }

        self._test_api_v2_tasks_id_data_spec(user, task_spec, task_data, self.ChunkType.VIDEO, self.ChunkType.VIDEO, image_sizes)

    def _test_api_v2_tasks_id_data_create_can_use_server_video(self, user):
        task_spec = {
            "name": "my video task without copying #5",
            "overlap": 0,
            "segment_size": 5,
            "labels": [
                {"name": "car"},
                {"name": "person"},
            ]
        }

        task_data = {
            "server_files[0]": "test_video_1.mp4",
            "image_quality": 57,
        }
        image_sizes = self._share_image_sizes[task_data["server_files[0]"]]

        with self.subTest(current_function_name() + " no copy"):
            self._test_api_v2_tasks_id_data_spec(user, task_spec, task_data, self.ChunkType.VIDEO, self.ChunkType.VIDEO, image_sizes,
                                             expected_uploaded_data_location=StorageChoice.SHARE)

        with self.subTest(current_function_name() + " with copy"):
            task_spec.update([('name', 'my video task #6')])
            task_data.update([('copy_data', True)])
            self._test_api_v2_tasks_id_data_spec(user, task_spec, task_data, self.ChunkType.VIDEO, self.ChunkType.VIDEO,
                                             image_sizes, expected_uploaded_data_location=StorageChoice.LOCAL)

    def _test_api_v2_tasks_id_data_create_can_use_server_video_default_segment_size(self, user):
        task_spec = {
            "name": "my video task without copying #7",
            "overlap": 0,
            "segment_size": 0,
            "labels": [
                {"name": "car"},
                {"name": "person"},
            ]
        }
        task_data = {
            "server_files[0]": os.path.join("videos", "test_video_1.mp4"),
            "image_quality": 57,
        }
        image_sizes = self._share_image_sizes[task_data["server_files[0]"]]

        with self.subTest(current_function_name() + " no copy"):
            self._test_api_v2_tasks_id_data_spec(user, task_spec, task_data, self.ChunkType.VIDEO, self.ChunkType.VIDEO, image_sizes,
                                             expected_uploaded_data_location=StorageChoice.SHARE)

        with self.subTest(current_function_name() + " with copy"):
            task_spec.update([("name", "my video task #8")])
            task_data.update([("copy_data", True)])
            self._test_api_v2_tasks_id_data_spec(user, task_spec, task_data, self.ChunkType.VIDEO, self.ChunkType.VIDEO,
                                             image_sizes, expected_uploaded_data_location=StorageChoice.LOCAL)

    def _test_api_v2_tasks_id_data_create_can_compress_server_video(self, user):
        task_spec = {
            "name": "my video task without copying #9",
            "overlap": 0,
            "segment_size": 5,
            "labels": [
                {"name": "car"},
                {"name": "person"},
            ]
        }

        task_data = {
            "server_files[0]": "test_video_1.mp4",
            "image_quality": 12,
            "use_zip_chunks": True,
        }
        image_sizes = self._share_image_sizes[task_data["server_files[0]"]]

        with self.subTest(current_function_name() + " no copy"):
            self._test_api_v2_tasks_id_data_spec(user, task_spec, task_data, self.ChunkType.IMAGESET, self.ChunkType.VIDEO, image_sizes,
                                             expected_uploaded_data_location=StorageChoice.SHARE)

        with self.subTest(current_function_name() + " with copy"):
            task_spec.update([('name', 'my video task #10')])
            task_data.update([('copy_data', True)])
            self._test_api_v2_tasks_id_data_spec(user, task_spec, task_data, self.ChunkType.IMAGESET, self.ChunkType.VIDEO,
                                             image_sizes, expected_uploaded_data_location=StorageChoice.LOCAL)

    def _test_api_v2_tasks_id_data_create_can_use_server_zip_archive(self, user):
        task_spec = {
            "name": "my archive task without copying #11",
            "overlap": 0,
            "segment_size": 0,
            "labels": [
                {"name": "car"},
                {"name": "person"},
            ]
        }
        task_data = {
            "server_files[0]": "test_archive_1.zip",
            "image_quality": 88,
        }
        image_sizes = self._share_image_sizes[task_data["server_files[0]"]]

        with self.subTest(current_function_name() + " no copy"):
            self._test_api_v2_tasks_id_data_spec(user, task_spec, task_data, self.ChunkType.IMAGESET, self.ChunkType.IMAGESET, image_sizes,
                                             expected_uploaded_data_location=StorageChoice.LOCAL)

        with self.subTest(current_function_name() + " with copy"):
            task_spec.update([('name', 'my archive task #12')])
            task_data.update([('copy_data', True)])
            self._test_api_v2_tasks_id_data_spec(user, task_spec, task_data, self.ChunkType.IMAGESET, self.ChunkType.IMAGESET,
                                             image_sizes, expected_uploaded_data_location=StorageChoice.LOCAL)

    def _test_api_v2_tasks_id_data_create_can_use_local_archive(self, user):
        task_spec = {
            "name": "my archive task #13",
            "overlap": 0,
            "segment_size": 0,
            "labels": [
                {"name": "car"},
                {"name": "person"},
            ]
        }
        archive = copy.deepcopy(self._client_archive['archive'])
        image_sizes = self._client_archive['image_sizes']
        task_data = {
            "client_files[0]": archive,
            "image_quality": 100,
        }

        self._test_api_v2_tasks_id_data_spec(user, task_spec, task_data, self.ChunkType.IMAGESET, self.ChunkType.IMAGESET, image_sizes)

    def _test_api_v2_tasks_id_data_create_can_use_cached_server_video(self, user):
        task_spec = {
            "name": "cached video task without copying #14",
            "overlap": 0,
            "segment_size": 0,
            "labels": [
                {"name": "car"},
                {"name": "person"},
            ]
        }

        task_data = {
            "server_files[0]": 'test_video_1.mp4',
            "image_quality": 70,
            "use_cache": True,
        }

        image_sizes = self._share_image_sizes[task_data["server_files[0]"]]

        with self.subTest(current_function_name() + " no copy"):
            self._test_api_v2_tasks_id_data_spec(user, task_spec, task_data, self.ChunkType.VIDEO,
                self.ChunkType.VIDEO, image_sizes, StorageMethodChoice.CACHE, StorageChoice.SHARE)

        with self.subTest(current_function_name() + " with copy"):
            task_spec.update([('name', 'cached video task #15')])
            task_data.update([('copy_data', True)])
            self._test_api_v2_tasks_id_data_spec(user, task_spec, task_data, self.ChunkType.VIDEO,
                self.ChunkType.VIDEO, image_sizes, StorageMethodChoice.CACHE, StorageChoice.LOCAL)

    def _test_api_v2_tasks_id_data_create_can_use_cached_server_images(self, user):
        task_spec = {
            "name": "cached images task with default sorting data and without copying #16",
            "overlap": 0,
            "segment_size": 0,
            "labels": [
                {"name": "car"},
                {"name": "person"},
            ]
        }

        task_data = {
            "server_files[0]": "test_1.jpg",
            "server_files[1]": "test_2.jpg",
            "server_files[2]": "test_10.jpg",
            "image_quality": 70,
            "use_cache": True,
        }
        image_sizes = [
            self._share_image_sizes[task_data["server_files[0]"]],
            self._share_image_sizes[task_data["server_files[2]"]],
            self._share_image_sizes[task_data["server_files[1]"]],
        ]

        with self.subTest(current_function_name() + " no copy"):
            self._test_api_v2_tasks_id_data_spec(user, task_spec, task_data, self.ChunkType.IMAGESET,
                self.ChunkType.IMAGESET, image_sizes, StorageMethodChoice.CACHE, StorageChoice.SHARE)

        with self.subTest(current_function_name() + " with copy"):
            task_spec.update([('name', 'cached images task #17')])
            task_data.update([('copy_data', True)])
            self._test_api_v2_tasks_id_data_spec(user, task_spec, task_data, self.ChunkType.IMAGESET, self.ChunkType.IMAGESET,
                                             image_sizes, StorageMethodChoice.CACHE, StorageChoice.LOCAL)

    def _test_api_v2_tasks_id_data_create_can_use_cached_server_zip_archive(self, user):
        task_spec = {
            "name": "my cached zip archive task without copying #18",
            "overlap": 0,
            "segment_size": 0,
            "labels": [
                {"name": "car"},
                {"name": "person"},
            ]
        }

        task_data = {
            "server_files[0]": "test_archive_1.zip",
            "image_quality": 70,
            "use_cache": True
        }

        image_sizes = self._share_image_sizes[task_data["server_files[0]"]]

        with self.subTest(current_function_name() + " no copy"):
            self._test_api_v2_tasks_id_data_spec(user, task_spec, task_data, self.ChunkType.IMAGESET,
                self.ChunkType.IMAGESET, image_sizes, StorageMethodChoice.CACHE, StorageChoice.LOCAL)

        with self.subTest(current_function_name() + " with copy"):
            task_spec.update([('name', 'my cached zip archive task #19')])
            task_data.update([('copy_data', True)])
            self._test_api_v2_tasks_id_data_spec(user, task_spec, task_data, self.ChunkType.IMAGESET, self.ChunkType.IMAGESET,
                                             image_sizes, StorageMethodChoice.CACHE, StorageChoice.LOCAL)

    def _test_api_v2_tasks_id_data_create_can_use_cached_local_pdf(self, user):
        task_spec = {
            "name": "my cached pdf task #20",
            "overlap": 0,
            "segment_size": 0,
            "labels": [
                {"name": "car"},
                {"name": "person"},
            ]
        }

        document = copy.deepcopy(self._client_pdf['pdf'])
        image_sizes = self._client_pdf['image_sizes']

        task_data = {
            "client_files[0]": document,
            "image_quality": 70,
            "use_cache": True
        }

        self._test_api_v2_tasks_id_data_spec(user, task_spec, task_data,
            self.ChunkType.IMAGESET, self.ChunkType.IMAGESET,
            image_sizes, StorageMethodChoice.CACHE)

    def _test_api_v2_tasks_id_data_create_can_use_local_pdf(self, user):
        task_spec = {
            "name": "my pdf task #21",
            "overlap": 0,
            "segment_size": 0,
            "labels": [
                {"name": "car"},
                {"name": "person"},
            ]
        }

        document = copy.deepcopy(self._client_pdf['pdf'])
        image_sizes = self._client_pdf['image_sizes']
        task_data = {
            "client_files[0]": document,
            "image_quality": 70,
        }

        self._test_api_v2_tasks_id_data_spec(user, task_spec, task_data,
            self.ChunkType.IMAGESET, self.ChunkType.IMAGESET, image_sizes)

    def _test_api_v2_tasks_id_data_create_can_use_server_video_with_meta(self, user):
        task_spec = {
            "name": "my video with meta info task without copying #22",
            "overlap": 0,
            "segment_size": 0,
            "labels": [
                {"name": "car"},
                {"name": "person"},
            ]
        }
        task_data = {
            "server_files[0]": os.path.join("videos", "test_video_1.mp4"),
            "server_files[1]": os.path.join("videos", "manifest.jsonl"),
            "image_quality": 70,
            "use_cache": True
        }
        image_sizes = self._share_image_sizes[task_data['server_files[0]']]

        with self.subTest(current_function_name() + " no copy"):
            self._test_api_v2_tasks_id_data_spec(user, task_spec, task_data, self.ChunkType.VIDEO,
                                            self.ChunkType.VIDEO, image_sizes, StorageMethodChoice.CACHE,
                                            StorageChoice.SHARE)

        with self.subTest(current_function_name() + " with copy"):
            task_spec.update([('name', 'my video with meta info task #23')])
            task_data.update([('copy_data', True)])
            self._test_api_v2_tasks_id_data_spec(user, task_spec, task_data, self.ChunkType.VIDEO, self.ChunkType.VIDEO,
                                             image_sizes, StorageMethodChoice.CACHE, StorageChoice.LOCAL)

    def _test_api_v2_tasks_id_data_create_can_use_chunked_local_video(self, user):
        task_spec = {
            "name": "my cached video task #14",
            "overlap": 0,
            "segment_size": 0,
            "labels": [
                {"name": "car"},
                {"name": "person"},
            ]
        }

        task_data = {
            "client_files[0]": open(os.path.join(os.path.dirname(__file__), 'assets', 'test_rotated_90_video.mp4'), 'rb'),
            "image_quality": 70,
            "use_zip_chunks": True
        }

        image_sizes = self._share_image_sizes['test_rotated_90_video.mp4']
        self._test_api_v2_tasks_id_data_spec(user, task_spec, task_data, self.ChunkType.IMAGESET,
            self.ChunkType.VIDEO, image_sizes, StorageMethodChoice.FILE_SYSTEM)

    def _test_api_v2_tasks_id_data_create_can_use_chunked_cached_local_video(self, user):
        task_spec = {
            "name": "my video task #15",
            "overlap": 0,
            "segment_size": 0,
            "labels": [
                {"name": "car"},
                {"name": "person"},
            ]
        }

        task_data = {
            "client_files[0]": open(os.path.join(os.path.dirname(__file__), 'assets', 'test_rotated_90_video.mp4'), 'rb'),
            "image_quality": 70,
            "use_cache": True,
            "use_zip_chunks": True
        }

        image_sizes = self._share_image_sizes['test_rotated_90_video.mp4']
        self._test_api_v2_tasks_id_data_spec(user, task_spec, task_data, self.ChunkType.IMAGESET,
            self.ChunkType.VIDEO, image_sizes, StorageMethodChoice.CACHE)

    def _test_api_v2_tasks_id_data_create_can_use_mxf_video(self, user):
        task_spec = {
            "name": "test mxf format",
            "use_zip_chunks": False,
            "labels": [
                {"name": "car"},
                {"name": "person"},
            ],
        }

        video = copy.deepcopy(self._client_mxf_video['video'])
        image_sizes = self._client_mxf_video['image_sizes']
        task_data = {
            "client_files[0]": video,
            "image_quality": 51,
        }

        self._test_api_v2_tasks_id_data_spec(user, task_spec, task_data, self.ChunkType.VIDEO, self.ChunkType.VIDEO, image_sizes)

    def _test_api_v2_tasks_id_data_create_can_use_local_pcd_zip(self, user):
        task_spec = {
            "name": "my archive task #24",
            "overlap": 0,
            "segment_size": 0,
            "labels": [
                {"name": "car"},
                {"name": "person"},
            ]
        }

        task_data = {
            "client_files[0]": open(os.path.join(os.path.dirname(__file__), 'assets', 'test_pointcloud_pcd.zip'), 'rb'),
            "image_quality": 100,
        }
        image_sizes = self._share_image_sizes["test_pointcloud_pcd.zip"]
        self._test_api_v2_tasks_id_data_spec(user, task_spec, task_data, self.ChunkType.IMAGESET,
                                             self.ChunkType.IMAGESET,
                                             image_sizes, dimension=DimensionType.DIM_3D)

    def _test_api_v2_tasks_id_data_create_can_use_local_pcd_kitti(self, user):
        task_spec = {
            "name": "my archive task #25",
            "overlap": 0,
            "segment_size": 0,
            "labels": [
                {"name": "car"},
                {"name": "person"},
            ]
        }

        task_data = {
            "client_files[0]": open(os.path.join(os.path.dirname(__file__), 'assets', 'test_velodyne_points.zip'),
                                    'rb'),
            "image_quality": 100,
        }
        image_sizes = self._share_image_sizes["test_velodyne_points.zip"]
        self._test_api_v2_tasks_id_data_spec(user, task_spec, task_data, self.ChunkType.IMAGESET,
                                             self.ChunkType.IMAGESET,
                                             image_sizes, dimension=DimensionType.DIM_3D)

    def _test_api_v2_tasks_id_data_create_can_use_server_images_and_manifest(self, user):
        task_spec_common = {
            "name": "images+manifest #26",
            "overlap": 0,
            "segment_size": 0,
            "labels": [
                {"name": "car"},
                {"name": "person"},
            ]
        }

        task_data = {
            "image_quality": 70,
            "use_cache": True
        }
<<<<<<< HEAD
=======

        manifest_name = "images_manifest_sorted.jsonl"
        images = get_manifest_images_list(os.path.join(settings.SHARE_ROOT, manifest_name))
        image_sizes = [self._share_image_sizes[fn] for fn in images]
        task_data.update({
            f"server_files[{i}]": fn
            for i, fn in enumerate(images + [manifest_name])
        })

        for copy_data in [True, False]:
            with self.subTest(current_function_name(), copy=copy_data):
                task_spec = task_spec_common.copy()
                task_spec['name'] = task_spec['name'] + f' copy={copy_data}'
                task_data['copy_data'] = copy_data
                self._test_api_v2_tasks_id_data_spec(user, task_spec, task_data,
                    self.ChunkType.IMAGESET, self.ChunkType.IMAGESET,
                    image_sizes, StorageMethodChoice.CACHE,
                    StorageChoice.LOCAL if copy_data else StorageChoice.SHARE)

        with self.subTest(current_function_name() + ' file order mismatch'), ExitStack() as es:
            es.enter_context(self.assertRaisesMessage(Exception,
                "Incorrect file mapping to manifest content"
            ))

            # Suppress stacktrace spam from another thread from the expected error
            es.enter_context(logging_disabled())

            task_spec = task_spec_common.copy()
            task_spec['name'] = task_spec['name'] + f' mismatching file order'
            task_data_copy = task_data.copy()
            task_data_copy[f'server_files[{len(images)}]'] = "images_manifest.jsonl"
            self._test_api_v2_tasks_id_data_spec(user, task_spec, task_data_copy,
                self.ChunkType.IMAGESET, self.ChunkType.IMAGESET,
                image_sizes, StorageMethodChoice.CACHE, StorageChoice.SHARE)
>>>>>>> ad534b2a

        manifest_name = "images_manifest_sorted.jsonl"
        images = get_manifest_images_list(os.path.join(settings.SHARE_ROOT, manifest_name))
        image_sizes = [self._share_image_sizes[fn] for fn in images]
        task_data.update({
            f"server_files[{i}]": fn
            for i, fn in enumerate(images + [manifest_name])
        })

        for copy_data in [True, False]:
            with self.subTest(current_function_name(), copy=copy_data):
                task_spec = task_spec_common.copy()
                task_spec['name'] = task_spec['name'] + f' copy={copy_data}'
                task_data['copy_data'] = copy_data
                self._test_api_v2_tasks_id_data_spec(user, task_spec, task_data,
                    self.ChunkType.IMAGESET, self.ChunkType.IMAGESET,
                    image_sizes, StorageMethodChoice.CACHE,
                    StorageChoice.LOCAL if copy_data else StorageChoice.SHARE)

        with self.subTest(current_function_name() + ' file order mismatch'), ExitStack() as es:
            es.enter_context(self.assertRaisesMessage(Exception,
                "Incorrect file mapping to manifest content"
            ))

            # Suppress stacktrace spam from another thread from the expected error
            es.enter_context(logging_disabled())

            task_spec = task_spec_common.copy()
            task_spec['name'] = task_spec['name'] + f' mismatching file order'
            task_data_copy = task_data.copy()
            task_data_copy[f'server_files[{len(images)}]'] = "images_manifest.jsonl"
            self._test_api_v2_tasks_id_data_spec(user, task_spec, task_data_copy,
                self.ChunkType.IMAGESET, self.ChunkType.IMAGESET,
                image_sizes, StorageMethodChoice.CACHE, StorageChoice.SHARE)

        for copy_data in [True, False]:
            with self.subTest(current_function_name(), copy=copy_data):
                task_spec = task_spec_common.copy()
                task_spec['name'] = task_spec['name'] + f' copy={copy_data}'
                task_data['copy_data'] = copy_data
                self._test_api_v2_tasks_id_data_spec(user, task_spec, task_data,
                    self.ChunkType.IMAGESET, self.ChunkType.IMAGESET,
                    image_sizes, StorageMethodChoice.CACHE,
                    StorageChoice.LOCAL if copy_data else StorageChoice.SHARE)

        with self.subTest(current_function_name() + ' file order mismatch'), ExitStack() as es:
            es.enter_context(self.assertRaisesMessage(Exception,
                "Incorrect file mapping to manifest content"
            ))

            # Suppress stacktrace spam from another thread from the expected error
            es.enter_context(logging_disabled())

            task_spec = task_spec_common.copy()
            task_spec['name'] = task_spec['name'] + f' mismatching file order'
            task_data_copy = task_data.copy()
            task_data_copy[f'server_files[{len(images)}]'] = "images_manifest.jsonl"
            self._test_api_v2_tasks_id_data_spec(user, task_spec, task_data_copy,
                self.ChunkType.IMAGESET, self.ChunkType.IMAGESET,
                image_sizes, StorageMethodChoice.CACHE, StorageChoice.SHARE)

        with self.subTest(current_function_name() + ' without use cache'), ExitStack() as es:
            es.enter_context(self.assertRaisesMessage(Exception,
                "A manifest file can only be used with the 'use cache' option"
            ))

            # Suppress stacktrace spam from another thread from the expected error
            es.enter_context(logging_disabled())

            def _send_callback(*args, **kwargs):
                response = self._run_api_v2_tasks_id_data_post(*args, **kwargs)
                self.assertEqual(response.status_code, status.HTTP_400_BAD_REQUEST)
                raise Exception(response.content.decode(response.charset))

            task_spec = task_spec_common.copy()
            task_spec['name'] = task_spec['name'] + f' manifest without cache'
            task_data_copy = task_data.copy()
            task_data_copy['use_cache'] = False
            self._test_api_v2_tasks_id_data_spec(user, task_spec, task_data_copy,
                self.ChunkType.IMAGESET, self.ChunkType.IMAGESET,
                image_sizes, StorageMethodChoice.CACHE, StorageChoice.SHARE,
                send_data_callback=_send_callback)

    def _test_api_v2_tasks_id_data_create_can_use_server_images_with_predefined_sorting(self, user):
        task_spec = {
            "name": 'task custom data sequence server files #28-1',
            "overlap": 0,
            "segment_size": 0,
            "labels": [
                {"name": "car"},
                {"name": "person"},
            ]
        }

<<<<<<< HEAD
=======
    def _test_api_v2_tasks_id_data_create_can_use_server_images_with_predefined_sorting(self, user):
        task_spec = {
            "name": 'task custom data sequence server files #28-1',
            "overlap": 0,
            "segment_size": 0,
            "labels": [
                {"name": "car"},
                {"name": "person"},
            ]
        }

>>>>>>> ad534b2a
        task_data_common = {
            "image_quality": 70,
            "sorting_method": SortingMethod.PREDEFINED
        }

        manifest_name = "images_manifest.jsonl"
        images = get_manifest_images_list(os.path.join(settings.SHARE_ROOT, manifest_name))
        image_sizes = [self._share_image_sizes[v] for v in images]

<<<<<<< HEAD
        for caching_enabled, manifest in product(
            [True, False], [True, False]
        ):
            with self.subTest(current_function_name(),
                manifest=manifest,
=======
        for caching_enabled in [True, False]:
            with self.subTest(current_function_name(),
>>>>>>> ad534b2a
                caching_enabled=caching_enabled,
            ):
                task_data = task_data_common.copy()

                task_data["use_cache"] = caching_enabled
                if caching_enabled:
                    storage_method = StorageMethodChoice.CACHE
                else:
                    storage_method = StorageMethodChoice.FILE_SYSTEM

<<<<<<< HEAD
                if manifest:
                    task_data.update(
                        (f"server_files[{i}]", f)
                        for i, f in enumerate(reversed(images + [manifest_name]))
                        # Use a different order from what we have in the manifest.
                        # The files should be sorted during the task creation.
                        # Then we compare them with the original manifest order
                    )
                else:
                    task_data.update(
                        (f"server_files[{i}]", f)
                        for i, f in enumerate(images)
                    )
=======
                task_data.update(
                    (f"server_files[{i}]", f)
                    for i, f in enumerate(images)
                )
>>>>>>> ad534b2a

                self._test_api_v2_tasks_id_data_spec(user, task_spec, task_data,
                    self.ChunkType.IMAGESET, self.ChunkType.IMAGESET,
                    image_sizes, storage_method, StorageChoice.SHARE)

<<<<<<< HEAD
    def _test_api_v2_tasks_id_data_create_can_use_local_images_with_predefined_sorting(self, user):
        task_spec = {
            "name": 'task custom data sequence client files single request #28-2',
            "overlap": 0,
            "segment_size": 0,
            "labels": [
                {"name": "car"},
                {"name": "person"},
            ]
        }

        with TestDir() as test_dir:
            image_sizes, image_files = generate_random_image_files(
                "test_1.jpg", "test_3.jpg", "test_5.jpg", "test_4.jpg", "test_2.jpg"
            )
            image_paths = []
            for image in image_files:
                fp = os.path.join(test_dir, image.name)
                with open(fp, 'wb') as f:
                    f.write(image.getvalue())
                image_paths.append(fp)
            del image_files

            task_data_common = {
                "image_quality": 75,
                "sorting_method": SortingMethod.PREDEFINED
            }

            for (caching_enabled, manifest) in product(
                [True, False], [True, False]
            ):
                manifest_path = os.path.join(test_dir, "manifest.jsonl")
                generate_manifest_file("images", manifest_path, image_paths,
                    sorting_method=SortingMethod.PREDEFINED)

                task_data_common["use_cache"] = caching_enabled
                if caching_enabled:
                    storage_method = StorageMethodChoice.CACHE
                else:
                    storage_method = StorageMethodChoice.FILE_SYSTEM

                with self.subTest(current_function_name(),
                    manifest=manifest,
                    caching_enabled=caching_enabled,
                ), ExitStack() as es:
                    images = [es.enter_context(open(p, 'rb')) for p in image_paths]

                    task_data = task_data_common.copy()
                    expected_image_sizes = image_sizes

                    if manifest:
                        manifest_file = es.enter_context(open(manifest_path))
                        task_data.update(
                            (f"client_files[{i}]", f)
                            for i, f in enumerate(reversed(images))
                            # Use a different order from what we have in the manifest.
                            # The files should be sorted during the task creation.
                            # Then we compare them with the original manifest order
                        )
                        task_data[f"client_files[{len(images)}]"] = manifest_file
                    else:
                        task_data.update(
                            (f"client_files[{i}]", f)
                            for i, f in enumerate(images)
                        )

                    self._test_api_v2_tasks_id_data_spec(user, task_spec, task_data,
                        self.ChunkType.IMAGESET, self.ChunkType.IMAGESET,
                        expected_image_sizes, storage_method, StorageChoice.LOCAL)

    def _test_api_v2_tasks_id_data_create_can_use_server_archive_with_predefined_sorting(self, user):
        task_spec = {
            "name": 'task custom data sequence server files single request #28-3',
            "overlap": 0,
            "segment_size": 0,
            "labels": [
                {"name": "car"},
                {"name": "person"},
            ]
        }

        task_data_common = {
            "image_quality": 75,
            "sorting_method": SortingMethod.PREDEFINED,
        }
        archive_name = "test_archive_2.zip"

        for (caching_enabled, manifest) in product(
            [True, False], [True, False]
        ):
            with self.subTest(current_function_name(),
                manifest=manifest,
                caching_enabled=caching_enabled,
            ), ExitStack() as es:
                task_data = task_data_common.copy()

                task_data["use_cache"] = caching_enabled
                if caching_enabled:
                    storage_method = StorageMethodChoice.CACHE
                else:
                    storage_method = StorageMethodChoice.FILE_SYSTEM

                task_data["server_files[0]"] = archive_name

                manifest_name = "images_manifest.jsonl"
                images = get_manifest_images_list(os.path.join(settings.SHARE_ROOT, manifest_name))
                image_sizes = [self._share_image_sizes[v] for v in images]

                if manifest:
                    task_data["server_files[1]"] = manifest_name
                else:
                    es.enter_context(self.assertRaisesMessage(FileNotFoundError,
                        "Can't find upload manifest file"
                    ))

                    # Suppress stacktrace spam from another thread from the expected error
                    es.enter_context(logging_disabled())

                self._test_api_v2_tasks_id_data_spec(user, task_spec, task_data,
                    self.ChunkType.IMAGESET, self.ChunkType.IMAGESET,
                    image_sizes, storage_method, StorageChoice.LOCAL)

    def _test_api_v2_tasks_id_data_create_can_use_local_archive_with_predefined_sorting(self, user):
        task_spec = {
            "name": 'task custom data sequence client files single request #28-4',
            "overlap": 0,
            "segment_size": 0,
            "labels": [
                {"name": "car"},
                {"name": "person"},
            ]
        }

        with TestDir() as test_dir:
            image_sizes, image_files = generate_random_image_files(
                "test_1.jpg", "test_3.jpg", "test_5.jpg", "test_4.jpg", "test_2.jpg"
            )
            image_paths = []
            for image in image_files:
                fp = os.path.join(test_dir, image.name)
                with open(fp, 'wb') as f:
                    f.write(image.getvalue())
                image_paths.append(fp)

            archive_path = os.path.join(test_dir, 'archive.zip')
            with zipfile.ZipFile(archive_path, 'x') as archive:
                for image_path in image_paths:
                    archive.write(image_path, os.path.relpath(image_path, test_dir))

            del image_files

            task_data_common = {
                "image_quality": 75,
                "sorting_method": SortingMethod.PREDEFINED,
            }

            for (caching_enabled, include_image_info, manifest) in product(
                [True, False], [True, False], [True, False]
            ):
                with self.subTest(current_function_name(),
                    manifest=manifest,
                    caching_enabled=caching_enabled,
                    include_image_info=include_image_info
                ), ExitStack() as es:
                    task_data = task_data_common.copy()

                    manifest_path = os.path.join(test_dir, "manifest.jsonl")
                    generate_manifest_file("images", manifest_path, image_paths,
                        sorting_method=SortingMethod.PREDEFINED)

                    task_data["use_cache"] = caching_enabled
                    if caching_enabled:
                        storage_method = StorageMethodChoice.CACHE
                    else:
                        storage_method = StorageMethodChoice.FILE_SYSTEM

                    task_data[f"client_files[0]"] = es.enter_context(open(archive_path, 'rb'))

                    if manifest:
                        task_data[f"client_files[1]"] = es.enter_context(open(manifest_path))
                    else:
                        es.enter_context(self.assertRaisesMessage(FileNotFoundError,
                            "Can't find upload manifest file"
                        ))

                        # Suppress stacktrace spam from another thread from the expected error
                        es.enter_context(logging_disabled())

                    self._test_api_v2_tasks_id_data_spec(user, task_spec, task_data,
                        self.ChunkType.IMAGESET, self.ChunkType.IMAGESET,
                        image_sizes, storage_method, StorageChoice.LOCAL)

=======
>>>>>>> ad534b2a
    def _test_api_v2_tasks_id_data_create_can_use_server_images_with_natural_sorting(self, user):
        task_spec = {
            "name": 'task native data sequence #29',
            "overlap": 0,
            "segment_size": 0,
            "labels": [
                {"name": "car"},
                {"name": "person"},
            ]
        }

        task_data = {
            "server_files[0]": "test_10.jpg",
            "server_files[1]": "test_2.jpg",
            "server_files[2]": "test_1.jpg",
            "image_quality": 70,
            "use_cache": True,
            "sorting_method": SortingMethod.NATURAL
        }
        image_sizes = [
            self._share_image_sizes[task_data["server_files[2]"]],
            self._share_image_sizes[task_data["server_files[1]"]],
            self._share_image_sizes[task_data["server_files[0]"]],
        ]

        self._test_api_v2_tasks_id_data_spec(user, task_spec, task_data, self.ChunkType.IMAGESET, self.ChunkType.IMAGESET,
            image_sizes, StorageMethodChoice.CACHE, StorageChoice.SHARE)

    def _test_api_v2_tasks_id_data_create_can_use_server_pdf(self, user):
        task_spec = {
            "name": 'task pdf in the shared folder #30',
            "overlap": 0,
            "segment_size": 0,
            "labels": [
                {"name": "car"},
                {"name": "person"},
            ]
        }

        task_data = {
            "server_files[0]": "test_1.pdf",
            "image_quality": 70,
            "copy_data": False,
            "use_cache": True,
        }
        image_sizes = self._share_image_sizes[task_data["server_files[0]"]]

        self._test_api_v2_tasks_id_data_spec(user, task_spec, task_data, self.ChunkType.IMAGESET, self.ChunkType.IMAGESET,
            image_sizes, StorageMethodChoice.CACHE, StorageChoice.LOCAL)

<<<<<<< HEAD
    def _test_api_v2_tasks_id_data_create_can_send_ordered_images_with_multifile_requests(self, user):
        task_spec = {
            "name": 'task custom data sequence client files multi request #31',
            "overlap": 0,
            "segment_size": 0,
            "labels": [
                {"name": "car"},
                {"name": "person"},
            ]
        }

        task_data_common = {
            "image_quality": 70,
            "sorting_method": SortingMethod.PREDEFINED,
        }

        def _send_data(tid, user, data):
            response = self._run_api_v2_tasks_id_data_post(tid, user,
                data={
                    'upload_file_order': upload_info,
                    'image_quality': task_data["image_quality"]
                },
                headers={ 'Upload-Start': True })
            assert response.status_code == status.HTTP_202_ACCEPTED, response.status_code

            for group_idx, file_group in enumerate(file_groups):
                request_data = {k: v for k, v in data.items() if '_files' not in k}
                request_data.update({
                    f'client_files[{i}]': images[f] for i, f in enumerate(file_group)
                })

                if group_idx == len(file_groups) - 1:
                    headers = { 'Upload-Finish': True }
                else:
                    headers = { 'Upload-Multiple': True }

                response = self._run_api_v2_tasks_id_data_post(tid, user, data=request_data,
                    headers=headers)

                if group_idx != len(file_groups) - 1:
                    assert response.status_code == status.HTTP_200_OK, response.status_code
            return response

        def _send_data_and_fail(*args, **kwargs):
            response = _send_data(*args, **kwargs)
            assert response.status_code == status.HTTP_400_BAD_REQUEST
            raise Exception(response.data)

        filenames = [
            "test_1.jpg", "test_3.jpg", "test_5.jpg", "test_qwe.jpg", "test_4.jpg", "test_2.jpg"
        ]

        for name, upload_info, file_groups in (
            (
                "input ordering, multiple requests, the last one has data",
                [],
                [
                    [ 0, 1, 2 ],
                    [ 3, 4 ],
                    [ 5, ],
                ]
            ),

            (
                "input ordering, multiple requests, the last one has no data",
                [],
                [
                    [ 0, 1, 2 ],
                    [ 3, 4, 5 ],
                    [ ],
                ]
            ),

            (
                "input ordering, multiple requests, the last one has data, has an empty request",
                [],
                [
                    [ 0, 1, 2 ],
                    [ ],
                    [ 3, 4, 5 ],
                ]
            ),

            (
                "custom ordering, multiple requests, the last one has no data, files unordered",
                filenames,
                [
                    [ 2, 4, 0 ],
                    [ 3, 5, 1 ],
                    [  ],
                ]
            ),

            (
                "custom ordering, multiple requests, the last one has data, files unordered",
                filenames,
                [
                    [ 2, 0 ],
                    [ 3, 5, 4 ],
                    [ 1, ],
                ]
            ),
        ):
            with self.subTest(current_function_name() + ' ' + name):
                image_sizes, images = generate_random_image_files(*filenames)

                task_data = task_data_common.copy()
                task_data.update((f"client_files[{i}]", f) for i, f in enumerate(images))

                self._test_api_v2_tasks_id_data_spec(user, task_spec, task_data,
                    self.ChunkType.IMAGESET, self.ChunkType.IMAGESET,
                    image_sizes, StorageMethodChoice.FILE_SYSTEM, StorageChoice.LOCAL,
                    send_data_callback=_send_data)

        with self.subTest(current_function_name() + ' mismatching file sets - extra files'):
            upload_info = [filenames[0]]
            file_groups = [[ 0, 1 ]]
            image_sizes, images = generate_random_image_files(*filenames[:2])

            task_data = task_data_common.copy()
            task_data.update((f"client_files[{i}]", f) for i, f in enumerate(images))

            with self.assertRaisesMessage(Exception, "(extra)"):
                self._test_api_v2_tasks_id_data_spec(user, task_spec, task_data,
                    self.ChunkType.IMAGESET, self.ChunkType.IMAGESET,
                    image_sizes, StorageMethodChoice.FILE_SYSTEM, StorageChoice.LOCAL,
                    send_data_callback=_send_data_and_fail)

        with self.subTest(current_function_name() + ' mismatching file sets - missing files'):
            upload_info = filenames[0:3]
            file_groups = [[ 0, 1 ]]
            image_sizes, images = generate_random_image_files(*upload_info)

            task_data = task_data_common.copy()
            task_data.update((f"client_files[{i}]", f) for i, f in enumerate(images))

            with self.assertRaisesMessage(Exception, "(missing)"):
                self._test_api_v2_tasks_id_data_spec(user, task_spec, task_data,
                    self.ChunkType.IMAGESET, self.ChunkType.IMAGESET,
                    image_sizes, StorageMethodChoice.FILE_SYSTEM, StorageChoice.LOCAL,
                    send_data_callback=_send_data_and_fail)

=======
>>>>>>> ad534b2a
    def _test_api_v2_tasks_id_data_create(self, user):
        method_list = {
            func: getattr(self, func) for func in dir(self)
            if func.startswith('_test_api_v2_tasks_id_data_create_') and
            callable(getattr(self, func))
        }
        assert method_list
        for name, func in method_list.items():
            with self.subTest(name):
                func(user)

    def test_api_v2_tasks_id_data_admin(self):
        self._test_api_v2_tasks_id_data_create(self.admin)

    def test_api_v2_tasks_id_data_owner(self):
        self._test_api_v2_tasks_id_data_create(self.owner)

    def test_api_v2_tasks_id_data_user(self):
        self._test_api_v2_tasks_id_data_create(self.user)

    def test_api_v2_tasks_id_data_no_auth(self):
        data = {
            "name": "my task #3",
            "owner_id": self.owner.id,
            "overlap": 0,
            "segment_size": 100,
            "labels": [
                {"name": "car"},
                {"name": "person"},
            ]
        }
        response = self._create_task(None, data)
        self.assertEqual(response.status_code, status.HTTP_401_UNAUTHORIZED)

def compare_objects(self, obj1, obj2, ignore_keys, fp_tolerance=.001,
        current_key=None):
    key_info = "{}: ".format(current_key) if current_key else ""

    if isinstance(obj1, dict):
        self.assertTrue(isinstance(obj2, dict),
            "{}{} != {}".format(key_info, obj1, obj2))
        for k, v1 in obj1.items():
            if k in ignore_keys:
                continue
            v2 = obj2[k]
            if k == 'attributes':
                key = lambda a: a['spec_id'] if 'spec_id' in a else a['id']
                v1.sort(key=key)
                v2.sort(key=key)
            compare_objects(self, v1, v2, ignore_keys, current_key=k)
    elif isinstance(obj1, list):
        self.assertTrue(isinstance(obj2, list),
            "{}{} != {}".format(key_info, obj1, obj2))
        self.assertEqual(len(obj1), len(obj2),
            "{}{} != {}".format(key_info, obj1, obj2))
        for v1, v2 in zip(obj1, obj2):
            compare_objects(self, v1, v2, ignore_keys, current_key=current_key)
    else:
        if isinstance(obj1, float) or isinstance(obj2, float):
            self.assertAlmostEqual(obj1, obj2, delta=fp_tolerance,
                msg=current_key)
        else:
            self.assertEqual(obj1, obj2, msg=current_key)

class JobAnnotationAPITestCase(ApiTestBase):
    @classmethod
    def setUpTestData(cls):
        create_db_users(cls)

    def _create_task(self, owner, assignee, annotation_format=""):
        dimension = DimensionType.DIM_2D
        data = {
            "name": "my task #1",
            "owner_id": owner.id,
            "assignee_id": assignee.id,
            "overlap": 0,
            "segment_size": 100,
            "labels": [
                {
                    "name": "car",
                    "attributes": [
                        {
                            "name": "model",
                            "mutable": False,
                            "input_type": "select",
                            "default_value": "mazda",
                            "values": ["bmw", "mazda", "renault"]
                        },
                        {
                            "name": "parked",
                            "mutable": True,
                            "input_type": "checkbox",
                            "default_value": "false"
                        },
                    ]
                },
                {"name": "person"},
                {
                    "name": "widerface",
                    "attributes": [
                        {
                            "name": "blur",
                            "mutable": False,
                            "input_type": "select",
                            "default_value": "0",
                            "values": ["0", "1", "2"]
                        },
                        {
                            "name": "expression",
                            "mutable": False,
                            "input_type": "select",
                            "default_value": "0",
                            "values": ["0", "1"]
                        },
                        {
                            "name": "illumination",
                            "mutable": False,
                            "input_type": "select",
                            "default_value": "0",
                            "values": ["0", "1"]
                        },
                    ]
                },
            ]
        }
        if annotation_format == "Market-1501 1.0":
            data["labels"] = [{
                "name": "market-1501",
                "attributes": [
                    {
                        "name": "query",
                        "mutable": False,
                        "input_type": "select",
                        "values": ["True", "False"]
                    },
                    {
                        "name": "camera_id",
                        "mutable": False,
                        "input_type": "number",
                        "values": ["0", "1", "2", "3", "4", "5"]
                    },
                    {
                        "name": "person_id",
                        "mutable": False,
                        "input_type": "number",
                        "values": ["1", "2", "3"]
                    },
                ]
            }]
        elif annotation_format in ["ICDAR Recognition 1.0",
                "ICDAR Localization 1.0"]:
            data["labels"] = [{
                "name": "icdar",
                "attributes": [
                    {
                        "name": "text",
                        "mutable": False,
                        "input_type": "text",
                        "values": ["word_1", "word_2", "word_3"]
                    },
                ]
            }]
        elif annotation_format in ['Kitti Raw Format 1.0', 'Sly Point Cloud Format 1.0']:
            data["labels"] = [{
                "name": "car"},
                {"name": "bus"}
            ]
            dimension = DimensionType.DIM_3D
        elif annotation_format == "ICDAR Segmentation 1.0":
            data["labels"] = [{
                "name": "icdar",
                "attributes": [
                    {
                        "name": "text",
                        "mutable": False,
                        "input_type": "text",
                        "values": ["word_1", "word_2", "word_3"]
                    },
                    {
                        "name": "index",
                        "mutable": False,
                        "input_type": "number",
                        "values": ["0", "1", "2"]
                    },
                    {
                        "name": "color",
                        "mutable": False,
                        "input_type": "text",
                        "values": ["100 110 240", "10 15 20", "120 128 64"]
                    },
                    {
                        "name": "center",
                        "mutable": False,
                        "input_type": "text",
                        "values": ["1 2", "2 4", "10 45"]
                    },
                ]
            }]

        with ForceLogin(owner, self.client):
            response = self.client.post('/api/tasks', data=data, format="json")
            assert response.status_code == status.HTTP_201_CREATED
            tid = response.data["id"]

            images = {
                "client_files[0]": generate_random_image_file("test_1.jpg")[1],
                "client_files[1]": generate_random_image_file("test_2.jpg")[1],
                "client_files[2]": generate_random_image_file("test_3.jpg")[1],
                "client_files[4]": generate_random_image_file("test_4.jpg")[1],
                "client_files[5]": generate_random_image_file("test_5.jpg")[1],
                "client_files[6]": generate_random_image_file("test_6.jpg")[1],
                "client_files[7]": generate_random_image_file("test_7.jpg")[1],
                "client_files[8]": generate_random_image_file("test_8.jpg")[1],
                "client_files[9]": generate_random_image_file("test_9.jpg")[1],
                "image_quality": 75,
                "frame_filter": "step=3",
            }
            if dimension == DimensionType.DIM_3D:
                images = {
                    "client_files[0]": open(
                        os.path.join(os.path.dirname(__file__), 'assets', 'test_pointcloud_pcd.zip'
                        if annotation_format == 'Sly Point Cloud Format 1.0' else 'test_velodyne_points.zip'),
                        'rb'),
                    "image_quality": 100,
                }

            response = self.client.post("/api/tasks/{}/data".format(tid), data=images)
            assert response.status_code == status.HTTP_202_ACCEPTED

            response = self.client.get("/api/tasks/{}".format(tid))
            task = response.data

            if 200 <= response.status_code < 400:
                labels_response = list(get_paginated_collection(
                    lambda page: self.client.get(
                        "/api/labels?task_id=%s&page=%s" % (response.data["id"], page)
                    )
                ))
                response.data["labels"] = labels_response

            jobs = get_paginated_collection(lambda page:
                self.client.get("/api/jobs?task_id={}&page={}".format(tid, page))
            )

        return (task, jobs)

    @staticmethod
    def _get_default_attr_values(task):
        default_attr_values = {}
        for label in task["labels"]:
            default_attr_values[label["id"]] = {
                "mutable": [],
                "immutable": [],
                "all": [],
            }
            for attr in label["attributes"]:
                default_value = {
                    "spec_id": attr["id"],
                    "value": attr["default_value"],
                }
                if attr["mutable"]:
                    default_attr_values[label["id"]]["mutable"].append(default_value)
                else:
                    default_attr_values[label["id"]]["immutable"].append(default_value)
                default_attr_values[label["id"]]["all"].append(default_value)
        return default_attr_values

    def _put_api_v2_jobs_id_data(self, jid, user, data):
        with ForceLogin(user, self.client):
            response = self.client.put("/api/jobs/{}/annotations".format(jid),
                data=data, format="json")

        return response

    def _get_api_v2_jobs_id_data(self, jid, user):
        with ForceLogin(user, self.client):
            response = self.client.get("/api/jobs/{}/annotations".format(jid))

        return response

    def _delete_api_v2_jobs_id_data(self, jid, user):
        with ForceLogin(user, self.client):
            response = self.client.delete("/api/jobs/{}/annotations".format(jid),
            format="json")

        return response

    def _patch_api_v2_jobs_id_data(self, jid, user, action, data):
        with ForceLogin(user, self.client):
            response = self.client.patch(
                "/api/jobs/{}/annotations?action={}".format(jid, action),
                data=data, format="json")

        return response

    def _check_response(self, response, data):
        if not response.status_code in [
            status.HTTP_403_FORBIDDEN, status.HTTP_401_UNAUTHORIZED]:
            compare_objects(self, data, response.data, ignore_keys=["id", "version"])

    def _run_api_v2_jobs_id_annotations(self, owner, assignee, annotator):
        task, jobs = self._create_task(owner, assignee)
        if annotator:
            HTTP_200_OK = status.HTTP_200_OK
            HTTP_204_NO_CONTENT = status.HTTP_204_NO_CONTENT
            HTTP_400_BAD_REQUEST = status.HTTP_400_BAD_REQUEST
        else:
            HTTP_200_OK = status.HTTP_401_UNAUTHORIZED
            HTTP_204_NO_CONTENT = status.HTTP_401_UNAUTHORIZED
            HTTP_400_BAD_REQUEST = status.HTTP_401_UNAUTHORIZED

        job = jobs[0]
        data = {
            "version": 0,
            "tags": [],
            "shapes": [],
            "tracks": []
        }
        response = self._put_api_v2_jobs_id_data(job["id"], annotator, data)
        self.assertEqual(response.status_code, HTTP_200_OK)

        data = {
            "version": 1,
            "tags": [
                {
                    "frame": 0,
                    "label_id": task["labels"][0]["id"],
                    "group": None,
                    "source": "manual",
                    "attributes": []
                }
            ],
            "shapes": [
                {
                    "frame": 0,
                    "label_id": task["labels"][0]["id"],
                    "group": None,
                    "source": "manual",
                    "attributes": [
                        {
                            "spec_id": task["labels"][0]["attributes"][0]["id"],
                            "value": task["labels"][0]["attributes"][0]["values"][0]
                        },
                        {
                            "spec_id": task["labels"][0]["attributes"][1]["id"],
                            "value": task["labels"][0]["attributes"][1]["default_value"]
                        }
                    ],
                    "points": [1.0, 2.1, 100, 300.222],
                    "type": "rectangle",
                    "occluded": False
                },
                {
                    "frame": 2,
                    "label_id": task["labels"][1]["id"],
                    "group": None,
                    "source": "manual",
                    "attributes": [],
                    "points": [2.0, 2.1, 100, 300.222, 400, 500, 1, 3],
                    "type": "polygon",
                    "occluded": False
                },
            ],
            "tracks": [
                {
                    "frame": 0,
                    "label_id": task["labels"][0]["id"],
                    "group": None,
                    "source": "manual",
                    "attributes": [
                        {
                            "spec_id": task["labels"][0]["attributes"][0]["id"],
                            "value": task["labels"][0]["attributes"][0]["values"][0]
                        },
                    ],
                    "shapes": [
                        {
                            "frame": 0,
                            "points": [1.0, 2.1, 100, 300.222],
                            "type": "rectangle",
                            "occluded": False,
                            "outside": False,
                            "attributes": [
                                {
                                    "spec_id": task["labels"][0]["attributes"][1]["id"],
                                    "value": task["labels"][0]["attributes"][1]["default_value"]
                                },
                            ]
                        },
                        {
                            "frame": 2,
                            "attributes": [],
                            "points": [2.0, 2.1, 100, 300.222],
                            "type": "rectangle",
                            "occluded": True,
                            "outside": True
                        },
                    ]
                },
                {
                    "frame": 1,
                    "label_id": task["labels"][1]["id"],
                    "group": None,
                    "source": "manual",
                    "attributes": [],
                    "shapes": [
                        {
                            "frame": 2,
                            "attributes": [],
                            "points": [1.0, 2.1, 100, 300.222],
                            "type": "rectangle",
                            "occluded": False,
                            "outside": False
                        }
                    ]
                },
            ]
        }

        default_attr_values = self._get_default_attr_values(task)
        response = self._put_api_v2_jobs_id_data(job["id"], annotator, data)
        data["version"] += 1 # need to update the version
        self.assertEqual(response.status_code, HTTP_200_OK)
        self._check_response(response, data)

        response = self._get_api_v2_jobs_id_data(job["id"], annotator)
        self.assertEqual(response.status_code, HTTP_200_OK)
        # server should add default attribute values if puted data doesn't contain it
        data["tags"][0]["attributes"] = default_attr_values[data["tags"][0]["label_id"]]["all"]
        data["tracks"][0]["shapes"][1]["attributes"] = default_attr_values[data["tracks"][0]["label_id"]]["mutable"]
        self._check_response(response, data)

        response = self._delete_api_v2_jobs_id_data(job["id"], annotator)
        data["version"] += 1 # need to update the version
        self.assertEqual(response.status_code, HTTP_204_NO_CONTENT)

        data = {
            "version": data["version"],
            "tags": [],
            "shapes": [],
            "tracks": []
        }
        response = self._get_api_v2_jobs_id_data(job["id"], annotator)
        self.assertEqual(response.status_code, HTTP_200_OK)
        self._check_response(response, data)

        data = {
            "version": data["version"],
            "tags": [
                {
                    "frame": 0,
                    "label_id": task["labels"][0]["id"],
                    "group": None,
                    "source": "manual",
                    "attributes": []
                }
            ],
            "shapes": [
                {
                    "frame": 0,
                    "label_id": task["labels"][0]["id"],
                    "group": None,
                    "source": "manual",
                    "attributes": [
                        {
                            "spec_id": task["labels"][0]["attributes"][0]["id"],
                            "value": task["labels"][0]["attributes"][0]["values"][0]
                        },
                        {
                            "spec_id": task["labels"][0]["attributes"][1]["id"],
                            "value": task["labels"][0]["attributes"][1]["default_value"]
                        }
                    ],
                    "points": [1.0, 2.1, 100, 300.222],
                    "type": "rectangle",
                    "occluded": False,
                },
                {
                    "frame": 1,
                    "label_id": task["labels"][1]["id"],
                    "group": None,
                    "source": "manual",
                    "attributes": [],
                    "points": [2.0, 2.1, 100, 300.222, 400, 500, 1, 3],
                    "type": "polygon",
                    "occluded": False,
                },
            ],
            "tracks": [
                {
                    "frame": 0,
                    "label_id": task["labels"][0]["id"],
                    "group": None,
                    "source": "manual",
                    "attributes": [
                        {
                            "spec_id": task["labels"][0]["attributes"][0]["id"],
                            "value": task["labels"][0]["attributes"][0]["values"][0]
                        },
                    ],
                    "shapes": [
                        {
                            "frame": 0,
                            "points": [1.0, 2.1, 100, 300.222],
                            "type": "rectangle",
                            "occluded": False,
                            "outside": False,
                            "attributes": [
                                {
                                    "spec_id": task["labels"][0]["attributes"][1]["id"],
                                    "value": task["labels"][0]["attributes"][1]["default_value"]
                                },
                            ]
                        },
                        {
                            "frame": 1,
                            "attributes": [],
                            "points": [2.0, 2.1, 100, 300.222],
                            "type": "rectangle",
                            "occluded": True,
                            "outside": True,
                        },
                    ]
                },
                {
                    "frame": 1,
                    "label_id": task["labels"][1]["id"],
                    "group": None,
                    "source": "manual",
                    "attributes": [],
                    "shapes": [
                        {
                            "frame": 1,
                            "attributes": [],
                            "points": [1.0, 2.1, 100, 300.222],
                            "type": "rectangle",
                            "occluded": False,
                            "outside": False,
                        }
                    ]
                },
            ]
        }
        response = self._patch_api_v2_jobs_id_data(job["id"], annotator,
            "create", data)
        data["version"] += 1
        self.assertEqual(response.status_code, HTTP_200_OK)
        self._check_response(response, data)

        response = self._get_api_v2_jobs_id_data(job["id"], annotator)
        self.assertEqual(response.status_code, HTTP_200_OK)
        # server should add default attribute values if puted data doesn't contain it
        data["tags"][0]["attributes"] = default_attr_values[data["tags"][0]["label_id"]]["all"]
        data["tracks"][0]["shapes"][1]["attributes"] = default_attr_values[data["tracks"][0]["label_id"]]["mutable"]
        self._check_response(response, data)

        data = response.data
        if not response.status_code in [
            status.HTTP_403_FORBIDDEN, status.HTTP_401_UNAUTHORIZED]:
            data["tags"][0]["label_id"] = task["labels"][0]["id"]
            data["shapes"][0]["points"] = [1, 2, 3.0, 100, 120, 1, 2, 4.0]
            data["shapes"][0]["type"] = "polygon"
            data["tracks"][0]["group"] = 10
            data["tracks"][0]["shapes"][0]["outside"] = False
            data["tracks"][0]["shapes"][0]["occluded"] = False

        response = self._patch_api_v2_jobs_id_data(job["id"], annotator,
            "update", data)
        data["version"] = data.get("version", 0) + 1 # need to update the version
        self.assertEqual(response.status_code, HTTP_200_OK)
        self._check_response(response, data)

        response = self._get_api_v2_jobs_id_data(job["id"], annotator)
        self.assertEqual(response.status_code, HTTP_200_OK)
        self._check_response(response, data)

        response = self._patch_api_v2_jobs_id_data(job["id"], annotator,
            "delete", data)
        data["version"] += 1 # need to update the version
        self.assertEqual(response.status_code, HTTP_200_OK)
        self._check_response(response, data)

        data = {
            "version": data["version"],
            "tags": [],
            "shapes": [],
            "tracks": []
        }
        response = self._get_api_v2_jobs_id_data(job["id"], annotator)
        self.assertEqual(response.status_code, HTTP_200_OK)
        self._check_response(response, data)

        data = {
            "version": data["version"],
            "tags": [
                {
                    "frame": 0,
                    "label_id": 11010101,
                    "group": None,
                    "source": "manual",
                    "attributes": [],
                }
            ],
            "shapes": [
                {
                    "frame": 0,
                    "label_id": task["labels"][0]["id"],
                    "group": None,
                    "source": "manual",
                    "attributes": [
                        {
                            "spec_id": 32234234,
                            "value": task["labels"][0]["attributes"][0]["values"][0]
                        },
                        {
                            "spec_id": task["labels"][0]["attributes"][1]["id"],
                            "value": task["labels"][0]["attributes"][0]["default_value"]
                        }
                    ],
                    "points": [1.0, 2.1, 100, 300.222],
                    "type": "rectangle",
                    "occluded": False,
                },
                {
                    "frame": 1,
                    "label_id": 1212121,
                    "group": None,
                    "source": "manual",
                    "attributes": [],
                    "points": [2.0, 2.1, 100, 300.222, 400, 500, 1, 3],
                    "type": "polygon",
                    "occluded": False,
                },
            ],
            "tracks": [
                {
                    "frame": 0,
                    "label_id": 0,
                    "group": None,
                    "source": "manual",
                    "attributes": [],
                    "shapes": [
                        {
                            "frame": 0,
                            "points": [1.0, 2.1, 100, 300.222],
                            "type": "rectangle",
                            "occluded": False,
                            "outside": False,
                            "attributes": [
                                {
                                    "spec_id": 10000,
                                    "value": task["labels"][0]["attributes"][0]["values"][0]
                                },
                                {
                                    "spec_id": task["labels"][0]["attributes"][1]["id"],
                                    "value": task["labels"][0]["attributes"][1]["default_value"]
                                }
                            ]
                        },
                        {
                            "frame": 1,
                            "attributes": [],
                            "points": [2.0, 2.1, 100, 300.222],
                            "type": "rectangle",
                            "occluded": True,
                            "outside": True,
                        },
                    ]
                },
                {
                    "frame": 1,
                    "label_id": task["labels"][1]["id"],
                    "group": None,
                    "source": "manual",
                    "attributes": [],
                    "shapes": [
                        {
                            "frame": 1,
                            "attributes": [],
                            "points": [1.0, 2.1, 100, 300.222],
                            "type": "rectangle",
                            "occluded": False,
                            "outside": False,
                        }
                    ]
                },
            ]
        }
        response = self._patch_api_v2_jobs_id_data(job["id"], annotator,
            "create", data)
        self.assertEqual(response.status_code, HTTP_400_BAD_REQUEST)

    def test_api_v2_jobs_id_annotations_admin(self):
        self._run_api_v2_jobs_id_annotations(self.admin, self.assignee,
            self.assignee)

    def test_api_v2_jobs_id_annotations_user(self):
        self._run_api_v2_jobs_id_annotations(self.user, self.user,
            self.user)

    def test_api_v2_jobs_id_annotations_somebody(self):
        _, jobs = self._create_task(self.user, self.user)
        job = jobs[0]
        data = {
            "version": 0,
            "tags": [],
            "shapes": [],
            "tracks": []
        }

        response = self._get_api_v2_jobs_id_data(job["id"], self.somebody)
        self.assertEqual(response.status_code, status.HTTP_403_FORBIDDEN)

        response = self._put_api_v2_jobs_id_data(job["id"], self.somebody, data)
        self.assertEqual(response.status_code, status.HTTP_403_FORBIDDEN)

        response = self._patch_api_v2_jobs_id_data(job["id"], self.somebody, "create", data)
        self.assertEqual(response.status_code, status.HTTP_403_FORBIDDEN)

        response = self._delete_api_v2_jobs_id_data(job["id"], self.somebody)
        self.assertEqual(response.status_code, status.HTTP_403_FORBIDDEN)


    def test_api_v2_jobs_id_annotations_no_auth(self):
        self._run_api_v2_jobs_id_annotations(self.user, self.user, None)

class TaskAnnotationAPITestCase(JobAnnotationAPITestCase):
    def _put_api_v2_tasks_id_annotations(self, pk, user, data):
        with ForceLogin(user, self.client):
            response = self.client.put("/api/tasks/{}/annotations".format(pk),
                data=data, format="json")

        return response

    def _get_api_v2_tasks_id_annotations(self, pk, user):
        with ForceLogin(user, self.client):
            response = self.client.get("/api/tasks/{}/annotations".format(pk))

        return response

    def _delete_api_v2_tasks_id_annotations(self, pk, user):
        with ForceLogin(user, self.client):
            response = self.client.delete("/api/tasks/{}/annotations".format(pk),
            format="json")

        return response

    def _dump_api_v2_tasks_id_annotations(self, pk, user, query_params=""):
        with ForceLogin(user, self.client):
            response = self.client.get(
                "/api/tasks/{0}/annotations{1}".format(pk, query_params))

        return response

    def _patch_api_v2_tasks_id_annotations(self, pk, user, action, data):
        with ForceLogin(user, self.client):
            response = self.client.patch(
                "/api/tasks/{}/annotations?action={}".format(pk, action),
                data=data, format="json")

        return response

    def _upload_api_v2_tasks_id_annotations(self, pk, user, data, query_params=""):
        with ForceLogin(user, self.client):
            response = self.client.put(
                path="/api/tasks/{0}/annotations?{1}".format(pk, query_params),
                data=data,
                format="multipart",
                )

        return response

    def _get_formats(self, user):
        with ForceLogin(user, self.client):
            response = self.client.get(
                path="/api/server/annotation/formats"
            )
        return response

    def _check_response(self, response, data):
        if not response.status_code in [
            status.HTTP_401_UNAUTHORIZED, status.HTTP_403_FORBIDDEN]:
            try:
                compare_objects(self, data, response.data, ignore_keys=["id", "version"])
            except AssertionError as e:
                print("Objects are not equal: ", data, response.data)
                print(e)
                raise

    def _run_api_v2_tasks_id_annotations(self, owner, assignee):
        task, _ = self._create_task(owner, assignee)
        HTTP_200_OK = status.HTTP_200_OK
        HTTP_204_NO_CONTENT = status.HTTP_204_NO_CONTENT
        HTTP_400_BAD_REQUEST = status.HTTP_400_BAD_REQUEST

        data = {
            "version": 0,
            "tags": [],
            "shapes": [],
            "tracks": []
        }
        response = self._put_api_v2_tasks_id_annotations(task["id"], owner, data)
        data["version"] += 1
        self.assertEqual(response.status_code, HTTP_200_OK)

        data = {
            "version": data["version"],
            "tags": [
                {
                    "frame": 0,
                    "label_id": task["labels"][0]["id"],
                    "group": None,
                    "source": "manual",
                    "attributes": [],
                }
            ],
            "shapes": [
                {
                    "frame": 0,
                    "label_id": task["labels"][0]["id"],
                    "group": None,
                    "source": "manual",
                    "attributes": [
                        {
                            "spec_id": task["labels"][0]["attributes"][0]["id"],
                            "value": task["labels"][0]["attributes"][0]["values"][0]
                        },
                        {
                            "spec_id": task["labels"][0]["attributes"][1]["id"],
                            "value": task["labels"][0]["attributes"][0]["default_value"]
                        }
                    ],
                    "points": [1.0, 2.1, 100, 300.222],
                    "type": "rectangle",
                    "occluded": False,
                },
                {
                    "frame": 1,
                    "label_id": task["labels"][1]["id"],
                    "group": None,
                    "source": "manual",
                    "attributes": [],
                    "points": [2.0, 2.1, 100, 300.222, 400, 500, 1, 3],
                    "type": "polygon",
                    "occluded": False,
                },
            ],
            "tracks": [
                {
                    "frame": 0,
                    "label_id": task["labels"][0]["id"],
                    "group": None,
                    "source": "manual",
                    "attributes": [
                        {
                            "spec_id": task["labels"][0]["attributes"][0]["id"],
                            "value": task["labels"][0]["attributes"][0]["values"][0]
                        },
                    ],
                    "shapes": [
                        {
                            "frame": 0,
                            "points": [1.0, 2.1, 100, 300.222],
                            "type": "rectangle",
                            "occluded": False,
                            "outside": False,
                            "attributes": [
                                {
                                    "spec_id": task["labels"][0]["attributes"][1]["id"],
                                    "value": task["labels"][0]["attributes"][1]["default_value"]
                                }
                            ]
                        },
                        {
                            "frame": 1,
                            "attributes": [],
                            "points": [2.0, 2.1, 100, 300.222],
                            "type": "rectangle",
                            "occluded": True,
                            "outside": True,

                        },
                    ]
                },
                {
                    "frame": 1,
                    "label_id": task["labels"][1]["id"],
                    "group": None,
                    "source": "manual",
                    "attributes": [],
                    "shapes": [
                        {
                            "frame": 1,
                            "attributes": [],
                            "points": [1.0, 2.1, 100, 300.222],
                            "type": "rectangle",
                            "occluded": False,
                            "outside": False,
                        }
                    ]
                },
            ]
        }
        response = self._put_api_v2_tasks_id_annotations(task["id"], owner, data)
        data["version"] += 1

        self.assertEqual(response.status_code, HTTP_200_OK)
        self._check_response(response, data)

        default_attr_values = self._get_default_attr_values(task)
        response = self._get_api_v2_tasks_id_annotations(task["id"], owner)
        # server should add default attribute values if puted data doesn't contain it
        data["tags"][0]["attributes"] = default_attr_values[data["tags"][0]["label_id"]]["all"]
        data["tracks"][0]["shapes"][1]["attributes"] = default_attr_values[data["tracks"][0]["label_id"]]["mutable"]
        self.assertEqual(response.status_code, HTTP_200_OK)
        self._check_response(response, data)

        response = self._delete_api_v2_tasks_id_annotations(task["id"], owner)
        data["version"] += 1
        self.assertEqual(response.status_code, HTTP_204_NO_CONTENT)

        data = {
            "version": data["version"],
            "tags": [],
            "shapes": [],
            "tracks": []
        }
        response = self._get_api_v2_tasks_id_annotations(task["id"], owner)
        self.assertEqual(response.status_code, HTTP_200_OK)
        self._check_response(response, data)

        data = {
            "version": data["version"],
            "tags": [
                {
                    "frame": 0,
                    "label_id": task["labels"][0]["id"],
                    "group": None,
                    "source": "manual",
                    "attributes": [],
                }
            ],
            "shapes": [
                {
                    "frame": 0,
                    "label_id": task["labels"][0]["id"],
                    "group": None,
                    "source": "manual",
                    "attributes": [
                        {
                            "spec_id": task["labels"][0]["attributes"][0]["id"],
                            "value": task["labels"][0]["attributes"][0]["values"][0]
                        },
                        {
                            "spec_id": task["labels"][0]["attributes"][1]["id"],
                            "value": task["labels"][0]["attributes"][0]["default_value"]
                        }
                    ],
                    "points": [1.0, 2.1, 100, 300.222],
                    "type": "rectangle",
                    "occluded": False,
                },
                {
                    "frame": 1,
                    "label_id": task["labels"][1]["id"],
                    "group": None,
                    "source": "manual",
                    "attributes": [],
                    "points": [2.0, 2.1, 100, 300.222, 400, 500, 1, 3],
                    "type": "polygon",
                    "occluded": False,
                },
            ],
            "tracks": [
                {
                    "frame": 0,
                    "label_id": task["labels"][0]["id"],
                    "group": None,
                    "source": "manual",
                    "attributes": [
                        {
                            "spec_id": task["labels"][0]["attributes"][0]["id"],
                            "value": task["labels"][0]["attributes"][0]["values"][0]
                        },
                    ],
                    "shapes": [
                        {
                            "frame": 0,
                            "points": [1.0, 2.1, 100, 300.222],
                            "type": "rectangle",
                            "occluded": False,
                            "outside": False,
                            "attributes": [
                                {
                                    "spec_id": task["labels"][0]["attributes"][1]["id"],
                                    "value": task["labels"][0]["attributes"][1]["default_value"]
                                }
                            ]
                        },
                        {
                            "frame": 1,
                            "attributes": [],
                            "points": [2.0, 2.1, 100, 300.222],
                            "type": "rectangle",
                            "occluded": True,
                            "outside": True,
                        },
                    ]
                },
                {
                    "frame": 1,
                    "label_id": task["labels"][1]["id"],
                    "group": None,
                    "source": "manual",
                    "attributes": [],
                    "shapes": [
                        {
                            "frame": 1,
                            "attributes": [],
                            "points": [1.0, 2.1, 100, 300.222],
                            "type": "rectangle",
                            "occluded": False,
                            "outside": False,
                        }
                    ]
                },
            ]
        }
        response = self._patch_api_v2_tasks_id_annotations(task["id"], owner,
            "create", data)
        data["version"] += 1
        self.assertEqual(response.status_code, HTTP_200_OK)
        self._check_response(response, data)

        response = self._get_api_v2_tasks_id_annotations(task["id"], owner)
        # server should add default attribute values if puted data doesn't contain it
        data["tags"][0]["attributes"] = default_attr_values[data["tags"][0]["label_id"]]["all"]
        data["tracks"][0]["shapes"][1]["attributes"] = default_attr_values[data["tracks"][0]["label_id"]]["mutable"]
        self.assertEqual(response.status_code, HTTP_200_OK)
        self._check_response(response, data)

        data = response.data
        if not response.status_code in [
            status.HTTP_403_FORBIDDEN, status.HTTP_401_UNAUTHORIZED]:
            data["tags"][0]["label_id"] = task["labels"][0]["id"]
            data["shapes"][0]["points"] = [1, 2, 3.0, 100, 120, 1, 2, 4.0]
            data["shapes"][0]["type"] = "polygon"
            data["tracks"][0]["group"] = 10
            data["tracks"][0]["shapes"][0]["outside"] = False
            data["tracks"][0]["shapes"][0]["occluded"] = False

        response = self._patch_api_v2_tasks_id_annotations(task["id"], owner,
            "update", data)
        data["version"] = data.get("version", 0) + 1
        self.assertEqual(response.status_code, HTTP_200_OK)
        self._check_response(response, data)

        response = self._get_api_v2_tasks_id_annotations(task["id"], owner)
        self.assertEqual(response.status_code, HTTP_200_OK)
        self._check_response(response, data)

        response = self._patch_api_v2_tasks_id_annotations(task["id"], owner,
            "delete", data)
        data["version"] += 1
        self.assertEqual(response.status_code, HTTP_200_OK)
        self._check_response(response, data)

        data = {
            "version": data["version"],
            "tags": [],
            "shapes": [],
            "tracks": []
        }
        response = self._get_api_v2_tasks_id_annotations(task["id"], owner)
        self.assertEqual(response.status_code, HTTP_200_OK)
        self._check_response(response, data)

        data = {
            "version": data["version"],
            "tags": [
                {
                    "frame": 0,
                    "label_id": 11010101,
                    "group": None,
                    "source": "manual",
                    "attributes": [],
                }
            ],
            "shapes": [
                {
                    "frame": 0,
                    "label_id": task["labels"][0]["id"],
                    "group": None,
                    "source": "manual",
                    "attributes": [
                        {
                            "spec_id": 32234234,
                            "value": task["labels"][0]["attributes"][0]["values"][0]
                        },
                        {
                            "spec_id": task["labels"][0]["attributes"][1]["id"],
                            "value": task["labels"][0]["attributes"][0]["default_value"]
                        }
                    ],
                    "points": [1.0, 2.1, 100, 300.222],
                    "type": "rectangle",
                    "occluded": False,
                },
                {
                    "frame": 1,
                    "label_id": 1212121,
                    "group": None,
                    "source": "manual",
                    "attributes": [],
                    "points": [2.0, 2.1, 100, 300.222, 400, 500, 1, 3],
                    "type": "polygon",
                    "occluded": False,
                },
            ],
            "tracks": [
                {
                    "frame": 0,
                    "label_id": 0,
                    "group": None,
                    "source": "manual",
                    "attributes": [],
                    "shapes": [
                        {
                            "frame": 0,
                            "points": [1.0, 2.1, 100, 300.222],
                            "type": "rectangle",
                            "occluded": False,
                            "outside": False,
                            "attributes": [
                                {
                                    "spec_id": 10000,
                                    "value": task["labels"][0]["attributes"][0]["values"][0]
                                },
                                {
                                    "spec_id": task["labels"][0]["attributes"][1]["id"],
                                    "value": task["labels"][0]["attributes"][0]["default_value"]
                                }
                            ]
                        },
                        {
                            "frame": 1,
                            "attributes": [],
                            "points": [2.0, 2.1, 100, 300.222],
                            "type": "rectangle",
                            "occluded": True,
                            "outside": True,
                        },
                    ]
                },
                {
                    "frame": 1,
                    "label_id": task["labels"][1]["id"],
                    "group": None,
                    "source": "manual",
                    "attributes": [],
                    "shapes": [
                        {
                            "frame": 1,
                            "attributes": [],
                            "points": [1.0, 2.1, 100, 300.222],
                            "type": "rectangle",
                            "occluded": False,
                            "outside": False,
                        }
                    ]
                },
            ]
        }
        response = self._patch_api_v2_tasks_id_annotations(task["id"], owner,
            "create", data)
        self.assertEqual(response.status_code, HTTP_400_BAD_REQUEST)

    def _run_api_v2_tasks_id_annotations_dump_load(self, owner):
        if owner:
            HTTP_200_OK = status.HTTP_200_OK
            HTTP_204_NO_CONTENT = status.HTTP_204_NO_CONTENT
            HTTP_202_ACCEPTED = status.HTTP_202_ACCEPTED
            HTTP_201_CREATED = status.HTTP_201_CREATED
        else:
            HTTP_200_OK = status.HTTP_401_UNAUTHORIZED
            HTTP_204_NO_CONTENT = status.HTTP_401_UNAUTHORIZED
            HTTP_202_ACCEPTED = status.HTTP_401_UNAUTHORIZED
            HTTP_201_CREATED = status.HTTP_401_UNAUTHORIZED

        def _get_initial_annotation(annotation_format):
            if annotation_format not in ["Market-1501 1.0", "ICDAR Recognition 1.0",
                                         "ICDAR Localization 1.0", "ICDAR Segmentation 1.0",
                                         'Kitti Raw Format 1.0', 'Sly Point Cloud Format 1.0',
                                         'Datumaro 3D 1.0']:
                rectangle_tracks_with_attrs = [{
                    "frame": 0,
                    "label_id": task["labels"][0]["id"],
                    "group": 0,
                    "source": "manual",
                    "attributes": [
                        {
                            "spec_id": task["labels"][0]["attributes"][0]["id"],
                            "value": task["labels"][0]["attributes"][0]["values"][0]
                        },
                    ],
                    "shapes": [
                        {
                            "frame": 0,
                            "points": [1.0, 2.1, 50.1, 30.22],
                            "type": "rectangle",
                            "occluded": False,
                            "outside": False,
                            "attributes": [
                                {
                                    "spec_id": task["labels"][0]["attributes"][1]["id"],
                                    "value": task["labels"][0]["attributes"][1]["default_value"]
                                }
                            ]
                        },
                        {
                            "frame": 1,
                            "points": [2.0, 2.1, 77.2, 36.22],
                            "type": "rectangle",
                            "occluded": True,
                            "outside": False,
                            "attributes": [
                                {
                                    "spec_id": task["labels"][0]["attributes"][1]["id"],
                                    "value": task["labels"][0]["attributes"][1]["default_value"]
                                }
                            ]
                        },
                        {
                            "frame": 2,
                            "points": [2.0, 2.1, 77.2, 36.22],
                            "type": "rectangle",
                            "occluded": True,
                            "outside": True,
                            "attributes": [
                                {
                                    "spec_id": task["labels"][0]["attributes"][1]["id"],
                                    "value": task["labels"][0]["attributes"][1]["default_value"]
                                }
                            ]
                        },
                    ]
                }]
                rectangle_tracks_wo_attrs = [{
                    "frame": 0,
                    "label_id": task["labels"][1]["id"],
                    "group": 0,
                    "source": "manual",
                    "attributes": [],
                    "shapes": [
                        {
                            "frame": 0,
                            "attributes": [],
                            "points": [1.0, 2.1, 50.2, 36.6],
                            "type": "rectangle",
                            "occluded": False,
                            "outside": False,
                        },
                        {
                            "frame": 1,
                            "attributes": [],
                            "points": [1.0, 2.1, 51, 36.6],
                            "type": "rectangle",
                            "occluded": False,
                            "outside": False
                        },
                        {
                            "frame": 2,
                            "attributes": [],
                            "points": [1.0, 2.1, 51, 36.6],
                            "type": "rectangle",
                            "occluded": False,
                            "outside": True,
                        }
                    ]
                }]
                polygon_tracks_wo_attrs = [{
                    "frame": 0,
                    "label_id": task["labels"][1]["id"],
                    "group": 0,
                    "source": "manual",
                    "attributes": [],
                    "shapes": [
                        {
                            "frame": 0,
                            "attributes": [],
                            "points": [1.0, 2.1, 50.2, 36.6, 7.0, 10.0],
                            "type": "polygon",
                            "occluded": False,
                            "outside": False,
                        },
                        {
                            "frame": 1,
                            "attributes": [],
                            "points": [1.0, 2.1, 51, 36.6, 8.0, 11.0],
                            "type": "polygon",
                            "occluded": False,
                            "outside": True
                        },
                        {
                            "frame": 2,
                            "attributes": [],
                            "points": [1.0, 2.1, 51, 36.6, 14.0, 15.0],
                            "type": "polygon",
                            "occluded": False,
                            "outside": False,
                        }
                    ]
                }]

                rectangle_shapes_with_attrs = [{
                    "frame": 0,
                    "label_id": task["labels"][0]["id"],
                    "group": 0,
                    "source": "manual",
                    "attributes": [
                        {
                            "spec_id": task["labels"][0]["attributes"][0]["id"],
                            "value": task["labels"][0]["attributes"][0]["values"][0]
                        },
                        {
                            "spec_id": task["labels"][0]["attributes"][1]["id"],
                            "value": task["labels"][0]["attributes"][1]["default_value"]
                        }
                    ],
                    "points": [1.0, 2.1, 10.6, 53.22],
                    "type": "rectangle",
                    "occluded": False,
                }]

                rectangle_shapes_with_wider_attrs = [{
                    "frame": 0,
                    "label_id": task["labels"][2]["id"],
                    "group": 0,
                    "source": "manual",
                    "attributes": [
                        {
                            "spec_id": task["labels"][2]["attributes"][0]["id"],
                            "value": task["labels"][2]["attributes"][0]["default_value"]
                        },
                        {
                            "spec_id": task["labels"][2]["attributes"][1]["id"],
                            "value": task["labels"][2]["attributes"][1]["values"][1]
                        },
                        {
                            "spec_id": task["labels"][2]["attributes"][2]["id"],
                            "value": task["labels"][2]["attributes"][2]["default_value"]
                        }
                    ],
                    "points": [1.0, 2.1, 10.6, 53.22],
                    "type": "rectangle",
                    "occluded": False,
                }]

                rectangle_shapes_wo_attrs = [{
                    "frame": 1,
                    "label_id": task["labels"][1]["id"],
                    "group": 0,
                    "source": "manual",
                    "attributes": [],
                    "points": [2.0, 2.1, 40, 50.7],
                    "type": "rectangle",
                    "occluded": False,
                }]

                polygon_shapes_wo_attrs = [{
                    "frame": 1,
                    "label_id": task["labels"][1]["id"],
                    "group": 0,
                    "source": "manual",
                    "attributes": [],
                    "points": [2.0, 2.1, 100, 30.22, 40, 77, 1, 3],
                    "type": "polygon",
                    "occluded": False,
                }]

                polygon_shapes_with_attrs = [{
                    "frame": 2,
                    "label_id": task["labels"][0]["id"],
                    "group": 1,
                    "source": "manual",
                    "attributes": [
                        {
                            "spec_id": task["labels"][0]["attributes"][0]["id"],
                            "value": task["labels"][0]["attributes"][0]["values"][1]
                        },
                        {
                            "spec_id": task["labels"][0]["attributes"][1]["id"],
                            "value": task["labels"][0]["attributes"][1]["default_value"]
                        }
                    ],
                    "points": [20.0, 0.1, 10, 3.22, 4, 7, 10, 30, 1, 2, 4.44, 5.55],
                    "type": "polygon",
                    "occluded": True,
                },
                {
                    "frame": 2,
                    "label_id": task["labels"][1]["id"],
                    "group": 1,
                    "source": "manual",
                    "attributes": [],
                    "points": [4, 7, 10, 30, 4, 5.55],
                    "type": "polygon",
                    "occluded": False,
                }]

                points_wo_attrs = [{
                    "frame": 1,
                    "label_id": task["labels"][1]["id"],
                    "group": 0,
                    "source": "manual",
                    "attributes": [],
                    "points": [20.0, 0.1, 10, 3.22, 4, 7, 10, 30, 1, 2],
                    "type": "points",
                    "occluded": False,
                }]

                tags_wo_attrs = [{
                    "frame": 2,
                    "label_id": task["labels"][1]["id"],
                    "group": 0,
                    "source": "manual",
                    "attributes": [],
                }]
                tags_with_attrs = [{
                    "frame": 1,
                    "label_id": task["labels"][0]["id"],
                    "group": 3,
                    "source": "manual",
                    "attributes": [
                        {
                            "spec_id": task["labels"][0]["attributes"][0]["id"],
                            "value": task["labels"][0]["attributes"][0]["values"][1]
                        },
                        {
                            "spec_id": task["labels"][0]["attributes"][1]["id"],
                            "value": task["labels"][0]["attributes"][1]["default_value"]
                        }
                    ],
                }]

            annotations = {
                "version": 0,
                "tags": [],
                "shapes": [],
                "tracks": [],
            }
            if annotation_format == "CVAT for video 1.1":
                annotations["tracks"] = rectangle_tracks_with_attrs \
                                      + rectangle_tracks_wo_attrs \
                                      + polygon_tracks_wo_attrs

            elif annotation_format == "CVAT for images 1.1":
                annotations["shapes"] = rectangle_shapes_with_attrs \
                                      + rectangle_shapes_wo_attrs \
                                      + polygon_shapes_wo_attrs \
                                      + polygon_shapes_with_attrs
                annotations["tags"] = tags_with_attrs + tags_wo_attrs

            elif annotation_format == "PASCAL VOC 1.1":
                annotations["shapes"] = rectangle_shapes_wo_attrs
                annotations["tags"] = tags_wo_attrs

            elif annotation_format == "YOLO 1.1" or \
                 annotation_format == "TFRecord 1.0":
                annotations["shapes"] = rectangle_shapes_wo_attrs

            elif annotation_format == "COCO 1.0":
                annotations["shapes"] = polygon_shapes_wo_attrs

            elif annotation_format == "COCO Keypoints 1.0":
                annotations["shapes"] = points_wo_attrs

            elif annotation_format == "Segmentation mask 1.1":
                annotations["shapes"] = rectangle_shapes_wo_attrs \
                                      + polygon_shapes_wo_attrs
                annotations["tracks"] = rectangle_tracks_wo_attrs

            elif annotation_format == "MOT 1.1":
                annotations["shapes"] = rectangle_shapes_wo_attrs
                annotations["tracks"] = rectangle_tracks_wo_attrs

            elif annotation_format == "MOTS PNG 1.0":
                annotations["tracks"] = polygon_tracks_wo_attrs

            elif annotation_format == "LabelMe 3.0":
                annotations["shapes"] = rectangle_shapes_with_attrs \
                                      + rectangle_shapes_wo_attrs \
                                      + polygon_shapes_wo_attrs \
                                      + polygon_shapes_with_attrs

            elif annotation_format == "Datumaro 1.0":
                annotations["shapes"] = rectangle_shapes_with_attrs \
                                      + rectangle_shapes_wo_attrs \
                                      + polygon_shapes_wo_attrs \
                                      + polygon_shapes_with_attrs
                annotations["tags"] = tags_with_attrs + tags_wo_attrs

            elif annotation_format == "ImageNet 1.0":
                annotations["tags"] = tags_wo_attrs

            elif annotation_format == "CamVid 1.0":
                annotations["shapes"] = rectangle_shapes_wo_attrs \
                                      + polygon_shapes_wo_attrs

            elif annotation_format == "WiderFace 1.0":
                annotations["tags"] = tags_wo_attrs
                annotations["shapes"] = rectangle_shapes_with_wider_attrs

            elif annotation_format == "VGGFace2 1.0":
                annotations["tags"] = tags_wo_attrs
                annotations["shapes"] = points_wo_attrs \
                                      + rectangle_shapes_wo_attrs
            elif annotation_format == "Cityscapes 1.0":
                annotations["shapes"] = points_wo_attrs \
                                      + rectangle_shapes_wo_attrs
            elif annotation_format == "Open Images V6 1.0":
                annotations["tags"] = tags_wo_attrs
                annotations["shapes"] = rectangle_shapes_wo_attrs \
                                      + polygon_shapes_wo_attrs

            elif annotation_format == "LFW 1.0":
                annotations["shapes"] = points_wo_attrs \
                                      + tags_wo_attrs

            elif annotation_format == "KITTI 1.0":
                annotations["shapes"] = rectangle_shapes_wo_attrs \
                                            + polygon_shapes_wo_attrs

            elif annotation_format == "Market-1501 1.0":
                tags_with_attrs = [{
                    "frame": 1,
                    "label_id": task["labels"][0]["id"],
                    "group": 0,
                    "source": "manual",
                    "attributes": [
                        {
                            "spec_id": task["labels"][0]["attributes"][0]["id"],
                            "value": task["labels"][0]["attributes"][0]["values"][1]
                        },
                        {
                            "spec_id": task["labels"][0]["attributes"][1]["id"],
                            "value": task["labels"][0]["attributes"][1]["values"][2]
                        },
                        {
                            "spec_id": task["labels"][0]["attributes"][2]["id"],
                            "value": task["labels"][0]["attributes"][2]["values"][0]
                        }
                    ],
                }]
                annotations["tags"] = tags_with_attrs
            elif annotation_format in ['Kitti Raw Format 1.0',
                    'Sly Point Cloud Format 1.0', 'Datumaro 3D 1.0']:
                velodyne_wo_attrs = [{
                    "frame": 0,
                    "label_id": task["labels"][0]["id"],
                    "group": 0,
                    "source": "manual",
                    "attributes": [
                    ],
                    "points": [-3.62, 7.95, -1.03, 0.0, 0.0, 0.0, 1.0, 1.0,
                               1.0, 0.0, 0.0, 0.0, 0.0, 0.0, 0.0, 0.0],
                    "type": "cuboid_3d",
                    "occluded": False,
                },
                    {
                        "frame": 0,
                        "label_id": task["labels"][0]["id"],
                        "group": 0,
                        "source": "manual",
                        "attributes": [],
                        "points": [23.01, 8.34, -0.76, 0.0, 0.0, 0.0, 1.0, 1.0,
                                   1.0, 0.0, 0.0, 0.0, 0.0, 0.0, 0.0, 0.0],
                        "type": "cuboid_3d",
                        "occluded": False,
                    }
                ]
                annotations["shapes"] = velodyne_wo_attrs
            elif annotation_format == "ICDAR Recognition 1.0":
                tags_with_attrs = [{
                    "frame": 1,
                    "label_id": task["labels"][0]["id"],
                    "group": 0,
                    "source": "manual",
                    "attributes": [
                        {
                            "spec_id": task["labels"][0]["attributes"][0]["id"],
                            "value": task["labels"][0]["attributes"][0]["values"][1]
                        }
                    ],
                }]

                annotations["tags"] = tags_with_attrs

            elif annotation_format == "ICDAR Localization 1.0":
                rectangle_shapes_with_attrs = [{
                    "frame": 0,
                    "label_id": task["labels"][0]["id"],
                    "group": 0,
                    "source": "manual",
                    "attributes": [
                        {
                            "spec_id": task["labels"][0]["attributes"][0]["id"],
                            "value": task["labels"][0]["attributes"][0]["values"][0]
                        },
                    ],
                    "points": [1.0, 2.1, 10.6, 53.22],
                    "type": "rectangle",
                    "occluded": False,
                }]
                polygon_shapes_with_attrs = [{
                    "frame": 0,
                    "label_id": task["labels"][0]["id"],
                    "group": 0,
                    "source": "manual",
                    "attributes": [
                        {
                            "spec_id": task["labels"][0]["attributes"][0]["id"],
                            "value": task["labels"][0]["attributes"][0]["values"][1]
                        },
                    ],
                    "points": [20.0, 0.1, 10, 3.22, 4, 7, 10, 30],
                    "type": "polygon",
                    "occluded": False,
                }]

                annotations["shapes"] = rectangle_shapes_with_attrs \
                                      + polygon_shapes_with_attrs

            elif annotation_format == "ICDAR Segmentation 1.0":
                rectangle_shapes_with_attrs = [{
                    "frame": 0,
                    "label_id": task["labels"][0]["id"],
                    "group": 0,
                    "source": "manual",
                    "attributes": [
                        {
                            "spec_id": task["labels"][0]["attributes"][0]["id"],
                            "value": task["labels"][0]["attributes"][0]["values"][0]
                        },
                        {
                            "spec_id": task["labels"][0]["attributes"][1]["id"],
                            "value": task["labels"][0]["attributes"][1]["values"][0]
                        },
                        {
                            "spec_id": task["labels"][0]["attributes"][2]["id"],
                            "value": task["labels"][0]["attributes"][2]["values"][1]
                        },
                        {
                            "spec_id": task["labels"][0]["attributes"][3]["id"],
                            "value": task["labels"][0]["attributes"][3]["values"][2]
                        }
                    ],
                    "points": [1.0, 2.1, 10.6, 53.22],
                    "type": "rectangle",
                    "occluded": False,
                }]
                polygon_shapes_with_attrs = [{
                    "frame": 0,
                    "label_id": task["labels"][0]["id"],
                    "group": 0,
                    "source": "manual",
                    "attributes": [
                        {
                            "spec_id": task["labels"][0]["attributes"][0]["id"],
                            "value": task["labels"][0]["attributes"][0]["values"][1]
                        },
                        {
                            "spec_id": task["labels"][0]["attributes"][1]["id"],
                            "value": task["labels"][0]["attributes"][1]["values"][1]
                        },
                        {
                            "spec_id": task["labels"][0]["attributes"][2]["id"],
                            "value": task["labels"][0]["attributes"][2]["values"][0]
                        },
                        {
                            "spec_id": task["labels"][0]["attributes"][3]["id"],
                            "value": task["labels"][0]["attributes"][3]["values"][1]
                        }
                    ],
                    "points": [20.0, 0.1, 10, 3.22, 4, 7, 10, 30],
                    "type": "polygon",
                    "occluded": False,
                }]

                annotations["shapes"] = rectangle_shapes_with_attrs \
                                      + polygon_shapes_with_attrs

            else:
                raise Exception("Unknown format {}".format(annotation_format))

            return annotations

        response = self._get_formats(owner)
        self.assertEqual(response.status_code, HTTP_200_OK)
        if owner is not None:
            data = response.data
        else:
            data = self._get_formats(owner).data
        import_formats = data['importers']
        export_formats = data['exporters']
        self.assertTrue(isinstance(import_formats, list) and import_formats)
        self.assertTrue(isinstance(export_formats, list) and export_formats)
        import_formats = { v['name']: v for v in import_formats }
        export_formats = { v['name']: v for v in export_formats }

        formats = { exp: exp if exp in import_formats else None
            for exp in export_formats }
        if 'CVAT 1.1' in import_formats:
            if 'CVAT for video 1.1' in export_formats:
                formats['CVAT for video 1.1'] = 'CVAT 1.1'
            if 'CVAT for images 1.1' in export_formats:
                formats['CVAT for images 1.1'] = 'CVAT 1.1'
        if set(import_formats) ^ set(export_formats):
            # NOTE: this may not be an error, so we should not fail
            print("The following import formats have no pair:",
                set(import_formats) - set(export_formats))
            print("The following export formats have no pair:",
                set(export_formats) - set(import_formats))

        for export_format, import_format in formats.items():
            with self.subTest(export_format=export_format,
                    import_format=import_format):
                # 1. create task
                task, jobs = self._create_task(owner, owner, import_format)

                # 2. add annotation
                data = _get_initial_annotation(export_format)
                response = self._put_api_v2_tasks_id_annotations(task["id"], owner, data)
                data["version"] += 1

                self.assertEqual(response.status_code, HTTP_200_OK)
                self._check_response(response, data)

                # 3. download annotation
                response = self._dump_api_v2_tasks_id_annotations(task["id"], owner,
                    "?format={}".format(export_format))
                if not export_formats[export_format]['enabled']:
                    self.assertEqual(response.status_code,
                        status.HTTP_405_METHOD_NOT_ALLOWED)
                    continue
                else:
                    self.assertEqual(response.status_code, HTTP_202_ACCEPTED)

                response = self._dump_api_v2_tasks_id_annotations(task["id"], owner,
                    "?format={}".format(export_format))
                self.assertEqual(response.status_code, HTTP_201_CREATED)

                response = self._dump_api_v2_tasks_id_annotations(task["id"], owner,
                    "?format={}&action=download".format(export_format))
                self.assertEqual(response.status_code, HTTP_200_OK)

                # 4. check downloaded data
                self.assertTrue(response.streaming)
                content = io.BytesIO(b"".join(response.streaming_content))
                self._check_dump_content(content, task, jobs, data, export_format)
                content.seek(0)

                # 5. remove annotation form the task
                response = self._delete_api_v2_tasks_id_annotations(task["id"], owner)
                data["version"] += 1
                self.assertEqual(response.status_code, HTTP_204_NO_CONTENT)

                # 6. upload annotation
                if not import_format:
                    continue

                uploaded_data = {
                    "annotation_file": content,
                }
                response = self._upload_api_v2_tasks_id_annotations(
                    task["id"], owner, uploaded_data,
                    "format={}".format(import_format))
                self.assertEqual(response.status_code, HTTP_202_ACCEPTED)

                response = self._upload_api_v2_tasks_id_annotations(
                    task["id"], owner, {},
                    "format={}".format(import_format))
                self.assertEqual(response.status_code, HTTP_201_CREATED)

                # 7. check annotation
                if export_format in {"Segmentation mask 1.1", "MOTS PNG 1.0",
                        "CamVid 1.0", "ICDAR Segmentation 1.0"}:
                    continue # can't really predict the result to check
                response = self._get_api_v2_tasks_id_annotations(task["id"], owner)
                self.assertEqual(response.status_code, HTTP_200_OK)

                data["version"] += 2 # upload is delete + put
                self._check_response(response, data)

                break
    def _check_dump_content(self, content, task, jobs, data, format_name):
        def etree_to_dict(t):
            d = {t.tag: {} if t.attrib else None}
            children = list(t)
            if children:
                dd = defaultdict(list)
                for dc in map(etree_to_dict, children):
                    for k, v in dc.items():
                        dd[k].append(v)
                d = {t.tag: {k: v[0] if len(v) == 1 else v
                    for k, v in dd.items()}}
            if t.attrib:
                d[t.tag].update(('@' + k, v) for k, v in t.attrib.items())
            if t.text:
                text = t.text.strip()
                if not (children or t.attrib):
                    d[t.tag] = text
            return d

        if format_name in {"CVAT for video 1.1", "CVAT for images 1.1"}:
            with tempfile.TemporaryDirectory() as tmp_dir:
                zipfile.ZipFile(content).extractall(tmp_dir)
                xmls = glob(os.path.join(tmp_dir, '**', '*.xml'), recursive=True)
                self.assertTrue(xmls)
                for xml in xmls:
                    xmlroot = ET.parse(xml).getroot()
                    self.assertEqual(xmlroot.tag, "annotations")
                    tags = xmlroot.findall("./meta")
                    self.assertEqual(len(tags), 1)
                    meta = etree_to_dict(tags[0])["meta"]
                    self.assertEqual(meta["task"]["name"], task["name"])
        elif format_name == "PASCAL VOC 1.1":
            self.assertTrue(zipfile.is_zipfile(content))
        elif format_name == "YOLO 1.1":
            self.assertTrue(zipfile.is_zipfile(content))
        elif format_name in ['Kitti Raw Format 1.0','Sly Point Cloud Format 1.0']:
            self.assertTrue(zipfile.is_zipfile(content))
        elif format_name in ["COCO 1.0", "COCO Keypoints 1.0"]:
            with tempfile.TemporaryDirectory() as tmp_dir:
                zipfile.ZipFile(content).extractall(tmp_dir)
                jsons = glob(os.path.join(tmp_dir, '**', '*.json'), recursive=True)
                self.assertTrue(jsons)
                for json in jsons:
                    coco = coco_loader.COCO(json)
                    self.assertTrue(coco.getAnnIds())
        elif format_name == "TFRecord 1.0":
            self.assertTrue(zipfile.is_zipfile(content))
        elif format_name == "Segmentation mask 1.1":
            self.assertTrue(zipfile.is_zipfile(content))


    def _run_coco_annotation_upload_test(self, user):
        def generate_coco_anno():
            return b"""{
            "categories": [
                {
                "id": 1,
                "name": "car",
                "supercategory": ""
                },
                {
                "id": 2,
                "name": "person",
                "supercategory": ""
                }
            ],
            "images": [
                {
                "coco_url": "",
                "date_captured": "",
                "flickr_url": "",
                "license": 0,
                "id": 0,
                "file_name": "test_1.jpg",
                "height": 720,
                "width": 1280
                }
            ],
            "annotations": [
                {
                "category_id": 1,
                "id": 1,
                "image_id": 0,
                "iscrowd": 0,
                "segmentation": [
                    []
                ],
                "area": 17702.0,
                "bbox": [
                    574.0,
                    407.0,
                    167.0,
                    106.0
                ]
                }
            ]
            }"""

        task, _ = self._create_task(user, user)

        content = io.BytesIO(generate_coco_anno())
        content.seek(0)

        format_name = "COCO 1.0"
        uploaded_data = {
            "annotation_file": content,
        }
        response = self._upload_api_v2_tasks_id_annotations(
            task["id"], user, uploaded_data,
            "format={}".format(format_name))
        self.assertEqual(response.status_code, status.HTTP_202_ACCEPTED)

        response = self._upload_api_v2_tasks_id_annotations(
            task["id"], user, {}, "format={}".format(format_name))
        self.assertEqual(response.status_code, status.HTTP_201_CREATED)

        response = self._get_api_v2_tasks_id_annotations(task["id"], user)
        self.assertEqual(response.status_code, status.HTTP_200_OK)

    def test_api_v2_tasks_id_annotations_admin(self):
        self._run_api_v2_tasks_id_annotations(self.admin, self.assignee)

    def test_api_v2_tasks_id_annotations_user(self):
        self._run_api_v2_tasks_id_annotations(self.user, self.user)

    def test_api_v2_tasks_id_annotations_dump_load_admin(self):
        self._run_api_v2_tasks_id_annotations_dump_load(self.admin)

    def test_api_v2_tasks_id_annotations_dump_load_user(self):
        self._run_api_v2_tasks_id_annotations_dump_load(self.user)

    def test_api_v2_tasks_id_annotations_dump_load_no_auth(self):
        self._run_api_v2_tasks_id_annotations_dump_load(self.user)

    def test_api_v2_tasks_id_annotations_upload_coco_user(self):
        self._run_coco_annotation_upload_test(self.user)

class ServerShareAPITestCase(ApiTestBase):
    @classmethod
    def setUpTestData(cls):
        create_db_users(cls)

    @classmethod
    def setUpClass(cls):
        super().setUpClass()
        path = os.path.join(settings.SHARE_ROOT, "file0.txt")
        open(path, "w").write("test string")
        path = os.path.join(settings.SHARE_ROOT, "test1")
        os.makedirs(path)
        path = os.path.join(path, "file1.txt")
        open(path, "w").write("test string")
        directory = os.path.join(settings.SHARE_ROOT, "test1", "test3")
        os.makedirs(directory)
        path = os.path.join(settings.SHARE_ROOT, "test2")
        os.makedirs(path)
        path = os.path.join(path, "file2.txt")
        open(path, "w").write("test string")

    @classmethod
    def tearDownClass(cls):
        super().tearDownClass()
        path = os.path.join(settings.SHARE_ROOT, "file0.txt")
        os.remove(path)
        path = os.path.join(settings.SHARE_ROOT, "test1")
        shutil.rmtree(path)
        path = os.path.join(settings.SHARE_ROOT, "test2")
        shutil.rmtree(path)

    def _run_api_v2_server_share(self, user, directory):
        with ForceLogin(user, self.client):
            response = self.client.get(
                '/api/server/share?directory={}'.format(directory))

        return response

    def _test_api_v2_server_share(self, user):
        data = [
            {"name": "test1", "type": "DIR"},
            {"name": "test2", "type": "DIR"},
            {"name": "file0.txt", "type": "REG"},
        ]

        response = self._run_api_v2_server_share(user, "/")
        self.assertEqual(response.status_code, status.HTTP_200_OK)
        compare_objects(
            self=self,
            obj1=sorted(data, key=lambda d: d["name"]),
            obj2=sorted(response.data, key=lambda d: d["name"]),
            ignore_keys=[]
        )

        data = [
            {"name": "file1.txt", "type": "REG"},
            {"name": "test3", "type": "DIR"},
        ]
        response = self._run_api_v2_server_share(user, "/test1")
        self.assertEqual(response.status_code, status.HTTP_200_OK)
        compare_objects(
            self=self,
            obj1=sorted(data, key=lambda d: d["name"]),
            obj2=sorted(response.data, key=lambda d: d["name"]),
            ignore_keys=[]
        )

        data = []
        response = self._run_api_v2_server_share(user, "/test1/test3")
        self.assertEqual(response.status_code, status.HTTP_200_OK)
        compare_objects(
            self=self,
            obj1=sorted(data, key=lambda d: d["name"]),
            obj2=sorted(response.data, key=lambda d: d["name"]),
            ignore_keys=[]
        )

        data = [
            {"name": "file2.txt", "type": "REG"},
        ]
        response = self._run_api_v2_server_share(user, "/test2")
        self.assertEqual(response.status_code, status.HTTP_200_OK)
        compare_objects(
            self=self,
            obj1=sorted(data, key=lambda d: d["name"]),
            obj2=sorted(response.data, key=lambda d: d["name"]),
            ignore_keys=[]
        )

        response = self._run_api_v2_server_share(user, "/test4")
        self.assertEqual(response.status_code, status.HTTP_400_BAD_REQUEST)

    def test_api_v2_server_share_admin(self):
        self._test_api_v2_server_share(self.admin)

    def test_api_v2_server_share_owner(self):
        self._test_api_v2_server_share(self.owner)

    def test_api_v2_server_share_assignee(self):
        self._test_api_v2_server_share(self.assignee)

    def test_api_v2_server_share_user(self):
        self._test_api_v2_server_share(self.user)

    def test_api_v2_server_share_annotator(self):
        self._test_api_v2_server_share(self.annotator)

    def test_api_v2_server_share_somebody(self):
        self._test_api_v2_server_share(self.somebody)

    def test_api_v2_server_share_no_auth(self):
        response = self._run_api_v2_server_share(None, "/")
        self.assertEqual(response.status_code, status.HTTP_401_UNAUTHORIZED)


class ServerShareDifferentTypesAPITestCase(ApiTestBase):
    @classmethod
    def setUpTestData(cls):
        create_db_users(cls)

    @staticmethod
    def _create_shared_files(shared_images):
        image = Image.new('RGB', size=(100, 50))
        for img in shared_images:
            img_path = os.path.join(settings.SHARE_ROOT, img)
            if not os.path.exists(os.path.dirname(img_path)):
                os.makedirs(os.path.dirname(img_path))
            image.save(img_path)

    def _get_request(self, path):
        with ForceLogin(self.user, self.client):
            response = self.client.get(path)
        return response

    def _run_api_v2_server_share(self, directory):
        with ForceLogin(self.user, self.client):
            response = self.client.get(
                '/api/server/share?directory={}'.format(directory))

        return response

    def _create_task(self, data, image_data):
        with ForceLogin(self.user, self.client):
            response = self.client.post('/api/tasks', data=data, format="json")
            self.assertEqual(response.status_code, status.HTTP_201_CREATED)
            tid = response.data["id"]

            response = self.client.post("/api/tasks/%s/data" % tid,
                                        data=image_data)
            self.assertEqual(response.status_code, status.HTTP_202_ACCEPTED)
            response = self.client.get("/api/tasks/%s" % tid)
            task = response.data

        return task

    def test_api_v2_combined_image_and_directory_extractors(self):
        shared_images = ["data1/street.png", "data1/people.jpeg", "data1/street_1.jpeg", "data1/street_2.jpeg",
                         "data1/street_3.jpeg", "data1/subdir/image_4.jpeg", "data1/subdir/image_5.jpeg",
                         "data1/subdir/image_6.jpeg"]
        images_count = len(shared_images)
        self._create_shared_files(shared_images)
        response = self._run_api_v2_server_share("/data1")
        self.assertEqual(response.status_code, status.HTTP_200_OK)

        shared_images = [img for img in shared_images if os.path.dirname(img) != "/data1/subdir"]
        shared_images.append("/data1/subdir/")
        shared_images.append("/data1/")
        remote_files = {"server_files[%d]" % i: shared_images[i] for i in range(len(shared_images))}

        task = {
            "name": "task combined image and directory extractors",
            "overlap": 0,
            "segment_size": 0,
            "labels": [
                {"name": "car"},
                {"name": "person"},
            ]
        }
        image_data = {
            "size": 0,
            "image_quality": 70,
            "compressed_chunk_type": "imageset",
            "original_chunk_type": "imageset",
            "client_files": [],
            "remote_files": [],
            "use_zip_chunks": False,
            "use_cache": False,
            "copy_data": False
        }
        image_data.update(remote_files)
        # create task with server
        task = self._create_task(task, image_data)
        response = self._get_request("/api/tasks/%s/data/meta" % task["id"])
        self.assertEqual(len(response.data["frames"]), images_count)


class TaskAnnotation2DContext(ApiTestBase):
    def setUp(self):
        super().setUp()
        self.task = {
            "name": "my archive task without copying #11",
            "overlap": 0,
            "segment_size": 0,
            "labels": [
                {"name": "car"},
                {"name": "person"},
            ]
        }

    @classmethod
    def setUpTestData(cls):
        create_db_users(cls)

    def _get_request_with_data(self, path, data, user):
        with ForceLogin(user, self.client):
            response = self.client.get(path, data)
        return response

    def _get_request(self, path, user):
        with ForceLogin(user, self.client):
            response = self.client.get(path)
        return response

    def _create_task(self, data, image_data):
        with ForceLogin(self.user, self.client):
            response = self.client.post('/api/tasks', data=data, format="json")
            assert response.status_code == status.HTTP_201_CREATED, response.status_code
            tid = response.data["id"]

            response = self.client.post("/api/tasks/%s/data" % tid,
                                            data=image_data)
            assert response.status_code == status.HTTP_202_ACCEPTED, response.status_code

            response = self.client.get("/api/tasks/%s" % tid)
            task = response.data

        return task

    def create_zip_archive_with_related_images(self, file_name, test_dir, context_images_info):
        with tempfile.TemporaryDirectory() as tmp_dir:
            for img in context_images_info:
                image = Image.new('RGB', size=(100, 50))
                image.save(os.path.join(tmp_dir, img), 'png')
                if context_images_info[img]:
                    related_path = os.path.join(tmp_dir, "related_images", img.replace(".", "_"))
                    os.makedirs(related_path)
                    image.save(os.path.join(related_path, f"related_{img}"), 'png')

            zip_file_path = os.path.join(test_dir, file_name)
            shutil.make_archive(zip_file_path, 'zip', tmp_dir)
        return f"{zip_file_path}.zip"

    def test_check_flag_has_related_context(self):
        with TestDir() as test_dir:
            test_cases = {
                "All images with context": {"image_1.png": True, "image_2.png": True},
                "One image with context": {"image_1.png": True, "image_2.png": False}
            }
            for test_case, context_img_data in test_cases.items():
                filename = self.create_zip_archive_with_related_images(test_case, test_dir, context_img_data)
                img_data = {
                    "client_files[0]": open(filename, 'rb'),
                    "image_quality": 75,
                }
                task = self._create_task(self.task, img_data)
                task_id = task["id"]

                response = self._get_request("/api/tasks/%s/data/meta" % task_id, self.admin)
                for frame in response.data["frames"]:
                    self.assertEqual(context_img_data[frame["name"]], frame["has_related_context"])

    def test_fetch_related_image_from_server(self):
        test_name = self._testMethodName
        context_img_data ={"image_1.png": True}
        with TestDir() as test_dir:
            filename = self.create_zip_archive_with_related_images(test_name, test_dir, context_img_data)
            img_data = {
                "client_files[0]": open(filename, 'rb'),
                "image_quality": 75,
            }
            task = self._create_task(self.task , img_data)
            task_id = task["id"]
            data = {
                "quality": "original",
                "type": "context_image",
                "number": 0
            }
            response = self._get_request_with_data("/api/tasks/%s/data" % task_id, data, self.admin)
            self.assertEqual(response.status_code, status.HTTP_200_OK)<|MERGE_RESOLUTION|>--- conflicted
+++ resolved
@@ -3116,17 +3116,10 @@
     @classmethod
     def setUpClass(cls):
         super().setUpClass()
-<<<<<<< HEAD
 
         cls._share_image_sizes = {}
         cls._share_files = []
 
-=======
-
-        cls._share_image_sizes = {}
-        cls._share_files = []
-
->>>>>>> ad534b2a
         for filename in [
             "test_1.jpg", "test_2.jpg", "test_3.jpg", "test_10.jpg", "test_qwe.jpg",
             "subdir2/subdir3/test_zxc.jpg", "data/test_3.jpg"
@@ -3229,7 +3222,6 @@
             manifest_path=os.path.join(settings.SHARE_ROOT, filename),
             sources=[os.path.join(settings.SHARE_ROOT, 'videos', 'test_video_1.mp4')])
         cls._share_files.append(filename)
-<<<<<<< HEAD
 
         image_files = [
             'test_1.jpg', "subdir2/subdir3/test_zxc.jpg", 'test_qwe.jpg',
@@ -3259,33 +3251,6 @@
                 f.write(os.path.join(settings.SHARE_ROOT, fn), fn)
         cls._share_files.append(filename)
 
-=======
-
-        image_files = [
-            'test_1.jpg', "subdir2/subdir3/test_zxc.jpg", 'test_qwe.jpg',
-            'test_3.jpg', 'test_10.jpg', 'data/test_3.jpg', 'test_2.jpg',
-        ]
-        for ordered in [True, False]:
-            filename = 'images_manifest{}.jsonl'.format(
-                "_sorted" if ordered else ""
-            )
-            generate_manifest_file(data_type='images',
-                manifest_path=os.path.join(settings.SHARE_ROOT, filename),
-                sources=[os.path.join(settings.SHARE_ROOT, fn) for fn in image_files],
-                sorting_method=SortingMethod.LEXICOGRAPHICAL if ordered else SortingMethod.PREDEFINED,
-                root_dir=settings.SHARE_ROOT,
-            )
-            cls._share_files.append(filename)
-
-        filename = "test_archive_2.zip"
-        with zipfile.ZipFile(os.path.join(settings.SHARE_ROOT, filename), 'x') as f:
-            for fn in image_files:
-                f.write(os.path.join(settings.SHARE_ROOT, fn), fn)
-        cls._share_files.append(filename)
-        generate_manifest_file(data_type='images', manifest_path=os.path.join(settings.SHARE_ROOT, 'manifest.jsonl'),
-            sources=[os.path.join(settings.SHARE_ROOT, f'test_{i}.jpg') for i in range(1,4)])
-
->>>>>>> ad534b2a
         image_sizes, images = generate_random_image_files("test_1.jpg", "test_2.jpg", "test_3.jpg")
         cls._client_images = {
             'images': images,
@@ -3320,7 +3285,6 @@
     @classmethod
     def tearDownClass(cls):
         super().tearDownClass()
-<<<<<<< HEAD
 
         dirs = set()
         for filename in cls._share_files:
@@ -3332,19 +3296,6 @@
             if not os.listdir(path):
                 os.rmdir(path)
 
-=======
-
-        dirs = set()
-        for filename in cls._share_files:
-            dirs.add(os.path.dirname(filename))
-            os.remove(os.path.join(settings.SHARE_ROOT, filename))
-
-        for dirname in sorted(dirs, reverse=True):
-            path = os.path.join(settings.SHARE_ROOT, dirname)
-            if not os.listdir(path):
-                os.rmdir(path)
-
->>>>>>> ad534b2a
     def _run_api_v2_tasks_id_data_post(self, tid, user, data, *, headers=None):
         with ForceLogin(user, self.client):
             response = self.client.post('/api/tasks/{}/data'.format(tid),
@@ -4061,8 +4012,6 @@
             "image_quality": 70,
             "use_cache": True
         }
-<<<<<<< HEAD
-=======
 
         manifest_name = "images_manifest_sorted.jsonl"
         images = get_manifest_images_list(os.path.join(settings.SHARE_ROOT, manifest_name))
@@ -4097,15 +4046,6 @@
             self._test_api_v2_tasks_id_data_spec(user, task_spec, task_data_copy,
                 self.ChunkType.IMAGESET, self.ChunkType.IMAGESET,
                 image_sizes, StorageMethodChoice.CACHE, StorageChoice.SHARE)
->>>>>>> ad534b2a
-
-        manifest_name = "images_manifest_sorted.jsonl"
-        images = get_manifest_images_list(os.path.join(settings.SHARE_ROOT, manifest_name))
-        image_sizes = [self._share_image_sizes[fn] for fn in images]
-        task_data.update({
-            f"server_files[{i}]": fn
-            for i, fn in enumerate(images + [manifest_name])
-        })
 
         for copy_data in [True, False]:
             with self.subTest(current_function_name(), copy=copy_data):
@@ -4192,20 +4132,6 @@
             ]
         }
 
-<<<<<<< HEAD
-=======
-    def _test_api_v2_tasks_id_data_create_can_use_server_images_with_predefined_sorting(self, user):
-        task_spec = {
-            "name": 'task custom data sequence server files #28-1',
-            "overlap": 0,
-            "segment_size": 0,
-            "labels": [
-                {"name": "car"},
-                {"name": "person"},
-            ]
-        }
-
->>>>>>> ad534b2a
         task_data_common = {
             "image_quality": 70,
             "sorting_method": SortingMethod.PREDEFINED
@@ -4215,16 +4141,11 @@
         images = get_manifest_images_list(os.path.join(settings.SHARE_ROOT, manifest_name))
         image_sizes = [self._share_image_sizes[v] for v in images]
 
-<<<<<<< HEAD
         for caching_enabled, manifest in product(
             [True, False], [True, False]
         ):
             with self.subTest(current_function_name(),
                 manifest=manifest,
-=======
-        for caching_enabled in [True, False]:
-            with self.subTest(current_function_name(),
->>>>>>> ad534b2a
                 caching_enabled=caching_enabled,
             ):
                 task_data = task_data_common.copy()
@@ -4235,7 +4156,6 @@
                 else:
                     storage_method = StorageMethodChoice.FILE_SYSTEM
 
-<<<<<<< HEAD
                 if manifest:
                     task_data.update(
                         (f"server_files[{i}]", f)
@@ -4249,18 +4169,11 @@
                         (f"server_files[{i}]", f)
                         for i, f in enumerate(images)
                     )
-=======
-                task_data.update(
-                    (f"server_files[{i}]", f)
-                    for i, f in enumerate(images)
-                )
->>>>>>> ad534b2a
 
                 self._test_api_v2_tasks_id_data_spec(user, task_spec, task_data,
                     self.ChunkType.IMAGESET, self.ChunkType.IMAGESET,
                     image_sizes, storage_method, StorageChoice.SHARE)
 
-<<<<<<< HEAD
     def _test_api_v2_tasks_id_data_create_can_use_local_images_with_predefined_sorting(self, user):
         task_spec = {
             "name": 'task custom data sequence client files single request #28-2',
@@ -4453,8 +4366,6 @@
                         self.ChunkType.IMAGESET, self.ChunkType.IMAGESET,
                         image_sizes, storage_method, StorageChoice.LOCAL)
 
-=======
->>>>>>> ad534b2a
     def _test_api_v2_tasks_id_data_create_can_use_server_images_with_natural_sorting(self, user):
         task_spec = {
             "name": 'task native data sequence #29',
@@ -4505,7 +4416,6 @@
         self._test_api_v2_tasks_id_data_spec(user, task_spec, task_data, self.ChunkType.IMAGESET, self.ChunkType.IMAGESET,
             image_sizes, StorageMethodChoice.CACHE, StorageChoice.LOCAL)
 
-<<<<<<< HEAD
     def _test_api_v2_tasks_id_data_create_can_send_ordered_images_with_multifile_requests(self, user):
         task_spec = {
             "name": 'task custom data sequence client files multi request #31',
@@ -4648,8 +4558,6 @@
                     image_sizes, StorageMethodChoice.FILE_SYSTEM, StorageChoice.LOCAL,
                     send_data_callback=_send_data_and_fail)
 
-=======
->>>>>>> ad534b2a
     def _test_api_v2_tasks_id_data_create(self, user):
         method_list = {
             func: getattr(self, func) for func in dir(self)
