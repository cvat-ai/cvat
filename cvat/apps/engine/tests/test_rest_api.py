# Copyright (C) 2020 Intel Corporation
#
# SPDX-License-Identifier: MIT


import io
import os
import os.path as osp
import random
import shutil
import tempfile
import xml.etree.ElementTree as ET
import zipfile
from collections import defaultdict
from enum import Enum
from glob import glob
from io import BytesIO
from unittest import mock

import av
import numpy as np
from pdf2image import convert_from_bytes
from django.conf import settings
from django.contrib.auth.models import Group, User
from django.http import HttpResponse
from PIL import Image
from pycocotools import coco as coco_loader
from rest_framework import status
from rest_framework.test import APIClient, APITestCase

from cvat.apps.engine.models import (AttributeType, Data, Job, Project,
    Segment, StatusChoice, Task, Label, StorageMethodChoice, StorageChoice)
from cvat.apps.engine.prepare import prepare_meta, prepare_meta_for_upload
from cvat.apps.engine.media_extractors import ValidateDimension
from cvat.apps.engine.models import DimensionType

def create_db_users(cls):
    (group_admin, _) = Group.objects.get_or_create(name="admin")
    (group_user, _) = Group.objects.get_or_create(name="user")
    (group_annotator, _) = Group.objects.get_or_create(name="annotator")
    (group_observer, _) = Group.objects.get_or_create(name="observer")

    user_admin = User.objects.create_superuser(username="admin", email="",
        password="admin")
    user_admin.groups.add(group_admin)
    user_owner = User.objects.create_user(username="user1", password="user1")
    user_owner.groups.add(group_user)
    user_assignee = User.objects.create_user(username="user2", password="user2")
    user_assignee.groups.add(group_annotator)
    user_annotator = User.objects.create_user(username="user3", password="user3")
    user_annotator.groups.add(group_annotator)
    user_observer = User.objects.create_user(username="user4", password="user4")
    user_observer.groups.add(group_observer)
    user_dummy = User.objects.create_user(username="user5", password="user5")
    user_dummy.groups.add(group_user)

    cls.admin = user_admin
    cls.owner = cls.user1 = user_owner
    cls.assignee = cls.user2 = user_assignee
    cls.annotator = cls.user3 = user_annotator
    cls.observer = cls.user4 = user_observer
    cls.user = cls.user5 = user_dummy

def create_db_task(data):
    data_settings = {
        "size": data.pop("size"),
        "image_quality": data.pop("image_quality"),
    }

    db_data = Data.objects.create(**data_settings)
    shutil.rmtree(db_data.get_data_dirname(), ignore_errors=True)
    os.makedirs(db_data.get_data_dirname())
    os.makedirs(db_data.get_upload_dirname())

    db_task = Task.objects.create(**data)
    shutil.rmtree(db_task.get_task_dirname(), ignore_errors=True)
    os.makedirs(db_task.get_task_dirname())
    os.makedirs(db_task.get_task_logs_dirname())
    os.makedirs(db_task.get_task_artifacts_dirname())
    db_task.data = db_data
    db_task.save()

    for x in range(0, db_task.data.size, db_task.segment_size):
        start_frame = x
        stop_frame = min(x + db_task.segment_size - 1, db_task.data.size - 1)

        db_segment = Segment()
        db_segment.task = db_task
        db_segment.start_frame = start_frame
        db_segment.stop_frame = stop_frame
        db_segment.save()

        db_job = Job()
        db_job.segment = db_segment
        db_job.save()

    return db_task

def create_dummy_db_tasks(obj, project=None):
    tasks = []

    data = {
        "name": "my task #1",
        "owner": obj.owner,
        "assignee": obj.assignee,
        "overlap": 0,
        "segment_size": 100,
        "image_quality": 75,
        "size": 100,
        "project": project
    }
    db_task = create_db_task(data)
    tasks.append(db_task)

    data = {
        "name": "my multijob task",
        "owner": obj.user,
        "overlap": 0,
        "segment_size": 100,
        "image_quality": 50,
        "size": 200,
        "project": project
    }
    db_task = create_db_task(data)
    tasks.append(db_task)

    data = {
        "name": "my task #2",
        "owner": obj.owner,
        "assignee": obj.assignee,
        "overlap": 0,
        "segment_size": 100,
        "image_quality": 75,
        "size": 100,
        "project": project
    }
    db_task = create_db_task(data)
    tasks.append(db_task)

    data = {
        "name": "super task",
        "owner": obj.admin,
        "overlap": 0,
        "segment_size": 50,
        "image_quality": 95,
        "size": 50,
        "project": project
    }
    db_task = create_db_task(data)
    tasks.append(db_task)

    return tasks

def create_dummy_db_projects(obj):
    projects = []

    data = {
        "name": "my empty project",
        "owner": obj.owner,
        "assignee": obj.assignee,
    }
    db_project = Project.objects.create(**data)
    projects.append(db_project)

    data = {
        "name": "my project without assignee",
        "owner": obj.user,
    }
    db_project = Project.objects.create(**data)
    create_dummy_db_tasks(obj, db_project)
    projects.append(db_project)

    data = {
        "name": "my big project",
        "owner": obj.owner,
        "assignee": obj.assignee,
    }
    db_project = Project.objects.create(**data)
    create_dummy_db_tasks(obj, db_project)
    projects.append(db_project)

    data = {
        "name": "public project",
    }
    db_project = Project.objects.create(**data)
    create_dummy_db_tasks(obj, db_project)
    projects.append(db_project)

    data = {
        "name": "super project",
        "owner": obj.admin,
        "assignee": obj.assignee,
    }
    db_project = Project.objects.create(**data)
    create_dummy_db_tasks(obj, db_project)
    projects.append(db_project)

    return projects


class ForceLogin:
    def __init__(self, user, client):
        self.user = user
        self.client = client

    def __enter__(self):
        if self.user:
            self.client.force_login(self.user, backend='django.contrib.auth.backends.ModelBackend')

        return self

    def __exit__(self, exception_type, exception_value, traceback):
        if self.user:
            self.client.logout()


class JobGetAPITestCase(APITestCase):
    def setUp(self):
        self.client = APIClient()

    @classmethod
    def setUpTestData(cls):
        create_db_users(cls)
        cls.task = create_dummy_db_tasks(cls)[0]
        cls.job = Job.objects.filter(segment__task_id=cls.task.id).first()
        cls.job.assignee = cls.annotator
        cls.job.save()

    def _run_api_v1_jobs_id(self, jid, user):
        with ForceLogin(user, self.client):
            response = self.client.get('/api/v1/jobs/{}'.format(jid))

        return response

    def _check_request(self, response):
        self.assertEqual(response.status_code, status.HTTP_200_OK)
        self.assertEqual(response.data["id"], self.job.id)
        self.assertEqual(response.data["status"], StatusChoice.ANNOTATION)
        self.assertEqual(response.data["start_frame"], self.job.segment.start_frame)
        self.assertEqual(response.data["stop_frame"], self.job.segment.stop_frame)

    def test_api_v1_jobs_id_admin(self):
        response = self._run_api_v1_jobs_id(self.job.id, self.admin)
        self._check_request(response)
        response = self._run_api_v1_jobs_id(self.job.id + 10, self.admin)
        self.assertEqual(response.status_code, status.HTTP_404_NOT_FOUND)

    def test_api_v1_jobs_id_owner(self):
        response = self._run_api_v1_jobs_id(self.job.id, self.owner)
        self._check_request(response)
        response = self._run_api_v1_jobs_id(self.job.id + 10, self.owner)
        self.assertEqual(response.status_code, status.HTTP_404_NOT_FOUND)

    def test_api_v1_jobs_id_annotator(self):
        response = self._run_api_v1_jobs_id(self.job.id, self.annotator)
        self._check_request(response)
        response = self._run_api_v1_jobs_id(self.job.id + 10, self.annotator)
        self.assertEqual(response.status_code, status.HTTP_404_NOT_FOUND)

    def test_api_v1_jobs_id_observer(self):
        response = self._run_api_v1_jobs_id(self.job.id, self.observer)
        self._check_request(response)
        response = self._run_api_v1_jobs_id(self.job.id + 10, self.observer)
        self.assertEqual(response.status_code, status.HTTP_404_NOT_FOUND)

    def test_api_v1_jobs_id_user(self):
        response = self._run_api_v1_jobs_id(self.job.id, self.user)
        self.assertEqual(response.status_code, status.HTTP_403_FORBIDDEN)
        response = self._run_api_v1_jobs_id(self.job.id + 10, self.user)
        self.assertEqual(response.status_code, status.HTTP_404_NOT_FOUND)

    def test_api_v1_jobs_id_no_auth(self):
        response = self._run_api_v1_jobs_id(self.job.id, None)
        self.assertEqual(response.status_code, status.HTTP_401_UNAUTHORIZED)
        response = self._run_api_v1_jobs_id(self.job.id + 10, None)
        self.assertEqual(response.status_code, status.HTTP_401_UNAUTHORIZED)


class JobUpdateAPITestCase(APITestCase):
    def setUp(self):
        self.client = APIClient()
        self.task = create_dummy_db_tasks(self)[0]
        self.job = Job.objects.filter(segment__task_id=self.task.id).first()
        self.job.assignee = self.annotator
        self.job.save()

    @classmethod
    def setUpTestData(cls):
        create_db_users(cls)

    def _run_api_v1_jobs_id(self, jid, user, data):
        with ForceLogin(user, self.client):
            response = self.client.put('/api/v1/jobs/{}'.format(jid), data=data, format='json')

        return response

    def _check_request(self, response, data):
        self.assertEqual(response.status_code, status.HTTP_200_OK)
        self.assertEqual(response.data["id"], self.job.id)
        self.assertEqual(response.data["status"], data.get('status', self.job.status))
        assignee = self.job.assignee.id if self.job.assignee else None
        self.assertEqual(response.data["assignee"]["id"], data.get('assignee_id', assignee))
        self.assertEqual(response.data["start_frame"], self.job.segment.start_frame)
        self.assertEqual(response.data["stop_frame"], self.job.segment.stop_frame)

    def test_api_v1_jobs_id_admin(self):
        data = {"status": StatusChoice.COMPLETED, "assignee_id": self.owner.id}
        response = self._run_api_v1_jobs_id(self.job.id, self.admin, data)
        self._check_request(response, data)
        response = self._run_api_v1_jobs_id(self.job.id + 10, self.admin, data)
        self.assertEqual(response.status_code, status.HTTP_404_NOT_FOUND)

    def test_api_v1_jobs_id_owner(self):
        data = {"status": StatusChoice.VALIDATION, "assignee_id": self.annotator.id}
        response = self._run_api_v1_jobs_id(self.job.id, self.owner, data)
        self._check_request(response, data)
        response = self._run_api_v1_jobs_id(self.job.id + 10, self.owner, data)
        self.assertEqual(response.status_code, status.HTTP_404_NOT_FOUND)

    def test_api_v1_jobs_id_annotator(self):
        data = {"status": StatusChoice.ANNOTATION, "assignee_id": self.user.id}
        response = self._run_api_v1_jobs_id(self.job.id, self.annotator, data)
        self._check_request(response, data)
        response = self._run_api_v1_jobs_id(self.job.id + 10, self.annotator, data)
        self.assertEqual(response.status_code, status.HTTP_404_NOT_FOUND)

    def test_api_v1_jobs_id_observer(self):
        data = {"status": StatusChoice.ANNOTATION, "assignee_id": self.admin.id}
        response = self._run_api_v1_jobs_id(self.job.id, self.observer, data)
        self.assertEqual(response.status_code, status.HTTP_403_FORBIDDEN)
        response = self._run_api_v1_jobs_id(self.job.id + 10, self.observer, data)
        self.assertEqual(response.status_code, status.HTTP_404_NOT_FOUND)

    def test_api_v1_jobs_id_user(self):
        data = {"status": StatusChoice.ANNOTATION, "assignee_id": self.user.id}
        response = self._run_api_v1_jobs_id(self.job.id, self.user, data)
        self.assertEqual(response.status_code, status.HTTP_403_FORBIDDEN)
        response = self._run_api_v1_jobs_id(self.job.id + 10, self.user, data)
        self.assertEqual(response.status_code, status.HTTP_404_NOT_FOUND)

    def test_api_v1_jobs_id_no_auth(self):
        data = {"status": StatusChoice.ANNOTATION, "assignee_id": self.user.id}
        response = self._run_api_v1_jobs_id(self.job.id, None, data)
        self.assertEqual(response.status_code, status.HTTP_401_UNAUTHORIZED)
        response = self._run_api_v1_jobs_id(self.job.id + 10, None, data)
        self.assertEqual(response.status_code, status.HTTP_401_UNAUTHORIZED)

class JobPartialUpdateAPITestCase(JobUpdateAPITestCase):
    def _run_api_v1_jobs_id(self, jid, user, data):
        with ForceLogin(user, self.client):
            response = self.client.patch('/api/v1/jobs/{}'.format(jid), data=data, format='json')

        return response

    def test_api_v1_jobs_id_annotator_partial(self):
        data = {"status": StatusChoice.VALIDATION}
        response = self._run_api_v1_jobs_id(self.job.id, self.owner, data)
        self._check_request(response, data)

    def test_api_v1_jobs_id_admin_partial(self):
        data = {"assignee_id": self.user.id}
        response = self._run_api_v1_jobs_id(self.job.id, self.owner, data)
        self._check_request(response, data)

class JobReview(APITestCase):
    def setUp(self):
        self.client = APIClient()

    @classmethod
    def setUpTestData(cls):
        create_db_users(cls)
        cls.task = create_dummy_db_tasks(cls)[0]
        cls.job = Job.objects.filter(segment__task_id=cls.task.id).first()
        cls.reviewer = cls.annotator
        cls.job.reviewer = cls.reviewer
        cls.job.assignee = cls.assignee
        cls.job.save()
        cls.reject_review_data = {
            "job": cls.job.id,
            "issue_set": [
                {
                "position": [
                    50, 50, 100, 100
                ],
                "comment_set": [
                    {
                    "message": "This is wrong!"
                    }, {
                    "message": "This is wrong 2!"
                    }
                ],
                "frame": 0
                }
            ],
            "estimated_quality": 3,
            "status": "rejected"
        }

        cls.accept_review_data = {
            "job": cls.job.id,
            "issue_set": [],
            "estimated_quality": 5,
            "status": "accepted"
        }

        cls.review_further_data = {
            "job": cls.job.id,
            "issue_set": [],
            "estimated_quality": 4,
            "status": "review_further",
            "reviewer_id": cls.reviewer.id
        }

        cls.create_comment_data = [{
            "message": "This is testing message"
        }, {
            "message": "This is testing message 2"
        }, {
            "message": "This is testing message 3"
        }]

    def _post_request(self, path, user, data):
        with ForceLogin(user, self.client):
            response = self.client.post(path, data=data, format='json')

        return response

    def _patch_request(self, path, user, data):
        with ForceLogin(user, self.client):
            response = self.client.patch(path, data=data, format='json')

        return response

    def _get_request(self, path, user):
        with ForceLogin(user, self.client):
            response = self.client.get(path)

        return response

    def _delete_request(self, path, user):
        with ForceLogin(user, self.client):
            response = self.client.delete(path)

        return response

    def _fetch_job_from_db(self):
        self.job = Job.objects.prefetch_related(
            'review_set',
            'review_set__issue_set',
            'review_set__issue_set__comment_set').filter(segment__task_id=self.task.id).first()

    def _set_annotation_status(self):
        self._patch_request('/api/v1/jobs/{}'.format(self.job.id), self.admin, {'status': 'annotation'})

    def _set_validation_status(self):
        self._patch_request('/api/v1/jobs/{}'.format(self.job.id), self.admin, {'status': 'validation'})

    def test_api_v1_job_annotation_review(self):
        self._set_annotation_status()
        response = self._post_request('/api/v1/reviews', self.reviewer, self.accept_review_data)
        self.assertEqual(response.status_code, status.HTTP_403_FORBIDDEN)
        response = self._post_request('/api/v1/reviews', self.assignee, self.accept_review_data)
        self.assertEqual(response.status_code, status.HTTP_403_FORBIDDEN)

    def test_api_v1_job_validation_review_create(self):
        self._set_validation_status()
        response = self._post_request('/api/v1/reviews', self.reviewer, self.accept_review_data)
        self.assertEqual(response.status_code, status.HTTP_201_CREATED)
        self._fetch_job_from_db()
        self.assertEqual(self.job.status, 'completed')
        response = self._post_request('/api/v1/reviews', self.assignee, self.accept_review_data)
        self.assertEqual(response.status_code, status.HTTP_403_FORBIDDEN)
        self.job.review_set.first().delete()

    def test_api_v1_job_reject_review(self):
        self._set_validation_status()
        response = self._post_request('/api/v1/reviews', self.reviewer, self.reject_review_data)
        self.assertEqual(response.status_code, status.HTTP_201_CREATED)
        self._fetch_job_from_db()
        self.assertEqual(self.job.status, 'annotation')
        self.job.review_set.first().delete()

    def test_api_v1_job_review_further(self):
        self._set_validation_status()
        response = self._post_request('/api/v1/reviews', self.reviewer, self.review_further_data)
        self.assertEqual(response.status_code, status.HTTP_201_CREATED)
        self._fetch_job_from_db()
        self.assertEqual(self.job.status, 'validation')
        self.job.review_set.first().delete()

    def test_api_v1_create_review_comment(self):
        self._set_validation_status()
        response = self._post_request('/api/v1/reviews', self.reviewer, self.reject_review_data)
        self.assertEqual(response.status_code, status.HTTP_201_CREATED)
        issue_id = response.data['issue_set'][0]['id']
        comments = self.create_comment_data[:]
        for comment in comments:
            comment.update({
                'issue': issue_id
            })
            response = self._post_request('/api/v1/comments', self.assignee, comment)
            self.assertEqual(response.status_code, status.HTTP_201_CREATED)
        response = self._get_request('/api/v1/issues/{}/comments'.format(issue_id), self.reviewer)
        self.assertIsInstance(response.data, cls = list)
        self.assertEqual(len(response.data), 5)
        self.job.review_set.all().delete()
        self.job.issue_set.all().delete()

    def test_api_v1_edit_review_comment(self):
        self._set_validation_status()
        response = self._post_request('/api/v1/reviews', self.reviewer, self.reject_review_data)
        self.assertEqual(response.status_code, status.HTTP_201_CREATED)
        issue_id = response.data['issue_set'][0]['id']
        comments = self.create_comment_data[:]
        for comment in comments:
            comment.update({
                'issue': issue_id
            })
            response = self._post_request('/api/v1/comments', self.assignee, comment)
            self.assertEqual(response.status_code, status.HTTP_201_CREATED)
        response = self._get_request('/api/v1/issues/{}/comments'.format(issue_id), self.reviewer)
        last_comment = max(response.data, key=lambda comment: comment['id'])
        last_comment.update({
            'message': 'fixed message 3'
        })
        last_comment.update({
            'author_id': last_comment['author']['id'],
            'author': None
        })
        response = self._patch_request('/api/v1/comments/{}'.format(last_comment['id']), self.reviewer, last_comment)
        self.assertEqual(response.status_code, status.HTTP_403_FORBIDDEN)
        response = self._patch_request('/api/v1/comments/{}'.format(last_comment['id']), self.assignee, last_comment)
        self.assertEqual(response.status_code, status.HTTP_200_OK)
        self.assertEqual(response.data['message'], last_comment['message'])
        response = self._get_request('/api/v1/issues/{}/comments'.format(issue_id), self.reviewer)
        updated_last_comment = max(response.data, key=lambda comment: comment['id'])
        self.assertEqual(updated_last_comment['message'], last_comment['message'])
        self.job.review_set.all().delete()
        self.job.issue_set.all().delete()

    def test_api_v1_remove_comment(self):
        self._set_validation_status()
        response = self._post_request('/api/v1/reviews', self.reviewer, self.reject_review_data)
        self.assertEqual(response.status_code, status.HTTP_201_CREATED)
        issue_id = response.data['issue_set'][0]['id']
        comments = self.create_comment_data[:]
        for comment in comments:
            comment.update({
                'issue': issue_id
            })
            response = self._post_request('/api/v1/comments', self.assignee, comment)
            self.assertEqual(response.status_code, status.HTTP_201_CREATED)
        response = self._get_request('/api/v1/issues/{}/comments'.format(issue_id), self.reviewer)
        last_comment = max(response.data, key=lambda comment: comment['id'])
        response = self._delete_request('/api/v1/comments/{}'.format(last_comment['id']), self.reviewer)
        self.assertEqual(response.status_code, status.HTTP_403_FORBIDDEN)
        response = self._delete_request('/api/v1/comments/{}'.format(last_comment['id']), self.assignee)
        self.assertEqual(response.status_code, status.HTTP_204_NO_CONTENT)
        self._fetch_job_from_db()
        ids = list(map(lambda comment: comment.id, self.job.issue_set.first().comment_set.all()))
        self.assertNotIn(last_comment['id'], ids)
        self.job.review_set.all().delete()
        self.job.issue_set.all().delete()

    def test_api_v1_resolve_reopen_issue(self):
        self._set_validation_status()
        response = self._post_request('/api/v1/reviews', self.reviewer, self.reject_review_data)
        response = self._get_request('/api/v1/jobs/{}/issues'.format(self.job.id), self.assignee)
        issue_id = response.data[0]['id']

        response = self._patch_request('/api/v1/issues/{}'.format(issue_id), self.assignee, {'resolver_id': self.assignee.id})
        self.assertEqual(response.status_code, status.HTTP_200_OK)
        response = self._get_request('/api/v1/jobs/{}/issues'.format(self.job.id), self.assignee)
        self.assertEqual(response.data[0]['resolver']['id'], self.assignee.id)

        response = self._patch_request('/api/v1/issues/{}'.format(issue_id), self.reviewer, {'resolver_id': None})
        self.assertEqual(response.status_code, status.HTTP_200_OK)
        response = self._get_request('/api/v1/jobs/{}/issues'.format(self.job.id), self.assignee)
        self.assertEqual(response.data[0]['resolver'], None)

        response = self._patch_request('/api/v1/issues/{}'.format(issue_id), self.reviewer, {'resolver_id': self.reviewer.id})
        self.assertEqual(response.status_code, status.HTTP_200_OK)
        response = self._get_request('/api/v1/jobs/{}/issues'.format(self.job.id), self.reviewer)
        self.assertEqual(response.data[0]['resolver']['id'], self.reviewer.id)

class ServerAboutAPITestCase(APITestCase):
    def setUp(self):
        self.client = APIClient()

    @classmethod
    def setUpTestData(cls):
        create_db_users(cls)

    def _run_api_v1_server_about(self, user):
        with ForceLogin(user, self.client):
            response = self.client.get('/api/v1/server/about')

        return response

    def _check_request(self, response):
        self.assertEqual(response.status_code, status.HTTP_200_OK)
        self.assertIsNotNone(response.data.get("name", None))
        self.assertIsNotNone(response.data.get("description", None))
        self.assertIsNotNone(response.data.get("version", None))

    def test_api_v1_server_about_admin(self):
        response = self._run_api_v1_server_about(self.admin)
        self._check_request(response)

    def test_api_v1_server_about_user(self):
        response = self._run_api_v1_server_about(self.user)
        self._check_request(response)

    def test_api_v1_server_about_no_auth(self):
        response = self._run_api_v1_server_about(None)
        self.assertEqual(response.status_code, status.HTTP_401_UNAUTHORIZED)

class ServerExceptionAPITestCase(APITestCase):
    def setUp(self):
        self.client = APIClient()

    @classmethod
    def setUpTestData(cls):
        create_db_users(cls)
        cls.data = {
            "system": "Linux",
            "client": "rest_framework.APIClient",
            "time": "2019-01-29T12:34:56.000000Z",
            "task_id": 1,
            "job_id": 1,
            "proj_id": 2,
            "client_id": 12321235123,
            "message": "just test message",
            "filename": "http://localhost/my_file.js",
            "line": 1,
            "column": 1,
            "stack": ""
        }

    def _run_api_v1_server_exception(self, user):
        with ForceLogin(user, self.client):
            #pylint: disable=unused-variable
            with mock.patch("cvat.apps.engine.views.clogger") as clogger:
                response = self.client.post('/api/v1/server/exception',
                    self.data, format='json')

        return response

    def test_api_v1_server_exception_admin(self):
        response = self._run_api_v1_server_exception(self.admin)
        self.assertEqual(response.status_code, status.HTTP_201_CREATED)

    def test_api_v1_server_exception_user(self):
        response = self._run_api_v1_server_exception(self.user)
        self.assertEqual(response.status_code, status.HTTP_201_CREATED)

    def test_api_v1_server_exception_no_auth(self):
        response = self._run_api_v1_server_exception(None)
        self.assertEqual(response.status_code, status.HTTP_401_UNAUTHORIZED)


class ServerLogsAPITestCase(APITestCase):
    def setUp(self):
        self.client = APIClient()

    @classmethod
    def setUpTestData(cls):
        create_db_users(cls)
        cls.data = [
        {
            "time": "2019-01-29T12:34:56.000000Z",
            "task_id": 1,
            "job_id": 1,
            "proj_id": 2,
            "client_id": 12321235123,
            "message": "just test message",
            "name": "add point",
            "is_active": True,
            "payload": {"count": 1}
        },
        {
            "time": "2019-02-24T12:34:56.000000Z",
            "client_id": 12321235123,
            "name": "add point",
            "is_active": True,
        }]

    def _run_api_v1_server_logs(self, user):
        with ForceLogin(user, self.client):
            #pylint: disable=unused-variable
            with mock.patch("cvat.apps.engine.views.clogger") as clogger:
                response = self.client.post('/api/v1/server/logs',
                    self.data, format='json')

        return response

    def test_api_v1_server_logs_admin(self):
        response = self._run_api_v1_server_logs(self.admin)
        self.assertEqual(response.status_code, status.HTTP_201_CREATED)

    def test_api_v1_server_logs_user(self):
        response = self._run_api_v1_server_logs(self.user)
        self.assertEqual(response.status_code, status.HTTP_201_CREATED)

    def test_api_v1_server_logs_no_auth(self):
        response = self._run_api_v1_server_logs(None)
        self.assertEqual(response.status_code, status.HTTP_401_UNAUTHORIZED)


class UserAPITestCase(APITestCase):
    def setUp(self):
        self.client = APIClient()
        create_db_users(self)

    def _check_response(self, user, response, is_full=True):
        self.assertEqual(response.status_code, status.HTTP_200_OK)
        self._check_data(user, response.data, is_full)

    def _check_data(self, user, data, is_full):
        self.assertEqual(data["id"], user.id)
        self.assertEqual(data["username"], user.username)
        self.assertEqual(data["first_name"], user.first_name)
        self.assertEqual(data["last_name"], user.last_name)
        extra_check = self.assertIn if is_full else self.assertNotIn
        extra_check("email", data)
        extra_check("groups", data)
        extra_check("is_staff", data)
        extra_check("is_superuser", data)
        extra_check("is_active", data)
        extra_check("last_login", data)
        extra_check("date_joined", data)

class UserListAPITestCase(UserAPITestCase):
    def _run_api_v1_users(self, user):
        with ForceLogin(user, self.client):
            response = self.client.get('/api/v1/users')

        return response

    def _check_response(self, user, response, is_full=True):
        self.assertEqual(response.status_code, status.HTTP_200_OK)
        for user_info in response.data['results']:
            db_user = getattr(self, user_info['username'])
            self._check_data(db_user, user_info, is_full)

    def test_api_v1_users_admin(self):
        response = self._run_api_v1_users(self.admin)
        self._check_response(self.admin, response, True)

    def test_api_v1_users_user(self):
        response = self._run_api_v1_users(self.user)
        self._check_response(self.user, response, False)

    def test_api_v1_users_annotator(self):
        response = self._run_api_v1_users(self.annotator)
        self._check_response(self.annotator, response, False)

    def test_api_v1_users_observer(self):
        response = self._run_api_v1_users(self.observer)
        self._check_response(self.observer, response, False)

    def test_api_v1_users_no_auth(self):
        response = self._run_api_v1_users(None)
        self.assertEqual(response.status_code, status.HTTP_401_UNAUTHORIZED)

class UserSelfAPITestCase(UserAPITestCase):
    def _run_api_v1_users_self(self, user):
        with ForceLogin(user, self.client):
            response = self.client.get('/api/v1/users/self')

        return response

    def test_api_v1_users_self_admin(self):
        response = self._run_api_v1_users_self(self.admin)
        self._check_response(self.admin, response)

    def test_api_v1_users_self_user(self):
        response = self._run_api_v1_users_self(self.user)
        self._check_response(self.user, response)

    def test_api_v1_users_self_annotator(self):
        response = self._run_api_v1_users_self(self.annotator)
        self._check_response(self.annotator, response)

    def test_api_v1_users_self_observer(self):
        response = self._run_api_v1_users_self(self.observer)
        self._check_response(self.observer, response)

    def test_api_v1_users_self_no_auth(self):
        response = self._run_api_v1_users_self(None)
        self.assertEqual(response.status_code, status.HTTP_401_UNAUTHORIZED)

class UserGetAPITestCase(UserAPITestCase):
    def _run_api_v1_users_id(self, user, user_id):
        with ForceLogin(user, self.client):
            response = self.client.get('/api/v1/users/{}'.format(user_id))

        return response

    def test_api_v1_users_id_admin(self):
        response = self._run_api_v1_users_id(self.admin, self.user.id)
        self._check_response(self.user, response, True)

        response = self._run_api_v1_users_id(self.admin, self.admin.id)
        self._check_response(self.admin, response, True)

        response = self._run_api_v1_users_id(self.admin, self.owner.id)
        self._check_response(self.owner, response, True)

    def test_api_v1_users_id_user(self):
        response = self._run_api_v1_users_id(self.user, self.user.id)
        self._check_response(self.user, response, True)

        response = self._run_api_v1_users_id(self.user, self.owner.id)
        self._check_response(self.owner, response, False)

    def test_api_v1_users_id_annotator(self):
        response = self._run_api_v1_users_id(self.annotator, self.annotator.id)
        self._check_response(self.annotator, response, True)

        response = self._run_api_v1_users_id(self.annotator, self.user.id)
        self._check_response(self.user, response, False)

    def test_api_v1_users_id_observer(self):
        response = self._run_api_v1_users_id(self.observer, self.observer.id)
        self._check_response(self.observer, response, True)

        response = self._run_api_v1_users_id(self.observer, self.user.id)
        self._check_response(self.user, response, False)

    def test_api_v1_users_id_no_auth(self):
        response = self._run_api_v1_users_id(None, self.user.id)
        self.assertEqual(response.status_code, status.HTTP_401_UNAUTHORIZED)

class UserPartialUpdateAPITestCase(UserAPITestCase):
    def _run_api_v1_users_id(self, user, user_id, data):
        with ForceLogin(user, self.client):
            response = self.client.patch('/api/v1/users/{}'.format(user_id), data=data)

        return response

    def _check_response_with_data(self, user, response, data, is_full):
        # refresh information about the user from DB
        user = User.objects.get(id=user.id)
        for k,v in data.items():
            self.assertEqual(response.data[k], v)
        self._check_response(user, response, is_full)

    def test_api_v1_users_id_admin_partial(self):
        data = {"username": "user09", "last_name": "my last name"}
        response = self._run_api_v1_users_id(self.admin, self.user.id, data)

        self._check_response_with_data(self.user, response, data, True)

    def test_api_v1_users_id_user_partial(self):
        data = {"username": "user10", "first_name": "my name"}
        response = self._run_api_v1_users_id(self.user, self.user.id, data)
        self._check_response_with_data(self.user, response, data, False)

        data = {"is_staff": True}
        response = self._run_api_v1_users_id(self.user, self.user.id, data)
        self.assertEqual(response.status_code, status.HTTP_400_BAD_REQUEST)

        data = {"username": "admin", "is_superuser": True}
        response = self._run_api_v1_users_id(self.user, self.user.id, data)
        self.assertEqual(response.status_code, status.HTTP_400_BAD_REQUEST)

        data = {"username": "non_active", "is_active": False}
        response = self._run_api_v1_users_id(self.user, self.user.id, data)
        self.assertEqual(response.status_code, status.HTTP_400_BAD_REQUEST)

        data = {"username": "annotator01", "first_name": "slave"}
        response = self._run_api_v1_users_id(self.user, self.annotator.id, data)
        self.assertEqual(response.status_code, status.HTTP_403_FORBIDDEN)

    def test_api_v1_users_id_no_auth_partial(self):
        data = {"username": "user12"}
        response = self._run_api_v1_users_id(None, self.user.id, data)
        self.assertEqual(response.status_code, status.HTTP_401_UNAUTHORIZED)

class UserDeleteAPITestCase(UserAPITestCase):
    def _run_api_v1_users_id(self, user, user_id):
        with ForceLogin(user, self.client):
            response = self.client.delete('/api/v1/users/{}'.format(user_id))

        return response

    def test_api_v1_users_id_admin(self):
        response = self._run_api_v1_users_id(self.admin, self.user.id)
        self.assertEqual(response.status_code, status.HTTP_204_NO_CONTENT)

        response = self._run_api_v1_users_id(self.admin, self.admin.id)
        self.assertEqual(response.status_code, status.HTTP_204_NO_CONTENT)

    def test_api_v1_users_id_user(self):
        response = self._run_api_v1_users_id(self.user, self.owner.id)
        self.assertEqual(response.status_code, status.HTTP_403_FORBIDDEN)

        response = self._run_api_v1_users_id(self.user, self.user.id)
        self.assertEqual(response.status_code, status.HTTP_204_NO_CONTENT)

    def test_api_v1_users_id_annotator(self):
        response = self._run_api_v1_users_id(self.annotator, self.user.id)
        self.assertEqual(response.status_code, status.HTTP_403_FORBIDDEN)

        response = self._run_api_v1_users_id(self.annotator, self.annotator.id)
        self.assertEqual(response.status_code, status.HTTP_204_NO_CONTENT)

    def test_api_v1_users_id_observer(self):
        response = self._run_api_v1_users_id(self.observer, self.user.id)
        self.assertEqual(response.status_code, status.HTTP_403_FORBIDDEN)

        response = self._run_api_v1_users_id(self.observer, self.observer.id)
        self.assertEqual(response.status_code, status.HTTP_204_NO_CONTENT)

    def test_api_v1_users_id_no_auth(self):
        response = self._run_api_v1_users_id(None, self.user.id)
        self.assertEqual(response.status_code, status.HTTP_401_UNAUTHORIZED)

class ProjectListAPITestCase(APITestCase):
    def setUp(self):
        self.client = APIClient()

    @classmethod
    def setUpTestData(cls):
        create_db_users(cls)
        cls.projects = create_dummy_db_projects(cls)

    def _run_api_v1_projects(self, user, params=""):
        with ForceLogin(user, self.client):
            response = self.client.get('/api/v1/projects{}'.format(params))

        return response

    def test_api_v1_projects_admin(self):
        response = self._run_api_v1_projects(self.admin)
        self.assertEqual(response.status_code, status.HTTP_200_OK)
        self.assertListEqual(
            sorted([project.name for project in self.projects]),
            sorted([res["name"] for res in response.data["results"]]))

    def test_api_v1_projects_user(self):
        response = self._run_api_v1_projects(self.user)
        self.assertEqual(response.status_code, status.HTTP_200_OK)
        self.assertListEqual(
            sorted([project.name for project in self.projects
                if 'my empty project' != project.name]),
            sorted([res["name"] for res in response.data["results"]]))

    def test_api_v1_projects_observer(self):
        response = self._run_api_v1_projects(self.observer)
        self.assertEqual(response.status_code, status.HTTP_200_OK)
        self.assertListEqual(
            sorted([project.name for project in self.projects]),
            sorted([res["name"] for res in response.data["results"]]))

    def test_api_v1_projects_no_auth(self):
        response = self._run_api_v1_projects(None)
        self.assertEqual(response.status_code, status.HTTP_401_UNAUTHORIZED)

class ProjectGetAPITestCase(APITestCase):
    def setUp(self):
        self.client = APIClient()

    @classmethod
    def setUpTestData(cls):
        create_db_users(cls)
        cls.projects = create_dummy_db_projects(cls)

    def _run_api_v1_projects_id(self, pid, user):
        with ForceLogin(user, self.client):
            response = self.client.get('/api/v1/projects/{}'.format(pid))

        return response

    def _check_response(self, response, db_project):
        self.assertEqual(response.status_code, status.HTTP_200_OK)
        self.assertEqual(response.data["name"], db_project.name)
        owner = db_project.owner.id if db_project.owner else None
        response_owner = response.data["owner"]["id"] if response.data["owner"] else None
        self.assertEqual(response_owner, owner)
        assignee = db_project.assignee.id if db_project.assignee else None
        response_assignee = response.data["assignee"]["id"] if response.data["assignee"] else None
        self.assertEqual(response_assignee, assignee)
        self.assertEqual(response.data["status"], db_project.status)
        self.assertEqual(response.data["bug_tracker"], db_project.bug_tracker)

    def _check_api_v1_projects_id(self, user):
        for db_project in self.projects:
            response = self._run_api_v1_projects_id(db_project.id, user)
            if user and user.has_perm("engine.project.access", db_project):
                self._check_response(response, db_project)
            elif user:
                self.assertEqual(response.status_code, status.HTTP_403_FORBIDDEN)
            else:
                self.assertEqual(response.status_code, status.HTTP_401_UNAUTHORIZED)

    def test_api_v1_projects_id_admin(self):
        self._check_api_v1_projects_id(self.admin)

    def test_api_v1_projects_id_user(self):
        self._check_api_v1_projects_id(self.user)

    def test_api_v1_projects_id_observer(self):
        self._check_api_v1_projects_id(self.observer)

    def test_api_v1_projects_id_no_auth(self):
        self._check_api_v1_projects_id(None)

class ProjectDeleteAPITestCase(APITestCase):
    def setUp(self):
        self.client = APIClient()

    @classmethod
    def setUpTestData(cls):
        create_db_users(cls)
        cls.projects = create_dummy_db_projects(cls)

    def _run_api_v1_projects_id(self, pid, user):
        with ForceLogin(user, self.client):
            response = self.client.delete('/api/v1/projects/{}'.format(pid), format="json")

        return response

    def _check_api_v1_projects_id(self, user):
        for db_project in self.projects:
            response = self._run_api_v1_projects_id(db_project.id, user)
            if user and user.has_perm("engine.project.delete", db_project):
                self.assertEqual(response.status_code, status.HTTP_204_NO_CONTENT)
            elif user:
                self.assertEqual(response.status_code, status.HTTP_403_FORBIDDEN)
            else:
                self.assertEqual(response.status_code, status.HTTP_401_UNAUTHORIZED)

    def test_api_v1_projects_id_admin(self):
        self._check_api_v1_projects_id(self.admin)

    def test_api_v1_projects_id_user(self):
        self._check_api_v1_projects_id(self.user)

    def test_api_v1_projects_id_observer(self):
        self._check_api_v1_projects_id(self.observer)

    def test_api_v1_projects_id_no_auth(self):
        self._check_api_v1_projects_id(None)

class ProjectCreateAPITestCase(APITestCase):
    def setUp(self):
        self.client = APIClient()

    @classmethod
    def setUpTestData(cls):
        create_db_users(cls)

    def _run_api_v1_projects(self, user, data):
        with ForceLogin(user, self.client):
            response = self.client.post('/api/v1/projects', data=data, format="json")

        return response

    def _check_response(self, response, user, data):
        self.assertEqual(response.status_code, status.HTTP_201_CREATED)
        self.assertEqual(response.data["name"], data["name"])
        self.assertEqual(response.data["owner"]["id"], data.get("owner_id", user.id))
        response_assignee = response.data["assignee"]["id"] if response.data["assignee"] else None
        self.assertEqual(response_assignee, data.get('assignee_id', None))
        self.assertEqual(response.data["bug_tracker"], data.get("bug_tracker", ""))
        self.assertEqual(response.data["status"], StatusChoice.ANNOTATION)
        self.assertListEqual(
            [label["name"] for label in data.get("labels", [])],
            [label["name"] for label in response.data["labels"]]
        )

    def _check_api_v1_projects(self, user, data):
        response = self._run_api_v1_projects(user, data)
        if user and user.has_perm("engine.project.create"):
            self._check_response(response, user, data)
        elif user:
            self.assertEqual(response.status_code, status.HTTP_403_FORBIDDEN)
        else:
            self.assertEqual(response.status_code, status.HTTP_401_UNAUTHORIZED)

    def test_api_v1_projects_admin(self):
        data = {
            "name": "new name for the project",
            "bug_tracker": "http://example.com"
        }
        self._check_api_v1_projects(self.admin, data)

        data = {
            "owner_id": self.owner.id,
            "assignee_id": self.assignee.id,
            "name": "new name for the project"
        }
        self._check_api_v1_projects(self.admin, data)

        data = {
            "owner_id": self.admin.id,
            "name": "2"
        }
        self._check_api_v1_projects(self.admin, data)

        data = {
            "name": "Project with labels",
            "labels": [{
                "name": "car",
            }]
        }
        self._check_api_v1_projects(self.admin, data)


    def test_api_v1_projects_user(self):
        data = {
            "name": "Dummy name",
            "bug_tracker": "it is just text"
        }
        self._check_api_v1_projects(self.user, data)

        data = {
            "owner_id": self.owner.id,
            "assignee_id": self.assignee.id,
            "name": "My import project with data"
        }
        self._check_api_v1_projects(self.user, data)


    def test_api_v1_projects_observer(self):
        data = {
            "name": "My Project #1",
            "owner_id": self.owner.id,
            "assignee_id": self.assignee.id
        }
        self._check_api_v1_projects(self.observer, data)

    def test_api_v1_projects_no_auth(self):
        data = {
            "name": "My Project #2",
            "owner_id": self.admin.id,
        }
        self._check_api_v1_projects(None, data)

class ProjectPartialUpdateAPITestCase(APITestCase):
    def setUp(self):
        self.client = APIClient()

    @classmethod
    def setUpTestData(cls):
        create_db_users(cls)
        cls.projects = create_dummy_db_projects(cls)

    def _run_api_v1_projects_id(self, pid, user, data):
        with ForceLogin(user, self.client):
            response = self.client.patch('/api/v1/projects/{}'.format(pid),
                data=data, format="json")

        return response

    def _check_response(self, response, db_project, data):
        self.assertEqual(response.status_code, status.HTTP_200_OK)
        name = data.get("name", data.get("name", db_project.name))
        self.assertEqual(response.data["name"], name)
        response_owner = response.data["owner"]["id"] if response.data["owner"] else None
        db_owner = db_project.owner.id if db_project.owner else None
        self.assertEqual(response_owner, data.get("owner_id", db_owner))
        response_assignee = response.data["assignee"]["id"] if response.data["assignee"] else None
        db_assignee = db_project.assignee.id if db_project.assignee else None
        self.assertEqual(response_assignee, data.get("assignee_id", db_assignee))
        self.assertEqual(response.data["status"], data.get("status", db_project.status))
        self.assertEqual(response.data["bug_tracker"], data.get("bug_tracker", db_project.bug_tracker))

    def _check_api_v1_projects_id(self, user, data):
        for db_project in self.projects:
            response = self._run_api_v1_projects_id(db_project.id, user, data)
            if user and user.has_perm("engine.project.change", db_project):
                self._check_response(response, db_project, data)
            elif user:
                self.assertEqual(response.status_code, status.HTTP_403_FORBIDDEN)
            else:
                self.assertEqual(response.status_code, status.HTTP_401_UNAUTHORIZED)

    def test_api_v1_projects_id_admin(self):
        data = {
            "name": "new name for the project",
            "owner_id": self.owner.id,
            "bug_tracker": "https://new.bug.tracker",
        }
        self._check_api_v1_projects_id(self.admin, data)

    def test_api_v1_projects_id_user(self):
        data = {
            "name": "new name for the project",
            "owner_id": self.assignee.id,
        }
        self._check_api_v1_projects_id(self.user, data)

    def test_api_v1_projects_id_observer(self):
        data = {
            "name": "new name for the project",
        }
        self._check_api_v1_projects_id(self.observer, data)

    def test_api_v1_projects_id_no_auth(self):
        data = {
            "name": "new name for the project",
        }
        self._check_api_v1_projects_id(None, data)

class ProjectListOfTasksAPITestCase(APITestCase):
    def setUp(self):
        self.client = APIClient()

    @classmethod
    def setUpTestData(cls):
        create_db_users(cls)
        cls.projects = create_dummy_db_projects(cls)

    def _run_api_v1_projects_id_tasks(self, user, pid):
        with ForceLogin(user, self.client):
            response = self.client.get('/api/v1/projects/{}/tasks'.format(pid))

        return response

    def test_api_v1_projects_id_tasks_admin(self):
        project = self.projects[1]
        response = self._run_api_v1_projects_id_tasks(self.admin, project.id)
        self.assertEqual(response.status_code, status.HTTP_200_OK)
        self.assertListEqual(
            sorted([task.name for task in project.tasks.all()]),
            sorted([res["name"] for res in response.data["results"]]))

    def test_api_v1_projects_id_tasks_user(self):
        project = self.projects[1]
        response = self._run_api_v1_projects_id_tasks(self.user, project.id)
        self.assertEqual(response.status_code, status.HTTP_200_OK)
        self.assertListEqual(
            sorted([task.name for task in project.tasks.all()
                if  task.owner in [None, self.user] or
                    task.assignee in [None, self.user]]),
            sorted([res["name"] for res in response.data["results"]]))

    def test_api_v1_projects_id_tasks_observer(self):
        project = self.projects[1]
        response = self._run_api_v1_projects_id_tasks(self.observer, project.id)
        self.assertEqual(response.status_code, status.HTTP_200_OK)
        self.assertListEqual(
            sorted([task.name for task in project.tasks.all()]),
            sorted([res["name"] for res in response.data["results"]]))

    def test_api_v1_projects_id_tasks_no_auth(self):
        project = self.projects[1]
        response = self._run_api_v1_projects_id_tasks(None, project.id)
        self.assertEqual(response.status_code, status.HTTP_401_UNAUTHORIZED)


class TaskListAPITestCase(APITestCase):
    def setUp(self):
        self.client = APIClient()

    @classmethod
    def setUpTestData(cls):
        create_db_users(cls)
        cls.tasks = create_dummy_db_tasks(cls)

    def _run_api_v1_tasks(self, user, params=""):
        with ForceLogin(user, self.client):
            response = self.client.get('/api/v1/tasks{}'.format(params))

        return response

    def test_api_v1_tasks_admin(self):
        response = self._run_api_v1_tasks(self.admin)
        self.assertEqual(response.status_code, status.HTTP_200_OK)
        self.assertListEqual(
            sorted([task.name for task in self.tasks]),
            sorted([res["name"] for res in response.data["results"]]))

    def test_api_v1_tasks_user(self):
        response = self._run_api_v1_tasks(self.user)
        self.assertEqual(response.status_code, status.HTTP_200_OK)
        self.assertListEqual(
            sorted([task.name for task in self.tasks
                if (task.owner == self.user or task.assignee == None)]),
            sorted([res["name"] for res in response.data["results"]]))

    def test_api_v1_tasks_observer(self):
        response = self._run_api_v1_tasks(self.observer)
        self.assertEqual(response.status_code, status.HTTP_200_OK)
        self.assertListEqual(
            sorted([task.name for task in self.tasks]),
            sorted([res["name"] for res in response.data["results"]]))

    def test_api_v1_tasks_no_auth(self):
        response = self._run_api_v1_tasks(None)
        self.assertEqual(response.status_code, status.HTTP_401_UNAUTHORIZED)

class TaskGetAPITestCase(APITestCase):
    def setUp(self):
        self.client = APIClient()

    @classmethod
    def setUpTestData(cls):
        create_db_users(cls)
        cls.tasks = create_dummy_db_tasks(cls)

    def _run_api_v1_tasks_id(self, tid, user):
        with ForceLogin(user, self.client):
            response = self.client.get('/api/v1/tasks/{}'.format(tid))

        return response

    def _check_response(self, response, db_task):
        self.assertEqual(response.status_code, status.HTTP_200_OK)
        self.assertEqual(response.data["name"], db_task.name)
        self.assertEqual(response.data["size"], db_task.data.size)
        self.assertEqual(response.data["mode"], db_task.mode)
        owner = db_task.owner.id if db_task.owner else None
        response_owner = response.data["owner"]["id"] if response.data["owner"] else None
        self.assertEqual(response_owner, owner)
        assignee = db_task.assignee.id if db_task.assignee else None
        response_assignee = response.data["assignee"]["id"] if response.data["assignee"] else None
        self.assertEqual(response_assignee, assignee)
        self.assertEqual(response.data["overlap"], db_task.overlap)
        self.assertEqual(response.data["segment_size"], db_task.segment_size)
        self.assertEqual(response.data["image_quality"], db_task.data.image_quality)
        self.assertEqual(response.data["status"], db_task.status)
        self.assertListEqual(
            [label.name for label in db_task.label_set.all()],
            [label["name"] for label in response.data["labels"]]
        )

    def _check_api_v1_tasks_id(self, user):
        for db_task in self.tasks:
            response = self._run_api_v1_tasks_id(db_task.id, user)
            if user and user.has_perm("engine.task.access", db_task):
                self._check_response(response, db_task)
            elif user:
                self.assertEqual(response.status_code, status.HTTP_403_FORBIDDEN)
            else:
                self.assertEqual(response.status_code, status.HTTP_401_UNAUTHORIZED)

    def test_api_v1_tasks_id_admin(self):
        self._check_api_v1_tasks_id(self.admin)

    def test_api_v1_tasks_id_user(self):
        self._check_api_v1_tasks_id(self.user)

    def test_api_v1_tasks_id_observer(self):
        self._check_api_v1_tasks_id(self.observer)

    def test_api_v1_tasks_id_no_auth(self):
        self._check_api_v1_tasks_id(None)

class TaskDeleteAPITestCase(APITestCase):
    def setUp(self):
        self.client = APIClient()

    @classmethod
    def setUpTestData(cls):
        create_db_users(cls)
        cls.tasks = create_dummy_db_tasks(cls)

    def _run_api_v1_tasks_id(self, tid, user):
        with ForceLogin(user, self.client):
            response = self.client.delete('/api/v1/tasks/{}'.format(tid), format="json")

        return response

    def _check_api_v1_tasks_id(self, user):
        for db_task in self.tasks:
            response = self._run_api_v1_tasks_id(db_task.id, user)
            if user and user.has_perm("engine.task.delete", db_task):
                self.assertEqual(response.status_code, status.HTTP_204_NO_CONTENT)
            elif user:
                self.assertEqual(response.status_code, status.HTTP_403_FORBIDDEN)
            else:
                self.assertEqual(response.status_code, status.HTTP_401_UNAUTHORIZED)

    def test_api_v1_tasks_id_admin(self):
        self._check_api_v1_tasks_id(self.admin)

    def test_api_v1_tasks_id_user(self):
        self._check_api_v1_tasks_id(self.user)

    def test_api_v1_tasks_id_observer(self):
        self._check_api_v1_tasks_id(self.observer)

    def test_api_v1_tasks_id_no_auth(self):
        self._check_api_v1_tasks_id(None)

    def test_api_v1_tasks_delete_task_data_after_delete_task(self):
        for task in self.tasks:
            task_dir = task.get_task_dirname()
            self.assertTrue(os.path.exists(task_dir))
        self._check_api_v1_tasks_id(self.admin)
        for task in self.tasks:
            task_dir = task.get_task_dirname()
            self.assertFalse(os.path.exists(task_dir))


class TaskUpdateAPITestCase(APITestCase):

    def setUp(self):
        self.client = APIClient()

    @classmethod
    def setUpTestData(cls):
        create_db_users(cls)
        cls.tasks = create_dummy_db_tasks(cls)

    def _run_api_v1_tasks_id(self, tid, user, data):
        with ForceLogin(user, self.client):
            response = self.client.put('/api/v1/tasks/{}'.format(tid),
                data=data, format="json")

        return response

    def _check_response(self, response, db_task, data):
        self.assertEqual(response.status_code, status.HTTP_200_OK)
        name = data.get("name", db_task.name)
        self.assertEqual(response.data["name"], name)
        self.assertEqual(response.data["size"], db_task.data.size)
        mode = data.get("mode", db_task.mode)
        self.assertEqual(response.data["mode"], mode)
        owner = db_task.owner.id if db_task.owner else None
        owner = data.get("owner_id", owner)
        response_owner = response.data["owner"]["id"] if response.data["owner"] else None
        self.assertEqual(response_owner, owner)
        assignee = db_task.assignee.id if db_task.assignee else None
        assignee = data.get("assignee_id", assignee)
        response_assignee = response.data["assignee"]["id"] if response.data["assignee"] else None
        self.assertEqual(response_assignee, assignee)
        self.assertEqual(response.data["overlap"], db_task.overlap)
        self.assertEqual(response.data["segment_size"], db_task.segment_size)
        image_quality = data.get("image_quality", db_task.data.image_quality)
        self.assertEqual(response.data["image_quality"], image_quality)
        self.assertEqual(response.data["status"], db_task.status)
        if data.get("labels"):
            self.assertListEqual(
                [label["name"] for label in data.get("labels")],
                [label["name"] for label in response.data["labels"]]
            )
        else:
            self.assertListEqual(
                [label.name for label in db_task.label_set.all()],
                [label["name"] for label in response.data["labels"]]
            )

    def _check_api_v1_tasks_id(self, user, data):
        for db_task in self.tasks:
            response = self._run_api_v1_tasks_id(db_task.id, user, data)
            if user and user.has_perm("engine.task.change", db_task):
                self._check_response(response, db_task, data)
            elif user:
                self.assertEqual(response.status_code, status.HTTP_403_FORBIDDEN)
            else:
                self.assertEqual(response.status_code, status.HTTP_401_UNAUTHORIZED)

    def test_api_v1_tasks_id_admin(self):
        data = {
            "name": "new name for the task",
            "owner_id": self.owner.id,
            "labels": [{
                "name": "non-vehicle",
                "attributes": [{
                    "name": "my_attribute",
                    "mutable": True,
                    "input_type": AttributeType.CHECKBOX,
                    "default_value": "true"
                }]
            }]
        }
        self._check_api_v1_tasks_id(self.admin, data)

    def test_api_v1_tasks_id_user(self):
        data = {
            "name": "new name for the task",
            "owner_id": self.assignee.id,
            "labels": [{
                "name": "car",
                "attributes": [{
                    "name": "color",
                    "mutable": False,
                    "input_type": AttributeType.SELECT,
                    "default_value": "white",
                    "values": ["white", "yellow", "green", "red"]
                }]
            }]
        }
        self._check_api_v1_tasks_id(self.user, data)

    def test_api_v1_tasks_id_observer(self):
        data = {
            "name": "new name for the task",
            "labels": [{
                "name": "test",
            }]
        }
        self._check_api_v1_tasks_id(self.observer, data)

    def test_api_v1_tasks_id_no_auth(self):
        data = {
            "name": "new name for the task",
            "labels": [{
                "name": "test",
            }]
        }
        self._check_api_v1_tasks_id(None, data)

class TaskPartialUpdateAPITestCase(TaskUpdateAPITestCase):
    def _run_api_v1_tasks_id(self, tid, user, data):
        with ForceLogin(user, self.client):
            response = self.client.patch('/api/v1/tasks/{}'.format(tid),
                data=data, format="json")

        return response

    def test_api_v1_tasks_id_admin_partial(self):
        data = {
            "name": "new name for the task #2",
        }
        self._check_api_v1_tasks_id(self.admin, data)

        data = {
            "name": "new name for the task",
            "owner_id": self.owner.id
        }
        self._check_api_v1_tasks_id(self.admin, data)
        # Now owner is updated, but self.db_tasks are obsolete
        # We can't do any tests without owner in data below


    def test_api_v1_tasks_id_user_partial(self):
        data = {
            "labels": [{
                "name": "car",
                "attributes": [{
                    "name": "color",
                    "mutable": False,
                    "input_type": AttributeType.SELECT,
                    "default_value": "white",
                    "values": ["white", "yellow", "green", "red"]
                }]
            }]
        }
        self._check_api_v1_tasks_id(self.user, data)

        data = {
            "owner_id": self.observer.id,
            "assignee_id": self.annotator.id
        }
        self._check_api_v1_tasks_id(self.user, data)


    def test_api_v1_tasks_id_observer(self):
        data = {
            "name": "my task #3"
        }
        self._check_api_v1_tasks_id(self.observer, data)

    def test_api_v1_tasks_id_no_auth(self):
        data = {
            "name": "new name for the task",
            "labels": [{
                "name": "test",
            }]
        }
        self._check_api_v1_tasks_id(None, data)

class TaskCreateAPITestCase(APITestCase):
    def setUp(self):
        self.client = APIClient()
        project = {
            "name": "Project for task creation",
            "owner": self.user,
        }
        self.project = Project.objects.create(**project)
        label = {
            "name": "car",
            "project": self.project
        }
        Label.objects.create(**label)

    @classmethod
    def setUpTestData(cls):
        create_db_users(cls)

    def _run_api_v1_tasks(self, user, data):
        with ForceLogin(user, self.client):
            response = self.client.post('/api/v1/tasks', data=data, format="json")

        return response

    def _check_response(self, response, user, data):
        self.assertEqual(response.status_code, status.HTTP_201_CREATED)
        self.assertEqual(response.data["name"], data["name"])
        self.assertEqual(response.data["mode"], "")
        self.assertEqual(response.data["project_id"], data.get("project_id", None))
        self.assertEqual(response.data["owner"]["id"], data.get("owner_id", user.id))
        assignee = response.data["assignee"]["id"] if response.data["assignee"] else None
        self.assertEqual(assignee, data.get("assignee_id", None))
        self.assertEqual(response.data["bug_tracker"], data.get("bug_tracker", ""))
        self.assertEqual(response.data["overlap"], data.get("overlap", None))
        self.assertEqual(response.data["segment_size"], data.get("segment_size", 0))
        self.assertEqual(response.data["status"], StatusChoice.ANNOTATION)
        self.assertListEqual(
            [label["name"] for label in data.get("labels")],
            [label["name"] for label in response.data["labels"]]
        )

    def _check_api_v1_tasks(self, user, data):
        response = self._run_api_v1_tasks(user, data)
        if user and user.has_perm("engine.task.create"):
            self._check_response(response, user, data)
        elif user:
            self.assertEqual(response.status_code, status.HTTP_403_FORBIDDEN)
        else:
            self.assertEqual(response.status_code, status.HTTP_401_UNAUTHORIZED)

    def test_api_v1_tasks_admin(self):
        data = {
            "name": "new name for the task",
            "labels": [{
                "name": "non-vehicle",
                "attributes": [{
                    "name": "my_attribute",
                    "mutable": True,
                    "input_type": AttributeType.CHECKBOX,
                    "default_value": "true"
                }]
            }]
        }
        self._check_api_v1_tasks(self.admin, data)

    def test_api_v1_tasks_user(self):
        data = {
            "name": "new name for the task",
            "owner_id": self.assignee.id,
            "labels": [{
                "name": "car",
                "attributes": [{
                    "name": "color",
                    "mutable": False,
                    "input_type": AttributeType.SELECT,
                    "default_value": "white",
                    "values": ["white", "yellow", "green", "red"]
                }]
            }]
        }
        self._check_api_v1_tasks(self.user, data)

    def test_api_vi_tasks_user_project(self):
        data = {
            "name": "new name for the task",
            "project_id": self.project.id,
        }
        response = self._run_api_v1_tasks(self.user, data)
        data["labels"] = [{
            "name": "car"
        }]
        self._check_response(response, self.user, data)

    def test_api_v1_tasks_observer(self):
        data = {
            "name": "new name for the task",
            "labels": [{
                "name": "test",
            }]
        }
        self._check_api_v1_tasks(self.observer, data)

    def test_api_v1_tasks_no_auth(self):
        data = {
            "name": "new name for the task",
            "labels": [{
                "name": "test",
            }]
        }
        self._check_api_v1_tasks(None, data)

def generate_image_file(filename):
    f = BytesIO()
    gen = random.SystemRandom()
    width = gen.randint(100, 800)
    height = gen.randint(100, 800)
    image = Image.new('RGB', size=(width, height))
    image.save(f, 'jpeg')
    f.name = filename
    f.seek(0)

    return (width, height), f

def generate_image_files(*args):
    images = []
    image_sizes = []
    for image_name in args:
        img_size, image = generate_image_file(image_name)
        image_sizes.append(img_size)
        images.append(image)

    return image_sizes, images

def generate_video_file(filename, width=1920, height=1080, duration=1, fps=25, codec_name='mpeg4'):
    f = BytesIO()
    total_frames = duration * fps
    file_ext = os.path.splitext(filename)[1][1:]
    container = av.open(f, mode='w', format=file_ext)

    stream = container.add_stream(codec_name=codec_name, rate=fps)
    stream.width = width
    stream.height = height
    stream.pix_fmt = 'yuv420p'

    for frame_i in range(total_frames):
        img = np.empty((stream.width, stream.height, 3))
        img[:, :, 0] = 0.5 + 0.5 * np.sin(2 * np.pi * (0 / 3 + frame_i / total_frames))
        img[:, :, 1] = 0.5 + 0.5 * np.sin(2 * np.pi * (1 / 3 + frame_i / total_frames))
        img[:, :, 2] = 0.5 + 0.5 * np.sin(2 * np.pi * (2 / 3 + frame_i / total_frames))

        img = np.round(255 * img).astype(np.uint8)
        img = np.clip(img, 0, 255)

        frame = av.VideoFrame.from_ndarray(img, format='rgb24')
        for packet in stream.encode(frame):
            container.mux(packet)

    # Flush stream
    for packet in stream.encode():
        container.mux(packet)

    # Close the file
    container.close()
    f.name = filename
    f.seek(0)

    return [(width, height)] * total_frames, f

def generate_zip_archive_file(filename, count):
    image_sizes = []
    zip_buf = BytesIO()
    with zipfile.ZipFile(zip_buf, 'w') as zip_chunk:
        for idx in range(count):
            image_name = "image_{:6d}.jpg".format(idx)
            size, image_buf = generate_image_file(image_name)
            image_sizes.append(size)
            zip_chunk.writestr(image_name, image_buf.getvalue())

    zip_buf.name = filename
    zip_buf.seek(0)
    return image_sizes, zip_buf

def generate_pdf_file(filename, page_count=1):
    images = [Image.fromarray(np.ones((50, 100, 3), dtype=np.uint8))
        for _ in range(page_count)]
    image_sizes = [img.size for img in images]

    file_buf = BytesIO()
    images[0].save(file_buf, 'pdf', save_all=True, resolution=200,
        append_images=images[1:])

    file_buf.name = filename
    file_buf.seek(0)
    return image_sizes, file_buf

class TaskDataAPITestCase(APITestCase):
    _image_sizes = {}

    class ChunkType(str, Enum):
        IMAGESET = 'imageset'
        VIDEO = 'video'

        def __str__(self):
            return self.value

    def setUp(self):
        self.client = APIClient()

    @classmethod
    def setUpTestData(cls):
        create_db_users(cls)

    @classmethod
    def setUpClass(cls):
        super().setUpClass()
        filename = "test_1.jpg"
        path = os.path.join(settings.SHARE_ROOT, filename)
        img_size, data = generate_image_file(filename)
        with open(path, "wb") as image:
            image.write(data.read())
        cls._image_sizes[filename] = img_size

        filename = "test_2.jpg"
        path = os.path.join(settings.SHARE_ROOT, filename)
        img_size, data = generate_image_file(filename)
        with open(path, "wb") as image:
            image.write(data.read())
        cls._image_sizes[filename] = img_size

        filename = "test_3.jpg"
        path = os.path.join(settings.SHARE_ROOT, filename)
        img_size, data = generate_image_file(filename)
        with open(path, "wb") as image:
            image.write(data.read())
        cls._image_sizes[filename] = img_size

        filename = os.path.join("data", "test_3.jpg")
        path = os.path.join(settings.SHARE_ROOT, filename)
        os.makedirs(os.path.dirname(path))
        img_size, data = generate_image_file(filename)
        with open(path, "wb") as image:
            image.write(data.read())
        cls._image_sizes[filename] = img_size

        filename = "test_video_1.mp4"
        path = os.path.join(settings.SHARE_ROOT, filename)
        img_sizes, data = generate_video_file(filename, width=1280, height=720)
        with open(path, "wb") as video:
            video.write(data.read())
        cls._image_sizes[filename] = img_sizes

        filename = "test_rotated_90_video.mp4"
        path = os.path.join(os.path.dirname(__file__), 'assets', 'test_rotated_90_video.mp4')
        container = av.open(path, 'r')
        for frame in container.decode(video=0):
            # pyav ignores rotation record in metadata when decoding frames
            img_sizes = [(frame.height, frame.width)] * container.streams.video[0].frames
            break
        container.close()
        cls._image_sizes[filename] = img_sizes

        filename = os.path.join("videos", "test_video_1.mp4")
        path = os.path.join(settings.SHARE_ROOT, filename)
        os.makedirs(os.path.dirname(path))
        img_sizes, data = generate_video_file(filename, width=1280, height=720)
        with open(path, "wb") as video:
            video.write(data.read())
        cls._image_sizes[filename] = img_sizes

        filename = os.path.join("test_archive_1.zip")
        path = os.path.join(settings.SHARE_ROOT, filename)
        img_sizes, data = generate_zip_archive_file(filename, count=5)
        with open(path, "wb") as zip_archive:
            zip_archive.write(data.read())
        cls._image_sizes[filename] = img_sizes

        filename = "test_pointcloud_pcd.zip"
        path = os.path.join(os.path.dirname(__file__), 'assets', filename)
        image_sizes = []
        # container = av.open(path, 'r')
        zip_file = zipfile.ZipFile(path)
        for info in zip_file.namelist():
            if info.rsplit(".", maxsplit=1)[-1] == "pcd":
                with zip_file.open(info, "r") as file:
                    data = ValidateDimension.get_pcd_properties(file)
                    image_sizes.append((int(data["WIDTH"]), int(data["HEIGHT"])))
        cls._image_sizes[filename] = image_sizes

        filename = "test_velodyne_points.zip"
        path = os.path.join(os.path.dirname(__file__), 'assets', filename)
        image_sizes = []
        # create zip instance

        zip_file = zipfile.ZipFile(path, mode='a')

        source_path = []
        root_path = os.path.abspath(os.path.split(path)[0])

        for info in zip_file.namelist():
            if os.path.splitext(info)[1][1:] == "bin":
                zip_file.extract(info, root_path)
                bin_path = os.path.abspath(os.path.join(root_path, info))
                source_path.append(ValidateDimension.convert_bin_to_pcd(bin_path))

        for path in source_path:
            zip_file.write(path, os.path.abspath(path.replace(root_path, "")))

        for info in zip_file.namelist():
            if os.path.splitext(info)[1][1:] == "pcd":
                with zip_file.open(info, "r") as file:
                    data = ValidateDimension.get_pcd_properties(file)
                    image_sizes.append((int(data["WIDTH"]), int(data["HEIGHT"])))
        root_path = os.path.abspath(os.path.join(root_path, filename.split(".")[0]))

        shutil.rmtree(root_path)
        cls._image_sizes[filename] = image_sizes

    @classmethod
    def tearDownClass(cls):
        super().tearDownClass()
        path = os.path.join(settings.SHARE_ROOT, "test_1.jpg")
        os.remove(path)

        path = os.path.join(settings.SHARE_ROOT, "test_2.jpg")
        os.remove(path)

        path = os.path.join(settings.SHARE_ROOT, "test_3.jpg")
        os.remove(path)

        path = os.path.join(settings.SHARE_ROOT, "data", "test_3.jpg")
        os.remove(path)

        path = os.path.join(settings.SHARE_ROOT, "test_video_1.mp4")
        os.remove(path)

        path = os.path.join(settings.SHARE_ROOT, "videos", "test_video_1.mp4")
        os.remove(path)

        path = os.path.join(settings.SHARE_ROOT, "videos", "meta_info.txt")
        os.remove(path)

    def _run_api_v1_tasks_id_data_post(self, tid, user, data):
        with ForceLogin(user, self.client):
            response = self.client.post('/api/v1/tasks/{}/data'.format(tid),
                data=data)

        return response

    def _create_task(self, user, data):
        with ForceLogin(user, self.client):
            response = self.client.post('/api/v1/tasks', data=data, format="json")
        return response

    def _get_task(self, user, tid):
        with ForceLogin(user, self.client):
            return self.client.get("/api/v1/tasks/{}".format(tid))

    def _run_api_v1_task_id_data_get(self, tid, user, data_type, data_quality=None, data_number=None):
        url = '/api/v1/tasks/{}/data?type={}'.format(tid, data_type)
        if data_quality is not None:
            url += '&quality={}'.format(data_quality)
        if data_number is not None:
            url += '&number={}'.format(data_number)
        with ForceLogin(user, self.client):
            return self.client.get(url)

    def _get_preview(self, tid, user):
        return self._run_api_v1_task_id_data_get(tid, user, "preview")

    def _get_compressed_chunk(self, tid, user, number):
        return self._run_api_v1_task_id_data_get(tid, user, "chunk", "compressed", number)

    def _get_original_chunk(self, tid, user, number):
        return self._run_api_v1_task_id_data_get(tid, user, "chunk", "original", number)

    def _get_compressed_frame(self, tid, user, number):
        return self._run_api_v1_task_id_data_get(tid, user, "frame", "compressed", number)

    def _get_original_frame(self, tid, user, number):
        return self._run_api_v1_task_id_data_get(tid, user, "frame", "original", number)

    @staticmethod
    def _extract_zip_chunk(chunk_buffer, dimension=DimensionType.DIM_2D):
        chunk = zipfile.ZipFile(chunk_buffer, mode='r')
        if dimension == DimensionType.DIM_3D:
            return [BytesIO(chunk.read(f)) for f in sorted(chunk.namelist()) if f.rsplit(".", maxsplit=1)[-1] == "pcd"]
        return [Image.open(BytesIO(chunk.read(f))) for f in sorted(chunk.namelist())]

    @staticmethod
    def _extract_video_chunk(chunk_buffer):
        container = av.open(chunk_buffer)
        stream = container.streams.video[0]
        return [f.to_image() for f in container.decode(stream)]

    def _test_api_v1_tasks_id_data_spec(self, user, spec, data, expected_compressed_type, expected_original_type, image_sizes,
                                        expected_storage_method=StorageMethodChoice.FILE_SYSTEM,
                                        expected_uploaded_data_location=StorageChoice.LOCAL, dimension=DimensionType.DIM_2D):
        # create task
        response = self._create_task(user, spec)
        self.assertEqual(response.status_code, status.HTTP_201_CREATED)

        task_id = response.data["id"]

        # post data for the task
        response = self._run_api_v1_tasks_id_data_post(task_id, user, data)
        self.assertEqual(response.status_code, status.HTTP_202_ACCEPTED)

        response = self._get_task(user, task_id)

        expected_status_code = status.HTTP_200_OK
        if user == self.user and "owner_id" in spec and spec["owner_id"] != user.id and \
           "assignee_id" in spec and spec["assignee_id"] != user.id:
            expected_status_code = status.HTTP_403_FORBIDDEN
        self.assertEqual(response.status_code, expected_status_code)

        if expected_status_code == status.HTTP_200_OK:
            task = response.json()
            self.assertEqual(expected_compressed_type, task["data_compressed_chunk_type"])
            self.assertEqual(expected_original_type, task["data_original_chunk_type"])
            self.assertEqual(len(image_sizes), task["size"])
            db_data = Task.objects.get(pk=task_id).data
            self.assertEqual(expected_storage_method, db_data.storage_method)
            self.assertEqual(expected_uploaded_data_location, db_data.storage)
            # check if used share without copying inside and files doesn`t exist in ../raw/
            if expected_uploaded_data_location is StorageChoice.SHARE:
                self.assertEqual(False,
                    os.path.exists(os.path.join(db_data.get_upload_dirname(), next(iter(data.values())))))

        # check preview
        response = self._get_preview(task_id, user)
        self.assertEqual(response.status_code, expected_status_code)
        if expected_status_code == status.HTTP_200_OK:
            if dimension == DimensionType.DIM_2D:
                preview = Image.open(io.BytesIO(b"".join(response.streaming_content)))
                self.assertLessEqual(preview.size, image_sizes[0])

        # check compressed chunk
        response = self._get_compressed_chunk(task_id, user, 0)
        self.assertEqual(response.status_code, expected_status_code)
        if expected_status_code == status.HTTP_200_OK:
            if isinstance(response, HttpResponse):
                compressed_chunk = io.BytesIO(response.content)
            else:
                compressed_chunk = io.BytesIO(b"".join(response.streaming_content))
            if task["data_compressed_chunk_type"] == self.ChunkType.IMAGESET:
                images = self._extract_zip_chunk(compressed_chunk, dimension=dimension)
            else:
                images = self._extract_video_chunk(compressed_chunk)

            self.assertEqual(len(images), min(task["data_chunk_size"], len(image_sizes)))

            for image_idx, image in enumerate(images):
                if dimension == DimensionType.DIM_3D:
                    properties = ValidateDimension.get_pcd_properties(image)
                    self.assertEqual((int(properties["WIDTH"]),int(properties["HEIGHT"])), image_sizes[image_idx])
                else:
                    self.assertEqual(image.size, image_sizes[image_idx])

        # check original chunk
        response = self._get_original_chunk(task_id, user, 0)
        self.assertEqual(response.status_code, expected_status_code)
        if expected_status_code == status.HTTP_200_OK:
            if isinstance(response, HttpResponse):
                original_chunk = io.BytesIO(response.getvalue())
            else:
                original_chunk  = io.BytesIO(b"".join(response.streaming_content))
            if task["data_original_chunk_type"] == self.ChunkType.IMAGESET:
                images = self._extract_zip_chunk(original_chunk, dimension=dimension)
            else:
                images = self._extract_video_chunk(original_chunk)

            for image_idx, image in enumerate(images):
                if dimension == DimensionType.DIM_3D:
                    properties = ValidateDimension.get_pcd_properties(image)
                    self.assertEqual((int(properties["WIDTH"]), int(properties["HEIGHT"])), image_sizes[image_idx])
                else:
                    self.assertEqual(image.size, image_sizes[image_idx])

            self.assertEqual(len(images), min(task["data_chunk_size"], len(image_sizes)))

            if task["data_original_chunk_type"] == self.ChunkType.IMAGESET:
                server_files = [img for key, img in data.items() if key.startswith("server_files")]
                client_files = [img for key, img in data.items() if key.startswith("client_files")]

                if server_files:
                    source_files = [os.path.join(settings.SHARE_ROOT, f) for f in sorted(server_files)]
                else:
                    source_files = [f for f in sorted(client_files, key=lambda e: e.name)]

                source_images = []
                for f in source_files:
                    if zipfile.is_zipfile(f):
                        source_images.extend(self._extract_zip_chunk(f, dimension=dimension))
                    elif isinstance(f, io.BytesIO) and \
                            str(getattr(f, 'name', None)).endswith('.pdf'):
                        source_images.extend(convert_from_bytes(f.getvalue(),
                            fmt='png'))
                    else:
                        source_images.append(Image.open(f))

                for img_idx, image in enumerate(images):
                    if dimension == DimensionType.DIM_3D:
                        server_image = np.array(image.getbuffer())
                        source_image = np.array(source_images[img_idx].getbuffer())
                        self.assertTrue(np.array_equal(source_image, server_image))
                    else:
                        server_image = np.array(image)
                        source_image = np.array(source_images[img_idx])
                        self.assertTrue(np.array_equal(source_image, server_image))

    def _test_api_v1_tasks_id_data(self, user):
        task_spec = {
            "name": "my task #1",
            "owner_id": self.owner.id,
            "assignee_id": self.assignee.id,
            "overlap": 0,
            "segment_size": 100,
            "labels": [
                {"name": "car"},
                {"name": "person"},
            ]
        }

        image_sizes, images = generate_image_files("test_1.jpg", "test_2.jpg", "test_3.jpg")
        task_data = {
            "client_files[0]": images[0],
            "client_files[1]": images[1],
            "client_files[2]": images[2],
            "image_quality": 75,
        }

        self._test_api_v1_tasks_id_data_spec(user, task_spec, task_data, self.ChunkType.IMAGESET, self.ChunkType.IMAGESET, image_sizes)

        task_spec = {
            "name": "my task without copying #2",
            "overlap": 0,
            "segment_size": 0,
            "labels": [
                {"name": "car"},
                {"name": "person"},
            ]
        }

        task_data = {
            "server_files[0]": "test_1.jpg",
            "server_files[1]": "test_2.jpg",
            "server_files[2]": "test_3.jpg",
            "server_files[3]": os.path.join("data", "test_3.jpg"),
            "image_quality": 75,
        }
        image_sizes = [
            self._image_sizes[task_data["server_files[3]"]],
            self._image_sizes[task_data["server_files[0]"]],
            self._image_sizes[task_data["server_files[1]"]],
            self._image_sizes[task_data["server_files[2]"]],
        ]

        self._test_api_v1_tasks_id_data_spec(user, task_spec, task_data, self.ChunkType.IMAGESET, self.ChunkType.IMAGESET, image_sizes,
                                             expected_uploaded_data_location=StorageChoice.SHARE)

        task_spec.update([('name', 'my task #3')])
        task_data.update([('copy_data', True)])
        self._test_api_v1_tasks_id_data_spec(user, task_spec, task_data, self.ChunkType.IMAGESET, self.ChunkType.IMAGESET,
                                             image_sizes, expected_uploaded_data_location=StorageChoice.LOCAL)

        task_spec = {
            "name": "my video task #4",
            "overlap": 0,
            "segment_size": 100,
            "labels": [
                {"name": "car"},
                {"name": "person"},
            ]
        }
        image_sizes, video = generate_video_file(filename="test_video_1.mp4", width=1280, height=720)
        task_data = {
            "client_files[0]": video,
            "image_quality": 43,
        }

        self._test_api_v1_tasks_id_data_spec(user, task_spec, task_data, self.ChunkType.VIDEO, self.ChunkType.VIDEO, image_sizes)

        task_spec = {
            "name": "my video task without copying #5",
            "overlap": 0,
            "segment_size": 5,
            "labels": [
                {"name": "car"},
                {"name": "person"},
            ]
        }

        task_data = {
            "server_files[0]": "test_video_1.mp4",
            "image_quality": 57,
        }
        image_sizes = self._image_sizes[task_data["server_files[0]"]]

        self._test_api_v1_tasks_id_data_spec(user, task_spec, task_data, self.ChunkType.VIDEO, self.ChunkType.VIDEO, image_sizes,
                                             expected_uploaded_data_location=StorageChoice.SHARE)

        task_spec.update([('name', 'my video task #6')])
        task_data.update([('copy_data', True)])
        self._test_api_v1_tasks_id_data_spec(user, task_spec, task_data, self.ChunkType.VIDEO, self.ChunkType.VIDEO,
                                             image_sizes, expected_uploaded_data_location=StorageChoice.LOCAL)

        task_spec = {
            "name": "my video task without copying #7",
            "overlap": 0,
            "segment_size": 0,
            "labels": [
                {"name": "car"},
                {"name": "person"},
            ]
        }
        task_data = {
            "server_files[0]": os.path.join("videos", "test_video_1.mp4"),
            "image_quality": 57,
        }
        image_sizes = self._image_sizes[task_data["server_files[0]"]]

        self._test_api_v1_tasks_id_data_spec(user, task_spec, task_data, self.ChunkType.VIDEO, self.ChunkType.VIDEO, image_sizes,
                                             expected_uploaded_data_location=StorageChoice.SHARE)

        task_spec.update([("name", "my video task #8")])
        task_data.update([("copy_data", True)])
        self._test_api_v1_tasks_id_data_spec(user, task_spec, task_data, self.ChunkType.VIDEO, self.ChunkType.VIDEO,
                                             image_sizes, expected_uploaded_data_location=StorageChoice.LOCAL)

        task_spec = {
            "name": "my video task without copying #9",
            "overlap": 0,
            "segment_size": 5,
            "labels": [
                {"name": "car"},
                {"name": "person"},
            ]
        }

        task_data = {
            "server_files[0]": "test_video_1.mp4",
            "image_quality": 12,
            "use_zip_chunks": True,
        }
        image_sizes = self._image_sizes[task_data["server_files[0]"]]

        self._test_api_v1_tasks_id_data_spec(user, task_spec, task_data, self.ChunkType.IMAGESET, self.ChunkType.VIDEO, image_sizes,
                                             expected_uploaded_data_location=StorageChoice.SHARE)

        task_spec.update([('name', 'my video task #10')])
        task_data.update([('copy_data', True)])
        self._test_api_v1_tasks_id_data_spec(user, task_spec, task_data, self.ChunkType.IMAGESET, self.ChunkType.VIDEO,
                                             image_sizes, expected_uploaded_data_location=StorageChoice.LOCAL)

        task_spec = {
            "name": "my archive task without copying #11",
            "overlap": 0,
            "segment_size": 0,
            "labels": [
                {"name": "car"},
                {"name": "person"},
            ]
        }
        task_data = {
            "server_files[0]": "test_archive_1.zip",
            "image_quality": 88,
        }
        image_sizes = self._image_sizes[task_data["server_files[0]"]]

        self._test_api_v1_tasks_id_data_spec(user, task_spec, task_data, self.ChunkType.IMAGESET, self.ChunkType.IMAGESET, image_sizes,
                                             expected_uploaded_data_location=StorageChoice.SHARE)

        task_spec.update([('name', 'my archive task #12')])
        task_data.update([('copy_data', True)])
        self._test_api_v1_tasks_id_data_spec(user, task_spec, task_data, self.ChunkType.IMAGESET, self.ChunkType.IMAGESET,
                                             image_sizes, expected_uploaded_data_location=StorageChoice.LOCAL)

        task_spec = {
            "name": "my archive task #13",
            "overlap": 0,
            "segment_size": 0,
            "labels": [
                {"name": "car"},
                {"name": "person"},
            ]
        }
        image_sizes, archive = generate_zip_archive_file("test_archive_2.zip", 7)
        task_data = {
            "client_files[0]": archive,
            "image_quality": 100,
        }

        self._test_api_v1_tasks_id_data_spec(user, task_spec, task_data, self.ChunkType.IMAGESET, self.ChunkType.IMAGESET, image_sizes)

        task_spec = {
            "name": "cached video task without copying #14",
            "overlap": 0,
            "segment_size": 0,
            "labels": [
                {"name": "car"},
                {"name": "person"},
            ]
        }

        task_data = {
            "server_files[0]": 'test_video_1.mp4',
            "image_quality": 70,
            "use_cache": True,
        }

        image_sizes = self._image_sizes[task_data["server_files[0]"]]

        self._test_api_v1_tasks_id_data_spec(user, task_spec, task_data, self.ChunkType.VIDEO,
            self.ChunkType.VIDEO, image_sizes, StorageMethodChoice.CACHE, StorageChoice.SHARE)

        task_spec.update([('name', 'cached video task #15')])
        task_data.update([('copy_data', True)])
        self._test_api_v1_tasks_id_data_spec(user, task_spec, task_data, self.ChunkType.VIDEO, self.ChunkType.VIDEO,
                                             image_sizes, StorageMethodChoice.CACHE, StorageChoice.LOCAL)

        task_spec = {
            "name": "cached images task without copying #16",
            "overlap": 0,
            "segment_size": 0,
            "labels": [
                {"name": "car"},
                {"name": "person"},
            ]
        }

        task_data = {
            "server_files[0]": "test_1.jpg",
            "server_files[1]": "test_2.jpg",
            "server_files[2]": "test_3.jpg",
            "image_quality": 70,
            "use_cache": True,
        }
        image_sizes = [
            self._image_sizes[task_data["server_files[0]"]],
            self._image_sizes[task_data["server_files[1]"]],
            self._image_sizes[task_data["server_files[2]"]],
        ]

        self._test_api_v1_tasks_id_data_spec(user, task_spec, task_data, self.ChunkType.IMAGESET,
            self.ChunkType.IMAGESET, image_sizes, StorageMethodChoice.CACHE, StorageChoice.SHARE)

        task_spec.update([('name', 'cached images task #17')])
        task_data.update([('copy_data', True)])
        self._test_api_v1_tasks_id_data_spec(user, task_spec, task_data, self.ChunkType.IMAGESET, self.ChunkType.IMAGESET,
                                             image_sizes, StorageMethodChoice.CACHE, StorageChoice.LOCAL)

        task_spec = {
            "name": "my cached zip archive task without copying #18",
            "overlap": 0,
            "segment_size": 0,
            "labels": [
                {"name": "car"},
                {"name": "person"},
            ]
        }

        task_data = {
            "server_files[0]": "test_archive_1.zip",
            "image_quality": 70,
            "use_cache": True
        }

        image_sizes = self._image_sizes[task_data["server_files[0]"]]

        self._test_api_v1_tasks_id_data_spec(user, task_spec, task_data, self.ChunkType.IMAGESET,
            self.ChunkType.IMAGESET, image_sizes, StorageMethodChoice.CACHE, StorageChoice.SHARE)

        task_spec.update([('name', 'my cached zip archive task #19')])
        task_data.update([('copy_data', True)])
        self._test_api_v1_tasks_id_data_spec(user, task_spec, task_data, self.ChunkType.IMAGESET, self.ChunkType.IMAGESET,
                                             image_sizes, StorageMethodChoice.CACHE, StorageChoice.LOCAL)

        task_spec = {
            "name": "my cached pdf task #20",
            "overlap": 0,
            "segment_size": 0,
            "labels": [
                {"name": "car"},
                {"name": "person"},
            ]
        }

        image_sizes, document = generate_pdf_file("test_pdf_1.pdf", 5)

        task_data = {
            "client_files[0]": document,
            "image_quality": 70,
            "use_cache": True
        }

        self._test_api_v1_tasks_id_data_spec(user, task_spec, task_data,
            self.ChunkType.IMAGESET, self.ChunkType.IMAGESET,
            image_sizes, StorageMethodChoice.CACHE)

        task_spec = {
            "name": "my pdf task #21",
            "overlap": 0,
            "segment_size": 0,
            "labels": [
                {"name": "car"},
                {"name": "person"},
            ]
        }

        image_sizes, document = generate_pdf_file("test_pdf_2.pdf", 4)

        task_data = {
            "client_files[0]": document,
            "image_quality": 70,
        }

        self._test_api_v1_tasks_id_data_spec(user, task_spec, task_data,
            self.ChunkType.IMAGESET, self.ChunkType.IMAGESET, image_sizes)

        prepare_meta_for_upload(
            prepare_meta,
            os.path.join(settings.SHARE_ROOT, "videos", "test_video_1.mp4"),
            os.path.join(settings.SHARE_ROOT, "videos")
        )
        task_spec = {
            "name": "my video with meta info task without copying #22",
            "overlap": 0,
            "segment_size": 0,
            "labels": [
                {"name": "car"},
                {"name": "person"},
            ]
        }
        task_data = {
            "server_files[0]": os.path.join("videos", "test_video_1.mp4"),
            "server_files[1]": os.path.join("videos", "meta_info.txt"),
            "image_quality": 70,
            "use_cache": True
        }
        image_sizes = self._image_sizes[task_data['server_files[0]']]

        self._test_api_v1_tasks_id_data_spec(user, task_spec, task_data, self.ChunkType.VIDEO,
                                            self.ChunkType.VIDEO, image_sizes, StorageMethodChoice.CACHE,
                                            StorageChoice.SHARE)

        task_spec.update([('name', 'my video with meta info task #23')])
        task_data.update([('copy_data', True)])
        self._test_api_v1_tasks_id_data_spec(user, task_spec, task_data, self.ChunkType.VIDEO, self.ChunkType.VIDEO,
                                             image_sizes, StorageMethodChoice.CACHE, StorageChoice.LOCAL)

        task_spec = {
            "name": "my cached video task #14",
            "overlap": 0,
            "segment_size": 0,
            "labels": [
                {"name": "car"},
                {"name": "person"},
            ]
        }

        task_data = {
            "client_files[0]": open(os.path.join(os.path.dirname(__file__), 'assets', 'test_rotated_90_video.mp4'), 'rb'),
            "image_quality": 70,
            "use_zip_chunks": True
        }

        image_sizes = self._image_sizes['test_rotated_90_video.mp4']
        self._test_api_v1_tasks_id_data_spec(user, task_spec, task_data, self.ChunkType.IMAGESET,
            self.ChunkType.VIDEO, image_sizes, StorageMethodChoice.FILE_SYSTEM)

        task_spec = {
            "name": "my video task #15",
            "overlap": 0,
            "segment_size": 0,
            "labels": [
                {"name": "car"},
                {"name": "person"},
            ]
        }

        task_data = {
            "client_files[0]": open(os.path.join(os.path.dirname(__file__), 'assets', 'test_rotated_90_video.mp4'), 'rb'),
            "image_quality": 70,
            "use_cache": True,
            "use_zip_chunks": True
        }

        image_sizes = self._image_sizes['test_rotated_90_video.mp4']
        self._test_api_v1_tasks_id_data_spec(user, task_spec, task_data, self.ChunkType.IMAGESET,
            self.ChunkType.VIDEO, image_sizes, StorageMethodChoice.CACHE)

        task_spec = {
            "name": "test mxf format",
            "use_zip_chunks": False,
            "labels": [
                {"name": "car"},
                {"name": "person"},
            ],
        }

        image_sizes, video = generate_video_file(filename="test_video_1.mxf", width=1280, height=720, codec_name='mpeg2video')
        task_data = {
            "client_files[0]": video,
            "image_quality": 51,
        }

        self._test_api_v1_tasks_id_data_spec(user, task_spec, task_data, self.ChunkType.VIDEO, self.ChunkType.VIDEO, image_sizes)

        task_spec = {
            "name": "my archive task #24",
            "overlap": 0,
            "segment_size": 0,
            "labels": [
                {"name": "car"},
                {"name": "person"},
            ]
        }

        task_data = {
            "client_files[0]": open(os.path.join(os.path.dirname(__file__), 'assets', 'test_pointcloud_pcd.zip'), 'rb'),
            "image_quality": 100,
        }
        image_sizes = self._image_sizes["test_pointcloud_pcd.zip"]
        self._test_api_v1_tasks_id_data_spec(user, task_spec, task_data, self.ChunkType.IMAGESET,
                                             self.ChunkType.IMAGESET,
                                             image_sizes, dimension=DimensionType.DIM_3D)

        task_spec = {
            "name": "my archive task #25",
            "overlap": 0,
            "segment_size": 0,
            "labels": [
                {"name": "car"},
                {"name": "person"},
            ]
        }

        task_data = {
            "client_files[0]": open(os.path.join(os.path.dirname(__file__), 'assets', 'test_velodyne_points.zip'),
                                    'rb'),
            "image_quality": 100,
        }
        image_sizes = self._image_sizes["test_velodyne_points.zip"]
        self._test_api_v1_tasks_id_data_spec(user, task_spec, task_data, self.ChunkType.IMAGESET,
                                             self.ChunkType.IMAGESET,
                                             image_sizes, dimension=DimensionType.DIM_3D)

    def test_api_v1_tasks_id_data_admin(self):
        self._test_api_v1_tasks_id_data(self.admin)

    def test_api_v1_tasks_id_data_owner(self):
        self._test_api_v1_tasks_id_data(self.owner)

    def test_api_v1_tasks_id_data_user(self):
        self._test_api_v1_tasks_id_data(self.user)

    def test_api_v1_tasks_id_data_no_auth(self):
        data = {
            "name": "my task #3",
            "owner_id": self.owner.id,
            "assignee_id": self.assignee.id,
            "overlap": 0,
            "segment_size": 100,
            "labels": [
                {"name": "car"},
                {"name": "person"},
            ]
        }
        response = self._create_task(None, data)
        self.assertEqual(response.status_code, status.HTTP_401_UNAUTHORIZED)

def compare_objects(self, obj1, obj2, ignore_keys, fp_tolerance=.001):
    if isinstance(obj1, dict):
        self.assertTrue(isinstance(obj2, dict), "{} != {}".format(obj1, obj2))
        for k, v1 in obj1.items():
            if k in ignore_keys:
                continue
            v2 = obj2[k]
            if k == 'attributes':
                key = lambda a: a['spec_id']
                v1.sort(key=key)
                v2.sort(key=key)
            compare_objects(self, v1, v2, ignore_keys)
    elif isinstance(obj1, list):
        self.assertTrue(isinstance(obj2, list), "{} != {}".format(obj1, obj2))
        self.assertEqual(len(obj1), len(obj2), "{} != {}".format(obj1, obj2))
        for v1, v2 in zip(obj1, obj2):
            compare_objects(self, v1, v2, ignore_keys)
    else:
        if isinstance(obj1, float) or isinstance(obj2, float):
            self.assertAlmostEqual(obj1, obj2, delta=fp_tolerance)
        else:
            self.assertEqual(obj1, obj2)

class JobAnnotationAPITestCase(APITestCase):
    def setUp(self):
        self.client = APIClient()

    @classmethod
    def setUpTestData(cls):
        create_db_users(cls)

    def _create_task(self, owner, assignee):
        data = {
            "name": "my task #1",
            "owner_id": owner.id,
            "assignee_id": assignee.id,
            "overlap": 0,
            "segment_size": 100,
            "labels": [
                {
                    "name": "car",
                    "attributes": [
                        {
                            "name": "model",
                            "mutable": False,
                            "input_type": "select",
                            "default_value": "mazda",
                            "values": ["bmw", "mazda", "renault"]
                        },
                        {
                            "name": "parked",
                            "mutable": True,
                            "input_type": "checkbox",
                            "default_value": "false"
                        },
                    ]
                },
                {"name": "person"},
                {
                    "name": "widerface",
                    "attributes": [
                        {
                            "name": "blur",
                            "mutable": False,
                            "input_type": "select",
                            "default_value": "0",
                            "values": ["0", "1", "2"]
                        },
                        {
                            "name": "expression",
                            "mutable": False,
                            "input_type": "select",
                            "default_value": "0",
                            "values": ["0", "1"]
                        },
                        {
                            "name": "illumination",
                            "mutable": False,
                            "input_type": "select",
                            "default_value": "0",
                            "values": ["0", "1"]
                        },
                    ]
                },
            ]
        }

        with ForceLogin(owner, self.client):
            response = self.client.post('/api/v1/tasks', data=data, format="json")
            assert response.status_code == status.HTTP_201_CREATED
            tid = response.data["id"]

            images = {
                "client_files[0]": generate_image_file("test_1.jpg")[1],
                "client_files[1]": generate_image_file("test_2.jpg")[1],
                "client_files[2]": generate_image_file("test_3.jpg")[1],
                "client_files[4]": generate_image_file("test_4.jpg")[1],
                "client_files[5]": generate_image_file("test_5.jpg")[1],
                "client_files[6]": generate_image_file("test_6.jpg")[1],
                "client_files[7]": generate_image_file("test_7.jpg")[1],
                "client_files[8]": generate_image_file("test_8.jpg")[1],
                "client_files[9]": generate_image_file("test_9.jpg")[1],
                "image_quality": 75,
                "frame_filter": "step=3",
            }
            response = self.client.post("/api/v1/tasks/{}/data".format(tid), data=images)
            assert response.status_code == status.HTTP_202_ACCEPTED

            response = self.client.get("/api/v1/tasks/{}".format(tid))
            task = response.data

            response = self.client.get("/api/v1/tasks/{}/jobs".format(tid))
            jobs = response.data

        return (task, jobs)

    @staticmethod
    def _get_default_attr_values(task):
        default_attr_values = {}
        for label in task["labels"]:
            default_attr_values[label["id"]] = {
                "mutable": [],
                "immutable": [],
                "all": [],
            }
            for attr in label["attributes"]:
                default_value = {
                    "spec_id": attr["id"],
                    "value": attr["default_value"],
                }
                if attr["mutable"]:
                    default_attr_values[label["id"]]["mutable"].append(default_value)
                else:
                    default_attr_values[label["id"]]["immutable"].append(default_value)
                default_attr_values[label["id"]]["all"].append(default_value)
        return default_attr_values

    def _put_api_v1_jobs_id_data(self, jid, user, data):
        with ForceLogin(user, self.client):
            response = self.client.put("/api/v1/jobs/{}/annotations".format(jid),
                data=data, format="json")

        return response

    def _get_api_v1_jobs_id_data(self, jid, user):
        with ForceLogin(user, self.client):
            response = self.client.get("/api/v1/jobs/{}/annotations".format(jid))

        return response

    def _delete_api_v1_jobs_id_data(self, jid, user):
        with ForceLogin(user, self.client):
            response = self.client.delete("/api/v1/jobs/{}/annotations".format(jid),
            format="json")

        return response

    def _patch_api_v1_jobs_id_data(self, jid, user, action, data):
        with ForceLogin(user, self.client):
            response = self.client.patch(
                "/api/v1/jobs/{}/annotations?action={}".format(jid, action),
                data=data, format="json")

        return response

    def _check_response(self, response, data):
        if not response.status_code in [
            status.HTTP_403_FORBIDDEN, status.HTTP_401_UNAUTHORIZED]:
            compare_objects(self, data, response.data, ignore_keys=["id"])

    def _run_api_v1_jobs_id_annotations(self, owner, assignee, annotator):
        task, jobs = self._create_task(owner, assignee)
        if annotator:
            HTTP_200_OK = status.HTTP_200_OK
            HTTP_204_NO_CONTENT = status.HTTP_204_NO_CONTENT
            HTTP_400_BAD_REQUEST = status.HTTP_400_BAD_REQUEST
        else:
            HTTP_200_OK = status.HTTP_401_UNAUTHORIZED
            HTTP_204_NO_CONTENT = status.HTTP_401_UNAUTHORIZED
            HTTP_400_BAD_REQUEST = status.HTTP_401_UNAUTHORIZED

        job = jobs[0]
        data = {
            "version": 0,
            "tags": [],
            "shapes": [],
            "tracks": []
        }
        response = self._put_api_v1_jobs_id_data(job["id"], annotator, data)
        self.assertEqual(response.status_code, HTTP_200_OK)

        data = {
            "version": 1,
            "tags": [
                {
                    "frame": 0,
                    "label_id": task["labels"][0]["id"],
                    "group": None,
                    "source": "manual",
                    "attributes": []
                }
            ],
            "shapes": [
                {
                    "frame": 0,
                    "label_id": task["labels"][0]["id"],
                    "group": None,
                    "source": "manual",
                    "attributes": [
                        {
                            "spec_id": task["labels"][0]["attributes"][0]["id"],
                            "value": task["labels"][0]["attributes"][0]["values"][0]
                        },
                        {
                            "spec_id": task["labels"][0]["attributes"][1]["id"],
                            "value": task["labels"][0]["attributes"][1]["default_value"]
                        }
                    ],
                    "points": [1.0, 2.1, 100, 300.222],
                    "type": "rectangle",
                    "occluded": False
                },
                {
                    "frame": 2,
                    "label_id": task["labels"][1]["id"],
                    "group": None,
                    "source": "manual",
                    "attributes": [],
                    "points": [2.0, 2.1, 100, 300.222, 400, 500, 1, 3],
                    "type": "polygon",
                    "occluded": False
                },
            ],
            "tracks": [
                {
                    "frame": 0,
                    "label_id": task["labels"][0]["id"],
                    "group": None,
                    "source": "manual",
                    "attributes": [
                        {
                            "spec_id": task["labels"][0]["attributes"][0]["id"],
                            "value": task["labels"][0]["attributes"][0]["values"][0]
                        },
                    ],
                    "shapes": [
                        {
                            "frame": 0,
                            "points": [1.0, 2.1, 100, 300.222],
                            "type": "rectangle",
                            "occluded": False,
                            "outside": False,
                            "attributes": [
                                {
                                    "spec_id": task["labels"][0]["attributes"][1]["id"],
                                    "value": task["labels"][0]["attributes"][1]["default_value"]
                                },
                            ]
                        },
                        {
                            "frame": 2,
                            "attributes": [],
                            "points": [2.0, 2.1, 100, 300.222],
                            "type": "rectangle",
                            "occluded": True,
                            "outside": True
                        },
                    ]
                },
                {
                    "frame": 1,
                    "label_id": task["labels"][1]["id"],
                    "group": None,
                    "source": "manual",
                    "attributes": [],
                    "shapes": [
                        {
                            "frame": 2,
                            "attributes": [],
                            "points": [1.0, 2.1, 100, 300.222],
                            "type": "rectangle",
                            "occluded": False,
                            "outside": False
                        }
                    ]
                },
            ]
        }

        default_attr_values = self._get_default_attr_values(task)
        response = self._put_api_v1_jobs_id_data(job["id"], annotator, data)
        data["version"] += 1 # need to update the version
        self.assertEqual(response.status_code, HTTP_200_OK)
        self._check_response(response, data)

        response = self._get_api_v1_jobs_id_data(job["id"], annotator)
        self.assertEqual(response.status_code, HTTP_200_OK)
        # server should add default attribute values if puted data doesn't contain it
        data["tags"][0]["attributes"] = default_attr_values[data["tags"][0]["label_id"]]["all"]
        data["tracks"][0]["shapes"][1]["attributes"] = default_attr_values[data["tracks"][0]["label_id"]]["mutable"]
        self._check_response(response, data)

        response = self._delete_api_v1_jobs_id_data(job["id"], annotator)
        data["version"] += 1 # need to update the version
        self.assertEqual(response.status_code, HTTP_204_NO_CONTENT)

        data = {
            "version": data["version"],
            "tags": [],
            "shapes": [],
            "tracks": []
        }
        response = self._get_api_v1_jobs_id_data(job["id"], annotator)
        self.assertEqual(response.status_code, HTTP_200_OK)
        self._check_response(response, data)

        data = {
            "version": data["version"],
            "tags": [
                {
                    "frame": 0,
                    "label_id": task["labels"][0]["id"],
                    "group": None,
                    "source": "manual",
                    "attributes": []
                }
            ],
            "shapes": [
                {
                    "frame": 0,
                    "label_id": task["labels"][0]["id"],
                    "group": None,
                    "source": "manual",
                    "attributes": [
                        {
                            "spec_id": task["labels"][0]["attributes"][0]["id"],
                            "value": task["labels"][0]["attributes"][0]["values"][0]
                        },
                        {
                            "spec_id": task["labels"][0]["attributes"][1]["id"],
                            "value": task["labels"][0]["attributes"][1]["default_value"]
                        }
                    ],
                    "points": [1.0, 2.1, 100, 300.222],
                    "type": "rectangle",
                    "occluded": False,
                },
                {
                    "frame": 1,
                    "label_id": task["labels"][1]["id"],
                    "group": None,
                    "source": "manual",
                    "attributes": [],
                    "points": [2.0, 2.1, 100, 300.222, 400, 500, 1, 3],
                    "type": "polygon",
                    "occluded": False,
                },
            ],
            "tracks": [
                {
                    "frame": 0,
                    "label_id": task["labels"][0]["id"],
                    "group": None,
                    "source": "manual",
                    "attributes": [
                        {
                            "spec_id": task["labels"][0]["attributes"][0]["id"],
                            "value": task["labels"][0]["attributes"][0]["values"][0]
                        },
                    ],
                    "shapes": [
                        {
                            "frame": 0,
                            "points": [1.0, 2.1, 100, 300.222],
                            "type": "rectangle",
                            "occluded": False,
                            "outside": False,
                            "attributes": [
                                {
                                    "spec_id": task["labels"][0]["attributes"][1]["id"],
                                    "value": task["labels"][0]["attributes"][1]["default_value"]
                                },
                            ]
                        },
                        {
                            "frame": 1,
                            "attributes": [],
                            "points": [2.0, 2.1, 100, 300.222],
                            "type": "rectangle",
                            "occluded": True,
                            "outside": True,
                        },
                    ]
                },
                {
                    "frame": 1,
                    "label_id": task["labels"][1]["id"],
                    "group": None,
                    "source": "manual",
                    "attributes": [],
                    "shapes": [
                        {
                            "frame": 1,
                            "attributes": [],
                            "points": [1.0, 2.1, 100, 300.222],
                            "type": "rectangle",
                            "occluded": False,
                            "outside": False,
                        }
                    ]
                },
            ]
        }
        response = self._patch_api_v1_jobs_id_data(job["id"], annotator,
            "create", data)
        data["version"] += 1
        self.assertEqual(response.status_code, HTTP_200_OK)
        self._check_response(response, data)

        response = self._get_api_v1_jobs_id_data(job["id"], annotator)
        self.assertEqual(response.status_code, HTTP_200_OK)
        # server should add default attribute values if puted data doesn't contain it
        data["tags"][0]["attributes"] = default_attr_values[data["tags"][0]["label_id"]]["all"]
        data["tracks"][0]["shapes"][1]["attributes"] = default_attr_values[data["tracks"][0]["label_id"]]["mutable"]
        self._check_response(response, data)

        data = response.data
        if not response.status_code in [
            status.HTTP_403_FORBIDDEN, status.HTTP_401_UNAUTHORIZED]:
            data["tags"][0]["label_id"] = task["labels"][0]["id"]
            data["shapes"][0]["points"] = [1, 2, 3.0, 100, 120, 1, 2, 4.0]
            data["shapes"][0]["type"] = "polygon"
            data["tracks"][0]["group"] = 10
            data["tracks"][0]["shapes"][0]["outside"] = False
            data["tracks"][0]["shapes"][0]["occluded"] = False

        response = self._patch_api_v1_jobs_id_data(job["id"], annotator,
            "update", data)
        data["version"] = data.get("version", 0) + 1 # need to update the version
        self.assertEqual(response.status_code, HTTP_200_OK)
        self._check_response(response, data)

        response = self._get_api_v1_jobs_id_data(job["id"], annotator)
        self.assertEqual(response.status_code, HTTP_200_OK)
        self._check_response(response, data)

        response = self._patch_api_v1_jobs_id_data(job["id"], annotator,
            "delete", data)
        data["version"] += 1 # need to update the version
        self.assertEqual(response.status_code, HTTP_200_OK)
        self._check_response(response, data)

        data = {
            "version": data["version"],
            "tags": [],
            "shapes": [],
            "tracks": []
        }
        response = self._get_api_v1_jobs_id_data(job["id"], annotator)
        self.assertEqual(response.status_code, HTTP_200_OK)
        self._check_response(response, data)

        data = {
            "version": data["version"],
            "tags": [
                {
                    "frame": 0,
                    "label_id": 11010101,
                    "group": None,
                    "source": "manual",
                    "attributes": [],
                }
            ],
            "shapes": [
                {
                    "frame": 0,
                    "label_id": task["labels"][0]["id"],
                    "group": None,
                    "source": "manual",
                    "attributes": [
                        {
                            "spec_id": 32234234,
                            "value": task["labels"][0]["attributes"][0]["values"][0]
                        },
                        {
                            "spec_id": task["labels"][0]["attributes"][1]["id"],
                            "value": task["labels"][0]["attributes"][0]["default_value"]
                        }
                    ],
                    "points": [1.0, 2.1, 100, 300.222],
                    "type": "rectangle",
                    "occluded": False,
                },
                {
                    "frame": 1,
                    "label_id": 1212121,
                    "group": None,
                    "source": "manual",
                    "attributes": [],
                    "points": [2.0, 2.1, 100, 300.222, 400, 500, 1, 3],
                    "type": "polygon",
                    "occluded": False,
                },
            ],
            "tracks": [
                {
                    "frame": 0,
                    "label_id": 0,
                    "group": None,
                    "source": "manual",
                    "attributes": [],
                    "shapes": [
                        {
                            "frame": 0,
                            "points": [1.0, 2.1, 100, 300.222],
                            "type": "rectangle",
                            "occluded": False,
                            "outside": False,
                            "attributes": [
                                {
                                    "spec_id": 10000,
                                    "value": task["labels"][0]["attributes"][0]["values"][0]
                                },
                                {
                                    "spec_id": task["labels"][0]["attributes"][1]["id"],
                                    "value": task["labels"][0]["attributes"][1]["default_value"]
                                }
                            ]
                        },
                        {
                            "frame": 1,
                            "attributes": [],
                            "points": [2.0, 2.1, 100, 300.222],
                            "type": "rectangle",
                            "occluded": True,
                            "outside": True,
                        },
                    ]
                },
                {
                    "frame": 1,
                    "label_id": task["labels"][1]["id"],
                    "group": None,
                    "source": "manual",
                    "attributes": [],
                    "shapes": [
                        {
                            "frame": 1,
                            "attributes": [],
                            "points": [1.0, 2.1, 100, 300.222],
                            "type": "rectangle",
                            "occluded": False,
                            "outside": False,
                        }
                    ]
                },
            ]
        }
        response = self._patch_api_v1_jobs_id_data(job["id"], annotator,
            "create", data)
        self.assertEqual(response.status_code, HTTP_400_BAD_REQUEST)

    def test_api_v1_jobs_id_annotations_admin(self):
        self._run_api_v1_jobs_id_annotations(self.admin, self.assignee,
            self.assignee)

    def test_api_v1_jobs_id_annotations_user(self):
        self._run_api_v1_jobs_id_annotations(self.user, self.assignee,
            self.assignee)

    def test_api_v1_jobs_id_annotations_observer(self):
        _, jobs = self._create_task(self.user, self.assignee)
        job = jobs[0]
        data = {
            "version": 0,
            "tags": [],
            "shapes": [],
            "tracks": []
        }

        response = self._get_api_v1_jobs_id_data(job["id"], self.observer)
        self.assertEqual(response.status_code, status.HTTP_200_OK)

        response = self._put_api_v1_jobs_id_data(job["id"], self.observer, data)
        self.assertEqual(response.status_code, status.HTTP_403_FORBIDDEN)

        response = self._patch_api_v1_jobs_id_data(job["id"], self.observer, "create", data)
        self.assertEqual(response.status_code, status.HTTP_403_FORBIDDEN)

        response = self._delete_api_v1_jobs_id_data(job["id"], self.observer)
        self.assertEqual(response.status_code, status.HTTP_403_FORBIDDEN)


    def test_api_v1_jobs_id_annotations_no_auth(self):
        self._run_api_v1_jobs_id_annotations(self.user, self.assignee, None)

class TaskAnnotationAPITestCase(JobAnnotationAPITestCase):
    def _put_api_v1_tasks_id_annotations(self, pk, user, data):
        with ForceLogin(user, self.client):
            response = self.client.put("/api/v1/tasks/{}/annotations".format(pk),
                data=data, format="json")

        return response

    def _get_api_v1_tasks_id_annotations(self, pk, user):
        with ForceLogin(user, self.client):
            response = self.client.get("/api/v1/tasks/{}/annotations".format(pk))

        return response

    def _delete_api_v1_tasks_id_annotations(self, pk, user):
        with ForceLogin(user, self.client):
            response = self.client.delete("/api/v1/tasks/{}/annotations".format(pk),
            format="json")

        return response

    def _dump_api_v1_tasks_id_annotations(self, pk, user, query_params=""):
        with ForceLogin(user, self.client):
            response = self.client.get(
                "/api/v1/tasks/{0}/annotations{1}".format(pk, query_params))

        return response

    def _patch_api_v1_tasks_id_annotations(self, pk, user, action, data):
        with ForceLogin(user, self.client):
            response = self.client.patch(
                "/api/v1/tasks/{}/annotations?action={}".format(pk, action),
                data=data, format="json")

        return response

    def _upload_api_v1_tasks_id_annotations(self, pk, user, data, query_params=""):
        with ForceLogin(user, self.client):
            response = self.client.put(
                path="/api/v1/tasks/{0}/annotations?{1}".format(pk, query_params),
                data=data,
                format="multipart",
                )

        return response

    def _get_formats(self, user):
        with ForceLogin(user, self.client):
            response = self.client.get(
                path="/api/v1/server/annotation/formats"
            )
        return response

    def _check_response(self, response, data):
        if not response.status_code in [
            status.HTTP_401_UNAUTHORIZED, status.HTTP_403_FORBIDDEN]:
            try:
                compare_objects(self, data, response.data, ignore_keys=["id"])
            except AssertionError as e:
                print("Objects are not equal: ", data, response.data)
                print(e)
                raise

    def _run_api_v1_tasks_id_annotations(self, owner, assignee, annotator):
        task, _ = self._create_task(owner, assignee)
        if annotator:
            HTTP_200_OK = status.HTTP_200_OK
            HTTP_204_NO_CONTENT = status.HTTP_204_NO_CONTENT
            HTTP_400_BAD_REQUEST = status.HTTP_400_BAD_REQUEST
        else:
            HTTP_200_OK = status.HTTP_401_UNAUTHORIZED
            HTTP_204_NO_CONTENT = status.HTTP_401_UNAUTHORIZED
            HTTP_400_BAD_REQUEST = status.HTTP_401_UNAUTHORIZED

        data = {
            "version": 0,
            "tags": [],
            "shapes": [],
            "tracks": []
        }
        response = self._put_api_v1_tasks_id_annotations(task["id"], annotator, data)
        data["version"] += 1
        self.assertEqual(response.status_code, HTTP_200_OK)

        data = {
            "version": data["version"],
            "tags": [
                {
                    "frame": 0,
                    "label_id": task["labels"][0]["id"],
                    "group": None,
                    "source": "manual",
                    "attributes": [],
                }
            ],
            "shapes": [
                {
                    "frame": 0,
                    "label_id": task["labels"][0]["id"],
                    "group": None,
                    "source": "manual",
                    "attributes": [
                        {
                            "spec_id": task["labels"][0]["attributes"][0]["id"],
                            "value": task["labels"][0]["attributes"][0]["values"][0]
                        },
                        {
                            "spec_id": task["labels"][0]["attributes"][1]["id"],
                            "value": task["labels"][0]["attributes"][0]["default_value"]
                        }
                    ],
                    "points": [1.0, 2.1, 100, 300.222],
                    "type": "rectangle",
                    "occluded": False,
                },
                {
                    "frame": 1,
                    "label_id": task["labels"][1]["id"],
                    "group": None,
                    "source": "manual",
                    "attributes": [],
                    "points": [2.0, 2.1, 100, 300.222, 400, 500, 1, 3],
                    "type": "polygon",
                    "occluded": False,
                },
            ],
            "tracks": [
                {
                    "frame": 0,
                    "label_id": task["labels"][0]["id"],
                    "group": None,
                    "source": "manual",
                    "attributes": [
                        {
                            "spec_id": task["labels"][0]["attributes"][0]["id"],
                            "value": task["labels"][0]["attributes"][0]["values"][0]
                        },
                    ],
                    "shapes": [
                        {
                            "frame": 0,
                            "points": [1.0, 2.1, 100, 300.222],
                            "type": "rectangle",
                            "occluded": False,
                            "outside": False,
                            "attributes": [
                                {
                                    "spec_id": task["labels"][0]["attributes"][1]["id"],
                                    "value": task["labels"][0]["attributes"][1]["default_value"]
                                }
                            ]
                        },
                        {
                            "frame": 1,
                            "attributes": [],
                            "points": [2.0, 2.1, 100, 300.222],
                            "type": "rectangle",
                            "occluded": True,
                            "outside": True,

                        },
                    ]
                },
                {
                    "frame": 1,
                    "label_id": task["labels"][1]["id"],
                    "group": None,
                    "source": "manual",
                    "attributes": [],
                    "shapes": [
                        {
                            "frame": 1,
                            "attributes": [],
                            "points": [1.0, 2.1, 100, 300.222],
                            "type": "rectangle",
                            "occluded": False,
                            "outside": False,
                        }
                    ]
                },
            ]
        }
        response = self._put_api_v1_tasks_id_annotations(task["id"], annotator, data)
        data["version"] += 1

        self.assertEqual(response.status_code, HTTP_200_OK)
        self._check_response(response, data)

        default_attr_values = self._get_default_attr_values(task)
        response = self._get_api_v1_tasks_id_annotations(task["id"], annotator)
        # server should add default attribute values if puted data doesn't contain it
        data["tags"][0]["attributes"] = default_attr_values[data["tags"][0]["label_id"]]["all"]
        data["tracks"][0]["shapes"][1]["attributes"] = default_attr_values[data["tracks"][0]["label_id"]]["mutable"]
        self.assertEqual(response.status_code, HTTP_200_OK)
        self._check_response(response, data)

        response = self._delete_api_v1_tasks_id_annotations(task["id"], annotator)
        data["version"] += 1
        self.assertEqual(response.status_code, HTTP_204_NO_CONTENT)

        data = {
            "version": data["version"],
            "tags": [],
            "shapes": [],
            "tracks": []
        }
        response = self._get_api_v1_tasks_id_annotations(task["id"], annotator)
        self.assertEqual(response.status_code, HTTP_200_OK)
        self._check_response(response, data)

        data = {
            "version": data["version"],
            "tags": [
                {
                    "frame": 0,
                    "label_id": task["labels"][0]["id"],
                    "group": None,
                    "source": "manual",
                    "attributes": [],
                }
            ],
            "shapes": [
                {
                    "frame": 0,
                    "label_id": task["labels"][0]["id"],
                    "group": None,
                    "source": "manual",
                    "attributes": [
                        {
                            "spec_id": task["labels"][0]["attributes"][0]["id"],
                            "value": task["labels"][0]["attributes"][0]["values"][0]
                        },
                        {
                            "spec_id": task["labels"][0]["attributes"][1]["id"],
                            "value": task["labels"][0]["attributes"][0]["default_value"]
                        }
                    ],
                    "points": [1.0, 2.1, 100, 300.222],
                    "type": "rectangle",
                    "occluded": False,
                },
                {
                    "frame": 1,
                    "label_id": task["labels"][1]["id"],
                    "group": None,
                    "source": "manual",
                    "attributes": [],
                    "points": [2.0, 2.1, 100, 300.222, 400, 500, 1, 3],
                    "type": "polygon",
                    "occluded": False,
                },
            ],
            "tracks": [
                {
                    "frame": 0,
                    "label_id": task["labels"][0]["id"],
                    "group": None,
                    "source": "manual",
                    "attributes": [
                        {
                            "spec_id": task["labels"][0]["attributes"][0]["id"],
                            "value": task["labels"][0]["attributes"][0]["values"][0]
                        },
                    ],
                    "shapes": [
                        {
                            "frame": 0,
                            "points": [1.0, 2.1, 100, 300.222],
                            "type": "rectangle",
                            "occluded": False,
                            "outside": False,
                            "attributes": [
                                {
                                    "spec_id": task["labels"][0]["attributes"][1]["id"],
                                    "value": task["labels"][0]["attributes"][1]["default_value"]
                                }
                            ]
                        },
                        {
                            "frame": 1,
                            "attributes": [],
                            "points": [2.0, 2.1, 100, 300.222],
                            "type": "rectangle",
                            "occluded": True,
                            "outside": True,
                        },
                    ]
                },
                {
                    "frame": 1,
                    "label_id": task["labels"][1]["id"],
                    "group": None,
                    "source": "manual",
                    "attributes": [],
                    "shapes": [
                        {
                            "frame": 1,
                            "attributes": [],
                            "points": [1.0, 2.1, 100, 300.222],
                            "type": "rectangle",
                            "occluded": False,
                            "outside": False,
                        }
                    ]
                },
            ]
        }
        response = self._patch_api_v1_tasks_id_annotations(task["id"], annotator,
            "create", data)
        data["version"] += 1
        self.assertEqual(response.status_code, HTTP_200_OK)
        self._check_response(response, data)

        response = self._get_api_v1_tasks_id_annotations(task["id"], annotator)
        # server should add default attribute values if puted data doesn't contain it
        data["tags"][0]["attributes"] = default_attr_values[data["tags"][0]["label_id"]]["all"]
        data["tracks"][0]["shapes"][1]["attributes"] = default_attr_values[data["tracks"][0]["label_id"]]["mutable"]
        self.assertEqual(response.status_code, HTTP_200_OK)
        self._check_response(response, data)

        data = response.data
        if not response.status_code in [
            status.HTTP_403_FORBIDDEN, status.HTTP_401_UNAUTHORIZED]:
            data["tags"][0]["label_id"] = task["labels"][0]["id"]
            data["shapes"][0]["points"] = [1, 2, 3.0, 100, 120, 1, 2, 4.0]
            data["shapes"][0]["type"] = "polygon"
            data["tracks"][0]["group"] = 10
            data["tracks"][0]["shapes"][0]["outside"] = False
            data["tracks"][0]["shapes"][0]["occluded"] = False

        response = self._patch_api_v1_tasks_id_annotations(task["id"], annotator,
            "update", data)
        data["version"] = data.get("version", 0) + 1
        self.assertEqual(response.status_code, HTTP_200_OK)
        self._check_response(response, data)

        response = self._get_api_v1_tasks_id_annotations(task["id"], annotator)
        self.assertEqual(response.status_code, HTTP_200_OK)
        self._check_response(response, data)

        response = self._patch_api_v1_tasks_id_annotations(task["id"], annotator,
            "delete", data)
        data["version"] += 1
        self.assertEqual(response.status_code, HTTP_200_OK)
        self._check_response(response, data)

        data = {
            "version": data["version"],
            "tags": [],
            "shapes": [],
            "tracks": []
        }
        response = self._get_api_v1_tasks_id_annotations(task["id"], annotator)
        self.assertEqual(response.status_code, HTTP_200_OK)
        self._check_response(response, data)

        data = {
            "version": data["version"],
            "tags": [
                {
                    "frame": 0,
                    "label_id": 11010101,
                    "group": None,
                    "source": "manual",
                    "attributes": [],
                }
            ],
            "shapes": [
                {
                    "frame": 0,
                    "label_id": task["labels"][0]["id"],
                    "group": None,
                    "source": "manual",
                    "attributes": [
                        {
                            "spec_id": 32234234,
                            "value": task["labels"][0]["attributes"][0]["values"][0]
                        },
                        {
                            "spec_id": task["labels"][0]["attributes"][1]["id"],
                            "value": task["labels"][0]["attributes"][0]["default_value"]
                        }
                    ],
                    "points": [1.0, 2.1, 100, 300.222],
                    "type": "rectangle",
                    "occluded": False,
                },
                {
                    "frame": 1,
                    "label_id": 1212121,
                    "group": None,
                    "source": "manual",
                    "attributes": [],
                    "points": [2.0, 2.1, 100, 300.222, 400, 500, 1, 3],
                    "type": "polygon",
                    "occluded": False,
                },
            ],
            "tracks": [
                {
                    "frame": 0,
                    "label_id": 0,
                    "group": None,
                    "source": "manual",
                    "attributes": [],
                    "shapes": [
                        {
                            "frame": 0,
                            "points": [1.0, 2.1, 100, 300.222],
                            "type": "rectangle",
                            "occluded": False,
                            "outside": False,
                            "attributes": [
                                {
                                    "spec_id": 10000,
                                    "value": task["labels"][0]["attributes"][0]["values"][0]
                                },
                                {
                                    "spec_id": task["labels"][0]["attributes"][1]["id"],
                                    "value": task["labels"][0]["attributes"][0]["default_value"]
                                }
                            ]
                        },
                        {
                            "frame": 1,
                            "attributes": [],
                            "points": [2.0, 2.1, 100, 300.222],
                            "type": "rectangle",
                            "occluded": True,
                            "outside": True,
                        },
                    ]
                },
                {
                    "frame": 1,
                    "label_id": task["labels"][1]["id"],
                    "group": None,
                    "source": "manual",
                    "attributes": [],
                    "shapes": [
                        {
                            "frame": 1,
                            "attributes": [],
                            "points": [1.0, 2.1, 100, 300.222],
                            "type": "rectangle",
                            "occluded": False,
                            "outside": False,
                        }
                    ]
                },
            ]
        }
        response = self._patch_api_v1_tasks_id_annotations(task["id"], annotator,
            "create", data)
        self.assertEqual(response.status_code, HTTP_400_BAD_REQUEST)

    def _run_api_v1_tasks_id_annotations_dump_load(self, owner, assignee, annotator):
        if annotator:
            HTTP_200_OK = status.HTTP_200_OK
            HTTP_204_NO_CONTENT = status.HTTP_204_NO_CONTENT
            HTTP_202_ACCEPTED = status.HTTP_202_ACCEPTED
            HTTP_201_CREATED = status.HTTP_201_CREATED
        else:
            HTTP_200_OK = status.HTTP_401_UNAUTHORIZED
            HTTP_204_NO_CONTENT = status.HTTP_401_UNAUTHORIZED
            HTTP_202_ACCEPTED = status.HTTP_401_UNAUTHORIZED
            HTTP_201_CREATED = status.HTTP_401_UNAUTHORIZED

        def _get_initial_annotation(annotation_format):
            rectangle_tracks_with_attrs = [{
                "frame": 0,
                "label_id": task["labels"][0]["id"],
                "group": 0,
                "source": "manual",
                "attributes": [
                    {
                        "spec_id": task["labels"][0]["attributes"][0]["id"],
                        "value": task["labels"][0]["attributes"][0]["values"][0]
                    },
                ],
                "shapes": [
                    {
                        "frame": 0,
                        "points": [1.0, 2.1, 50.1, 30.22],
                        "type": "rectangle",
                        "occluded": False,
                        "outside": False,
                        "attributes": [
                            {
                                "spec_id": task["labels"][0]["attributes"][1]["id"],
                                "value": task["labels"][0]["attributes"][1]["default_value"]
                            }
                        ]
                    },
                    {
                        "frame": 1,
                        "points": [2.0, 2.1, 77.2, 36.22],
                        "type": "rectangle",
                        "occluded": True,
                        "outside": False,
                        "attributes": [
                            {
                                "spec_id": task["labels"][0]["attributes"][1]["id"],
                                "value": task["labels"][0]["attributes"][1]["default_value"]
                            }
                        ]
                    },
                    {
                        "frame": 2,
                        "points": [2.0, 2.1, 77.2, 36.22],
                        "type": "rectangle",
                        "occluded": True,
                        "outside": True,
                        "attributes": [
                            {
                                "spec_id": task["labels"][0]["attributes"][1]["id"],
                                "value": task["labels"][0]["attributes"][1]["default_value"]
                            }
                        ]
                    },
                ]
            }]
            rectangle_tracks_wo_attrs = [{
                "frame": 0,
                "label_id": task["labels"][1]["id"],
                "group": 0,
                "source": "manual",
                "attributes": [],
                "shapes": [
                    {
                        "frame": 0,
                        "attributes": [],
                        "points": [1.0, 2.1, 50.2, 36.6],
                        "type": "rectangle",
                        "occluded": False,
                        "outside": False,
                    },
                    {
                        "frame": 1,
                        "attributes": [],
                        "points": [1.0, 2.1, 51, 36.6],
                        "type": "rectangle",
                        "occluded": False,
                        "outside": False
                    },
                    {
                        "frame": 2,
                        "attributes": [],
                        "points": [1.0, 2.1, 51, 36.6],
                        "type": "rectangle",
                        "occluded": False,
                        "outside": True,
                    }
                ]
            }]
            polygon_tracks_wo_attrs = [{
                "frame": 0,
                "label_id": task["labels"][1]["id"],
                "group": 0,
                "source": "manual",
                "attributes": [],
                "shapes": [
                    {
                        "frame": 0,
                        "attributes": [],
                        "points": [1.0, 2.1, 50.2, 36.6, 7.0, 10.0],
                        "type": "polygon",
                        "occluded": False,
                        "outside": False,
                    },
                    {
                        "frame": 1,
                        "attributes": [],
                        "points": [1.0, 2.1, 51, 36.6, 8.0, 11.0],
                        "type": "polygon",
                        "occluded": False,
                        "outside": False
                    },
                    {
                        "frame": 2,
                        "attributes": [],
                        "points": [1.0, 2.1, 51, 36.6, 14.0, 15.0],
                        "type": "polygon",
                        "occluded": False,
                        "outside": True,
                    }
                ]
            }]

            rectangle_shapes_with_attrs = [{
                "frame": 0,
                "label_id": task["labels"][0]["id"],
                "group": 0,
                "source": "manual",
                "attributes": [
                    {
                        "spec_id": task["labels"][0]["attributes"][0]["id"],
                        "value": task["labels"][0]["attributes"][0]["values"][0]
                    },
                    {
                        "spec_id": task["labels"][0]["attributes"][1]["id"],
                        "value": task["labels"][0]["attributes"][1]["default_value"]
                    }
                ],
                "points": [1.0, 2.1, 10.6, 53.22],
                "type": "rectangle",
                "occluded": False,
            }]

            rectangle_shapes_with_wider_attrs = [{
                    "frame": 0,
                    "label_id": task["labels"][2]["id"],
                    "group": 0,
                    "source": "manual",
                    "attributes": [
                        {
                            "spec_id": task["labels"][2]["attributes"][0]["id"],
                            "value": task["labels"][2]["attributes"][0]["default_value"]
                        },
                        {
                            "spec_id": task["labels"][2]["attributes"][1]["id"],
                            "value": task["labels"][2]["attributes"][1]["values"][1]
                        },
                        {
                            "spec_id": task["labels"][2]["attributes"][2]["id"],
                            "value": task["labels"][2]["attributes"][2]["default_value"]
                        }
                    ],
                    "points": [1.0, 2.1, 10.6, 53.22],
                    "type": "rectangle",
                    "occluded": False,
                }]

            rectangle_shapes_wo_attrs = [{
                "frame": 1,
                "label_id": task["labels"][1]["id"],
                "group": 0,
                "source": "manual",
                "attributes": [],
                "points": [2.0, 2.1, 40, 50.7],
                "type": "rectangle",
                "occluded": False,
            }]

            polygon_shapes_wo_attrs = [{
                "frame": 1,
                "label_id": task["labels"][1]["id"],
                "group": 0,
                "source": "manual",
                "attributes": [],
                "points": [2.0, 2.1, 100, 30.22, 40, 77, 1, 3],
                "type": "polygon",
                "occluded": False,
            }]

            polygon_shapes_with_attrs = [{
                "frame": 2,
                "label_id": task["labels"][0]["id"],
                "group": 1,
                "source": "manual",
                "attributes": [
                    {
                        "spec_id": task["labels"][0]["attributes"][0]["id"],
                        "value": task["labels"][0]["attributes"][0]["values"][1]
                    },
                    {
                        "spec_id": task["labels"][0]["attributes"][1]["id"],
                        "value": task["labels"][0]["attributes"][1]["default_value"]
                    }
                ],
                "points": [20.0, 0.1, 10, 3.22, 4, 7, 10, 30, 1, 2, 4.44, 5.55],
                "type": "polygon",
                "occluded": True,
            },
            {
                "frame": 2,
                "label_id": task["labels"][1]["id"],
                "group": 1,
                "source": "manual",
                "attributes": [],
                "points": [4, 7, 10, 30, 4, 5.55],
                "type": "polygon",
                "occluded": False,
            }]

            points_wo_attrs = [{
                    "frame": 1,
                    "label_id": task["labels"][1]["id"],
                    "group": 0,
                    "source": "manual",
                    "attributes": [],
                    "points": [20.0, 0.1, 10, 3.22, 4, 7, 10, 30, 1, 2],
                    "type": "points",
                    "occluded": False,
                }]

            tags_wo_attrs = [{
                "frame": 2,
                "label_id": task["labels"][1]["id"],
                "group": 0,
                "source": "manual",
                "attributes": [],
            }]
            tags_with_attrs = [{
                "frame": 1,
                "label_id": task["labels"][0]["id"],
                "group": 3,
                "source": "manual",
                "attributes": [
                    {
                        "spec_id": task["labels"][0]["attributes"][0]["id"],
                        "value": task["labels"][0]["attributes"][0]["values"][1]
                    },
                    {
                        "spec_id": task["labels"][0]["attributes"][1]["id"],
                        "value": task["labels"][0]["attributes"][1]["default_value"]
                    }
                ],
            }]

            annotations = {
                    "version": 0,
                    "tags": [],
                    "shapes": [],
                    "tracks": [],
                }
            if annotation_format == "CVAT for video 1.1":
                annotations["tracks"] = rectangle_tracks_with_attrs \
                                      + rectangle_tracks_wo_attrs \
                                      + polygon_tracks_wo_attrs

            elif annotation_format == "CVAT for images 1.1":
                annotations["shapes"] = rectangle_shapes_with_attrs \
                                      + rectangle_shapes_wo_attrs \
                                      + polygon_shapes_wo_attrs \
                                      + polygon_shapes_with_attrs
                annotations["tags"] = tags_with_attrs + tags_wo_attrs

            elif annotation_format == "PASCAL VOC 1.1":
                annotations["shapes"] = rectangle_shapes_wo_attrs
                annotations["tags"] = tags_wo_attrs

            elif annotation_format == "YOLO 1.1" or \
                 annotation_format == "TFRecord 1.0":
                annotations["shapes"] = rectangle_shapes_wo_attrs

            elif annotation_format == "COCO 1.0":
                annotations["shapes"] = polygon_shapes_wo_attrs

            elif annotation_format == "Segmentation mask 1.1":
                annotations["shapes"] = rectangle_shapes_wo_attrs \
                                      + polygon_shapes_wo_attrs
                annotations["tracks"] = rectangle_tracks_wo_attrs

            elif annotation_format == "MOT 1.1":
                annotations["shapes"] = rectangle_shapes_wo_attrs
                annotations["tracks"] = rectangle_tracks_wo_attrs

            elif annotation_format == "MOTS PNG 1.0":
                annotations["tracks"] = polygon_tracks_wo_attrs

            elif annotation_format == "LabelMe 3.0":
                annotations["shapes"] = rectangle_shapes_with_attrs \
                                      + rectangle_shapes_wo_attrs \
                                      + polygon_shapes_wo_attrs \
                                      + polygon_shapes_with_attrs

            elif annotation_format == "Datumaro 1.0":
                annotations["shapes"] = rectangle_shapes_with_attrs \
                                      + rectangle_shapes_wo_attrs \
                                      + polygon_shapes_wo_attrs \
                                      + polygon_shapes_with_attrs
                annotations["tags"] = tags_with_attrs + tags_wo_attrs

            elif annotation_format == "ImageNet 1.0":
                annotations["tags"] = tags_wo_attrs

            elif annotation_format == "CamVid 1.0":
                annotations["shapes"] = rectangle_shapes_wo_attrs \
                                      + polygon_shapes_wo_attrs

<<<<<<< HEAD
            elif annotation_format == "WiderFace 1.0":
                annotations["tags"] = tags_wo_attrs
                annotations["shapes"] = rectangle_shapes_with_wider_attrs
=======
            elif annotation_format == "VGGFace2 1.0":
                annotations["tags"] = tags_wo_attrs
                annotations["shapes"] = points_wo_attrs \
                                      + rectangle_shapes_wo_attrs
>>>>>>> 7a2dcfff

            else:
                raise Exception("Unknown format {}".format(annotation_format))

            return annotations

        response = self._get_formats(annotator)
        self.assertEqual(response.status_code, HTTP_200_OK)
        if annotator is not None:
            data = response.data
        else:
            data = self._get_formats(owner).data
        import_formats = data['importers']
        export_formats = data['exporters']
        self.assertTrue(isinstance(import_formats, list) and import_formats)
        self.assertTrue(isinstance(export_formats, list) and export_formats)
        import_formats = { v['name']: v for v in import_formats }
        export_formats = { v['name']: v for v in export_formats }

        formats = { exp: exp if exp in import_formats else None
            for exp in export_formats }
        if 'CVAT 1.1' in import_formats:
            if 'CVAT for video 1.1' in export_formats:
                formats['CVAT for video 1.1'] = 'CVAT 1.1'
            if 'CVAT for images 1.1' in export_formats:
                formats['CVAT for images 1.1'] = 'CVAT 1.1'
        if set(import_formats) ^ set(export_formats):
            # NOTE: this may not be an error, so we should not fail
            print("The following import formats have no pair:",
                set(import_formats) - set(export_formats))
            print("The following export formats have no pair:",
                set(export_formats) - set(import_formats))

        for export_format, import_format in formats.items():
            with self.subTest(export_format=export_format,
                    import_format=import_format):
                # 1. create task
                task, jobs = self._create_task(owner, assignee)

                # 2. add annotation
                data = _get_initial_annotation(export_format)
                response = self._put_api_v1_tasks_id_annotations(task["id"], annotator, data)
                data["version"] += 1

                self.assertEqual(response.status_code, HTTP_200_OK)
                self._check_response(response, data)

                # 3. download annotation
                response = self._dump_api_v1_tasks_id_annotations(task["id"], annotator,
                    "?format={}".format(export_format))
                if annotator and not export_formats[export_format]['enabled']:
                    self.assertEqual(response.status_code,
                        status.HTTP_405_METHOD_NOT_ALLOWED)
                    continue
                else:
                    self.assertEqual(response.status_code, HTTP_202_ACCEPTED)

                response = self._dump_api_v1_tasks_id_annotations(task["id"], annotator,
                    "?format={}".format(export_format))
                self.assertEqual(response.status_code, HTTP_201_CREATED)

                response = self._dump_api_v1_tasks_id_annotations(task["id"], annotator,
                    "?format={}&action=download".format(export_format))
                self.assertEqual(response.status_code, HTTP_200_OK)

                # 4. check downloaded data
                if annotator is not None:
                    self.assertTrue(response.streaming)
                    content = io.BytesIO(b"".join(response.streaming_content))
                    self._check_dump_content(content, task, jobs, data, export_format)
                    content.seek(0)
                else:
                    content = io.BytesIO()

                # 5. remove annotation form the task
                response = self._delete_api_v1_tasks_id_annotations(task["id"], annotator)
                data["version"] += 1
                self.assertEqual(response.status_code, HTTP_204_NO_CONTENT)

                # 6. upload annotation
                if not import_format:
                    continue

                uploaded_data = {
                    "annotation_file": content,
                }
                response = self._upload_api_v1_tasks_id_annotations(
                    task["id"], annotator, uploaded_data,
                    "format={}".format(import_format))
                self.assertEqual(response.status_code, HTTP_202_ACCEPTED)

                response = self._upload_api_v1_tasks_id_annotations(
                    task["id"], annotator, {},
                    "format={}".format(import_format))
                self.assertEqual(response.status_code, HTTP_201_CREATED)

                # 7. check annotation
                if import_format in {"Segmentation mask 1.1", "MOTS PNG 1.0", "CamVid 1.0"}:
                    continue # can't really predict the result to check
                response = self._get_api_v1_tasks_id_annotations(task["id"], annotator)
                self.assertEqual(response.status_code, HTTP_200_OK)

                if annotator is None:
                    continue
                data["version"] += 2 # upload is delete + put
                self._check_response(response, data)

    def _check_dump_content(self, content, task, jobs, data, format_name):
        def etree_to_dict(t):
            d = {t.tag: {} if t.attrib else None}
            children = list(t)
            if children:
                dd = defaultdict(list)
                for dc in map(etree_to_dict, children):
                    for k, v in dc.items():
                        dd[k].append(v)
                d = {t.tag: {k: v[0] if len(v) == 1 else v
                    for k, v in dd.items()}}
            if t.attrib:
                d[t.tag].update(('@' + k, v) for k, v in t.attrib.items())
            if t.text:
                text = t.text.strip()
                if not (children or t.attrib):
                    d[t.tag] = text
            return d

        if format_name in {"CVAT for video 1.1", "CVAT for images 1.1"}:
            with tempfile.TemporaryDirectory() as tmp_dir:
                zipfile.ZipFile(content).extractall(tmp_dir)
                xmls = glob(osp.join(tmp_dir, '**', '*.xml'), recursive=True)
                self.assertTrue(xmls)
                for xml in xmls:
                    xmlroot = ET.parse(xml).getroot()
                    self.assertEqual(xmlroot.tag, "annotations")
                    tags = xmlroot.findall("./meta")
                    self.assertEqual(len(tags), 1)
                    meta = etree_to_dict(tags[0])["meta"]
                    self.assertEqual(meta["task"]["name"], task["name"])
        elif format_name == "PASCAL VOC 1.1":
            self.assertTrue(zipfile.is_zipfile(content))
        elif format_name == "YOLO 1.1":
            self.assertTrue(zipfile.is_zipfile(content))
        elif format_name == "COCO 1.0":
            with tempfile.TemporaryDirectory() as tmp_dir:
                zipfile.ZipFile(content).extractall(tmp_dir)
                jsons = glob(osp.join(tmp_dir, '**', '*.json'), recursive=True)
                self.assertTrue(jsons)
                for json in jsons:
                    coco = coco_loader.COCO(json)
                    self.assertTrue(coco.getAnnIds())
        elif format_name == "TFRecord 1.0":
            self.assertTrue(zipfile.is_zipfile(content))
        elif format_name == "Segmentation mask 1.1":
            self.assertTrue(zipfile.is_zipfile(content))


    def _run_coco_annotation_upload_test(self, user):
        def generate_coco_anno():
            return b"""{
            "categories": [
                {
                "id": 1,
                "name": "car",
                "supercategory": ""
                },
                {
                "id": 2,
                "name": "person",
                "supercategory": ""
                }
            ],
            "images": [
                {
                "coco_url": "",
                "date_captured": "",
                "flickr_url": "",
                "license": 0,
                "id": 0,
                "file_name": "test_1.jpg",
                "height": 720,
                "width": 1280
                }
            ],
            "annotations": [
                {
                "category_id": 1,
                "id": 1,
                "image_id": 0,
                "iscrowd": 0,
                "segmentation": [
                    []
                ],
                "area": 17702.0,
                "bbox": [
                    574.0,
                    407.0,
                    167.0,
                    106.0
                ]
                }
            ]
            }"""

        task, _ = self._create_task(user, user)

        content = io.BytesIO(generate_coco_anno())
        content.seek(0)

        format_name = "COCO 1.0"
        uploaded_data = {
            "annotation_file": content,
        }
        response = self._upload_api_v1_tasks_id_annotations(
            task["id"], user, uploaded_data,
            "format={}".format(format_name))
        self.assertEqual(response.status_code, status.HTTP_202_ACCEPTED)

        response = self._upload_api_v1_tasks_id_annotations(
            task["id"], user, {}, "format={}".format(format_name))
        self.assertEqual(response.status_code, status.HTTP_201_CREATED)

        response = self._get_api_v1_tasks_id_annotations(task["id"], user)
        self.assertEqual(response.status_code, status.HTTP_200_OK)

    def test_api_v1_tasks_id_annotations_admin(self):
        self._run_api_v1_tasks_id_annotations(self.admin, self.assignee,
            self.assignee)

    def test_api_v1_tasks_id_annotations_user(self):
        self._run_api_v1_tasks_id_annotations(self.user, self.assignee,
            self.assignee)

    def test_api_v1_tasks_id_annotations_no_auth(self):
        self._run_api_v1_tasks_id_annotations(self.user, self.assignee, None)

    def test_api_v1_tasks_id_annotations_dump_load_admin(self):
        self._run_api_v1_tasks_id_annotations_dump_load(self.admin, self.assignee,
            self.assignee)

    def test_api_v1_tasks_id_annotations_dump_load_user(self):
        self._run_api_v1_tasks_id_annotations_dump_load(self.user, self.assignee,
            self.assignee)

    def test_api_v1_tasks_id_annotations_dump_load_no_auth(self):
        self._run_api_v1_tasks_id_annotations_dump_load(self.user, self.assignee, None)

    def test_api_v1_tasks_id_annotations_upload_coco_user(self):
        self._run_coco_annotation_upload_test(self.user)

class ServerShareAPITestCase(APITestCase):
    def setUp(self):
        self.client = APIClient()

    @classmethod
    def setUpTestData(cls):
        create_db_users(cls)

    @classmethod
    def setUpClass(cls):
        super().setUpClass()
        path = os.path.join(settings.SHARE_ROOT, "file0.txt")
        open(path, "w").write("test string")
        path = os.path.join(settings.SHARE_ROOT, "test1")
        os.makedirs(path)
        path = os.path.join(path, "file1.txt")
        open(path, "w").write("test string")
        directory = os.path.join(settings.SHARE_ROOT, "test1", "test3")
        os.makedirs(directory)
        path = os.path.join(settings.SHARE_ROOT, "test2")
        os.makedirs(path)
        path = os.path.join(path, "file2.txt")
        open(path, "w").write("test string")

    @classmethod
    def tearDownClass(cls):
        super().tearDownClass()
        path = os.path.join(settings.SHARE_ROOT, "file0.txt")
        os.remove(path)
        path = os.path.join(settings.SHARE_ROOT, "test1")
        shutil.rmtree(path)
        path = os.path.join(settings.SHARE_ROOT, "test2")
        shutil.rmtree(path)

    def _run_api_v1_server_share(self, user, directory):
        with ForceLogin(user, self.client):
            response = self.client.get(
                '/api/v1/server/share?directory={}'.format(directory))

        return response

    def _test_api_v1_server_share(self, user):
        data = [
            {"name": "test1", "type": "DIR"},
            {"name": "test2", "type": "DIR"},
            {"name": "file0.txt", "type": "REG"},
        ]

        response = self._run_api_v1_server_share(user, "/")
        self.assertEqual(response.status_code, status.HTTP_200_OK)
        compare_objects(
            self=self,
            obj1=sorted(data, key=lambda d: d["name"]),
            obj2=sorted(response.data, key=lambda d: d["name"]),
            ignore_keys=[]
        )

        data = [
            {"name": "file1.txt", "type": "REG"},
            {"name": "test3", "type": "DIR"},
        ]
        response = self._run_api_v1_server_share(user, "/test1")
        self.assertEqual(response.status_code, status.HTTP_200_OK)
        compare_objects(
            self=self,
            obj1=sorted(data, key=lambda d: d["name"]),
            obj2=sorted(response.data, key=lambda d: d["name"]),
            ignore_keys=[]
        )

        data = []
        response = self._run_api_v1_server_share(user, "/test1/test3")
        self.assertEqual(response.status_code, status.HTTP_200_OK)
        compare_objects(
            self=self,
            obj1=sorted(data, key=lambda d: d["name"]),
            obj2=sorted(response.data, key=lambda d: d["name"]),
            ignore_keys=[]
        )

        data = [
            {"name": "file2.txt", "type": "REG"},
        ]
        response = self._run_api_v1_server_share(user, "/test2")
        self.assertEqual(response.status_code, status.HTTP_200_OK)
        compare_objects(
            self=self,
            obj1=sorted(data, key=lambda d: d["name"]),
            obj2=sorted(response.data, key=lambda d: d["name"]),
            ignore_keys=[]
        )

        response = self._run_api_v1_server_share(user, "/test4")
        self.assertEqual(response.status_code, status.HTTP_400_BAD_REQUEST)

    def test_api_v1_server_share_admin(self):
        self._test_api_v1_server_share(self.admin)

    def test_api_v1_server_share_owner(self):
        self._test_api_v1_server_share(self.owner)

    def test_api_v1_server_share_assignee(self):
        self._test_api_v1_server_share(self.assignee)

    def test_api_v1_server_share_user(self):
        self._test_api_v1_server_share(self.user)

    def test_api_v1_server_share_annotator(self):
        self._test_api_v1_server_share(self.annotator)

    def test_api_v1_server_share_observer(self):
        self._test_api_v1_server_share(self.observer)

    def test_api_v1_server_share_no_auth(self):
        response = self._run_api_v1_server_share(None, "/")
        self.assertEqual(response.status_code, status.HTTP_401_UNAUTHORIZED)<|MERGE_RESOLUTION|>--- conflicted
+++ resolved
@@ -3914,16 +3914,14 @@
                 annotations["shapes"] = rectangle_shapes_wo_attrs \
                                       + polygon_shapes_wo_attrs
 
-<<<<<<< HEAD
             elif annotation_format == "WiderFace 1.0":
                 annotations["tags"] = tags_wo_attrs
                 annotations["shapes"] = rectangle_shapes_with_wider_attrs
-=======
+
             elif annotation_format == "VGGFace2 1.0":
                 annotations["tags"] = tags_wo_attrs
                 annotations["shapes"] = points_wo_attrs \
                                       + rectangle_shapes_wo_attrs
->>>>>>> 7a2dcfff
 
             else:
                 raise Exception("Unknown format {}".format(annotation_format))
