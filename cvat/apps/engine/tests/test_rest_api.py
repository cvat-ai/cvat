--- conflicted
+++ resolved
@@ -3,12 +3,9 @@
 #
 # SPDX-License-Identifier: MIT
 
-<<<<<<< HEAD
-from contextlib import ExitStack
+
 import django_rq
-=======
 import copy
->>>>>>> 5d22b66c
 import io
 import json
 import logging
@@ -31,12 +28,6 @@
 
 import av
 import numpy as np
-<<<<<<< HEAD
-from pdf2image import convert_from_bytes
-from pyunpack import Archive
-from datetime import timedelta
-=======
->>>>>>> 5d22b66c
 from django.conf import settings
 from django.contrib.auth.models import Group, User
 from django.http import HttpResponse
