# Copyright (C) 2020 Intel Corporation
#
# SPDX-License-Identifier: MIT


import io
import os
import os.path as osp
import random
import shutil
import tempfile
import xml.etree.ElementTree as ET
import zipfile
from collections import defaultdict
from enum import Enum
from glob import glob
from io import BytesIO
from unittest import mock

import av
import numpy as np
from pdf2image import convert_from_bytes
from django.conf import settings
from django.contrib.auth.models import Group, User
from django.http import HttpResponse
from PIL import Image
from pycocotools import coco as coco_loader
from rest_framework import status
from rest_framework.test import APIClient, APITestCase

from cvat.apps.engine.models import (AttributeType, Data, Job, Project,
    Segment, StatusChoice, Task, Label, StorageMethodChoice)
from cvat.apps.engine.prepare import prepare_meta, prepare_meta_for_upload

def create_db_users(cls):
    (group_admin, _) = Group.objects.get_or_create(name="admin")
    (group_user, _) = Group.objects.get_or_create(name="user")
    (group_annotator, _) = Group.objects.get_or_create(name="annotator")
    (group_observer, _) = Group.objects.get_or_create(name="observer")

    user_admin = User.objects.create_superuser(username="admin", email="",
        password="admin")
    user_admin.groups.add(group_admin)
    user_owner = User.objects.create_user(username="user1", password="user1")
    user_owner.groups.add(group_user)
    user_assignee = User.objects.create_user(username="user2", password="user2")
    user_assignee.groups.add(group_annotator)
    user_annotator = User.objects.create_user(username="user3", password="user3")
    user_annotator.groups.add(group_annotator)
    user_observer = User.objects.create_user(username="user4", password="user4")
    user_observer.groups.add(group_observer)
    user_dummy = User.objects.create_user(username="user5", password="user5")
    user_dummy.groups.add(group_user)

    cls.admin = user_admin
    cls.owner = cls.user1 = user_owner
    cls.assignee = cls.user2 = user_assignee
    cls.annotator = cls.user3 = user_annotator
    cls.observer = cls.user4 = user_observer
    cls.user = cls.user5 = user_dummy

def create_db_task(data):
    data_settings = {
        "size": data.pop("size"),
        "image_quality": data.pop("image_quality"),
    }

    db_data = Data.objects.create(**data_settings)
    shutil.rmtree(db_data.get_data_dirname(), ignore_errors=True)
    os.makedirs(db_data.get_data_dirname())
    os.makedirs(db_data.get_upload_dirname())

    db_task = Task.objects.create(**data)
    shutil.rmtree(db_task.get_task_dirname(), ignore_errors=True)
    os.makedirs(db_task.get_task_dirname())
    os.makedirs(db_task.get_task_logs_dirname())
    os.makedirs(db_task.get_task_artifacts_dirname())
    db_task.data = db_data
    db_task.save()

    for x in range(0, db_task.data.size, db_task.segment_size):
        start_frame = x
        stop_frame = min(x + db_task.segment_size - 1, db_task.data.size - 1)

        db_segment = Segment()
        db_segment.task = db_task
        db_segment.start_frame = start_frame
        db_segment.stop_frame = stop_frame
        db_segment.save()

        db_job = Job()
        db_job.segment = db_segment
        db_job.save()

    return db_task

def create_dummy_db_tasks(obj, project=None):
    tasks = []

    data = {
        "name": "my task #1",
        "owner": obj.owner,
        "assignee": obj.assignee,
        "overlap": 0,
        "segment_size": 100,
        "image_quality": 75,
        "size": 100,
        "project": project
    }
    db_task = create_db_task(data)
    tasks.append(db_task)

    data = {
        "name": "my multijob task",
        "owner": obj.user,
        "overlap": 0,
        "segment_size": 100,
        "image_quality": 50,
        "size": 200,
        "project": project
    }
    db_task = create_db_task(data)
    tasks.append(db_task)

    data = {
        "name": "my task #2",
        "owner": obj.owner,
        "assignee": obj.assignee,
        "overlap": 0,
        "segment_size": 100,
        "image_quality": 75,
        "size": 100,
        "project": project
    }
    db_task = create_db_task(data)
    tasks.append(db_task)

    data = {
        "name": "super task",
        "owner": obj.admin,
        "overlap": 0,
        "segment_size": 50,
        "image_quality": 95,
        "size": 50,
        "project": project
    }
    db_task = create_db_task(data)
    tasks.append(db_task)

    return tasks

def create_dummy_db_projects(obj):
    projects = []

    data = {
        "name": "my empty project",
        "owner": obj.owner,
        "assignee": obj.assignee,
    }
    db_project = Project.objects.create(**data)
    projects.append(db_project)

    data = {
        "name": "my project without assignee",
        "owner": obj.user,
    }
    db_project = Project.objects.create(**data)
    create_dummy_db_tasks(obj, db_project)
    projects.append(db_project)

    data = {
        "name": "my big project",
        "owner": obj.owner,
        "assignee": obj.assignee,
    }
    db_project = Project.objects.create(**data)
    create_dummy_db_tasks(obj, db_project)
    projects.append(db_project)

    data = {
        "name": "public project",
    }
    db_project = Project.objects.create(**data)
    create_dummy_db_tasks(obj, db_project)
    projects.append(db_project)

    data = {
        "name": "super project",
        "owner": obj.admin,
        "assignee": obj.assignee,
    }
    db_project = Project.objects.create(**data)
    create_dummy_db_tasks(obj, db_project)
    projects.append(db_project)

    return projects


class ForceLogin:
    def __init__(self, user, client):
        self.user = user
        self.client = client

    def __enter__(self):
        if self.user:
            self.client.force_login(self.user, backend='django.contrib.auth.backends.ModelBackend')

        return self

    def __exit__(self, exception_type, exception_value, traceback):
        if self.user:
            self.client.logout()


class JobGetAPITestCase(APITestCase):
    def setUp(self):
        self.client = APIClient()

    @classmethod
    def setUpTestData(cls):
        create_db_users(cls)
        cls.task = create_dummy_db_tasks(cls)[0]
        cls.job = Job.objects.filter(segment__task_id=cls.task.id).first()
        cls.job.assignee = cls.annotator
        cls.job.save()

    def _run_api_v1_jobs_id(self, jid, user):
        with ForceLogin(user, self.client):
            response = self.client.get('/api/v1/jobs/{}'.format(jid))

        return response

    def _check_request(self, response):
        self.assertEqual(response.status_code, status.HTTP_200_OK)
        self.assertEqual(response.data["id"], self.job.id)
        self.assertEqual(response.data["status"], StatusChoice.ANNOTATION)
        self.assertEqual(response.data["start_frame"], self.job.segment.start_frame)
        self.assertEqual(response.data["stop_frame"], self.job.segment.stop_frame)

    def test_api_v1_jobs_id_admin(self):
        response = self._run_api_v1_jobs_id(self.job.id, self.admin)
        self._check_request(response)
        response = self._run_api_v1_jobs_id(self.job.id + 10, self.admin)
        self.assertEqual(response.status_code, status.HTTP_404_NOT_FOUND)

    def test_api_v1_jobs_id_owner(self):
        response = self._run_api_v1_jobs_id(self.job.id, self.owner)
        self._check_request(response)
        response = self._run_api_v1_jobs_id(self.job.id + 10, self.owner)
        self.assertEqual(response.status_code, status.HTTP_404_NOT_FOUND)

    def test_api_v1_jobs_id_annotator(self):
        response = self._run_api_v1_jobs_id(self.job.id, self.annotator)
        self._check_request(response)
        response = self._run_api_v1_jobs_id(self.job.id + 10, self.annotator)
        self.assertEqual(response.status_code, status.HTTP_404_NOT_FOUND)

    def test_api_v1_jobs_id_observer(self):
        response = self._run_api_v1_jobs_id(self.job.id, self.observer)
        self._check_request(response)
        response = self._run_api_v1_jobs_id(self.job.id + 10, self.observer)
        self.assertEqual(response.status_code, status.HTTP_404_NOT_FOUND)

    def test_api_v1_jobs_id_user(self):
        response = self._run_api_v1_jobs_id(self.job.id, self.user)
        self.assertEqual(response.status_code, status.HTTP_403_FORBIDDEN)
        response = self._run_api_v1_jobs_id(self.job.id + 10, self.user)
        self.assertEqual(response.status_code, status.HTTP_404_NOT_FOUND)

    def test_api_v1_jobs_id_no_auth(self):
        response = self._run_api_v1_jobs_id(self.job.id, None)
        self.assertEqual(response.status_code, status.HTTP_401_UNAUTHORIZED)
        response = self._run_api_v1_jobs_id(self.job.id + 10, None)
        self.assertEqual(response.status_code, status.HTTP_401_UNAUTHORIZED)


class JobUpdateAPITestCase(APITestCase):
    def setUp(self):
        self.client = APIClient()
        self.task = create_dummy_db_tasks(self)[0]
        self.job = Job.objects.filter(segment__task_id=self.task.id).first()
        self.job.assignee = self.annotator
        self.job.save()

    @classmethod
    def setUpTestData(cls):
        create_db_users(cls)

    def _run_api_v1_jobs_id(self, jid, user, data):
        with ForceLogin(user, self.client):
            response = self.client.put('/api/v1/jobs/{}'.format(jid), data=data, format='json')

        return response

    def _check_request(self, response, data):
        self.assertEqual(response.status_code, status.HTTP_200_OK)
        self.assertEqual(response.data["id"], self.job.id)
        self.assertEqual(response.data["status"], data.get('status', self.job.status))
        assignee = self.job.assignee.id if self.job.assignee else None
        self.assertEqual(response.data["assignee"]["id"], data.get('assignee_id', assignee))
        self.assertEqual(response.data["start_frame"], self.job.segment.start_frame)
        self.assertEqual(response.data["stop_frame"], self.job.segment.stop_frame)

    def test_api_v1_jobs_id_admin(self):
        data = {"status": StatusChoice.COMPLETED, "assignee_id": self.owner.id}
        response = self._run_api_v1_jobs_id(self.job.id, self.admin, data)
        self._check_request(response, data)
        response = self._run_api_v1_jobs_id(self.job.id + 10, self.admin, data)
        self.assertEqual(response.status_code, status.HTTP_404_NOT_FOUND)

    def test_api_v1_jobs_id_owner(self):
        data = {"status": StatusChoice.VALIDATION, "assignee_id": self.annotator.id}
        response = self._run_api_v1_jobs_id(self.job.id, self.owner, data)
        self._check_request(response, data)
        response = self._run_api_v1_jobs_id(self.job.id + 10, self.owner, data)
        self.assertEqual(response.status_code, status.HTTP_404_NOT_FOUND)

    def test_api_v1_jobs_id_annotator(self):
        data = {"status": StatusChoice.ANNOTATION, "assignee_id": self.user.id}
        response = self._run_api_v1_jobs_id(self.job.id, self.annotator, data)
        self._check_request(response, data)
        response = self._run_api_v1_jobs_id(self.job.id + 10, self.annotator, data)
        self.assertEqual(response.status_code, status.HTTP_404_NOT_FOUND)

    def test_api_v1_jobs_id_observer(self):
        data = {"status": StatusChoice.ANNOTATION, "assignee_id": self.admin.id}
        response = self._run_api_v1_jobs_id(self.job.id, self.observer, data)
        self.assertEqual(response.status_code, status.HTTP_403_FORBIDDEN)
        response = self._run_api_v1_jobs_id(self.job.id + 10, self.observer, data)
        self.assertEqual(response.status_code, status.HTTP_404_NOT_FOUND)

    def test_api_v1_jobs_id_user(self):
        data = {"status": StatusChoice.ANNOTATION, "assignee_id": self.user.id}
        response = self._run_api_v1_jobs_id(self.job.id, self.user, data)
        self.assertEqual(response.status_code, status.HTTP_403_FORBIDDEN)
        response = self._run_api_v1_jobs_id(self.job.id + 10, self.user, data)
        self.assertEqual(response.status_code, status.HTTP_404_NOT_FOUND)

    def test_api_v1_jobs_id_no_auth(self):
        data = {"status": StatusChoice.ANNOTATION, "assignee_id": self.user.id}
        response = self._run_api_v1_jobs_id(self.job.id, None, data)
        self.assertEqual(response.status_code, status.HTTP_401_UNAUTHORIZED)
        response = self._run_api_v1_jobs_id(self.job.id + 10, None, data)
        self.assertEqual(response.status_code, status.HTTP_401_UNAUTHORIZED)

class JobPartialUpdateAPITestCase(JobUpdateAPITestCase):
    def _run_api_v1_jobs_id(self, jid, user, data):
        with ForceLogin(user, self.client):
            response = self.client.patch('/api/v1/jobs/{}'.format(jid), data=data, format='json')

        return response

    def test_api_v1_jobs_id_annotator_partial(self):
        data = {"status": StatusChoice.VALIDATION}
        response = self._run_api_v1_jobs_id(self.job.id, self.owner, data)
        self._check_request(response, data)

    def test_api_v1_jobs_id_admin_partial(self):
        data = {"assignee_id": self.user.id}
        response = self._run_api_v1_jobs_id(self.job.id, self.owner, data)
        self._check_request(response, data)

class ServerAboutAPITestCase(APITestCase):
    def setUp(self):
        self.client = APIClient()

    @classmethod
    def setUpTestData(cls):
        create_db_users(cls)

    def _run_api_v1_server_about(self, user):
        with ForceLogin(user, self.client):
            response = self.client.get('/api/v1/server/about')

        return response

    def _check_request(self, response):
        self.assertEqual(response.status_code, status.HTTP_200_OK)
        self.assertIsNotNone(response.data.get("name", None))
        self.assertIsNotNone(response.data.get("description", None))
        self.assertIsNotNone(response.data.get("version", None))

    def test_api_v1_server_about_admin(self):
        response = self._run_api_v1_server_about(self.admin)
        self._check_request(response)

    def test_api_v1_server_about_user(self):
        response = self._run_api_v1_server_about(self.user)
        self._check_request(response)

    def test_api_v1_server_about_no_auth(self):
        response = self._run_api_v1_server_about(None)
        self.assertEqual(response.status_code, status.HTTP_401_UNAUTHORIZED)

class ServerExceptionAPITestCase(APITestCase):
    def setUp(self):
        self.client = APIClient()

    @classmethod
    def setUpTestData(cls):
        create_db_users(cls)
        cls.data = {
            "system": "Linux",
            "client": "rest_framework.APIClient",
            "time": "2019-01-29T12:34:56.000000Z",
            "task_id": 1,
            "job_id": 1,
            "proj_id": 2,
            "client_id": 12321235123,
            "message": "just test message",
            "filename": "http://localhost/my_file.js",
            "line": 1,
            "column": 1,
            "stack": ""
        }

    def _run_api_v1_server_exception(self, user):
        with ForceLogin(user, self.client):
            #pylint: disable=unused-variable
            with mock.patch("cvat.apps.engine.views.clogger") as clogger:
                response = self.client.post('/api/v1/server/exception',
                    self.data, format='json')

        return response

    def test_api_v1_server_exception_admin(self):
        response = self._run_api_v1_server_exception(self.admin)
        self.assertEqual(response.status_code, status.HTTP_201_CREATED)

    def test_api_v1_server_exception_user(self):
        response = self._run_api_v1_server_exception(self.user)
        self.assertEqual(response.status_code, status.HTTP_201_CREATED)

    def test_api_v1_server_exception_no_auth(self):
        response = self._run_api_v1_server_exception(None)
        self.assertEqual(response.status_code, status.HTTP_401_UNAUTHORIZED)


class ServerLogsAPITestCase(APITestCase):
    def setUp(self):
        self.client = APIClient()

    @classmethod
    def setUpTestData(cls):
        create_db_users(cls)
        cls.data = [
        {
            "time": "2019-01-29T12:34:56.000000Z",
            "task_id": 1,
            "job_id": 1,
            "proj_id": 2,
            "client_id": 12321235123,
            "message": "just test message",
            "name": "add point",
            "is_active": True,
            "payload": {"count": 1}
        },
        {
            "time": "2019-02-24T12:34:56.000000Z",
            "client_id": 12321235123,
            "name": "add point",
            "is_active": True,
        }]

    def _run_api_v1_server_logs(self, user):
        with ForceLogin(user, self.client):
            #pylint: disable=unused-variable
            with mock.patch("cvat.apps.engine.views.clogger") as clogger:
                response = self.client.post('/api/v1/server/logs',
                    self.data, format='json')

        return response

    def test_api_v1_server_logs_admin(self):
        response = self._run_api_v1_server_logs(self.admin)
        self.assertEqual(response.status_code, status.HTTP_201_CREATED)

    def test_api_v1_server_logs_user(self):
        response = self._run_api_v1_server_logs(self.user)
        self.assertEqual(response.status_code, status.HTTP_201_CREATED)

    def test_api_v1_server_logs_no_auth(self):
        response = self._run_api_v1_server_logs(None)
        self.assertEqual(response.status_code, status.HTTP_401_UNAUTHORIZED)


class UserAPITestCase(APITestCase):
    def setUp(self):
        self.client = APIClient()
        create_db_users(self)

    def _check_response(self, user, response, is_full=True):
        self.assertEqual(response.status_code, status.HTTP_200_OK)
        self._check_data(user, response.data, is_full)

    def _check_data(self, user, data, is_full):
        self.assertEqual(data["id"], user.id)
        self.assertEqual(data["username"], user.username)
        self.assertEqual(data["first_name"], user.first_name)
        self.assertEqual(data["last_name"], user.last_name)
        extra_check = self.assertIn if is_full else self.assertNotIn
        extra_check("email", data)
        extra_check("groups", data)
        extra_check("is_staff", data)
        extra_check("is_superuser", data)
        extra_check("is_active", data)
        extra_check("last_login", data)
        extra_check("date_joined", data)

class UserListAPITestCase(UserAPITestCase):
    def _run_api_v1_users(self, user):
        with ForceLogin(user, self.client):
            response = self.client.get('/api/v1/users')

        return response

    def _check_response(self, user, response, is_full):
        self.assertEqual(response.status_code, status.HTTP_200_OK)
        for user_info in response.data['results']:
            db_user = getattr(self, user_info['username'])
            self._check_data(db_user, user_info, is_full)

    def test_api_v1_users_admin(self):
        response = self._run_api_v1_users(self.admin)
        self._check_response(self.admin, response, True)

    def test_api_v1_users_user(self):
        response = self._run_api_v1_users(self.user)
        self._check_response(self.user, response, False)

    def test_api_v1_users_annotator(self):
        response = self._run_api_v1_users(self.annotator)
        self._check_response(self.annotator, response, False)

    def test_api_v1_users_observer(self):
        response = self._run_api_v1_users(self.observer)
        self._check_response(self.observer, response, False)

    def test_api_v1_users_no_auth(self):
        response = self._run_api_v1_users(None)
        self.assertEqual(response.status_code, status.HTTP_401_UNAUTHORIZED)

class UserSelfAPITestCase(UserAPITestCase):
    def _run_api_v1_users_self(self, user):
        with ForceLogin(user, self.client):
            response = self.client.get('/api/v1/users/self')

        return response

    def test_api_v1_users_self_admin(self):
        response = self._run_api_v1_users_self(self.admin)
        self._check_response(self.admin, response)

    def test_api_v1_users_self_user(self):
        response = self._run_api_v1_users_self(self.user)
        self._check_response(self.user, response)

    def test_api_v1_users_self_annotator(self):
        response = self._run_api_v1_users_self(self.annotator)
        self._check_response(self.annotator, response)

    def test_api_v1_users_self_observer(self):
        response = self._run_api_v1_users_self(self.observer)
        self._check_response(self.observer, response)

    def test_api_v1_users_self_no_auth(self):
        response = self._run_api_v1_users_self(None)
        self.assertEqual(response.status_code, status.HTTP_401_UNAUTHORIZED)

class UserGetAPITestCase(UserAPITestCase):
    def _run_api_v1_users_id(self, user, user_id):
        with ForceLogin(user, self.client):
            response = self.client.get('/api/v1/users/{}'.format(user_id))

        return response

    def test_api_v1_users_id_admin(self):
        response = self._run_api_v1_users_id(self.admin, self.user.id)
        self._check_response(self.user, response, True)

        response = self._run_api_v1_users_id(self.admin, self.admin.id)
        self._check_response(self.admin, response, True)

        response = self._run_api_v1_users_id(self.admin, self.owner.id)
        self._check_response(self.owner, response, True)

    def test_api_v1_users_id_user(self):
        response = self._run_api_v1_users_id(self.user, self.user.id)
        self._check_response(self.user, response, True)

        response = self._run_api_v1_users_id(self.user, self.owner.id)
        self._check_response(self.owner, response, False)

    def test_api_v1_users_id_annotator(self):
        response = self._run_api_v1_users_id(self.annotator, self.annotator.id)
        self._check_response(self.annotator, response, True)

        response = self._run_api_v1_users_id(self.annotator, self.user.id)
        self._check_response(self.user, response, False)

    def test_api_v1_users_id_observer(self):
        response = self._run_api_v1_users_id(self.observer, self.observer.id)
        self._check_response(self.observer, response, True)

        response = self._run_api_v1_users_id(self.observer, self.user.id)
        self._check_response(self.user, response, False)

    def test_api_v1_users_id_no_auth(self):
        response = self._run_api_v1_users_id(None, self.user.id)
        self.assertEqual(response.status_code, status.HTTP_401_UNAUTHORIZED)

class UserPartialUpdateAPITestCase(UserAPITestCase):
    def _run_api_v1_users_id(self, user, user_id, data):
        with ForceLogin(user, self.client):
            response = self.client.patch('/api/v1/users/{}'.format(user_id), data=data)

        return response

    def _check_response_with_data(self, user, response, data, is_full):
        # refresh information about the user from DB
        user = User.objects.get(id=user.id)
        for k,v in data.items():
            self.assertEqual(response.data[k], v)
        self._check_response(user, response, is_full)

    def test_api_v1_users_id_admin_partial(self):
        data = {"username": "user09", "last_name": "my last name"}
        response = self._run_api_v1_users_id(self.admin, self.user.id, data)

        self._check_response_with_data(self.user, response, data, True)

    def test_api_v1_users_id_user_partial(self):
        data = {"username": "user10", "first_name": "my name"}
        response = self._run_api_v1_users_id(self.user, self.user.id, data)
        self._check_response_with_data(self.user, response, data, False)

        data = {"is_staff": True}
        response = self._run_api_v1_users_id(self.user, self.user.id, data)
        self.assertEqual(response.status_code, status.HTTP_400_BAD_REQUEST)

        data = {"username": "admin", "is_superuser": True}
        response = self._run_api_v1_users_id(self.user, self.user.id, data)
        self.assertEqual(response.status_code, status.HTTP_400_BAD_REQUEST)

        data = {"username": "non_active", "is_active": False}
        response = self._run_api_v1_users_id(self.user, self.user.id, data)
        self.assertEqual(response.status_code, status.HTTP_400_BAD_REQUEST)

        data = {"username": "annotator01", "first_name": "slave"}
        response = self._run_api_v1_users_id(self.user, self.annotator.id, data)
        self.assertEqual(response.status_code, status.HTTP_403_FORBIDDEN)

    def test_api_v1_users_id_no_auth_partial(self):
        data = {"username": "user12"}
        response = self._run_api_v1_users_id(None, self.user.id, data)
        self.assertEqual(response.status_code, status.HTTP_401_UNAUTHORIZED)

class UserDeleteAPITestCase(UserAPITestCase):
    def _run_api_v1_users_id(self, user, user_id):
        with ForceLogin(user, self.client):
            response = self.client.delete('/api/v1/users/{}'.format(user_id))

        return response

    def test_api_v1_users_id_admin(self):
        response = self._run_api_v1_users_id(self.admin, self.user.id)
        self.assertEqual(response.status_code, status.HTTP_204_NO_CONTENT)

        response = self._run_api_v1_users_id(self.admin, self.admin.id)
        self.assertEqual(response.status_code, status.HTTP_204_NO_CONTENT)

    def test_api_v1_users_id_user(self):
        response = self._run_api_v1_users_id(self.user, self.owner.id)
        self.assertEqual(response.status_code, status.HTTP_403_FORBIDDEN)

        response = self._run_api_v1_users_id(self.user, self.user.id)
        self.assertEqual(response.status_code, status.HTTP_204_NO_CONTENT)

    def test_api_v1_users_id_annotator(self):
        response = self._run_api_v1_users_id(self.annotator, self.user.id)
        self.assertEqual(response.status_code, status.HTTP_403_FORBIDDEN)

        response = self._run_api_v1_users_id(self.annotator, self.annotator.id)
        self.assertEqual(response.status_code, status.HTTP_204_NO_CONTENT)

    def test_api_v1_users_id_observer(self):
        response = self._run_api_v1_users_id(self.observer, self.user.id)
        self.assertEqual(response.status_code, status.HTTP_403_FORBIDDEN)

        response = self._run_api_v1_users_id(self.observer, self.observer.id)
        self.assertEqual(response.status_code, status.HTTP_204_NO_CONTENT)

    def test_api_v1_users_id_no_auth(self):
        response = self._run_api_v1_users_id(None, self.user.id)
        self.assertEqual(response.status_code, status.HTTP_401_UNAUTHORIZED)

class ProjectListAPITestCase(APITestCase):
    def setUp(self):
        self.client = APIClient()

    @classmethod
    def setUpTestData(cls):
        create_db_users(cls)
        cls.projects = create_dummy_db_projects(cls)

    def _run_api_v1_projects(self, user, params=""):
        with ForceLogin(user, self.client):
            response = self.client.get('/api/v1/projects{}'.format(params))

        return response

    def test_api_v1_projects_admin(self):
        response = self._run_api_v1_projects(self.admin)
        self.assertEqual(response.status_code, status.HTTP_200_OK)
        self.assertListEqual(
            sorted([project.name for project in self.projects]),
            sorted([res["name"] for res in response.data["results"]]))

    def test_api_v1_projects_user(self):
        response = self._run_api_v1_projects(self.user)
        self.assertEqual(response.status_code, status.HTTP_200_OK)
        self.assertListEqual(
            sorted([project.name for project in self.projects
                if 'my empty project' != project.name]),
            sorted([res["name"] for res in response.data["results"]]))

    def test_api_v1_projects_observer(self):
        response = self._run_api_v1_projects(self.observer)
        self.assertEqual(response.status_code, status.HTTP_200_OK)
        self.assertListEqual(
            sorted([project.name for project in self.projects]),
            sorted([res["name"] for res in response.data["results"]]))

    def test_api_v1_projects_no_auth(self):
        response = self._run_api_v1_projects(None)
        self.assertEqual(response.status_code, status.HTTP_401_UNAUTHORIZED)

class ProjectGetAPITestCase(APITestCase):
    def setUp(self):
        self.client = APIClient()

    @classmethod
    def setUpTestData(cls):
        create_db_users(cls)
        cls.projects = create_dummy_db_projects(cls)

    def _run_api_v1_projects_id(self, pid, user):
        with ForceLogin(user, self.client):
            response = self.client.get('/api/v1/projects/{}'.format(pid))

        return response

    def _check_response(self, response, db_project):
        self.assertEqual(response.status_code, status.HTTP_200_OK)
        self.assertEqual(response.data["name"], db_project.name)
        owner = db_project.owner.id if db_project.owner else None
        self.assertEqual(response.data["owner"], owner)
        assignee = db_project.assignee.id if db_project.assignee else None
        self.assertEqual(response.data["assignee"], assignee)
        self.assertEqual(response.data["status"], db_project.status)

    def _check_api_v1_projects_id(self, user):
        for db_project in self.projects:
            response = self._run_api_v1_projects_id(db_project.id, user)
            if user and user.has_perm("engine.project.access", db_project):
                self._check_response(response, db_project)
            elif user:
                self.assertEqual(response.status_code, status.HTTP_403_FORBIDDEN)
            else:
                self.assertEqual(response.status_code, status.HTTP_401_UNAUTHORIZED)

    def test_api_v1_projects_id_admin(self):
        self._check_api_v1_projects_id(self.admin)

    def test_api_v1_projects_id_user(self):
        self._check_api_v1_projects_id(self.user)

    def test_api_v1_projects_id_observer(self):
        self._check_api_v1_projects_id(self.observer)

    def test_api_v1_projects_id_no_auth(self):
        self._check_api_v1_projects_id(None)

class ProjectDeleteAPITestCase(APITestCase):
    def setUp(self):
        self.client = APIClient()

    @classmethod
    def setUpTestData(cls):
        create_db_users(cls)
        cls.projects = create_dummy_db_projects(cls)

    def _run_api_v1_projects_id(self, pid, user):
        with ForceLogin(user, self.client):
            response = self.client.delete('/api/v1/projects/{}'.format(pid), format="json")

        return response

    def _check_api_v1_projects_id(self, user):
        for db_project in self.projects:
            response = self._run_api_v1_projects_id(db_project.id, user)
            if user and user.has_perm("engine.project.delete", db_project):
                self.assertEqual(response.status_code, status.HTTP_204_NO_CONTENT)
            elif user:
                self.assertEqual(response.status_code, status.HTTP_403_FORBIDDEN)
            else:
                self.assertEqual(response.status_code, status.HTTP_401_UNAUTHORIZED)

    def test_api_v1_projects_id_admin(self):
        self._check_api_v1_projects_id(self.admin)

    def test_api_v1_projects_id_user(self):
        self._check_api_v1_projects_id(self.user)

    def test_api_v1_projects_id_observer(self):
        self._check_api_v1_projects_id(self.observer)

    def test_api_v1_projects_id_no_auth(self):
        self._check_api_v1_projects_id(None)

class ProjectCreateAPITestCase(APITestCase):
    def setUp(self):
        self.client = APIClient()

    @classmethod
    def setUpTestData(cls):
        create_db_users(cls)

    def _run_api_v1_projects(self, user, data):
        with ForceLogin(user, self.client):
            response = self.client.post('/api/v1/projects', data=data, format="json")

        return response

    def _check_response(self, response, user, data):
        self.assertEqual(response.status_code, status.HTTP_201_CREATED)
        self.assertEqual(response.data["name"], data["name"])
        self.assertEqual(response.data["owner"], data.get("owner", user.id))
        self.assertEqual(response.data["assignee"], data.get("assignee"))
        self.assertEqual(response.data["bug_tracker"], data.get("bug_tracker", ""))
        self.assertEqual(response.data["status"], StatusChoice.ANNOTATION)
        self.assertListEqual(
            [label["name"] for label in data.get("labels", [])],
            [label["name"] for label in response.data["labels"]]
        )

    def _check_api_v1_projects(self, user, data):
        response = self._run_api_v1_projects(user, data)
        if user and user.has_perm("engine.project.create"):
            self._check_response(response, user, data)
        elif user:
            self.assertEqual(response.status_code, status.HTTP_403_FORBIDDEN)
        else:
            self.assertEqual(response.status_code, status.HTTP_401_UNAUTHORIZED)

    def test_api_v1_projects_admin(self):
        data = {
            "name": "new name for the project",
            "bug_tracker": "http://example.com"
        }
        self._check_api_v1_projects(self.admin, data)

        data = {
            "owner": self.owner.id,
            "assignee": self.assignee.id,
            "name": "new name for the project"
        }
        self._check_api_v1_projects(self.admin, data)

        data = {
            "owner": self.admin.id,
            "name": "2"
        }
        self._check_api_v1_projects(self.admin, data)

        data = {
            "name": "Project with labels",
            "labels": [{
                "name": "car",
            }]
        }
        self._check_api_v1_projects(self.admin, data)


    def test_api_v1_projects_user(self):
        data = {
            "name": "Dummy name",
            "bug_tracker": "it is just text"
        }
        self._check_api_v1_projects(self.user, data)

        data = {
            "owner": self.owner.id,
            "assignee": self.assignee.id,
            "name": "My import project with data"
        }
        self._check_api_v1_projects(self.user, data)


    def test_api_v1_projects_observer(self):
        data = {
            "name": "My Project #1",
            "owner": self.owner.id,
            "assignee": self.assignee.id
        }
        self._check_api_v1_projects(self.observer, data)

    def test_api_v1_projects_no_auth(self):
        data = {
            "name": "My Project #2",
            "owner": self.admin.id,
        }
        self._check_api_v1_projects(None, data)

class ProjectPartialUpdateAPITestCase(APITestCase):
    def setUp(self):
        self.client = APIClient()

    @classmethod
    def setUpTestData(cls):
        create_db_users(cls)
        cls.projects = create_dummy_db_projects(cls)

    def _run_api_v1_projects_id(self, pid, user, data):
        with ForceLogin(user, self.client):
            response = self.client.patch('/api/v1/projects/{}'.format(pid),
                data=data, format="json")

        return response

    def _check_response(self, response, db_project, data):
        self.assertEqual(response.status_code, status.HTTP_200_OK)
        name = data.get("name", db_project.name)
        self.assertEqual(response.data["name"], name)
        owner = db_project.owner.id if db_project.owner else None
        owner = data.get("owner", owner)
        self.assertEqual(response.data["owner"], owner)
        assignee = db_project.assignee.id if db_project.assignee else None
        assignee = data.get("assignee", assignee)
        self.assertEqual(response.data["assignee"], assignee)
        self.assertEqual(response.data["status"], db_project.status)

    def _check_api_v1_projects_id(self, user, data):
        for db_project in self.projects:
            response = self._run_api_v1_projects_id(db_project.id, user, data)
            if user and user.has_perm("engine.project.change", db_project):
                self._check_response(response, db_project, data)
            elif user:
                self.assertEqual(response.status_code, status.HTTP_403_FORBIDDEN)
            else:
                self.assertEqual(response.status_code, status.HTTP_401_UNAUTHORIZED)

    def test_api_v1_projects_id_admin(self):
        data = {
            "name": "new name for the project",
            "owner": self.owner.id,
        }
        self._check_api_v1_projects_id(self.admin, data)

    def test_api_v1_projects_id_user(self):
        data = {
            "name": "new name for the project",
            "owner": self.assignee.id,
        }
        self._check_api_v1_projects_id(self.user, data)

    def test_api_v1_projects_id_observer(self):
        data = {
            "name": "new name for the project",
        }
        self._check_api_v1_projects_id(self.observer, data)

    def test_api_v1_projects_id_no_auth(self):
        data = {
            "name": "new name for the project",
        }
        self._check_api_v1_projects_id(None, data)

class ProjectListOfTasksAPITestCase(APITestCase):
    def setUp(self):
        self.client = APIClient()

    @classmethod
    def setUpTestData(cls):
        create_db_users(cls)
        cls.projects = create_dummy_db_projects(cls)

    def _run_api_v1_projects_id_tasks(self, user, pid):
        with ForceLogin(user, self.client):
            response = self.client.get('/api/v1/projects/{}/tasks'.format(pid))

        return response

    def test_api_v1_projects_id_tasks_admin(self):
        project = self.projects[1]
        response = self._run_api_v1_projects_id_tasks(self.admin, project.id)
        self.assertEqual(response.status_code, status.HTTP_200_OK)
        self.assertListEqual(
            sorted([task.name for task in project.tasks.all()]),
            sorted([res["name"] for res in response.data["results"]]))

    def test_api_v1_projects_id_tasks_user(self):
        project = self.projects[1]
        response = self._run_api_v1_projects_id_tasks(self.user, project.id)
        self.assertEqual(response.status_code, status.HTTP_200_OK)
        self.assertListEqual(
            sorted([task.name for task in project.tasks.all()
                if  task.owner in [None, self.user] or
                    task.assignee in [None, self.user]]),
            sorted([res["name"] for res in response.data["results"]]))

    def test_api_v1_projects_id_tasks_observer(self):
        project = self.projects[1]
        response = self._run_api_v1_projects_id_tasks(self.observer, project.id)
        self.assertEqual(response.status_code, status.HTTP_200_OK)
        self.assertListEqual(
            sorted([task.name for task in project.tasks.all()]),
            sorted([res["name"] for res in response.data["results"]]))

    def test_api_v1_projects_id_tasks_no_auth(self):
        project = self.projects[1]
        response = self._run_api_v1_projects_id_tasks(None, project.id)
        self.assertEqual(response.status_code, status.HTTP_401_UNAUTHORIZED)


class TaskListAPITestCase(APITestCase):
    def setUp(self):
        self.client = APIClient()

    @classmethod
    def setUpTestData(cls):
        create_db_users(cls)
        cls.tasks = create_dummy_db_tasks(cls)

    def _run_api_v1_tasks(self, user, params=""):
        with ForceLogin(user, self.client):
            response = self.client.get('/api/v1/tasks{}'.format(params))

        return response

    def test_api_v1_tasks_admin(self):
        response = self._run_api_v1_tasks(self.admin)
        self.assertEqual(response.status_code, status.HTTP_200_OK)
        self.assertListEqual(
            sorted([task.name for task in self.tasks]),
            sorted([res["name"] for res in response.data["results"]]))

    def test_api_v1_tasks_user(self):
        response = self._run_api_v1_tasks(self.user)
        self.assertEqual(response.status_code, status.HTTP_200_OK)
        self.assertListEqual(
            sorted([task.name for task in self.tasks
                if (task.owner == self.user or task.assignee == None)]),
            sorted([res["name"] for res in response.data["results"]]))

    def test_api_v1_tasks_observer(self):
        response = self._run_api_v1_tasks(self.observer)
        self.assertEqual(response.status_code, status.HTTP_200_OK)
        self.assertListEqual(
            sorted([task.name for task in self.tasks]),
            sorted([res["name"] for res in response.data["results"]]))

    def test_api_v1_tasks_no_auth(self):
        response = self._run_api_v1_tasks(None)
        self.assertEqual(response.status_code, status.HTTP_401_UNAUTHORIZED)

class TaskGetAPITestCase(APITestCase):
    def setUp(self):
        self.client = APIClient()

    @classmethod
    def setUpTestData(cls):
        create_db_users(cls)
        cls.tasks = create_dummy_db_tasks(cls)

    def _run_api_v1_tasks_id(self, tid, user):
        with ForceLogin(user, self.client):
            response = self.client.get('/api/v1/tasks/{}'.format(tid))

        return response

    def _check_response(self, response, db_task):
        self.assertEqual(response.status_code, status.HTTP_200_OK)
        self.assertEqual(response.data["name"], db_task.name)
        self.assertEqual(response.data["size"], db_task.data.size)
        self.assertEqual(response.data["mode"], db_task.mode)
        owner = db_task.owner.id if db_task.owner else None
        response_owner = response.data["owner"]["id"] if response.data["owner"] else None
        self.assertEqual(response_owner, owner)
        assignee = db_task.assignee.id if db_task.assignee else None
        response_assignee = response.data["assignee"]["id"] if response.data["assignee"] else None
        self.assertEqual(response_assignee, assignee)
        self.assertEqual(response.data["overlap"], db_task.overlap)
        self.assertEqual(response.data["segment_size"], db_task.segment_size)
        self.assertEqual(response.data["image_quality"], db_task.data.image_quality)
        self.assertEqual(response.data["status"], db_task.status)
        self.assertListEqual(
            [label.name for label in db_task.label_set.all()],
            [label["name"] for label in response.data["labels"]]
        )

    def _check_api_v1_tasks_id(self, user):
        for db_task in self.tasks:
            response = self._run_api_v1_tasks_id(db_task.id, user)
            if user and user.has_perm("engine.task.access", db_task):
                self._check_response(response, db_task)
            elif user:
                self.assertEqual(response.status_code, status.HTTP_403_FORBIDDEN)
            else:
                self.assertEqual(response.status_code, status.HTTP_401_UNAUTHORIZED)

    def test_api_v1_tasks_id_admin(self):
        self._check_api_v1_tasks_id(self.admin)

    def test_api_v1_tasks_id_user(self):
        self._check_api_v1_tasks_id(self.user)

    def test_api_v1_tasks_id_observer(self):
        self._check_api_v1_tasks_id(self.observer)

    def test_api_v1_tasks_id_no_auth(self):
        self._check_api_v1_tasks_id(None)

class TaskDeleteAPITestCase(APITestCase):
    def setUp(self):
        self.client = APIClient()

    @classmethod
    def setUpTestData(cls):
        create_db_users(cls)
        cls.tasks = create_dummy_db_tasks(cls)

    def _run_api_v1_tasks_id(self, tid, user):
        with ForceLogin(user, self.client):
            response = self.client.delete('/api/v1/tasks/{}'.format(tid), format="json")

        return response

    def _check_api_v1_tasks_id(self, user):
        for db_task in self.tasks:
            response = self._run_api_v1_tasks_id(db_task.id, user)
            if user and user.has_perm("engine.task.delete", db_task):
                self.assertEqual(response.status_code, status.HTTP_204_NO_CONTENT)
            elif user:
                self.assertEqual(response.status_code, status.HTTP_403_FORBIDDEN)
            else:
                self.assertEqual(response.status_code, status.HTTP_401_UNAUTHORIZED)

    def test_api_v1_tasks_id_admin(self):
        self._check_api_v1_tasks_id(self.admin)

    def test_api_v1_tasks_id_user(self):
        self._check_api_v1_tasks_id(self.user)

    def test_api_v1_tasks_id_observer(self):
        self._check_api_v1_tasks_id(self.observer)

    def test_api_v1_tasks_id_no_auth(self):
        self._check_api_v1_tasks_id(None)

    def test_api_v1_tasks_delete_task_data_after_delete_task(self):
        for task in self.tasks:
            task_dir = task.get_task_dirname()
            self.assertTrue(os.path.exists(task_dir))
        self._check_api_v1_tasks_id(self.admin)
        for task in self.tasks:
            task_dir = task.get_task_dirname()
            self.assertFalse(os.path.exists(task_dir))


class TaskUpdateAPITestCase(APITestCase):

    def setUp(self):
        self.client = APIClient()

    @classmethod
    def setUpTestData(cls):
        create_db_users(cls)
        cls.tasks = create_dummy_db_tasks(cls)

    def _run_api_v1_tasks_id(self, tid, user, data):
        with ForceLogin(user, self.client):
            response = self.client.put('/api/v1/tasks/{}'.format(tid),
                data=data, format="json")

        return response

    def _check_response(self, response, db_task, data):
        self.assertEqual(response.status_code, status.HTTP_200_OK)
        name = data.get("name", db_task.name)
        self.assertEqual(response.data["name"], name)
        self.assertEqual(response.data["size"], db_task.data.size)
        mode = data.get("mode", db_task.mode)
        self.assertEqual(response.data["mode"], mode)
        owner = db_task.owner.id if db_task.owner else None
        owner = data.get("owner_id", owner)
        response_owner = response.data["owner"]["id"] if response.data["owner"] else None
        self.assertEqual(response_owner, owner)
        assignee = db_task.assignee.id if db_task.assignee else None
        assignee = data.get("assignee_id", assignee)
        response_assignee = response.data["assignee"]["id"] if response.data["assignee"] else None
        self.assertEqual(response_assignee, assignee)
        self.assertEqual(response.data["overlap"], db_task.overlap)
        self.assertEqual(response.data["segment_size"], db_task.segment_size)
        image_quality = data.get("image_quality", db_task.data.image_quality)
        self.assertEqual(response.data["image_quality"], image_quality)
        self.assertEqual(response.data["status"], db_task.status)
        if data.get("labels"):
            self.assertListEqual(
                [label["name"] for label in data.get("labels")],
                [label["name"] for label in response.data["labels"]]
            )
        else:
            self.assertListEqual(
                [label.name for label in db_task.label_set.all()],
                [label["name"] for label in response.data["labels"]]
            )

    def _check_api_v1_tasks_id(self, user, data):
        for db_task in self.tasks:
            response = self._run_api_v1_tasks_id(db_task.id, user, data)
            if user and user.has_perm("engine.task.change", db_task):
                self._check_response(response, db_task, data)
            elif user:
                self.assertEqual(response.status_code, status.HTTP_403_FORBIDDEN)
            else:
                self.assertEqual(response.status_code, status.HTTP_401_UNAUTHORIZED)

    def test_api_v1_tasks_id_admin(self):
        data = {
            "name": "new name for the task",
            "owner_id": self.owner.id,
            "labels": [{
                "name": "non-vehicle",
                "attributes": [{
                    "name": "my_attribute",
                    "mutable": True,
                    "input_type": AttributeType.CHECKBOX,
                    "default_value": "true"
                }]
            }]
        }
        self._check_api_v1_tasks_id(self.admin, data)

    def test_api_v1_tasks_id_user(self):
        data = {
            "name": "new name for the task",
            "owner_id": self.assignee.id,
            "labels": [{
                "name": "car",
                "attributes": [{
                    "name": "color",
                    "mutable": False,
                    "input_type": AttributeType.SELECT,
                    "default_value": "white",
                    "values": ["white", "yellow", "green", "red"]
                }]
            }]
        }
        self._check_api_v1_tasks_id(self.user, data)

    def test_api_v1_tasks_id_observer(self):
        data = {
            "name": "new name for the task",
            "labels": [{
                "name": "test",
            }]
        }
        self._check_api_v1_tasks_id(self.observer, data)

    def test_api_v1_tasks_id_no_auth(self):
        data = {
            "name": "new name for the task",
            "labels": [{
                "name": "test",
            }]
        }
        self._check_api_v1_tasks_id(None, data)

class TaskPartialUpdateAPITestCase(TaskUpdateAPITestCase):
    def _run_api_v1_tasks_id(self, tid, user, data):
        with ForceLogin(user, self.client):
            response = self.client.patch('/api/v1/tasks/{}'.format(tid),
                data=data, format="json")

        return response

    def test_api_v1_tasks_id_admin_partial(self):
        data = {
            "name": "new name for the task #2",
        }
        self._check_api_v1_tasks_id(self.admin, data)

        data = {
            "name": "new name for the task",
            "owner_id": self.owner.id
        }
        self._check_api_v1_tasks_id(self.admin, data)
        # Now owner is updated, but self.db_tasks are obsolete
        # We can't do any tests without owner in data below


    def test_api_v1_tasks_id_user_partial(self):
        data = {
            "labels": [{
                "name": "car",
                "attributes": [{
                    "name": "color",
                    "mutable": False,
                    "input_type": AttributeType.SELECT,
                    "default_value": "white",
                    "values": ["white", "yellow", "green", "red"]
                }]
            }]
        }
        self._check_api_v1_tasks_id(self.user, data)

        data = {
            "owner_id": self.observer.id,
            "assignee_id": self.annotator.id
        }
        self._check_api_v1_tasks_id(self.user, data)


    def test_api_v1_tasks_id_observer(self):
        data = {
            "name": "my task #3"
        }
        self._check_api_v1_tasks_id(self.observer, data)

    def test_api_v1_tasks_id_no_auth(self):
        data = {
            "name": "new name for the task",
            "labels": [{
                "name": "test",
            }]
        }
        self._check_api_v1_tasks_id(None, data)

class TaskCreateAPITestCase(APITestCase):
    def setUp(self):
        self.client = APIClient()
        project = {
            "name": "Project for task creation",
            "owner": self.user,
        }
        self.project = Project.objects.create(**project)
        label = {
            "name": "car",
            "project": self.project
        }
        Label.objects.create(**label)

    @classmethod
    def setUpTestData(cls):
        create_db_users(cls)

    def _run_api_v1_tasks(self, user, data):
        with ForceLogin(user, self.client):
            response = self.client.post('/api/v1/tasks', data=data, format="json")

        return response

    def _check_response(self, response, user, data):
        self.assertEqual(response.status_code, status.HTTP_201_CREATED)
        self.assertEqual(response.data["name"], data["name"])
        self.assertEqual(response.data["mode"], "")
<<<<<<< HEAD
        self.assertEqual(response.data["project_id"], data.get("project_id", None))
        self.assertEqual(response.data["owner"], data.get("owner", user.id))
        self.assertEqual(response.data["assignee"], data.get("assignee"))
=======
        self.assertEqual(response.data["owner"]["id"], data.get("owner_id", user.id))
        assignee = response.data["assignee"]["id"] if response.data["assignee"] else None
        self.assertEqual(assignee, data.get("assignee_id", None))
>>>>>>> 332bef21
        self.assertEqual(response.data["bug_tracker"], data.get("bug_tracker", ""))
        self.assertEqual(response.data["overlap"], data.get("overlap", None))
        self.assertEqual(response.data["segment_size"], data.get("segment_size", 0))
        self.assertEqual(response.data["status"], StatusChoice.ANNOTATION)
        self.assertListEqual(
            [label["name"] for label in data.get("labels")],
            [label["name"] for label in response.data["labels"]]
        )

    def _check_api_v1_tasks(self, user, data):
        response = self._run_api_v1_tasks(user, data)
        if user and user.has_perm("engine.task.create"):
            self._check_response(response, user, data)
        elif user:
            self.assertEqual(response.status_code, status.HTTP_403_FORBIDDEN)
        else:
            self.assertEqual(response.status_code, status.HTTP_401_UNAUTHORIZED)

    def test_api_v1_tasks_admin(self):
        data = {
            "name": "new name for the task",
            "labels": [{
                "name": "non-vehicle",
                "attributes": [{
                    "name": "my_attribute",
                    "mutable": True,
                    "input_type": AttributeType.CHECKBOX,
                    "default_value": "true"
                }]
            }]
        }
        self._check_api_v1_tasks(self.admin, data)

    def test_api_v1_tasks_user(self):
        data = {
            "name": "new name for the task",
            "owner_id": self.assignee.id,
            "labels": [{
                "name": "car",
                "attributes": [{
                    "name": "color",
                    "mutable": False,
                    "input_type": AttributeType.SELECT,
                    "default_value": "white",
                    "values": ["white", "yellow", "green", "red"]
                }]
            }]
        }
        self._check_api_v1_tasks(self.user, data)

    def test_api_vi_tasks_user_project(self):
        data = {
            "name": "new name for the task",
            "project_id": self.project.id,
        }
        response = self._run_api_v1_tasks(self.user, data)
        data["labels"] = [{
            "name": "car"
        }]
        self._check_response(response, self.user, data)

    def test_api_v1_tasks_observer(self):
        data = {
            "name": "new name for the task",
            "labels": [{
                "name": "test",
            }]
        }
        self._check_api_v1_tasks(self.observer, data)

    def test_api_v1_tasks_no_auth(self):
        data = {
            "name": "new name for the task",
            "labels": [{
                "name": "test",
            }]
        }
        self._check_api_v1_tasks(None, data)

def generate_image_file(filename):
    f = BytesIO()
    gen = random.SystemRandom()
    width = gen.randint(100, 800)
    height = gen.randint(100, 800)
    image = Image.new('RGB', size=(width, height))
    image.save(f, 'jpeg')
    f.name = filename
    f.seek(0)

    return (width, height), f

def generate_image_files(*args):
    images = []
    image_sizes = []
    for image_name in args:
        img_size, image = generate_image_file(image_name)
        image_sizes.append(img_size)
        images.append(image)

    return image_sizes, images

def generate_video_file(filename, width=1920, height=1080, duration=1, fps=25):
    f = BytesIO()
    total_frames = duration * fps
    container = av.open(f, mode='w', format='mp4')

    stream = container.add_stream('mpeg4', rate=fps)
    stream.width = width
    stream.height = height
    stream.pix_fmt = 'yuv420p'

    for frame_i in range(total_frames):
        img = np.empty((stream.width, stream.height, 3))
        img[:, :, 0] = 0.5 + 0.5 * np.sin(2 * np.pi * (0 / 3 + frame_i / total_frames))
        img[:, :, 1] = 0.5 + 0.5 * np.sin(2 * np.pi * (1 / 3 + frame_i / total_frames))
        img[:, :, 2] = 0.5 + 0.5 * np.sin(2 * np.pi * (2 / 3 + frame_i / total_frames))

        img = np.round(255 * img).astype(np.uint8)
        img = np.clip(img, 0, 255)

        frame = av.VideoFrame.from_ndarray(img, format='rgb24')
        for packet in stream.encode(frame):
            container.mux(packet)

    # Flush stream
    for packet in stream.encode():
        container.mux(packet)

    # Close the file
    container.close()
    f.name = filename
    f.seek(0)

    return [(width, height)] * total_frames, f

def generate_zip_archive_file(filename, count):
    image_sizes = []
    zip_buf = BytesIO()
    with zipfile.ZipFile(zip_buf, 'w') as zip_chunk:
        for idx in range(count):
            image_name = "image_{:6d}.jpg".format(idx)
            size, image_buf = generate_image_file(image_name)
            image_sizes.append(size)
            zip_chunk.writestr(image_name, image_buf.getvalue())

    zip_buf.name = filename
    zip_buf.seek(0)
    return image_sizes, zip_buf

def generate_pdf_file(filename, page_count=1):
    images = [Image.fromarray(np.ones((50, 100, 3), dtype=np.uint8))
        for _ in range(page_count)]
    image_sizes = [img.size for img in images]

    file_buf = BytesIO()
    images[0].save(file_buf, 'pdf', save_all=True, resolution=200,
        append_images=images[1:])

    file_buf.name = filename
    file_buf.seek(0)
    return image_sizes, file_buf

class TaskDataAPITestCase(APITestCase):
    _image_sizes = {}

    class ChunkType(str, Enum):
        IMAGESET = 'imageset'
        VIDEO = 'video'

        def __str__(self):
            return self.value

    def setUp(self):
        self.client = APIClient()

    @classmethod
    def setUpTestData(cls):
        create_db_users(cls)

    @classmethod
    def setUpClass(cls):
        super().setUpClass()
        filename = "test_1.jpg"
        path = os.path.join(settings.SHARE_ROOT, filename)
        img_size, data = generate_image_file(filename)
        with open(path, "wb") as image:
            image.write(data.read())
        cls._image_sizes[filename] = img_size

        filename = "test_2.jpg"
        path = os.path.join(settings.SHARE_ROOT, filename)
        img_size, data = generate_image_file(filename)
        with open(path, "wb") as image:
            image.write(data.read())
        cls._image_sizes[filename] = img_size

        filename = "test_3.jpg"
        path = os.path.join(settings.SHARE_ROOT, filename)
        img_size, data = generate_image_file(filename)
        with open(path, "wb") as image:
            image.write(data.read())
        cls._image_sizes[filename] = img_size

        filename = os.path.join("data", "test_3.jpg")
        path = os.path.join(settings.SHARE_ROOT, filename)
        os.makedirs(os.path.dirname(path))
        img_size, data = generate_image_file(filename)
        with open(path, "wb") as image:
            image.write(data.read())
        cls._image_sizes[filename] = img_size

        filename = "test_video_1.mp4"
        path = os.path.join(settings.SHARE_ROOT, filename)
        img_sizes, data = generate_video_file(filename, width=1280, height=720)
        with open(path, "wb") as video:
            video.write(data.read())
        cls._image_sizes[filename] = img_sizes

        filename = "test_rotated_90_video.mp4"
        path = os.path.join(os.path.dirname(__file__), 'assets', 'test_rotated_90_video.mp4')
        container = av.open(path, 'r')
        for frame in container.decode(video=0):
            # pyav ignores rotation record in metadata when decoding frames
            img_sizes = [(frame.height, frame.width)] * container.streams.video[0].frames
            break
        container.close()
        cls._image_sizes[filename] = img_sizes

        filename = os.path.join("videos", "test_video_1.mp4")
        path = os.path.join(settings.SHARE_ROOT, filename)
        os.makedirs(os.path.dirname(path))
        img_sizes, data = generate_video_file(filename, width=1280, height=720)
        with open(path, "wb") as video:
            video.write(data.read())
        cls._image_sizes[filename] = img_sizes

        filename = os.path.join("test_archive_1.zip")
        path = os.path.join(settings.SHARE_ROOT, filename)
        img_sizes, data = generate_zip_archive_file(filename, count=5)
        with open(path, "wb") as zip_archive:
            zip_archive.write(data.read())
        cls._image_sizes[filename] = img_sizes

    @classmethod
    def tearDownClass(cls):
        super().tearDownClass()
        path = os.path.join(settings.SHARE_ROOT, "test_1.jpg")
        os.remove(path)

        path = os.path.join(settings.SHARE_ROOT, "test_2.jpg")
        os.remove(path)

        path = os.path.join(settings.SHARE_ROOT, "test_3.jpg")
        os.remove(path)

        path = os.path.join(settings.SHARE_ROOT, "data", "test_3.jpg")
        os.remove(path)

        path = os.path.join(settings.SHARE_ROOT, "test_video_1.mp4")
        os.remove(path)

        path = os.path.join(settings.SHARE_ROOT, "videos", "test_video_1.mp4")
        os.remove(path)

        path = os.path.join(settings.SHARE_ROOT, "videos", "meta_info.txt")
        os.remove(path)

    def _run_api_v1_tasks_id_data_post(self, tid, user, data):
        with ForceLogin(user, self.client):
            response = self.client.post('/api/v1/tasks/{}/data'.format(tid),
                data=data)

        return response

    def _create_task(self, user, data):
        with ForceLogin(user, self.client):
            response = self.client.post('/api/v1/tasks', data=data, format="json")
        return response

    def _get_task(self, user, tid):
        with ForceLogin(user, self.client):
            return self.client.get("/api/v1/tasks/{}".format(tid))

    def _run_api_v1_task_id_data_get(self, tid, user, data_type, data_quality=None, data_number=None):
        url = '/api/v1/tasks/{}/data?type={}'.format(tid, data_type)
        if data_quality is not None:
            url += '&quality={}'.format(data_quality)
        if data_number is not None:
            url += '&number={}'.format(data_number)
        with ForceLogin(user, self.client):
            return self.client.get(url)

    def _get_preview(self, tid, user):
        return self._run_api_v1_task_id_data_get(tid, user, "preview")

    def _get_compressed_chunk(self, tid, user, number):
        return self._run_api_v1_task_id_data_get(tid, user, "chunk", "compressed", number)

    def _get_original_chunk(self, tid, user, number):
        return self._run_api_v1_task_id_data_get(tid, user, "chunk", "original", number)

    def _get_compressed_frame(self, tid, user, number):
        return self._run_api_v1_task_id_data_get(tid, user, "frame", "compressed", number)

    def _get_original_frame(self, tid, user, number):
        return self._run_api_v1_task_id_data_get(tid, user, "frame", "original", number)

    @staticmethod
    def _extract_zip_chunk(chunk_buffer):
        chunk = zipfile.ZipFile(chunk_buffer, mode='r')
        return [Image.open(BytesIO(chunk.read(f))) for f in sorted(chunk.namelist())]

    @staticmethod
    def _extract_video_chunk(chunk_buffer):
        container = av.open(chunk_buffer)
        stream = container.streams.video[0]
        return [f.to_image() for f in container.decode(stream)]

    def _test_api_v1_tasks_id_data_spec(self, user, spec, data, expected_compressed_type, expected_original_type, image_sizes,
                                        expected_storage_method=StorageMethodChoice.FILE_SYSTEM):
        # create task
        response = self._create_task(user, spec)
        self.assertEqual(response.status_code, status.HTTP_201_CREATED)

        task_id = response.data["id"]

        # post data for the task
        response = self._run_api_v1_tasks_id_data_post(task_id, user, data)
        self.assertEqual(response.status_code, status.HTTP_202_ACCEPTED)

        response = self._get_task(user, task_id)

        expected_status_code = status.HTTP_200_OK
        if user == self.user and "owner_id" in spec and spec["owner_id"] != user.id and \
           "assignee_id" in spec and spec["assignee_id"] != user.id:
            expected_status_code = status.HTTP_403_FORBIDDEN
        self.assertEqual(response.status_code, expected_status_code)

        if expected_status_code == status.HTTP_200_OK:
            task = response.json()
            self.assertEqual(expected_compressed_type, task["data_compressed_chunk_type"])
            self.assertEqual(expected_original_type, task["data_original_chunk_type"])
            self.assertEqual(len(image_sizes), task["size"])
            self.assertEqual(expected_storage_method, Task.objects.get(pk=task_id).data.storage_method)

        # check preview
        response = self._get_preview(task_id, user)
        self.assertEqual(response.status_code, expected_status_code)
        if expected_status_code == status.HTTP_200_OK:
            preview = Image.open(io.BytesIO(b"".join(response.streaming_content)))
            self.assertLessEqual(preview.size, image_sizes[0])

        # check compressed chunk
        response = self._get_compressed_chunk(task_id, user, 0)
        self.assertEqual(response.status_code, expected_status_code)
        if expected_status_code == status.HTTP_200_OK:
            if isinstance(response, HttpResponse):
                compressed_chunk = io.BytesIO(response.content)
            else:
                compressed_chunk = io.BytesIO(b"".join(response.streaming_content))
            if task["data_compressed_chunk_type"] == self.ChunkType.IMAGESET:
                images = self._extract_zip_chunk(compressed_chunk)
            else:
                images = self._extract_video_chunk(compressed_chunk)

            self.assertEqual(len(images), min(task["data_chunk_size"], len(image_sizes)))

            for image_idx, image in enumerate(images):
                self.assertEqual(image.size, image_sizes[image_idx])

        # check original chunk
        response = self._get_original_chunk(task_id, user, 0)
        self.assertEqual(response.status_code, expected_status_code)
        if expected_status_code == status.HTTP_200_OK:
            if isinstance(response, HttpResponse):
                original_chunk = io.BytesIO(response.getvalue())
            else:
                original_chunk  = io.BytesIO(b"".join(response.streaming_content))
            if task["data_original_chunk_type"] == self.ChunkType.IMAGESET:
                images = self._extract_zip_chunk(original_chunk)
            else:
                images = self._extract_video_chunk(original_chunk)

            for image_idx, image in enumerate(images):
                self.assertEqual(image.size, image_sizes[image_idx])

            self.assertEqual(len(images), min(task["data_chunk_size"], len(image_sizes)))

            if task["data_original_chunk_type"] == self.ChunkType.IMAGESET:
                server_files = [img for key, img in data.items() if key.startswith("server_files")]
                client_files = [img for key, img in data.items() if key.startswith("client_files")]

                if server_files:
                    source_files = [os.path.join(settings.SHARE_ROOT, f) for f in sorted(server_files)]
                else:
                    source_files = [f for f in sorted(client_files, key=lambda e: e.name)]

                source_images = []
                for f in source_files:
                    if zipfile.is_zipfile(f):
                        source_images.extend(self._extract_zip_chunk(f))
                    elif isinstance(f, io.BytesIO) and \
                            str(getattr(f, 'name', None)).endswith('.pdf'):
                        source_images.extend(convert_from_bytes(f.getvalue(),
                            fmt='png'))
                    else:
                        source_images.append(Image.open(f))

                for img_idx, image in enumerate(images):
                    server_image = np.array(image)
                    source_image = np.array(source_images[img_idx])
                    self.assertTrue(np.array_equal(source_image, server_image))

    def _test_api_v1_tasks_id_data(self, user):
        task_spec = {
            "name": "my task #1",
            "owner_id": self.owner.id,
            "assignee_id": self.assignee.id,
            "overlap": 0,
            "segment_size": 100,
            "labels": [
                {"name": "car"},
                {"name": "person"},
            ]
        }

        image_sizes, images = generate_image_files("test_1.jpg", "test_2.jpg", "test_3.jpg")
        task_data = {
            "client_files[0]": images[0],
            "client_files[1]": images[1],
            "client_files[2]": images[2],
            "image_quality": 75,
        }

        self._test_api_v1_tasks_id_data_spec(user, task_spec, task_data, self.ChunkType.IMAGESET, self.ChunkType.IMAGESET, image_sizes)

        task_spec = {
            "name": "my task #2",
            "overlap": 0,
            "segment_size": 0,
            "labels": [
                {"name": "car"},
                {"name": "person"},
            ]
        }

        task_data = {
            "server_files[0]": "test_1.jpg",
            "server_files[1]": "test_2.jpg",
            "server_files[2]": "test_3.jpg",
            "server_files[3]": os.path.join("data", "test_3.jpg"),
            "image_quality": 75,
        }
        image_sizes = [
            self._image_sizes[task_data["server_files[3]"]],
            self._image_sizes[task_data["server_files[0]"]],
            self._image_sizes[task_data["server_files[1]"]],
            self._image_sizes[task_data["server_files[2]"]],
        ]

        self._test_api_v1_tasks_id_data_spec(user, task_spec, task_data, self.ChunkType.IMAGESET, self.ChunkType.IMAGESET, image_sizes)

        task_spec = {
            "name": "my video task #1",
            "overlap": 0,
            "segment_size": 100,
            "labels": [
                {"name": "car"},
                {"name": "person"},
            ]
        }
        image_sizes, video = generate_video_file(filename="test_video_1.mp4", width=1280, height=720)
        task_data = {
            "client_files[0]": video,
            "image_quality": 43,
        }

        self._test_api_v1_tasks_id_data_spec(user, task_spec, task_data, self.ChunkType.VIDEO, self.ChunkType.VIDEO, image_sizes)

        task_spec = {
            "name": "my video task #2",
            "overlap": 0,
            "segment_size": 5,
            "labels": [
                {"name": "car"},
                {"name": "person"},
            ]
        }

        task_data = {
            "server_files[0]": "test_video_1.mp4",
            "image_quality": 57,
        }
        image_sizes = self._image_sizes[task_data["server_files[0]"]]

        self._test_api_v1_tasks_id_data_spec(user, task_spec, task_data, self.ChunkType.VIDEO, self.ChunkType.VIDEO, image_sizes)

        task_spec = {
            "name": "my video task #3",
            "overlap": 0,
            "segment_size": 0,
            "labels": [
                {"name": "car"},
                {"name": "person"},
            ]
        }
        task_data = {
            "server_files[0]": os.path.join("videos", "test_video_1.mp4"),
            "image_quality": 57,
        }
        image_sizes = self._image_sizes[task_data["server_files[0]"]]

        self._test_api_v1_tasks_id_data_spec(user, task_spec, task_data, self.ChunkType.VIDEO, self.ChunkType.VIDEO, image_sizes)

        task_spec = {
            "name": "my video task #4",
            "overlap": 0,
            "segment_size": 5,
            "labels": [
                {"name": "car"},
                {"name": "person"},
            ]
        }

        task_data = {
            "server_files[0]": "test_video_1.mp4",
            "image_quality": 12,
            "use_zip_chunks": True,
        }
        image_sizes = self._image_sizes[task_data["server_files[0]"]]

        self._test_api_v1_tasks_id_data_spec(user, task_spec, task_data, self.ChunkType.IMAGESET, self.ChunkType.VIDEO, image_sizes)

        task_spec = {
            "name": "my archive task #6",
            "overlap": 0,
            "segment_size": 0,
            "labels": [
                {"name": "car"},
                {"name": "person"},
            ]
        }
        task_data = {
            "server_files[0]": "test_archive_1.zip",
            "image_quality": 88,
        }
        image_sizes = self._image_sizes[task_data["server_files[0]"]]

        self._test_api_v1_tasks_id_data_spec(user, task_spec, task_data, self.ChunkType.IMAGESET, self.ChunkType.IMAGESET, image_sizes)

        task_spec = {
            "name": "my archive task #7",
            "overlap": 0,
            "segment_size": 0,
            "labels": [
                {"name": "car"},
                {"name": "person"},
            ]
        }
        image_sizes, archive = generate_zip_archive_file("test_archive_2.zip", 7)
        task_data = {
            "client_files[0]": archive,
            "image_quality": 100,
        }

        self._test_api_v1_tasks_id_data_spec(user, task_spec, task_data, self.ChunkType.IMAGESET, self.ChunkType.IMAGESET, image_sizes)

        task_spec = {
            "name": "cached video task #8",
            "overlap": 0,
            "segment_size": 0,
            "labels": [
                {"name": "car"},
                {"name": "person"},
            ]
        }

        task_data = {
            "server_files[0]": 'test_video_1.mp4',
            "image_quality": 70,
            "use_cache": True,
        }

        image_sizes = self._image_sizes[task_data["server_files[0]"]]

        self._test_api_v1_tasks_id_data_spec(user, task_spec, task_data, self.ChunkType.VIDEO,
            self.ChunkType.VIDEO, image_sizes, StorageMethodChoice.CACHE)

        task_spec = {
            "name": "cached images task #9",
            "overlap": 0,
            "segment_size": 0,
            "labels": [
                {"name": "car"},
                {"name": "person"},
            ]
        }

        task_data = {
            "server_files[0]": "test_1.jpg",
            "server_files[1]": "test_2.jpg",
            "server_files[2]": "test_3.jpg",
            "image_quality": 70,
            "use_cache": True,
        }
        image_sizes = [
            self._image_sizes[task_data["server_files[0]"]],
            self._image_sizes[task_data["server_files[1]"]],
            self._image_sizes[task_data["server_files[2]"]],
        ]

        self._test_api_v1_tasks_id_data_spec(user, task_spec, task_data, self.ChunkType.IMAGESET,
            self.ChunkType.IMAGESET, image_sizes, StorageMethodChoice.CACHE)

        task_spec = {
            "name": "my cached zip archive task #10",
            "overlap": 0,
            "segment_size": 0,
            "labels": [
                {"name": "car"},
                {"name": "person"},
            ]
        }

        task_data = {
            "server_files[0]": "test_archive_1.zip",
            "image_quality": 70,
            "use_cache": True
        }

        image_sizes = self._image_sizes[task_data["server_files[0]"]]

        self._test_api_v1_tasks_id_data_spec(user, task_spec, task_data, self.ChunkType.IMAGESET,
            self.ChunkType.IMAGESET, image_sizes, StorageMethodChoice.CACHE)

        task_spec = {
            "name": "my cached pdf task #11",
            "overlap": 0,
            "segment_size": 0,
            "labels": [
                {"name": "car"},
                {"name": "person"},
            ]
        }

        image_sizes, document = generate_pdf_file("test_pdf_1.pdf", 5)

        task_data = {
            "client_files[0]": document,
            "image_quality": 70,
            "use_cache": True
        }

        self._test_api_v1_tasks_id_data_spec(user, task_spec, task_data,
            self.ChunkType.IMAGESET, self.ChunkType.IMAGESET,
            image_sizes, StorageMethodChoice.CACHE)

        task_spec = {
            "name": "my pdf task #12",
            "overlap": 0,
            "segment_size": 0,
            "labels": [
                {"name": "car"},
                {"name": "person"},
            ]
        }

        image_sizes, document = generate_pdf_file("test_pdf_2.pdf", 4)

        task_data = {
            "client_files[0]": document,
            "image_quality": 70,
        }

        self._test_api_v1_tasks_id_data_spec(user, task_spec, task_data,
            self.ChunkType.IMAGESET, self.ChunkType.IMAGESET, image_sizes)

        prepare_meta_for_upload(
            prepare_meta,
            os.path.join(settings.SHARE_ROOT, "videos", "test_video_1.mp4"),
            os.path.join(settings.SHARE_ROOT, "videos")
        )
        task_spec = {
            "name": "my video with meta info task #13",
            "overlap": 0,
            "segment_size": 0,
            "labels": [
                {"name": "car"},
                {"name": "person"},
            ]
        }
        task_data = {
            "server_files[0]": os.path.join("videos", "test_video_1.mp4"),
            "server_files[1]": os.path.join("videos", "meta_info.txt"),
            "image_quality": 70,
            "use_cache": True
        }
        image_sizes = self._image_sizes[task_data['server_files[0]']]

        self._test_api_v1_tasks_id_data_spec(user, task_spec, task_data, self.ChunkType.VIDEO,
                                            self.ChunkType.VIDEO, image_sizes, StorageMethodChoice.CACHE)

        task_spec = {
            "name": "my cached video task #14",
            "overlap": 0,
            "segment_size": 0,
            "labels": [
                {"name": "car"},
                {"name": "person"},
            ]
        }

        task_data = {
            "client_files[0]": open(os.path.join(os.path.dirname(__file__), 'assets', 'test_rotated_90_video.mp4'), 'rb'),
            "image_quality": 70,
            "use_zip_chunks": True
        }

        image_sizes = self._image_sizes['test_rotated_90_video.mp4']
        self._test_api_v1_tasks_id_data_spec(user, task_spec, task_data, self.ChunkType.IMAGESET,
            self.ChunkType.VIDEO, image_sizes, StorageMethodChoice.FILE_SYSTEM)

        task_spec = {
            "name": "my video task #15",
            "overlap": 0,
            "segment_size": 0,
            "labels": [
                {"name": "car"},
                {"name": "person"},
            ]
        }

        task_data = {
            "client_files[0]": open(os.path.join(os.path.dirname(__file__), 'assets', 'test_rotated_90_video.mp4'), 'rb'),
            "image_quality": 70,
            "use_cache": True,
            "use_zip_chunks": True
        }

        image_sizes = self._image_sizes['test_rotated_90_video.mp4']
        self._test_api_v1_tasks_id_data_spec(user, task_spec, task_data, self.ChunkType.IMAGESET,
            self.ChunkType.VIDEO, image_sizes, StorageMethodChoice.CACHE)

    def test_api_v1_tasks_id_data_admin(self):
        self._test_api_v1_tasks_id_data(self.admin)

    def test_api_v1_tasks_id_data_owner(self):
        self._test_api_v1_tasks_id_data(self.owner)

    def test_api_v1_tasks_id_data_user(self):
        self._test_api_v1_tasks_id_data(self.user)

    def test_api_v1_tasks_id_data_no_auth(self):
        data = {
            "name": "my task #3",
            "owner_id": self.owner.id,
            "assignee_id": self.assignee.id,
            "overlap": 0,
            "segment_size": 100,
            "labels": [
                {"name": "car"},
                {"name": "person"},
            ]
        }
        response = self._create_task(None, data)
        self.assertEqual(response.status_code, status.HTTP_401_UNAUTHORIZED)

def compare_objects(self, obj1, obj2, ignore_keys, fp_tolerance=.001):
    if isinstance(obj1, dict):
        self.assertTrue(isinstance(obj2, dict), "{} != {}".format(obj1, obj2))
        for k, v1 in obj1.items():
            if k in ignore_keys:
                continue
            v2 = obj2[k]
            if k == 'attributes':
                key = lambda a: a['spec_id']
                v1.sort(key=key)
                v2.sort(key=key)
            compare_objects(self, v1, v2, ignore_keys)
    elif isinstance(obj1, list):
        self.assertTrue(isinstance(obj2, list), "{} != {}".format(obj1, obj2))
        self.assertEqual(len(obj1), len(obj2), "{} != {}".format(obj1, obj2))
        for v1, v2 in zip(obj1, obj2):
            compare_objects(self, v1, v2, ignore_keys)
    else:
        if isinstance(obj1, float) or isinstance(obj2, float):
            self.assertAlmostEqual(obj1, obj2, delta=fp_tolerance)
        else:
            self.assertEqual(obj1, obj2)

class JobAnnotationAPITestCase(APITestCase):
    def setUp(self):
        self.client = APIClient()

    @classmethod
    def setUpTestData(cls):
        create_db_users(cls)

    def _create_task(self, owner, assignee):
        data = {
            "name": "my task #1",
            "owner_id": owner.id,
            "assignee_id": assignee.id,
            "overlap": 0,
            "segment_size": 100,
            "labels": [
                {
                    "name": "car",
                    "attributes": [
                        {
                            "name": "model",
                            "mutable": False,
                            "input_type": "select",
                            "default_value": "mazda",
                            "values": ["bmw", "mazda", "renault"]
                        },
                        {
                            "name": "parked",
                            "mutable": True,
                            "input_type": "checkbox",
                            "default_value": "false"
                        },
                    ]
                },
                {"name": "person"},
            ]
        }

        with ForceLogin(owner, self.client):
            response = self.client.post('/api/v1/tasks', data=data, format="json")
            assert response.status_code == status.HTTP_201_CREATED
            tid = response.data["id"]

            images = {
                "client_files[0]": generate_image_file("test_1.jpg")[1],
                "client_files[1]": generate_image_file("test_2.jpg")[1],
                "client_files[2]": generate_image_file("test_3.jpg")[1],
                "client_files[4]": generate_image_file("test_4.jpg")[1],
                "client_files[5]": generate_image_file("test_5.jpg")[1],
                "client_files[6]": generate_image_file("test_6.jpg")[1],
                "client_files[7]": generate_image_file("test_7.jpg")[1],
                "client_files[8]": generate_image_file("test_8.jpg")[1],
                "client_files[9]": generate_image_file("test_9.jpg")[1],
                "image_quality": 75,
                "frame_filter": "step=3",
            }
            response = self.client.post("/api/v1/tasks/{}/data".format(tid), data=images)
            assert response.status_code == status.HTTP_202_ACCEPTED

            response = self.client.get("/api/v1/tasks/{}".format(tid))
            task = response.data

            response = self.client.get("/api/v1/tasks/{}/jobs".format(tid))
            jobs = response.data

        return (task, jobs)

    @staticmethod
    def _get_default_attr_values(task):
        default_attr_values = {}
        for label in task["labels"]:
            default_attr_values[label["id"]] = {
                "mutable": [],
                "immutable": [],
                "all": [],
            }
            for attr in label["attributes"]:
                default_value = {
                    "spec_id": attr["id"],
                    "value": attr["default_value"],
                }
                if attr["mutable"]:
                    default_attr_values[label["id"]]["mutable"].append(default_value)
                else:
                    default_attr_values[label["id"]]["immutable"].append(default_value)
                default_attr_values[label["id"]]["all"].append(default_value)
        return default_attr_values

    def _put_api_v1_jobs_id_data(self, jid, user, data):
        with ForceLogin(user, self.client):
            response = self.client.put("/api/v1/jobs/{}/annotations".format(jid),
                data=data, format="json")

        return response

    def _get_api_v1_jobs_id_data(self, jid, user):
        with ForceLogin(user, self.client):
            response = self.client.get("/api/v1/jobs/{}/annotations".format(jid))

        return response

    def _delete_api_v1_jobs_id_data(self, jid, user):
        with ForceLogin(user, self.client):
            response = self.client.delete("/api/v1/jobs/{}/annotations".format(jid),
            format="json")

        return response

    def _patch_api_v1_jobs_id_data(self, jid, user, action, data):
        with ForceLogin(user, self.client):
            response = self.client.patch(
                "/api/v1/jobs/{}/annotations?action={}".format(jid, action),
                data=data, format="json")

        return response

    def _check_response(self, response, data):
        if not response.status_code in [
            status.HTTP_403_FORBIDDEN, status.HTTP_401_UNAUTHORIZED]:
            compare_objects(self, data, response.data, ignore_keys=["id"])

    def _run_api_v1_jobs_id_annotations(self, owner, assignee, annotator):
        task, jobs = self._create_task(owner, assignee)
        if annotator:
            HTTP_200_OK = status.HTTP_200_OK
            HTTP_204_NO_CONTENT = status.HTTP_204_NO_CONTENT
            HTTP_400_BAD_REQUEST = status.HTTP_400_BAD_REQUEST
        else:
            HTTP_200_OK = status.HTTP_401_UNAUTHORIZED
            HTTP_204_NO_CONTENT = status.HTTP_401_UNAUTHORIZED
            HTTP_400_BAD_REQUEST = status.HTTP_401_UNAUTHORIZED

        job = jobs[0]
        data = {
            "version": 0,
            "tags": [],
            "shapes": [],
            "tracks": []
        }
        response = self._put_api_v1_jobs_id_data(job["id"], annotator, data)
        self.assertEqual(response.status_code, HTTP_200_OK)

        data = {
            "version": 1,
            "tags": [
                {
                    "frame": 0,
                    "label_id": task["labels"][0]["id"],
                    "group": None,
                    "source": "manual",
                    "attributes": []
                }
            ],
            "shapes": [
                {
                    "frame": 0,
                    "label_id": task["labels"][0]["id"],
                    "group": None,
                    "source": "manual",
                    "attributes": [
                        {
                            "spec_id": task["labels"][0]["attributes"][0]["id"],
                            "value": task["labels"][0]["attributes"][0]["values"][0]
                        },
                        {
                            "spec_id": task["labels"][0]["attributes"][1]["id"],
                            "value": task["labels"][0]["attributes"][1]["default_value"]
                        }
                    ],
                    "points": [1.0, 2.1, 100, 300.222],
                    "type": "rectangle",
                    "occluded": False
                },
                {
                    "frame": 2,
                    "label_id": task["labels"][1]["id"],
                    "group": None,
                    "source": "manual",
                    "attributes": [],
                    "points": [2.0, 2.1, 100, 300.222, 400, 500, 1, 3],
                    "type": "polygon",
                    "occluded": False
                },
            ],
            "tracks": [
                {
                    "frame": 0,
                    "label_id": task["labels"][0]["id"],
                    "group": None,
                    "source": "manual",
                    "attributes": [
                        {
                            "spec_id": task["labels"][0]["attributes"][0]["id"],
                            "value": task["labels"][0]["attributes"][0]["values"][0]
                        },
                    ],
                    "shapes": [
                        {
                            "frame": 0,
                            "points": [1.0, 2.1, 100, 300.222],
                            "type": "rectangle",
                            "occluded": False,
                            "outside": False,
                            "attributes": [
                                {
                                    "spec_id": task["labels"][0]["attributes"][1]["id"],
                                    "value": task["labels"][0]["attributes"][1]["default_value"]
                                },
                            ]
                        },
                        {
                            "frame": 2,
                            "attributes": [],
                            "points": [2.0, 2.1, 100, 300.222],
                            "type": "rectangle",
                            "occluded": True,
                            "outside": True
                        },
                    ]
                },
                {
                    "frame": 1,
                    "label_id": task["labels"][1]["id"],
                    "group": None,
                    "source": "manual",
                    "attributes": [],
                    "shapes": [
                        {
                            "frame": 2,
                            "attributes": [],
                            "points": [1.0, 2.1, 100, 300.222],
                            "type": "rectangle",
                            "occluded": False,
                            "outside": False
                        }
                    ]
                },
            ]
        }

        default_attr_values = self._get_default_attr_values(task)
        response = self._put_api_v1_jobs_id_data(job["id"], annotator, data)
        data["version"] += 1 # need to update the version
        self.assertEqual(response.status_code, HTTP_200_OK)
        self._check_response(response, data)

        response = self._get_api_v1_jobs_id_data(job["id"], annotator)
        self.assertEqual(response.status_code, HTTP_200_OK)
        # server should add default attribute values if puted data doesn't contain it
        data["tags"][0]["attributes"] = default_attr_values[data["tags"][0]["label_id"]]["all"]
        data["tracks"][0]["shapes"][1]["attributes"] = default_attr_values[data["tracks"][0]["label_id"]]["mutable"]
        self._check_response(response, data)

        response = self._delete_api_v1_jobs_id_data(job["id"], annotator)
        data["version"] += 1 # need to update the version
        self.assertEqual(response.status_code, HTTP_204_NO_CONTENT)

        data = {
            "version": data["version"],
            "tags": [],
            "shapes": [],
            "tracks": []
        }
        response = self._get_api_v1_jobs_id_data(job["id"], annotator)
        self.assertEqual(response.status_code, HTTP_200_OK)
        self._check_response(response, data)

        data = {
            "version": data["version"],
            "tags": [
                {
                    "frame": 0,
                    "label_id": task["labels"][0]["id"],
                    "group": None,
                    "source": "manual",
                    "attributes": []
                }
            ],
            "shapes": [
                {
                    "frame": 0,
                    "label_id": task["labels"][0]["id"],
                    "group": None,
                    "source": "manual",
                    "attributes": [
                        {
                            "spec_id": task["labels"][0]["attributes"][0]["id"],
                            "value": task["labels"][0]["attributes"][0]["values"][0]
                        },
                        {
                            "spec_id": task["labels"][0]["attributes"][1]["id"],
                            "value": task["labels"][0]["attributes"][1]["default_value"]
                        }
                    ],
                    "points": [1.0, 2.1, 100, 300.222],
                    "type": "rectangle",
                    "occluded": False,
                },
                {
                    "frame": 1,
                    "label_id": task["labels"][1]["id"],
                    "group": None,
                    "source": "manual",
                    "attributes": [],
                    "points": [2.0, 2.1, 100, 300.222, 400, 500, 1, 3],
                    "type": "polygon",
                    "occluded": False,
                },
            ],
            "tracks": [
                {
                    "frame": 0,
                    "label_id": task["labels"][0]["id"],
                    "group": None,
                    "source": "manual",
                    "attributes": [
                        {
                            "spec_id": task["labels"][0]["attributes"][0]["id"],
                            "value": task["labels"][0]["attributes"][0]["values"][0]
                        },
                    ],
                    "shapes": [
                        {
                            "frame": 0,
                            "points": [1.0, 2.1, 100, 300.222],
                            "type": "rectangle",
                            "occluded": False,
                            "outside": False,
                            "attributes": [
                                {
                                    "spec_id": task["labels"][0]["attributes"][1]["id"],
                                    "value": task["labels"][0]["attributes"][1]["default_value"]
                                },
                            ]
                        },
                        {
                            "frame": 1,
                            "attributes": [],
                            "points": [2.0, 2.1, 100, 300.222],
                            "type": "rectangle",
                            "occluded": True,
                            "outside": True,
                        },
                    ]
                },
                {
                    "frame": 1,
                    "label_id": task["labels"][1]["id"],
                    "group": None,
                    "source": "manual",
                    "attributes": [],
                    "shapes": [
                        {
                            "frame": 1,
                            "attributes": [],
                            "points": [1.0, 2.1, 100, 300.222],
                            "type": "rectangle",
                            "occluded": False,
                            "outside": False,
                        }
                    ]
                },
            ]
        }
        response = self._patch_api_v1_jobs_id_data(job["id"], annotator,
            "create", data)
        data["version"] += 1
        self.assertEqual(response.status_code, HTTP_200_OK)
        self._check_response(response, data)

        response = self._get_api_v1_jobs_id_data(job["id"], annotator)
        self.assertEqual(response.status_code, HTTP_200_OK)
        # server should add default attribute values if puted data doesn't contain it
        data["tags"][0]["attributes"] = default_attr_values[data["tags"][0]["label_id"]]["all"]
        data["tracks"][0]["shapes"][1]["attributes"] = default_attr_values[data["tracks"][0]["label_id"]]["mutable"]
        self._check_response(response, data)

        data = response.data
        if not response.status_code in [
            status.HTTP_403_FORBIDDEN, status.HTTP_401_UNAUTHORIZED]:
            data["tags"][0]["label_id"] = task["labels"][0]["id"]
            data["shapes"][0]["points"] = [1, 2, 3.0, 100, 120, 1, 2, 4.0]
            data["shapes"][0]["type"] = "polygon"
            data["tracks"][0]["group"] = 10
            data["tracks"][0]["shapes"][0]["outside"] = False
            data["tracks"][0]["shapes"][0]["occluded"] = False

        response = self._patch_api_v1_jobs_id_data(job["id"], annotator,
            "update", data)
        data["version"] = data.get("version", 0) + 1 # need to update the version
        self.assertEqual(response.status_code, HTTP_200_OK)
        self._check_response(response, data)

        response = self._get_api_v1_jobs_id_data(job["id"], annotator)
        self.assertEqual(response.status_code, HTTP_200_OK)
        self._check_response(response, data)

        response = self._patch_api_v1_jobs_id_data(job["id"], annotator,
            "delete", data)
        data["version"] += 1 # need to update the version
        self.assertEqual(response.status_code, HTTP_200_OK)
        self._check_response(response, data)

        data = {
            "version": data["version"],
            "tags": [],
            "shapes": [],
            "tracks": []
        }
        response = self._get_api_v1_jobs_id_data(job["id"], annotator)
        self.assertEqual(response.status_code, HTTP_200_OK)
        self._check_response(response, data)

        data = {
            "version": data["version"],
            "tags": [
                {
                    "frame": 0,
                    "label_id": 11010101,
                    "group": None,
                    "source": "manual",
                    "attributes": [],
                }
            ],
            "shapes": [
                {
                    "frame": 0,
                    "label_id": task["labels"][0]["id"],
                    "group": None,
                    "source": "manual",
                    "attributes": [
                        {
                            "spec_id": 32234234,
                            "value": task["labels"][0]["attributes"][0]["values"][0]
                        },
                        {
                            "spec_id": task["labels"][0]["attributes"][1]["id"],
                            "value": task["labels"][0]["attributes"][0]["default_value"]
                        }
                    ],
                    "points": [1.0, 2.1, 100, 300.222],
                    "type": "rectangle",
                    "occluded": False,
                },
                {
                    "frame": 1,
                    "label_id": 1212121,
                    "group": None,
                    "source": "manual",
                    "attributes": [],
                    "points": [2.0, 2.1, 100, 300.222, 400, 500, 1, 3],
                    "type": "polygon",
                    "occluded": False,
                },
            ],
            "tracks": [
                {
                    "frame": 0,
                    "label_id": 0,
                    "group": None,
                    "source": "manual",
                    "attributes": [],
                    "shapes": [
                        {
                            "frame": 0,
                            "points": [1.0, 2.1, 100, 300.222],
                            "type": "rectangle",
                            "occluded": False,
                            "outside": False,
                            "attributes": [
                                {
                                    "spec_id": 10000,
                                    "value": task["labels"][0]["attributes"][0]["values"][0]
                                },
                                {
                                    "spec_id": task["labels"][0]["attributes"][1]["id"],
                                    "value": task["labels"][0]["attributes"][1]["default_value"]
                                }
                            ]
                        },
                        {
                            "frame": 1,
                            "attributes": [],
                            "points": [2.0, 2.1, 100, 300.222],
                            "type": "rectangle",
                            "occluded": True,
                            "outside": True,
                        },
                    ]
                },
                {
                    "frame": 1,
                    "label_id": task["labels"][1]["id"],
                    "group": None,
                    "source": "manual",
                    "attributes": [],
                    "shapes": [
                        {
                            "frame": 1,
                            "attributes": [],
                            "points": [1.0, 2.1, 100, 300.222],
                            "type": "rectangle",
                            "occluded": False,
                            "outside": False,
                        }
                    ]
                },
            ]
        }
        response = self._patch_api_v1_jobs_id_data(job["id"], annotator,
            "create", data)
        self.assertEqual(response.status_code, HTTP_400_BAD_REQUEST)

    def test_api_v1_jobs_id_annotations_admin(self):
        self._run_api_v1_jobs_id_annotations(self.admin, self.assignee,
            self.assignee)

    def test_api_v1_jobs_id_annotations_user(self):
        self._run_api_v1_jobs_id_annotations(self.user, self.assignee,
            self.assignee)

    def test_api_v1_jobs_id_annotations_observer(self):
        _, jobs = self._create_task(self.user, self.assignee)
        job = jobs[0]
        data = {
            "version": 0,
            "tags": [],
            "shapes": [],
            "tracks": []
        }

        response = self._get_api_v1_jobs_id_data(job["id"], self.observer)
        self.assertEqual(response.status_code, status.HTTP_200_OK)

        response = self._put_api_v1_jobs_id_data(job["id"], self.observer, data)
        self.assertEqual(response.status_code, status.HTTP_403_FORBIDDEN)

        response = self._patch_api_v1_jobs_id_data(job["id"], self.observer, "create", data)
        self.assertEqual(response.status_code, status.HTTP_403_FORBIDDEN)

        response = self._delete_api_v1_jobs_id_data(job["id"], self.observer)
        self.assertEqual(response.status_code, status.HTTP_403_FORBIDDEN)


    def test_api_v1_jobs_id_annotations_no_auth(self):
        self._run_api_v1_jobs_id_annotations(self.user, self.assignee, None)

class TaskAnnotationAPITestCase(JobAnnotationAPITestCase):
    def _put_api_v1_tasks_id_annotations(self, pk, user, data):
        with ForceLogin(user, self.client):
            response = self.client.put("/api/v1/tasks/{}/annotations".format(pk),
                data=data, format="json")

        return response

    def _get_api_v1_tasks_id_annotations(self, pk, user):
        with ForceLogin(user, self.client):
            response = self.client.get("/api/v1/tasks/{}/annotations".format(pk))

        return response

    def _delete_api_v1_tasks_id_annotations(self, pk, user):
        with ForceLogin(user, self.client):
            response = self.client.delete("/api/v1/tasks/{}/annotations".format(pk),
            format="json")

        return response

    def _dump_api_v1_tasks_id_annotations(self, pk, user, query_params=""):
        with ForceLogin(user, self.client):
            response = self.client.get(
                "/api/v1/tasks/{0}/annotations{1}".format(pk, query_params))

        return response

    def _patch_api_v1_tasks_id_annotations(self, pk, user, action, data):
        with ForceLogin(user, self.client):
            response = self.client.patch(
                "/api/v1/tasks/{}/annotations?action={}".format(pk, action),
                data=data, format="json")

        return response

    def _upload_api_v1_tasks_id_annotations(self, pk, user, data, query_params=""):
        with ForceLogin(user, self.client):
            response = self.client.put(
                path="/api/v1/tasks/{0}/annotations?{1}".format(pk, query_params),
                data=data,
                format="multipart",
                )

        return response

    def _get_formats(self, user):
        with ForceLogin(user, self.client):
            response = self.client.get(
                path="/api/v1/server/annotation/formats"
            )
        return response

    def _check_response(self, response, data):
        if not response.status_code in [
            status.HTTP_401_UNAUTHORIZED, status.HTTP_403_FORBIDDEN]:
            try:
                compare_objects(self, data, response.data, ignore_keys=["id"])
            except AssertionError as e:
                print("Objects are not equal: ", data, response.data)
                print(e)
                raise

    def _run_api_v1_tasks_id_annotations(self, owner, assignee, annotator):
        task, _ = self._create_task(owner, assignee)
        if annotator:
            HTTP_200_OK = status.HTTP_200_OK
            HTTP_204_NO_CONTENT = status.HTTP_204_NO_CONTENT
            HTTP_400_BAD_REQUEST = status.HTTP_400_BAD_REQUEST
        else:
            HTTP_200_OK = status.HTTP_401_UNAUTHORIZED
            HTTP_204_NO_CONTENT = status.HTTP_401_UNAUTHORIZED
            HTTP_400_BAD_REQUEST = status.HTTP_401_UNAUTHORIZED

        data = {
            "version": 0,
            "tags": [],
            "shapes": [],
            "tracks": []
        }
        response = self._put_api_v1_tasks_id_annotations(task["id"], annotator, data)
        data["version"] += 1
        self.assertEqual(response.status_code, HTTP_200_OK)

        data = {
            "version": data["version"],
            "tags": [
                {
                    "frame": 0,
                    "label_id": task["labels"][0]["id"],
                    "group": None,
                    "source": "manual",
                    "attributes": [],
                }
            ],
            "shapes": [
                {
                    "frame": 0,
                    "label_id": task["labels"][0]["id"],
                    "group": None,
                    "source": "manual",
                    "attributes": [
                        {
                            "spec_id": task["labels"][0]["attributes"][0]["id"],
                            "value": task["labels"][0]["attributes"][0]["values"][0]
                        },
                        {
                            "spec_id": task["labels"][0]["attributes"][1]["id"],
                            "value": task["labels"][0]["attributes"][0]["default_value"]
                        }
                    ],
                    "points": [1.0, 2.1, 100, 300.222],
                    "type": "rectangle",
                    "occluded": False,
                },
                {
                    "frame": 1,
                    "label_id": task["labels"][1]["id"],
                    "group": None,
                    "source": "manual",
                    "attributes": [],
                    "points": [2.0, 2.1, 100, 300.222, 400, 500, 1, 3],
                    "type": "polygon",
                    "occluded": False,
                },
            ],
            "tracks": [
                {
                    "frame": 0,
                    "label_id": task["labels"][0]["id"],
                    "group": None,
                    "source": "manual",
                    "attributes": [
                        {
                            "spec_id": task["labels"][0]["attributes"][0]["id"],
                            "value": task["labels"][0]["attributes"][0]["values"][0]
                        },
                    ],
                    "shapes": [
                        {
                            "frame": 0,
                            "points": [1.0, 2.1, 100, 300.222],
                            "type": "rectangle",
                            "occluded": False,
                            "outside": False,
                            "attributes": [
                                {
                                    "spec_id": task["labels"][0]["attributes"][1]["id"],
                                    "value": task["labels"][0]["attributes"][1]["default_value"]
                                }
                            ]
                        },
                        {
                            "frame": 1,
                            "attributes": [],
                            "points": [2.0, 2.1, 100, 300.222],
                            "type": "rectangle",
                            "occluded": True,
                            "outside": True,

                        },
                    ]
                },
                {
                    "frame": 1,
                    "label_id": task["labels"][1]["id"],
                    "group": None,
                    "source": "manual",
                    "attributes": [],
                    "shapes": [
                        {
                            "frame": 1,
                            "attributes": [],
                            "points": [1.0, 2.1, 100, 300.222],
                            "type": "rectangle",
                            "occluded": False,
                            "outside": False,
                        }
                    ]
                },
            ]
        }
        response = self._put_api_v1_tasks_id_annotations(task["id"], annotator, data)
        data["version"] += 1

        self.assertEqual(response.status_code, HTTP_200_OK)
        self._check_response(response, data)

        default_attr_values = self._get_default_attr_values(task)
        response = self._get_api_v1_tasks_id_annotations(task["id"], annotator)
        # server should add default attribute values if puted data doesn't contain it
        data["tags"][0]["attributes"] = default_attr_values[data["tags"][0]["label_id"]]["all"]
        data["tracks"][0]["shapes"][1]["attributes"] = default_attr_values[data["tracks"][0]["label_id"]]["mutable"]
        self.assertEqual(response.status_code, HTTP_200_OK)
        self._check_response(response, data)

        response = self._delete_api_v1_tasks_id_annotations(task["id"], annotator)
        data["version"] += 1
        self.assertEqual(response.status_code, HTTP_204_NO_CONTENT)

        data = {
            "version": data["version"],
            "tags": [],
            "shapes": [],
            "tracks": []
        }
        response = self._get_api_v1_tasks_id_annotations(task["id"], annotator)
        self.assertEqual(response.status_code, HTTP_200_OK)
        self._check_response(response, data)

        data = {
            "version": data["version"],
            "tags": [
                {
                    "frame": 0,
                    "label_id": task["labels"][0]["id"],
                    "group": None,
                    "source": "manual",
                    "attributes": [],
                }
            ],
            "shapes": [
                {
                    "frame": 0,
                    "label_id": task["labels"][0]["id"],
                    "group": None,
                    "source": "manual",
                    "attributes": [
                        {
                            "spec_id": task["labels"][0]["attributes"][0]["id"],
                            "value": task["labels"][0]["attributes"][0]["values"][0]
                        },
                        {
                            "spec_id": task["labels"][0]["attributes"][1]["id"],
                            "value": task["labels"][0]["attributes"][0]["default_value"]
                        }
                    ],
                    "points": [1.0, 2.1, 100, 300.222],
                    "type": "rectangle",
                    "occluded": False,
                },
                {
                    "frame": 1,
                    "label_id": task["labels"][1]["id"],
                    "group": None,
                    "source": "manual",
                    "attributes": [],
                    "points": [2.0, 2.1, 100, 300.222, 400, 500, 1, 3],
                    "type": "polygon",
                    "occluded": False,
                },
            ],
            "tracks": [
                {
                    "frame": 0,
                    "label_id": task["labels"][0]["id"],
                    "group": None,
                    "source": "manual",
                    "attributes": [
                        {
                            "spec_id": task["labels"][0]["attributes"][0]["id"],
                            "value": task["labels"][0]["attributes"][0]["values"][0]
                        },
                    ],
                    "shapes": [
                        {
                            "frame": 0,
                            "points": [1.0, 2.1, 100, 300.222],
                            "type": "rectangle",
                            "occluded": False,
                            "outside": False,
                            "attributes": [
                                {
                                    "spec_id": task["labels"][0]["attributes"][1]["id"],
                                    "value": task["labels"][0]["attributes"][1]["default_value"]
                                }
                            ]
                        },
                        {
                            "frame": 1,
                            "attributes": [],
                            "points": [2.0, 2.1, 100, 300.222],
                            "type": "rectangle",
                            "occluded": True,
                            "outside": True,
                        },
                    ]
                },
                {
                    "frame": 1,
                    "label_id": task["labels"][1]["id"],
                    "group": None,
                    "source": "manual",
                    "attributes": [],
                    "shapes": [
                        {
                            "frame": 1,
                            "attributes": [],
                            "points": [1.0, 2.1, 100, 300.222],
                            "type": "rectangle",
                            "occluded": False,
                            "outside": False,
                        }
                    ]
                },
            ]
        }
        response = self._patch_api_v1_tasks_id_annotations(task["id"], annotator,
            "create", data)
        data["version"] += 1
        self.assertEqual(response.status_code, HTTP_200_OK)
        self._check_response(response, data)

        response = self._get_api_v1_tasks_id_annotations(task["id"], annotator)
        # server should add default attribute values if puted data doesn't contain it
        data["tags"][0]["attributes"] = default_attr_values[data["tags"][0]["label_id"]]["all"]
        data["tracks"][0]["shapes"][1]["attributes"] = default_attr_values[data["tracks"][0]["label_id"]]["mutable"]
        self.assertEqual(response.status_code, HTTP_200_OK)
        self._check_response(response, data)

        data = response.data
        if not response.status_code in [
            status.HTTP_403_FORBIDDEN, status.HTTP_401_UNAUTHORIZED]:
            data["tags"][0]["label_id"] = task["labels"][0]["id"]
            data["shapes"][0]["points"] = [1, 2, 3.0, 100, 120, 1, 2, 4.0]
            data["shapes"][0]["type"] = "polygon"
            data["tracks"][0]["group"] = 10
            data["tracks"][0]["shapes"][0]["outside"] = False
            data["tracks"][0]["shapes"][0]["occluded"] = False

        response = self._patch_api_v1_tasks_id_annotations(task["id"], annotator,
            "update", data)
        data["version"] = data.get("version", 0) + 1
        self.assertEqual(response.status_code, HTTP_200_OK)
        self._check_response(response, data)

        response = self._get_api_v1_tasks_id_annotations(task["id"], annotator)
        self.assertEqual(response.status_code, HTTP_200_OK)
        self._check_response(response, data)

        response = self._patch_api_v1_tasks_id_annotations(task["id"], annotator,
            "delete", data)
        data["version"] += 1
        self.assertEqual(response.status_code, HTTP_200_OK)
        self._check_response(response, data)

        data = {
            "version": data["version"],
            "tags": [],
            "shapes": [],
            "tracks": []
        }
        response = self._get_api_v1_tasks_id_annotations(task["id"], annotator)
        self.assertEqual(response.status_code, HTTP_200_OK)
        self._check_response(response, data)

        data = {
            "version": data["version"],
            "tags": [
                {
                    "frame": 0,
                    "label_id": 11010101,
                    "group": None,
                    "source": "manual",
                    "attributes": [],
                }
            ],
            "shapes": [
                {
                    "frame": 0,
                    "label_id": task["labels"][0]["id"],
                    "group": None,
                    "source": "manual",
                    "attributes": [
                        {
                            "spec_id": 32234234,
                            "value": task["labels"][0]["attributes"][0]["values"][0]
                        },
                        {
                            "spec_id": task["labels"][0]["attributes"][1]["id"],
                            "value": task["labels"][0]["attributes"][0]["default_value"]
                        }
                    ],
                    "points": [1.0, 2.1, 100, 300.222],
                    "type": "rectangle",
                    "occluded": False,
                },
                {
                    "frame": 1,
                    "label_id": 1212121,
                    "group": None,
                    "source": "manual",
                    "attributes": [],
                    "points": [2.0, 2.1, 100, 300.222, 400, 500, 1, 3],
                    "type": "polygon",
                    "occluded": False,
                },
            ],
            "tracks": [
                {
                    "frame": 0,
                    "label_id": 0,
                    "group": None,
                    "source": "manual",
                    "attributes": [],
                    "shapes": [
                        {
                            "frame": 0,
                            "points": [1.0, 2.1, 100, 300.222],
                            "type": "rectangle",
                            "occluded": False,
                            "outside": False,
                            "attributes": [
                                {
                                    "spec_id": 10000,
                                    "value": task["labels"][0]["attributes"][0]["values"][0]
                                },
                                {
                                    "spec_id": task["labels"][0]["attributes"][1]["id"],
                                    "value": task["labels"][0]["attributes"][0]["default_value"]
                                }
                            ]
                        },
                        {
                            "frame": 1,
                            "attributes": [],
                            "points": [2.0, 2.1, 100, 300.222],
                            "type": "rectangle",
                            "occluded": True,
                            "outside": True,
                        },
                    ]
                },
                {
                    "frame": 1,
                    "label_id": task["labels"][1]["id"],
                    "group": None,
                    "source": "manual",
                    "attributes": [],
                    "shapes": [
                        {
                            "frame": 1,
                            "attributes": [],
                            "points": [1.0, 2.1, 100, 300.222],
                            "type": "rectangle",
                            "occluded": False,
                            "outside": False,
                        }
                    ]
                },
            ]
        }
        response = self._patch_api_v1_tasks_id_annotations(task["id"], annotator,
            "create", data)
        self.assertEqual(response.status_code, HTTP_400_BAD_REQUEST)

    def _run_api_v1_tasks_id_annotations_dump_load(self, owner, assignee, annotator):
        if annotator:
            HTTP_200_OK = status.HTTP_200_OK
            HTTP_204_NO_CONTENT = status.HTTP_204_NO_CONTENT
            HTTP_202_ACCEPTED = status.HTTP_202_ACCEPTED
            HTTP_201_CREATED = status.HTTP_201_CREATED
        else:
            HTTP_200_OK = status.HTTP_401_UNAUTHORIZED
            HTTP_204_NO_CONTENT = status.HTTP_401_UNAUTHORIZED
            HTTP_202_ACCEPTED = status.HTTP_401_UNAUTHORIZED
            HTTP_201_CREATED = status.HTTP_401_UNAUTHORIZED

        def _get_initial_annotation(annotation_format):
            rectangle_tracks_with_attrs = [{
                "frame": 0,
                "label_id": task["labels"][0]["id"],
                "group": 0,
                "source": "manual",
                "attributes": [
                    {
                        "spec_id": task["labels"][0]["attributes"][0]["id"],
                        "value": task["labels"][0]["attributes"][0]["values"][0]
                    },
                ],
                "shapes": [
                    {
                        "frame": 0,
                        "points": [1.0, 2.1, 50.1, 30.22],
                        "type": "rectangle",
                        "occluded": False,
                        "outside": False,
                        "attributes": [
                            {
                                "spec_id": task["labels"][0]["attributes"][1]["id"],
                                "value": task["labels"][0]["attributes"][1]["default_value"]
                            }
                        ]
                    },
                    {
                        "frame": 1,
                        "points": [2.0, 2.1, 77.2, 36.22],
                        "type": "rectangle",
                        "occluded": True,
                        "outside": False,
                        "attributes": [
                            {
                                "spec_id": task["labels"][0]["attributes"][1]["id"],
                                "value": task["labels"][0]["attributes"][1]["default_value"]
                            }
                        ]
                    },
                    {
                        "frame": 2,
                        "points": [2.0, 2.1, 77.2, 36.22],
                        "type": "rectangle",
                        "occluded": True,
                        "outside": True,
                        "attributes": [
                            {
                                "spec_id": task["labels"][0]["attributes"][1]["id"],
                                "value": task["labels"][0]["attributes"][1]["default_value"]
                            }
                        ]
                    },
                ]
            }]
            rectangle_tracks_wo_attrs = [{
                "frame": 0,
                "label_id": task["labels"][1]["id"],
                "group": 0,
                "source": "manual",
                "attributes": [],
                "shapes": [
                    {
                        "frame": 0,
                        "attributes": [],
                        "points": [1.0, 2.1, 50.2, 36.6],
                        "type": "rectangle",
                        "occluded": False,
                        "outside": False,
                    },
                    {
                        "frame": 1,
                        "attributes": [],
                        "points": [1.0, 2.1, 51, 36.6],
                        "type": "rectangle",
                        "occluded": False,
                        "outside": False
                    },
                    {
                        "frame": 2,
                        "attributes": [],
                        "points": [1.0, 2.1, 51, 36.6],
                        "type": "rectangle",
                        "occluded": False,
                        "outside": True,
                    }
                ]
            }]
            polygon_tracks_wo_attrs = [{
                "frame": 0,
                "label_id": task["labels"][1]["id"],
                "group": 0,
                "source": "manual",
                "attributes": [],
                "shapes": [
                    {
                        "frame": 0,
                        "attributes": [],
                        "points": [1.0, 2.1, 50.2, 36.6, 7.0, 10.0],
                        "type": "polygon",
                        "occluded": False,
                        "outside": False,
                    },
                    {
                        "frame": 1,
                        "attributes": [],
                        "points": [1.0, 2.1, 51, 36.6, 8.0, 11.0],
                        "type": "polygon",
                        "occluded": False,
                        "outside": False
                    },
                    {
                        "frame": 2,
                        "attributes": [],
                        "points": [1.0, 2.1, 51, 36.6, 14.0, 15.0],
                        "type": "polygon",
                        "occluded": False,
                        "outside": True,
                    }
                ]
            }]

            rectangle_shapes_with_attrs = [{
                "frame": 0,
                "label_id": task["labels"][0]["id"],
                "group": 0,
                "source": "manual",
                "attributes": [
                    {
                        "spec_id": task["labels"][0]["attributes"][0]["id"],
                        "value": task["labels"][0]["attributes"][0]["values"][0]
                    },
                    {
                        "spec_id": task["labels"][0]["attributes"][1]["id"],
                        "value": task["labels"][0]["attributes"][1]["default_value"]
                    }
                ],
                "points": [1.0, 2.1, 10.6, 53.22],
                "type": "rectangle",
                "occluded": False,
            }]

            rectangle_shapes_wo_attrs = [{
                "frame": 1,
                "label_id": task["labels"][1]["id"],
                "group": 0,
                "source": "manual",
                "attributes": [],
                "points": [2.0, 2.1, 40, 50.7],
                "type": "rectangle",
                "occluded": False,
            }]

            polygon_shapes_wo_attrs = [{
                "frame": 1,
                "label_id": task["labels"][1]["id"],
                "group": 0,
                "source": "manual",
                "attributes": [],
                "points": [2.0, 2.1, 100, 30.22, 40, 77, 1, 3],
                "type": "polygon",
                "occluded": False,
            }]

            polygon_shapes_with_attrs = [{
                "frame": 2,
                "label_id": task["labels"][0]["id"],
                "group": 1,
                "source": "manual",
                "attributes": [
                    {
                        "spec_id": task["labels"][0]["attributes"][0]["id"],
                        "value": task["labels"][0]["attributes"][0]["values"][1]
                    },
                    {
                        "spec_id": task["labels"][0]["attributes"][1]["id"],
                        "value": task["labels"][0]["attributes"][1]["default_value"]
                    }
                ],
                "points": [20.0, 0.1, 10, 3.22, 4, 7, 10, 30, 1, 2, 4.44, 5.55],
                "type": "polygon",
                "occluded": True,
            },
            {
                "frame": 2,
                "label_id": task["labels"][1]["id"],
                "group": 1,
                "source": "manual",
                "attributes": [],
                "points": [4, 7, 10, 30, 4, 5.55],
                "type": "polygon",
                "occluded": False,
            }]

            tags_wo_attrs = [{
                "frame": 2,
                "label_id": task["labels"][1]["id"],
                "group": 0,
                "source": "manual",
                "attributes": [],
            }]
            tags_with_attrs = [{
                "frame": 1,
                "label_id": task["labels"][0]["id"],
                "group": 3,
                "source": "manual",
                "attributes": [
                    {
                        "spec_id": task["labels"][0]["attributes"][0]["id"],
                        "value": task["labels"][0]["attributes"][0]["values"][1]
                    },
                    {
                        "spec_id": task["labels"][0]["attributes"][1]["id"],
                        "value": task["labels"][0]["attributes"][1]["default_value"]
                    }
                ],
            }]

            annotations = {
                    "version": 0,
                    "tags": [],
                    "shapes": [],
                    "tracks": [],
                }
            if annotation_format == "CVAT for video 1.1":
                annotations["tracks"] = rectangle_tracks_with_attrs \
                                      + rectangle_tracks_wo_attrs \
                                      + polygon_tracks_wo_attrs

            elif annotation_format == "CVAT for images 1.1":
                annotations["shapes"] = rectangle_shapes_with_attrs \
                                      + rectangle_shapes_wo_attrs \
                                      + polygon_shapes_wo_attrs \
                                      + polygon_shapes_with_attrs
                annotations["tags"] = tags_with_attrs + tags_wo_attrs

            elif annotation_format == "PASCAL VOC 1.1":
                annotations["shapes"] = rectangle_shapes_wo_attrs
                annotations["tags"] = tags_wo_attrs

            elif annotation_format == "YOLO 1.1" or \
                 annotation_format == "TFRecord 1.0":
                annotations["shapes"] = rectangle_shapes_wo_attrs

            elif annotation_format == "COCO 1.0":
                annotations["shapes"] = polygon_shapes_wo_attrs

            elif annotation_format == "Segmentation mask 1.1":
                annotations["shapes"] = rectangle_shapes_wo_attrs \
                                      + polygon_shapes_wo_attrs
                annotations["tracks"] = rectangle_tracks_wo_attrs

            elif annotation_format == "MOT 1.1":
                annotations["shapes"] = rectangle_shapes_wo_attrs
                annotations["tracks"] = rectangle_tracks_wo_attrs

            elif annotation_format == "MOTS PNG 1.0":
                annotations["tracks"] = polygon_tracks_wo_attrs

            elif annotation_format == "LabelMe 3.0":
                annotations["shapes"] = rectangle_shapes_with_attrs \
                                      + rectangle_shapes_wo_attrs \
                                      + polygon_shapes_wo_attrs \
                                      + polygon_shapes_with_attrs

            elif annotation_format == "Datumaro 1.0":
                annotations["shapes"] = rectangle_shapes_with_attrs \
                                      + rectangle_shapes_wo_attrs \
                                      + polygon_shapes_wo_attrs \
                                      + polygon_shapes_with_attrs
                annotations["tags"] = tags_with_attrs + tags_wo_attrs

            elif annotation_format == "ImageNet 1.0":
                annotations["tags"] = tags_wo_attrs

            else:
                raise Exception("Unknown format {}".format(annotation_format))

            return annotations

        response = self._get_formats(annotator)
        self.assertEqual(response.status_code, HTTP_200_OK)
        if annotator is not None:
            data = response.data
        else:
            data = self._get_formats(owner).data
        import_formats = data['importers']
        export_formats = data['exporters']
        self.assertTrue(isinstance(import_formats, list) and import_formats)
        self.assertTrue(isinstance(export_formats, list) and export_formats)
        import_formats = { v['name']: v for v in import_formats }
        export_formats = { v['name']: v for v in export_formats }

        formats = { exp: exp if exp in import_formats else None
            for exp in export_formats }
        if 'CVAT 1.1' in import_formats:
            if 'CVAT for video 1.1' in export_formats:
                formats['CVAT for video 1.1'] = 'CVAT 1.1'
            if 'CVAT for images 1.1' in export_formats:
                formats['CVAT for images 1.1'] = 'CVAT 1.1'
        if set(import_formats) ^ set(export_formats):
            # NOTE: this may not be an error, so we should not fail
            print("The following import formats have no pair:",
                set(import_formats) - set(export_formats))
            print("The following export formats have no pair:",
                set(export_formats) - set(import_formats))

        for export_format, import_format in formats.items():
            with self.subTest(export_format=export_format,
                    import_format=import_format):
                # 1. create task
                task, jobs = self._create_task(owner, assignee)

                # 2. add annotation
                data = _get_initial_annotation(export_format)
                response = self._put_api_v1_tasks_id_annotations(task["id"], annotator, data)
                data["version"] += 1

                self.assertEqual(response.status_code, HTTP_200_OK)
                self._check_response(response, data)

                # 3. download annotation
                response = self._dump_api_v1_tasks_id_annotations(task["id"], annotator,
                    "?format={}".format(export_format))
                if annotator and not export_formats[export_format]['enabled']:
                    self.assertEqual(response.status_code,
                        status.HTTP_405_METHOD_NOT_ALLOWED)
                    continue
                else:
                    self.assertEqual(response.status_code, HTTP_202_ACCEPTED)

                response = self._dump_api_v1_tasks_id_annotations(task["id"], annotator,
                    "?format={}".format(export_format))
                self.assertEqual(response.status_code, HTTP_201_CREATED)

                response = self._dump_api_v1_tasks_id_annotations(task["id"], annotator,
                    "?format={}&action=download".format(export_format))
                self.assertEqual(response.status_code, HTTP_200_OK)

                # 4. check downloaded data
                if annotator is not None:
                    self.assertTrue(response.streaming)
                    content = io.BytesIO(b"".join(response.streaming_content))
                    self._check_dump_content(content, task, jobs, data, export_format)
                    content.seek(0)
                else:
                    content = io.BytesIO()

                # 5. remove annotation form the task
                response = self._delete_api_v1_tasks_id_annotations(task["id"], annotator)
                data["version"] += 1
                self.assertEqual(response.status_code, HTTP_204_NO_CONTENT)

                # 6. upload annotation
                if not import_format:
                    continue

                uploaded_data = {
                    "annotation_file": content,
                }
                response = self._upload_api_v1_tasks_id_annotations(
                    task["id"], annotator, uploaded_data,
                    "format={}".format(import_format))
                self.assertEqual(response.status_code, HTTP_202_ACCEPTED)

                response = self._upload_api_v1_tasks_id_annotations(
                    task["id"], annotator, {},
                    "format={}".format(import_format))
                self.assertEqual(response.status_code, HTTP_201_CREATED)

                # 7. check annotation
                if import_format in {"Segmentation mask 1.1", "MOTS PNG 1.0"}:
                    continue # can't really predict the result to check
                response = self._get_api_v1_tasks_id_annotations(task["id"], annotator)
                self.assertEqual(response.status_code, HTTP_200_OK)

                if annotator is None:
                    continue
                data["version"] += 2 # upload is delete + put
                self._check_response(response, data)

    def _check_dump_content(self, content, task, jobs, data, format_name):
        def etree_to_dict(t):
            d = {t.tag: {} if t.attrib else None}
            children = list(t)
            if children:
                dd = defaultdict(list)
                for dc in map(etree_to_dict, children):
                    for k, v in dc.items():
                        dd[k].append(v)
                d = {t.tag: {k: v[0] if len(v) == 1 else v
                    for k, v in dd.items()}}
            if t.attrib:
                d[t.tag].update(('@' + k, v) for k, v in t.attrib.items())
            if t.text:
                text = t.text.strip()
                if not (children or t.attrib):
                    d[t.tag] = text
            return d

        if format_name in {"CVAT for video 1.1", "CVAT for images 1.1"}:
            with tempfile.TemporaryDirectory() as tmp_dir:
                zipfile.ZipFile(content).extractall(tmp_dir)
                xmls = glob(osp.join(tmp_dir, '**', '*.xml'), recursive=True)
                self.assertTrue(xmls)
                for xml in xmls:
                    xmlroot = ET.parse(xml).getroot()
                    self.assertEqual(xmlroot.tag, "annotations")
                    tags = xmlroot.findall("./meta")
                    self.assertEqual(len(tags), 1)
                    meta = etree_to_dict(tags[0])["meta"]
                    self.assertEqual(meta["task"]["name"], task["name"])
        elif format_name == "PASCAL VOC 1.1":
            self.assertTrue(zipfile.is_zipfile(content))
        elif format_name == "YOLO 1.1":
            self.assertTrue(zipfile.is_zipfile(content))
        elif format_name == "COCO 1.0":
            with tempfile.TemporaryDirectory() as tmp_dir:
                zipfile.ZipFile(content).extractall(tmp_dir)
                jsons = glob(osp.join(tmp_dir, '**', '*.json'), recursive=True)
                self.assertTrue(jsons)
                for json in jsons:
                    coco = coco_loader.COCO(json)
                    self.assertTrue(coco.getAnnIds())
        elif format_name == "TFRecord 1.0":
            self.assertTrue(zipfile.is_zipfile(content))
        elif format_name == "Segmentation mask 1.1":
            self.assertTrue(zipfile.is_zipfile(content))


    def _run_coco_annotation_upload_test(self, user):
        def generate_coco_anno():
            return b"""{
            "categories": [
                {
                "id": 1,
                "name": "car",
                "supercategory": ""
                },
                {
                "id": 2,
                "name": "person",
                "supercategory": ""
                }
            ],
            "images": [
                {
                "coco_url": "",
                "date_captured": "",
                "flickr_url": "",
                "license": 0,
                "id": 0,
                "file_name": "test_1.jpg",
                "height": 720,
                "width": 1280
                }
            ],
            "annotations": [
                {
                "category_id": 1,
                "id": 1,
                "image_id": 0,
                "iscrowd": 0,
                "segmentation": [
                    []
                ],
                "area": 17702.0,
                "bbox": [
                    574.0,
                    407.0,
                    167.0,
                    106.0
                ]
                }
            ]
            }"""

        task, _ = self._create_task(user, user)

        content = io.BytesIO(generate_coco_anno())
        content.seek(0)

        format_name = "COCO 1.0"
        uploaded_data = {
            "annotation_file": content,
        }
        response = self._upload_api_v1_tasks_id_annotations(
            task["id"], user, uploaded_data,
            "format={}".format(format_name))
        self.assertEqual(response.status_code, status.HTTP_202_ACCEPTED)

        response = self._upload_api_v1_tasks_id_annotations(
            task["id"], user, {}, "format={}".format(format_name))
        self.assertEqual(response.status_code, status.HTTP_201_CREATED)

        response = self._get_api_v1_tasks_id_annotations(task["id"], user)
        self.assertEqual(response.status_code, status.HTTP_200_OK)

    def test_api_v1_tasks_id_annotations_admin(self):
        self._run_api_v1_tasks_id_annotations(self.admin, self.assignee,
            self.assignee)

    def test_api_v1_tasks_id_annotations_user(self):
        self._run_api_v1_tasks_id_annotations(self.user, self.assignee,
            self.assignee)

    def test_api_v1_tasks_id_annotations_no_auth(self):
        self._run_api_v1_tasks_id_annotations(self.user, self.assignee, None)

    def test_api_v1_tasks_id_annotations_dump_load_admin(self):
        self._run_api_v1_tasks_id_annotations_dump_load(self.admin, self.assignee,
            self.assignee)

    def test_api_v1_tasks_id_annotations_dump_load_user(self):
        self._run_api_v1_tasks_id_annotations_dump_load(self.user, self.assignee,
            self.assignee)

    def test_api_v1_tasks_id_annotations_dump_load_no_auth(self):
        self._run_api_v1_tasks_id_annotations_dump_load(self.user, self.assignee, None)

    def test_api_v1_tasks_id_annotations_upload_coco_user(self):
        self._run_coco_annotation_upload_test(self.user)

class ServerShareAPITestCase(APITestCase):
    def setUp(self):
        self.client = APIClient()

    @classmethod
    def setUpTestData(cls):
        create_db_users(cls)

    @classmethod
    def setUpClass(cls):
        super().setUpClass()
        path = os.path.join(settings.SHARE_ROOT, "file0.txt")
        open(path, "w").write("test string")
        path = os.path.join(settings.SHARE_ROOT, "test1")
        os.makedirs(path)
        path = os.path.join(path, "file1.txt")
        open(path, "w").write("test string")
        directory = os.path.join(settings.SHARE_ROOT, "test1", "test3")
        os.makedirs(directory)
        path = os.path.join(settings.SHARE_ROOT, "test2")
        os.makedirs(path)
        path = os.path.join(path, "file2.txt")
        open(path, "w").write("test string")

    @classmethod
    def tearDownClass(cls):
        super().tearDownClass()
        path = os.path.join(settings.SHARE_ROOT, "file0.txt")
        os.remove(path)
        path = os.path.join(settings.SHARE_ROOT, "test1")
        shutil.rmtree(path)
        path = os.path.join(settings.SHARE_ROOT, "test2")
        shutil.rmtree(path)

    def _run_api_v1_server_share(self, user, directory):
        with ForceLogin(user, self.client):
            response = self.client.get(
                '/api/v1/server/share?directory={}'.format(directory))

        return response

    def _test_api_v1_server_share(self, user):
        data = [
            {"name": "test1", "type": "DIR"},
            {"name": "test2", "type": "DIR"},
            {"name": "file0.txt", "type": "REG"},
        ]

        response = self._run_api_v1_server_share(user, "/")
        self.assertEqual(response.status_code, status.HTTP_200_OK)
        compare_objects(
            self=self,
            obj1=sorted(data, key=lambda d: d["name"]),
            obj2=sorted(response.data, key=lambda d: d["name"]),
            ignore_keys=[]
        )

        data = [
            {"name": "file1.txt", "type": "REG"},
            {"name": "test3", "type": "DIR"},
        ]
        response = self._run_api_v1_server_share(user, "/test1")
        self.assertEqual(response.status_code, status.HTTP_200_OK)
        compare_objects(
            self=self,
            obj1=sorted(data, key=lambda d: d["name"]),
            obj2=sorted(response.data, key=lambda d: d["name"]),
            ignore_keys=[]
        )

        data = []
        response = self._run_api_v1_server_share(user, "/test1/test3")
        self.assertEqual(response.status_code, status.HTTP_200_OK)
        compare_objects(
            self=self,
            obj1=sorted(data, key=lambda d: d["name"]),
            obj2=sorted(response.data, key=lambda d: d["name"]),
            ignore_keys=[]
        )

        data = [
            {"name": "file2.txt", "type": "REG"},
        ]
        response = self._run_api_v1_server_share(user, "/test2")
        self.assertEqual(response.status_code, status.HTTP_200_OK)
        compare_objects(
            self=self,
            obj1=sorted(data, key=lambda d: d["name"]),
            obj2=sorted(response.data, key=lambda d: d["name"]),
            ignore_keys=[]
        )

        response = self._run_api_v1_server_share(user, "/test4")
        self.assertEqual(response.status_code, status.HTTP_400_BAD_REQUEST)

    def test_api_v1_server_share_admin(self):
        self._test_api_v1_server_share(self.admin)

    def test_api_v1_server_share_owner(self):
        self._test_api_v1_server_share(self.owner)

    def test_api_v1_server_share_assignee(self):
        self._test_api_v1_server_share(self.assignee)

    def test_api_v1_server_share_user(self):
        self._test_api_v1_server_share(self.user)

    def test_api_v1_server_share_annotator(self):
        self._test_api_v1_server_share(self.annotator)

    def test_api_v1_server_share_observer(self):
        self._test_api_v1_server_share(self.observer)

    def test_api_v1_server_share_no_auth(self):
        response = self._run_api_v1_server_share(None, "/")
        self.assertEqual(response.status_code, status.HTTP_401_UNAUTHORIZED)<|MERGE_RESOLUTION|>--- conflicted
+++ resolved
@@ -1365,15 +1365,10 @@
         self.assertEqual(response.status_code, status.HTTP_201_CREATED)
         self.assertEqual(response.data["name"], data["name"])
         self.assertEqual(response.data["mode"], "")
-<<<<<<< HEAD
         self.assertEqual(response.data["project_id"], data.get("project_id", None))
-        self.assertEqual(response.data["owner"], data.get("owner", user.id))
-        self.assertEqual(response.data["assignee"], data.get("assignee"))
-=======
         self.assertEqual(response.data["owner"]["id"], data.get("owner_id", user.id))
         assignee = response.data["assignee"]["id"] if response.data["assignee"] else None
         self.assertEqual(assignee, data.get("assignee_id", None))
->>>>>>> 332bef21
         self.assertEqual(response.data["bug_tracker"], data.get("bug_tracker", ""))
         self.assertEqual(response.data["overlap"], data.get("overlap", None))
         self.assertEqual(response.data["segment_size"], data.get("segment_size", 0))
