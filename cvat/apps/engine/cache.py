--- conflicted
+++ resolved
@@ -12,12 +12,7 @@
     Mpeg4CompressedChunkWriter, ZipChunkWriter, ZipCompressedChunkWriter,
     ImageDatasetManifestReader, VideoDatasetManifestReader)
 from cvat.apps.engine.models import DataChoice, StorageChoice
-<<<<<<< HEAD
-from cvat.apps.engine.prepare import PrepareInfo, md5_hash, ParsingMeta
-=======
->>>>>>> 1efd21ab
 from cvat.apps.engine.models import DimensionType
-
 from cvat.apps.engine.cloud_provider import get_cloud_storage_instance, Credentials
 class CacheInteraction:
     def __init__(self, dimension=DimensionType.DIM_2D):
@@ -58,39 +53,7 @@
             }[db_data.storage]
         if hasattr(db_data, 'video'):
             source_path = os.path.join(upload_dir, db_data.video.path)
-<<<<<<< HEAD
-            meta = PrepareInfo(source_path=source_path, meta_path=db_data.get_meta_path())
-            for frame in meta.decode_needed_frames(chunk_number, db_data):
-                images.append((frame, source_path, None))
-        else:
-            if db_data.storage == StorageChoice.CLOUD_STORAGE:
-                db_cloud_storage = db_data.cloud_storage
-                credentials = Credentials()
-                credentials.convert_from_db({
-                    'type': db_cloud_storage.credentials_type,
-                    'value': db_cloud_storage.credentials,
-                })
-                details = {
-                    'resource_name': db_cloud_storage.resource_name,
-                    'session_token': credentials.session_token,
-                    'key': credentials.key,
-                    'secret_key': credentials.secret_key,
-                }
-                cloud_storage_instance = get_cloud_storage_instance(cloud_provider=db_cloud_storage.provider_type, **details)
-                cloud_storage_instance.initialize_content()
-                meta_parser = ParsingMeta(db_data.get_meta_path())
-                for img_name, _ , img_hash  in meta_parser.parsing(start=db_data.start_frame, step=db_data.get_frame_step(), \
-                        stop=db_data.start_frame, chunk_size=db_data.chunk_size, chunk_number=chunk_number):
-                    if img_name not in cloud_storage_instance:
-                        # or need to generate dummy image?
-                        raise Exception('{} file was not found on a {} storage'.format(img_name, cloud_storage_instance.name))
-                    image = cloud_storage_instance.download_fileobj(img_name)
-                    assert md5_hash(image) != img_hash, "Image '{}' does not match with origin image".format(img_name)
-                    images.append((img_name, image, None))
-            else:
-                with open(db_data.get_dummy_chunk_path(chunk_number), 'r') as dummy_file:
-                    images = [((image := os.path.join(upload_dir, line.strip())), image, None) for line in dummy_file]
-=======
+
             reader = VideoDatasetManifestReader(manifest_path=db_data.get_manifest_path(),
                 source_path=source_path, chunk_number=chunk_number,
                 chunk_size=db_data.chunk_size, start=db_data.start_frame,
@@ -105,8 +68,6 @@
             for item in reader:
                 source_path = os.path.join(upload_dir, f"{item['name']}{item['extension']}")
                 images.append((source_path, source_path, None))
-
->>>>>>> 1efd21ab
         writer.save_as_chunk(images, buff)
         buff.seek(0)
         return buff, mime_type
