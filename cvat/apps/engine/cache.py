--- conflicted
+++ resolved
@@ -37,13 +37,13 @@
 import PIL.Image
 import PIL.ImageOps
 import rq
-from rq.job import JobStatus as RQJobStatus
 from django.conf import settings
 from django.core.cache import caches
 from django.db import models as django_models
 from django.utils import timezone as django_tz
 from redis.exceptions import LockError
 from rest_framework.exceptions import NotFound, ValidationError
+from rq.job import JobStatus as RQJobStatus
 
 from cvat.apps.engine import models
 from cvat.apps.engine.cloud_provider import (
@@ -62,19 +62,15 @@
     VideoReaderWithManifest,
     ZipChunkWriter,
     ZipCompressedChunkWriter,
-<<<<<<< HEAD
+    load_image,
 )
 from cvat.apps.engine.rq_job_handler import RQJobMetaField
 from cvat.apps.engine.utils import (
     CvatChunkTimestampMismatchError,
     format_list,
     get_rq_lock_for_job,
-=======
->>>>>>> 094c62d7
-    load_image,
+    md5_hash,
 )
-from cvat.apps.engine.rq_job_handler import RQJobMetaField
-from cvat.apps.engine.utils import CvatChunkTimestampMismatchError, get_rq_lock_for_job, md5_hash
 from utils.dataset_manifest import ImageManifestManager
 
 slogger = ServerLogManager(__name__)
@@ -100,7 +96,8 @@
                 # Enqueue the job if the chunk was deleted but the RQ job still exists.
                 # This can happen in cases involving jobs with honeypots and
                 # if the job wasn't collected by the requesting process for any reason.
-                rq_job.get_status(refresh=False) in {RQJobStatus.FINISHED, RQJobStatus.FAILED, RQJobStatus.CANCELED}
+                rq_job.get_status(refresh=False)
+                in {RQJobStatus.FINISHED, RQJobStatus.FAILED, RQJobStatus.CANCELED}
             ):
                 rq_job = queue.enqueue(
                     create_callback,
