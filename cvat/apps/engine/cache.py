# Copyright (C) 2020-2022 Intel Corporation
# Copyright (C) CVAT.ai Corporation
#
# SPDX-License-Identifier: MIT

from __future__ import annotations

import io
import os
import os.path
import pickle  # nosec
import tempfile
import time
import zipfile
import zlib
from collections.abc import Collection, Generator, Iterator, Sequence
from contextlib import ExitStack, closing
from datetime import datetime, timezone
from itertools import groupby, pairwise
from typing import Any, Callable, Optional, Union, overload

import attrs
import av
import cv2
import django_rq
import PIL.Image
import PIL.ImageOps
import rq
from django.conf import settings
from django.core.cache import caches
from django.db import models as django_models
from django.utils import timezone as django_tz
from redis.exceptions import LockError
from rest_framework.exceptions import NotFound, ValidationError
from rq.job import JobStatus as RQJobStatus

from cvat.apps.engine import models
from cvat.apps.engine.cloud_provider import (
    Credentials,
    db_storage_to_storage_instance,
    get_cloud_storage_instance,
)
from cvat.apps.engine.log import ServerLogManager
from cvat.apps.engine.media_extractors import (
    FrameQuality,
    IChunkWriter,
    ImageReaderWithManifest,
    Mpeg4ChunkWriter,
    Mpeg4CompressedChunkWriter,
    VideoReader,
    VideoReaderWithManifest,
    ZipChunkWriter,
    ZipCompressedChunkWriter,
    load_image,
)
<<<<<<< HEAD
from cvat.apps.engine.rq_job_handler import RQMetaWithFailureInfo
=======
from cvat.apps.engine.rq import RQMetaWithFailureInfo
>>>>>>> 47e2ed13
from cvat.apps.engine.utils import (
    CvatChunkTimestampMismatchError,
    format_list,
    get_rq_lock_for_job,
    md5_hash,
)
from utils.dataset_manifest import ImageManifestManager

slogger = ServerLogManager(__name__)


DataWithMime = tuple[io.BytesIO, str]
_CacheItem = tuple[io.BytesIO, str, int, Union[datetime, None]]


def enqueue_create_chunk_job(
    queue: rq.Queue,
    rq_job_id: str,
    create_callback: Callback,
    *,
    rq_job_result_ttl: int = 60,
    rq_job_failure_ttl: int = 3600 * 24 * 14,  # 2 weeks
) -> rq.job.Job:
    try:
        with get_rq_lock_for_job(queue, rq_job_id):
            rq_job = queue.fetch_job(rq_job_id)

            if not rq_job or (
                # Enqueue the job if the chunk was deleted but the RQ job still exists.
                # This can happen in cases involving jobs with honeypots and
                # if the job wasn't collected by the requesting process for any reason.
                rq_job.get_status(refresh=False)
                in {RQJobStatus.FINISHED, RQJobStatus.FAILED, RQJobStatus.CANCELED}
            ):
                rq_job = queue.enqueue(
                    create_callback,
                    job_id=rq_job_id,
                    result_ttl=rq_job_result_ttl,
                    failure_ttl=rq_job_failure_ttl,
                )
    except LockError:
        raise TimeoutError(f"Cannot acquire lock for {rq_job_id}")

    return rq_job


def wait_for_rq_job(rq_job: rq.job.Job):
    retries = settings.CVAT_CHUNK_CREATE_TIMEOUT // settings.CVAT_CHUNK_CREATE_CHECK_INTERVAL or 1
    while retries > 0:
        job_status = rq_job.get_status()
        if job_status in ("finished",):
            return
        elif job_status in ("failed",):
            rq_job.get_meta()  # refresh from Redis
<<<<<<< HEAD
            job_meta = RQMetaWithFailureInfo.from_job(rq_job)
=======
            job_meta = RQMetaWithFailureInfo.for_job(rq_job)
>>>>>>> 47e2ed13
            exc_type = job_meta.exc_type or Exception
            exc_args = job_meta.exc_args or ("Cannot create chunk",)
            raise exc_type(*exc_args)

        time.sleep(settings.CVAT_CHUNK_CREATE_CHECK_INTERVAL)
        retries -= 1

    raise TimeoutError(f"Chunk processing takes too long {rq_job.id}")


def _is_run_inside_rq() -> bool:
    return rq.get_current_job() is not None


def _convert_args_for_callback(func_args: list[Any]) -> list[Any]:
    result = []
    for func_arg in func_args:
        if _is_run_inside_rq():
            result.append(func_arg)
        else:
            if isinstance(
                func_arg,
                django_models.Model,
            ):
                result.append(func_arg.id)
            elif isinstance(func_arg, list):
                result.append(_convert_args_for_callback(func_arg))
            else:
                result.append(func_arg)

    return result


@attrs.frozen
class Callback:
    _callable: Callable[..., DataWithMime] = attrs.field(
        validator=attrs.validators.is_callable(),
    )
    _args: list[Any] = attrs.field(
        factory=list,
        validator=attrs.validators.instance_of(list),
        converter=_convert_args_for_callback,
    )
    _kwargs: dict[str, Union[bool, int, float, str, None]] = attrs.field(
        factory=dict,
        validator=attrs.validators.deep_mapping(
            key_validator=attrs.validators.instance_of(str),
            value_validator=attrs.validators.instance_of((bool, int, float, str, type(None))),
            mapping_validator=attrs.validators.instance_of(dict),
        ),
    )

    def __call__(self) -> DataWithMime:
        return self._callable(*self._args, **self._kwargs)


class MediaCache:
    _QUEUE_NAME = settings.CVAT_QUEUES.CHUNKS.value
    _QUEUE_JOB_PREFIX_TASK = "chunks:prepare-item-"
    _CACHE_NAME = "media"
    _PREVIEW_TTL = settings.CVAT_PREVIEW_CACHE_TTL

    @staticmethod
    def _cache():
        return caches[MediaCache._CACHE_NAME]

    @staticmethod
    def _get_checksum(value: bytes) -> int:
        return zlib.crc32(value)

    def _get_or_set_cache_item(
        self,
        key: str,
        create_callback: Callback,
        *,
        cache_item_ttl: Optional[int] = None,
    ) -> _CacheItem:
        item = self._get_cache_item(key)
        if item:
            return item

        return self._create_cache_item(
            key,
            create_callback,
            cache_item_ttl=cache_item_ttl,
        )

    @classmethod
    def _get_queue(cls) -> rq.Queue:
        return django_rq.get_queue(cls._QUEUE_NAME)

    @classmethod
    def _make_queue_job_id(cls, key: str) -> str:
        return f"{cls._QUEUE_JOB_PREFIX_TASK}{key}"

    @staticmethod
    def _drop_return_value(func: Callable[..., DataWithMime], *args: Any, **kwargs: Any):
        func(*args, **kwargs)

    @classmethod
    def _create_and_set_cache_item(
        cls,
        key: str,
        create_callback: Callback,
        cache_item_ttl: Optional[int] = None,
    ) -> DataWithMime:
        timestamp = django_tz.now()
        item_data = create_callback()
        item_data_bytes = item_data[0].getvalue()
        item = (item_data[0], item_data[1], cls._get_checksum(item_data_bytes), timestamp)

        # allow empty data to be set in cache to prevent
        # future rq jobs from being enqueued to prepare the item
        cache = cls._cache()
        with get_rq_lock_for_job(
            cls._get_queue(),
            key,
        ):
            cached_item = cache.get(key)
            if cached_item is not None and timestamp <= cached_item[3]:
                item = cached_item
            else:
                cache.set(key, item, timeout=cache_item_ttl or cache.default_timeout)

        return item

    def _create_cache_item(
        self,
        key: str,
        create_callback: Callback,
        *,
        cache_item_ttl: Optional[int] = None,
    ) -> _CacheItem:
        slogger.glob.info(f"Starting to prepare chunk: key {key}")
        if _is_run_inside_rq():
            item = self._create_and_set_cache_item(
                key,
                create_callback,
                cache_item_ttl=cache_item_ttl,
            )
        else:
            rq_job = enqueue_create_chunk_job(
                queue=self._get_queue(),
                rq_job_id=self._make_queue_job_id(key),
                create_callback=Callback(
                    callable=self._drop_return_value,
                    args=[
                        self._create_and_set_cache_item,
                        key,
                        create_callback,
                    ],
                    kwargs={
                        "cache_item_ttl": cache_item_ttl,
                    },
                ),
            )
            wait_for_rq_job(rq_job)
            item = self._get_cache_item(key)

        slogger.glob.info(f"Ending to prepare chunk: key {key}")

        return item

    def _delete_cache_item(self, key: str):
        self._cache().delete(key)
        slogger.glob.info(f"Removed the cache key {key}")

    def _bulk_delete_cache_items(self, keys: Sequence[str]):
        self._cache().delete_many(keys)
        slogger.glob.info(f"Removed the cache keys {format_list(keys)}")

    def _get_cache_item(self, key: str) -> Optional[_CacheItem]:
        try:
            item = self._cache().get(key)
        except pickle.UnpicklingError:
            slogger.glob.error(f"Unable to get item from cache: key {key}", exc_info=True)
            item = None

        if not item:
            return None

        item_data = item[0].getbuffer() if isinstance(item[0], io.BytesIO) else item[0]
        item_checksum = item[2] if len(item) == 4 else None
        if item_checksum != self._get_checksum(item_data):
            slogger.glob.info(f"Cache item {key} checksum mismatch")
            return None

        return item

    def _validate_cache_item_timestamp(
        self, item: _CacheItem, expected_timestamp: datetime
    ) -> _CacheItem:
        if item[3] < expected_timestamp:
            raise CvatChunkTimestampMismatchError(
                f"Cache timestamp mismatch. Item_ts: {item[3]}, expected_ts: {expected_timestamp}"
            )

        return item

    @classmethod
    def _has_key(cls, key: str) -> bool:
        return cls._cache().has_key(key)

    @staticmethod
    def _make_cache_key_prefix(
        obj: Union[models.Task, models.Segment, models.Job, models.CloudStorage],
    ) -> str:
        if isinstance(obj, models.Task):
            return f"task_{obj.id}"
        elif isinstance(obj, models.Segment):
            return f"segment_{obj.id}"
        elif isinstance(obj, models.Job):
            return f"job_{obj.id}"
        elif isinstance(obj, models.CloudStorage):
            return f"cloudstorage_{obj.id}"
        else:
            assert False, f"Unexpected object type {type(obj)}"

    @classmethod
    def _make_chunk_key(
        cls,
        db_obj: Union[models.Task, models.Segment, models.Job],
        chunk_number: int,
        *,
        quality: FrameQuality,
    ) -> str:
        return f"{cls._make_cache_key_prefix(db_obj)}_chunk_{chunk_number}_{quality}"

    def _make_preview_key(self, db_obj: Union[models.Segment, models.CloudStorage]) -> str:
        return f"{self._make_cache_key_prefix(db_obj)}_preview"

    def _make_segment_task_chunk_key(
        self,
        db_obj: models.Segment,
        chunk_number: int,
        *,
        quality: FrameQuality,
    ) -> str:
        return f"{self._make_cache_key_prefix(db_obj)}_task_chunk_{chunk_number}_{quality}"

    def _make_frame_context_images_chunk_key(self, db_data: models.Data, frame_number: int) -> str:
        return f"context_images_{db_data.id}_{frame_number}"

    @overload
    def _to_data_with_mime(self, cache_item: _CacheItem) -> DataWithMime: ...

    @overload
    def _to_data_with_mime(
        self, cache_item: Optional[_CacheItem], *, allow_none: bool = False
    ) -> Optional[DataWithMime]: ...

    def _to_data_with_mime(
        self, cache_item: Optional[_CacheItem], *, allow_none: bool = False
    ) -> Optional[DataWithMime]:
        if not cache_item:
            if allow_none:
                return None

            raise ValueError("A cache item is not allowed to be None")

        return cache_item[:2]

    def get_or_set_segment_chunk(
        self, db_segment: models.Segment, chunk_number: int, *, quality: FrameQuality
    ) -> DataWithMime:

        item = self._get_or_set_cache_item(
            self._make_chunk_key(db_segment, chunk_number, quality=quality),
            Callback(
                callable=self.prepare_segment_chunk,
                args=[db_segment, chunk_number],
                kwargs={"quality": quality},
            ),
        )
        db_segment.refresh_from_db(fields=["chunks_updated_date"])

        return self._to_data_with_mime(
            self._validate_cache_item_timestamp(item, db_segment.chunks_updated_date)
        )

    def get_task_chunk(
        self, db_task: models.Task, chunk_number: int, *, quality: FrameQuality
    ) -> Optional[DataWithMime]:
        return self._to_data_with_mime(
            self._get_cache_item(
                key=self._make_chunk_key(db_task, chunk_number, quality=quality),
            ),
            allow_none=True,
        )

    def get_or_set_task_chunk(
        self,
        db_task: models.Task,
        chunk_number: int,
        set_callback: Callback,
        *,
        quality: FrameQuality,
    ) -> DataWithMime:

        item = self._get_or_set_cache_item(
            self._make_chunk_key(db_task, chunk_number, quality=quality),
            set_callback,
        )
        db_task.refresh_from_db(fields=["segment_set"])

        return self._to_data_with_mime(
            self._validate_cache_item_timestamp(item, db_task.get_chunks_updated_date())
        )

    def get_segment_task_chunk(
        self, db_segment: models.Segment, chunk_number: int, *, quality: FrameQuality
    ) -> Optional[DataWithMime]:
        return self._to_data_with_mime(
            self._get_cache_item(
                key=self._make_segment_task_chunk_key(db_segment, chunk_number, quality=quality),
            ),
            allow_none=True,
        )

    def get_or_set_segment_task_chunk(
        self,
        db_segment: models.Segment,
        chunk_number: int,
        *,
        quality: FrameQuality,
        set_callback: Callback,
    ) -> DataWithMime:

        item = self._get_or_set_cache_item(
            self._make_segment_task_chunk_key(db_segment, chunk_number, quality=quality),
            set_callback,
        )
        db_segment.refresh_from_db(fields=["chunks_updated_date"])

        return self._to_data_with_mime(
            self._validate_cache_item_timestamp(item, db_segment.chunks_updated_date),
        )

    def get_or_set_selective_job_chunk(
        self, db_job: models.Job, chunk_number: int, *, quality: FrameQuality
    ) -> DataWithMime:
        return self._to_data_with_mime(
            self._get_or_set_cache_item(
                self._make_chunk_key(db_job, chunk_number, quality=quality),
                Callback(
                    callable=self.prepare_masked_range_segment_chunk,
                    args=[db_job.segment, chunk_number],
                    kwargs={
                        "quality": quality,
                    },
                ),
            )
        )

    def get_or_set_segment_preview(self, db_segment: models.Segment) -> DataWithMime:
        return self._to_data_with_mime(
            self._get_or_set_cache_item(
                self._make_preview_key(db_segment),
                Callback(
                    callable=self._prepare_segment_preview,
                    args=[db_segment],
                ),
                cache_item_ttl=self._PREVIEW_TTL,
            )
        )

    def remove_segment_chunk(
        self, db_segment: models.Segment, chunk_number: str, *, quality: str
    ) -> None:
        self._delete_cache_item(
            self._make_chunk_key(db_segment, chunk_number=chunk_number, quality=quality)
        )

    def remove_context_images_chunk(self, db_data: models.Data, frame_number: str) -> None:
        self._delete_cache_item(
            self._make_frame_context_images_chunk_key(db_data, frame_number=frame_number)
        )

    def remove_segments_chunks(self, params: Sequence[dict[str, Any]]) -> None:
        """
        Removes several segment chunks from the cache.

        The function expects a sequence of remove_segment_chunk() parameters as dicts.
        """
        # TODO: add a version of this function
        # that removes related cache elements as well (context images, previews, ...)
        # to provide encapsulation

        # TODO: add a generic bulk cleanup function for different objects, including related ones
        # (likely a bulk key aggregator should be used inside to reduce requests count)

        keys_to_remove = []
        for item_params in params:
            db_obj = item_params.pop("db_segment")
            keys_to_remove.append(self._make_chunk_key(db_obj, **item_params))

        self._bulk_delete_cache_items(keys_to_remove)

    def remove_context_images_chunks(self, params: Sequence[dict[str, Any]]) -> None:
        """
        Removes several context image chunks from the cache.

        The function expects a sequence of remove_context_images_chunk() parameters as dicts.
        """

        keys_to_remove = []
        for item_params in params:
            db_obj = item_params.pop("db_data")
            keys_to_remove.append(self._make_frame_context_images_chunk_key(db_obj, **item_params))

        self._bulk_delete_cache_items(keys_to_remove)

    def get_cloud_preview(self, db_storage: models.CloudStorage) -> Optional[DataWithMime]:
        return self._to_data_with_mime(
            self._get_cache_item(self._make_preview_key(db_storage)), allow_none=True
        )

    def get_or_set_cloud_preview(self, db_storage: models.CloudStorage) -> DataWithMime:
        return self._to_data_with_mime(
            self._get_or_set_cache_item(
                self._make_preview_key(db_storage),
                Callback(
                    callable=self._prepare_cloud_preview,
                    args=[db_storage],
                ),
                cache_item_ttl=self._PREVIEW_TTL,
            )
        )

    def get_or_set_frame_context_images_chunk(
        self, db_data: models.Data, frame_number: int
    ) -> DataWithMime:
        return self._to_data_with_mime(
            self._get_or_set_cache_item(
                self._make_frame_context_images_chunk_key(db_data, frame_number),
                Callback(
                    callable=self.prepare_context_images_chunk,
                    args=[db_data, frame_number],
                ),
            )
        )

    @staticmethod
    def _read_raw_images(
        db_task: models.Task,
        frame_ids: Sequence[int],
        *,
        manifest_path: str,
    ):
        db_data = db_task.data

        if os.path.isfile(manifest_path) and db_data.storage == models.StorageChoice.CLOUD_STORAGE:
            reader = ImageReaderWithManifest(manifest_path)
            with ExitStack() as es:
                db_cloud_storage = db_data.cloud_storage
                assert db_cloud_storage, "Cloud storage instance was deleted"
                credentials = Credentials()
                credentials.convert_from_db(
                    {
                        "type": db_cloud_storage.credentials_type,
                        "value": db_cloud_storage.credentials,
                    }
                )
                details = {
                    "resource": db_cloud_storage.resource,
                    "credentials": credentials,
                    "specific_attributes": db_cloud_storage.get_specific_attributes(),
                }
                cloud_storage_instance = get_cloud_storage_instance(
                    cloud_provider=db_cloud_storage.provider_type, **details
                )

                tmp_dir = es.enter_context(tempfile.TemporaryDirectory(prefix="cvat"))
                files_to_download = []
                checksums = []
                media = []
                for item in reader.iterate_frames(frame_ids):
                    file_name = f"{item['name']}{item['extension']}"
                    fs_filename = os.path.join(tmp_dir, file_name)

                    files_to_download.append(file_name)
                    checksums.append(item.get("checksum", None))
                    media.append((fs_filename, fs_filename, None))

                cloud_storage_instance.bulk_download_to_dir(
                    files=files_to_download, upload_dir=tmp_dir
                )

                for checksum, media_item in zip(checksums, media):
                    if checksum and not md5_hash(media_item[1]) == checksum:
                        slogger.cloud_storage[db_cloud_storage.id].warning(
                            "Hash sums of files {} do not match".format(file_name)
                        )
                    yield load_image(media_item)
        else:
            requested_frame_iter = iter(frame_ids)
            next_requested_frame_id = next(requested_frame_iter, None)
            if next_requested_frame_id is None:
                return

            # TODO: find a way to use prefetched results, if provided
            db_images = (
                db_data.images.order_by("frame")
                .filter(frame__gte=frame_ids[0], frame__lte=frame_ids[-1])
                .values_list("frame", "path")
                .all()
            )

            raw_data_dir = db_data.get_raw_data_dirname()
            media = []
            for frame_id, frame_path in db_images:
                if frame_id == next_requested_frame_id:
                    source_path = os.path.join(raw_data_dir, frame_path)
                    media.append((source_path, source_path, None))

                    next_requested_frame_id = next(requested_frame_iter, None)

                if next_requested_frame_id is None:
                    break

            assert next_requested_frame_id is None

            if db_task.dimension == models.DimensionType.DIM_2D:
                media = map(load_image, media)

            yield from media

    @staticmethod
    def _read_raw_frames(
        db_task: Union[models.Task, int], frame_ids: Sequence[int]
    ) -> Generator[tuple[Union[av.VideoFrame, PIL.Image.Image], str, str], None, None]:
        if isinstance(db_task, int):
            db_task = models.Task.objects.get(pk=db_task)

        for prev_frame, cur_frame in pairwise(frame_ids):
            assert (
                prev_frame <= cur_frame
            ), f"Requested frame ids must be sorted, got a ({prev_frame}, {cur_frame}) pair"

        db_data = db_task.data

        manifest_path = db_data.get_manifest_path()

        if hasattr(db_data, "video"):
            source_path = os.path.join(db_data.get_raw_data_dirname(), db_data.video.path)

            reader = VideoReaderWithManifest(
                manifest_path=manifest_path,
                source_path=source_path,
                allow_threading=False,
            )
            if not os.path.isfile(manifest_path):
                try:
                    reader.manifest.link(source_path, force=True)
                    reader.manifest.create()
                except Exception as e:
                    slogger.task[db_task.id].warning(
                        f"Failed to create video manifest: {e}", exc_info=True
                    )
                    reader = None

            if reader:
                for frame in reader.iterate_frames(frame_filter=frame_ids):
                    yield (frame, source_path, None)
            else:
                reader = VideoReader([source_path], allow_threading=False)

                for frame_tuple in reader.iterate_frames(frame_filter=frame_ids):
                    yield frame_tuple
        else:
            yield from MediaCache._read_raw_images(db_task, frame_ids, manifest_path=manifest_path)

    def prepare_segment_chunk(
        self, db_segment: Union[models.Segment, int], chunk_number: int, *, quality: FrameQuality
    ) -> DataWithMime:
        if isinstance(db_segment, int):
            db_segment = models.Segment.objects.get(pk=db_segment)

        if db_segment.type == models.SegmentType.RANGE:
            return self.prepare_range_segment_chunk(db_segment, chunk_number, quality=quality)
        elif db_segment.type == models.SegmentType.SPECIFIC_FRAMES:
            return self.prepare_masked_range_segment_chunk(
                db_segment, chunk_number, quality=quality
            )
        else:
            assert False, f"Unknown segment type {db_segment.type}"

    def prepare_range_segment_chunk(
        self, db_segment: models.Segment, chunk_number: int, *, quality: FrameQuality
    ) -> DataWithMime:
        db_task = db_segment.task
        db_data = db_task.data

        chunk_size = db_data.chunk_size
        chunk_frame_ids = list(db_segment.frame_set)[
            chunk_size * chunk_number : chunk_size * (chunk_number + 1)
        ]

        return self.prepare_custom_range_segment_chunk(db_task, chunk_frame_ids, quality=quality)

    @classmethod
    def prepare_custom_range_segment_chunk(
        cls, db_task: models.Task, frame_ids: Sequence[int], *, quality: FrameQuality
    ) -> DataWithMime:
        with closing(cls._read_raw_frames(db_task, frame_ids=frame_ids)) as frame_iter:
            return prepare_chunk(frame_iter, quality=quality, db_task=db_task)

    def prepare_masked_range_segment_chunk(
        self, db_segment: models.Segment, chunk_number: int, *, quality: FrameQuality
    ) -> DataWithMime:
        db_task = db_segment.task
        db_data = db_task.data

        chunk_size = db_data.chunk_size
        chunk_frame_ids = sorted(db_segment.frame_set)[
            chunk_size * chunk_number : chunk_size * (chunk_number + 1)
        ]

        return self.prepare_custom_masked_range_segment_chunk(
            db_task, chunk_frame_ids, chunk_number, quality=quality
        )

    @classmethod
    def prepare_custom_masked_range_segment_chunk(
        cls,
        db_task: Union[models.Task, int],
        frame_ids: Collection[int],
        chunk_number: int,
        *,
        quality: FrameQuality,
        insert_placeholders: bool = False,
    ) -> DataWithMime:
        if isinstance(db_task, int):
            db_task = models.Task.objects.get(pk=db_task)

        db_data = db_task.data

        frame_step = db_data.get_frame_step()

        image_quality = 100 if quality == FrameQuality.ORIGINAL else db_data.image_quality
        writer = ZipCompressedChunkWriter(image_quality, dimension=db_task.dimension)

        dummy_frame = io.BytesIO()
        PIL.Image.new("RGB", (1, 1)).save(dummy_frame, writer.IMAGE_EXT)

        # Optimize frame access if all the required frames are already cached
        # Otherwise we might need to download files.
        # This is not needed for video tasks, as it will reduce performance,
        # because of reading multiple files (chunks)
        from cvat.apps.engine.frame_provider import FrameOutputType, make_frame_provider

        task_frame_provider = make_frame_provider(db_task)

        use_cached_data = False
        if db_task.mode != "interpolation":
            required_frame_set = set(frame_ids)
            available_chunks = []
            for db_segment in db_task.segment_set.filter(type=models.SegmentType.RANGE).all():
                segment_frame_provider = make_frame_provider(db_segment)

                for i, chunk_frames in groupby(
                    sorted(required_frame_set.intersection(db_segment.frame_set)),
                    key=lambda abs_frame: (
                        segment_frame_provider.validate_frame_number(
                            task_frame_provider.get_rel_frame_number(abs_frame)
                        )[1]
                    ),
                ):
                    if not list(chunk_frames):
                        continue

                    chunk_available = cls._has_key(
                        cls._make_chunk_key(db_segment, i, quality=quality)
                    )
                    available_chunks.append(chunk_available)

            use_cached_data = bool(available_chunks) and all(available_chunks)

        if hasattr(db_data, "video"):
            frame_size = (db_data.video.width, db_data.video.height)
        else:
            frame_size = None

        def get_frames():
            with ExitStack() as es:
                es.callback(task_frame_provider.unload)

                if insert_placeholders:
                    frame_range = (
                        (
                            db_data.start_frame
                            + (chunk_number * db_data.chunk_size + chunk_frame_idx) * frame_step
                        )
                        for chunk_frame_idx in range(db_data.chunk_size)
                    )
                else:
                    frame_range = frame_ids

                if not use_cached_data:
                    frames_gen = cls._read_raw_frames(db_task, frame_ids)
                    frames_iter = iter(es.enter_context(closing(frames_gen)))

                for abs_frame_idx in frame_range:
                    if db_data.stop_frame < abs_frame_idx:
                        break

                    if abs_frame_idx in frame_ids:
                        if use_cached_data:
                            frame_data = task_frame_provider.get_frame(
                                task_frame_provider.get_rel_frame_number(abs_frame_idx),
                                quality=quality,
                                out_type=FrameOutputType.BUFFER,
                            )
                            frame = frame_data.data
                        else:
                            frame, _, _ = next(frames_iter)

                        if hasattr(db_data, "video"):
                            # Decoded video frames can have different size, restore the original one

                            if isinstance(frame, av.VideoFrame):
                                frame = frame.to_image()
                            else:
                                frame = PIL.Image.open(frame)

                            if frame.size != frame_size:
                                frame = frame.resize(frame_size)
                    else:
                        # Populate skipped frames with placeholder data,
                        # this is required for video chunk decoding implementation in UI
                        frame = io.BytesIO(dummy_frame.getvalue())

                    yield (frame, None, None)

        buff = io.BytesIO()
        with closing(get_frames()) as frame_iter:
            writer.save_as_chunk(
                frame_iter,
                buff,
                zip_compress_level=1,
                # there are likely to be many skips with repeated placeholder frames
                # in SPECIFIC_FRAMES segments, it makes sense to compress the archive
            )

        buff.seek(0)
        return buff, get_chunk_mime_type_for_writer(writer)

    def _prepare_segment_preview(self, db_segment: Union[models.Segment, int]) -> DataWithMime:
        if isinstance(db_segment, int):
            db_segment = models.Segment.objects.get(pk=db_segment)

        if db_segment.task.dimension == models.DimensionType.DIM_3D:
            # TODO
            preview = PIL.Image.open(
                os.path.join(os.path.dirname(__file__), "assets/3d_preview.jpeg")
            )
        else:
            from cvat.apps.engine.frame_provider import (  # avoid circular import
                FrameOutputType,
                make_frame_provider,
            )

            task_frame_provider = make_frame_provider(db_segment.task)
            segment_frame_provider = make_frame_provider(db_segment)
            preview = segment_frame_provider.get_frame(
                task_frame_provider.get_rel_frame_number(min(db_segment.frame_set)),
                quality=FrameQuality.COMPRESSED,
                out_type=FrameOutputType.PIL,
            ).data

        return prepare_preview_image(preview)

    def _prepare_cloud_preview(self, db_storage: Union[models.CloudStorage, int]) -> DataWithMime:
        if isinstance(db_storage, int):
            db_storage = models.CloudStorage.objects.get(pk=db_storage)

        storage = db_storage_to_storage_instance(db_storage)
        if not db_storage.manifests.count():
            raise ValidationError("Cannot get the cloud storage preview. There is no manifest file")

        preview_path = None
        for db_manifest in db_storage.manifests.all():
            manifest_prefix = os.path.dirname(db_manifest.filename)

            full_manifest_path = os.path.join(
                db_storage.get_storage_dirname(), db_manifest.filename
            )
            if not os.path.exists(full_manifest_path) or datetime.fromtimestamp(
                os.path.getmtime(full_manifest_path), tz=timezone.utc
            ) < storage.get_file_last_modified(db_manifest.filename):
                storage.download_file(db_manifest.filename, full_manifest_path)

            manifest = ImageManifestManager(
                os.path.join(db_storage.get_storage_dirname(), db_manifest.filename),
                db_storage.get_storage_dirname(),
            )
            # need to update index
            manifest.set_index()
            if not len(manifest):
                continue

            preview_info = manifest[0]
            preview_filename = "".join([preview_info["name"], preview_info["extension"]])
            preview_path = os.path.join(manifest_prefix, preview_filename)
            break

        if not preview_path:
            msg = "Cloud storage {} does not contain any images".format(db_storage.pk)
            slogger.cloud_storage[db_storage.pk].info(msg)
            raise NotFound(msg)

        buff = storage.download_fileobj(preview_path)
        image = PIL.Image.open(buff)
        return prepare_preview_image(image)

    def prepare_context_images_chunk(
        self, db_data: Union[models.Data, int], frame_number: int
    ) -> DataWithMime:
        if isinstance(db_data, int):
            db_data = models.Data.objects.get(pk=db_data)

        zip_buffer = io.BytesIO()

        related_images = db_data.related_files.filter(images__frame=frame_number).all()
        if not related_images:
            return zip_buffer, ""

        with zipfile.ZipFile(zip_buffer, "a", zipfile.ZIP_DEFLATED, False) as zip_file:
            common_path = os.path.commonpath(list(map(lambda x: str(x.path), related_images)))
            for related_image in related_images:
                path = os.path.realpath(str(related_image.path))
                name = os.path.relpath(str(related_image.path), common_path)
                image = cv2.imread(path)
                success, result = cv2.imencode(".JPEG", image)
                if not success:
                    raise Exception('Failed to encode image to ".jpeg" format')
                zip_file.writestr(f"{name}.jpg", result.tobytes())

        zip_buffer.seek(0)
        mime_type = "application/zip"
        return zip_buffer, mime_type


def prepare_preview_image(image: PIL.Image.Image) -> DataWithMime:
    PREVIEW_SIZE = (256, 256)
    PREVIEW_MIME = "image/jpeg"

    image = PIL.ImageOps.exif_transpose(image)
    image.thumbnail(PREVIEW_SIZE)

    output_buf = io.BytesIO()
    image.convert("RGB").save(output_buf, format="JPEG")
    return output_buf, PREVIEW_MIME


def prepare_chunk(
    task_chunk_frames: Iterator[tuple[Any, str, int]],
    *,
    quality: FrameQuality,
    db_task: models.Task,
    dump_unchanged: bool = False,
) -> DataWithMime:
    # TODO: refactor all chunk building into another class

    db_data = db_task.data

    writer_classes: dict[FrameQuality, type[IChunkWriter]] = {
        FrameQuality.COMPRESSED: (
            Mpeg4CompressedChunkWriter
            if db_data.compressed_chunk_type == models.DataChoice.VIDEO
            else ZipCompressedChunkWriter
        ),
        FrameQuality.ORIGINAL: (
            Mpeg4ChunkWriter
            if db_data.original_chunk_type == models.DataChoice.VIDEO
            else ZipChunkWriter
        ),
    }

    writer_class = writer_classes[quality]

    image_quality = 100 if quality == FrameQuality.ORIGINAL else db_data.image_quality

    writer_kwargs = {}
    if db_task.dimension == models.DimensionType.DIM_3D:
        writer_kwargs["dimension"] = models.DimensionType.DIM_3D
    merged_chunk_writer = writer_class(image_quality, **writer_kwargs)

    writer_kwargs = {}
    if dump_unchanged and isinstance(merged_chunk_writer, ZipCompressedChunkWriter):
        writer_kwargs = dict(compress_frames=False, zip_compress_level=1)

    buffer = io.BytesIO()
    merged_chunk_writer.save_as_chunk(task_chunk_frames, buffer, **writer_kwargs)

    buffer.seek(0)
    return buffer, get_chunk_mime_type_for_writer(writer_class)


def get_chunk_mime_type_for_writer(writer: Union[IChunkWriter, type[IChunkWriter]]) -> str:
    if isinstance(writer, IChunkWriter):
        writer_class = type(writer)
    else:
        writer_class = writer

    if issubclass(writer_class, ZipChunkWriter):
        return "application/zip"
    elif issubclass(writer_class, Mpeg4ChunkWriter):
        return "video/mp4"
    else:
        assert False, f"Unknown chunk writer class {writer_class}"<|MERGE_RESOLUTION|>--- conflicted
+++ resolved
@@ -53,11 +53,7 @@
     ZipCompressedChunkWriter,
     load_image,
 )
-<<<<<<< HEAD
-from cvat.apps.engine.rq_job_handler import RQMetaWithFailureInfo
-=======
 from cvat.apps.engine.rq import RQMetaWithFailureInfo
->>>>>>> 47e2ed13
 from cvat.apps.engine.utils import (
     CvatChunkTimestampMismatchError,
     format_list,
@@ -112,11 +108,7 @@
             return
         elif job_status in ("failed",):
             rq_job.get_meta()  # refresh from Redis
-<<<<<<< HEAD
-            job_meta = RQMetaWithFailureInfo.from_job(rq_job)
-=======
             job_meta = RQMetaWithFailureInfo.for_job(rq_job)
->>>>>>> 47e2ed13
             exc_type = job_meta.exc_type or Exception
             exc_args = job_meta.exc_args or ("Cannot create chunk",)
             raise exc_type(*exc_args)
