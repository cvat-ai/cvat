--- conflicted
+++ resolved
@@ -1,9 +1,5 @@
 # Copyright (C) 2018-2022 Intel Corporation
-<<<<<<< HEAD
-# Copyright (C) 2022-2024 CVAT.ai Corporation
-=======
 # Copyright (C) CVAT.ai Corporation
->>>>>>> e5688884
 #
 # SPDX-License-Identifier: MIT
 
