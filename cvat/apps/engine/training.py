import os
import os
import uuid
from abc import ABC, abstractmethod
from collections import OrderedDict
from functools import wraps
from typing import Callable, List, Union

import requests
from asgiref.sync import async_to_sync
from cacheops import cache, CacheMiss
from django_rq import job

from cvat.apps import dataset_manager  as dm
from cvat.apps.engine.frame_provider import FrameProvider
from cvat.apps.engine.models import Project, Task, TrainingProjectImage, Job, ShapeType, Label, Image, \
    Data, TrainingProjectLabel, TrainingProject


@job
<<<<<<< HEAD
def save_prediction_server_status_to_cache_job(cache_key,
                                               cvat_project_id,
                                               timeout=60):
    cvat_project = Project.objects.get(pk=cvat_project_id)
    api = TrainingServerAPI(host=cvat_project.training_project.host, username=cvat_project.training_project.username,
                            password=cvat_project.training_project.password)
    status = api.get_project_status(project_id=cvat_project.training_project.training_id)

=======
def save_prediction_server_status_to_cache_job(cache_key: str,
                                               cvat_project_id: int,
                                               timeout: int = 60):
    training_project = Project.objects.get(pk=cvat_project_id).training_project
    api = TrainingServerAPI(host=training_project.host,
                            username=training_project.username,
                            password=training_project.password)
    training_project = Project.objects.get(pk=cvat_project_id).training_project
    status = api.get_project_status(project_id=training_project.training_id)
>>>>>>> 7315781e
    resp = {
        **status,
        'status': 'done'
    }
    cache.set(cache_key=cache_key, data=resp, timeout=timeout)


@job
def save_frame_prediction_to_cache_job(cache_key: str,
<<<<<<< HEAD
                                       task_id: int,
                                       frame: int,
                                       timeout=60):
    task = Task.objects.get(pk=task_id)
    cvat_project = Project.objects.get(pk=task.project_id)
    api = TrainingServerAPI(host=cvat_project.training_project.host, username=cvat_project.training_project.username,
                            password=cvat_project.training_project.password)
    image = TrainingProjectImage.objects.get(task=task, idx=frame)
    annotation = api.get_annotation(project_id=cvat_project.training_project.training_id,
                                    image_id=image.training_image_id)
=======
                                       cvat_project_id: int,
                                       frame: int,
                                       timeout: int = 60):
    training_project_image = TrainingProjectImage.objects.get(idx=frame, task__project_id=cvat_project_id)
    cvat_labels = Label.objects.filter(project__id=cvat_project_id).all()
    training_project = Project.objects.get(pk=cvat_project_id).training_project
    api = TrainingServerAPI(host=training_project.host,
                            username=training_project.username,
                            password=training_project.password)
    labels_mapping = {
        cvat_labels.training_project_label: cvat_label.id
        for cvat_label in cvat_labels
    }
    annotation = api.get_annotation(project_id=training_project.training_id,
                                    image_id=training_project_image.training_image_id,
                                    labels_mapping=labels_mapping,
                                    frame=frame)
>>>>>>> 7315781e
    resp = {
        'annotation': annotation,
        'status': 'done'
    }
    cache.set(cache_key=cache_key, data=resp, timeout=timeout)


@job
def create_training_project_job(project_id: int):
    print(0)
    os.environ["DJANGO_ALLOW_ASYNC_UNSAFE"] = "true"
    create_training_project_job_async(cvat_project_id=project_id)


@job
def upload_images_job(task_id: int):
    task = Task.objects.get(pk=task_id)
    frame_provider = FrameProvider(task.data)
    frames = frame_provider.get_frames()
    api = TrainingServerAPI(
        host=task.project.training_project.host,
        username=task.project.training_project.username,
        password=task.project.training_project.password,
    )
    for i, (buffer, _) in enumerate(frames):
        training_image_id = api.upload_image(training_id=task.project.training_project.training_id, buffer=buffer)
        if training_image_id:
            TrainingProjectImage.objects.create(task=task, idx=i,
                                                training_image_id=training_image_id)


def __add_fields_to_shape(shape: dict, frame: int, data: Data, labels_mapping: dict) -> dict:
    image = Image.objects.get(frame=frame, data=data)
    return {
        **shape,
        'height': image.height,
        'width': image.width,
        'third_party_label_id': labels_mapping[shape['label_id']],
    }


@job
def upload_annotation_to_training_project(job_id: int):
    cvat_job = Job.objects.get(pk=job_id)
    cvat_project = cvat_job.segment.task.project
    training_project = cvat_project.training_project
    start = cvat_job.segment.start_frame
    stop = cvat_job.segment.stop_frame
    data = dm.task.get_job_data(job_id)
    shapes: List[OrderedDict] = data.get('shapes', [])
    frames_data = []
    api = TrainingServerAPI(
        host=cvat_project.training_project.host,
        username=cvat_project.training_project.username,
        password=cvat_project.training_project.password,
    )
    # training_project_labels = api.get_labels(project_id=training_project.training_id)
    cvat_labels = Label.objects.filter(project=cvat_project).all()
    labels_mapping = {
        cvat_label.id: cvat_labels.training_project_label
        for cvat_label in cvat_labels
    }

    for frame in range(start, stop + 1):
        frame_shapes = list(
            map(
                lambda x: __add_fields_to_shape(x, frame, cvat_job.segment.task.data, labels_mapping),
                filter(
                    lambda x: x['frame'] == frame and x['type'] == ShapeType.RECTANGLE,
                    shapes,
                )
            )
        )

        if frame_shapes:
            training_project_image = TrainingProjectImage.objects.get(task=cvat_job.segment.task, idx=frame)
            frames_data.append({
                'third_party_id': training_project_image.training_image_id,
                'shapes': frame_shapes
            })

    api.upload_annotations(project_id=training_project.training_id, frames_data=frames_data)


@async_to_sync
async def create_training_project_job_async(cvat_project_id):
    cvat_project = Project.objects.get(pk=cvat_project_id)
    # training_project_filter = TrainingProject.objects.filter(cvat_project=cvat_project).all()
    # if len(training_project_filter) == 0:
    training_project, _ = TrainingProject.objects.get_or_create(host='https://nnlicv205.inn.intel.com',
                                                                username='intel',
                                                                password='Int3l!',
                                                                cvat_project=cvat_project)
    api = TrainingServerAPI(
        host=training_project.host,
        username=training_project.username,
        password=training_project.password,
    )
    training_id = await create_training_project(cvat_project=cvat_project, training_project=training_project, api=api)


# async def create_training_project_async(cvat_project_id):
#     cvat_project = Project.objects.get(pk=cvat_project_id)
#     api = TrainingServer(
#         host=cvat_project.training_server.host,
#         username=cvat_project.training_server.username,
#         password=cvat_project.training_server.password,
#     )
#     training_id = await create_training_project(cvat_project=cvat_project, api=api)
#     await upload_images(cvat_project_id=cvat_project_id, training_id=training_id, api=api)


async def create_training_project(cvat_project, training_project, api):
    labels = cvat_project.label_set.all()
    training_project_resp = api.create_project(
        name=f'{cvat_project.name}_cvat',
        project_class=cvat_project.project_class,
        labels=[{'name': label.name} for label in labels]
    )
    if training_project_resp.get('id'):
        training_project.training_id = training_project_resp['id']
        training_project.save()

    for cvat_label in labels:
        training_label = list(filter(lambda x: x['name'] == cvat_label.name, training_project_resp.get('labels', [])))
        if training_label:
            TrainingProjectLabel.objects.create(cvat_label=cvat_label, training_label_id=training_label[0]['id'])


async def upload_images(cvat_project_id, training_id, api):
    project = Project.objects.get(pk=cvat_project_id)
    tasks: List[Task] = project.tasks.all()
    for task in tasks:
        frame_provider = FrameProvider(task)
        frames = frame_provider.get_frames()
        for i, (buffer, _) in enumerate(frames):
            training_image_id = api.upload_image(training_id=training_id, buffer=buffer)
            if training_image_id:
                TrainingProjectImage.objects.create(project=project, task=task, idx=i,
                                                    training_image_id=training_image_id)


class TrainingServerAPIAbs(ABC):

    def __init__(self, host, username, password):
        self.host = host
        self.username = username
        self.password = password

    @abstractmethod
    def get_server_status(self):
        pass

    @abstractmethod
    def create_project(self, name: str, description: str = ''):
        pass

    @abstractmethod
    def upload_images(self, project_id: str, images: List[dict] = None) -> list:
        pass

    @abstractmethod
    def upload_annotations(self, project_id: str, annotations: dict):
        pass

    @abstractmethod
    def get_project_status(self, project_id: str) -> dict:
        pass

    @abstractmethod
    def get_annotation(self, project_id: str, image_id: str, width: int, height: int, frame: int,
                       labels_mapping: dict) -> dict:
        pass


def retry(amount: int = 2) -> Callable:
    def dec(func: Callable) -> Callable:
        @wraps(func)
        def wrapper(*args, **kwargs):
            __amount = amount
            while __amount > 0:
                __amount -= 1
                try:
                    result = func(*args, **kwargs)
                    return result
                except Exception as e:
                    # TODO: use logging
                    print(e)

        return wrapper

    return dec


class TrainingServerAPI(TrainingServerAPIAbs):
    TRAINING_CLASS = {
        Project.ProjectClass.DETECTION: "DETECTION"
    }

    @staticmethod
    def __convert_labels_from_cvat(from_labels):
        '''
            {
      "color": "#e100ffff",
      "exclude_labels": [
        "5ee8a96b2afa2331c4fc4f2a"
      ],
      "group": "default",
      "id": "5ee8a96b2afa2331c4fc4f29",
      "is_empty": false,
      "level": "local",
      "name": "animal",
      "parent": null,
      "show_to_user": true,
      "task_id": "5ee8a96b2afa2331c4fc4f28"
    },
        '''
        return []

    @staticmethod
    def __convert_annotation_from_cvat(shapes):
        '''
        {
   "image_id":"{{IMAGE_ID}}",
   "data":[
      {
         "id":"1a6c0ba6-74a9-4e46-b69c-9bc3de815966",
         "shapes":[
            {
               "type":"polygon",
               "geometry":{
                  "x":0.0,
                  "y":0.0,
                  "width":0.0,
                  "height":0.0,
                  "points":[
                     {
                        "x":0.214763656,
                        "y":0.363911748,
                        "r":0.0
                     },
                     {
                        "x":0.439329,
                        "y":0.2809801,
                        "r":0.0
                     },
                     {
                        "x":0.5235204,
                        "y":0.6612841,
                        "r":0.0
                     },
                     {
                        "x":0.153001368,
                        "y":0.7309409,
                        "r":0.0
                     },
                     {
                        "x":0.3219314,
                        "y":0.5822182,
                        "r":0.0
                     },
                     {
                        "x":0.122968152,
                        "y":0.5304315,
                        "r":0.0
                     },
                     {
                        "x":0.214763656,
                        "y":0.363911748,
                        "r":0.0
                     }
                  ]
               }
            }
         ],
         "editor":null,
         "labels":[
            {
               "id":"5efb3a36b86b6dccbfd76b14",
               "probability":1.0
            }
         ]
      },
      {
         "id":"ef24885b-bb75-4b24-af09-756bf995a134",
         "shapes":[
            {
               "type":"point",
               "geometry":{
                  "x":0.543898344,
                  "y":0.189405054,
                  "width":0.025,
                  "height":0.0333333351,
                  "points":[
                     {
                        "x":0.556398332,
                        "y":0.201905057,
                        "r":0.0125
                     }
                  ]
               }
            }
         ],
         "editor":null,
         "labels":[
            {
               "id":"5efb3a36b86b6dccbfd76b15",
               "probability":1.0
            }
         ]
      },
      {
         "id":"92e3bfaf-1b13-4037-b07e-32fac711d9fd",
         "shapes":[
            {
               "type":"rect",
               "geometry":{
                  "x":0.635174036,
                  "y":0.393743843,
                  "width":0.175549313,
                  "height":0.204229221,
                  "points":null
               }
            }
         ],
         "editor":null,
         "labels":[
            {
               "id":"5efb3a36b86b6dccbfd76b14",
               "probability":1.0
            }
         ]
      }
   ]
}

        :param from_annotation:
        :return:
        '''
        data = []
        for shape in shapes:
            x0, y0, x1, y1 = shape['points']
            x = x0 / shape['width']
            y = y0 / shape['height']
            width = (x1 - x0) / shape['width']  # width * shape['width'] + x0
            height = (y1 - y0) / shape['height']
            data.append({
                "id": str(uuid.uuid4()),
                "shapes": [
                    {
                        "type": "rect",
                        "geometry": {
                            "x": x,
                            "y": y,
                            "width": width,
                            "height": height,
                            "points": None,
                        }
                    }
                ],
                "editor": None,
                "labels": [
                    {
                        "id": shape['third_party_label_id'],
                        "probability": 1.0,
                    },
                ],
            })
        return data

    @staticmethod
    def __convert_annotation_to_cvat(annotation: dict, image_width: int, image_height: int, frame: int,
                                     labels_mapping: dict) -> dict:
        shapes = []
        for i, annotation in enumerate(annotation['data']):
            shape = annotation['shapes'][0]
            label_id = annotation['labels'][0]['id']
            if shape['type'] != 'rect':
                continue
            x = shape['geometry']['x']
            y = shape['geometry']['y']
            w = shape['geometry']['width']
            h = shape['geometry']['height']
            x0 = x * image_width
            y0 = y * image_height
            x1 = image_width * w + x0
            y1 = image_height * h + y0
            shapes.append(OrderedDict([
                ('type', ShapeType.RECTANGLE),
                ('occluded', False),
                ('z_order', 0),
                ('points', [x0, y0, x1, y1]),
                ('id', i),
                ('frame', frame),
                ('label_id', labels_mapping[label_id]),
                ('group', 0),
                ('source', 'auto'),
                ('attributes', [])
            ]))

        return annotation

    @retry()
    def __create_project(self, name: str, description: str = None,
                         labels: dict = None, tasks: List[dict] = None) -> dict:
        url = f'{self.host}/v2/projects'
        headers = {
            'Context-Type': 'application/json',
            'Authorization': f'bearer_token {self.token}',
        }
        tasks[1]['properties'] = [
            {
                "id": "labels",
                "user_value": labels
            }
        ]
        data = {
            'name': name,
            'description': description,
            "dimensions": [],
            "group_type": "normal",
            'pipeline': {
                'connections': [{
                    'from': {
                        **tasks[0]['output_ports'][0],
                        'task_id': tasks[0]['temp_id'],
                    },
                    'to': {
                        **tasks[1]['input_ports'][0],
                        'task_id': tasks[1]['temp_id'],
                    }
                }],
                'tasks': tasks,
            },
            "pipeline_representation": 'Detection',
            "type": "project",
        }
        print(data)
        response = self.request(method='POST', url=url, json=data, headers=headers)
        return response

    @retry()
    def __get_annotation(self, project_id: str, image_id: str) -> dict:
        '''
        {'data': [{'editor': '', 'editor_name': '', 'id': '600ec9ef3846b37ab8546dda', 'labels': [{'color': '#ffaf00ff', 'id': '600a9a440337dc6e03183108', 'name': 'animal', 'probability': 0.5949299335479736}], 'modified': '2021-01-25T13:38:55.031000+00:00', 'shapes': [{'geometry': {'height': 0.23254196166992186, 'width': 0.16186065100907376, 'x': 0.6639615895601925, 'y': 0.37116973876953124}, 'type': 'rect'}]}, {'editor': '', 'editor_name': '', 'id': '600ec9ef3846b37ab8546ddb', 'labels': [{'color': '#ffaf00ff', 'id': '600a9a440337dc6e03183108', 'name': 'animal', 'probability': 0.4465341866016388}], 'modified': '2021-01-25T13:38:55.031000+00:00', 'shapes': [{'geometry': {'height': 0.2205338287353516, 'width': 0.15582038583385482, 'x': 0.6094646048038563, 'y': 0.3778854115804036}, 'type': 'rect'}]}, {'editor': '', 'editor_name': '', 'id': '600ec9ef3846b37ab8546ddc', 'labels': [{'color': '#ffaf00ff', 'id': '600a9a440337dc6e03183108', 'name': 'animal', 'probability': 0.3783963918685913}], 'modified': '2021-01-25T13:38:55.032000+00:00', 'shapes': [{'geometry': {'height': 0.20676183064778647, 'width': 0.15339418108084324, 'x': 0.6494346112572356, 'y': 0.33074376424153645}, 'type': 'rect'}]}, {'editor': '', 'editor_name': '', 'id': '600ec9ef3846b37ab8546ddd', 'labels': [{'color': '#ffaf00ff', 'id': '600a9a440337dc6e03183108', 'name': 'animal', 'probability': 0.36928653717041016}], 'modified': '2021-01-25T13:38:55.032000+00:00', 'shapes': [{'geometry': {'height': 0.21628929138183595, 'width': 0.15760835688164898, 'x': 0.7025931767737015, 'y': 0.33435295104980467}, 'type': 'rect'}]}, {'editor': '', 'editor_name': '', 'id': '600ec9ef3846b37ab8546dde', 'labels': [{'color': '#ffaf00ff', 'id': '600a9a440337dc6e03183108', 'name': 'animal', 'probability': 0.3307739496231079}], 'modified': '2021-01-25T13:38:55.032000+00:00', 'shapes': [{'geometry': {'height': 0.12125213623046877, 'width': 0.10699699697864518, 'x': 0.6962761526859746, 'y': 0.39386240641276044}, 'type': 'rect'}]}, {'editor': '', 'editor_name': '', 'id': '600ec9ef3846b37ab8546ddf', 'labels': [{'color': '#ffaf00ff', 'id': '600a9a440337dc6e03183108', 'name': 'animal', 'probability': 0.3221939206123352}], 'modified': '2021-01-25T13:38:55.032000+00:00', 'shapes': [{'geometry': {'height': 0.12233866373697916, 'width': 0.10684307227295842, 'x': 0.6777566807141739, 'y': 0.4170698038736979}, 'type': 'rect'}]}, {'editor': '', 'editor_name': '', 'id': '600ec9ef3846b37ab8546de0', 'labels': [{'color': '#ffaf00ff', 'id': '600a9a440337dc6e03183108', 'name': 'animal', 'probability': 0.3121785521507263}], 'modified': '2021-01-25T13:38:55.032000+00:00', 'shapes': [{'geometry': {'height': 0.20756629943847654, 'width': 0.15233989233367884, 'x': 0.5697756732658987, 'y': 0.3612097930908203}, 'type': 'rect'}]}, {'editor': '', 'editor_name': '', 'id': '600ec9ef3846b37ab8546de1', 'labels': [{'color': '#ffaf00ff', 'id': '600a9a440337dc6e03183108', 'name': 'animal', 'probability': 0.30761095881462097}], 'modified': '2021-01-25T13:38:55.032000+00:00', 'shapes': [{'geometry': {'height': 0.12290746053059898, 'width': 0.10803497658205574, 'x': 0.6565173630123592, 'y': 0.3940216573079427}, 'type': 'rect'}]}, {'editor': '', 'editor_name': '', 'id': '600ec9ef3846b37ab8546de2', 'labels': [{'color': '#ffaf00ff', 'id': '600a9a440337dc6e03183108', 'name': 'animal', 'probability': 0.3030250370502472}], 'modified': '2021-01-25T13:38:55.032000+00:00', 'shapes': [{'geometry': {'height': 0.09195897420247395, 'width': 0.06774329423009229, 'x': 0.7110153408313126, 'y': 0.4151226298014323}, 'type': 'rect'}]}, {'editor': '', 'editor_name': '', 'id': '600ec9ef3846b37ab8546de3', 'labels': [{'color': '#ffaf00ff', 'id': '600a9a440337dc6e03183108', 'name': 'animal', 'probability': 0.29057735204696655}], 'modified': '2021-01-25T13:38:55.032000+00:00', 'shapes': [{'geometry': {'height': 0.22984837849934897, 'width': 0.1567941983142992, 'x': 0.7011507151273075, 'y': 0.41317179361979167}, 'type': 'rect'}]}, {'editor': '', 'editor_name': '', 'id': '600ec9ef3846b37ab8546de4', 'labels': [{'color': '#ffaf00ff', 'id': '600a9a440337dc6e03183108', 'name': 'animal', 'probability': 0.2846594750881195}], 'modified': '2021-01-25T13:38:55.032000+00:00', 'shapes': [{'geometry': {'height': 0.09386962890624995, 'width': 0.0681265400109512, 'x': 0.691488903365535, 'y': 0.4379327901204427}, 'type': 'rect'}]}, {'editor': '', 'editor_name': '', 'id': '600ec9ef3846b37ab8546de5', 'labels': [{'color': '#ffaf00ff', 'id': '600a9a440337dc6e03183108', 'name': 'animal', 'probability': 0.2818220257759094}], 'modified': '2021-01-25T13:38:55.032000+00:00', 'shapes': [{'geometry': {'height': 0.22078913370768233, 'width': 0.15377070459167708, 'x': 0.6488423639901439, 'y': 0.4468833923339844}, 'type': 'rect'}]}, {'editor': '', 'editor_name': '', 'id': '600ec9ef3846b37ab8546de6', 'labels': [{'color': '#ffaf00ff', 'id': '600a9a440337dc6e03183108', 'name': 'animal', 'probability': 0.28046610951423645}], 'modified': '2021-01-25T13:38:55.032000+00:00', 'shapes': [{'geometry': {'height': 0.12194900512695311, 'width': 0.10681190538466057, 'x': 0.6764434699868976, 'y': 0.37076812744140625}, 'type': 'rect'}]}, {'editor': '', 'editor_name': '', 'id': '600ec9ef3846b37ab8546de7', 'labels': [{'color': '#ffaf00ff', 'id': '600a9a440337dc6e03183108', 'name': 'animal', 'probability': 0.27363842725753784}], 'modified': '2021-01-25T13:38:55.032000+00:00', 'shapes': [{'geometry': {'height': 0.12176386515299481, 'width': 0.10350233323881419, 'x': 0.6986266555117725, 'y': 0.4403814697265625}, 'type': 'rect'}]}, {'editor': '', 'editor_name': '', 'id': '600ec9ef3846b37ab8546de8', 'labels': [{'color': '#ffaf00ff', 'id': '600a9a440337dc6e03183108', 'name': 'animal', 'probability': 0.26438847184181213}], 'modified': '2021-01-25T13:38:55.032000+00:00', 'shapes': [{'geometry': {'height': 0.09134770711263024, 'width': 0.06715456087687732, 'x': 0.730375707671699, 'y': 0.43869908650716144}, 'type': 'rect'}]}, {'editor': '', 'editor_name': '', 'id': '600ec9ef3846b37ab8546de9', 'labels': [{'color': '#ffaf00ff', 'id': '600a9a440337dc6e03183108', 'name': 'animal', 'probability': 0.25459131598472595}], 'modified': '2021-01-25T13:38:55.032000+00:00', 'shapes': [{'geometry': {'height': 0.12554580688476558, 'width': 0.10710646303484828, 'x': 0.6367248611545682, 'y': 0.4173071797688802}, 'type': 'rect'}]}, {'editor': '', 'editor_name': '', 'id': '600ec9ef3846b37ab8546dea', 'labels': [{'color': '#ffaf00ff', 'id': '600a9a440337dc6e03183108', 'name': 'animal', 'probability': 0.25189316272735596}], 'modified': '2021-01-25T13:38:55.032000+00:00', 'shapes': [{'geometry': {'height': 0.21461883544921878, 'width': 0.15236349666819848, 'x': 0.5685458034090465, 'y': 0.42983963012695314}, 'type': 'rect'}]}, {'editor': '', 'editor_name': '', 'id': '600ec9ef3846b37ab8546deb', 'labels': [{'color': '#ffaf00ff', 'id': '600a9a440337dc6e03183108', 'name': 'animal', 'probability': 0.24978479743003845}], 'modified': '2021-01-25T13:38:55.032000+00:00', 'shapes': [{'geometry': {'height': 0.12099477132161457, 'width': 0.10526463743742176, 'x': 0.7156479015517444, 'y': 0.37041905721028645}, 'type': 'rect'}]}, {'editor': '', 'editor_name': '', 'id': '600ec9ef3846b37ab8546dec', 'labels': [{'color': '#ffaf00ff', 'id': '600a9a440337dc6e03183108', 'name': 'animal', 'probability': 0.24914249777793884}], 'modified': '2021-01-25T13:38:55.032000+00:00', 'shapes': [{'geometry': {'height': 0.19781552632649746, 'width': 0.14947505946153394, 'x': 0.591584779741767, 'y': 0.31644345601399737}, 'type': 'rect'}]}, {'editor': '', 'editor_name': '', 'id': '600ec9ef3846b37ab8546ded', 'labels': [{'color': '#ffaf00ff', 'id': '600a9a440337dc6e03183108', 'name': 'animal', 'probability': 0.24536225199699402}], 'modified': '2021-01-25T13:38:55.032000+00:00', 'shapes': [{'geometry': {'height': 0.12362055460611981, 'width': 0.10541290932513292, 'x': 0.658253771193484, 'y': 0.44222218831380206}, 'type': 'rect'}]}, {'editor': '', 'editor_name': '', 'id': '600ec9ef3846b37ab8546dee', 'labels': [{'color': '#ffaf00ff', 'id': '600a9a440337dc6e03183108', 'name': 'animal', 'probability': 0.24396058917045593}], 'modified': '2021-01-25T13:38:55.032000+00:00', 'shapes': [{'geometry': {'height': 0.20964159647623698, 'width': 0.15050520914815396, 'x': 0.3694993115784379, 'y': 0.38341890970865883}, 'type': 'rect'}]}, {'editor': '', 'editor_name': '', 'id': '600ec9ef3846b37ab8546def', 'labels': [{'color': '#ffaf00ff', 'id': '600a9a440337dc6e03183108', 'name': 'animal', 'probability': 0.23912754654884338}], 'modified': '2021-01-25T13:38:55.032000+00:00', 'shapes': [{'geometry': {'height': 0.12372077941894533, 'width': 0.10616183131746715, 'x': 0.6356571660620698, 'y': 0.36933621724446614}, 'type': 'rect'}]}, {'editor': '', 'editor_name': '', 'id': '600ec9ef3846b37ab8546df0', 'labels': [{'color': '#ffaf00ff', 'id': '600a9a440337dc6e03183108', 'name': 'animal', 'probability': 0.2338849902153015}], 'modified': '2021-01-25T13:38:55.032000+00:00', 'shapes': [{'geometry': {'height': 0.2917192586263021, 'width': 0.23494081652358412, 'x': 0.5031315847690473, 'y': 0.37264480590820315}, 'type': 'rect'}]}, {'editor': '', 'editor_name': '', 'id': '600ec9ef3846b37ab8546df1', 'labels': [{'color': '#ffaf00ff', 'id': '600a9a440337dc6e03183108', 'name': 'animal', 'probability': 0.22877195477485657}], 'modified': '2021-01-25T13:38:55.032000+00:00', 'shapes': [{'geometry': {'height': 0.12582890828450521, 'width': 0.10625449169860768, 'x': 0.6155319882274718, 'y': 0.39280975341796875}, 'type': 'rect'}]}, {'editor': '', 'editor_name': '', 'id': '600ec9ef3846b37ab8546df2', 'labels': [{'color': '#ffaf00ff', 'id': '600a9a440337dc6e03183108', 'name': 'animal', 'probability': 0.22668373584747314}], 'modified': '2021-01-25T13:38:55.033000+00:00', 'shapes': [{'geometry': {'height': 0.20773984273274743, 'width': 0.15060123066430697, 'x': 0.5317648647723717, 'y': 0.3850839996337891}, 'type': 'rect'}]}, {'editor': '', 'editor_name': '', 'id': '600ec9ef3846b37ab8546df3', 'labels': [{'color': '#ffaf00ff', 'id': '600a9a440337dc6e03183108', 'name': 'animal', 'probability': 0.22058749198913574}], 'modified': '2021-01-25T13:38:55.033000+00:00', 'shapes': [{'geometry': {'height': 0.10827784220377601, 'width': 0.0623477558618194, 'x': 0.7202014755993821, 'y': 0.4608388264973958}, 'type': 'rect'}]}, {'editor': '', 'editor_name': '', 'id': '600ec9ef3846b37ab8546df4', 'labels': [{'color': '#ffaf00ff', 'id': '600a9a440337dc6e03183108', 'name': 'animal', 'probability': 0.21693763136863708}], 'modified': '2021-01-25T13:38:55.033000+00:00', 'shapes': [{'geometry': {'height': 0.12062011718749999, 'width': 0.10326491488383915, 'x': 0.7342336795506101, 'y': 0.4171104431152344}, 'type': 'rect'}]}, {'editor': '', 'editor_name': '', 'id': '600ec9ef3846b37ab8546df5', 'labels': [{'color': '#ffaf00ff', 'id': '600a9a440337dc6e03183108', 'name': 'animal', 'probability': 0.21674981713294983}], 'modified': '2021-01-25T13:38:55.033000+00:00', 'shapes': [{'geometry': {'height': 0.1224719492594401, 'width': 0.10500659393577905, 'x': 0.6966354121851533, 'y': 0.3452764129638672}, 'type': 'rect'}]}, {'editor': '', 'editor_name': '', 'id': '600ec9ef3846b37ab8546df6', 'labels': [{'color': '#ffaf00ff', 'id': '600a9a440337dc6e03183108', 'name': 'animal', 'probability': 0.21092477440834045}], 'modified': '2021-01-25T13:38:55.033000+00:00', 'shapes': [{'geometry': {'height': 0.29433258056640627, 'width': 0.24055826619211518, 'x': 0.5474233233436326, 'y': 0.31677042643229164}, 'type': 'rect'}]}, {'editor': '', 'editor_name': '', 'id': '600ec9ef3846b37ab8546df7', 'labels': [{'color': '#ffaf00ff', 'id': '600a9a440337dc6e03183108', 'name': 'animal', 'probability': 0.209214448928833}], 'modified': '2021-01-25T13:38:55.033000+00:00', 'shapes': [{'geometry': {'height': 0.25475021362304684, 'width': 0.23566827308549743, 'x': 0.6423655332104584, 'y': 0.2632212320963542}, 'type': 'rect'}]}, {'editor': '', 'editor_name': '', 'id': '600ec9ef3846b37ab8546df8', 'labels': [{'color': '#ffaf00ff', 'id': '600a9a440337dc6e03183108', 'name': 'animal', 'probability': 0.20867660641670227}], 'modified': '2021-01-25T13:38:55.033000+00:00', 'shapes': [{'geometry': {'height': 0.090285390218099, 'width': 0.0686368214173968, 'x': 0.7487969428338157, 'y': 0.41593485514322914}, 'type': 'rect'}]}, {'editor': '', 'editor_name': '', 'id': '600ec9ef3846b37ab8546df9', 'labels': [{'color': '#ffaf00ff', 'id': '600a9a440337dc6e03183108', 'name': 'animal', 'probability': 0.20610153675079346}], 'modified': '2021-01-25T13:38:55.033000+00:00', 'shapes': [{'geometry': {'height': 0.18351414998372395, 'width': 0.15789833116591057, 'x': 0.666507649332173, 'y': 0.28934911092122395}, 'type': 'rect'}]}, {'editor': '', 'editor_name': '', 'id': '600ec9ef3846b37ab8546dfa', 'labels': [{'color': '#ffaf00ff', 'id': '600a9a440337dc6e03183108', 'name': 'animal', 'probability': 0.20540973544120789}], 'modified': '2021-01-25T13:38:55.033000+00:00', 'shapes': [{'geometry': {'height': 0.2097138977050781, 'width': 0.14982202026214408, 'x': 0.34995897123601766, 'y': 0.43447601318359375}, 'type': 'rect'}]}, {'editor': '', 'editor_name': '', 'id': '600ec9ef3846b37ab8546dfb', 'labels': [{'color': '#ffaf00ff', 'id': '600a9a440337dc6e03183108', 'name': 'animal', 'probability': 0.20195463299751282}], 'modified': '2021-01-25T13:38:55.033000+00:00', 'shapes': [{'geometry': {'height': 0.12509490966796877, 'width': 0.10546340273975274, 'x': 0.6560768251574234, 'y': 0.3439368184407552}, 'type': 'rect'}]}, {'editor': '', 'editor_name': '', 'id': '600ec9ef3846b37ab8546dfc', 'labels': [{'color': '#ffaf00ff', 'id': '600a9a440337dc6e03183108', 'name': 'animal', 'probability': 0.20144599676132202}], 'modified': '2021-01-25T13:38:55.033000+00:00', 'shapes': [{'geometry': {'height': 0.12238286336263021, 'width': 0.10266441755808042, 'x': 0.6798017022009935, 'y': 0.466985829671224}, 'type': 'rect'}]}, {'editor': '', 'editor_name': '', 'id': '600ec9ef3846b37ab8546dfd', 'labels': [{'color': '#ffaf00ff', 'id': '600a9a440337dc6e03183108', 'name': 'animal', 'probability': 0.19950953125953674}], 'modified': '2021-01-25T13:38:55.033000+00:00', 'shapes': [{'geometry': {'height': 0.2666290283203125, 'width': 0.2695523716779763, 'x': 0.5595183294914542, 'y': 0.4191476440429687}, 'type': 'rect'}]}, {'editor': '', 'editor_name': '', 'id': '600ec9ef3846b37ab8546dfe', 'labels': [{'color': '#ffaf00ff', 'id': '600a9a440337dc6e03183108', 'name': 'animal', 'probability': 0.19660434126853943}], 'modified': '2021-01-25T13:38:55.033000+00:00', 'shapes': [{'geometry': {'height': 0.21016746520996088, 'width': 0.20620112604134078, 'x': 0.7298552664707838, 'y': 0.36596280415852867}, 'type': 'rect'}]}, {'editor': '', 'editor_name': '', 'id': '600ec9ef3846b37ab8546dff', 'labels': [{'color': '#ffaf00ff', 'id': '600a9a440337dc6e03183108', 'name': 'animal', 'probability': 0.1940755546092987}], 'modified': '2021-01-25T13:38:55.033000+00:00', 'shapes': [{'geometry': {'height': 0.20754643758138025, 'width': 0.15082787810935538, 'x': 0.5119349320928505, 'y': 0.43720245361328125}, 'type': 'rect'}]}, {'editor': '', 'editor_name': '', 'id': '600ec9ef3846b37ab8546e00', 'labels': [{'color': '#ffaf00ff', 'id': '600a9a440337dc6e03183108', 'name': 'animal', 'probability': 0.1910093128681183}], 'modified': '2021-01-25T13:38:55.033000+00:00', 'shapes': [{'geometry': {'height': 0.21052505493164064, 'width': 0.15027149568063602, 'x': 0.6101321338562852, 'y': 0.48379623413085937}, 'type': 'rect'}]}, {'editor': '', 'editor_name': '', 'id': '600ec9ef3846b37ab8546e01', 'labels': [{'color': '#ffaf00ff', 'id': '600a9a440337dc6e03183108', 'name': 'animal', 'probability': 0.1824716031551361}], 'modified': '2021-01-25T13:38:55.033000+00:00', 'shapes': [{'geometry': {'height': 0.0981173197428385, 'width': 0.07138439651126405, 'x': 0.6502242488168805, 'y': 0.4603911844889323}, 'type': 'rect'}]}, {'editor': '', 'editor_name': '', 'id': '600ec9ef3846b37ab8546e02', 'labels': [{'color': '#ffaf00ff', 'id': '600a9a440337dc6e03183108', 'name': 'animal', 'probability': 0.18067878484725952}], 'modified': '2021-01-25T13:38:55.033000+00:00', 'shapes': [{'geometry': {'height': 0.09920557657877604, 'width': 0.07298139397880166, 'x': 0.6289857713988188, 'y': 0.43555338541666666}, 'type': 'rect'}]}, {'editor': '', 'editor_name': '', 'id': '600ec9ef3846b37ab8546e03', 'labels': [{'color': '#ffaf00ff', 'id': '600a9a440337dc6e03183108', 'name': 'animal', 'probability': 0.1788066327571869}], 'modified': '2021-01-25T13:38:55.033000+00:00', 'shapes': [{'geometry': {'height': 0.20712270100911462, 'width': 0.14993973637701424, 'x': 0.40741089019966364, 'y': 0.4331105550130208}, 'type': 'rect'}]}, {'editor': '', 'editor_name': '', 'id': '600ec9ef3846b37ab8546e04', 'labels': [{'color': '#ffaf00ff', 'id': '600a9a440337dc6e03183108', 'name': 'animal', 'probability': 0.17854899168014526}], 'modified': '2021-01-25T13:38:55.033000+00:00', 'shapes': [{'geometry': {'height': 0.20382408142089842, 'width': 0.14988863184693763, 'x': 0.4076646558931086, 'y': 0.36078264872233073}, 'type': 'rect'}]}, {'editor': '', 'editor_name': '', 'id': '600ec9ef3846b37ab8546e05', 'labels': [{'color': '#ffaf00ff', 'id': '600a9a440337dc6e03183108', 'name': 'animal', 'probability': 0.1716364324092865}], 'modified': '2021-01-25T13:38:55.033000+00:00', 'shapes': [{'geometry': {'height': 0.20850463867187496, 'width': 0.15022562382665838, 'x': 0.5493099131482713, 'y': 0.4849717712402344}, 'type': 'rect'}]}, {'editor': '', 'editor_name': '', 'id': '600ec9ef3846b37ab8546e06', 'labels': [{'color': '#ffaf00ff', 'id': '600a9a440337dc6e03183108', 'name': 'animal', 'probability': 0.17079514265060425}], 'modified': '2021-01-25T13:38:55.033000+00:00', 'shapes': [{'geometry': {'height': 0.09163497924804692, 'width': 0.06733025657071334, 'x': 0.7498298807347075, 'y': 0.4623785909016927}, 'type': 'rect'}]}, {'editor': '', 'editor_name': '', 'id': '600ec9ef3846b37ab8546e07', 'labels': [{'color': '#ffaf00ff', 'id': '600a9a440337dc6e03183108', 'name': 'animal', 'probability': 0.1645161211490631}], 'modified': '2021-01-25T13:38:55.033000+00:00', 'shapes': [{'geometry': {'height': 0.12747505187988278, 'width': 0.10521166136625859, 'x': 0.5953121256917827, 'y': 0.3668595631917318}, 'type': 'rect'}]}, {'editor': '', 'editor_name': '', 'id': '600ec9ef3846b37ab8546e08', 'labels': [{'color': '#ffaf00ff', 'id': '600a9a440337dc6e03183108', 'name': 'animal', 'probability': 0.16144344210624695}], 'modified': '2021-01-25T13:38:55.034000+00:00', 'shapes': [{'geometry': {'height': 0.2052422078450521, 'width': 0.1490204659510912, 'x': 0.4711173466955765, 'y': 0.41132731119791666}, 'type': 'rect'}]}, {'editor': '', 'editor_name': '', 'id': '600ec9ef3846b37ab8546e09', 'labels': [{'color': '#ffaf00ff', 'id': '600a9a440337dc6e03183108', 'name': 'animal', 'probability': 0.16112199425697327}], 'modified': '2021-01-25T13:38:55.034000+00:00', 'shapes': [{'geometry': {'height': 0.1260994466145834, 'width': 0.10384234260110292, 'x': 0.6380046897000157, 'y': 0.46781417846679685}, 'type': 'rect'}]}, {'editor': '', 'editor_name': '', 'id': '600ec9ef3846b37ab8546e0a', 'labels': [{'color': '#ffaf00ff', 'id': '600a9a440337dc6e03183108', 'name': 'animal', 'probability': 0.16052347421646118}], 'modified': '2021-01-25T13:38:55.034000+00:00', 'shapes': [{'geometry': {'height': 0.1263659159342448, 'width': 0.10503703512447204, 'x': 0.6149010497130202, 'y': 0.3420916239420573}, 'type': 'rect'}]}, {'editor': '', 'editor_name': '', 'id': '600ec9ef3846b37ab8546e0b', 'labels': [{'color': '#ffaf00ff', 'id': '600a9a440337dc6e03183108', 'name': 'animal', 'probability': 0.16041365265846252}], 'modified': '2021-01-25T13:38:55.034000+00:00', 'shapes': [{'geometry': {'height': 0.09522755940755212, 'width': 0.06776705134347616, 'x': 0.7304537012818758, 'y': 0.48469045003255207}, 'type': 'rect'}]}, {'editor': '', 'editor_name': '', 'id': '600ec9ef3846b37ab8546e0c', 'labels': [{'color': '#ffaf00ff', 'id': '600a9a440337dc6e03183108', 'name': 'animal', 'probability': 0.16007429361343384}], 'modified': '2021-01-25T13:38:55.034000+00:00', 'shapes': [{'geometry': {'height': 0.07446126302083333, 'width': 0.08185402651752194, 'x': 0.7247891957231696, 'y': 0.40102859497070314}, 'type': 'rect'}]}, {'editor': '', 'editor_name': '', 'id': '600ec9ef3846b37ab8546e0d', 'labels': [{'color': '#ffaf00ff', 'id': '600a9a440337dc6e03183108', 'name': 'animal', 'probability': 0.15706098079681396}], 'modified': '2021-01-25T13:38:55.034000+00:00', 'shapes': [{'geometry': {'height': 0.2030254109700521, 'width': 0.147440847079357, 'x': 0.36880348024141507, 'y': 0.4894872538248698}, 'type': 'rect'}]}, {'editor': '', 'editor_name': '', 'id': '600ec9ef3846b37ab8546e0e', 'labels': [{'color': '#ffaf00ff', 'id': '600a9a440337dc6e03183108', 'name': 'animal', 'probability': 0.15634039044380188}], 'modified': '2021-01-25T13:38:55.034000+00:00', 'shapes': [{'geometry': {'height': 0.10054753621419266, 'width': 0.07432527506306708, 'x': 0.6084368995790637, 'y': 0.4100243631998698}, 'type': 'rect'}]}, {'editor': '', 'editor_name': '', 'id': '600ec9ef3846b37ab8546e0f', 'labels': [{'color': '#ffaf00ff', 'id': '600a9a440337dc6e03183108', 'name': 'animal', 'probability': 0.15542805194854736}], 'modified': '2021-01-25T13:38:55.034000+00:00', 'shapes': [{'geometry': {'height': 0.1264552307128906, 'width': 0.10363731336533955, 'x': 0.5968194037713157, 'y': 0.4429046630859375}, 'type': 'rect'}]}, {'editor': '', 'editor_name': '', 'id': '600ec9ef3846b37ab8546e10', 'labels': [{'color': '#ffaf00ff', 'id': '600a9a440337dc6e03183108', 'name': 'animal', 'probability': 0.15430670976638794}], 'modified': '2021-01-25T13:38:55.034000+00:00', 'shapes': [{'geometry': {'height': 0.20325002034505207, 'width': 0.14772646716598875, 'x': 0.4935700723316255, 'y': 0.49100021362304686}, 'type': 'rect'}]}, {'editor': '', 'editor_name': '', 'id': '600ec9ef3846b37ab8546e11', 'labels': [{'color': '#ffaf00ff', 'id': '600a9a440337dc6e03183108', 'name': 'animal', 'probability': 0.15409493446350098}], 'modified': '2021-01-25T13:38:55.034000+00:00', 'shapes': [{'geometry': {'height': 0.1222543080647786, 'width': 0.10407861511459637, 'x': 0.7348240170818993, 'y': 0.3440721893310547}, 'type': 'rect'}]}, {'editor': '', 'editor_name': '', 'id': '600ec9ef3846b37ab8546e12', 'labels': [{'color': '#ffaf00ff', 'id': '600a9a440337dc6e03183108', 'name': 'animal', 'probability': 0.15255892276763916}], 'modified': '2021-01-25T13:38:55.034000+00:00', 'shapes': [{'geometry': {'height': 0.12783701578776036, 'width': 0.10471448074741863, 'x': 0.5766690174241239, 'y': 0.41675984700520835}, 'type': 'rect'}]}, {'editor': '', 'editor_name': '', 'id': '600ec9ef3846b37ab8546e13', 'labels': [{'color': '#ffaf00ff', 'id': '600a9a440337dc6e03183108', 'name': 'animal', 'probability': 0.14986848831176758}], 'modified': '2021-01-25T13:38:55.034000+00:00', 'shapes': [{'geometry': {'height': 0.30575859069824224, 'width': 0.2444640960502386, 'x': 0.40754407517453456, 'y': 0.3652931467692057}, 'type': 'rect'}]}, {'editor': '', 'editor_name': '', 'id': '600ec9ef3846b37ab8546e14', 'labels': [{'color': '#ffaf00ff', 'id': '600a9a440337dc6e03183108', 'name': 'animal', 'probability': 0.1486014425754547}], 'modified': '2021-01-25T13:38:55.034000+00:00', 'shapes': [{'geometry': {'height': 0.12393758138020833, 'width': 0.10359331305244834, 'x': 0.6769730779196652, 'y': 0.3185869852701823}, 'type': 'rect'}]}, {'editor': '', 'editor_name': '', 'id': '600ec9ef3846b37ab8546e15', 'labels': [{'color': '#ffaf00ff', 'id': '600a9a440337dc6e03183108', 'name': 'animal', 'probability': 0.14657846093177795}], 'modified': '2021-01-25T13:38:55.034000+00:00', 'shapes': [{'geometry': {'height': 0.26517893473307297, 'width': 0.2731687619778629, 'x': 0.6541999368106618, 'y': 0.4297980244954427}, 'type': 'rect'}]}, {'editor': '', 'editor_name': '', 'id': '600ec9ef3846b37ab8546e16', 'labels': [{'color': '#ffaf00ff', 'id': '600a9a440337dc6e03183108', 'name': 'animal', 'probability': 0.14485111832618713}], 'modified': '2021-01-25T13:38:55.034000+00:00', 'shapes': [{'geometry': {'height': 0.12371302286783847, 'width': 0.09925255996264859, 'x': 0.6999037340376643, 'y': 0.4924169921875}, 'type': 'rect'}]}, {'editor': '', 'editor_name': '', 'id': '600ec9ef3846b37ab8546e17', 'labels': [{'color': '#ffaf00ff', 'id': '600a9a440337dc6e03183108', 'name': 'animal', 'probability': 0.1437663733959198}], 'modified': '2021-01-25T13:38:55.034000+00:00', 'shapes': [{'geometry': {'height': 0.08855120340983075, 'width': 0.0777191429472387, 'x': 0.6871531919782541, 'y': 0.3673914845784505}, 'type': 'rect'}]}, {'editor': '', 'editor_name': '', 'id': '600ec9ef3846b37ab8546e18', 'labels': [{'color': '#ffaf00ff', 'id': '600a9a440337dc6e03183108', 'name': 'animal', 'probability': 0.143233984708786}], 'modified': '2021-01-25T13:38:55.034000+00:00', 'shapes': [{'geometry': {'height': 0.1987500254313151, 'width': 0.1478218011772528, 'x': 0.4941000622115535, 'y': 0.36546429951985676}, 'type': 'rect'}]}, {'editor': '', 'editor_name': '', 'id': '600ec9ef3846b37ab8546e19', 'labels': [{'color': '#ffaf00ff', 'id': '600a9a440337dc6e03183108', 'name': 'animal', 'probability': 0.14187848567962646}], 'modified': '2021-01-25T13:38:55.034000+00:00', 'shapes': [{'geometry': {'height': 0.20233795166015622, 'width': 0.14784616940609357, 'x': 0.45155435688653783, 'y': 0.46407206217447916}, 'type': 'rect'}]}, {'editor': '', 'editor_name': '', 'id': '600ec9ef3846b37ab8546e1a', 'labels': [{'color': '#ffaf00ff', 'id': '600a9a440337dc6e03183108', 'name': 'animal', 'probability': 0.14143916964530945}], 'modified': '2021-01-25T13:38:55.034000+00:00', 'shapes': [{'geometry': {'height': 0.19962860107421876, 'width': 0.1480945114498592, 'x': 0.3722068968045995, 'y': 0.31266337076822914}, 'type': 'rect'}]}, {'editor': '', 'editor_name': '', 'id': '600ec9ef3846b37ab8546e1b', 'labels': [{'color': '#ffaf00ff', 'id': '600a9a440337dc6e03183108', 'name': 'animal', 'probability': 0.140631765127182}], 'modified': '2021-01-25T13:38:55.034000+00:00', 'shapes': [{'geometry': {'height': 0.12082102457682287, 'width': 0.09951281875782225, 'x': 0.7367308500860451, 'y': 0.4664683024088542}, 'type': 'rect'}]}, {'editor': '', 'editor_name': '', 'id': '600ec9ef3846b37ab8546e1c', 'labels': [{'color': '#ffaf00ff', 'id': '600a9a440337dc6e03183108', 'name': 'animal', 'probability': 0.13991674780845642}], 'modified': '2021-01-25T13:38:55.034000+00:00', 'shapes': [{'geometry': {'height': 0.1201608276367187, 'width': 0.10266441755808042, 'x': 0.75309644563028, 'y': 0.3937456766764323}, 'type': 'rect'}]}, {'editor': '', 'editor_name': '', 'id': '600ec9ef3846b37ab8546e1d', 'labels': [{'color': '#ffaf00ff', 'id': '600a9a440337dc6e03183108', 'name': 'animal', 'probability': 0.1384354531764984}], 'modified': '2021-01-25T13:38:55.034000+00:00', 'shapes': [{'geometry': {'height': 0.1253525797526041, 'width': 0.10222731722758915, 'x': 0.6585029535210029, 'y': 0.49399983723958335}, 'type': 'rect'}]}, {'editor': '', 'editor_name': '', 'id': '600ec9ef3846b37ab8546e1e', 'labels': [{'color': '#ffaf00ff', 'id': '600a9a440337dc6e03183108', 'name': 'animal', 'probability': 0.1381291151046753}], 'modified': '2021-01-25T13:38:55.035000+00:00', 'shapes': [{'geometry': {'height': 0.12146779378255207, 'width': 0.1034891942564925, 'x': 0.7167475274268617, 'y': 0.31909942626953125}, 'type': 'rect'}]}, {'editor': '', 'editor_name': '', 'id': '600ec9ef3846b37ab8546e1f', 'labels': [{'color': '#ffaf00ff', 'id': '600a9a440337dc6e03183108', 'name': 'animal', 'probability': 0.1337217390537262}], 'modified': '2021-01-25T13:38:55.035000+00:00', 'shapes': [{'geometry': {'height': 0.20710042317708333, 'width': 0.14783173180342613, 'x': 0.6697739850594493, 'y': 0.5086384582519531}, 'type': 'rect'}]}, {'editor': '', 'editor_name': '', 'id': '600ec9ef3846b37ab8546e20', 'labels': [{'color': '#ffaf00ff', 'id': '600a9a440337dc6e03183108', 'name': 'animal', 'probability': 0.13329121470451355}], 'modified': '2021-01-25T13:38:55.035000+00:00', 'shapes': [{'geometry': {'height': 0.1892679087320963, 'width': 0.1444076137041419, 'x': 0.6148320700558315, 'y': 0.26603406270345054}, 'type': 'rect'}]}, {'editor': '', 'editor_name': '', 'id': '600ec9ef3846b37ab8546e21', 'labels': [{'color': '#ffaf00ff', 'id': '600a9a440337dc6e03183108', 'name': 'animal', 'probability': 0.1325777769088745}], 'modified': '2021-01-25T13:38:55.035000+00:00', 'shapes': [{'geometry': {'height': 0.09030853271484368, 'width': 0.06878387107419426, 'x': 0.7684560687431555, 'y': 0.43958155314127606}, 'type': 'rect'}]}, {'editor': '', 'editor_name': '', 'id': '600ec9ef3846b37ab8546e22', 'labels': [{'color': '#ffaf00ff', 'id': '600a9a440337dc6e03183108', 'name': 'animal', 'probability': 0.13177600502967834}], 'modified': '2021-01-25T13:38:55.035000+00:00', 'shapes': [{'geometry': {'height': 0.1959190877278646, 'width': 0.14534903706537472, 'x': 0.39157264909994915, 'y': 0.7612934366861979}, 'type': 'rect'}]}, {'editor': '', 'editor_name': '', 'id': '600ec9ef3846b37ab8546e23', 'labels': [{'color': '#ffaf00ff', 'id': '600a9a440337dc6e03183108', 'name': 'animal', 'probability': 0.13136672973632812}], 'modified': '2021-01-25T13:38:55.035000+00:00', 'shapes': [{'geometry': {'height': 0.19957135518391927, 'width': 0.1483345652402417, 'x': 0.3337817520313478, 'y': 0.33959078470865883}, 'type': 'rect'}]}, {'editor': '', 'editor_name': '', 'id': '600ec9ef3846b37ab8546e24', 'labels': [{'color': '#ffaf00ff', 'id': '600a9a440337dc6e03183108', 'name': 'animal', 'probability': 0.13023480772972107}], 'modified': '2021-01-25T13:38:55.035000+00:00', 'shapes': [{'geometry': {'height': 0.20174433390299473, 'width': 0.14705622628872028, 'x': 0.5319619495071964, 'y': 0.5426397705078125}, 'type': 'rect'}]}, {'editor': '', 'editor_name': '', 'id': '600ec9ef3846b37ab8546e25', 'labels': [{'color': '#ffaf00ff', 'id': '600a9a440337dc6e03183108', 'name': 'animal', 'probability': 0.12962961196899414}], 'modified': '2021-01-25T13:38:55.035000+00:00', 'shapes': [{'geometry': {'height': 0.125658442179362, 'width': 0.10339806166399412, 'x': 0.6357058261303191, 'y': 0.3168312327067057}, 'type': 'rect'}]}, {'editor': '', 'editor_name': '', 'id': '600ec9ef3846b37ab8546e26', 'labels': [{'color': '#ffaf00ff', 'id': '600a9a440337dc6e03183108', 'name': 'animal', 'probability': 0.12945440411567688}], 'modified': '2021-01-25T13:38:55.035000+00:00', 'shapes': [{'geometry': {'height': 0.20543599446614585, 'width': 0.1478057975912273, 'x': 0.31339276329298343, 'y': 0.4136436971028646}, 'type': 'rect'}]}, {'editor': '', 'editor_name': '', 'id': '600ec9ef3846b37ab8546e27', 'labels': [{'color': '#ffaf00ff', 'id': '600a9a440337dc6e03183108', 'name': 'animal', 'probability': 0.12867721915245056}], 'modified': '2021-01-25T13:38:55.035000+00:00', 'shapes': [{'geometry': {'height': 0.12390416463216153, 'width': 0.10096841938653783, 'x': 0.3971342198988971, 'y': 0.44504130045572915}, 'type': 'rect'}]}, {'editor': '', 'editor_name': '', 'id': '600ec9ef3846b37ab8546e28', 'labels': [{'color': '#ffaf00ff', 'id': '600a9a440337dc6e03183108', 'name': 'animal', 'probability': 0.12860149145126343}], 'modified': '2021-01-25T13:38:55.035000+00:00', 'shapes': [{'geometry': {'height': 0.1913430531819662, 'width': 0.14491991943053817, 'x': 0.5363958977041614, 'y': 0.3187655385335286}, 'type': 'rect'}]}, {'editor': '', 'editor_name': '', 'id': '600ec9ef3846b37ab8546e29', 'labels': [{'color': '#ffaf00ff', 'id': '600a9a440337dc6e03183108', 'name': 'animal', 'probability': 0.1282450556755066}], 'modified': '2021-01-25T13:38:55.035000+00:00', 'shapes': [{'geometry': {'height': 0.30912277221679685, 'width': 0.24736720002786688, 'x': 0.44831418453975674, 'y': 0.45831624348958333}, 'type': 'rect'}]}, {'editor': '', 'editor_name': '', 'id': '600ec9ef3846b37ab8546e2a', 'labels': [{'color': '#ffaf00ff', 'id': '600a9a440337dc6e03183108', 'name': 'animal', 'probability': 0.12811803817749023}], 'modified': '2021-01-25T13:38:55.035000+00:00', 'shapes': [{'geometry': {'height': 0.0937754567464193, 'width': 0.07089481664091835, 'x': 0.7680197323069853, 'y': 0.3881304168701172}, 'type': 'rect'}]}, {'editor': '', 'editor_name': '', 'id': '600ec9ef3846b37ab8546e2b', 'labels': [{'color': '#ffff00ff', 'id': '600a9a440337dc6e03183107', 'name': 'bike', 'probability': 0.12809786200523376}], 'modified': '2021-01-25T13:38:55.035000+00:00', 'shapes': [{'geometry': {'height': 0.09195897420247395, 'width': 0.06774329423009229, 'x': 0.7110153408313126, 'y': 0.4151226298014323}, 'type': 'rect'}]}, {'editor': '', 'editor_name': '', 'id': '600ec9ef3846b37ab8546e2c', 'labels': [{'color': '#ffaf00ff', 'id': '600a9a440337dc6e03183108', 'name': 'animal', 'probability': 0.12770786881446838}], 'modified': '2021-01-25T13:38:55.035000+00:00', 'shapes': [{'geometry': {'height': 0.31090067545572914, 'width': 0.24670054945390724, 'x': 0.44535623294987875, 'y': 0.2960709635416667}, 'type': 'rect'}]}, {'editor': '', 'editor_name': '', 'id': '600ec9ef3846b37ab8546e2d', 'labels': [{'color': '#ffaf00ff', 'id': '600a9a440337dc6e03183108', 'name': 'animal', 'probability': 0.12757906317710876}], 'modified': '2021-01-25T13:38:55.035000+00:00', 'shapes': [{'geometry': {'height': 0.10078643798828119, 'width': 0.07266155142658792, 'x': 0.6289377988354584, 'y': 0.48568923950195314}, 'type': 'rect'}]}, {'editor': '', 'editor_name': '', 'id': '600ec9ef3846b37ab8546e2e', 'labels': [{'color': '#ffaf00ff', 'id': '600a9a440337dc6e03183108', 'name': 'animal', 'probability': 0.12583968043327332}], 'modified': '2021-01-25T13:38:55.035000+00:00', 'shapes': [{'geometry': {'height': 0.19644475301106779, 'width': 0.14515103565736465, 'x': 0.4316905454938791, 'y': 0.7071619160970052}, 'type': 'rect'}]}, {'editor': '', 'editor_name': '', 'id': '600ec9ef3846b37ab8546e2f', 'labels': [{'color': '#ffaf00ff', 'id': '600a9a440337dc6e03183108', 'name': 'animal', 'probability': 0.124635249376297}], 'modified': '2021-01-25T13:38:55.035000+00:00', 'shapes': [{'geometry': {'height': 0.12843584696451815, 'width': 0.10599461485059447, 'x': 0.5569497730317193, 'y': 0.39187934875488284}, 'type': 'rect'}]}, {'editor': '', 'editor_name': '', 'id': '600ec9ef3846b37ab8546e30', 'labels': [{'color': '#ffaf00ff', 'id': '600a9a440337dc6e03183108', 'name': 'animal', 'probability': 0.12408238649368286}], 'modified': '2021-01-25T13:38:55.035000+00:00', 'shapes': [{'geometry': {'height': 0.19871495564778652, 'width': 0.1459322321847622, 'x': 0.47151873496655977, 'y': 0.5482470194498698}, 'type': 'rect'}]}, {'editor': '', 'editor_name': '', 'id': '600ec9ef3846b37ab8546e31', 'labels': [{'color': '#ffaf00ff', 'id': '600a9a440337dc6e03183108', 'name': 'animal', 'probability': 0.12398830056190491}], 'modified': '2021-01-25T13:38:55.035000+00:00', 'shapes': [{'geometry': {'height': 0.12662246704101565, 'width': 0.10251259356177644, 'x': 0.5773143935412429, 'y': 0.47048070271809894}, 'type': 'rect'}]}, {'editor': '', 'editor_name': '', 'id': '600ec9ef3846b37ab8546e32', 'labels': [{'color': '#ffaf00ff', 'id': '600a9a440337dc6e03183108', 'name': 'animal', 'probability': 0.12389007210731506}], 'modified': '2021-01-25T13:38:55.035000+00:00', 'shapes': [{'geometry': {'height': 0.19835136413574217, 'width': 0.1479315727911843, 'x': 0.7115938380006258, 'y': 0.26061002095540364}, 'type': 'rect'}]}, {'editor': '', 'editor_name': '', 'id': '600ec9ef3846b37ab8546e33', 'labels': [{'color': '#ffaf00ff', 'id': '600a9a440337dc6e03183108', 'name': 'animal', 'probability': 0.12357887625694275}], 'modified': '2021-01-25T13:38:55.035000+00:00', 'shapes': [{'geometry': {'height': 0.2025552368164063, 'width': 0.14589090550199468, 'x': 0.5906772350936718, 'y': 0.5417975870768229}, 'type': 'rect'}]}, {'editor': '', 'editor_name': '', 'id': '600ec9ef3846b37ab8546e34', 'labels': [{'color': '#ffaf00ff', 'id': '600a9a440337dc6e03183108', 'name': 'animal', 'probability': 0.12328153848648071}], 'modified': '2021-01-25T13:38:55.035000+00:00', 'shapes': [{'geometry': {'height': 0.19793319702148438, 'width': 0.14539189153678422, 'x': 0.47158416251515567, 'y': 0.6794290669759114}, 'type': 'rect'}]}, {'editor': '', 'editor_name': '', 'id': '600ec9ef3846b37ab8546e35', 'labels': [{'color': '#ffaf00ff', 'id': '600a9a440337dc6e03183108', 'name': 'animal', 'probability': 0.12276655435562134}], 'modified': '2021-01-25T13:38:55.036000+00:00', 'shapes': [{'geometry': {'height': 0.12600616455078123, 'width': 0.10159278840982866, 'x': 0.4162735921122106, 'y': 0.4179216512044271}, 'type': 'rect'}]}, {'editor': '', 'editor_name': '', 'id': '600ec9ef3846b37ab8546e36', 'labels': [{'color': '#ffaf00ff', 'id': '600a9a440337dc6e03183108', 'name': 'animal', 'probability': 0.12262442708015442}], 'modified': '2021-01-25T13:38:55.036000+00:00', 'shapes': [{'geometry': {'height': 0.19818532307942716, 'width': 0.14672576560544437, 'x': 0.4096550207412586, 'y': 0.5222640482584635}, 'type': 'rect'}]}, {'editor': '', 'editor_name': '', 'id': '600ec9ef3846b37ab8546e37', 'labels': [{'color': '#ffaf00ff', 'id': '600a9a440337dc6e03183108', 'name': 'animal', 'probability': 0.12213528156280518}], 'modified': '2021-01-25T13:38:55.036000+00:00', 'shapes': [{'geometry': {'height': 0.12094090779622402, 'width': 0.10070472306691958, 'x': 0.754141453061444, 'y': 0.44163558959960936}, 'type': 'rect'}]}, {'editor': '', 'editor_name': '', 'id': '600ec9ef3846b37ab8546e38', 'labels': [{'color': '#ffaf00ff', 'id': '600a9a440337dc6e03183108', 'name': 'animal', 'probability': 0.12111082673072815}], 'modified': '2021-01-25T13:38:55.036000+00:00', 'shapes': [{'geometry': {'height': 0.12797103881835942, 'width': 0.10432111336680616, 'x': 0.5570941108636772, 'y': 0.4431531270345052}, 'type': 'rect'}]}, {'editor': '', 'editor_name': '', 'id': '600ec9ef3846b37ab8546e39', 'labels': [{'color': '#ffaf00ff', 'id': '600a9a440337dc6e03183108', 'name': 'animal', 'probability': 0.1210256814956665}], 'modified': '2021-01-25T13:38:55.036000+00:00', 'shapes': [{'geometry': {'height': 0.12294184366861977, 'width': 0.10291260682298187, 'x': 0.39689714529636655, 'y': 0.39451395670572914}, 'type': 'rect'}]}, {'editor': '', 'editor_name': '', 'id': '600ec9ef3846b37ab8546e3a', 'labels': [{'color': '#ffaf00ff', 'id': '600a9a440337dc6e03183108', 'name': 'animal', 'probability': 0.12062352895736694}], 'modified': '2021-01-25T13:38:55.036000+00:00', 'shapes': [{'geometry': {'height': 0.12316345214843755, 'width': 0.10267041412850048, 'x': 0.3778478744182181, 'y': 0.42056182861328123}, 'type': 'rect'}]}, {'editor': '', 'editor_name': '', 'id': '600ec9ef3846b37ab8546e3b', 'labels': [{'color': '#ffaf00ff', 'id': '600a9a440337dc6e03183108', 'name': 'animal', 'probability': 0.11967867612838745}], 'modified': '2021-01-25T13:38:55.036000+00:00', 'shapes': [{'geometry': {'height': 0.10270380655924477, 'width': 0.07566858322659187, 'x': 0.5879730873919548, 'y': 0.3837515767415365}, 'type': 'rect'}]}, {'editor': '', 'editor_name': '', 'id': '600ec9ef3846b37ab8546e3c', 'labels': [{'color': '#ffff00ff', 'id': '600a9a440337dc6e03183107', 'name': 'bike', 'probability': 0.11915081739425659}], 'modified': '2021-01-25T13:38:55.036000+00:00', 'shapes': [{'geometry': {'height': 0.09134770711263024, 'width': 0.06715456087687732, 'x': 0.730375707671699, 'y': 0.43869908650716144}, 'type': 'rect'}]}, {'editor': '', 'editor_name': '', 'id': '600ec9ef3846b37ab8546e3d', 'labels': [{'color': '#ffff00ff', 'id': '600a9a440337dc6e03183107', 'name': 'bike', 'probability': 0.11844593286514282}], 'modified': '2021-01-25T13:38:55.036000+00:00', 'shapes': [{'geometry': {'height': 0.09386962890624995, 'width': 0.0681265400109512, 'x': 0.691488903365535, 'y': 0.4379327901204427}, 'type': 'rect'}]}, {'editor': '', 'editor_name': '', 'id': '600ec9ef3846b37ab8546e3e', 'labels': [{'color': '#ffaf00ff', 'id': '600a9a440337dc6e03183108', 'name': 'animal', 'probability': 0.1175391674041748}], 'modified': '2021-01-25T13:38:55.036000+00:00', 'shapes': [{'geometry': {'height': 0.1974660237630208, 'width': 0.1450935526097074, 'x': 0.49186842134210734, 'y': 0.6283880615234375}, 'type': 'rect'}]}, {'editor': '', 'editor_name': '', 'id': '600ec9ef3846b37ab8546e3f', 'labels': [{'color': '#ffaf00ff', 'id': '600a9a440337dc6e03183108', 'name': 'animal', 'probability': 0.11686533689498901}], 'modified': '2021-01-25T13:38:55.036000+00:00', 'shapes': [{'geometry': {'height': 0.12654210408528643, 'width': 0.10263195204943687, 'x': 0.6165390301108807, 'y': 0.49533126831054686}, 'type': 'rect'}]}, {'editor': '', 'editor_name': '', 'id': '600ec9ef3846b37ab8546e40', 'labels': [{'color': '#ffaf00ff', 'id': '600a9a440337dc6e03183108', 'name': 'animal', 'probability': 0.11630162596702576}], 'modified': '2021-01-25T13:38:55.036000+00:00', 'shapes': [{'geometry': {'height': 0.3166759745279949, 'width': 0.24851930544283873, 'x': 0.5196435042704748, 'y': 0.5038983662923177}, 'type': 'rect'}]}, {'editor': '', 'editor_name': '', 'id': '600ec9ef3846b37ab8546e41', 'labels': [{'color': '#ffaf00ff', 'id': '600a9a440337dc6e03183108', 'name': 'animal', 'probability': 0.11599642038345337}], 'modified': '2021-01-25T13:38:55.036000+00:00', 'shapes': [{'geometry': {'height': 0.20336158752441402, 'width': 0.14987919775207292, 'x': 0.746225521770377, 'y': 0.31087247212727864}, 'type': 'rect'}]}, {'editor': '', 'editor_name': '', 'id': '600ec9ef3846b37ab8546e42', 'labels': [{'color': '#ffaf00ff', 'id': '600a9a440337dc6e03183108', 'name': 'animal', 'probability': 0.11571526527404785}], 'modified': '2021-01-25T13:38:55.036000+00:00', 'shapes': [{'geometry': {'height': 0.3113161977132161, 'width': 0.24643177323705417, 'x': 0.32259123495433745, 'y': 0.32245267232259117}, 'type': 'rect'}]}, {'editor': '', 'editor_name': '', 'id': '600ec9ef3846b37ab8546e43', 'labels': [{'color': '#ffaf00ff', 'id': '600a9a440337dc6e03183108', 'name': 'animal', 'probability': 0.11478093266487122}], 'modified': '2021-01-25T13:38:55.036000+00:00', 'shapes': [{'geometry': {'height': 0.12343378702799479, 'width': 0.10137863063692898, 'x': 0.37753551803035046, 'y': 0.4719788614908854}, 'type': 'rect'}]}, {'editor': '', 'editor_name': '', 'id': '600ec9ef3846b37ab8546e44', 'labels': [{'color': '#ffaf00ff', 'id': '600a9a440337dc6e03183108', 'name': 'animal', 'probability': 0.11372622847557068}], 'modified': '2021-01-25T13:38:55.036000+00:00', 'shapes': [{'geometry': {'height': 0.12537134806315103, 'width': 0.09975676840924197, 'x': 0.41600611451570324, 'y': 0.47067179361979167}, 'type': 'rect'}]}, {'editor': '', 'editor_name': '', 'id': '600ec9ef3846b37ab8546e45', 'labels': [{'color': '#ffaf00ff', 'id': '600a9a440337dc6e03183108', 'name': 'animal', 'probability': 0.11276483535766602}], 'modified': '2021-01-25T13:38:55.036000+00:00', 'shapes': [{'geometry': {'height': 0.10337905883789067, 'width': 0.0676055640840113, 'x': 0.7362872566538251, 'y': 0.5147915649414062}, 'type': 'rect'}]}, {'editor': '', 'editor_name': '', 'id': '600ec9ef3846b37ab8546e46', 'labels': [{'color': '#ffaf00ff', 'id': '600a9a440337dc6e03183108', 'name': 'animal', 'probability': 0.11271253228187561}], 'modified': '2021-01-25T13:38:55.036000+00:00', 'shapes': [{'geometry': {'height': 0.1968697611490885, 'width': 0.1457755574595197, 'x': 0.45084531017776125, 'y': 0.6031899007161459}, 'type': 'rect'}]}, {'editor': '', 'editor_name': '', 'id': '600ec9ef3846b37ab8546e47', 'labels': [{'color': '#ffaf00ff', 'id': '600a9a440337dc6e03183108', 'name': 'animal', 'probability': 0.1117684543132782}], 'modified': '2021-01-25T13:38:55.037000+00:00', 'shapes': [{'geometry': {'height': 0.19742034912109374, 'width': 0.14442774231950095, 'x': 0.5129978146511264, 'y': 0.706615702311198}, 'type': 'rect'}]}, {'editor': '', 'editor_name': '', 'id': '600ec9ef3846b37ab8546e48', 'labels': [{'color': '#ffaf00ff', 'id': '600a9a440337dc6e03183108', 'name': 'animal', 'probability': 0.11158859729766846}], 'modified': '2021-01-25T13:38:55.037000+00:00', 'shapes': [{'geometry': {'height': 0.12687672932942712, 'width': 0.10088626255231148, 'x': 0.4353097622027534, 'y': 0.4430780029296875}, 'type': 'rect'}]}, {'editor': '', 'editor_name': '', 'id': '600ec9ef3846b37ab8546e49', 'labels': [{'color': '#ffaf00ff', 'id': '600a9a440337dc6e03183108', 'name': 'animal', 'probability': 0.11052903532981873}], 'modified': '2021-01-25T13:38:55.037000+00:00', 'shapes': [{'geometry': {'height': 0.1891936238606771, 'width': 0.14352497201091208, 'x': 0.6562853683070635, 'y': 0.23666941324869792}, 'type': 'rect'}]}, {'editor': '', 'editor_name': '', 'id': '600ec9ef3846b37ab8546e4a', 'labels': [{'color': '#ffaf00ff', 'id': '600a9a440337dc6e03183108', 'name': 'animal', 'probability': 0.11040723323822021}], 'modified': '2021-01-25T13:38:55.037000+00:00', 'shapes': [{'geometry': {'height': 0.10045115152994794, 'width': 0.07395535923811014, 'x': 0.5685545499990222, 'y': 0.43571726481119794}, 'type': 'rect'}]}, {'editor': '', 'editor_name': '', 'id': '600ec9ef3846b37ab8546e4b', 'labels': [{'color': '#ffaf00ff', 'id': '600a9a440337dc6e03183108', 'name': 'animal', 'probability': 0.11027500033378601}], 'modified': '2021-01-25T13:38:55.037000+00:00', 'shapes': [{'geometry': {'height': 0.12636118570963545, 'width': 0.10286768983690542, 'x': 0.5579901207075251, 'y': 0.49685577392578123}, 'type': 'rect'}]}, {'editor': '', 'editor_name': '', 'id': '600ec9ef3846b37ab8546e4c', 'labels': [{'color': '#ffff00ff', 'id': '600a9a440337dc6e03183107', 'name': 'bike', 'probability': 0.10985511541366577}], 'modified': '2021-01-25T13:38:55.037000+00:00', 'shapes': [{'geometry': {'height': 0.0963072713216146, 'width': 0.07025811072434296, 'x': 0.6706464287634935, 'y': 0.4130573527018229}, 'type': 'rect'}]}, {'editor': '', 'editor_name': '', 'id': '600ec9ef3846b37ab8546e4d', 'labels': [{'color': '#ffaf00ff', 'id': '600a9a440337dc6e03183108', 'name': 'animal', 'probability': 0.10949167609214783}], 'modified': '2021-01-25T13:38:55.037000+00:00', 'shapes': [{'geometry': {'height': 0.1256348164876303, 'width': 0.09967850743605289, 'x': 0.6791624754331587, 'y': 0.5209380594889322}, 'type': 'rect'}]}, {'editor': '', 'editor_name': '', 'id': '600ec9ef3846b37ab8546e4e', 'labels': [{'color': '#ffaf00ff', 'id': '600a9a440337dc6e03183108', 'name': 'animal', 'probability': 0.10939344763755798}], 'modified': '2021-01-25T13:38:55.037000+00:00', 'shapes': [{'geometry': {'height': 0.1267083740234375, 'width': 0.10388011717527768, 'x': 0.5379784193743156, 'y': 0.4712006632486979}, 'type': 'rect'}]}, {'editor': '', 'editor_name': '', 'id': '600ec9ef3846b37ab8546e4f', 'labels': [{'color': '#ffaf00ff', 'id': '600a9a440337dc6e03183108', 'name': 'animal', 'probability': 0.10891762375831604}], 'modified': '2021-01-25T13:38:55.037000+00:00', 'shapes': [{'geometry': {'height': 0.21093022664388023, 'width': 0.1494064235567898, 'x': 0.7272014212101063, 'y': 0.47620035807291666}, 'type': 'rect'}]}, {'editor': '', 'editor_name': '', 'id': '600ec9ef3846b37ab8546e50', 'labels': [{'color': '#ffaf00ff', 'id': '600a9a440337dc6e03183108', 'name': 'animal', 'probability': 0.10885950922966003}], 'modified': '2021-01-25T13:38:55.037000+00:00', 'shapes': [{'geometry': {'height': 0.19922139485677093, 'width': 0.14481610619231067, 'x': 0.552119516461006, 'y': 0.5993121337890625}, 'type': 'rect'}]}, {'editor': '', 'editor_name': '', 'id': '600ec9ef3846b37ab8546e51', 'labels': [{'color': '#ffff00ff', 'id': '600a9a440337dc6e03183107', 'name': 'bike', 'probability': 0.10880729556083679}], 'modified': '2021-01-25T13:38:55.037000+00:00', 'shapes': [{'geometry': {'height': 0.09384526570638024, 'width': 0.06761083495482634, 'x': 0.7113671141661452, 'y': 0.4611072285970052}, 'type': 'rect'}]}, {'editor': '', 'editor_name': '', 'id': '600ec9ef3846b37ab8546e52', 'labels': [{'color': '#ffaf00ff', 'id': '600a9a440337dc6e03183108', 'name': 'animal', 'probability': 0.10872209072113037}], 'modified': '2021-01-25T13:38:55.037000+00:00', 'shapes': [{'geometry': {'height': 0.12558120727539057, 'width': 0.10012569117158165, 'x': 0.39616346299573685, 'y': 0.49801417032877604}, 'type': 'rect'}]}, {'editor': '', 'editor_name': '', 'id': '600ec9ef3846b37ab8546e53', 'labels': [{'color': '#ffaf00ff', 'id': '600a9a440337dc6e03183108', 'name': 'animal', 'probability': 0.10771110653877258}], 'modified': '2021-01-25T13:38:55.037000+00:00', 'shapes': [{'geometry': {'height': 0.19460098266601566, 'width': 0.14417890374442666, 'x': 0.3942628557303074, 'y': 0.6821442159016927}, 'type': 'rect'}]}, {'editor': '', 'editor_name': '', 'id': '600ec9ef3846b37ab8546e54', 'labels': [{'color': '#ffaf00ff', 'id': '600a9a440337dc6e03183108', 'name': 'animal', 'probability': 0.1075214147567749}], 'modified': '2021-01-25T13:38:55.037000+00:00', 'shapes': [{'geometry': {'height': 0.31878540039062503, 'width': 0.24338937312998676, 'x': 0.6022439319290714, 'y': 0.4918128458658854}, 'type': 'rect'}]}, {'editor': '', 'editor_name': '', 'id': '600ec9ef3846b37ab8546e55', 'labels': [{'color': '#ffaf00ff', 'id': '600a9a440337dc6e03183108', 'name': 'animal', 'probability': 0.10635361075401306}], 'modified': '2021-01-25T13:38:55.037000+00:00', 'shapes': [{'geometry': {'height': 0.19794174194335945, 'width': 0.14428489408146894, 'x': 0.5335680373171543, 'y': 0.6548035176595052}, 'type': 'rect'}]}, {'editor': '', 'editor_name': '', 'id': '600ec9ef3846b37ab8546e56', 'labels': [{'color': '#ffaf00ff', 'id': '600a9a440337dc6e03183108', 'name': 'animal', 'probability': 0.10634565353393555}], 'modified': '2021-01-25T13:38:55.037000+00:00', 'shapes': [{'geometry': {'height': 0.09643925984700524, 'width': 0.07156792212189061, 'x': 0.3894389776771746, 'y': 0.464429931640625}, 'type': 'rect'}]}, {'editor': '', 'editor_name': '', 'id': '600ec9ef3846b37ab8546e57', 'labels': [{'color': '#ffff00ff', 'id': '600a9a440337dc6e03183107', 'name': 'bike', 'probability': 0.105878084897995}], 'modified': '2021-01-25T13:38:55.037000+00:00', 'shapes': [{'geometry': {'height': 0.09549992879231772, 'width': 0.06947366764608098, 'x': 0.6908915380064925, 'y': 0.38937856038411456}, 'type': 'rect'}]}, {'editor': '', 'editor_name': '', 'id': '600ec9ef3846b37ab8546e58', 'labels': [{'color': '#ffaf00ff', 'id': '600a9a440337dc6e03183108', 'name': 'animal', 'probability': 0.10540398955345154}], 'modified': '2021-01-25T13:38:55.037000+00:00', 'shapes': [{'geometry': {'height': 0.1279048156738281, 'width': 0.10429235274561954, 'x': 0.5765925516025892, 'y': 0.34155471801757814}, 'type': 'rect'}]}, {'editor': '', 'editor_name': '', 'id': '600ec9ef3846b37ab8546e59', 'labels': [{'color': '#ffaf00ff', 'id': '600a9a440337dc6e03183108', 'name': 'animal', 'probability': 0.10518947243690491}], 'modified': '2021-01-25T13:38:55.037000+00:00', 'shapes': [{'geometry': {'height': 0.09522349039713546, 'width': 0.07097991446828067, 'x': 0.38963755200592537, 'y': 0.413936767578125}, 'type': 'rect'}]}, {'editor': '', 'editor_name': '', 'id': '600ec9ef3846b37ab8546e5a', 'labels': [{'color': '#ffaf00ff', 'id': '600a9a440337dc6e03183108', 'name': 'animal', 'probability': 0.10511326789855957}], 'modified': '2021-01-25T13:38:55.037000+00:00', 'shapes': [{'geometry': {'height': 0.19494977315266926, 'width': 0.14654709072375632, 'x': 0.4512452088548185, 'y': 0.34168601989746095}, 'type': 'rect'}]}, {'editor': '', 'editor_name': '', 'id': '600ec9ef3846b37ab8546e5b', 'labels': [{'color': '#ffaf00ff', 'id': '600a9a440337dc6e03183108', 'name': 'animal', 'probability': 0.10473129153251648}], 'modified': '2021-01-25T13:38:55.037000+00:00', 'shapes': [{'geometry': {'height': 0.1242632548014323, 'width': 0.10217544880319152, 'x': 0.6974597305469727, 'y': 0.29126490275065103}, 'type': 'rect'}]}, {'editor': '', 'editor_name': '', 'id': '600ec9ef3846b37ab8546e5c', 'labels': [{'color': '#ffaf00ff', 'id': '600a9a440337dc6e03183108', 'name': 'animal', 'probability': 0.10472479462623596}], 'modified': '2021-01-25T13:38:55.037000+00:00', 'shapes': [{'geometry': {'height': 0.19814442952473954, 'width': 0.1443069706273467, 'x': 0.41210188883565396, 'y': 0.6269297281901042}, 'type': 'rect'}]}, {'editor': '', 'editor_name': '', 'id': '600ec9ef3846b37ab8546e5d', 'labels': [{'color': '#ffaf00ff', 'id': '600a9a440337dc6e03183108', 'name': 'animal', 'probability': 0.10443106293678284}], 'modified': '2021-01-25T13:38:55.038000+00:00', 'shapes': [{'geometry': {'height': 0.19600163777669266, 'width': 0.14364433049857245, 'x': 0.45154645058031523, 'y': 0.7592828877766927}, 'type': 'rect'}]}, {'editor': '', 'editor_name': '', 'id': '600ec9ef3846b37ab8546e5e', 'labels': [{'color': '#ffaf00ff', 'id': '600a9a440337dc6e03183108', 'name': 'animal', 'probability': 0.10384714603424072}], 'modified': '2021-01-25T13:38:55.038000+00:00', 'shapes': [{'geometry': {'height': 0.12576039632161462, 'width': 0.10286379397586826, 'x': 0.4344228045066098, 'y': 0.3928959147135417}, 'type': 'rect'}]}, {'editor': '', 'editor_name': '', 'id': '600ec9ef3846b37ab8546e5f', 'labels': [{'color': '#ffaf00ff', 'id': '600a9a440337dc6e03183108', 'name': 'animal', 'probability': 0.10346192121505737}], 'modified': '2021-01-25T13:38:55.038000+00:00', 'shapes': [{'geometry': {'height': 0.1275144958496094, 'width': 0.10205055208170366, 'x': 0.6368256188155116, 'y': 0.5224923706054687}, 'type': 'rect'}]}, {'editor': '', 'editor_name': '', 'id': '600ec9ef3846b37ab8546e60', 'labels': [{'color': '#ffaf00ff', 'id': '600a9a440337dc6e03183108', 'name': 'animal', 'probability': 0.10283112525939941}], 'modified': '2021-01-25T13:38:55.038000+00:00', 'shapes': [{'geometry': {'height': 0.19866124471028646, 'width': 0.1458020263977433, 'x': 0.3909317417646081, 'y': 0.5738763427734375}, 'type': 'rect'}]}, {'editor': '', 'editor_name': '', 'id': '600ec9ef3846b37ab8546e61', 'labels': [{'color': '#ffaf00ff', 'id': '600a9a440337dc6e03183108', 'name': 'animal', 'probability': 0.10173791646957397}], 'modified': '2021-01-25T13:38:55.038000+00:00', 'shapes': [{'geometry': {'height': 0.32222173055013015, 'width': 0.25349523666057183, 'x': 0.43674668561531993, 'y': 0.5704396057128907}, 'type': 'rect'}]}, {'editor': '', 'editor_name': '', 'id': '600ec9ef3846b37ab8546e62', 'labels': [{'color': '#ffaf00ff', 'id': '600a9a440337dc6e03183108', 'name': 'animal', 'probability': 0.10139456391334534}], 'modified': '2021-01-25T13:38:55.038000+00:00', 'shapes': [{'geometry': {'height': 0.19761703491210936, 'width': 0.14485097796806556, 'x': 0.35318340735978565, 'y': 0.5451211547851562}, 'type': 'rect'}]}, {'editor': '', 'editor_name': '', 'id': '600ec9ef3846b37ab8546e63', 'labels': [{'color': '#ffaf00ff', 'id': '600a9a440337dc6e03183108', 'name': 'animal', 'probability': 0.10076084733009338}], 'modified': '2021-01-25T13:38:55.038000+00:00', 'shapes': [{'geometry': {'height': 0.12391133626302081, 'width': 0.10277537320820945, 'x': 0.4156915428343046, 'y': 0.3686103820800781}, 'type': 'rect'}]}, {'editor': '', 'editor_name': '', 'id': '600ec9ef3846b37ab8546e64', 'labels': [{'color': '#ffaf00ff', 'id': '600a9a440337dc6e03183108', 'name': 'animal', 'probability': 0.10045230388641357}], 'modified': '2021-01-25T13:38:55.038000+00:00', 'shapes': [{'geometry': {'height': 0.10255193074544267, 'width': 0.07433509110509229, 'x': 0.6078978575514314, 'y': 0.5118170166015625}, 'type': 'rect'}]}, {'editor': '', 'editor_name': '', 'id': '600ec9ef3846b37ab8546e65', 'labels': [{'color': '#ffaf00ff', 'id': '600a9a440337dc6e03183108', 'name': 'animal', 'probability': 0.10038968920707703}], 'modified': '2021-01-25T13:38:55.038000+00:00', 'shapes': [{'geometry': {'height': 0.12724070231119794, 'width': 0.10469190767023229, 'x': 0.5166676011640527, 'y': 0.44506749471028645}, 'type': 'rect'}]}, {'editor': '', 'editor_name': '', 'id': '600ec9ef3846b37ab8546e66', 'labels': [{'color': '#ffff00ff', 'id': '600a9a440337dc6e03183107', 'name': 'bike', 'probability': 0.10013189911842346}], 'modified': '2021-01-25T13:38:55.038000+00:00', 'shapes': [{'geometry': {'height': 0.09259656270345051, 'width': 0.0692717703770338, 'x': 0.7295816395249922, 'y': 0.3901414744059245}, 'type': 'rect'}]}], 'id': '600ec9ee26b1517497e328db', 'image_id': '600a9a4f0337dc6e0318310a', 'kind': 'prediction', 'modified': '2021-01-25T13:38:54.787000+00:00', 'result_media': []}
        :param project_id:
        :param image_id:
        :return:
        '''
        url = f'{self.host}/v2/projects/{project_id}/media/images/{image_id}/results/online'
        headers = {
            'Authorization': f'bearer_token {self.token}',
        }
        response = self.request(method='GET', url=url, headers=headers)
        return response

    @retry()
    def __get_job_status(self, project_id: str) -> dict:
        url = f'{self.host}/v2/projects/{project_id}/jobs'
        headers = {
            'Authorization': f'bearer_token {self.token}',
        }
        response = self.request(method='GET', url=url, headers=headers)
        return response

    @retry()
    def __get_project_summary(self, project_id: str) -> dict:
        url = f'{self.host}/v2/projects/{project_id}/statistics/summary'
        headers = {
            'Authorization': f'bearer_token {self.token}',
        }
        response = self.request(method='GET', url=url, headers=headers)
        return response

    @retry()
    def __get_project(self, project_id: str) -> dict:
        url = f'{self.host}/v2/projects/{project_id}'
        headers = {
            'Authorization': f'bearer_token {self.token}',
        }
        response = self.request(method='GET', url=url, headers=headers)
        return response

    @retry()
    def __get_server_status(self) -> dict:
        url = f'{self.host}/v2/status'
        headers = {
            'Authorization': f'bearer_token {self.token}',
        }
        response = self.request(method='GET', url=url, headers=headers)
        return response

    @retry()
    def __get_tasks(self) -> List[dict]:
        url = f'{self.host}/v2/tasks'
        headers = {
            'Authorization': f'bearer_token {self.token}',
        }
        response = self.request(method='GET', url=url, headers=headers)
        return response

    def __delete_token(self):
        cache.delete(self.token_key)

    @retry()
    def __upload_annotation(self, project_id: str, image_id: str, annotation: List[dict]):
        url = f'{self.host}/v2/projects/{project_id}/media/images/{image_id}/annotations'
        headers = {
            'Authorization': f'bearer_token {self.token}',
            'Content-Type': 'application/json'
        }
        data = {
            'image_id': image_id,
            'data': annotation
        }
        response = self.request(method='POST', url=url, headers=headers, json=data)
        return response

    @retry()
    def __upload_image(self, project_id: str, buffer, image_path: str = '') -> dict:
        url = f'{self.host}/v2/projects/{project_id}/media/images'
        # print('file_path', image_path, os.path.isfile(image_path))
        files = {'file': buffer}
        # files = {'file': open(image_path, 'rb')}
        headers = {
            'Authorization': f'bearer_token {self.token}',
        }
        response = self.request(method='POST', url=url, headers=headers, files=files)
        return response

    @property
    def project_id_key(self):
        return f'{self.host}_{self.username}_project_id'

    @property
    def token(self) -> str:
        def get_token(host: str, username: str, password: str) -> dict:
            url = f'{host}/v2/authentication'
            data = {
                'username': (None, username),
                'password': (None, password),
            }
            response = requests.post(url=url, files=data, verify=False)
            return response.json()

        try:
            token = cache.get(self.token_key)
        except CacheMiss:
            response = get_token(self.host, self.username, self.password)
            cache.set(cache_key=self.token_key, data=response['secure_token'], timeout=response['expires_in'])
            token = response['secure_token']
        return token

    @property
    def token_key(self):
        return f'{self.host}_{self.username}_token'

    def request(self, method: str, url: str, **kwargs) -> Union[list, dict, str]:
        print('Request')
        print(f'Url {url}\ndata {kwargs.get("data")}, files {kwargs.get("files")}')
        response = requests.request(method=method, url=url, verify=False, **kwargs)
        if response.status_code == 401:
            self.__delete_token()
            raise Exception("401")
        result = response.json()
        print('Resp', result, '\n')
        return result

    def create_project(self, name: str, description: str = '', project_class: str = None,
                       labels: List[dict] = None) -> dict:
        all_tasks = self.__get_tasks()
        task_type = self.TRAINING_CLASS.get(project_class)
        tasks = [
            next(({'temp_id': '_1_', **task}
                  for task in all_tasks
                  if task['task_type'] == 'DATASET'), {}),
            next(({'temp_id': '_2_', **task}
                  for task in all_tasks
                  if task['task_type'] == task_type), {}),
        ]
        labels = [{
            'name': label['name'],
            'temp_id': label['name']
        } for label in labels]
        r = self.__create_project(name=name, description=description, tasks=tasks, labels=labels)
        return r

    def get_server_status(self) -> dict:
        return self.__get_server_status()

    def upload_annotations(self, project_id: str, frames_data: List[dict]):
        for frame in frames_data:
            annotation = self.__convert_annotation_from_cvat(frame['shapes'])
            self.__upload_annotation(project_id=project_id, image_id=frame['third_party_id'], annotation=annotation)

    def upload_images(self, project_id: str, images: List[dict] = None) -> list:
        images_list = []
        for image in images:
            response = self.__upload_image(project_id=project_id, image_path=image['path'])
            images_list.append({
                'id': image['id'],
                'path': image['path'],
                'third_party_id': response['id']
            })
        return images_list

    def upload_image(self, training_id: str, buffer):
        response = self.__upload_image(project_id=training_id, buffer=buffer)
        return response.get('id')

    def get_project_status(self, project_id) -> dict:
        summary = self.__get_project_summary(project_id=project_id)
        jobs = self.__get_job_status(project_id=project_id)
        media_amount = next(item['value'] for item in summary if item['key'] == 'Media')
        annotation_amount = next(item['value'] for item in summary if item['key'] == 'Annotation')
        score = next(item['value'] for item in summary if item['key'] == 'Score')
        if len(jobs['items']) == 0 and score == 0:
            status = 'Not started'
        elif len(jobs['items']) == 0 and score > 0:
            status = 'Finished'
        else:
            status = 'In progress'
        progress = 0 if len(jobs["items"]) == 0 else jobs["items"][0]["status"]["progress"]
        time_remaining = 0 if len(jobs["items"]) == 0 else jobs["items"][0]["status"]['time_remaining']
        result = {
            'media_amount': media_amount,
            'annotation_amount': annotation_amount,
            'score': score,
            'status': status,
            'progress': progress,
            'time_remaining': time_remaining,
        }
        return result

    def get_annotation(self, project_id: str, image_id: str, width: int, height: int, frame: int,
                       labels_mapping: dict) -> dict:
        annotation = self.__get_annotation(project_id=project_id, image_id=image_id)
        cvat_annotation = self.__convert_annotation_to_cvat(annotation=annotation, image_width=width,
                                                            image_height=height, frame=frame,
                                                            labels_mapping=labels_mapping)
        return cvat_annotation

    def get_labels(self, project_id: str) -> dict:
        project = self.__get_project(project_id=project_id)
        labels = [{
            'id': label['id'],
            'name': label['name']
        } for label in project.get('labels')]
        return labels


'''
 https://nnlicv205.inn.intel.com/v2/authentication"
payload = {
    'username': (None, 'intel'),
    'password': (None, 'Int3l!')
'''


def get_images(path: str) -> List[dict]:
    result = []
    i = 1000
    for root, dirs, files in os.walk(path):
        for file in files:
            i += 1
            p = os.path.join(root, file)
            result.append({
                'id': i,
                'path': p,
            })
    return result


if __name__ == '__main__':
    client = NousServer('https://nnlicv205.inn.intel.com', 'intel', 'Int3l!')
    # p_id = client.create_project('asd2', 'description', 'DETECTION', [{
    #     'name': 'bike',
    #     "color": "#ffff00ff",
    #     "temp_id": "_1_",
    #     "group": "default",
    # }, {
    #     'name': 'animal',
    #     "color": "#ffaf00ff",
    #     "temp_id": "_2_",
    #     "group": "default",
    # }])
    p_id = '600a9a440337dc6e03183104'
    # pr = client._NousServer__get_project(p_id)
    # print(pr)
    # client.get_server_status()
    # images = get_images('images')
    # print(images)
    # images = client.upload_images(project_id=p_id, images=images)
    # print(images)
    images = [
        {
            'id': 1001, 'path': 'images\\33--Running\\33_Running_Running_33_107.jpg',
            'third_party_id': '600a9a4f0337dc6e0318310a'
        }, {
            'id': 1002, 'path': 'images\\33--Running\\33_Running_Running_33_119.jpg',
            'third_party_id': '600a9a560337dc6e0318310b'
        }, {
            'id': 1003, 'path': 'images\\33--Running\\33_Running_Running_33_17.jpg',
            'third_party_id': '600a9a5c0337dc6e0318310c'
        }, {
            'id': 1004, 'path': 'images\\33--Running\\33_Running_Running_33_203.jpg',
            'third_party_id': '600a9a620337dc6e0318310d'
        }, {
            'id': 1005, 'path': 'images\\33--Running\\33_Running_Running_33_209.jpg',
            'third_party_id': '600a9a680337dc6e0318310e'
        }, {
            'id': 1006, 'path': 'images\\33--Running\\33_Running_Running_33_266.jpg',
            'third_party_id': '600a9a6f0337dc6e0318310f'
        }, {
            'id': 1007, 'path': 'images\\33--Running\\33_Running_Running_33_286.jpg',
            'third_party_id': '600a9a760337dc6e03183110'
        }, {
            'id': 1008, 'path': 'images\\33--Running\\33_Running_Running_33_316.jpg',
            'third_party_id': '600a9a810337dc6e03183111'
        }, {
            'id': 1009, 'path': 'images\\33--Running\\33_Running_Running_33_332.jpg',
            'third_party_id': '600a9a890337dc6e03183112'
        }, {
            'id': 1010, 'path': 'images\\33--Running\\33_Running_Running_33_341.jpg',
            'third_party_id': '600a9a900337dc6e03183113'
        }, {
            'id': 1011, 'path': 'images\\33--Running\\33_Running_Running_33_35.jpg',
            'third_party_id': '600a9a970337dc6e03183114'
        }, {
            'id': 1012, 'path': 'images\\33--Running\\33_Running_Running_33_411.jpg',
            'third_party_id': '600a9a9c0337dc6e03183115'
        }, {
            'id': 1013, 'path': 'images\\33--Running\\33_Running_Running_33_44.jpg',
            'third_party_id': '600a9aa30337dc6e03183116'
        }, {
            'id': 1014, 'path': 'images\\33--Running\\33_Running_Running_33_475.jpg',
            'third_party_id': '600a9aa90337dc6e03183117'
        }, {
            'id': 1015, 'path': 'images\\33--Running\\33_Running_Running_33_490.jpg',
            'third_party_id': '600a9aaf0337dc6e03183118'
        }, {
            'id': 1016, 'path': 'images\\33--Running\\33_Running_Running_33_517.jpg',
            'third_party_id': '600a9ab50337dc6e03183119'
        }, {
            'id': 1017, 'path': 'images\\33--Running\\33_Running_Running_33_538.jpg',
            'third_party_id': '600a9abb0337dc6e0318311a'
        }, {
            'id': 1018, 'path': 'images\\33--Running\\33_Running_Running_33_547.jpg',
            'third_party_id': '600a9ac10337dc6e0318311b'
        }, {
            'id': 1019, 'path': 'images\\33--Running\\33_Running_Running_33_569.jpg',
            'third_party_id': '600a9ac80337dc6e0318311c'
        }, {
            'id': 1020, 'path': 'images\\33--Running\\33_Running_Running_33_577.jpg',
            'third_party_id': '600a9acf0337dc6e0318311d'
        }, {
            'id': 1021, 'path': 'images\\33--Running\\33_Running_Running_33_586.jpg',
            'third_party_id': '600a9ad50337dc6e0318311e'
        }, {
            'id': 1022, 'path': 'images\\33--Running\\33_Running_Running_33_747.jpg',
            'third_party_id': '600a9adc0337dc6e0318311f'
        }, {
            'id': 1023, 'path': 'images\\33--Running\\33_Running_Running_33_760.jpg',
            'third_party_id': '600a9ae40337dc6e03183120'
        }, {
            'id': 1024, 'path': 'images\\33--Running\\33_Running_Running_33_771.jpg',
            'third_party_id': '600a9aea0337dc6e03183121'
        }, {
            'id': 1025, 'path': 'images\\33--Running\\33_Running_Running_33_786.jpg',
            'third_party_id': '600a9af10337dc6e03183122'
        }, {
            'id': 1026, 'path': 'images\\33--Running\\33_Running_Running_33_891.jpg',
            'third_party_id': '600a9af70337dc6e03183123'
        }]
    labels_map = {
        'bike': '600a9a440337dc6e03183107',
        'animal': '600a9a440337dc6e03183108'
    }
    ann = [
        # {
        #     "id": str(uuid.uuid4()),
        #     # 'temp_id': '_1_',
        #     "shapes": [
        #         {
        #             "type": "polygon",
        #             "geometry": {
        #                 "x": 0.0,
        #                 "y": 0.0,
        #                 "width": 0.0,
        #                 "height": 0.0,
        #                 "points": [
        #                     {
        #                         "x": 0.214763656,
        #                         "y": 0.363911748,
        #                         "r": 0.0
        #                     },
        #                     {
        #                         "x": 0.439329,
        #                         "y": 0.2809801,
        #                         "r": 0.0
        #                     },
        #                     {
        #                         "x": 0.5235204,
        #                         "y": 0.6612841,
        #                         "r": 0.0
        #                     },
        #                     {
        #                         "x": 0.153001368,
        #                         "y": 0.7309409,
        #                         "r": 0.0
        #                     },
        #                     {
        #                         "x": 0.3219314,
        #                         "y": 0.5822182,
        #                         "r": 0.0
        #                     },
        #                     {
        #                         "x": 0.122968152,
        #                         "y": 0.5304315,
        #                         "r": 0.0
        #                     },
        #                     {
        #                         "x": 0.214763656,
        #                         "y": 0.363911748,
        #                         "r": 0.0
        #                     }
        #                 ]
        #             }
        #         }
        #     ],
        #     "editor": None,
        #     "labels": [
        #         {
        #             "id": labels_map['bike'],
        #             "probability": 1.0
        #         }
        #     ]
        # },
        # {
        #     "id": str(uuid.uuid4()),
        #     # 'temp_id': '_2_',
        #     "shapes": [
        #         {
        #             "type": "point",
        #             "geometry": {
        #                 "x": 0.543898344,
        #                 "y": 0.189405054,
        #                 "width": 0.025,
        #                 "height": 0.0333333351,
        #                 "points": [
        #                     {
        #                         "x": 0.556398332,
        #                         "y": 0.201905057,
        #                         "r": 0.0125
        #                     }
        #                 ]
        #             }
        #         }
        #     ],
        #     "editor": None,
        #     "labels": [
        #         {
        #             "id": labels_map['bike'],
        #             "probability": 1.0
        #         }
        #     ]
        # },
        {
            "id": str(uuid.uuid4()),
            "shapes": [
                {
                    "type": "rect",
                    "geometry": {
                        "x": 0.635174036,
                        "y": 0.393743843,
                        "width": 0.175549313,
                        "height": 0.204229221,
                        "points": None
                    }
                }
            ],
            "editor": None,
            "labels": [
                {
                    "id": labels_map['animal'],
                    "probability": 1.0
                }
            ]
        }
    ]

    image_data = [{**image, 'annotation': ann} for image in images]
    client.upload_annotations(project_id=p_id, image_data=image_data)

a = {
    'name': 'tfet1dffff12deef3fs',
    'description': 'description',
    'dimensions': [],
    'labels': [{
        'name': 'bike'
    }, {
        'name': 'animal'
    }],
    'group_type': 'normal',
    'pipeline': {
        'connections': [{
            'from': {'port_name': 'Output dataset', 'type': 'dataset_2d', 'task_id': '_1_'},
            'to': {'port_name': 'Input dataset', 'type': 'dataset_2d', 'task_id': '_2_'}
        }], 'tasks': [{
            'temp_id': '_1_',
            'capabilities': [],
            'class_name': 'Dataset2DTask',
            'class_path': 'nous.director_microservice.chaining.task_dataset_2d',
            'input_ports': [],
            'instantiation': 'CLASS',
            'is_trainable': False,
            'output_ports': [{'port_name': 'Output dataset', 'type': 'dataset_2d'}],
            'pipeline_friendly': True,
            'properties': [],
            'task_family': 'DATASET',
            'task_name': 'Image Dataset',
            'task_type': 'DATASET',
            'task_type_sort_priority': -1
        }, {
            'temp_id': '_2_',
            'capabilities': [],
            'grpc_address': 'nous_detection:50058',
            'input_ports': [{'port_name': 'Input dataset', 'type': 'dataset_2d'}],
            'instantiation': 'GRPC',
            'is_trainable': True,
            'output_ports': [{'port_name': 'Output dataset', 'type': 'dataset_2d'}],
            'pipeline_friendly': True,
            'properties': [{
                'id': 'labels',
                'user_value': [{'name': 'bike'}, {'name': 'animal'}]
            }],
            'task_family': 'VISION',
            'task_name': 'Detection',
            'task_type': 'DETECTION',
            'task_type_sort_priority': -1
        }]
    },
    'pipeline_representation': 'Detection',
    'type': 'project'
}

b = {
    'image_id': '600a9a5c0337dc6e0318310c',
    'data': [{
        # 'id': '1a6c0ba6-74a9-4e46-b69c-9bc3de815966',
        'temp_id': '_1_',
        'shapes': [{
            'type': 'polygon',
            'geometry': {
                'x': 0.0,
                'y': 0.0,
                'width': 0.0,
                'height': 0.0,
                'points': [
                    {
                        'x': 0.214763656,
                        'y': 0.363911748,
                        'r': 0.0
                    },
                    {
                        'x': 0.439329,
                        'y': 0.2809801,
                        'r': 0.0
                    },
                    {
                        'x': 0.5235204,
                        'y': 0.6612841,
                        'r': 0.0
                    },
                    {
                        'x': 0.153001368,
                        'y': 0.7309409,
                        'r': 0.0
                    },
                    {
                        'x': 0.3219314,
                        'y': 0.5822182,
                        'r': 0.0
                    },
                    {
                        'x': 0.122968152,
                        'y': 0.5304315,
                        'r': 0.0
                    },
                    {
                        'x': 0.214763656,
                        'y': 0.363911748,
                        'r': 0.0
                    }]
            }
        }],
        'editor': None,
        'labels': [{
            # 'id':,
            'probability': 1.0
        }]
    }, {
        # 'id': 'ef24885b-bb75-4b24-af09-756bf995a134',
        'temp_id': '_2_',
        'shapes': [{
            'type': 'point',
            'geometry': {
                'x': 0.543898344,
                'y': 0.189405054,
                'width': 0.025,
                'height': 0.0333333351,
                'points': [
                    {
                        'x': 0.556398332,
                        'y': 0.201905057,
                        'r': 0.0125
                    }]
            }
        }],
        'editor': None,
        'labels': [{
            'id': '600a9a440337dc6e03183107',
            'probability': 1.0
        }]
    }, {
        # 'id': '92e3bfaf-1b13-4037-b07e-32fac711d9fd',
        'temp_id': '_1_',
        'shapes': [{
            'type': 'rect',
            'geometry': {
                'x': 0.635174036,
                'y': 0.393743843,
                'width': 0.175549313,
                'height': 0.204229221,
                'points': None
            }
        }],
        'editor': None, 'labels': [
            {'id': '600a9a440337dc6e03183106', 'probability': 1.0}]
    }]
}

var = {'name': 'vcv_cvat', 'description': '', 'dimensions': [], 'group_type': 'normal', 'pipeline': {'connections': [
    {'from': {'port_name': 'Output dataset', 'type': 'dataset_2d', 'task_id': '_1_'},
     'to': {'port_name': 'Input dataset', 'type': 'dataset_2d', 'task_id': '_2_'}}], 'tasks': [
    {'temp_id': '_1_', 'capabilities': [], 'class_name': 'Dataset2DTask',
     'class_path': 'nous.director_microservice.chaining.task_dataset_2d', 'input_ports': [], 'instantiation': 'CLASS',
     'is_trainable': False, 'output_ports': [{'port_name': 'Output dataset', 'type': 'dataset_2d'}],
     'pipeline_friendly': True, 'properties': [], 'task_family': 'DATASET', 'task_name': 'Image Dataset',
     'task_type': 'DATASET', 'task_type_sort_priority': -1},
    {'temp_id': '_2_', 'capabilities': [], 'grpc_address': 'nous_detection:50058',
     'input_ports': [{'port_name': 'Input dataset', 'type': 'dataset_2d'}], 'instantiation': 'GRPC',
     'is_trainable': True, 'output_ports': [{'port_name': 'Output dataset', 'type': 'dataset_2d'}],
     'pipeline_friendly': True, 'properties': [{'id': 'labels', 'user_value': [{'name': 'ff'}, {'name': 'fds'}]}],
     'task_family': 'VISION', 'task_name': 'Detection', 'task_type': 'DETECTION', 'task_type_sort_priority': -1}]},
       'pipeline_representation': 'Detection', 'type': 'project'}

# cvat_annotation_format = {
#     'version': 38,
#     'tags': [],
#     'shapes': [OrderedDict(
#         [('type',
#           'rectangle'), ('occluded', False), ('z_order', 0),
#          ('points', [346.38671875, 216.03125, 641.9536743164062, 646.1259460449219]), ('id', 7), ('frame', 0),
#          ('label_id', 65), ('group', 0), ('source',
#                                           'manual'), ('attributes', [])]), OrderedDict(
#         [('type',
#           'rectangle'), ('occluded', False), ('z_order', 0),
#          ('points', [212.8046875, 872.1142578125, 736.3857421875, 1264.343994140625]), ('id', 8), ('frame', 0),
#          ('label_id', 65), ('group', 0), ('source',
#                                           'manual'), ('attributes', [])])],
#     'tracks': []}<|MERGE_RESOLUTION|>--- conflicted
+++ resolved
@@ -14,11 +14,10 @@
 from cvat.apps import dataset_manager  as dm
 from cvat.apps.engine.frame_provider import FrameProvider
 from cvat.apps.engine.models import Project, Task, TrainingProjectImage, Job, ShapeType, Label, Image, \
-    Data, TrainingProjectLabel, TrainingProject
+    Data, TrainingProjectLabel
 
 
 @job
-<<<<<<< HEAD
 def save_prediction_server_status_to_cache_job(cache_key,
                                                cvat_project_id,
                                                timeout=60):
@@ -27,17 +26,6 @@
                             password=cvat_project.training_project.password)
     status = api.get_project_status(project_id=cvat_project.training_project.training_id)
 
-=======
-def save_prediction_server_status_to_cache_job(cache_key: str,
-                                               cvat_project_id: int,
-                                               timeout: int = 60):
-    training_project = Project.objects.get(pk=cvat_project_id).training_project
-    api = TrainingServerAPI(host=training_project.host,
-                            username=training_project.username,
-                            password=training_project.password)
-    training_project = Project.objects.get(pk=cvat_project_id).training_project
-    status = api.get_project_status(project_id=training_project.training_id)
->>>>>>> 7315781e
     resp = {
         **status,
         'status': 'done'
@@ -47,36 +35,28 @@
 
 @job
 def save_frame_prediction_to_cache_job(cache_key: str,
-<<<<<<< HEAD
                                        task_id: int,
                                        frame: int,
-                                       timeout=60):
+                                       timeout: int = 60):
     task = Task.objects.get(pk=task_id)
-    cvat_project = Project.objects.get(pk=task.project_id)
-    api = TrainingServerAPI(host=cvat_project.training_project.host, username=cvat_project.training_project.username,
-                            password=cvat_project.training_project.password)
-    image = TrainingProjectImage.objects.get(task=task, idx=frame)
-    annotation = api.get_annotation(project_id=cvat_project.training_project.training_id,
-                                    image_id=image.training_image_id)
-=======
-                                       cvat_project_id: int,
-                                       frame: int,
-                                       timeout: int = 60):
-    training_project_image = TrainingProjectImage.objects.get(idx=frame, task__project_id=cvat_project_id)
-    cvat_labels = Label.objects.filter(project__id=cvat_project_id).all()
-    training_project = Project.objects.get(pk=cvat_project_id).training_project
+    training_project_image = TrainingProjectImage.objects.get(idx=frame, task__project_id=task.project_id)
+    cvat_labels = Label.objects.filter(project__id=task.project_id).all()
+    training_project = Project.objects.get(pk=task.project_id).training_project
     api = TrainingServerAPI(host=training_project.host,
                             username=training_project.username,
                             password=training_project.password)
+    image = Image.objects.get(frame=frame, data=task.data)
     labels_mapping = {
-        cvat_labels.training_project_label: cvat_label.id
+        TrainingProjectLabel.objects.get(cvat_label=cvat_label).training_label_id: cvat_label.id
         for cvat_label in cvat_labels
     }
+    print(labels_mapping)
     annotation = api.get_annotation(project_id=training_project.training_id,
                                     image_id=training_project_image.training_image_id,
+                                    width=image.width,
+                                    height=image.height,
                                     labels_mapping=labels_mapping,
                                     frame=frame)
->>>>>>> 7315781e
     resp = {
         'annotation': annotation,
         'status': 'done'
@@ -133,10 +113,9 @@
         username=cvat_project.training_project.username,
         password=cvat_project.training_project.password,
     )
-    # training_project_labels = api.get_labels(project_id=training_project.training_id)
     cvat_labels = Label.objects.filter(project=cvat_project).all()
     labels_mapping = {
-        cvat_label.id: cvat_labels.training_project_label
+        cvat_label.id: TrainingProjectLabel.objects.get(cvat_label=cvat_label).training_label_id
         for cvat_label in cvat_labels
     }
 
@@ -164,29 +143,16 @@
 @async_to_sync
 async def create_training_project_job_async(cvat_project_id):
     cvat_project = Project.objects.get(pk=cvat_project_id)
-    # training_project_filter = TrainingProject.objects.filter(cvat_project=cvat_project).all()
-    # if len(training_project_filter) == 0:
-    training_project, _ = TrainingProject.objects.get_or_create(host='https://nnlicv205.inn.intel.com',
-                                                                username='intel',
-                                                                password='Int3l!',
-                                                                cvat_project=cvat_project)
+    if not cvat_project.project_class:
+        cvat_project.project_class = cvat_project.ProjectClass.DETECTION
+    training_project = cvat_project.training_project
     api = TrainingServerAPI(
-        host=training_project.host,
-        username=training_project.username,
-        password=training_project.password,
+        host=cvat_project.training_project.host,
+        username=cvat_project.training_project.username,
+        password=cvat_project.training_project.password,
     )
-    training_id = await create_training_project(cvat_project=cvat_project, training_project=training_project, api=api)
-
-
-# async def create_training_project_async(cvat_project_id):
-#     cvat_project = Project.objects.get(pk=cvat_project_id)
-#     api = TrainingServer(
-#         host=cvat_project.training_server.host,
-#         username=cvat_project.training_server.username,
-#         password=cvat_project.training_server.password,
-#     )
-#     training_id = await create_training_project(cvat_project=cvat_project, api=api)
-#     await upload_images(cvat_project_id=cvat_project_id, training_id=training_id, api=api)
+    training_id = await create_training_project(cvat_project=cvat_project, training_project=training_project,
+                                                api=api)
 
 
 async def create_training_project(cvat_project, training_project, api):
@@ -277,151 +243,13 @@
     }
 
     @staticmethod
-    def __convert_labels_from_cvat(from_labels):
-        '''
-            {
-      "color": "#e100ffff",
-      "exclude_labels": [
-        "5ee8a96b2afa2331c4fc4f2a"
-      ],
-      "group": "default",
-      "id": "5ee8a96b2afa2331c4fc4f29",
-      "is_empty": false,
-      "level": "local",
-      "name": "animal",
-      "parent": null,
-      "show_to_user": true,
-      "task_id": "5ee8a96b2afa2331c4fc4f28"
-    },
-        '''
-        return []
-
-    @staticmethod
     def __convert_annotation_from_cvat(shapes):
-        '''
-        {
-   "image_id":"{{IMAGE_ID}}",
-   "data":[
-      {
-         "id":"1a6c0ba6-74a9-4e46-b69c-9bc3de815966",
-         "shapes":[
-            {
-               "type":"polygon",
-               "geometry":{
-                  "x":0.0,
-                  "y":0.0,
-                  "width":0.0,
-                  "height":0.0,
-                  "points":[
-                     {
-                        "x":0.214763656,
-                        "y":0.363911748,
-                        "r":0.0
-                     },
-                     {
-                        "x":0.439329,
-                        "y":0.2809801,
-                        "r":0.0
-                     },
-                     {
-                        "x":0.5235204,
-                        "y":0.6612841,
-                        "r":0.0
-                     },
-                     {
-                        "x":0.153001368,
-                        "y":0.7309409,
-                        "r":0.0
-                     },
-                     {
-                        "x":0.3219314,
-                        "y":0.5822182,
-                        "r":0.0
-                     },
-                     {
-                        "x":0.122968152,
-                        "y":0.5304315,
-                        "r":0.0
-                     },
-                     {
-                        "x":0.214763656,
-                        "y":0.363911748,
-                        "r":0.0
-                     }
-                  ]
-               }
-            }
-         ],
-         "editor":null,
-         "labels":[
-            {
-               "id":"5efb3a36b86b6dccbfd76b14",
-               "probability":1.0
-            }
-         ]
-      },
-      {
-         "id":"ef24885b-bb75-4b24-af09-756bf995a134",
-         "shapes":[
-            {
-               "type":"point",
-               "geometry":{
-                  "x":0.543898344,
-                  "y":0.189405054,
-                  "width":0.025,
-                  "height":0.0333333351,
-                  "points":[
-                     {
-                        "x":0.556398332,
-                        "y":0.201905057,
-                        "r":0.0125
-                     }
-                  ]
-               }
-            }
-         ],
-         "editor":null,
-         "labels":[
-            {
-               "id":"5efb3a36b86b6dccbfd76b15",
-               "probability":1.0
-            }
-         ]
-      },
-      {
-         "id":"92e3bfaf-1b13-4037-b07e-32fac711d9fd",
-         "shapes":[
-            {
-               "type":"rect",
-               "geometry":{
-                  "x":0.635174036,
-                  "y":0.393743843,
-                  "width":0.175549313,
-                  "height":0.204229221,
-                  "points":null
-               }
-            }
-         ],
-         "editor":null,
-         "labels":[
-            {
-               "id":"5efb3a36b86b6dccbfd76b14",
-               "probability":1.0
-            }
-         ]
-      }
-   ]
-}
-
-        :param from_annotation:
-        :return:
-        '''
         data = []
         for shape in shapes:
             x0, y0, x1, y1 = shape['points']
             x = x0 / shape['width']
             y = y0 / shape['height']
-            width = (x1 - x0) / shape['width']  # width * shape['width'] + x0
+            width = (x1 - x0) / shape['width']
             height = (y1 - y0) / shape['height']
             data.append({
                 "id": str(uuid.uuid4()),
@@ -452,8 +280,10 @@
                                      labels_mapping: dict) -> dict:
         shapes = []
         for i, annotation in enumerate(annotation['data']):
+            label_id = annotation['labels'][0]['id']
+            if not labels_mapping.get(label_id):
+                continue
             shape = annotation['shapes'][0]
-            label_id = annotation['labels'][0]['id']
             if shape['type'] != 'rect':
                 continue
             x = shape['geometry']['x']
@@ -470,14 +300,14 @@
                 ('z_order', 0),
                 ('points', [x0, y0, x1, y1]),
                 ('id', i),
-                ('frame', frame),
-                ('label_id', labels_mapping[label_id]),
+                ('frame', int(frame)),
+                ('label', labels_mapping.get(label_id)),
                 ('group', 0),
                 ('source', 'auto'),
-                ('attributes', [])
+                ('attributes', {})
             ]))
-
-        return annotation
+        return shapes
+
 
     @retry()
     def __create_project(self, name: str, description: str = None,
@@ -520,12 +350,6 @@
 
     @retry()
     def __get_annotation(self, project_id: str, image_id: str) -> dict:
-        '''
-        {'data': [{'editor': '', 'editor_name': '', 'id': '600ec9ef3846b37ab8546dda', 'labels': [{'color': '#ffaf00ff', 'id': '600a9a440337dc6e03183108', 'name': 'animal', 'probability': 0.5949299335479736}], 'modified': '2021-01-25T13:38:55.031000+00:00', 'shapes': [{'geometry': {'height': 0.23254196166992186, 'width': 0.16186065100907376, 'x': 0.6639615895601925, 'y': 0.37116973876953124}, 'type': 'rect'}]}, {'editor': '', 'editor_name': '', 'id': '600ec9ef3846b37ab8546ddb', 'labels': [{'color': '#ffaf00ff', 'id': '600a9a440337dc6e03183108', 'name': 'animal', 'probability': 0.4465341866016388}], 'modified': '2021-01-25T13:38:55.031000+00:00', 'shapes': [{'geometry': {'height': 0.2205338287353516, 'width': 0.15582038583385482, 'x': 0.6094646048038563, 'y': 0.3778854115804036}, 'type': 'rect'}]}, {'editor': '', 'editor_name': '', 'id': '600ec9ef3846b37ab8546ddc', 'labels': [{'color': '#ffaf00ff', 'id': '600a9a440337dc6e03183108', 'name': 'animal', 'probability': 0.3783963918685913}], 'modified': '2021-01-25T13:38:55.032000+00:00', 'shapes': [{'geometry': {'height': 0.20676183064778647, 'width': 0.15339418108084324, 'x': 0.6494346112572356, 'y': 0.33074376424153645}, 'type': 'rect'}]}, {'editor': '', 'editor_name': '', 'id': '600ec9ef3846b37ab8546ddd', 'labels': [{'color': '#ffaf00ff', 'id': '600a9a440337dc6e03183108', 'name': 'animal', 'probability': 0.36928653717041016}], 'modified': '2021-01-25T13:38:55.032000+00:00', 'shapes': [{'geometry': {'height': 0.21628929138183595, 'width': 0.15760835688164898, 'x': 0.7025931767737015, 'y': 0.33435295104980467}, 'type': 'rect'}]}, {'editor': '', 'editor_name': '', 'id': '600ec9ef3846b37ab8546dde', 'labels': [{'color': '#ffaf00ff', 'id': '600a9a440337dc6e03183108', 'name': 'animal', 'probability': 0.3307739496231079}], 'modified': '2021-01-25T13:38:55.032000+00:00', 'shapes': [{'geometry': {'height': 0.12125213623046877, 'width': 0.10699699697864518, 'x': 0.6962761526859746, 'y': 0.39386240641276044}, 'type': 'rect'}]}, {'editor': '', 'editor_name': '', 'id': '600ec9ef3846b37ab8546ddf', 'labels': [{'color': '#ffaf00ff', 'id': '600a9a440337dc6e03183108', 'name': 'animal', 'probability': 0.3221939206123352}], 'modified': '2021-01-25T13:38:55.032000+00:00', 'shapes': [{'geometry': {'height': 0.12233866373697916, 'width': 0.10684307227295842, 'x': 0.6777566807141739, 'y': 0.4170698038736979}, 'type': 'rect'}]}, {'editor': '', 'editor_name': '', 'id': '600ec9ef3846b37ab8546de0', 'labels': [{'color': '#ffaf00ff', 'id': '600a9a440337dc6e03183108', 'name': 'animal', 'probability': 0.3121785521507263}], 'modified': '2021-01-25T13:38:55.032000+00:00', 'shapes': [{'geometry': {'height': 0.20756629943847654, 'width': 0.15233989233367884, 'x': 0.5697756732658987, 'y': 0.3612097930908203}, 'type': 'rect'}]}, {'editor': '', 'editor_name': '', 'id': '600ec9ef3846b37ab8546de1', 'labels': [{'color': '#ffaf00ff', 'id': '600a9a440337dc6e03183108', 'name': 'animal', 'probability': 0.30761095881462097}], 'modified': '2021-01-25T13:38:55.032000+00:00', 'shapes': [{'geometry': {'height': 0.12290746053059898, 'width': 0.10803497658205574, 'x': 0.6565173630123592, 'y': 0.3940216573079427}, 'type': 'rect'}]}, {'editor': '', 'editor_name': '', 'id': '600ec9ef3846b37ab8546de2', 'labels': [{'color': '#ffaf00ff', 'id': '600a9a440337dc6e03183108', 'name': 'animal', 'probability': 0.3030250370502472}], 'modified': '2021-01-25T13:38:55.032000+00:00', 'shapes': [{'geometry': {'height': 0.09195897420247395, 'width': 0.06774329423009229, 'x': 0.7110153408313126, 'y': 0.4151226298014323}, 'type': 'rect'}]}, {'editor': '', 'editor_name': '', 'id': '600ec9ef3846b37ab8546de3', 'labels': [{'color': '#ffaf00ff', 'id': '600a9a440337dc6e03183108', 'name': 'animal', 'probability': 0.29057735204696655}], 'modified': '2021-01-25T13:38:55.032000+00:00', 'shapes': [{'geometry': {'height': 0.22984837849934897, 'width': 0.1567941983142992, 'x': 0.7011507151273075, 'y': 0.41317179361979167}, 'type': 'rect'}]}, {'editor': '', 'editor_name': '', 'id': '600ec9ef3846b37ab8546de4', 'labels': [{'color': '#ffaf00ff', 'id': '600a9a440337dc6e03183108', 'name': 'animal', 'probability': 0.2846594750881195}], 'modified': '2021-01-25T13:38:55.032000+00:00', 'shapes': [{'geometry': {'height': 0.09386962890624995, 'width': 0.0681265400109512, 'x': 0.691488903365535, 'y': 0.4379327901204427}, 'type': 'rect'}]}, {'editor': '', 'editor_name': '', 'id': '600ec9ef3846b37ab8546de5', 'labels': [{'color': '#ffaf00ff', 'id': '600a9a440337dc6e03183108', 'name': 'animal', 'probability': 0.2818220257759094}], 'modified': '2021-01-25T13:38:55.032000+00:00', 'shapes': [{'geometry': {'height': 0.22078913370768233, 'width': 0.15377070459167708, 'x': 0.6488423639901439, 'y': 0.4468833923339844}, 'type': 'rect'}]}, {'editor': '', 'editor_name': '', 'id': '600ec9ef3846b37ab8546de6', 'labels': [{'color': '#ffaf00ff', 'id': '600a9a440337dc6e03183108', 'name': 'animal', 'probability': 0.28046610951423645}], 'modified': '2021-01-25T13:38:55.032000+00:00', 'shapes': [{'geometry': {'height': 0.12194900512695311, 'width': 0.10681190538466057, 'x': 0.6764434699868976, 'y': 0.37076812744140625}, 'type': 'rect'}]}, {'editor': '', 'editor_name': '', 'id': '600ec9ef3846b37ab8546de7', 'labels': [{'color': '#ffaf00ff', 'id': '600a9a440337dc6e03183108', 'name': 'animal', 'probability': 0.27363842725753784}], 'modified': '2021-01-25T13:38:55.032000+00:00', 'shapes': [{'geometry': {'height': 0.12176386515299481, 'width': 0.10350233323881419, 'x': 0.6986266555117725, 'y': 0.4403814697265625}, 'type': 'rect'}]}, {'editor': '', 'editor_name': '', 'id': '600ec9ef3846b37ab8546de8', 'labels': [{'color': '#ffaf00ff', 'id': '600a9a440337dc6e03183108', 'name': 'animal', 'probability': 0.26438847184181213}], 'modified': '2021-01-25T13:38:55.032000+00:00', 'shapes': [{'geometry': {'height': 0.09134770711263024, 'width': 0.06715456087687732, 'x': 0.730375707671699, 'y': 0.43869908650716144}, 'type': 'rect'}]}, {'editor': '', 'editor_name': '', 'id': '600ec9ef3846b37ab8546de9', 'labels': [{'color': '#ffaf00ff', 'id': '600a9a440337dc6e03183108', 'name': 'animal', 'probability': 0.25459131598472595}], 'modified': '2021-01-25T13:38:55.032000+00:00', 'shapes': [{'geometry': {'height': 0.12554580688476558, 'width': 0.10710646303484828, 'x': 0.6367248611545682, 'y': 0.4173071797688802}, 'type': 'rect'}]}, {'editor': '', 'editor_name': '', 'id': '600ec9ef3846b37ab8546dea', 'labels': [{'color': '#ffaf00ff', 'id': '600a9a440337dc6e03183108', 'name': 'animal', 'probability': 0.25189316272735596}], 'modified': '2021-01-25T13:38:55.032000+00:00', 'shapes': [{'geometry': {'height': 0.21461883544921878, 'width': 0.15236349666819848, 'x': 0.5685458034090465, 'y': 0.42983963012695314}, 'type': 'rect'}]}, {'editor': '', 'editor_name': '', 'id': '600ec9ef3846b37ab8546deb', 'labels': [{'color': '#ffaf00ff', 'id': '600a9a440337dc6e03183108', 'name': 'animal', 'probability': 0.24978479743003845}], 'modified': '2021-01-25T13:38:55.032000+00:00', 'shapes': [{'geometry': {'height': 0.12099477132161457, 'width': 0.10526463743742176, 'x': 0.7156479015517444, 'y': 0.37041905721028645}, 'type': 'rect'}]}, {'editor': '', 'editor_name': '', 'id': '600ec9ef3846b37ab8546dec', 'labels': [{'color': '#ffaf00ff', 'id': '600a9a440337dc6e03183108', 'name': 'animal', 'probability': 0.24914249777793884}], 'modified': '2021-01-25T13:38:55.032000+00:00', 'shapes': [{'geometry': {'height': 0.19781552632649746, 'width': 0.14947505946153394, 'x': 0.591584779741767, 'y': 0.31644345601399737}, 'type': 'rect'}]}, {'editor': '', 'editor_name': '', 'id': '600ec9ef3846b37ab8546ded', 'labels': [{'color': '#ffaf00ff', 'id': '600a9a440337dc6e03183108', 'name': 'animal', 'probability': 0.24536225199699402}], 'modified': '2021-01-25T13:38:55.032000+00:00', 'shapes': [{'geometry': {'height': 0.12362055460611981, 'width': 0.10541290932513292, 'x': 0.658253771193484, 'y': 0.44222218831380206}, 'type': 'rect'}]}, {'editor': '', 'editor_name': '', 'id': '600ec9ef3846b37ab8546dee', 'labels': [{'color': '#ffaf00ff', 'id': '600a9a440337dc6e03183108', 'name': 'animal', 'probability': 0.24396058917045593}], 'modified': '2021-01-25T13:38:55.032000+00:00', 'shapes': [{'geometry': {'height': 0.20964159647623698, 'width': 0.15050520914815396, 'x': 0.3694993115784379, 'y': 0.38341890970865883}, 'type': 'rect'}]}, {'editor': '', 'editor_name': '', 'id': '600ec9ef3846b37ab8546def', 'labels': [{'color': '#ffaf00ff', 'id': '600a9a440337dc6e03183108', 'name': 'animal', 'probability': 0.23912754654884338}], 'modified': '2021-01-25T13:38:55.032000+00:00', 'shapes': [{'geometry': {'height': 0.12372077941894533, 'width': 0.10616183131746715, 'x': 0.6356571660620698, 'y': 0.36933621724446614}, 'type': 'rect'}]}, {'editor': '', 'editor_name': '', 'id': '600ec9ef3846b37ab8546df0', 'labels': [{'color': '#ffaf00ff', 'id': '600a9a440337dc6e03183108', 'name': 'animal', 'probability': 0.2338849902153015}], 'modified': '2021-01-25T13:38:55.032000+00:00', 'shapes': [{'geometry': {'height': 0.2917192586263021, 'width': 0.23494081652358412, 'x': 0.5031315847690473, 'y': 0.37264480590820315}, 'type': 'rect'}]}, {'editor': '', 'editor_name': '', 'id': '600ec9ef3846b37ab8546df1', 'labels': [{'color': '#ffaf00ff', 'id': '600a9a440337dc6e03183108', 'name': 'animal', 'probability': 0.22877195477485657}], 'modified': '2021-01-25T13:38:55.032000+00:00', 'shapes': [{'geometry': {'height': 0.12582890828450521, 'width': 0.10625449169860768, 'x': 0.6155319882274718, 'y': 0.39280975341796875}, 'type': 'rect'}]}, {'editor': '', 'editor_name': '', 'id': '600ec9ef3846b37ab8546df2', 'labels': [{'color': '#ffaf00ff', 'id': '600a9a440337dc6e03183108', 'name': 'animal', 'probability': 0.22668373584747314}], 'modified': '2021-01-25T13:38:55.033000+00:00', 'shapes': [{'geometry': {'height': 0.20773984273274743, 'width': 0.15060123066430697, 'x': 0.5317648647723717, 'y': 0.3850839996337891}, 'type': 'rect'}]}, {'editor': '', 'editor_name': '', 'id': '600ec9ef3846b37ab8546df3', 'labels': [{'color': '#ffaf00ff', 'id': '600a9a440337dc6e03183108', 'name': 'animal', 'probability': 0.22058749198913574}], 'modified': '2021-01-25T13:38:55.033000+00:00', 'shapes': [{'geometry': {'height': 0.10827784220377601, 'width': 0.0623477558618194, 'x': 0.7202014755993821, 'y': 0.4608388264973958}, 'type': 'rect'}]}, {'editor': '', 'editor_name': '', 'id': '600ec9ef3846b37ab8546df4', 'labels': [{'color': '#ffaf00ff', 'id': '600a9a440337dc6e03183108', 'name': 'animal', 'probability': 0.21693763136863708}], 'modified': '2021-01-25T13:38:55.033000+00:00', 'shapes': [{'geometry': {'height': 0.12062011718749999, 'width': 0.10326491488383915, 'x': 0.7342336795506101, 'y': 0.4171104431152344}, 'type': 'rect'}]}, {'editor': '', 'editor_name': '', 'id': '600ec9ef3846b37ab8546df5', 'labels': [{'color': '#ffaf00ff', 'id': '600a9a440337dc6e03183108', 'name': 'animal', 'probability': 0.21674981713294983}], 'modified': '2021-01-25T13:38:55.033000+00:00', 'shapes': [{'geometry': {'height': 0.1224719492594401, 'width': 0.10500659393577905, 'x': 0.6966354121851533, 'y': 0.3452764129638672}, 'type': 'rect'}]}, {'editor': '', 'editor_name': '', 'id': '600ec9ef3846b37ab8546df6', 'labels': [{'color': '#ffaf00ff', 'id': '600a9a440337dc6e03183108', 'name': 'animal', 'probability': 0.21092477440834045}], 'modified': '2021-01-25T13:38:55.033000+00:00', 'shapes': [{'geometry': {'height': 0.29433258056640627, 'width': 0.24055826619211518, 'x': 0.5474233233436326, 'y': 0.31677042643229164}, 'type': 'rect'}]}, {'editor': '', 'editor_name': '', 'id': '600ec9ef3846b37ab8546df7', 'labels': [{'color': '#ffaf00ff', 'id': '600a9a440337dc6e03183108', 'name': 'animal', 'probability': 0.209214448928833}], 'modified': '2021-01-25T13:38:55.033000+00:00', 'shapes': [{'geometry': {'height': 0.25475021362304684, 'width': 0.23566827308549743, 'x': 0.6423655332104584, 'y': 0.2632212320963542}, 'type': 'rect'}]}, {'editor': '', 'editor_name': '', 'id': '600ec9ef3846b37ab8546df8', 'labels': [{'color': '#ffaf00ff', 'id': '600a9a440337dc6e03183108', 'name': 'animal', 'probability': 0.20867660641670227}], 'modified': '2021-01-25T13:38:55.033000+00:00', 'shapes': [{'geometry': {'height': 0.090285390218099, 'width': 0.0686368214173968, 'x': 0.7487969428338157, 'y': 0.41593485514322914}, 'type': 'rect'}]}, {'editor': '', 'editor_name': '', 'id': '600ec9ef3846b37ab8546df9', 'labels': [{'color': '#ffaf00ff', 'id': '600a9a440337dc6e03183108', 'name': 'animal', 'probability': 0.20610153675079346}], 'modified': '2021-01-25T13:38:55.033000+00:00', 'shapes': [{'geometry': {'height': 0.18351414998372395, 'width': 0.15789833116591057, 'x': 0.666507649332173, 'y': 0.28934911092122395}, 'type': 'rect'}]}, {'editor': '', 'editor_name': '', 'id': '600ec9ef3846b37ab8546dfa', 'labels': [{'color': '#ffaf00ff', 'id': '600a9a440337dc6e03183108', 'name': 'animal', 'probability': 0.20540973544120789}], 'modified': '2021-01-25T13:38:55.033000+00:00', 'shapes': [{'geometry': {'height': 0.2097138977050781, 'width': 0.14982202026214408, 'x': 0.34995897123601766, 'y': 0.43447601318359375}, 'type': 'rect'}]}, {'editor': '', 'editor_name': '', 'id': '600ec9ef3846b37ab8546dfb', 'labels': [{'color': '#ffaf00ff', 'id': '600a9a440337dc6e03183108', 'name': 'animal', 'probability': 0.20195463299751282}], 'modified': '2021-01-25T13:38:55.033000+00:00', 'shapes': [{'geometry': {'height': 0.12509490966796877, 'width': 0.10546340273975274, 'x': 0.6560768251574234, 'y': 0.3439368184407552}, 'type': 'rect'}]}, {'editor': '', 'editor_name': '', 'id': '600ec9ef3846b37ab8546dfc', 'labels': [{'color': '#ffaf00ff', 'id': '600a9a440337dc6e03183108', 'name': 'animal', 'probability': 0.20144599676132202}], 'modified': '2021-01-25T13:38:55.033000+00:00', 'shapes': [{'geometry': {'height': 0.12238286336263021, 'width': 0.10266441755808042, 'x': 0.6798017022009935, 'y': 0.466985829671224}, 'type': 'rect'}]}, {'editor': '', 'editor_name': '', 'id': '600ec9ef3846b37ab8546dfd', 'labels': [{'color': '#ffaf00ff', 'id': '600a9a440337dc6e03183108', 'name': 'animal', 'probability': 0.19950953125953674}], 'modified': '2021-01-25T13:38:55.033000+00:00', 'shapes': [{'geometry': {'height': 0.2666290283203125, 'width': 0.2695523716779763, 'x': 0.5595183294914542, 'y': 0.4191476440429687}, 'type': 'rect'}]}, {'editor': '', 'editor_name': '', 'id': '600ec9ef3846b37ab8546dfe', 'labels': [{'color': '#ffaf00ff', 'id': '600a9a440337dc6e03183108', 'name': 'animal', 'probability': 0.19660434126853943}], 'modified': '2021-01-25T13:38:55.033000+00:00', 'shapes': [{'geometry': {'height': 0.21016746520996088, 'width': 0.20620112604134078, 'x': 0.7298552664707838, 'y': 0.36596280415852867}, 'type': 'rect'}]}, {'editor': '', 'editor_name': '', 'id': '600ec9ef3846b37ab8546dff', 'labels': [{'color': '#ffaf00ff', 'id': '600a9a440337dc6e03183108', 'name': 'animal', 'probability': 0.1940755546092987}], 'modified': '2021-01-25T13:38:55.033000+00:00', 'shapes': [{'geometry': {'height': 0.20754643758138025, 'width': 0.15082787810935538, 'x': 0.5119349320928505, 'y': 0.43720245361328125}, 'type': 'rect'}]}, {'editor': '', 'editor_name': '', 'id': '600ec9ef3846b37ab8546e00', 'labels': [{'color': '#ffaf00ff', 'id': '600a9a440337dc6e03183108', 'name': 'animal', 'probability': 0.1910093128681183}], 'modified': '2021-01-25T13:38:55.033000+00:00', 'shapes': [{'geometry': {'height': 0.21052505493164064, 'width': 0.15027149568063602, 'x': 0.6101321338562852, 'y': 0.48379623413085937}, 'type': 'rect'}]}, {'editor': '', 'editor_name': '', 'id': '600ec9ef3846b37ab8546e01', 'labels': [{'color': '#ffaf00ff', 'id': '600a9a440337dc6e03183108', 'name': 'animal', 'probability': 0.1824716031551361}], 'modified': '2021-01-25T13:38:55.033000+00:00', 'shapes': [{'geometry': {'height': 0.0981173197428385, 'width': 0.07138439651126405, 'x': 0.6502242488168805, 'y': 0.4603911844889323}, 'type': 'rect'}]}, {'editor': '', 'editor_name': '', 'id': '600ec9ef3846b37ab8546e02', 'labels': [{'color': '#ffaf00ff', 'id': '600a9a440337dc6e03183108', 'name': 'animal', 'probability': 0.18067878484725952}], 'modified': '2021-01-25T13:38:55.033000+00:00', 'shapes': [{'geometry': {'height': 0.09920557657877604, 'width': 0.07298139397880166, 'x': 0.6289857713988188, 'y': 0.43555338541666666}, 'type': 'rect'}]}, {'editor': '', 'editor_name': '', 'id': '600ec9ef3846b37ab8546e03', 'labels': [{'color': '#ffaf00ff', 'id': '600a9a440337dc6e03183108', 'name': 'animal', 'probability': 0.1788066327571869}], 'modified': '2021-01-25T13:38:55.033000+00:00', 'shapes': [{'geometry': {'height': 0.20712270100911462, 'width': 0.14993973637701424, 'x': 0.40741089019966364, 'y': 0.4331105550130208}, 'type': 'rect'}]}, {'editor': '', 'editor_name': '', 'id': '600ec9ef3846b37ab8546e04', 'labels': [{'color': '#ffaf00ff', 'id': '600a9a440337dc6e03183108', 'name': 'animal', 'probability': 0.17854899168014526}], 'modified': '2021-01-25T13:38:55.033000+00:00', 'shapes': [{'geometry': {'height': 0.20382408142089842, 'width': 0.14988863184693763, 'x': 0.4076646558931086, 'y': 0.36078264872233073}, 'type': 'rect'}]}, {'editor': '', 'editor_name': '', 'id': '600ec9ef3846b37ab8546e05', 'labels': [{'color': '#ffaf00ff', 'id': '600a9a440337dc6e03183108', 'name': 'animal', 'probability': 0.1716364324092865}], 'modified': '2021-01-25T13:38:55.033000+00:00', 'shapes': [{'geometry': {'height': 0.20850463867187496, 'width': 0.15022562382665838, 'x': 0.5493099131482713, 'y': 0.4849717712402344}, 'type': 'rect'}]}, {'editor': '', 'editor_name': '', 'id': '600ec9ef3846b37ab8546e06', 'labels': [{'color': '#ffaf00ff', 'id': '600a9a440337dc6e03183108', 'name': 'animal', 'probability': 0.17079514265060425}], 'modified': '2021-01-25T13:38:55.033000+00:00', 'shapes': [{'geometry': {'height': 0.09163497924804692, 'width': 0.06733025657071334, 'x': 0.7498298807347075, 'y': 0.4623785909016927}, 'type': 'rect'}]}, {'editor': '', 'editor_name': '', 'id': '600ec9ef3846b37ab8546e07', 'labels': [{'color': '#ffaf00ff', 'id': '600a9a440337dc6e03183108', 'name': 'animal', 'probability': 0.1645161211490631}], 'modified': '2021-01-25T13:38:55.033000+00:00', 'shapes': [{'geometry': {'height': 0.12747505187988278, 'width': 0.10521166136625859, 'x': 0.5953121256917827, 'y': 0.3668595631917318}, 'type': 'rect'}]}, {'editor': '', 'editor_name': '', 'id': '600ec9ef3846b37ab8546e08', 'labels': [{'color': '#ffaf00ff', 'id': '600a9a440337dc6e03183108', 'name': 'animal', 'probability': 0.16144344210624695}], 'modified': '2021-01-25T13:38:55.034000+00:00', 'shapes': [{'geometry': {'height': 0.2052422078450521, 'width': 0.1490204659510912, 'x': 0.4711173466955765, 'y': 0.41132731119791666}, 'type': 'rect'}]}, {'editor': '', 'editor_name': '', 'id': '600ec9ef3846b37ab8546e09', 'labels': [{'color': '#ffaf00ff', 'id': '600a9a440337dc6e03183108', 'name': 'animal', 'probability': 0.16112199425697327}], 'modified': '2021-01-25T13:38:55.034000+00:00', 'shapes': [{'geometry': {'height': 0.1260994466145834, 'width': 0.10384234260110292, 'x': 0.6380046897000157, 'y': 0.46781417846679685}, 'type': 'rect'}]}, {'editor': '', 'editor_name': '', 'id': '600ec9ef3846b37ab8546e0a', 'labels': [{'color': '#ffaf00ff', 'id': '600a9a440337dc6e03183108', 'name': 'animal', 'probability': 0.16052347421646118}], 'modified': '2021-01-25T13:38:55.034000+00:00', 'shapes': [{'geometry': {'height': 0.1263659159342448, 'width': 0.10503703512447204, 'x': 0.6149010497130202, 'y': 0.3420916239420573}, 'type': 'rect'}]}, {'editor': '', 'editor_name': '', 'id': '600ec9ef3846b37ab8546e0b', 'labels': [{'color': '#ffaf00ff', 'id': '600a9a440337dc6e03183108', 'name': 'animal', 'probability': 0.16041365265846252}], 'modified': '2021-01-25T13:38:55.034000+00:00', 'shapes': [{'geometry': {'height': 0.09522755940755212, 'width': 0.06776705134347616, 'x': 0.7304537012818758, 'y': 0.48469045003255207}, 'type': 'rect'}]}, {'editor': '', 'editor_name': '', 'id': '600ec9ef3846b37ab8546e0c', 'labels': [{'color': '#ffaf00ff', 'id': '600a9a440337dc6e03183108', 'name': 'animal', 'probability': 0.16007429361343384}], 'modified': '2021-01-25T13:38:55.034000+00:00', 'shapes': [{'geometry': {'height': 0.07446126302083333, 'width': 0.08185402651752194, 'x': 0.7247891957231696, 'y': 0.40102859497070314}, 'type': 'rect'}]}, {'editor': '', 'editor_name': '', 'id': '600ec9ef3846b37ab8546e0d', 'labels': [{'color': '#ffaf00ff', 'id': '600a9a440337dc6e03183108', 'name': 'animal', 'probability': 0.15706098079681396}], 'modified': '2021-01-25T13:38:55.034000+00:00', 'shapes': [{'geometry': {'height': 0.2030254109700521, 'width': 0.147440847079357, 'x': 0.36880348024141507, 'y': 0.4894872538248698}, 'type': 'rect'}]}, {'editor': '', 'editor_name': '', 'id': '600ec9ef3846b37ab8546e0e', 'labels': [{'color': '#ffaf00ff', 'id': '600a9a440337dc6e03183108', 'name': 'animal', 'probability': 0.15634039044380188}], 'modified': '2021-01-25T13:38:55.034000+00:00', 'shapes': [{'geometry': {'height': 0.10054753621419266, 'width': 0.07432527506306708, 'x': 0.6084368995790637, 'y': 0.4100243631998698}, 'type': 'rect'}]}, {'editor': '', 'editor_name': '', 'id': '600ec9ef3846b37ab8546e0f', 'labels': [{'color': '#ffaf00ff', 'id': '600a9a440337dc6e03183108', 'name': 'animal', 'probability': 0.15542805194854736}], 'modified': '2021-01-25T13:38:55.034000+00:00', 'shapes': [{'geometry': {'height': 0.1264552307128906, 'width': 0.10363731336533955, 'x': 0.5968194037713157, 'y': 0.4429046630859375}, 'type': 'rect'}]}, {'editor': '', 'editor_name': '', 'id': '600ec9ef3846b37ab8546e10', 'labels': [{'color': '#ffaf00ff', 'id': '600a9a440337dc6e03183108', 'name': 'animal', 'probability': 0.15430670976638794}], 'modified': '2021-01-25T13:38:55.034000+00:00', 'shapes': [{'geometry': {'height': 0.20325002034505207, 'width': 0.14772646716598875, 'x': 0.4935700723316255, 'y': 0.49100021362304686}, 'type': 'rect'}]}, {'editor': '', 'editor_name': '', 'id': '600ec9ef3846b37ab8546e11', 'labels': [{'color': '#ffaf00ff', 'id': '600a9a440337dc6e03183108', 'name': 'animal', 'probability': 0.15409493446350098}], 'modified': '2021-01-25T13:38:55.034000+00:00', 'shapes': [{'geometry': {'height': 0.1222543080647786, 'width': 0.10407861511459637, 'x': 0.7348240170818993, 'y': 0.3440721893310547}, 'type': 'rect'}]}, {'editor': '', 'editor_name': '', 'id': '600ec9ef3846b37ab8546e12', 'labels': [{'color': '#ffaf00ff', 'id': '600a9a440337dc6e03183108', 'name': 'animal', 'probability': 0.15255892276763916}], 'modified': '2021-01-25T13:38:55.034000+00:00', 'shapes': [{'geometry': {'height': 0.12783701578776036, 'width': 0.10471448074741863, 'x': 0.5766690174241239, 'y': 0.41675984700520835}, 'type': 'rect'}]}, {'editor': '', 'editor_name': '', 'id': '600ec9ef3846b37ab8546e13', 'labels': [{'color': '#ffaf00ff', 'id': '600a9a440337dc6e03183108', 'name': 'animal', 'probability': 0.14986848831176758}], 'modified': '2021-01-25T13:38:55.034000+00:00', 'shapes': [{'geometry': {'height': 0.30575859069824224, 'width': 0.2444640960502386, 'x': 0.40754407517453456, 'y': 0.3652931467692057}, 'type': 'rect'}]}, {'editor': '', 'editor_name': '', 'id': '600ec9ef3846b37ab8546e14', 'labels': [{'color': '#ffaf00ff', 'id': '600a9a440337dc6e03183108', 'name': 'animal', 'probability': 0.1486014425754547}], 'modified': '2021-01-25T13:38:55.034000+00:00', 'shapes': [{'geometry': {'height': 0.12393758138020833, 'width': 0.10359331305244834, 'x': 0.6769730779196652, 'y': 0.3185869852701823}, 'type': 'rect'}]}, {'editor': '', 'editor_name': '', 'id': '600ec9ef3846b37ab8546e15', 'labels': [{'color': '#ffaf00ff', 'id': '600a9a440337dc6e03183108', 'name': 'animal', 'probability': 0.14657846093177795}], 'modified': '2021-01-25T13:38:55.034000+00:00', 'shapes': [{'geometry': {'height': 0.26517893473307297, 'width': 0.2731687619778629, 'x': 0.6541999368106618, 'y': 0.4297980244954427}, 'type': 'rect'}]}, {'editor': '', 'editor_name': '', 'id': '600ec9ef3846b37ab8546e16', 'labels': [{'color': '#ffaf00ff', 'id': '600a9a440337dc6e03183108', 'name': 'animal', 'probability': 0.14485111832618713}], 'modified': '2021-01-25T13:38:55.034000+00:00', 'shapes': [{'geometry': {'height': 0.12371302286783847, 'width': 0.09925255996264859, 'x': 0.6999037340376643, 'y': 0.4924169921875}, 'type': 'rect'}]}, {'editor': '', 'editor_name': '', 'id': '600ec9ef3846b37ab8546e17', 'labels': [{'color': '#ffaf00ff', 'id': '600a9a440337dc6e03183108', 'name': 'animal', 'probability': 0.1437663733959198}], 'modified': '2021-01-25T13:38:55.034000+00:00', 'shapes': [{'geometry': {'height': 0.08855120340983075, 'width': 0.0777191429472387, 'x': 0.6871531919782541, 'y': 0.3673914845784505}, 'type': 'rect'}]}, {'editor': '', 'editor_name': '', 'id': '600ec9ef3846b37ab8546e18', 'labels': [{'color': '#ffaf00ff', 'id': '600a9a440337dc6e03183108', 'name': 'animal', 'probability': 0.143233984708786}], 'modified': '2021-01-25T13:38:55.034000+00:00', 'shapes': [{'geometry': {'height': 0.1987500254313151, 'width': 0.1478218011772528, 'x': 0.4941000622115535, 'y': 0.36546429951985676}, 'type': 'rect'}]}, {'editor': '', 'editor_name': '', 'id': '600ec9ef3846b37ab8546e19', 'labels': [{'color': '#ffaf00ff', 'id': '600a9a440337dc6e03183108', 'name': 'animal', 'probability': 0.14187848567962646}], 'modified': '2021-01-25T13:38:55.034000+00:00', 'shapes': [{'geometry': {'height': 0.20233795166015622, 'width': 0.14784616940609357, 'x': 0.45155435688653783, 'y': 0.46407206217447916}, 'type': 'rect'}]}, {'editor': '', 'editor_name': '', 'id': '600ec9ef3846b37ab8546e1a', 'labels': [{'color': '#ffaf00ff', 'id': '600a9a440337dc6e03183108', 'name': 'animal', 'probability': 0.14143916964530945}], 'modified': '2021-01-25T13:38:55.034000+00:00', 'shapes': [{'geometry': {'height': 0.19962860107421876, 'width': 0.1480945114498592, 'x': 0.3722068968045995, 'y': 0.31266337076822914}, 'type': 'rect'}]}, {'editor': '', 'editor_name': '', 'id': '600ec9ef3846b37ab8546e1b', 'labels': [{'color': '#ffaf00ff', 'id': '600a9a440337dc6e03183108', 'name': 'animal', 'probability': 0.140631765127182}], 'modified': '2021-01-25T13:38:55.034000+00:00', 'shapes': [{'geometry': {'height': 0.12082102457682287, 'width': 0.09951281875782225, 'x': 0.7367308500860451, 'y': 0.4664683024088542}, 'type': 'rect'}]}, {'editor': '', 'editor_name': '', 'id': '600ec9ef3846b37ab8546e1c', 'labels': [{'color': '#ffaf00ff', 'id': '600a9a440337dc6e03183108', 'name': 'animal', 'probability': 0.13991674780845642}], 'modified': '2021-01-25T13:38:55.034000+00:00', 'shapes': [{'geometry': {'height': 0.1201608276367187, 'width': 0.10266441755808042, 'x': 0.75309644563028, 'y': 0.3937456766764323}, 'type': 'rect'}]}, {'editor': '', 'editor_name': '', 'id': '600ec9ef3846b37ab8546e1d', 'labels': [{'color': '#ffaf00ff', 'id': '600a9a440337dc6e03183108', 'name': 'animal', 'probability': 0.1384354531764984}], 'modified': '2021-01-25T13:38:55.034000+00:00', 'shapes': [{'geometry': {'height': 0.1253525797526041, 'width': 0.10222731722758915, 'x': 0.6585029535210029, 'y': 0.49399983723958335}, 'type': 'rect'}]}, {'editor': '', 'editor_name': '', 'id': '600ec9ef3846b37ab8546e1e', 'labels': [{'color': '#ffaf00ff', 'id': '600a9a440337dc6e03183108', 'name': 'animal', 'probability': 0.1381291151046753}], 'modified': '2021-01-25T13:38:55.035000+00:00', 'shapes': [{'geometry': {'height': 0.12146779378255207, 'width': 0.1034891942564925, 'x': 0.7167475274268617, 'y': 0.31909942626953125}, 'type': 'rect'}]}, {'editor': '', 'editor_name': '', 'id': '600ec9ef3846b37ab8546e1f', 'labels': [{'color': '#ffaf00ff', 'id': '600a9a440337dc6e03183108', 'name': 'animal', 'probability': 0.1337217390537262}], 'modified': '2021-01-25T13:38:55.035000+00:00', 'shapes': [{'geometry': {'height': 0.20710042317708333, 'width': 0.14783173180342613, 'x': 0.6697739850594493, 'y': 0.5086384582519531}, 'type': 'rect'}]}, {'editor': '', 'editor_name': '', 'id': '600ec9ef3846b37ab8546e20', 'labels': [{'color': '#ffaf00ff', 'id': '600a9a440337dc6e03183108', 'name': 'animal', 'probability': 0.13329121470451355}], 'modified': '2021-01-25T13:38:55.035000+00:00', 'shapes': [{'geometry': {'height': 0.1892679087320963, 'width': 0.1444076137041419, 'x': 0.6148320700558315, 'y': 0.26603406270345054}, 'type': 'rect'}]}, {'editor': '', 'editor_name': '', 'id': '600ec9ef3846b37ab8546e21', 'labels': [{'color': '#ffaf00ff', 'id': '600a9a440337dc6e03183108', 'name': 'animal', 'probability': 0.1325777769088745}], 'modified': '2021-01-25T13:38:55.035000+00:00', 'shapes': [{'geometry': {'height': 0.09030853271484368, 'width': 0.06878387107419426, 'x': 0.7684560687431555, 'y': 0.43958155314127606}, 'type': 'rect'}]}, {'editor': '', 'editor_name': '', 'id': '600ec9ef3846b37ab8546e22', 'labels': [{'color': '#ffaf00ff', 'id': '600a9a440337dc6e03183108', 'name': 'animal', 'probability': 0.13177600502967834}], 'modified': '2021-01-25T13:38:55.035000+00:00', 'shapes': [{'geometry': {'height': 0.1959190877278646, 'width': 0.14534903706537472, 'x': 0.39157264909994915, 'y': 0.7612934366861979}, 'type': 'rect'}]}, {'editor': '', 'editor_name': '', 'id': '600ec9ef3846b37ab8546e23', 'labels': [{'color': '#ffaf00ff', 'id': '600a9a440337dc6e03183108', 'name': 'animal', 'probability': 0.13136672973632812}], 'modified': '2021-01-25T13:38:55.035000+00:00', 'shapes': [{'geometry': {'height': 0.19957135518391927, 'width': 0.1483345652402417, 'x': 0.3337817520313478, 'y': 0.33959078470865883}, 'type': 'rect'}]}, {'editor': '', 'editor_name': '', 'id': '600ec9ef3846b37ab8546e24', 'labels': [{'color': '#ffaf00ff', 'id': '600a9a440337dc6e03183108', 'name': 'animal', 'probability': 0.13023480772972107}], 'modified': '2021-01-25T13:38:55.035000+00:00', 'shapes': [{'geometry': {'height': 0.20174433390299473, 'width': 0.14705622628872028, 'x': 0.5319619495071964, 'y': 0.5426397705078125}, 'type': 'rect'}]}, {'editor': '', 'editor_name': '', 'id': '600ec9ef3846b37ab8546e25', 'labels': [{'color': '#ffaf00ff', 'id': '600a9a440337dc6e03183108', 'name': 'animal', 'probability': 0.12962961196899414}], 'modified': '2021-01-25T13:38:55.035000+00:00', 'shapes': [{'geometry': {'height': 0.125658442179362, 'width': 0.10339806166399412, 'x': 0.6357058261303191, 'y': 0.3168312327067057}, 'type': 'rect'}]}, {'editor': '', 'editor_name': '', 'id': '600ec9ef3846b37ab8546e26', 'labels': [{'color': '#ffaf00ff', 'id': '600a9a440337dc6e03183108', 'name': 'animal', 'probability': 0.12945440411567688}], 'modified': '2021-01-25T13:38:55.035000+00:00', 'shapes': [{'geometry': {'height': 0.20543599446614585, 'width': 0.1478057975912273, 'x': 0.31339276329298343, 'y': 0.4136436971028646}, 'type': 'rect'}]}, {'editor': '', 'editor_name': '', 'id': '600ec9ef3846b37ab8546e27', 'labels': [{'color': '#ffaf00ff', 'id': '600a9a440337dc6e03183108', 'name': 'animal', 'probability': 0.12867721915245056}], 'modified': '2021-01-25T13:38:55.035000+00:00', 'shapes': [{'geometry': {'height': 0.12390416463216153, 'width': 0.10096841938653783, 'x': 0.3971342198988971, 'y': 0.44504130045572915}, 'type': 'rect'}]}, {'editor': '', 'editor_name': '', 'id': '600ec9ef3846b37ab8546e28', 'labels': [{'color': '#ffaf00ff', 'id': '600a9a440337dc6e03183108', 'name': 'animal', 'probability': 0.12860149145126343}], 'modified': '2021-01-25T13:38:55.035000+00:00', 'shapes': [{'geometry': {'height': 0.1913430531819662, 'width': 0.14491991943053817, 'x': 0.5363958977041614, 'y': 0.3187655385335286}, 'type': 'rect'}]}, {'editor': '', 'editor_name': '', 'id': '600ec9ef3846b37ab8546e29', 'labels': [{'color': '#ffaf00ff', 'id': '600a9a440337dc6e03183108', 'name': 'animal', 'probability': 0.1282450556755066}], 'modified': '2021-01-25T13:38:55.035000+00:00', 'shapes': [{'geometry': {'height': 0.30912277221679685, 'width': 0.24736720002786688, 'x': 0.44831418453975674, 'y': 0.45831624348958333}, 'type': 'rect'}]}, {'editor': '', 'editor_name': '', 'id': '600ec9ef3846b37ab8546e2a', 'labels': [{'color': '#ffaf00ff', 'id': '600a9a440337dc6e03183108', 'name': 'animal', 'probability': 0.12811803817749023}], 'modified': '2021-01-25T13:38:55.035000+00:00', 'shapes': [{'geometry': {'height': 0.0937754567464193, 'width': 0.07089481664091835, 'x': 0.7680197323069853, 'y': 0.3881304168701172}, 'type': 'rect'}]}, {'editor': '', 'editor_name': '', 'id': '600ec9ef3846b37ab8546e2b', 'labels': [{'color': '#ffff00ff', 'id': '600a9a440337dc6e03183107', 'name': 'bike', 'probability': 0.12809786200523376}], 'modified': '2021-01-25T13:38:55.035000+00:00', 'shapes': [{'geometry': {'height': 0.09195897420247395, 'width': 0.06774329423009229, 'x': 0.7110153408313126, 'y': 0.4151226298014323}, 'type': 'rect'}]}, {'editor': '', 'editor_name': '', 'id': '600ec9ef3846b37ab8546e2c', 'labels': [{'color': '#ffaf00ff', 'id': '600a9a440337dc6e03183108', 'name': 'animal', 'probability': 0.12770786881446838}], 'modified': '2021-01-25T13:38:55.035000+00:00', 'shapes': [{'geometry': {'height': 0.31090067545572914, 'width': 0.24670054945390724, 'x': 0.44535623294987875, 'y': 0.2960709635416667}, 'type': 'rect'}]}, {'editor': '', 'editor_name': '', 'id': '600ec9ef3846b37ab8546e2d', 'labels': [{'color': '#ffaf00ff', 'id': '600a9a440337dc6e03183108', 'name': 'animal', 'probability': 0.12757906317710876}], 'modified': '2021-01-25T13:38:55.035000+00:00', 'shapes': [{'geometry': {'height': 0.10078643798828119, 'width': 0.07266155142658792, 'x': 0.6289377988354584, 'y': 0.48568923950195314}, 'type': 'rect'}]}, {'editor': '', 'editor_name': '', 'id': '600ec9ef3846b37ab8546e2e', 'labels': [{'color': '#ffaf00ff', 'id': '600a9a440337dc6e03183108', 'name': 'animal', 'probability': 0.12583968043327332}], 'modified': '2021-01-25T13:38:55.035000+00:00', 'shapes': [{'geometry': {'height': 0.19644475301106779, 'width': 0.14515103565736465, 'x': 0.4316905454938791, 'y': 0.7071619160970052}, 'type': 'rect'}]}, {'editor': '', 'editor_name': '', 'id': '600ec9ef3846b37ab8546e2f', 'labels': [{'color': '#ffaf00ff', 'id': '600a9a440337dc6e03183108', 'name': 'animal', 'probability': 0.124635249376297}], 'modified': '2021-01-25T13:38:55.035000+00:00', 'shapes': [{'geometry': {'height': 0.12843584696451815, 'width': 0.10599461485059447, 'x': 0.5569497730317193, 'y': 0.39187934875488284}, 'type': 'rect'}]}, {'editor': '', 'editor_name': '', 'id': '600ec9ef3846b37ab8546e30', 'labels': [{'color': '#ffaf00ff', 'id': '600a9a440337dc6e03183108', 'name': 'animal', 'probability': 0.12408238649368286}], 'modified': '2021-01-25T13:38:55.035000+00:00', 'shapes': [{'geometry': {'height': 0.19871495564778652, 'width': 0.1459322321847622, 'x': 0.47151873496655977, 'y': 0.5482470194498698}, 'type': 'rect'}]}, {'editor': '', 'editor_name': '', 'id': '600ec9ef3846b37ab8546e31', 'labels': [{'color': '#ffaf00ff', 'id': '600a9a440337dc6e03183108', 'name': 'animal', 'probability': 0.12398830056190491}], 'modified': '2021-01-25T13:38:55.035000+00:00', 'shapes': [{'geometry': {'height': 0.12662246704101565, 'width': 0.10251259356177644, 'x': 0.5773143935412429, 'y': 0.47048070271809894}, 'type': 'rect'}]}, {'editor': '', 'editor_name': '', 'id': '600ec9ef3846b37ab8546e32', 'labels': [{'color': '#ffaf00ff', 'id': '600a9a440337dc6e03183108', 'name': 'animal', 'probability': 0.12389007210731506}], 'modified': '2021-01-25T13:38:55.035000+00:00', 'shapes': [{'geometry': {'height': 0.19835136413574217, 'width': 0.1479315727911843, 'x': 0.7115938380006258, 'y': 0.26061002095540364}, 'type': 'rect'}]}, {'editor': '', 'editor_name': '', 'id': '600ec9ef3846b37ab8546e33', 'labels': [{'color': '#ffaf00ff', 'id': '600a9a440337dc6e03183108', 'name': 'animal', 'probability': 0.12357887625694275}], 'modified': '2021-01-25T13:38:55.035000+00:00', 'shapes': [{'geometry': {'height': 0.2025552368164063, 'width': 0.14589090550199468, 'x': 0.5906772350936718, 'y': 0.5417975870768229}, 'type': 'rect'}]}, {'editor': '', 'editor_name': '', 'id': '600ec9ef3846b37ab8546e34', 'labels': [{'color': '#ffaf00ff', 'id': '600a9a440337dc6e03183108', 'name': 'animal', 'probability': 0.12328153848648071}], 'modified': '2021-01-25T13:38:55.035000+00:00', 'shapes': [{'geometry': {'height': 0.19793319702148438, 'width': 0.14539189153678422, 'x': 0.47158416251515567, 'y': 0.6794290669759114}, 'type': 'rect'}]}, {'editor': '', 'editor_name': '', 'id': '600ec9ef3846b37ab8546e35', 'labels': [{'color': '#ffaf00ff', 'id': '600a9a440337dc6e03183108', 'name': 'animal', 'probability': 0.12276655435562134}], 'modified': '2021-01-25T13:38:55.036000+00:00', 'shapes': [{'geometry': {'height': 0.12600616455078123, 'width': 0.10159278840982866, 'x': 0.4162735921122106, 'y': 0.4179216512044271}, 'type': 'rect'}]}, {'editor': '', 'editor_name': '', 'id': '600ec9ef3846b37ab8546e36', 'labels': [{'color': '#ffaf00ff', 'id': '600a9a440337dc6e03183108', 'name': 'animal', 'probability': 0.12262442708015442}], 'modified': '2021-01-25T13:38:55.036000+00:00', 'shapes': [{'geometry': {'height': 0.19818532307942716, 'width': 0.14672576560544437, 'x': 0.4096550207412586, 'y': 0.5222640482584635}, 'type': 'rect'}]}, {'editor': '', 'editor_name': '', 'id': '600ec9ef3846b37ab8546e37', 'labels': [{'color': '#ffaf00ff', 'id': '600a9a440337dc6e03183108', 'name': 'animal', 'probability': 0.12213528156280518}], 'modified': '2021-01-25T13:38:55.036000+00:00', 'shapes': [{'geometry': {'height': 0.12094090779622402, 'width': 0.10070472306691958, 'x': 0.754141453061444, 'y': 0.44163558959960936}, 'type': 'rect'}]}, {'editor': '', 'editor_name': '', 'id': '600ec9ef3846b37ab8546e38', 'labels': [{'color': '#ffaf00ff', 'id': '600a9a440337dc6e03183108', 'name': 'animal', 'probability': 0.12111082673072815}], 'modified': '2021-01-25T13:38:55.036000+00:00', 'shapes': [{'geometry': {'height': 0.12797103881835942, 'width': 0.10432111336680616, 'x': 0.5570941108636772, 'y': 0.4431531270345052}, 'type': 'rect'}]}, {'editor': '', 'editor_name': '', 'id': '600ec9ef3846b37ab8546e39', 'labels': [{'color': '#ffaf00ff', 'id': '600a9a440337dc6e03183108', 'name': 'animal', 'probability': 0.1210256814956665}], 'modified': '2021-01-25T13:38:55.036000+00:00', 'shapes': [{'geometry': {'height': 0.12294184366861977, 'width': 0.10291260682298187, 'x': 0.39689714529636655, 'y': 0.39451395670572914}, 'type': 'rect'}]}, {'editor': '', 'editor_name': '', 'id': '600ec9ef3846b37ab8546e3a', 'labels': [{'color': '#ffaf00ff', 'id': '600a9a440337dc6e03183108', 'name': 'animal', 'probability': 0.12062352895736694}], 'modified': '2021-01-25T13:38:55.036000+00:00', 'shapes': [{'geometry': {'height': 0.12316345214843755, 'width': 0.10267041412850048, 'x': 0.3778478744182181, 'y': 0.42056182861328123}, 'type': 'rect'}]}, {'editor': '', 'editor_name': '', 'id': '600ec9ef3846b37ab8546e3b', 'labels': [{'color': '#ffaf00ff', 'id': '600a9a440337dc6e03183108', 'name': 'animal', 'probability': 0.11967867612838745}], 'modified': '2021-01-25T13:38:55.036000+00:00', 'shapes': [{'geometry': {'height': 0.10270380655924477, 'width': 0.07566858322659187, 'x': 0.5879730873919548, 'y': 0.3837515767415365}, 'type': 'rect'}]}, {'editor': '', 'editor_name': '', 'id': '600ec9ef3846b37ab8546e3c', 'labels': [{'color': '#ffff00ff', 'id': '600a9a440337dc6e03183107', 'name': 'bike', 'probability': 0.11915081739425659}], 'modified': '2021-01-25T13:38:55.036000+00:00', 'shapes': [{'geometry': {'height': 0.09134770711263024, 'width': 0.06715456087687732, 'x': 0.730375707671699, 'y': 0.43869908650716144}, 'type': 'rect'}]}, {'editor': '', 'editor_name': '', 'id': '600ec9ef3846b37ab8546e3d', 'labels': [{'color': '#ffff00ff', 'id': '600a9a440337dc6e03183107', 'name': 'bike', 'probability': 0.11844593286514282}], 'modified': '2021-01-25T13:38:55.036000+00:00', 'shapes': [{'geometry': {'height': 0.09386962890624995, 'width': 0.0681265400109512, 'x': 0.691488903365535, 'y': 0.4379327901204427}, 'type': 'rect'}]}, {'editor': '', 'editor_name': '', 'id': '600ec9ef3846b37ab8546e3e', 'labels': [{'color': '#ffaf00ff', 'id': '600a9a440337dc6e03183108', 'name': 'animal', 'probability': 0.1175391674041748}], 'modified': '2021-01-25T13:38:55.036000+00:00', 'shapes': [{'geometry': {'height': 0.1974660237630208, 'width': 0.1450935526097074, 'x': 0.49186842134210734, 'y': 0.6283880615234375}, 'type': 'rect'}]}, {'editor': '', 'editor_name': '', 'id': '600ec9ef3846b37ab8546e3f', 'labels': [{'color': '#ffaf00ff', 'id': '600a9a440337dc6e03183108', 'name': 'animal', 'probability': 0.11686533689498901}], 'modified': '2021-01-25T13:38:55.036000+00:00', 'shapes': [{'geometry': {'height': 0.12654210408528643, 'width': 0.10263195204943687, 'x': 0.6165390301108807, 'y': 0.49533126831054686}, 'type': 'rect'}]}, {'editor': '', 'editor_name': '', 'id': '600ec9ef3846b37ab8546e40', 'labels': [{'color': '#ffaf00ff', 'id': '600a9a440337dc6e03183108', 'name': 'animal', 'probability': 0.11630162596702576}], 'modified': '2021-01-25T13:38:55.036000+00:00', 'shapes': [{'geometry': {'height': 0.3166759745279949, 'width': 0.24851930544283873, 'x': 0.5196435042704748, 'y': 0.5038983662923177}, 'type': 'rect'}]}, {'editor': '', 'editor_name': '', 'id': '600ec9ef3846b37ab8546e41', 'labels': [{'color': '#ffaf00ff', 'id': '600a9a440337dc6e03183108', 'name': 'animal', 'probability': 0.11599642038345337}], 'modified': '2021-01-25T13:38:55.036000+00:00', 'shapes': [{'geometry': {'height': 0.20336158752441402, 'width': 0.14987919775207292, 'x': 0.746225521770377, 'y': 0.31087247212727864}, 'type': 'rect'}]}, {'editor': '', 'editor_name': '', 'id': '600ec9ef3846b37ab8546e42', 'labels': [{'color': '#ffaf00ff', 'id': '600a9a440337dc6e03183108', 'name': 'animal', 'probability': 0.11571526527404785}], 'modified': '2021-01-25T13:38:55.036000+00:00', 'shapes': [{'geometry': {'height': 0.3113161977132161, 'width': 0.24643177323705417, 'x': 0.32259123495433745, 'y': 0.32245267232259117}, 'type': 'rect'}]}, {'editor': '', 'editor_name': '', 'id': '600ec9ef3846b37ab8546e43', 'labels': [{'color': '#ffaf00ff', 'id': '600a9a440337dc6e03183108', 'name': 'animal', 'probability': 0.11478093266487122}], 'modified': '2021-01-25T13:38:55.036000+00:00', 'shapes': [{'geometry': {'height': 0.12343378702799479, 'width': 0.10137863063692898, 'x': 0.37753551803035046, 'y': 0.4719788614908854}, 'type': 'rect'}]}, {'editor': '', 'editor_name': '', 'id': '600ec9ef3846b37ab8546e44', 'labels': [{'color': '#ffaf00ff', 'id': '600a9a440337dc6e03183108', 'name': 'animal', 'probability': 0.11372622847557068}], 'modified': '2021-01-25T13:38:55.036000+00:00', 'shapes': [{'geometry': {'height': 0.12537134806315103, 'width': 0.09975676840924197, 'x': 0.41600611451570324, 'y': 0.47067179361979167}, 'type': 'rect'}]}, {'editor': '', 'editor_name': '', 'id': '600ec9ef3846b37ab8546e45', 'labels': [{'color': '#ffaf00ff', 'id': '600a9a440337dc6e03183108', 'name': 'animal', 'probability': 0.11276483535766602}], 'modified': '2021-01-25T13:38:55.036000+00:00', 'shapes': [{'geometry': {'height': 0.10337905883789067, 'width': 0.0676055640840113, 'x': 0.7362872566538251, 'y': 0.5147915649414062}, 'type': 'rect'}]}, {'editor': '', 'editor_name': '', 'id': '600ec9ef3846b37ab8546e46', 'labels': [{'color': '#ffaf00ff', 'id': '600a9a440337dc6e03183108', 'name': 'animal', 'probability': 0.11271253228187561}], 'modified': '2021-01-25T13:38:55.036000+00:00', 'shapes': [{'geometry': {'height': 0.1968697611490885, 'width': 0.1457755574595197, 'x': 0.45084531017776125, 'y': 0.6031899007161459}, 'type': 'rect'}]}, {'editor': '', 'editor_name': '', 'id': '600ec9ef3846b37ab8546e47', 'labels': [{'color': '#ffaf00ff', 'id': '600a9a440337dc6e03183108', 'name': 'animal', 'probability': 0.1117684543132782}], 'modified': '2021-01-25T13:38:55.037000+00:00', 'shapes': [{'geometry': {'height': 0.19742034912109374, 'width': 0.14442774231950095, 'x': 0.5129978146511264, 'y': 0.706615702311198}, 'type': 'rect'}]}, {'editor': '', 'editor_name': '', 'id': '600ec9ef3846b37ab8546e48', 'labels': [{'color': '#ffaf00ff', 'id': '600a9a440337dc6e03183108', 'name': 'animal', 'probability': 0.11158859729766846}], 'modified': '2021-01-25T13:38:55.037000+00:00', 'shapes': [{'geometry': {'height': 0.12687672932942712, 'width': 0.10088626255231148, 'x': 0.4353097622027534, 'y': 0.4430780029296875}, 'type': 'rect'}]}, {'editor': '', 'editor_name': '', 'id': '600ec9ef3846b37ab8546e49', 'labels': [{'color': '#ffaf00ff', 'id': '600a9a440337dc6e03183108', 'name': 'animal', 'probability': 0.11052903532981873}], 'modified': '2021-01-25T13:38:55.037000+00:00', 'shapes': [{'geometry': {'height': 0.1891936238606771, 'width': 0.14352497201091208, 'x': 0.6562853683070635, 'y': 0.23666941324869792}, 'type': 'rect'}]}, {'editor': '', 'editor_name': '', 'id': '600ec9ef3846b37ab8546e4a', 'labels': [{'color': '#ffaf00ff', 'id': '600a9a440337dc6e03183108', 'name': 'animal', 'probability': 0.11040723323822021}], 'modified': '2021-01-25T13:38:55.037000+00:00', 'shapes': [{'geometry': {'height': 0.10045115152994794, 'width': 0.07395535923811014, 'x': 0.5685545499990222, 'y': 0.43571726481119794}, 'type': 'rect'}]}, {'editor': '', 'editor_name': '', 'id': '600ec9ef3846b37ab8546e4b', 'labels': [{'color': '#ffaf00ff', 'id': '600a9a440337dc6e03183108', 'name': 'animal', 'probability': 0.11027500033378601}], 'modified': '2021-01-25T13:38:55.037000+00:00', 'shapes': [{'geometry': {'height': 0.12636118570963545, 'width': 0.10286768983690542, 'x': 0.5579901207075251, 'y': 0.49685577392578123}, 'type': 'rect'}]}, {'editor': '', 'editor_name': '', 'id': '600ec9ef3846b37ab8546e4c', 'labels': [{'color': '#ffff00ff', 'id': '600a9a440337dc6e03183107', 'name': 'bike', 'probability': 0.10985511541366577}], 'modified': '2021-01-25T13:38:55.037000+00:00', 'shapes': [{'geometry': {'height': 0.0963072713216146, 'width': 0.07025811072434296, 'x': 0.6706464287634935, 'y': 0.4130573527018229}, 'type': 'rect'}]}, {'editor': '', 'editor_name': '', 'id': '600ec9ef3846b37ab8546e4d', 'labels': [{'color': '#ffaf00ff', 'id': '600a9a440337dc6e03183108', 'name': 'animal', 'probability': 0.10949167609214783}], 'modified': '2021-01-25T13:38:55.037000+00:00', 'shapes': [{'geometry': {'height': 0.1256348164876303, 'width': 0.09967850743605289, 'x': 0.6791624754331587, 'y': 0.5209380594889322}, 'type': 'rect'}]}, {'editor': '', 'editor_name': '', 'id': '600ec9ef3846b37ab8546e4e', 'labels': [{'color': '#ffaf00ff', 'id': '600a9a440337dc6e03183108', 'name': 'animal', 'probability': 0.10939344763755798}], 'modified': '2021-01-25T13:38:55.037000+00:00', 'shapes': [{'geometry': {'height': 0.1267083740234375, 'width': 0.10388011717527768, 'x': 0.5379784193743156, 'y': 0.4712006632486979}, 'type': 'rect'}]}, {'editor': '', 'editor_name': '', 'id': '600ec9ef3846b37ab8546e4f', 'labels': [{'color': '#ffaf00ff', 'id': '600a9a440337dc6e03183108', 'name': 'animal', 'probability': 0.10891762375831604}], 'modified': '2021-01-25T13:38:55.037000+00:00', 'shapes': [{'geometry': {'height': 0.21093022664388023, 'width': 0.1494064235567898, 'x': 0.7272014212101063, 'y': 0.47620035807291666}, 'type': 'rect'}]}, {'editor': '', 'editor_name': '', 'id': '600ec9ef3846b37ab8546e50', 'labels': [{'color': '#ffaf00ff', 'id': '600a9a440337dc6e03183108', 'name': 'animal', 'probability': 0.10885950922966003}], 'modified': '2021-01-25T13:38:55.037000+00:00', 'shapes': [{'geometry': {'height': 0.19922139485677093, 'width': 0.14481610619231067, 'x': 0.552119516461006, 'y': 0.5993121337890625}, 'type': 'rect'}]}, {'editor': '', 'editor_name': '', 'id': '600ec9ef3846b37ab8546e51', 'labels': [{'color': '#ffff00ff', 'id': '600a9a440337dc6e03183107', 'name': 'bike', 'probability': 0.10880729556083679}], 'modified': '2021-01-25T13:38:55.037000+00:00', 'shapes': [{'geometry': {'height': 0.09384526570638024, 'width': 0.06761083495482634, 'x': 0.7113671141661452, 'y': 0.4611072285970052}, 'type': 'rect'}]}, {'editor': '', 'editor_name': '', 'id': '600ec9ef3846b37ab8546e52', 'labels': [{'color': '#ffaf00ff', 'id': '600a9a440337dc6e03183108', 'name': 'animal', 'probability': 0.10872209072113037}], 'modified': '2021-01-25T13:38:55.037000+00:00', 'shapes': [{'geometry': {'height': 0.12558120727539057, 'width': 0.10012569117158165, 'x': 0.39616346299573685, 'y': 0.49801417032877604}, 'type': 'rect'}]}, {'editor': '', 'editor_name': '', 'id': '600ec9ef3846b37ab8546e53', 'labels': [{'color': '#ffaf00ff', 'id': '600a9a440337dc6e03183108', 'name': 'animal', 'probability': 0.10771110653877258}], 'modified': '2021-01-25T13:38:55.037000+00:00', 'shapes': [{'geometry': {'height': 0.19460098266601566, 'width': 0.14417890374442666, 'x': 0.3942628557303074, 'y': 0.6821442159016927}, 'type': 'rect'}]}, {'editor': '', 'editor_name': '', 'id': '600ec9ef3846b37ab8546e54', 'labels': [{'color': '#ffaf00ff', 'id': '600a9a440337dc6e03183108', 'name': 'animal', 'probability': 0.1075214147567749}], 'modified': '2021-01-25T13:38:55.037000+00:00', 'shapes': [{'geometry': {'height': 0.31878540039062503, 'width': 0.24338937312998676, 'x': 0.6022439319290714, 'y': 0.4918128458658854}, 'type': 'rect'}]}, {'editor': '', 'editor_name': '', 'id': '600ec9ef3846b37ab8546e55', 'labels': [{'color': '#ffaf00ff', 'id': '600a9a440337dc6e03183108', 'name': 'animal', 'probability': 0.10635361075401306}], 'modified': '2021-01-25T13:38:55.037000+00:00', 'shapes': [{'geometry': {'height': 0.19794174194335945, 'width': 0.14428489408146894, 'x': 0.5335680373171543, 'y': 0.6548035176595052}, 'type': 'rect'}]}, {'editor': '', 'editor_name': '', 'id': '600ec9ef3846b37ab8546e56', 'labels': [{'color': '#ffaf00ff', 'id': '600a9a440337dc6e03183108', 'name': 'animal', 'probability': 0.10634565353393555}], 'modified': '2021-01-25T13:38:55.037000+00:00', 'shapes': [{'geometry': {'height': 0.09643925984700524, 'width': 0.07156792212189061, 'x': 0.3894389776771746, 'y': 0.464429931640625}, 'type': 'rect'}]}, {'editor': '', 'editor_name': '', 'id': '600ec9ef3846b37ab8546e57', 'labels': [{'color': '#ffff00ff', 'id': '600a9a440337dc6e03183107', 'name': 'bike', 'probability': 0.105878084897995}], 'modified': '2021-01-25T13:38:55.037000+00:00', 'shapes': [{'geometry': {'height': 0.09549992879231772, 'width': 0.06947366764608098, 'x': 0.6908915380064925, 'y': 0.38937856038411456}, 'type': 'rect'}]}, {'editor': '', 'editor_name': '', 'id': '600ec9ef3846b37ab8546e58', 'labels': [{'color': '#ffaf00ff', 'id': '600a9a440337dc6e03183108', 'name': 'animal', 'probability': 0.10540398955345154}], 'modified': '2021-01-25T13:38:55.037000+00:00', 'shapes': [{'geometry': {'height': 0.1279048156738281, 'width': 0.10429235274561954, 'x': 0.5765925516025892, 'y': 0.34155471801757814}, 'type': 'rect'}]}, {'editor': '', 'editor_name': '', 'id': '600ec9ef3846b37ab8546e59', 'labels': [{'color': '#ffaf00ff', 'id': '600a9a440337dc6e03183108', 'name': 'animal', 'probability': 0.10518947243690491}], 'modified': '2021-01-25T13:38:55.037000+00:00', 'shapes': [{'geometry': {'height': 0.09522349039713546, 'width': 0.07097991446828067, 'x': 0.38963755200592537, 'y': 0.413936767578125}, 'type': 'rect'}]}, {'editor': '', 'editor_name': '', 'id': '600ec9ef3846b37ab8546e5a', 'labels': [{'color': '#ffaf00ff', 'id': '600a9a440337dc6e03183108', 'name': 'animal', 'probability': 0.10511326789855957}], 'modified': '2021-01-25T13:38:55.037000+00:00', 'shapes': [{'geometry': {'height': 0.19494977315266926, 'width': 0.14654709072375632, 'x': 0.4512452088548185, 'y': 0.34168601989746095}, 'type': 'rect'}]}, {'editor': '', 'editor_name': '', 'id': '600ec9ef3846b37ab8546e5b', 'labels': [{'color': '#ffaf00ff', 'id': '600a9a440337dc6e03183108', 'name': 'animal', 'probability': 0.10473129153251648}], 'modified': '2021-01-25T13:38:55.037000+00:00', 'shapes': [{'geometry': {'height': 0.1242632548014323, 'width': 0.10217544880319152, 'x': 0.6974597305469727, 'y': 0.29126490275065103}, 'type': 'rect'}]}, {'editor': '', 'editor_name': '', 'id': '600ec9ef3846b37ab8546e5c', 'labels': [{'color': '#ffaf00ff', 'id': '600a9a440337dc6e03183108', 'name': 'animal', 'probability': 0.10472479462623596}], 'modified': '2021-01-25T13:38:55.037000+00:00', 'shapes': [{'geometry': {'height': 0.19814442952473954, 'width': 0.1443069706273467, 'x': 0.41210188883565396, 'y': 0.6269297281901042}, 'type': 'rect'}]}, {'editor': '', 'editor_name': '', 'id': '600ec9ef3846b37ab8546e5d', 'labels': [{'color': '#ffaf00ff', 'id': '600a9a440337dc6e03183108', 'name': 'animal', 'probability': 0.10443106293678284}], 'modified': '2021-01-25T13:38:55.038000+00:00', 'shapes': [{'geometry': {'height': 0.19600163777669266, 'width': 0.14364433049857245, 'x': 0.45154645058031523, 'y': 0.7592828877766927}, 'type': 'rect'}]}, {'editor': '', 'editor_name': '', 'id': '600ec9ef3846b37ab8546e5e', 'labels': [{'color': '#ffaf00ff', 'id': '600a9a440337dc6e03183108', 'name': 'animal', 'probability': 0.10384714603424072}], 'modified': '2021-01-25T13:38:55.038000+00:00', 'shapes': [{'geometry': {'height': 0.12576039632161462, 'width': 0.10286379397586826, 'x': 0.4344228045066098, 'y': 0.3928959147135417}, 'type': 'rect'}]}, {'editor': '', 'editor_name': '', 'id': '600ec9ef3846b37ab8546e5f', 'labels': [{'color': '#ffaf00ff', 'id': '600a9a440337dc6e03183108', 'name': 'animal', 'probability': 0.10346192121505737}], 'modified': '2021-01-25T13:38:55.038000+00:00', 'shapes': [{'geometry': {'height': 0.1275144958496094, 'width': 0.10205055208170366, 'x': 0.6368256188155116, 'y': 0.5224923706054687}, 'type': 'rect'}]}, {'editor': '', 'editor_name': '', 'id': '600ec9ef3846b37ab8546e60', 'labels': [{'color': '#ffaf00ff', 'id': '600a9a440337dc6e03183108', 'name': 'animal', 'probability': 0.10283112525939941}], 'modified': '2021-01-25T13:38:55.038000+00:00', 'shapes': [{'geometry': {'height': 0.19866124471028646, 'width': 0.1458020263977433, 'x': 0.3909317417646081, 'y': 0.5738763427734375}, 'type': 'rect'}]}, {'editor': '', 'editor_name': '', 'id': '600ec9ef3846b37ab8546e61', 'labels': [{'color': '#ffaf00ff', 'id': '600a9a440337dc6e03183108', 'name': 'animal', 'probability': 0.10173791646957397}], 'modified': '2021-01-25T13:38:55.038000+00:00', 'shapes': [{'geometry': {'height': 0.32222173055013015, 'width': 0.25349523666057183, 'x': 0.43674668561531993, 'y': 0.5704396057128907}, 'type': 'rect'}]}, {'editor': '', 'editor_name': '', 'id': '600ec9ef3846b37ab8546e62', 'labels': [{'color': '#ffaf00ff', 'id': '600a9a440337dc6e03183108', 'name': 'animal', 'probability': 0.10139456391334534}], 'modified': '2021-01-25T13:38:55.038000+00:00', 'shapes': [{'geometry': {'height': 0.19761703491210936, 'width': 0.14485097796806556, 'x': 0.35318340735978565, 'y': 0.5451211547851562}, 'type': 'rect'}]}, {'editor': '', 'editor_name': '', 'id': '600ec9ef3846b37ab8546e63', 'labels': [{'color': '#ffaf00ff', 'id': '600a9a440337dc6e03183108', 'name': 'animal', 'probability': 0.10076084733009338}], 'modified': '2021-01-25T13:38:55.038000+00:00', 'shapes': [{'geometry': {'height': 0.12391133626302081, 'width': 0.10277537320820945, 'x': 0.4156915428343046, 'y': 0.3686103820800781}, 'type': 'rect'}]}, {'editor': '', 'editor_name': '', 'id': '600ec9ef3846b37ab8546e64', 'labels': [{'color': '#ffaf00ff', 'id': '600a9a440337dc6e03183108', 'name': 'animal', 'probability': 0.10045230388641357}], 'modified': '2021-01-25T13:38:55.038000+00:00', 'shapes': [{'geometry': {'height': 0.10255193074544267, 'width': 0.07433509110509229, 'x': 0.6078978575514314, 'y': 0.5118170166015625}, 'type': 'rect'}]}, {'editor': '', 'editor_name': '', 'id': '600ec9ef3846b37ab8546e65', 'labels': [{'color': '#ffaf00ff', 'id': '600a9a440337dc6e03183108', 'name': 'animal', 'probability': 0.10038968920707703}], 'modified': '2021-01-25T13:38:55.038000+00:00', 'shapes': [{'geometry': {'height': 0.12724070231119794, 'width': 0.10469190767023229, 'x': 0.5166676011640527, 'y': 0.44506749471028645}, 'type': 'rect'}]}, {'editor': '', 'editor_name': '', 'id': '600ec9ef3846b37ab8546e66', 'labels': [{'color': '#ffff00ff', 'id': '600a9a440337dc6e03183107', 'name': 'bike', 'probability': 0.10013189911842346}], 'modified': '2021-01-25T13:38:55.038000+00:00', 'shapes': [{'geometry': {'height': 0.09259656270345051, 'width': 0.0692717703770338, 'x': 0.7295816395249922, 'y': 0.3901414744059245}, 'type': 'rect'}]}], 'id': '600ec9ee26b1517497e328db', 'image_id': '600a9a4f0337dc6e0318310a', 'kind': 'prediction', 'modified': '2021-01-25T13:38:54.787000+00:00', 'result_media': []}
-        :param project_id:
-        :param image_id:
-        :return:
-        '''
         url = f'{self.host}/v2/projects/{project_id}/media/images/{image_id}/results/online'
         headers = {
             'Authorization': f'bearer_token {self.token}',
@@ -725,427 +549,4 @@
             'id': label['id'],
             'name': label['name']
         } for label in project.get('labels')]
-        return labels
-
-
-'''
- https://nnlicv205.inn.intel.com/v2/authentication"
-payload = {
-    'username': (None, 'intel'),
-    'password': (None, 'Int3l!')
-'''
-
-
-def get_images(path: str) -> List[dict]:
-    result = []
-    i = 1000
-    for root, dirs, files in os.walk(path):
-        for file in files:
-            i += 1
-            p = os.path.join(root, file)
-            result.append({
-                'id': i,
-                'path': p,
-            })
-    return result
-
-
-if __name__ == '__main__':
-    client = NousServer('https://nnlicv205.inn.intel.com', 'intel', 'Int3l!')
-    # p_id = client.create_project('asd2', 'description', 'DETECTION', [{
-    #     'name': 'bike',
-    #     "color": "#ffff00ff",
-    #     "temp_id": "_1_",
-    #     "group": "default",
-    # }, {
-    #     'name': 'animal',
-    #     "color": "#ffaf00ff",
-    #     "temp_id": "_2_",
-    #     "group": "default",
-    # }])
-    p_id = '600a9a440337dc6e03183104'
-    # pr = client._NousServer__get_project(p_id)
-    # print(pr)
-    # client.get_server_status()
-    # images = get_images('images')
-    # print(images)
-    # images = client.upload_images(project_id=p_id, images=images)
-    # print(images)
-    images = [
-        {
-            'id': 1001, 'path': 'images\\33--Running\\33_Running_Running_33_107.jpg',
-            'third_party_id': '600a9a4f0337dc6e0318310a'
-        }, {
-            'id': 1002, 'path': 'images\\33--Running\\33_Running_Running_33_119.jpg',
-            'third_party_id': '600a9a560337dc6e0318310b'
-        }, {
-            'id': 1003, 'path': 'images\\33--Running\\33_Running_Running_33_17.jpg',
-            'third_party_id': '600a9a5c0337dc6e0318310c'
-        }, {
-            'id': 1004, 'path': 'images\\33--Running\\33_Running_Running_33_203.jpg',
-            'third_party_id': '600a9a620337dc6e0318310d'
-        }, {
-            'id': 1005, 'path': 'images\\33--Running\\33_Running_Running_33_209.jpg',
-            'third_party_id': '600a9a680337dc6e0318310e'
-        }, {
-            'id': 1006, 'path': 'images\\33--Running\\33_Running_Running_33_266.jpg',
-            'third_party_id': '600a9a6f0337dc6e0318310f'
-        }, {
-            'id': 1007, 'path': 'images\\33--Running\\33_Running_Running_33_286.jpg',
-            'third_party_id': '600a9a760337dc6e03183110'
-        }, {
-            'id': 1008, 'path': 'images\\33--Running\\33_Running_Running_33_316.jpg',
-            'third_party_id': '600a9a810337dc6e03183111'
-        }, {
-            'id': 1009, 'path': 'images\\33--Running\\33_Running_Running_33_332.jpg',
-            'third_party_id': '600a9a890337dc6e03183112'
-        }, {
-            'id': 1010, 'path': 'images\\33--Running\\33_Running_Running_33_341.jpg',
-            'third_party_id': '600a9a900337dc6e03183113'
-        }, {
-            'id': 1011, 'path': 'images\\33--Running\\33_Running_Running_33_35.jpg',
-            'third_party_id': '600a9a970337dc6e03183114'
-        }, {
-            'id': 1012, 'path': 'images\\33--Running\\33_Running_Running_33_411.jpg',
-            'third_party_id': '600a9a9c0337dc6e03183115'
-        }, {
-            'id': 1013, 'path': 'images\\33--Running\\33_Running_Running_33_44.jpg',
-            'third_party_id': '600a9aa30337dc6e03183116'
-        }, {
-            'id': 1014, 'path': 'images\\33--Running\\33_Running_Running_33_475.jpg',
-            'third_party_id': '600a9aa90337dc6e03183117'
-        }, {
-            'id': 1015, 'path': 'images\\33--Running\\33_Running_Running_33_490.jpg',
-            'third_party_id': '600a9aaf0337dc6e03183118'
-        }, {
-            'id': 1016, 'path': 'images\\33--Running\\33_Running_Running_33_517.jpg',
-            'third_party_id': '600a9ab50337dc6e03183119'
-        }, {
-            'id': 1017, 'path': 'images\\33--Running\\33_Running_Running_33_538.jpg',
-            'third_party_id': '600a9abb0337dc6e0318311a'
-        }, {
-            'id': 1018, 'path': 'images\\33--Running\\33_Running_Running_33_547.jpg',
-            'third_party_id': '600a9ac10337dc6e0318311b'
-        }, {
-            'id': 1019, 'path': 'images\\33--Running\\33_Running_Running_33_569.jpg',
-            'third_party_id': '600a9ac80337dc6e0318311c'
-        }, {
-            'id': 1020, 'path': 'images\\33--Running\\33_Running_Running_33_577.jpg',
-            'third_party_id': '600a9acf0337dc6e0318311d'
-        }, {
-            'id': 1021, 'path': 'images\\33--Running\\33_Running_Running_33_586.jpg',
-            'third_party_id': '600a9ad50337dc6e0318311e'
-        }, {
-            'id': 1022, 'path': 'images\\33--Running\\33_Running_Running_33_747.jpg',
-            'third_party_id': '600a9adc0337dc6e0318311f'
-        }, {
-            'id': 1023, 'path': 'images\\33--Running\\33_Running_Running_33_760.jpg',
-            'third_party_id': '600a9ae40337dc6e03183120'
-        }, {
-            'id': 1024, 'path': 'images\\33--Running\\33_Running_Running_33_771.jpg',
-            'third_party_id': '600a9aea0337dc6e03183121'
-        }, {
-            'id': 1025, 'path': 'images\\33--Running\\33_Running_Running_33_786.jpg',
-            'third_party_id': '600a9af10337dc6e03183122'
-        }, {
-            'id': 1026, 'path': 'images\\33--Running\\33_Running_Running_33_891.jpg',
-            'third_party_id': '600a9af70337dc6e03183123'
-        }]
-    labels_map = {
-        'bike': '600a9a440337dc6e03183107',
-        'animal': '600a9a440337dc6e03183108'
-    }
-    ann = [
-        # {
-        #     "id": str(uuid.uuid4()),
-        #     # 'temp_id': '_1_',
-        #     "shapes": [
-        #         {
-        #             "type": "polygon",
-        #             "geometry": {
-        #                 "x": 0.0,
-        #                 "y": 0.0,
-        #                 "width": 0.0,
-        #                 "height": 0.0,
-        #                 "points": [
-        #                     {
-        #                         "x": 0.214763656,
-        #                         "y": 0.363911748,
-        #                         "r": 0.0
-        #                     },
-        #                     {
-        #                         "x": 0.439329,
-        #                         "y": 0.2809801,
-        #                         "r": 0.0
-        #                     },
-        #                     {
-        #                         "x": 0.5235204,
-        #                         "y": 0.6612841,
-        #                         "r": 0.0
-        #                     },
-        #                     {
-        #                         "x": 0.153001368,
-        #                         "y": 0.7309409,
-        #                         "r": 0.0
-        #                     },
-        #                     {
-        #                         "x": 0.3219314,
-        #                         "y": 0.5822182,
-        #                         "r": 0.0
-        #                     },
-        #                     {
-        #                         "x": 0.122968152,
-        #                         "y": 0.5304315,
-        #                         "r": 0.0
-        #                     },
-        #                     {
-        #                         "x": 0.214763656,
-        #                         "y": 0.363911748,
-        #                         "r": 0.0
-        #                     }
-        #                 ]
-        #             }
-        #         }
-        #     ],
-        #     "editor": None,
-        #     "labels": [
-        #         {
-        #             "id": labels_map['bike'],
-        #             "probability": 1.0
-        #         }
-        #     ]
-        # },
-        # {
-        #     "id": str(uuid.uuid4()),
-        #     # 'temp_id': '_2_',
-        #     "shapes": [
-        #         {
-        #             "type": "point",
-        #             "geometry": {
-        #                 "x": 0.543898344,
-        #                 "y": 0.189405054,
-        #                 "width": 0.025,
-        #                 "height": 0.0333333351,
-        #                 "points": [
-        #                     {
-        #                         "x": 0.556398332,
-        #                         "y": 0.201905057,
-        #                         "r": 0.0125
-        #                     }
-        #                 ]
-        #             }
-        #         }
-        #     ],
-        #     "editor": None,
-        #     "labels": [
-        #         {
-        #             "id": labels_map['bike'],
-        #             "probability": 1.0
-        #         }
-        #     ]
-        # },
-        {
-            "id": str(uuid.uuid4()),
-            "shapes": [
-                {
-                    "type": "rect",
-                    "geometry": {
-                        "x": 0.635174036,
-                        "y": 0.393743843,
-                        "width": 0.175549313,
-                        "height": 0.204229221,
-                        "points": None
-                    }
-                }
-            ],
-            "editor": None,
-            "labels": [
-                {
-                    "id": labels_map['animal'],
-                    "probability": 1.0
-                }
-            ]
-        }
-    ]
-
-    image_data = [{**image, 'annotation': ann} for image in images]
-    client.upload_annotations(project_id=p_id, image_data=image_data)
-
-a = {
-    'name': 'tfet1dffff12deef3fs',
-    'description': 'description',
-    'dimensions': [],
-    'labels': [{
-        'name': 'bike'
-    }, {
-        'name': 'animal'
-    }],
-    'group_type': 'normal',
-    'pipeline': {
-        'connections': [{
-            'from': {'port_name': 'Output dataset', 'type': 'dataset_2d', 'task_id': '_1_'},
-            'to': {'port_name': 'Input dataset', 'type': 'dataset_2d', 'task_id': '_2_'}
-        }], 'tasks': [{
-            'temp_id': '_1_',
-            'capabilities': [],
-            'class_name': 'Dataset2DTask',
-            'class_path': 'nous.director_microservice.chaining.task_dataset_2d',
-            'input_ports': [],
-            'instantiation': 'CLASS',
-            'is_trainable': False,
-            'output_ports': [{'port_name': 'Output dataset', 'type': 'dataset_2d'}],
-            'pipeline_friendly': True,
-            'properties': [],
-            'task_family': 'DATASET',
-            'task_name': 'Image Dataset',
-            'task_type': 'DATASET',
-            'task_type_sort_priority': -1
-        }, {
-            'temp_id': '_2_',
-            'capabilities': [],
-            'grpc_address': 'nous_detection:50058',
-            'input_ports': [{'port_name': 'Input dataset', 'type': 'dataset_2d'}],
-            'instantiation': 'GRPC',
-            'is_trainable': True,
-            'output_ports': [{'port_name': 'Output dataset', 'type': 'dataset_2d'}],
-            'pipeline_friendly': True,
-            'properties': [{
-                'id': 'labels',
-                'user_value': [{'name': 'bike'}, {'name': 'animal'}]
-            }],
-            'task_family': 'VISION',
-            'task_name': 'Detection',
-            'task_type': 'DETECTION',
-            'task_type_sort_priority': -1
-        }]
-    },
-    'pipeline_representation': 'Detection',
-    'type': 'project'
-}
-
-b = {
-    'image_id': '600a9a5c0337dc6e0318310c',
-    'data': [{
-        # 'id': '1a6c0ba6-74a9-4e46-b69c-9bc3de815966',
-        'temp_id': '_1_',
-        'shapes': [{
-            'type': 'polygon',
-            'geometry': {
-                'x': 0.0,
-                'y': 0.0,
-                'width': 0.0,
-                'height': 0.0,
-                'points': [
-                    {
-                        'x': 0.214763656,
-                        'y': 0.363911748,
-                        'r': 0.0
-                    },
-                    {
-                        'x': 0.439329,
-                        'y': 0.2809801,
-                        'r': 0.0
-                    },
-                    {
-                        'x': 0.5235204,
-                        'y': 0.6612841,
-                        'r': 0.0
-                    },
-                    {
-                        'x': 0.153001368,
-                        'y': 0.7309409,
-                        'r': 0.0
-                    },
-                    {
-                        'x': 0.3219314,
-                        'y': 0.5822182,
-                        'r': 0.0
-                    },
-                    {
-                        'x': 0.122968152,
-                        'y': 0.5304315,
-                        'r': 0.0
-                    },
-                    {
-                        'x': 0.214763656,
-                        'y': 0.363911748,
-                        'r': 0.0
-                    }]
-            }
-        }],
-        'editor': None,
-        'labels': [{
-            # 'id':,
-            'probability': 1.0
-        }]
-    }, {
-        # 'id': 'ef24885b-bb75-4b24-af09-756bf995a134',
-        'temp_id': '_2_',
-        'shapes': [{
-            'type': 'point',
-            'geometry': {
-                'x': 0.543898344,
-                'y': 0.189405054,
-                'width': 0.025,
-                'height': 0.0333333351,
-                'points': [
-                    {
-                        'x': 0.556398332,
-                        'y': 0.201905057,
-                        'r': 0.0125
-                    }]
-            }
-        }],
-        'editor': None,
-        'labels': [{
-            'id': '600a9a440337dc6e03183107',
-            'probability': 1.0
-        }]
-    }, {
-        # 'id': '92e3bfaf-1b13-4037-b07e-32fac711d9fd',
-        'temp_id': '_1_',
-        'shapes': [{
-            'type': 'rect',
-            'geometry': {
-                'x': 0.635174036,
-                'y': 0.393743843,
-                'width': 0.175549313,
-                'height': 0.204229221,
-                'points': None
-            }
-        }],
-        'editor': None, 'labels': [
-            {'id': '600a9a440337dc6e03183106', 'probability': 1.0}]
-    }]
-}
-
-var = {'name': 'vcv_cvat', 'description': '', 'dimensions': [], 'group_type': 'normal', 'pipeline': {'connections': [
-    {'from': {'port_name': 'Output dataset', 'type': 'dataset_2d', 'task_id': '_1_'},
-     'to': {'port_name': 'Input dataset', 'type': 'dataset_2d', 'task_id': '_2_'}}], 'tasks': [
-    {'temp_id': '_1_', 'capabilities': [], 'class_name': 'Dataset2DTask',
-     'class_path': 'nous.director_microservice.chaining.task_dataset_2d', 'input_ports': [], 'instantiation': 'CLASS',
-     'is_trainable': False, 'output_ports': [{'port_name': 'Output dataset', 'type': 'dataset_2d'}],
-     'pipeline_friendly': True, 'properties': [], 'task_family': 'DATASET', 'task_name': 'Image Dataset',
-     'task_type': 'DATASET', 'task_type_sort_priority': -1},
-    {'temp_id': '_2_', 'capabilities': [], 'grpc_address': 'nous_detection:50058',
-     'input_ports': [{'port_name': 'Input dataset', 'type': 'dataset_2d'}], 'instantiation': 'GRPC',
-     'is_trainable': True, 'output_ports': [{'port_name': 'Output dataset', 'type': 'dataset_2d'}],
-     'pipeline_friendly': True, 'properties': [{'id': 'labels', 'user_value': [{'name': 'ff'}, {'name': 'fds'}]}],
-     'task_family': 'VISION', 'task_name': 'Detection', 'task_type': 'DETECTION', 'task_type_sort_priority': -1}]},
-       'pipeline_representation': 'Detection', 'type': 'project'}
-
-# cvat_annotation_format = {
-#     'version': 38,
-#     'tags': [],
-#     'shapes': [OrderedDict(
-#         [('type',
-#           'rectangle'), ('occluded', False), ('z_order', 0),
-#          ('points', [346.38671875, 216.03125, 641.9536743164062, 646.1259460449219]), ('id', 7), ('frame', 0),
-#          ('label_id', 65), ('group', 0), ('source',
-#                                           'manual'), ('attributes', [])]), OrderedDict(
-#         [('type',
-#           'rectangle'), ('occluded', False), ('z_order', 0),
-#          ('points', [212.8046875, 872.1142578125, 736.3857421875, 1264.343994140625]), ('id', 8), ('frame', 0),
-#          ('label_id', 65), ('group', 0), ('source',
-#                                           'manual'), ('attributes', [])])],
-#     'tracks': []}+        return labels