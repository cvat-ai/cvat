
# Copyright (C) 2018-2021 Intel Corporation
#
# SPDX-License-Identifier: MIT

import itertools
import os
import shutil
import sys
<<<<<<< HEAD
from distutils.dir_util import copy_tree
from re import findall
from traceback import print_exception
from urllib import parse as urlparse
from urllib import request as urlrequest
=======
import rq
import shutil
from traceback import print_exception
from urllib import parse as urlparse
from urllib import request as urlrequest
import requests

from cvat.apps.engine.media_extractors import get_mime, MEDIA_TYPES, Mpeg4ChunkWriter, ZipChunkWriter, Mpeg4CompressedChunkWriter, ZipCompressedChunkWriter, ValidateDimension
from cvat.apps.engine.models import DataChoice, StorageMethodChoice, StorageChoice, RelatedFile
from cvat.apps.engine.utils import av_scan_paths
from cvat.apps.engine.models import DimensionType
from utils.dataset_manifest import ImageManifestManager, VideoManifestManager
from utils.dataset_manifest.core import VideoManifestValidator
>>>>>>> d7f84b20

import django_rq
import requests
import rq
from django.conf import settings
from django.db import transaction

from cvat.apps.engine import models
from cvat.apps.engine.log import slogger
from cvat.apps.engine.media_extractors import (MEDIA_TYPES, Mpeg4ChunkWriter,
                                               Mpeg4CompressedChunkWriter,
                                               ValidateDimension,
                                               ZipChunkWriter,
                                               ZipCompressedChunkWriter,
                                               get_mime)
from cvat.apps.engine.prepare import prepare_meta
from cvat.apps.engine.utils import av_scan_paths

############################# Low Level server API

def create(tid, data):
    """Schedule the task"""
    q = django_rq.get_queue('default')
    q.enqueue_call(func=_create_thread, args=(tid, data),
        job_id="/api/v1/tasks/{}".format(tid))

@transaction.atomic
def rq_handler(job, exc_type, exc_value, traceback):
    splitted = job.id.split('/')
    tid = int(splitted[splitted.index('tasks') + 1])
    try:
        db_task = models.Task.objects.select_for_update().get(pk=tid)
        with open(db_task.get_log_path(), "wt") as log_file:
            print_exception(exc_type, exc_value, traceback, file=log_file)
    except models.Task.DoesNotExist:
        pass # skip exceptions in the code

    return False

############################# Internal implementation for server API

def _copy_data_from_share(server_files, upload_dir):
    job = rq.get_current_job()
    job.meta['status'] = 'Data are being copied from share..'
    job.save_meta()

    for path in server_files:
        source_path = os.path.join(settings.SHARE_ROOT, os.path.normpath(path))
        target_path = os.path.join(upload_dir, path)
        if os.path.isdir(source_path):
            copy_tree(source_path, target_path)
        else:
            target_dir = os.path.dirname(target_path)
            if not os.path.exists(target_dir):
                os.makedirs(target_dir)
            shutil.copyfile(source_path, target_path)

def _save_task_to_db(db_task):
    job = rq.get_current_job()
    job.meta['status'] = 'Task is being saved in database'
    job.save_meta()

    segment_size = db_task.segment_size
    segment_step = segment_size
    if segment_size == 0:
        segment_size = db_task.data.size

        # Segment step must be more than segment_size + overlap in single-segment tasks
        # Otherwise a task contains an extra segment
        segment_step = sys.maxsize

    default_overlap = 5 if db_task.mode == 'interpolation' else 0
    if db_task.overlap is None:
        db_task.overlap = default_overlap
    db_task.overlap = min(db_task.overlap, segment_size  // 2)

    segment_step -= db_task.overlap

    for start_frame in range(0, db_task.data.size, segment_step):
        stop_frame = min(start_frame + segment_size - 1, db_task.data.size - 1)

        slogger.glob.info("New segment for task #{}: start_frame = {}, \
            stop_frame = {}".format(db_task.id, start_frame, stop_frame))

        db_segment = models.Segment()
        db_segment.task = db_task
        db_segment.start_frame = start_frame
        db_segment.stop_frame = stop_frame
        db_segment.save()

        db_job = models.Job()
        db_job.segment = db_segment
        db_job.save()

    db_task.data.save()
    db_task.save()

def _count_files(data, manifest_file=None):
    share_root = settings.SHARE_ROOT
    server_files = []

    for path in data["server_files"]:
        path = os.path.normpath(path).lstrip('/')
        if '..' in path.split(os.path.sep):
            raise ValueError("Don't use '..' inside file paths")
        full_path = os.path.abspath(os.path.join(share_root, path))
        if os.path.commonprefix([share_root, full_path]) != share_root:
            raise ValueError("Bad file path: " + path)
        server_files.append(path)

    server_files.sort(reverse=True)
    # The idea of the code is trivial. After sort we will have files in the
    # following order: 'a/b/c/d/2.txt', 'a/b/c/d/1.txt', 'a/b/c/d', 'a/b/c'
    # Let's keep all items which aren't substrings of the previous item. In
    # the example above only 2.txt and 1.txt files will be in the final list.
    # Also need to correctly handle 'a/b/c0', 'a/b/c' case.
    data['server_files'] = [v[1] for v in zip([""] + server_files, server_files)
        if not os.path.dirname(v[0]).startswith(v[1])]

    def count_files(file_mapping, counter):
        for rel_path, full_path in file_mapping.items():
            mime = get_mime(full_path)
            if mime in counter:
                counter[mime].append(rel_path)
            elif 'manifest.jsonl' == os.path.basename(rel_path):
                manifest_file.append(rel_path)
            else:
                slogger.glob.warn("Skip '{}' file (its mime type doesn't "
                    "correspond to a video or an image file)".format(full_path))

    counter = { media_type: [] for media_type in MEDIA_TYPES.keys() }

    count_files(
        file_mapping={ f:f for f in data['remote_files'] or data['client_files']},
        counter=counter,
    )

    count_files(
        file_mapping={ f:os.path.abspath(os.path.join(share_root, f)) for f in data['server_files']},
        counter=counter,
    )

    return counter

def _validate_data(counter, manifest_file=None):
    unique_entries = 0
    multiple_entries = 0
    for media_type, media_config in MEDIA_TYPES.items():
        if counter[media_type]:
            if media_config['unique']:
                unique_entries += len(counter[media_type])
            else:
                multiple_entries += len(counter[media_type])

            if manifest_file and media_type not in ('video', 'image'):
                raise Exception('File with meta information can only be uploaded with video/images ')

    if unique_entries == 1 and multiple_entries > 0 or unique_entries > 1:
        unique_types = ', '.join([k for k, v in MEDIA_TYPES.items() if v['unique']])
        multiply_types = ', '.join([k for k, v in MEDIA_TYPES.items() if not v['unique']])
        count = ', '.join(['{} {}(s)'.format(len(v), k) for k, v in counter.items()])
        raise ValueError('Only one {} or many {} can be used simultaneously, \
            but {} found.'.format(unique_types, multiply_types, count))

    if unique_entries == 0 and multiple_entries == 0:
        raise ValueError('No media data found')

    task_modes = [MEDIA_TYPES[media_type]['mode'] for media_type, media_files in counter.items() if media_files]

    if not all(mode == task_modes[0] for mode in task_modes):
        raise Exception('Could not combine different task modes for data')

    return counter, task_modes[0]

def _download_data(urls, upload_dir):
    job = rq.get_current_job()
    local_files = {}
    for url in urls:
        name = os.path.basename(urlrequest.url2pathname(urlparse.urlparse(url).path))
        if name in local_files:
            raise Exception("filename collision: {}".format(name))
        slogger.glob.info("Downloading: {}".format(url))
        job.meta['status'] = '{} is being downloaded..'.format(url)
        job.save_meta()

        response = requests.get(url, stream=True)
        if response.status_code == 200:
            response.raw.decode_content = True
            with open(os.path.join(upload_dir, name), 'wb') as output_file:
                shutil.copyfileobj(response.raw, output_file)
        else:
            raise Exception("Failed to download " + url)

        local_files[name] = True

    return list(local_files.keys())

@transaction.atomic
def _create_thread(tid, data):
    slogger.glob.info("create task #{}".format(tid))

    db_task = models.Task.objects.select_for_update().get(pk=tid)
    db_data = db_task.data
    if db_task.data.size != 0:
        raise NotImplementedError("Adding more data is not implemented")

    upload_dir = db_data.get_upload_dirname()

    if data['remote_files']:
        data['remote_files'] = _download_data(data['remote_files'], upload_dir)

<<<<<<< HEAD
    meta_info_file = []
    media = _count_files(data, meta_info_file)
    media, task_mode = _validate_data(media, meta_info_file)
    if meta_info_file:
        assert settings.USE_CACHE and db_data.storage_method == models.StorageMethodChoice.CACHE, \
=======
    manifest_file = []
    media = _count_files(data, manifest_file)
    media, task_mode = _validate_data(media, manifest_file)
    if manifest_file:
        assert settings.USE_CACHE and db_data.storage_method == StorageMethodChoice.CACHE, \
>>>>>>> d7f84b20
            "File with meta information can be uploaded if 'Use cache' option is also selected"

    if data['server_files']:
        if db_data.storage == models.StorageChoice.LOCAL:
            _copy_data_from_share(data['server_files'], upload_dir)
        else:
            upload_dir = settings.SHARE_ROOT

    av_scan_paths(upload_dir)

    job = rq.get_current_job()
    job.meta['status'] = 'Media files are being extracted...'
    job.save_meta()

    db_images = []
    extractor = None

    for media_type, media_files in media.items():
        if media_files:
            if extractor is not None:
                raise Exception('Combined data types are not supported')
            source_paths=[os.path.join(upload_dir, f) for f in media_files]
<<<<<<< HEAD
            if media_type in  ('archive', 'zip') and db_data.storage == models.StorageChoice.SHARE:
=======
            if media_type in {'archive', 'zip'} and db_data.storage == StorageChoice.SHARE:
>>>>>>> d7f84b20
                source_paths.append(db_data.get_upload_dirname())
                upload_dir = db_data.get_upload_dirname()
                db_data.storage = StorageChoice.LOCAL
            extractor = MEDIA_TYPES[media_type]['extractor'](
                source_path=source_paths,
                step=db_data.get_frame_step(),
                start=db_data.start_frame,
                stop=data['stop_frame'],
            )

    validate_dimension = ValidateDimension()
    if extractor.__class__ == MEDIA_TYPES['zip']['extractor']:
        extractor.extract()
        validate_dimension.set_path(os.path.split(extractor.get_zip_filename())[0])
        validate_dimension.validate()
        if validate_dimension.dimension == models.DimensionType.DIM_3D:
            db_task.dimension = models.DimensionType.DIM_3D

            extractor.reconcile(
                source_files=list(validate_dimension.related_files.keys()),
                step=db_data.get_frame_step(),
                start=db_data.start_frame,
                stop=data['stop_frame'],
                dimension=models.DimensionType.DIM_3D,

            )
            extractor.add_files(validate_dimension.converted_files)

    db_task.mode = task_mode
    db_data.compressed_chunk_type = models.DataChoice.VIDEO if task_mode == 'interpolation' and not data['use_zip_chunks'] else models.DataChoice.IMAGESET
    db_data.original_chunk_type = models.DataChoice.VIDEO if task_mode == 'interpolation' else models.DataChoice.IMAGESET

    def update_progress(progress):
        progress_animation = '|/-\\'
        if not hasattr(update_progress, 'call_counter'):
            update_progress.call_counter = 0

        status_template = 'Images are being compressed {}'
        if progress:
            current_progress = '{}%'.format(round(progress * 100))
        else:
            current_progress = '{}'.format(progress_animation[update_progress.call_counter])
        job.meta['status'] = status_template.format(current_progress)
        job.save_meta()
        update_progress.call_counter = (update_progress.call_counter + 1) % len(progress_animation)

    compressed_chunk_writer_class = Mpeg4CompressedChunkWriter if db_data.compressed_chunk_type == models.DataChoice.VIDEO else ZipCompressedChunkWriter
    if db_data.original_chunk_type == models.DataChoice.VIDEO:
        original_chunk_writer_class = Mpeg4ChunkWriter
        # Let's use QP=17 (that is 67 for 0-100 range) for the original chunks, which should be visually lossless or nearly so.
        # A lower value will significantly increase the chunk size with a slight increase of quality.
        original_quality = 67
    else:
        original_chunk_writer_class = ZipChunkWriter
        original_quality = 100

    kwargs = {}
    if validate_dimension.dimension == models.DimensionType.DIM_3D:
        kwargs["dimension"] = validate_dimension.dimension
    compressed_chunk_writer = compressed_chunk_writer_class(db_data.image_quality, **kwargs)
    original_chunk_writer = original_chunk_writer_class(original_quality)

    # calculate chunk size if it isn't specified
    if db_data.chunk_size is None:
        if isinstance(compressed_chunk_writer, ZipCompressedChunkWriter):
            w, h = extractor.get_image_size(0)
            area = h * w
            db_data.chunk_size = max(2, min(72, 36 * 1920 * 1080 // area))
        else:
            db_data.chunk_size = 36


    video_path = ""
    video_size = (0, 0)

<<<<<<< HEAD
    if settings.USE_CACHE and db_data.storage_method == models.StorageMethodChoice.CACHE:
=======
    def _update_status(msg):
        job.meta['status'] = msg
        job.save_meta()

    if settings.USE_CACHE and db_data.storage_method == StorageMethodChoice.CACHE:
>>>>>>> d7f84b20
       for media_type, media_files in media.items():

            if not media_files:
                continue

            # replace manifest file (e.g was uploaded 'subdir/manifest.jsonl')
            if manifest_file and not os.path.exists(db_data.get_manifest_path()):
                shutil.copyfile(os.path.join(upload_dir, manifest_file[0]),
                    db_data.get_manifest_path())
                if upload_dir != settings.SHARE_ROOT:
                    os.remove(os.path.join(upload_dir, manifest_file[0]))

            if task_mode == MEDIA_TYPES['video']['mode']:
                try:
                    manifest_is_prepared = False
                    if manifest_file:
                        try:
                            manifest = VideoManifestValidator(source_path=os.path.join(upload_dir, media_files[0]),
                                                              manifest_path=db_data.get_manifest_path())
                            manifest.init_index()
                            manifest.validate_seek_key_frames()
                            manifest.validate_frame_numbers()
                            assert len(manifest) > 0, 'No key frames.'

                            all_frames = manifest['properties']['length']
                            video_size = manifest['properties']['resolution']
                            manifest_is_prepared = True
                        except Exception as ex:
                            if os.path.exists(db_data.get_index_path()):
                                os.remove(db_data.get_index_path())
                            if isinstance(ex, AssertionError):
                                base_msg = str(ex)
                            else:
                                base_msg = 'Invalid manifest file was upload.'
                                slogger.glob.warning(str(ex))
                            _update_status('{} Start prepare a valid manifest file.'.format(base_msg))

                    if not manifest_is_prepared:
                        _update_status('Start prepare a manifest file')
                        manifest = VideoManifestManager(db_data.get_manifest_path())
                        meta_info = manifest.prepare_meta(
                            media_file=media_files[0],
                            upload_dir=upload_dir,
                            chunk_size=db_data.chunk_size
                        )
                        manifest.create(meta_info)
                        manifest.init_index()
                        _update_status('A manifest had been created')

                        all_frames = meta_info.get_size()
                        video_size = meta_info.frame_sizes
                        manifest_is_prepared = True

                    db_data.size = len(range(db_data.start_frame, min(data['stop_frame'] + 1 \
                        if data['stop_frame'] else all_frames, all_frames), db_data.get_frame_step()))
                    video_path = os.path.join(upload_dir, media_files[0])
                except Exception as ex:
<<<<<<< HEAD
                    db_data.storage_method = models.StorageMethodChoice.FILE_SYSTEM
                    if os.path.exists(db_data.get_meta_path()):
                        os.remove(db_data.get_meta_path())
                    base_msg = str(ex) if isinstance(ex, AssertionError) else "Uploaded video does not support a quick way of task creating."
                    job.meta['status'] = "{} The task will be created using the old method".format(base_msg)
                    job.save_meta()
            else:#images,archive
=======
                    db_data.storage_method = StorageMethodChoice.FILE_SYSTEM
                    if os.path.exists(db_data.get_manifest_path()):
                        os.remove(db_data.get_manifest_path())
                    if os.path.exists(db_data.get_index_path()):
                        os.remove(db_data.get_index_path())
                    base_msg = str(ex) if isinstance(ex, AssertionError) \
                        else "Uploaded video does not support a quick way of task creating."
                    _update_status("{} The task will be created using the old method".format(base_msg))
            else:# images, archive, pdf
>>>>>>> d7f84b20
                db_data.size = len(extractor)
                manifest = ImageManifestManager(db_data.get_manifest_path())
                if not manifest_file:
                    if db_task.dimension == DimensionType.DIM_2D:
                        meta_info = manifest.prepare_meta(
                            sources=extractor.absolute_source_paths,
                            data_dir=upload_dir
                        )
                        content = meta_info.content
                    else:
                        content = []
                        for source in extractor.absolute_source_paths:
                            name, ext = os.path.splitext(os.path.relpath(source, upload_dir))
                            content.append({
                                'name': name,
                                'extension': ext
                            })
                    manifest.create(content)
                manifest.init_index()
                counter = itertools.count()
                for _, chunk_frames in itertools.groupby(extractor.frame_range, lambda x: next(counter) // db_data.chunk_size):
                    chunk_paths = [(extractor.get_path(i), i) for i in chunk_frames]
                    img_sizes = []

                    for _, frame_id in chunk_paths:
                        properties = manifest[frame_id]
                        if db_task.dimension == DimensionType.DIM_2D:
                            resolution = (properties['width'], properties['height'])
                        else:
                            resolution = extractor.get_image_size(frame_id)
                        img_sizes.append(resolution)

                    db_images.extend([
                        models.Image(data=db_data,
                            path=os.path.relpath(path, upload_dir),
                            frame=frame, width=w, height=h)
                        for (path, frame), (w, h) in zip(chunk_paths, img_sizes)
                    ])

    if db_data.storage_method == models.StorageMethodChoice.FILE_SYSTEM or not settings.USE_CACHE:
        counter = itertools.count()
        generator = itertools.groupby(extractor, lambda x: next(counter) // db_data.chunk_size)
        for chunk_idx, chunk_data in generator:
            chunk_data = list(chunk_data)
            original_chunk_path = db_data.get_original_chunk_path(chunk_idx)
            original_chunk_writer.save_as_chunk(chunk_data, original_chunk_path)

            compressed_chunk_path = db_data.get_compressed_chunk_path(chunk_idx)
            img_sizes = compressed_chunk_writer.save_as_chunk(chunk_data, compressed_chunk_path)

            if db_task.mode == 'annotation':
                db_images.extend([
                    models.Image(
                        data=db_data,
                        path=os.path.relpath(data[1], upload_dir),
                        frame=data[2],
                        width=size[0],
                        height=size[1])

                    for data, size in zip(chunk_data, img_sizes)
                ])
            else:
                video_size = img_sizes[0]
                video_path = chunk_data[0][1]

            db_data.size += len(chunk_data)
            progress = extractor.get_progress(chunk_data[-1][2])
            update_progress(progress)

    if db_task.mode == 'annotation':
        if validate_dimension.dimension == models.DimensionType.DIM_2D:
            models.Image.objects.bulk_create(db_images)
        else:
            related_file = []
            for image_data in db_images:
                image_model = models.Image(
                    data=image_data.data,
                    path=image_data.path,
                    frame=image_data.frame,
                    width=image_data.width,
                    height=image_data.height
                )

                image_model.save()
                image_data = models.Image.objects.get(id=image_model.id)

                if validate_dimension.related_files.get(image_data.path, None):
                    for related_image_file in validate_dimension.related_files[image_data.path]:
                        related_file.append(
                            models.RelatedFile(data=db_data, primary_image_id=image_data.id, path=related_image_file))
            models.RelatedFile.objects.bulk_create(related_file)
        db_images = []
    else:
        models.Video.objects.create(
            data=db_data,
            path=os.path.relpath(video_path, upload_dir),
            width=video_size[0], height=video_size[1])

    if db_data.stop_frame == 0:
        db_data.stop_frame = db_data.start_frame + (db_data.size - 1) * db_data.get_frame_step()
    else:
        # validate stop_frame
        db_data.stop_frame = min(db_data.stop_frame, \
            db_data.start_frame + (db_data.size - 1) * db_data.get_frame_step())

    preview = extractor.get_preview()
    preview.save(db_data.get_preview_path())

    slogger.glob.info("Found frames {} for Data #{}".format(db_data.size, db_data.id))
    _save_task_to_db(db_task)<|MERGE_RESOLUTION|>--- conflicted
+++ resolved
@@ -7,27 +7,10 @@
 import os
 import shutil
 import sys
-<<<<<<< HEAD
 from distutils.dir_util import copy_tree
-from re import findall
 from traceback import print_exception
 from urllib import parse as urlparse
 from urllib import request as urlrequest
-=======
-import rq
-import shutil
-from traceback import print_exception
-from urllib import parse as urlparse
-from urllib import request as urlrequest
-import requests
-
-from cvat.apps.engine.media_extractors import get_mime, MEDIA_TYPES, Mpeg4ChunkWriter, ZipChunkWriter, Mpeg4CompressedChunkWriter, ZipCompressedChunkWriter, ValidateDimension
-from cvat.apps.engine.models import DataChoice, StorageMethodChoice, StorageChoice, RelatedFile
-from cvat.apps.engine.utils import av_scan_paths
-from cvat.apps.engine.models import DimensionType
-from utils.dataset_manifest import ImageManifestManager, VideoManifestManager
-from utils.dataset_manifest.core import VideoManifestValidator
->>>>>>> d7f84b20
 
 import django_rq
 import requests
@@ -43,8 +26,9 @@
                                                ZipChunkWriter,
                                                ZipCompressedChunkWriter,
                                                get_mime)
-from cvat.apps.engine.prepare import prepare_meta
 from cvat.apps.engine.utils import av_scan_paths
+from utils.dataset_manifest import ImageManifestManager, VideoManifestManager
+from utils.dataset_manifest.core import VideoManifestValidator
 
 ############################# Low Level server API
 
@@ -239,19 +223,11 @@
     if data['remote_files']:
         data['remote_files'] = _download_data(data['remote_files'], upload_dir)
 
-<<<<<<< HEAD
-    meta_info_file = []
-    media = _count_files(data, meta_info_file)
-    media, task_mode = _validate_data(media, meta_info_file)
-    if meta_info_file:
-        assert settings.USE_CACHE and db_data.storage_method == models.StorageMethodChoice.CACHE, \
-=======
     manifest_file = []
     media = _count_files(data, manifest_file)
     media, task_mode = _validate_data(media, manifest_file)
     if manifest_file:
-        assert settings.USE_CACHE and db_data.storage_method == StorageMethodChoice.CACHE, \
->>>>>>> d7f84b20
+        assert settings.USE_CACHE and db_data.storage_method == models.StorageMethodChoice.CACHE, \
             "File with meta information can be uploaded if 'Use cache' option is also selected"
 
     if data['server_files']:
@@ -274,11 +250,7 @@
             if extractor is not None:
                 raise Exception('Combined data types are not supported')
             source_paths=[os.path.join(upload_dir, f) for f in media_files]
-<<<<<<< HEAD
-            if media_type in  ('archive', 'zip') and db_data.storage == models.StorageChoice.SHARE:
-=======
-            if media_type in {'archive', 'zip'} and db_data.storage == StorageChoice.SHARE:
->>>>>>> d7f84b20
+            if media_type in {'archive', 'zip'} and db_data.storage == models.StorageChoice.SHARE:
                 source_paths.append(db_data.get_upload_dirname())
                 upload_dir = db_data.get_upload_dirname()
                 db_data.storage = StorageChoice.LOCAL
@@ -354,15 +326,11 @@
     video_path = ""
     video_size = (0, 0)
 
-<<<<<<< HEAD
-    if settings.USE_CACHE and db_data.storage_method == models.StorageMethodChoice.CACHE:
-=======
     def _update_status(msg):
         job.meta['status'] = msg
         job.save_meta()
 
-    if settings.USE_CACHE and db_data.storage_method == StorageMethodChoice.CACHE:
->>>>>>> d7f84b20
+    if settings.USE_CACHE and db_data.storage_method == models.StorageMethodChoice.CACHE:
        for media_type, media_files in media.items():
 
             if not media_files:
@@ -420,16 +388,7 @@
                         if data['stop_frame'] else all_frames, all_frames), db_data.get_frame_step()))
                     video_path = os.path.join(upload_dir, media_files[0])
                 except Exception as ex:
-<<<<<<< HEAD
                     db_data.storage_method = models.StorageMethodChoice.FILE_SYSTEM
-                    if os.path.exists(db_data.get_meta_path()):
-                        os.remove(db_data.get_meta_path())
-                    base_msg = str(ex) if isinstance(ex, AssertionError) else "Uploaded video does not support a quick way of task creating."
-                    job.meta['status'] = "{} The task will be created using the old method".format(base_msg)
-                    job.save_meta()
-            else:#images,archive
-=======
-                    db_data.storage_method = StorageMethodChoice.FILE_SYSTEM
                     if os.path.exists(db_data.get_manifest_path()):
                         os.remove(db_data.get_manifest_path())
                     if os.path.exists(db_data.get_index_path()):
@@ -438,11 +397,10 @@
                         else "Uploaded video does not support a quick way of task creating."
                     _update_status("{} The task will be created using the old method".format(base_msg))
             else:# images, archive, pdf
->>>>>>> d7f84b20
                 db_data.size = len(extractor)
                 manifest = ImageManifestManager(db_data.get_manifest_path())
                 if not manifest_file:
-                    if db_task.dimension == DimensionType.DIM_2D:
+                    if db_task.dimension == models.DimensionType.DIM_2D:
                         meta_info = manifest.prepare_meta(
                             sources=extractor.absolute_source_paths,
                             data_dir=upload_dir
@@ -465,7 +423,7 @@
 
                     for _, frame_id in chunk_paths:
                         properties = manifest[frame_id]
-                        if db_task.dimension == DimensionType.DIM_2D:
+                        if db_task.dimension == models.DimensionType.DIM_2D:
                             resolution = (properties['width'], properties['height'])
                         else:
                             resolution = extractor.get_image_size(frame_id)
