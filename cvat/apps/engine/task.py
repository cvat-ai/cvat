
# Copyright (C) 2018-2020 Intel Corporation
#
# SPDX-License-Identifier: MIT

import itertools
import os
import sys
import rq
import shutil
from traceback import print_exception
from urllib import error as urlerror
from urllib import parse as urlparse
from urllib import request as urlrequest

from cvat.apps.engine.media_extractors import get_mime, MEDIA_TYPES, Mpeg4ChunkWriter, ZipChunkWriter, Mpeg4CompressedChunkWriter, ZipCompressedChunkWriter
from cvat.apps.engine.models import DataChoice, StorageMethodChoice
from cvat.apps.engine.utils import av_scan_paths

import django_rq
from django.conf import settings
from django.db import transaction
from distutils.dir_util import copy_tree

from . import models
from .log import slogger
from .prepare import PrepareInfo, AnalyzeVideo

############################# Low Level server API

def create(tid, data):
    """Schedule the task"""
    q = django_rq.get_queue('default')
    q.enqueue_call(func=_create_thread, args=(tid, data),
        job_id="/api/v1/tasks/{}".format(tid))

@transaction.atomic
def rq_handler(job, exc_type, exc_value, traceback):
    splitted = job.id.split('/')
    tid = int(splitted[splitted.index('tasks') + 1])
    try:
        db_task = models.Task.objects.select_for_update().get(pk=tid)
        with open(db_task.get_log_path(), "wt") as log_file:
            print_exception(exc_type, exc_value, traceback, file=log_file)
    except models.Task.DoesNotExist:
        pass # skip exceptions in the code

    return False

############################# Internal implementation for server API

def _copy_data_from_share(server_files, upload_dir):
    job = rq.get_current_job()
    job.meta['status'] = 'Data are being copied from share..'
    job.save_meta()

    for path in server_files:
        source_path = os.path.join(settings.SHARE_ROOT, os.path.normpath(path))
        target_path = os.path.join(upload_dir, path)
        if os.path.isdir(source_path):
            copy_tree(source_path, target_path)
        else:
            target_dir = os.path.dirname(target_path)
            if not os.path.exists(target_dir):
                os.makedirs(target_dir)
            shutil.copyfile(source_path, target_path)

def _save_task_to_db(db_task):
    job = rq.get_current_job()
    job.meta['status'] = 'Task is being saved in database'
    job.save_meta()

    segment_size = db_task.segment_size
    segment_step = segment_size
    if segment_size == 0:
        segment_size = db_task.data.size

        # Segment step must be more than segment_size + overlap in single-segment tasks
        # Otherwise a task contains an extra segment
        segment_step = sys.maxsize

    default_overlap = 5 if db_task.mode == 'interpolation' else 0
    if db_task.overlap is None:
        db_task.overlap = default_overlap
    db_task.overlap = min(db_task.overlap, segment_size  // 2)

    segment_step -= db_task.overlap

    for start_frame in range(0, db_task.data.size, segment_step):
        stop_frame = min(start_frame + segment_size - 1, db_task.data.size - 1)

        slogger.glob.info("New segment for task #{}: start_frame = {}, \
            stop_frame = {}".format(db_task.id, start_frame, stop_frame))

        db_segment = models.Segment()
        db_segment.task = db_task
        db_segment.start_frame = start_frame
        db_segment.stop_frame = stop_frame
        db_segment.save()

        db_job = models.Job()
        db_job.segment = db_segment
        db_job.save()

    db_task.data.save()
    db_task.save()

def _count_files(data):
    share_root = settings.SHARE_ROOT
    server_files = []

    for path in data["server_files"]:
        path = os.path.normpath(path).lstrip('/')
        if '..' in path.split(os.path.sep):
            raise ValueError("Don't use '..' inside file paths")
        full_path = os.path.abspath(os.path.join(share_root, path))
        if os.path.commonprefix([share_root, full_path]) != share_root:
            raise ValueError("Bad file path: " + path)
        server_files.append(path)

    server_files.sort(reverse=True)
    # The idea of the code is trivial. After sort we will have files in the
    # following order: 'a/b/c/d/2.txt', 'a/b/c/d/1.txt', 'a/b/c/d', 'a/b/c'
    # Let's keep all items which aren't substrings of the previous item. In
    # the example above only 2.txt and 1.txt files will be in the final list.
    # Also need to correctly handle 'a/b/c0', 'a/b/c' case.
    data['server_files'] = [v[1] for v in zip([""] + server_files, server_files)
        if not os.path.dirname(v[0]).startswith(v[1])]

    def count_files(file_mapping, counter):
        for rel_path, full_path in file_mapping.items():
            mime = get_mime(full_path)
            if mime in counter:
                counter[mime].append(rel_path)
            else:
                slogger.glob.warn("Skip '{}' file (its mime type doesn't "
                    "correspond to a video or an image file)".format(full_path))


    counter = { media_type: [] for media_type in MEDIA_TYPES.keys() }

    count_files(
        file_mapping={ f:f for f in data['remote_files'] or data['client_files']},
        counter=counter,
    )

    count_files(
        file_mapping={ f:os.path.abspath(os.path.join(share_root, f)) for f in data['server_files']},
        counter=counter,
    )

    return counter

def _validate_data(counter):
    unique_entries = 0
    multiple_entries = 0
    for media_type, media_config in MEDIA_TYPES.items():
        if counter[media_type]:
            if media_config['unique']:
                unique_entries += len(counter[media_type])
            else:
                multiple_entries += len(counter[media_type])

    if unique_entries == 1 and multiple_entries > 0 or unique_entries > 1:
        unique_types = ', '.join([k for k, v in MEDIA_TYPES.items() if v['unique']])
        multiply_types = ', '.join([k for k, v in MEDIA_TYPES.items() if not v['unique']])
        count = ', '.join(['{} {}(s)'.format(len(v), k) for k, v in counter.items()])
        raise ValueError('Only one {} or many {} can be used simultaneously, \
            but {} found.'.format(unique_types, multiply_types, count))

    if unique_entries == 0 and multiple_entries == 0:
        raise ValueError('No media data found')

    task_modes = [MEDIA_TYPES[media_type]['mode'] for media_type, media_files in counter.items() if media_files]

    if not all(mode == task_modes[0] for mode in task_modes):
        raise Exception('Could not combine different task modes for data')

    return counter, task_modes[0]

def _download_data(urls, upload_dir):
    job = rq.get_current_job()
    local_files = {}
    for url in urls:
        name = os.path.basename(urlrequest.url2pathname(urlparse.urlparse(url).path))
        if name in local_files:
            raise Exception("filename collision: {}".format(name))
        slogger.glob.info("Downloading: {}".format(url))
        job.meta['status'] = '{} is being downloaded..'.format(url)
        job.save_meta()

        req = urlrequest.Request(url, headers={'User-Agent': 'Mozilla/5.0'})
        try:
            with urlrequest.urlopen(req) as fp, open(os.path.join(upload_dir, name), 'wb') as tfp:
                while True:
                    block = fp.read(8192)
                    if not block:
                        break
                    tfp.write(block)
        except urlerror.HTTPError as err:
            raise Exception("Failed to download " + url + ". " + str(err.code) + ' - ' + err.reason)
        except urlerror.URLError as err:
            raise Exception("Invalid URL: " + url + ". " + err.reason)

        local_files[name] = True
    return list(local_files.keys())

@transaction.atomic
def _create_thread(tid, data):
    slogger.glob.info("create task #{}".format(tid))

    db_task = models.Task.objects.select_for_update().get(pk=tid)
    db_data = db_task.data
    if db_task.data.size != 0:
        raise NotImplementedError("Adding more data is not implemented")

    upload_dir = db_data.get_upload_dirname()

    if data['remote_files']:
        data['remote_files'] = _download_data(data['remote_files'], upload_dir)

    media = _count_files(data)
    media, task_mode = _validate_data(media)

    if data['server_files']:
        _copy_data_from_share(data['server_files'], upload_dir)

    av_scan_paths(upload_dir)

    job = rq.get_current_job()
    job.meta['status'] = 'Media files are being extracted...'
    job.save_meta()

    db_images = []
    extractor = None

    for media_type, media_files in media.items():
        if media_files:
            if extractor is not None:
                raise Exception('Combined data types are not supported')
            extractor = MEDIA_TYPES[media_type]['extractor'](
                source_path=[os.path.join(upload_dir, f) for f in media_files],
                step=db_data.get_frame_step(),
                start=db_data.start_frame,
                stop=data['stop_frame'],
            )
    if extractor.__class__ == MEDIA_TYPES['zip']['extractor']:
        extractor.extract()
    db_task.mode = task_mode
    db_data.compressed_chunk_type = models.DataChoice.VIDEO if task_mode == 'interpolation' and not data['use_zip_chunks'] else models.DataChoice.IMAGESET
    db_data.original_chunk_type = models.DataChoice.VIDEO if task_mode == 'interpolation' else models.DataChoice.IMAGESET

    def update_progress(progress):
        progress_animation = '|/-\\'
        if not hasattr(update_progress, 'call_counter'):
            update_progress.call_counter = 0

        status_template = 'Images are being compressed {}'
        if progress:
            current_progress = '{}%'.format(round(progress * 100))
        else:
            current_progress = '{}'.format(progress_animation[update_progress.call_counter])
        job.meta['status'] = status_template.format(current_progress)
        job.save_meta()
        update_progress.call_counter = (update_progress.call_counter + 1) % len(progress_animation)

    compressed_chunk_writer_class = Mpeg4CompressedChunkWriter if db_data.compressed_chunk_type == DataChoice.VIDEO else ZipCompressedChunkWriter
    original_chunk_writer_class = Mpeg4ChunkWriter if db_data.original_chunk_type == DataChoice.VIDEO else ZipChunkWriter

    compressed_chunk_writer = compressed_chunk_writer_class(db_data.image_quality)
    original_chunk_writer = original_chunk_writer_class(100)

    # calculate chunk size if it isn't specified
    if db_data.chunk_size is None:
        if isinstance(compressed_chunk_writer, ZipCompressedChunkWriter):
            w, h = extractor.get_image_size(0)
            area = h * w
            db_data.chunk_size = max(2, min(72, 36 * 1920 * 1080 // area))
        else:
            db_data.chunk_size = 36


    video_path = ""
    video_size = (0, 0)

    if settings.USE_CACHE and db_data.storage_method == StorageMethodChoice.CACHE:
       for media_type, media_files in media.items():
<<<<<<< HEAD
            if not media_files:
                continue

            if task_mode == MEDIA_TYPES['video']['mode']:
                try:
                    analyzer = AnalyzeVideo(source_path=os.path.join(upload_dir, media_files[0]))
                    analyzer.check_type_first_frame()
                    analyzer.check_video_timestamps_sequences()

                    meta_info = PrepareInfo(source_path=os.path.join(upload_dir, media_files[0]),
                                            meta_path=os.path.join(upload_dir, 'meta_info.txt'))
                    meta_info.save_key_frames()
                    meta_info.check_seek_key_frames()
                    meta_info.save_meta_info()

                    all_frames = meta_info.get_task_size()
                    db_data.size = len(range(db_data.start_frame, min(data['stop_frame'] + 1 if data['stop_frame'] else all_frames, all_frames), db_data.get_frame_step()))
                    video_path = os.path.join(upload_dir, media_files[0])
                    frame = meta_info.key_frames.get(next(iter(meta_info.key_frames)))
                    video_size = (frame.width, frame.height)

                except Exception:
                    db_data.storage_method = StorageMethodChoice.FILE_SYSTEM

            else:#images,archive
                counter = itertools.count()

                db_data.size = len(extractor)

                for chunk_number, chunk_frames in itertools.groupby(extractor.frame_range, lambda x: next(counter) // db_data.chunk_size):
                    chunk_paths = [(extractor.get_path(i), i) for i in chunk_frames]
                    img_sizes = []
                    with open(db_data.get_dummy_chunk_path(chunk_number), 'w') as dummy_chunk:
                        for path, frame_id in chunk_paths:
                            dummy_chunk.write(path + '\n')
                            img_sizes.append(extractor.get_image_size(frame_id))

                    db_images.extend([
                        models.Image(data=db_data,
                            path=os.path.relpath(path, upload_dir),
                            frame=frame, width=w, height=h)
                        for (path, frame), (w, h) in zip(chunk_paths, img_sizes)
                    ])
=======
            if media_files:
                if task_mode == MEDIA_TYPES['video']['mode']:
                    try:
                        analyzer = AnalyzeVideo(source_path=os.path.join(upload_dir, media_files[0]))
                        analyzer.check_type_first_frame()
                        analyzer.check_video_timestamps_sequences()

                        meta_info = PrepareInfo(source_path=os.path.join(upload_dir, media_files[0]),
                                                meta_path=os.path.join(upload_dir, 'meta_info.txt'))
                        meta_info.save_key_frames()
                        meta_info.check_seek_key_frames()
                        meta_info.save_meta_info()

                        all_frames = meta_info.get_task_size()
                        db_data.size = len(range(db_data.start_frame, min(data['stop_frame'] + 1 if data['stop_frame'] else all_frames, all_frames), db_data.get_frame_step()))
                        video_path = os.path.join(upload_dir, media_files[0])
                        frame = meta_info.key_frames.get(next(iter(meta_info.key_frames)))
                        video_size = (frame.width, frame.height)

                    except Exception:
                        db_data.storage_method = StorageMethodChoice.FILE_SYSTEM

                else:#images,archive
                    counter_ = itertools.count()
                    if isinstance(extractor, MEDIA_TYPES['archive']['extractor']):
                        media_files = [os.path.relpath(path, upload_dir) for path in extractor._source_path]
                    elif isinstance(extractor, (MEDIA_TYPES['zip']['extractor'], MEDIA_TYPES['pdf']['extractor'])):
                        media_files = extractor._source_path

                    numbers_sequence = range(db_data.start_frame, min(data['stop_frame'] if data['stop_frame'] else len(media_files), len(media_files)), db_data.get_frame_step())
                    m_paths = []
                    m_paths = [(path, numb) for numb, path in enumerate(sorted(media_files)) if numb in numbers_sequence]

                    for chunk_number, media_paths in itertools.groupby(m_paths, lambda x: next(counter_) // db_data.chunk_size):
                        media_paths = list(media_paths)
                        img_sizes = []
                        from PIL import Image
                        with open(db_data.get_dummy_chunk_path(chunk_number), 'w') as dummy_chunk:
                            for path, _ in media_paths:
                                dummy_chunk.write(path+'\n')
                                img_sizes += [Image.open(os.path.join(upload_dir, path)).size]

                        db_data.size += len(media_paths)
                        db_images.extend([
                            models.Image(
                                data=db_data,
                                path=data[0],
                                frame=data[1],
                                width=size[0],
                                height=size[1])
                            for data, size in zip(media_paths, img_sizes)
                        ])
>>>>>>> c848f6f7

    if db_data.storage_method == StorageMethodChoice.FILE_SYSTEM or not settings.USE_CACHE:
        counter = itertools.count()
        generator = itertools.groupby(extractor, lambda x: next(counter) // db_data.chunk_size)
        for chunk_idx, chunk_data in generator:
            chunk_data = list(chunk_data)
            original_chunk_path = db_data.get_original_chunk_path(chunk_idx)
            original_chunk_writer.save_as_chunk(chunk_data, original_chunk_path)

            compressed_chunk_path = db_data.get_compressed_chunk_path(chunk_idx)
            img_sizes = compressed_chunk_writer.save_as_chunk(chunk_data, compressed_chunk_path)

            if db_task.mode == 'annotation':
                db_images.extend([
                    models.Image(
                        data=db_data,
                        path=os.path.relpath(data[1], upload_dir),
                        frame=data[2],
                        width=size[0],
                        height=size[1])

                    for data, size in zip(chunk_data, img_sizes)
                ])
            else:
                video_size = img_sizes[0]
                video_path = chunk_data[0][1]

            db_data.size += len(chunk_data)
            progress = extractor.get_progress(chunk_data[-1][2])
            update_progress(progress)

    if db_task.mode == 'annotation':
        models.Image.objects.bulk_create(db_images)
        db_images = []
    else:
        models.Video.objects.create(
            data=db_data,
            path=os.path.relpath(video_path, upload_dir),
            width=video_size[0], height=video_size[1])

    if db_data.stop_frame == 0:
        db_data.stop_frame = db_data.start_frame + (db_data.size - 1) * db_data.get_frame_step()

    preview = extractor.get_preview()
    preview.save(db_data.get_preview_path())

    slogger.glob.info("Found frames {} for Data #{}".format(db_data.size, db_data.id))
    _save_task_to_db(db_task)<|MERGE_RESOLUTION|>--- conflicted
+++ resolved
@@ -285,7 +285,6 @@
 
     if settings.USE_CACHE and db_data.storage_method == StorageMethodChoice.CACHE:
        for media_type, media_files in media.items():
-<<<<<<< HEAD
             if not media_files:
                 continue
 
@@ -311,10 +310,9 @@
                     db_data.storage_method = StorageMethodChoice.FILE_SYSTEM
 
             else:#images,archive
+                db_data.size = len(extractor)
+                
                 counter = itertools.count()
-
-                db_data.size = len(extractor)
-
                 for chunk_number, chunk_frames in itertools.groupby(extractor.frame_range, lambda x: next(counter) // db_data.chunk_size):
                     chunk_paths = [(extractor.get_path(i), i) for i in chunk_frames]
                     img_sizes = []
@@ -329,60 +327,6 @@
                             frame=frame, width=w, height=h)
                         for (path, frame), (w, h) in zip(chunk_paths, img_sizes)
                     ])
-=======
-            if media_files:
-                if task_mode == MEDIA_TYPES['video']['mode']:
-                    try:
-                        analyzer = AnalyzeVideo(source_path=os.path.join(upload_dir, media_files[0]))
-                        analyzer.check_type_first_frame()
-                        analyzer.check_video_timestamps_sequences()
-
-                        meta_info = PrepareInfo(source_path=os.path.join(upload_dir, media_files[0]),
-                                                meta_path=os.path.join(upload_dir, 'meta_info.txt'))
-                        meta_info.save_key_frames()
-                        meta_info.check_seek_key_frames()
-                        meta_info.save_meta_info()
-
-                        all_frames = meta_info.get_task_size()
-                        db_data.size = len(range(db_data.start_frame, min(data['stop_frame'] + 1 if data['stop_frame'] else all_frames, all_frames), db_data.get_frame_step()))
-                        video_path = os.path.join(upload_dir, media_files[0])
-                        frame = meta_info.key_frames.get(next(iter(meta_info.key_frames)))
-                        video_size = (frame.width, frame.height)
-
-                    except Exception:
-                        db_data.storage_method = StorageMethodChoice.FILE_SYSTEM
-
-                else:#images,archive
-                    counter_ = itertools.count()
-                    if isinstance(extractor, MEDIA_TYPES['archive']['extractor']):
-                        media_files = [os.path.relpath(path, upload_dir) for path in extractor._source_path]
-                    elif isinstance(extractor, (MEDIA_TYPES['zip']['extractor'], MEDIA_TYPES['pdf']['extractor'])):
-                        media_files = extractor._source_path
-
-                    numbers_sequence = range(db_data.start_frame, min(data['stop_frame'] if data['stop_frame'] else len(media_files), len(media_files)), db_data.get_frame_step())
-                    m_paths = []
-                    m_paths = [(path, numb) for numb, path in enumerate(sorted(media_files)) if numb in numbers_sequence]
-
-                    for chunk_number, media_paths in itertools.groupby(m_paths, lambda x: next(counter_) // db_data.chunk_size):
-                        media_paths = list(media_paths)
-                        img_sizes = []
-                        from PIL import Image
-                        with open(db_data.get_dummy_chunk_path(chunk_number), 'w') as dummy_chunk:
-                            for path, _ in media_paths:
-                                dummy_chunk.write(path+'\n')
-                                img_sizes += [Image.open(os.path.join(upload_dir, path)).size]
-
-                        db_data.size += len(media_paths)
-                        db_images.extend([
-                            models.Image(
-                                data=db_data,
-                                path=data[0],
-                                frame=data[1],
-                                width=size[0],
-                                height=size[1])
-                            for data, size in zip(media_paths, img_sizes)
-                        ])
->>>>>>> c848f6f7
 
     if db_data.storage_method == StorageMethodChoice.FILE_SYSTEM or not settings.USE_CACHE:
         counter = itertools.count()
