
# Copyright (C) 2018-2021 Intel Corporation
#
# SPDX-License-Identifier: MIT

import itertools
import os
import sys
import rq
import re
import shutil
from distutils.dir_util import copy_tree
from traceback import print_exception
from urllib import parse as urlparse
from urllib import request as urlrequest
import requests
import django_rq

from django.conf import settings
from django.db import transaction

from cvat.apps.engine import models
from cvat.apps.engine.log import slogger
from cvat.apps.engine.media_extractors import (MEDIA_TYPES, Mpeg4ChunkWriter, Mpeg4CompressedChunkWriter,
    ValidateDimension, ZipChunkWriter, ZipCompressedChunkWriter, get_mime)
from cvat.apps.engine.utils import av_scan_paths
from utils.dataset_manifest import ImageManifestManager, VideoManifestManager
from utils.dataset_manifest.core import VideoManifestValidator
from utils.dataset_manifest.utils import detect_related_images

############################# Low Level server API

def create(tid, data):
    """Schedule the task"""
    q = django_rq.get_queue('default')
    q.enqueue_call(func=_create_thread, args=(tid, data),
        job_id="/api/v1/tasks/{}".format(tid))

@transaction.atomic
def rq_handler(job, exc_type, exc_value, traceback):
<<<<<<< HEAD
    splitted = job.id.split('/')
    tid = splitted[splitted.index('tasks') + 1]
=======
    split = job.id.split('/')
    tid = int(split[split.index('tasks') + 1])
>>>>>>> 88cf0dfb
    try:
        tid = int(tid)
        db_task = models.Task.objects.select_for_update().get(pk=tid)
        with open(db_task.get_log_path(), "wt") as log_file:
            print_exception(exc_type, exc_value, traceback, file=log_file)
    except (models.Task.DoesNotExist, ValueError):
        pass # skip exceptions in the code

    return False

############################# Internal implementation for server API

def _copy_data_from_share(server_files, upload_dir):
    job = rq.get_current_job()
    job.meta['status'] = 'Data are being copied from share..'
    job.save_meta()

    for path in server_files:
        source_path = os.path.join(settings.SHARE_ROOT, os.path.normpath(path))
        target_path = os.path.join(upload_dir, path)
        if os.path.isdir(source_path):
            copy_tree(source_path, target_path)
        else:
            target_dir = os.path.dirname(target_path)
            if not os.path.exists(target_dir):
                os.makedirs(target_dir)
            shutil.copyfile(source_path, target_path)

def _save_task_to_db(db_task):
    job = rq.get_current_job()
    job.meta['status'] = 'Task is being saved in database'
    job.save_meta()

    segment_size = db_task.segment_size
    segment_step = segment_size
    if segment_size == 0 or segment_size > db_task.data.size:
        segment_size = db_task.data.size
        db_task.segment_size = segment_size

        # Segment step must be more than segment_size + overlap in single-segment tasks
        # Otherwise a task contains an extra segment
        segment_step = sys.maxsize

    default_overlap = 5 if db_task.mode == 'interpolation' else 0
    if db_task.overlap is None:
        db_task.overlap = default_overlap
    db_task.overlap = min(db_task.overlap, segment_size  // 2)

    segment_step -= db_task.overlap

    for start_frame in range(0, db_task.data.size, segment_step):
        stop_frame = min(start_frame + segment_size - 1, db_task.data.size - 1)

        slogger.glob.info("New segment for task #{}: start_frame = {}, \
            stop_frame = {}".format(db_task.id, start_frame, stop_frame))

        db_segment = models.Segment()
        db_segment.task = db_task
        db_segment.start_frame = start_frame
        db_segment.stop_frame = stop_frame
        db_segment.save()

        db_job = models.Job()
        db_job.segment = db_segment
        db_job.save()

    db_task.data.save()
    db_task.save()

def _count_files(data, manifest_file=None):
    share_root = settings.SHARE_ROOT
    server_files = []

    for path in data["server_files"]:
        path = os.path.normpath(path).lstrip('/')
        if '..' in path.split(os.path.sep):
            raise ValueError("Don't use '..' inside file paths")
        full_path = os.path.abspath(os.path.join(share_root, path))
        if os.path.commonprefix([share_root, full_path]) != share_root:
            raise ValueError("Bad file path: " + path)
        server_files.append(path)

    server_files.sort(reverse=True)
    # The idea of the code is trivial. After sort we will have files in the
    # following order: 'a/b/c/d/2.txt', 'a/b/c/d/1.txt', 'a/b/c/d', 'a/b/c'
    # Let's keep all items which aren't substrings of the previous item. In
    # the example above only 2.txt and 1.txt files will be in the final list.
    # Also need to correctly handle 'a/b/c0', 'a/b/c' case.
    data['server_files'] = [v[1] for v in zip([""] + server_files, server_files)
        if not os.path.dirname(v[0]).startswith(v[1])]

    def count_files(file_mapping, counter):
        for rel_path, full_path in file_mapping.items():
            mime = get_mime(full_path)
            if mime in counter:
                counter[mime].append(rel_path)
            elif 'manifest.jsonl' == os.path.basename(rel_path):
                manifest_file.append(rel_path)
            else:
                slogger.glob.warn("Skip '{}' file (its mime type doesn't "
                    "correspond to a video or an image file)".format(full_path))

    counter = { media_type: [] for media_type in MEDIA_TYPES.keys() }

    count_files(
        file_mapping={ f:f for f in data['remote_files'] or data['client_files']},
        counter=counter,
    )

    count_files(
        file_mapping={ f:os.path.abspath(os.path.join(share_root, f)) for f in data['server_files']},
        counter=counter,
    )

    return counter

def _validate_data(counter, manifest_file=None):
    unique_entries = 0
    multiple_entries = 0
    for media_type, media_config in MEDIA_TYPES.items():
        if counter[media_type]:
            if media_config['unique']:
                unique_entries += len(counter[media_type])
            else:
                multiple_entries += len(counter[media_type])

            if manifest_file and media_type not in ('video', 'image'):
                raise Exception('File with meta information can only be uploaded with video/images ')

    if unique_entries == 1 and multiple_entries > 0 or unique_entries > 1:
        unique_types = ', '.join([k for k, v in MEDIA_TYPES.items() if v['unique']])
        multiply_types = ', '.join([k for k, v in MEDIA_TYPES.items() if not v['unique']])
        count = ', '.join(['{} {}(s)'.format(len(v), k) for k, v in counter.items()])
        raise ValueError('Only one {} or many {} can be used simultaneously, \
            but {} found.'.format(unique_types, multiply_types, count))

    if unique_entries == 0 and multiple_entries == 0:
        raise ValueError('No media data found')

    task_modes = [MEDIA_TYPES[media_type]['mode'] for media_type, media_files in counter.items() if media_files]

    if not all(mode == task_modes[0] for mode in task_modes):
        raise Exception('Could not combine different task modes for data')

    return counter, task_modes[0]

def _download_data(urls, upload_dir):
    job = rq.get_current_job()
    local_files = {}
    for url in urls:
        name = os.path.basename(urlrequest.url2pathname(urlparse.urlparse(url).path))
        if name in local_files:
            raise Exception("filename collision: {}".format(name))
        slogger.glob.info("Downloading: {}".format(url))
        job.meta['status'] = '{} is being downloaded..'.format(url)
        job.save_meta()

        response = requests.get(url, stream=True)
        if response.status_code == 200:
            response.raw.decode_content = True
            with open(os.path.join(upload_dir, name), 'wb') as output_file:
                shutil.copyfileobj(response.raw, output_file)
        else:
            raise Exception("Failed to download " + url)

        local_files[name] = True

    return list(local_files.keys())

def _get_manifest_frame_indexer(start_frame=0, frame_step=1):
    return lambda frame_id: start_frame + frame_id * frame_step

@transaction.atomic
def _create_thread(tid, data, isImport=False):
    slogger.glob.info("create task #{}".format(tid))

    db_task = models.Task.objects.select_for_update().get(pk=tid)
    db_data = db_task.data
    upload_dir = db_data.get_upload_dirname()

    if data['remote_files']:
        data['remote_files'] = _download_data(data['remote_files'], upload_dir)

    manifest_file = []
    media = _count_files(data, manifest_file)
    media, task_mode = _validate_data(media, manifest_file)
    if manifest_file:
        assert settings.USE_CACHE and db_data.storage_method == models.StorageMethodChoice.CACHE, \
            "File with meta information can be uploaded if 'Use cache' option is also selected"

    if data['server_files']:
        if db_data.storage == models.StorageChoice.LOCAL:
            _copy_data_from_share(data['server_files'], upload_dir)
        else:
            upload_dir = settings.SHARE_ROOT

    av_scan_paths(upload_dir)

    job = rq.get_current_job()
    job.meta['status'] = 'Media files are being extracted...'
    job.save_meta()

    db_images = []
    extractor = None
    manifest_index = _get_manifest_frame_indexer()

    for media_type, media_files in media.items():
        if media_files:
            if extractor is not None:
                raise Exception('Combined data types are not supported')
            source_paths=[os.path.join(upload_dir, f) for f in media_files]
            if media_type in {'archive', 'zip'} and db_data.storage == models.StorageChoice.SHARE:
                source_paths.append(db_data.get_upload_dirname())
                upload_dir = db_data.get_upload_dirname()
                db_data.storage = models.StorageChoice.LOCAL
            if isImport and media_type == 'image' and db_data.storage == models.StorageChoice.SHARE:
                manifest_index = _get_manifest_frame_indexer(db_data.start_frame, db_data.get_frame_step())
                db_data.start_frame = 0
                data['stop_frame'] = None
                db_data.frame_filter = ''

            extractor = MEDIA_TYPES[media_type]['extractor'](
                source_path=source_paths,
                step=db_data.get_frame_step(),
                start=db_data.start_frame,
                stop=data['stop_frame'],
            )


    validate_dimension = ValidateDimension()
    if isinstance(extractor, MEDIA_TYPES['zip']['extractor']):
        extractor.extract()

    if db_data.storage == models.StorageChoice.LOCAL or \
        (db_data.storage == models.StorageChoice.SHARE and \
        isinstance(extractor, MEDIA_TYPES['zip']['extractor'])):
        validate_dimension.set_path(upload_dir)
        validate_dimension.validate()

    if validate_dimension.dimension == models.DimensionType.DIM_3D:
        db_task.dimension = models.DimensionType.DIM_3D

        extractor.reconcile(
            source_files=[os.path.join(upload_dir, f) for f in validate_dimension.related_files.keys()],
            step=db_data.get_frame_step(),
            start=db_data.start_frame,
            stop=data['stop_frame'],
            dimension=models.DimensionType.DIM_3D,
        )

    related_images = {}
    if isinstance(extractor, MEDIA_TYPES['image']['extractor']):
        extractor.filter(lambda x: not re.search(r'(^|{0})related_images{0}'.format(os.sep), x))
        related_images = detect_related_images(extractor.absolute_source_paths, upload_dir)

    db_task.mode = task_mode
    db_data.compressed_chunk_type = models.DataChoice.VIDEO if task_mode == 'interpolation' and not data['use_zip_chunks'] else models.DataChoice.IMAGESET
    db_data.original_chunk_type = models.DataChoice.VIDEO if task_mode == 'interpolation' else models.DataChoice.IMAGESET

    def update_progress(progress):
        progress_animation = '|/-\\'
        if not hasattr(update_progress, 'call_counter'):
            update_progress.call_counter = 0

        status_template = 'Images are being compressed {}'
        if progress:
            current_progress = '{}%'.format(round(progress * 100))
        else:
            current_progress = '{}'.format(progress_animation[update_progress.call_counter])
        job.meta['status'] = status_template.format(current_progress)
        job.save_meta()
        update_progress.call_counter = (update_progress.call_counter + 1) % len(progress_animation)

    compressed_chunk_writer_class = Mpeg4CompressedChunkWriter if db_data.compressed_chunk_type == models.DataChoice.VIDEO else ZipCompressedChunkWriter
    if db_data.original_chunk_type == models.DataChoice.VIDEO:
        original_chunk_writer_class = Mpeg4ChunkWriter
        # Let's use QP=17 (that is 67 for 0-100 range) for the original chunks, which should be visually lossless or nearly so.
        # A lower value will significantly increase the chunk size with a slight increase of quality.
        original_quality = 67
    else:
        original_chunk_writer_class = ZipChunkWriter
        original_quality = 100

    kwargs = {}
    if validate_dimension.dimension == models.DimensionType.DIM_3D:
        kwargs["dimension"] = validate_dimension.dimension
    compressed_chunk_writer = compressed_chunk_writer_class(db_data.image_quality, **kwargs)
    original_chunk_writer = original_chunk_writer_class(original_quality)

    # calculate chunk size if it isn't specified
    if db_data.chunk_size is None:
        if isinstance(compressed_chunk_writer, ZipCompressedChunkWriter):
            w, h = extractor.get_image_size(0)
            area = h * w
            db_data.chunk_size = max(2, min(72, 36 * 1920 * 1080 // area))
        else:
            db_data.chunk_size = 36

    video_path = ""
    video_size = (0, 0)

    def _update_status(msg):
        job.meta['status'] = msg
        job.save_meta()

    if settings.USE_CACHE and db_data.storage_method == models.StorageMethodChoice.CACHE:
       for media_type, media_files in media.items():

            if not media_files:
                continue

            # replace manifest file (e.g was uploaded 'subdir/manifest.jsonl')
            if manifest_file and not os.path.exists(db_data.get_manifest_path()):
                shutil.copyfile(os.path.join(upload_dir, manifest_file[0]),
                    db_data.get_manifest_path())
                if upload_dir != settings.SHARE_ROOT:
                    os.remove(os.path.join(upload_dir, manifest_file[0]))

            if task_mode == MEDIA_TYPES['video']['mode']:
                try:
                    manifest_is_prepared = False
                    if manifest_file:
                        try:
                            manifest = VideoManifestValidator(source_path=os.path.join(upload_dir, media_files[0]),
                                                              manifest_path=db_data.get_manifest_path())
                            manifest.init_index()
                            manifest.validate_seek_key_frames()
                            manifest.validate_frame_numbers()
                            assert len(manifest) > 0, 'No key frames.'

                            all_frames = manifest['properties']['length']
                            video_size = manifest['properties']['resolution']
                            manifest_is_prepared = True
                        except Exception as ex:
                            if os.path.exists(db_data.get_index_path()):
                                os.remove(db_data.get_index_path())
                            if isinstance(ex, AssertionError):
                                base_msg = str(ex)
                            else:
                                base_msg = 'Invalid manifest file was upload.'
                                slogger.glob.warning(str(ex))
                            _update_status('{} Start prepare a valid manifest file.'.format(base_msg))

                    if not manifest_is_prepared:
                        _update_status('Start prepare a manifest file')
                        manifest = VideoManifestManager(db_data.get_manifest_path())
                        meta_info = manifest.prepare_meta(
                            media_file=media_files[0],
                            upload_dir=upload_dir,
                            chunk_size=db_data.chunk_size
                        )
                        manifest.create(meta_info)
                        manifest.init_index()
                        _update_status('A manifest had been created')

                        all_frames = meta_info.get_size()
                        video_size = meta_info.frame_sizes
                        manifest_is_prepared = True

                    db_data.size = len(range(db_data.start_frame, min(data['stop_frame'] + 1 \
                        if data['stop_frame'] else all_frames, all_frames), db_data.get_frame_step()))
                    video_path = os.path.join(upload_dir, media_files[0])
                except Exception as ex:
                    db_data.storage_method = models.StorageMethodChoice.FILE_SYSTEM
                    if os.path.exists(db_data.get_manifest_path()):
                        os.remove(db_data.get_manifest_path())
                    if os.path.exists(db_data.get_index_path()):
                        os.remove(db_data.get_index_path())
                    base_msg = str(ex) if isinstance(ex, AssertionError) \
                        else "Uploaded video does not support a quick way of task creating."
                    _update_status("{} The task will be created using the old method".format(base_msg))
            else: # images, archive, pdf
                db_data.size = len(extractor)
                manifest = ImageManifestManager(db_data.get_manifest_path())
                if not manifest_file:
                    if db_task.dimension == models.DimensionType.DIM_2D:
                        meta_info = manifest.prepare_meta(
                            sources=extractor.absolute_source_paths,
                            meta={ k: {'related_images': related_images[k] } for k in related_images },
                            data_dir=upload_dir
                        )
                        content = meta_info.content
                    else:
                        content = []
                        for source in extractor.absolute_source_paths:
                            name, ext = os.path.splitext(os.path.relpath(source, upload_dir))
                            content.append({
                                'name': name,
                                'meta': { 'related_images': related_images[''.join((name, ext))] },
                                'extension': ext
                            })
                    manifest.create(content)
                manifest.init_index()
                counter = itertools.count()
                for _, chunk_frames in itertools.groupby(extractor.frame_range, lambda x: next(counter) // db_data.chunk_size):
                    chunk_paths = [(extractor.get_path(i), i) for i in chunk_frames]
                    img_sizes = []

                    for _, frame_id in chunk_paths:
                        properties = manifest[manifest_index(frame_id)]
                        if db_task.dimension == models.DimensionType.DIM_2D:
                            resolution = (properties['width'], properties['height'])
                        else:
                            resolution = extractor.get_image_size(frame_id)
                        img_sizes.append(resolution)

                    db_images.extend([
                        models.Image(data=db_data,
                            path=os.path.relpath(path, upload_dir),
                            frame=frame, width=w, height=h)
                        for (path, frame), (w, h) in zip(chunk_paths, img_sizes)
                    ])

    if db_data.storage_method == models.StorageMethodChoice.FILE_SYSTEM or not settings.USE_CACHE:
        counter = itertools.count()
        generator = itertools.groupby(extractor, lambda x: next(counter) // db_data.chunk_size)
        for chunk_idx, chunk_data in generator:
            chunk_data = list(chunk_data)
            original_chunk_path = db_data.get_original_chunk_path(chunk_idx)
            original_chunk_writer.save_as_chunk(chunk_data, original_chunk_path)

            compressed_chunk_path = db_data.get_compressed_chunk_path(chunk_idx)
            img_sizes = compressed_chunk_writer.save_as_chunk(chunk_data, compressed_chunk_path)

            if db_task.mode == 'annotation':
                db_images.extend([
                    models.Image(
                        data=db_data,
                        path=os.path.relpath(data[1], upload_dir),
                        frame=data[2],
                        width=size[0],
                        height=size[1])

                    for data, size in zip(chunk_data, img_sizes)
                ])
            else:
                video_size = img_sizes[0]
                video_path = chunk_data[0][1]

            db_data.size += len(chunk_data)
            progress = extractor.get_progress(chunk_data[-1][2])
            update_progress(progress)

    if db_task.mode == 'annotation':
        models.Image.objects.bulk_create(db_images)
        created_images = models.Image.objects.filter(data_id=db_data.id)

        db_related_files = [
            models.RelatedFile(data=image.data, primary_image=image, path=os.path.join(upload_dir, related_file_path))
            for image in created_images
            for related_file_path in related_images.get(image.path, [])
        ]
        models.RelatedFile.objects.bulk_create(db_related_files)
        db_images = []
    else:
        models.Video.objects.create(
            data=db_data,
            path=os.path.relpath(video_path, upload_dir),
            width=video_size[0], height=video_size[1])

    if db_data.stop_frame == 0:
        db_data.stop_frame = db_data.start_frame + (db_data.size - 1) * db_data.get_frame_step()
    else:
        # validate stop_frame
        db_data.stop_frame = min(db_data.stop_frame, \
            db_data.start_frame + (db_data.size - 1) * db_data.get_frame_step())

    preview = extractor.get_preview()
    preview.save(db_data.get_preview_path())

    slogger.glob.info("Found frames {} for Data #{}".format(db_data.size, db_data.id))
    _save_task_to_db(db_task)<|MERGE_RESOLUTION|>--- conflicted
+++ resolved
@@ -38,13 +38,8 @@
 
 @transaction.atomic
 def rq_handler(job, exc_type, exc_value, traceback):
-<<<<<<< HEAD
-    splitted = job.id.split('/')
-    tid = splitted[splitted.index('tasks') + 1]
-=======
     split = job.id.split('/')
-    tid = int(split[split.index('tasks') + 1])
->>>>>>> 88cf0dfb
+    tid = split[split.index('tasks') + 1]
     try:
         tid = int(tid)
         db_task = models.Task.objects.select_for_update().get(pk=tid)
