
# Copyright (C) 2018-2021 Intel Corporation
#
# SPDX-License-Identifier: MIT

import itertools
import os
<<<<<<< HEAD
=======
import sys
import rq
import re
>>>>>>> 241fb487
import shutil
import sys
from distutils.dir_util import copy_tree
from traceback import print_exception
from urllib import parse as urlparse
from urllib import request as urlrequest
<<<<<<< HEAD
=======
import requests

from cvat.apps.engine.media_extractors import get_mime, MEDIA_TYPES, Mpeg4ChunkWriter, ZipChunkWriter, Mpeg4CompressedChunkWriter, ZipCompressedChunkWriter, ValidateDimension
from cvat.apps.engine.models import DataChoice, StorageMethodChoice, StorageChoice, RelatedFile
from cvat.apps.engine.utils import av_scan_paths
from cvat.apps.engine.models import DimensionType
from utils.dataset_manifest import ImageManifestManager, VideoManifestManager
from utils.dataset_manifest.core import VideoManifestValidator
from utils.dataset_manifest.utils import detect_related_images
>>>>>>> 241fb487

import django_rq
import requests
import rq
from django.conf import settings
from django.db import transaction

from cvat.apps.engine import models
from cvat.apps.engine.log import slogger
from cvat.apps.engine.media_extractors import (MEDIA_TYPES, Mpeg4ChunkWriter, Mpeg4CompressedChunkWriter,
    ValidateDimension, ZipChunkWriter, ZipCompressedChunkWriter, get_mime)
from cvat.apps.engine.utils import av_scan_paths
from utils.dataset_manifest import ImageManifestManager, VideoManifestManager
from utils.dataset_manifest.core import VideoManifestValidator

############################# Low Level server API

def create(tid, data):
    """Schedule the task"""
    q = django_rq.get_queue('default')
    q.enqueue_call(func=_create_thread, args=(tid, data),
        job_id="/api/v1/tasks/{}".format(tid))

@transaction.atomic
def rq_handler(job, exc_type, exc_value, traceback):
    splitted = job.id.split('/')
    tid = int(splitted[splitted.index('tasks') + 1])
    try:
        db_task = models.Task.objects.select_for_update().get(pk=tid)
        with open(db_task.get_log_path(), "wt") as log_file:
            print_exception(exc_type, exc_value, traceback, file=log_file)
    except models.Task.DoesNotExist:
        pass # skip exceptions in the code

    return False

############################# Internal implementation for server API

def _copy_data_from_share(server_files, upload_dir):
    job = rq.get_current_job()
    job.meta['status'] = 'Data are being copied from share..'
    job.save_meta()

    for path in server_files:
        source_path = os.path.join(settings.SHARE_ROOT, os.path.normpath(path))
        target_path = os.path.join(upload_dir, path)
        if os.path.isdir(source_path):
            copy_tree(source_path, target_path)
        else:
            target_dir = os.path.dirname(target_path)
            if not os.path.exists(target_dir):
                os.makedirs(target_dir)
            shutil.copyfile(source_path, target_path)

def _save_task_to_db(db_task):
    job = rq.get_current_job()
    job.meta['status'] = 'Task is being saved in database'
    job.save_meta()

    segment_size = db_task.segment_size
    segment_step = segment_size
    if segment_size == 0 or segment_size > db_task.data.size:
        segment_size = db_task.data.size
        db_task.segment_size = segment_size

        # Segment step must be more than segment_size + overlap in single-segment tasks
        # Otherwise a task contains an extra segment
        segment_step = sys.maxsize

    default_overlap = 5 if db_task.mode == 'interpolation' else 0
    if db_task.overlap is None:
        db_task.overlap = default_overlap
    db_task.overlap = min(db_task.overlap, segment_size  // 2)

    segment_step -= db_task.overlap

    for start_frame in range(0, db_task.data.size, segment_step):
        stop_frame = min(start_frame + segment_size - 1, db_task.data.size - 1)

        slogger.glob.info("New segment for task #{}: start_frame = {}, \
            stop_frame = {}".format(db_task.id, start_frame, stop_frame))

        db_segment = models.Segment()
        db_segment.task = db_task
        db_segment.start_frame = start_frame
        db_segment.stop_frame = stop_frame
        db_segment.save()

        db_job = models.Job()
        db_job.segment = db_segment
        db_job.save()

    db_task.data.save()
    db_task.save()

def _count_files(data, manifest_file=None):
    share_root = settings.SHARE_ROOT
    server_files = []

    for path in data["server_files"]:
        path = os.path.normpath(path).lstrip('/')
        if '..' in path.split(os.path.sep):
            raise ValueError("Don't use '..' inside file paths")
        full_path = os.path.abspath(os.path.join(share_root, path))
        if os.path.commonprefix([share_root, full_path]) != share_root:
            raise ValueError("Bad file path: " + path)
        server_files.append(path)

    server_files.sort(reverse=True)
    # The idea of the code is trivial. After sort we will have files in the
    # following order: 'a/b/c/d/2.txt', 'a/b/c/d/1.txt', 'a/b/c/d', 'a/b/c'
    # Let's keep all items which aren't substrings of the previous item. In
    # the example above only 2.txt and 1.txt files will be in the final list.
    # Also need to correctly handle 'a/b/c0', 'a/b/c' case.
    data['server_files'] = [v[1] for v in zip([""] + server_files, server_files)
        if not os.path.dirname(v[0]).startswith(v[1])]

    def count_files(file_mapping, counter):
        for rel_path, full_path in file_mapping.items():
            mime = get_mime(full_path)
            if mime in counter:
                counter[mime].append(rel_path)
            elif 'manifest.jsonl' == os.path.basename(rel_path):
                manifest_file.append(rel_path)
            else:
                slogger.glob.warn("Skip '{}' file (its mime type doesn't "
                    "correspond to a video or an image file)".format(full_path))

    counter = { media_type: [] for media_type in MEDIA_TYPES.keys() }

    count_files(
        file_mapping={ f:f for f in data['remote_files'] or data['client_files']},
        counter=counter,
    )

    count_files(
        file_mapping={ f:os.path.abspath(os.path.join(share_root, f)) for f in data['server_files']},
        counter=counter,
    )

    return counter

def _validate_data(counter, manifest_file=None):
    unique_entries = 0
    multiple_entries = 0
    for media_type, media_config in MEDIA_TYPES.items():
        if counter[media_type]:
            if media_config['unique']:
                unique_entries += len(counter[media_type])
            else:
                multiple_entries += len(counter[media_type])

            if manifest_file and media_type not in ('video', 'image'):
                raise Exception('File with meta information can only be uploaded with video/images ')

    if unique_entries == 1 and multiple_entries > 0 or unique_entries > 1:
        unique_types = ', '.join([k for k, v in MEDIA_TYPES.items() if v['unique']])
        multiply_types = ', '.join([k for k, v in MEDIA_TYPES.items() if not v['unique']])
        count = ', '.join(['{} {}(s)'.format(len(v), k) for k, v in counter.items()])
        raise ValueError('Only one {} or many {} can be used simultaneously, \
            but {} found.'.format(unique_types, multiply_types, count))

    if unique_entries == 0 and multiple_entries == 0:
        raise ValueError('No media data found')

    task_modes = [MEDIA_TYPES[media_type]['mode'] for media_type, media_files in counter.items() if media_files]

    if not all(mode == task_modes[0] for mode in task_modes):
        raise Exception('Could not combine different task modes for data')

    return counter, task_modes[0]

def _download_data(urls, upload_dir):
    job = rq.get_current_job()
    local_files = {}
    for url in urls:
        name = os.path.basename(urlrequest.url2pathname(urlparse.urlparse(url).path))
        if name in local_files:
            raise Exception("filename collision: {}".format(name))
        slogger.glob.info("Downloading: {}".format(url))
        job.meta['status'] = '{} is being downloaded..'.format(url)
        job.save_meta()

        response = requests.get(url, stream=True)
        if response.status_code == 200:
            response.raw.decode_content = True
            with open(os.path.join(upload_dir, name), 'wb') as output_file:
                shutil.copyfileobj(response.raw, output_file)
        else:
            raise Exception("Failed to download " + url)

        local_files[name] = True

    return list(local_files.keys())

def _get_manifest_frame_indexer(start_frame=0, frame_step=1):
    return lambda frame_id: start_frame + frame_id * frame_step

@transaction.atomic
def _create_thread(tid, data, isImport=False):
    slogger.glob.info("create task #{}".format(tid))

    db_task = models.Task.objects.select_for_update().get(pk=tid)
    db_data = db_task.data
    upload_dir = db_data.get_upload_dirname()

    if data['remote_files']:
        data['remote_files'] = _download_data(data['remote_files'], upload_dir)

    manifest_file = []
    media = _count_files(data, manifest_file)
    media, task_mode = _validate_data(media, manifest_file)
    if manifest_file:
        assert settings.USE_CACHE and db_data.storage_method == models.StorageMethodChoice.CACHE, \
            "File with meta information can be uploaded if 'Use cache' option is also selected"

    if data['server_files']:
        if db_data.storage == models.StorageChoice.LOCAL:
            _copy_data_from_share(data['server_files'], upload_dir)
        else:
            upload_dir = settings.SHARE_ROOT

    av_scan_paths(upload_dir)

    job = rq.get_current_job()
    job.meta['status'] = 'Media files are being extracted...'
    job.save_meta()

    db_images = []
    extractor = None
    manifest_index = _get_manifest_frame_indexer()

    for media_type, media_files in media.items():
        if media_files:
            if extractor is not None:
                raise Exception('Combined data types are not supported')
            source_paths=[os.path.join(upload_dir, f) for f in media_files]
            if media_type in {'archive', 'zip'} and db_data.storage == models.StorageChoice.SHARE:
                source_paths.append(db_data.get_upload_dirname())
                upload_dir = db_data.get_upload_dirname()
                db_data.storage = models.StorageChoice.LOCAL
            if isImport and media_type == 'image' and db_data.storage == models.StorageChoice.SHARE:
                manifest_index = _get_manifest_frame_indexer(db_data.start_frame, db_data.get_frame_step())
                db_data.start_frame = 0
                data['stop_frame'] = None
                db_data.frame_filter = ''

            extractor = MEDIA_TYPES[media_type]['extractor'](
                source_path=source_paths,
                step=db_data.get_frame_step(),
                start=db_data.start_frame,
                stop=data['stop_frame'],
            )


    validate_dimension = ValidateDimension()
    if isinstance(extractor, MEDIA_TYPES['zip']['extractor']):
        extractor.extract()

    if db_data.storage == models.StorageChoice.LOCAL or \
        (db_data.storage == models.StorageChoice.SHARE and \
        isinstance(extractor, MEDIA_TYPES['zip']['extractor'])):
        validate_dimension.set_path(upload_dir)
        validate_dimension.validate()

<<<<<<< HEAD
    if validate_dimension.dimension == models.DimensionType.DIM_3D:
        db_task.dimension = models.DimensionType.DIM_3D

        extractor.reconcile(
            source_files=[os.path.join(upload_dir, f) for f in validate_dimension.related_files.keys()],
            step=db_data.get_frame_step(),
            start=db_data.start_frame,
            stop=data['stop_frame'],
            dimension=models.DimensionType.DIM_3D,
        )
=======
            extractor.reconcile(
                source_files=list(validate_dimension.related_files.keys()),
                step=db_data.get_frame_step(),
                start=db_data.start_frame,
                stop=data['stop_frame'],
                dimension=DimensionType.DIM_3D,
            )
            extractor.add_files(validate_dimension.converted_files)
>>>>>>> 241fb487

    related_images = {}
    if isinstance(extractor, MEDIA_TYPES['image']['extractor']):
        extractor.filter(lambda x: not re.search(r'(^|{0})related_images{0}'.format(os.sep), x))
        related_images = detect_related_images(extractor.absolute_source_paths, upload_dir)

    db_task.mode = task_mode
    db_data.compressed_chunk_type = models.DataChoice.VIDEO if task_mode == 'interpolation' and not data['use_zip_chunks'] else models.DataChoice.IMAGESET
    db_data.original_chunk_type = models.DataChoice.VIDEO if task_mode == 'interpolation' else models.DataChoice.IMAGESET

    def update_progress(progress):
        progress_animation = '|/-\\'
        if not hasattr(update_progress, 'call_counter'):
            update_progress.call_counter = 0

        status_template = 'Images are being compressed {}'
        if progress:
            current_progress = '{}%'.format(round(progress * 100))
        else:
            current_progress = '{}'.format(progress_animation[update_progress.call_counter])
        job.meta['status'] = status_template.format(current_progress)
        job.save_meta()
        update_progress.call_counter = (update_progress.call_counter + 1) % len(progress_animation)

    compressed_chunk_writer_class = Mpeg4CompressedChunkWriter if db_data.compressed_chunk_type == models.DataChoice.VIDEO else ZipCompressedChunkWriter
    if db_data.original_chunk_type == models.DataChoice.VIDEO:
        original_chunk_writer_class = Mpeg4ChunkWriter
        # Let's use QP=17 (that is 67 for 0-100 range) for the original chunks, which should be visually lossless or nearly so.
        # A lower value will significantly increase the chunk size with a slight increase of quality.
        original_quality = 67
    else:
        original_chunk_writer_class = ZipChunkWriter
        original_quality = 100

    kwargs = {}
    if validate_dimension.dimension == models.DimensionType.DIM_3D:
        kwargs["dimension"] = validate_dimension.dimension
    compressed_chunk_writer = compressed_chunk_writer_class(db_data.image_quality, **kwargs)
    original_chunk_writer = original_chunk_writer_class(original_quality)

    # calculate chunk size if it isn't specified
    if db_data.chunk_size is None:
        if isinstance(compressed_chunk_writer, ZipCompressedChunkWriter):
            w, h = extractor.get_image_size(0)
            area = h * w
            db_data.chunk_size = max(2, min(72, 36 * 1920 * 1080 // area))
        else:
            db_data.chunk_size = 36

    video_path = ""
    video_size = (0, 0)

    def _update_status(msg):
        job.meta['status'] = msg
        job.save_meta()

    if settings.USE_CACHE and db_data.storage_method == models.StorageMethodChoice.CACHE:
       for media_type, media_files in media.items():

            if not media_files:
                continue

            # replace manifest file (e.g was uploaded 'subdir/manifest.jsonl')
            if manifest_file and not os.path.exists(db_data.get_manifest_path()):
                shutil.copyfile(os.path.join(upload_dir, manifest_file[0]),
                    db_data.get_manifest_path())
                if upload_dir != settings.SHARE_ROOT:
                    os.remove(os.path.join(upload_dir, manifest_file[0]))

            if task_mode == MEDIA_TYPES['video']['mode']:
                try:
                    manifest_is_prepared = False
                    if manifest_file:
                        try:
                            manifest = VideoManifestValidator(source_path=os.path.join(upload_dir, media_files[0]),
                                                              manifest_path=db_data.get_manifest_path())
                            manifest.init_index()
                            manifest.validate_seek_key_frames()
                            manifest.validate_frame_numbers()
                            assert len(manifest) > 0, 'No key frames.'

                            all_frames = manifest['properties']['length']
                            video_size = manifest['properties']['resolution']
                            manifest_is_prepared = True
                        except Exception as ex:
                            if os.path.exists(db_data.get_index_path()):
                                os.remove(db_data.get_index_path())
                            if isinstance(ex, AssertionError):
                                base_msg = str(ex)
                            else:
                                base_msg = 'Invalid manifest file was upload.'
                                slogger.glob.warning(str(ex))
                            _update_status('{} Start prepare a valid manifest file.'.format(base_msg))

                    if not manifest_is_prepared:
                        _update_status('Start prepare a manifest file')
                        manifest = VideoManifestManager(db_data.get_manifest_path())
                        meta_info = manifest.prepare_meta(
                            media_file=media_files[0],
                            upload_dir=upload_dir,
                            chunk_size=db_data.chunk_size
                        )
                        manifest.create(meta_info)
                        manifest.init_index()
                        _update_status('A manifest had been created')

                        all_frames = meta_info.get_size()
                        video_size = meta_info.frame_sizes
                        manifest_is_prepared = True

                    db_data.size = len(range(db_data.start_frame, min(data['stop_frame'] + 1 \
                        if data['stop_frame'] else all_frames, all_frames), db_data.get_frame_step()))
                    video_path = os.path.join(upload_dir, media_files[0])
                except Exception as ex:
                    db_data.storage_method = models.StorageMethodChoice.FILE_SYSTEM
                    if os.path.exists(db_data.get_manifest_path()):
                        os.remove(db_data.get_manifest_path())
                    if os.path.exists(db_data.get_index_path()):
                        os.remove(db_data.get_index_path())
                    base_msg = str(ex) if isinstance(ex, AssertionError) \
                        else "Uploaded video does not support a quick way of task creating."
                    _update_status("{} The task will be created using the old method".format(base_msg))
            else: # images, archive, pdf
                db_data.size = len(extractor)
                manifest = ImageManifestManager(db_data.get_manifest_path())
                if not manifest_file:
                    if db_task.dimension == models.DimensionType.DIM_2D:
                        meta_info = manifest.prepare_meta(
                            sources=extractor.absolute_source_paths,
                            meta={ k: {'related_images': related_images[k] } for k in related_images },
                            data_dir=upload_dir
                        )
                        content = meta_info.content
                    else:
                        content = []
                        for source in extractor.absolute_source_paths:
                            name, ext = os.path.splitext(os.path.relpath(source, upload_dir))
                            content.append({
                                'name': name,
                                'meta': { 'related_images': related_images[''.join((name, ext))] },
                                'extension': ext
                            })
                    manifest.create(content)
                manifest.init_index()
                counter = itertools.count()
                for _, chunk_frames in itertools.groupby(extractor.frame_range, lambda x: next(counter) // db_data.chunk_size):
                    chunk_paths = [(extractor.get_path(i), i) for i in chunk_frames]
                    img_sizes = []

                    for _, frame_id in chunk_paths:
                        properties = manifest[manifest_index(frame_id)]
                        if db_task.dimension == models.DimensionType.DIM_2D:
                            resolution = (properties['width'], properties['height'])
                        else:
                            resolution = extractor.get_image_size(frame_id)
                        img_sizes.append(resolution)

                    db_images.extend([
                        models.Image(data=db_data,
                            path=os.path.relpath(path, upload_dir),
                            frame=frame, width=w, height=h)
                        for (path, frame), (w, h) in zip(chunk_paths, img_sizes)
                    ])

    if db_data.storage_method == models.StorageMethodChoice.FILE_SYSTEM or not settings.USE_CACHE:
        counter = itertools.count()
        generator = itertools.groupby(extractor, lambda x: next(counter) // db_data.chunk_size)
        for chunk_idx, chunk_data in generator:
            chunk_data = list(chunk_data)
            original_chunk_path = db_data.get_original_chunk_path(chunk_idx)
            original_chunk_writer.save_as_chunk(chunk_data, original_chunk_path)

            compressed_chunk_path = db_data.get_compressed_chunk_path(chunk_idx)
            img_sizes = compressed_chunk_writer.save_as_chunk(chunk_data, compressed_chunk_path)

            if db_task.mode == 'annotation':
                db_images.extend([
                    models.Image(
                        data=db_data,
                        path=os.path.relpath(data[1], upload_dir),
                        frame=data[2],
                        width=size[0],
                        height=size[1])

                    for data, size in zip(chunk_data, img_sizes)
                ])
            else:
                video_size = img_sizes[0]
                video_path = chunk_data[0][1]

            db_data.size += len(chunk_data)
            progress = extractor.get_progress(chunk_data[-1][2])
            update_progress(progress)

    if db_task.mode == 'annotation':
<<<<<<< HEAD
        if validate_dimension.dimension == models.DimensionType.DIM_2D:
            models.Image.objects.bulk_create(db_images)
        else:
            related_file = []
            for image_data in db_images:
                image_model = models.Image(
                    data=image_data.data,
                    path=image_data.path,
                    frame=image_data.frame,
                    width=image_data.width,
                    height=image_data.height
                )

                image_model.save()
                image_data = models.Image.objects.get(id=image_model.id)

                if validate_dimension.related_files.get(image_data.path, None):
                    for related_image_file in validate_dimension.related_files[image_data.path]:
                        related_file.append(
                            models.RelatedFile(data=db_data, primary_image_id=image_data.id, path=related_image_file))
            models.RelatedFile.objects.bulk_create(related_file)
=======
        models.Image.objects.bulk_create(db_images)
        created_images = models.Image.objects.filter(data_id=db_data.id)

        db_related_files = [
            RelatedFile(data=image.data, primary_image=image, path=os.path.join(upload_dir, related_file_path))
            for image in created_images
            for related_file_path in related_images.get(image.path, [])
        ]
        RelatedFile.objects.bulk_create(db_related_files)
>>>>>>> 241fb487
        db_images = []
    else:
        models.Video.objects.create(
            data=db_data,
            path=os.path.relpath(video_path, upload_dir),
            width=video_size[0], height=video_size[1])

    if db_data.stop_frame == 0:
        db_data.stop_frame = db_data.start_frame + (db_data.size - 1) * db_data.get_frame_step()
    else:
        # validate stop_frame
        db_data.stop_frame = min(db_data.stop_frame, \
            db_data.start_frame + (db_data.size - 1) * db_data.get_frame_step())

    preview = extractor.get_preview()
    preview.save(db_data.get_preview_path())

    slogger.glob.info("Found frames {} for Data #{}".format(db_data.size, db_data.id))
    _save_task_to_db(db_task)<|MERGE_RESOLUTION|>--- conflicted
+++ resolved
@@ -5,34 +5,17 @@
 
 import itertools
 import os
-<<<<<<< HEAD
-=======
 import sys
 import rq
 import re
->>>>>>> 241fb487
 import shutil
-import sys
 from distutils.dir_util import copy_tree
 from traceback import print_exception
 from urllib import parse as urlparse
 from urllib import request as urlrequest
-<<<<<<< HEAD
-=======
 import requests
-
-from cvat.apps.engine.media_extractors import get_mime, MEDIA_TYPES, Mpeg4ChunkWriter, ZipChunkWriter, Mpeg4CompressedChunkWriter, ZipCompressedChunkWriter, ValidateDimension
-from cvat.apps.engine.models import DataChoice, StorageMethodChoice, StorageChoice, RelatedFile
-from cvat.apps.engine.utils import av_scan_paths
-from cvat.apps.engine.models import DimensionType
-from utils.dataset_manifest import ImageManifestManager, VideoManifestManager
-from utils.dataset_manifest.core import VideoManifestValidator
-from utils.dataset_manifest.utils import detect_related_images
->>>>>>> 241fb487
-
 import django_rq
-import requests
-import rq
+
 from django.conf import settings
 from django.db import transaction
 
@@ -43,6 +26,7 @@
 from cvat.apps.engine.utils import av_scan_paths
 from utils.dataset_manifest import ImageManifestManager, VideoManifestManager
 from utils.dataset_manifest.core import VideoManifestValidator
+from utils.dataset_manifest.utils import detect_related_images
 
 ############################# Low Level server API
 
@@ -294,7 +278,6 @@
         validate_dimension.set_path(upload_dir)
         validate_dimension.validate()
 
-<<<<<<< HEAD
     if validate_dimension.dimension == models.DimensionType.DIM_3D:
         db_task.dimension = models.DimensionType.DIM_3D
 
@@ -305,16 +288,6 @@
             stop=data['stop_frame'],
             dimension=models.DimensionType.DIM_3D,
         )
-=======
-            extractor.reconcile(
-                source_files=list(validate_dimension.related_files.keys()),
-                step=db_data.get_frame_step(),
-                start=db_data.start_frame,
-                stop=data['stop_frame'],
-                dimension=DimensionType.DIM_3D,
-            )
-            extractor.add_files(validate_dimension.converted_files)
->>>>>>> 241fb487
 
     related_images = {}
     if isinstance(extractor, MEDIA_TYPES['image']['extractor']):
@@ -510,39 +483,15 @@
             update_progress(progress)
 
     if db_task.mode == 'annotation':
-<<<<<<< HEAD
-        if validate_dimension.dimension == models.DimensionType.DIM_2D:
-            models.Image.objects.bulk_create(db_images)
-        else:
-            related_file = []
-            for image_data in db_images:
-                image_model = models.Image(
-                    data=image_data.data,
-                    path=image_data.path,
-                    frame=image_data.frame,
-                    width=image_data.width,
-                    height=image_data.height
-                )
-
-                image_model.save()
-                image_data = models.Image.objects.get(id=image_model.id)
-
-                if validate_dimension.related_files.get(image_data.path, None):
-                    for related_image_file in validate_dimension.related_files[image_data.path]:
-                        related_file.append(
-                            models.RelatedFile(data=db_data, primary_image_id=image_data.id, path=related_image_file))
-            models.RelatedFile.objects.bulk_create(related_file)
-=======
         models.Image.objects.bulk_create(db_images)
         created_images = models.Image.objects.filter(data_id=db_data.id)
 
         db_related_files = [
-            RelatedFile(data=image.data, primary_image=image, path=os.path.join(upload_dir, related_file_path))
+            models.RelatedFile(data=image.data, primary_image=image, path=os.path.join(upload_dir, related_file_path))
             for image in created_images
             for related_file_path in related_images.get(image.path, [])
         ]
-        RelatedFile.objects.bulk_create(db_related_files)
->>>>>>> 241fb487
+        models.RelatedFile.objects.bulk_create(db_related_files)
         db_images = []
     else:
         models.Video.objects.create(
