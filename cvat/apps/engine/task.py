--- conflicted
+++ resolved
@@ -195,20 +195,6 @@
         job.meta['status'] = '{} is being downloaded..'.format(url)
         job.save_meta()
 
-<<<<<<< HEAD
-        req = urlrequest.Request(url, headers={'User-Agent': 'Mozilla/5.0'})
-        try:
-            with urlrequest.urlopen(req) as fp, open(os.path.join(upload_dir, name), 'wb') as tfp: # nosec
-                while True:
-                    block = fp.read(8192)
-                    if not block:
-                        break
-                    tfp.write(block)
-        except urlerror.HTTPError as err:
-            raise Exception("Failed to download " + url + ". " + str(err.code) + ' - ' + err.reason)
-        except urlerror.URLError as err:
-            raise Exception("Invalid URL: " + url + ". " + err.reason)
-=======
         response = requests.get(url, stream=True)
         if response.status_code == 200:
             response.raw.decode_content = True
@@ -216,7 +202,6 @@
                 shutil.copyfileobj(response.raw, output_file)
         else:
             raise Exception("Failed to download " + url)
->>>>>>> 83a08cb2
 
         local_files[name] = True
 
