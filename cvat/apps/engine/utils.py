# Copyright (C) 2020-2022 Intel Corporation
# Copyright (C) 2022 CVAT.ai Corporation
#
# SPDX-License-Identifier: MIT

import ast
from enum import Enum
import cv2 as cv
from collections import namedtuple
import hashlib
import importlib
import sys
import traceback
import subprocess
import os
import urllib.parse

from av import VideoFrame
from PIL import Image

from django.core.exceptions import ValidationError

Import = namedtuple("Import", ["module", "name", "alias"])

def parse_imports(source_code: str):
    root = ast.parse(source_code)

    for node in ast.iter_child_nodes(root):
        if isinstance(node, ast.Import):
            module = []
        elif isinstance(node, ast.ImportFrom):
            module = node.module
        else:
            continue

        for n in node.names:
            yield Import(module, n.name, n.asname)

def import_modules(source_code: str):
    results = {}
    imports = parse_imports(source_code)
    for import_ in imports:
        module = import_.module if import_.module else import_.name
        loaded_module = importlib.import_module(module)

        if not import_.name == module:
            loaded_module = getattr(loaded_module, import_.name)

        if import_.alias:
            results[import_.alias] = loaded_module
        else:
            results[import_.name] = loaded_module

    return results

class InterpreterError(Exception):
    pass

def execute_python_code(source_code, global_vars=None, local_vars=None):
    try:
        # pylint: disable=exec-used
        exec(source_code, global_vars, local_vars)
    except SyntaxError as err:
        error_class = err.__class__.__name__
        details = err.args[0]
        line_number = err.lineno
        raise InterpreterError("{} at line {}: {}".format(error_class, line_number, details))
    except AssertionError as err:
        # AssertionError doesn't contain any args and line number
        error_class = err.__class__.__name__
        raise InterpreterError("{}".format(error_class))
    except Exception as err:
        error_class = err.__class__.__name__
        details = err.args[0]
        _, _, tb = sys.exc_info()
        line_number = traceback.extract_tb(tb)[-1][1]
        raise InterpreterError("{} at line {}: {}".format(error_class, line_number, details))

def av_scan_paths(*paths):
    if 'yes' == os.environ.get('CLAM_AV'):
        command = ['clamscan', '--no-summary', '-i', '-o']
        command.extend(paths)
        res = subprocess.run(command, stdout=subprocess.PIPE, stderr=subprocess.PIPE) # nosec
        if res.returncode:
            raise ValidationError(res.stdout)

def rotate_image(image, angle):
    height, width = image.shape[:2]
    image_center = (width/2, height/2)
    matrix = cv.getRotationMatrix2D(image_center, angle, 1.)
    abs_cos = abs(matrix[0,0])
    abs_sin = abs(matrix[0,1])
    bound_w = int(height * abs_sin + width * abs_cos)
    bound_h = int(height * abs_cos + width * abs_sin)
    matrix[0, 2] += bound_w/2 - image_center[0]
    matrix[1, 2] += bound_h/2 - image_center[1]
    matrix = cv.warpAffine(image, matrix, (bound_w, bound_h))
    return matrix

def md5_hash(frame):
    if isinstance(frame, VideoFrame):
        frame = frame.to_image()
    elif isinstance(frame, str):
        frame = Image.open(frame, 'r')
    return hashlib.md5(frame.tobytes()).hexdigest() # nosec

def parse_specific_attributes(specific_attributes):
    assert isinstance(specific_attributes, str), 'Specific attributes must be a string'
    parsed_specific_attributes = urllib.parse.parse_qsl(specific_attributes)
    return {
        key: value for (key, value) in parsed_specific_attributes
    } if parsed_specific_attributes else dict()

<<<<<<< HEAD
class StrEnum(str, Enum):
    def __str__(self):
        return self.value

class DjangoEnum:
    """
    A Django-comaptible enum that implements several mandatory operations.

    Must be inherited this way:
      class <EnumName>(DjangoEnum, [mixin_type, ...] [data_type,] enum_type):
        ...
    """
    # https://stackoverflow.com/a/58051918

    @classmethod
    def choices(cls):
        return tuple((x.value, x.name) for x in cls)
=======

def process_failed_job(rq_job):
    if rq_job.meta['tmp_file_descriptor']:
        os.close(rq_job.meta['tmp_file_descriptor'])
    if os.path.exists(rq_job.meta['tmp_file']):
        os.remove(rq_job.meta['tmp_file'])
    exc_info = str(rq_job.exc_info) or str(rq_job.dependency.exc_info)
    if rq_job.dependency:
        rq_job.dependency.delete()
    rq_job.delete()

    return exc_info

def configure_dependent_job(queue, rq_id, rq_func, db_storage, filename, key):
    rq_job_id_download_file = rq_id + f'?action=download_{filename}'
    rq_job_download_file = queue.fetch_job(rq_job_id_download_file)
    if not rq_job_download_file:
        # note: boto3 resource isn't pickleable, so we can't use storage
        rq_job_download_file = queue.enqueue_call(
            func=rq_func,
            args=(db_storage, filename, key),
            job_id=rq_job_id_download_file
        )
    return rq_job_download_file
>>>>>>> 88523aa7
<|MERGE_RESOLUTION|>--- conflicted
+++ resolved
@@ -111,25 +111,6 @@
         key: value for (key, value) in parsed_specific_attributes
     } if parsed_specific_attributes else dict()
 
-<<<<<<< HEAD
-class StrEnum(str, Enum):
-    def __str__(self):
-        return self.value
-
-class DjangoEnum:
-    """
-    A Django-comaptible enum that implements several mandatory operations.
-
-    Must be inherited this way:
-      class <EnumName>(DjangoEnum, [mixin_type, ...] [data_type,] enum_type):
-        ...
-    """
-    # https://stackoverflow.com/a/58051918
-
-    @classmethod
-    def choices(cls):
-        return tuple((x.value, x.name) for x in cls)
-=======
 
 def process_failed_job(rq_job):
     if rq_job.meta['tmp_file_descriptor']:
@@ -154,4 +135,21 @@
             job_id=rq_job_id_download_file
         )
     return rq_job_download_file
->>>>>>> 88523aa7
+
+class StrEnum(str, Enum):
+    def __str__(self):
+        return self.value
+
+class DjangoEnum:
+    """
+    A Django-comaptible enum that implements several mandatory operations.
+
+    Must be inherited this way:
+      class <EnumName>(DjangoEnum, [mixin_type, ...] [data_type,] enum_type):
+        ...
+    """
+    # https://stackoverflow.com/a/58051918
+
+    @classmethod
+    def choices(cls):
+        return tuple((x.value, x.name) for x in cls)