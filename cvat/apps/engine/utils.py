--- conflicted
+++ resolved
@@ -34,13 +34,8 @@
 from PIL import Image
 from redis.lock import Lock
 from rest_framework.reverse import reverse as _reverse
-<<<<<<< HEAD
-from rq.job import Job
-=======
-from rq.job import Dependency as RQDependency
 from rq.job import Job as RQJob
-from rq.registry import BaseRegistry as RQBaseRegistry
->>>>>>> 558a8618
+
 
 from cvat.apps.engine.types import ExtendedRequest
 
@@ -162,60 +157,6 @@
     return msg
 
 
-<<<<<<< HEAD
-=======
-def define_dependent_job(
-    queue: DjangoRQ,
-    user_id: int,
-    should_be_dependent: bool = settings.ONE_RUNNING_JOB_IN_QUEUE_PER_USER,
-    *,
-    rq_id: str | None = None,
-) -> RQDependency | None:
-    if not should_be_dependent:
-        return None
-
-    queues: list[RQBaseRegistry | DjangoRQ] = [queue.deferred_job_registry, queue, queue.started_job_registry]
-    # Since there is no cleanup implementation in DeferredJobRegistry,
-    # this registry can contain "outdated" jobs that weren't deleted from it
-    # but were added to another registry. Probably such situations can occur
-    # if there are active or deferred jobs when restarting the worker container.
-    filters = [lambda job: job.is_deferred, lambda _: True, lambda _: True]
-    all_user_jobs: list[RQJob] = []
-    for q, f in zip(queues, filters):
-        job_ids = q.get_job_ids()
-        jobs = q.job_class.fetch_many(job_ids, q.connection)
-        jobs = filter(lambda job: job and job.meta.get("user", {}).get("id") == user_id and f(job), jobs)
-        all_user_jobs.extend(jobs)
-
-    if rq_id:
-        # Prevent cases where an RQ job depends on itself.
-        # It isn't possible to have multiple RQ jobs with the same ID in Redis.
-        # However, a race condition in request processing can lead to self-dependencies
-        # when 2 parallel requests attempt to enqueue RQ jobs with the same ID.
-        # This happens if an rq_job is fetched without a lock,
-        # but a lock is used when defining the dependent job and enqueuing a new one.
-        if any(rq_id == job.id for job in all_user_jobs):
-            return None
-
-        # prevent possible cyclic dependencies
-        all_job_dependency_ids = {
-            dep_id.decode()
-            for job in all_user_jobs
-            for dep_id in job.dependency_ids or ()
-        }
-
-        if RQJob.redis_job_namespace_prefix + rq_id in all_job_dependency_ids:
-            return None
-
-    user_jobs = [
-        job for job in all_user_jobs
-        if not job.meta.get(KEY_TO_EXCLUDE_FROM_DEPENDENCY)
-    ]
-
-    return RQDependency(jobs=[sorted(user_jobs, key=lambda job: job.created_at)[-1]], allow_failure=True) if user_jobs else None
-
-
->>>>>>> 558a8618
 def get_rq_lock_by_user(queue: DjangoRQ, user_id: int, *, timeout: Optional[int] = 30, blocking_timeout: Optional[int] = None) -> Union[Lock, nullcontext]:
     if settings.ONE_RUNNING_JOB_IN_QUEUE_PER_USER:
         return queue.connection.lock(
