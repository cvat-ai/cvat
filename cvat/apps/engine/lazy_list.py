--- conflicted
+++ resolved
@@ -272,11 +272,7 @@
     def lazy_copy(self) -> list[T]:
         """
         Makes a copy without parsing elements.
-<<<<<<< HEAD
-        Only works if elements has not been not parsed yet.
-=======
         Only works if elements have not been parsed yet.
->>>>>>> 83a212e6
         """
         assert not self._parsed
         return LazyList(
