# Copyright (C) CVAT.ai Corporation
#
# SPDX-License-Identifier: MIT

import os.path as osp
from abc import ABC, abstractmethod
from dataclasses import dataclass
from datetime import datetime
from typing import Any, Callable, ClassVar, Optional, Union

import django_rq
from attrs.converters import to_bool
from django.conf import settings
from django.http.response import HttpResponseBadRequest
from django.utils import timezone
from django_rq.queues import DjangoRQ, DjangoScheduler
from rest_framework import serializers, status
from rest_framework.response import Response
from rest_framework.reverse import reverse
from rq.job import Job as RQJob
from rq.job import JobStatus as RQJobStatus

import cvat.apps.dataset_manager as dm
from cvat.apps.dataset_manager.util import get_export_cache_lock
from cvat.apps.dataset_manager.views import get_export_cache_ttl
from cvat.apps.engine import models
from cvat.apps.engine.backup import ProjectExporter, TaskExporter, create_backup
from cvat.apps.engine.cloud_provider import export_resource_to_cloud_storage
from cvat.apps.engine.location import StorageType, get_location_configuration
from cvat.apps.engine.log import ServerLogManager
from cvat.apps.engine.models import (
    Location,
    Project,
    RequestAction,
    RequestSubresource,
    RequestTarget,
    Task,
)
from cvat.apps.engine.permissions import get_cloud_storage_for_import_or_export
<<<<<<< HEAD
from cvat.apps.engine.rq_job_handler import ExportRQMeta, RQId
=======
from cvat.apps.engine.rq import ExportRQMeta, RQId, define_dependent_job
>>>>>>> 47e2ed13
from cvat.apps.engine.serializers import RqIdSerializer
from cvat.apps.engine.types import ExtendedRequest
from cvat.apps.engine.utils import (
    build_annotations_file_name,
    build_backup_file_name,
<<<<<<< HEAD
    define_dependent_job,
=======
>>>>>>> 47e2ed13
    get_rq_lock_by_user,
    get_rq_lock_for_job,
    sendfile,
)
from cvat.apps.events.handlers import handle_dataset_export

slogger = ServerLogManager(__name__)

REQUEST_TIMEOUT = 60
# it's better to return LockNotAvailableError instead of response with 504 status
LOCK_TTL = REQUEST_TIMEOUT - 5
LOCK_ACQUIRE_TIMEOUT = LOCK_TTL - 5


class ResourceExportManager(ABC):
    QUEUE_NAME = settings.CVAT_QUEUES.EXPORT_DATA.value
    SUPPORTED_RESOURCES: ClassVar[set[RequestSubresource]]
    SUPPORTEd_SUBRESOURCES: ClassVar[set[RequestSubresource]]

    def __init__(
        self,
        db_instance: Union[models.Project, models.Task, models.Job],
        request: ExtendedRequest,
    ) -> None:
        """
        Args:
            db_instance (Union[models.Project, models.Task, models.Job]): Model instance
            export_callback (Callable): Main function that will be executed in the background
        """
        self.db_instance = db_instance
        self.request = request
        self.resource = db_instance.__class__.__name__.lower()
        if self.resource not in self.SUPPORTED_RESOURCES:
            raise ValueError("Unexpected type of db_instance: {}".format(type(db_instance)))

    def initialize_export_args(self, *, export_callback: Callable[..., str]) -> None:
        self.export_callback = export_callback

    @abstractmethod
    def validate_export_args(self) -> Response | None:
        pass

    def export(self) -> Response:
        assert hasattr(self, "export_callback")
        assert hasattr(self, "export_args")

        if invalid_response := self.validate_export_args():
            return invalid_response

        queue: DjangoRQ = django_rq.get_queue(self.QUEUE_NAME)
        rq_id = self.build_rq_id()

        # ensure that there is no race condition when processing parallel requests
        with get_rq_lock_for_job(queue, rq_id):
            rq_job = queue.fetch_job(rq_id)
            if response := self.handle_rq_job(rq_job, queue):
                return response
            self.setup_background_job(queue, rq_id)

        self.send_events()

        serializer = RqIdSerializer(data={"rq_id": rq_id})
        serializer.is_valid(raise_exception=True)

        return Response(serializer.data, status=status.HTTP_202_ACCEPTED)

    @abstractmethod
    def setup_background_job(self, queue: DjangoRQ, rq_id: str) -> None:
        pass

    def handle_rq_job(self, rq_job: Optional[RQJob], queue: DjangoRQ) -> Optional[Response]:
        if not rq_job:
            return None

        rq_job_status = rq_job.get_status(refresh=False)

        if rq_job_status in {RQJobStatus.STARTED, RQJobStatus.QUEUED}:
            return Response(
                data="Export request is being processed",
                status=status.HTTP_409_CONFLICT,
            )

        if rq_job_status == RQJobStatus.DEFERRED:
            rq_job.cancel(enqueue_dependents=settings.ONE_RUNNING_JOB_IN_QUEUE_PER_USER)

        if rq_job_status == RQJobStatus.SCHEDULED:
            scheduler: DjangoScheduler = django_rq.get_scheduler(queue.name, queue=queue)
            # remove the job id from the set with scheduled keys
            scheduler.cancel(rq_job)
            rq_job.cancel(enqueue_dependents=settings.ONE_RUNNING_JOB_IN_QUEUE_PER_USER)

        rq_job.delete()
        return None

    @abstractmethod
    def get_download_api_endpoint_view_name(self) -> str: ...

    def make_result_url(self, *, rq_id: str) -> str:
        view_name = self.get_download_api_endpoint_view_name()
        result_url = reverse(view_name, args=[self.db_instance.pk], request=self.request)

        return result_url + f"?rq_id={rq_id}"

    # TODO: move method to the model class (or remove it and use just instance.updated_date)
    def get_instance_update_time(self) -> datetime:
        instance_update_time = timezone.localtime(self.db_instance.updated_date)
        if isinstance(self.db_instance, Project):
            tasks_update = list(
                map(
                    lambda db_task: timezone.localtime(db_task.updated_date),
                    self.db_instance.tasks.all(),
                )
            )
            instance_update_time = max(tasks_update + [instance_update_time])
        return instance_update_time

    # TODO: move into a model class
    def get_timestamp(self, time_: datetime) -> str:
        return datetime.strftime(time_, "%Y_%m_%d_%H_%M_%S")

    @abstractmethod
    def get_result_filename(self) -> str: ...

    def validate_rq_id(self, *, rq_id: str | None) -> HttpResponseBadRequest | None:
        if not rq_id:
            return HttpResponseBadRequest("Missing request id in query parameters")

        parsed_rq_id = RQId.parse(rq_id)
        assert parsed_rq_id.action == RequestAction.EXPORT
        assert parsed_rq_id.target == RequestTarget(self.resource)
        assert parsed_rq_id.identifier == self.db_instance.pk
        assert parsed_rq_id.subresource in self.SUPPORTEd_SUBRESOURCES

    @abstractmethod
    def build_rq_id(self) -> str: ...

    @abstractmethod
    def send_events(self) -> None: ...

    def download_file(self) -> Response:
        queue: DjangoRQ = django_rq.get_queue(self.QUEUE_NAME)
        rq_id = self.request.query_params.get("rq_id")

        if invalid_response := self.validate_rq_id(rq_id=rq_id):
            return invalid_response

        # ensure that there is no race condition when processing parallel requests
        with get_rq_lock_for_job(queue, rq_id):
            rq_job = queue.fetch_job(rq_id)

            if not rq_job:
                return HttpResponseBadRequest("Unknown export request id")

            # define status once to avoid refreshing it on each check
            # FUTURE-TODO: get_status will raise InvalidJobOperation exception instead of returning None in one of the next releases
            rq_job_status = rq_job.get_status(refresh=False)

            # handle cases where the status is None for some reason
            if rq_job_status != RQJobStatus.FINISHED:
                return Response(status=status.HTTP_204_NO_CONTENT)

            rq_job_meta = ExportRQMeta.from_job(rq_job)
            file_path = rq_job.return_value()

            if not file_path:
                return (
                    Response(
                        "A result for exporting job was not found for finished RQ job",
                        status=status.HTTP_500_INTERNAL_SERVER_ERROR,
                    )
                    if rq_job_meta.result.url
                    else Response(status=status.HTTP_204_NO_CONTENT)
                )

            with get_export_cache_lock(
                file_path, ttl=LOCK_TTL, acquire_timeout=LOCK_ACQUIRE_TIMEOUT
            ):
                if not osp.exists(file_path):
                    return Response(
                        "The exported file has expired, please retry exporting",
                        status=status.HTTP_404_NOT_FOUND,
                    )

                # TODO: write redis migration
                filename = rq_job_meta.result.filename + osp.splitext(file_path)[1]

                return sendfile(
                    self.request,
                    file_path,
                    attachment=True,
                    attachment_filename=filename,
                )


def cancel_and_delete(rq_job: RQJob) -> None:
    # In the case the server is configured with ONE_RUNNING_JOB_IN_QUEUE_PER_USER
    # we have to enqueue dependent jobs after canceling one.
    rq_job.cancel(enqueue_dependents=settings.ONE_RUNNING_JOB_IN_QUEUE_PER_USER)
    rq_job.delete()


class DatasetExportManager(ResourceExportManager):
    SUPPORTED_RESOURCES = {RequestTarget.PROJECT, RequestTarget.TASK, RequestTarget.JOB}
    SUPPORTEd_SUBRESOURCES = {RequestSubresource.DATASET, RequestSubresource.ANNOTATIONS}

    @dataclass
    class ExportArgs:
        format: str
        filename: str
        save_images: bool
        location_config: dict[str, Any]

        @property
        def location(self) -> Location:
            return self.location_config["location"]

    def initialize_export_args(
        self,
        *,
        export_callback: Callable | None = None,
        save_images: bool | None = None,
    ) -> None:
        super().initialize_export_args(export_callback=export_callback)
        format_name = self.request.query_params.get("format", "")
        filename = self.request.query_params.get("filename", "")

        # can be passed directly when it is initialized based on API request, not query param
        save_images = (
            save_images
            if save_images is not None
            else to_bool(self.request.query_params.get("save_images", False))
        )

        try:
            location_config = get_location_configuration(
                db_instance=self.db_instance,
                query_params=self.request.query_params,
                field_name=StorageType.TARGET,
            )
        except ValueError as ex:
            raise serializers.ValidationError(str(ex)) from ex

        location = location_config["location"]

        if location not in Location.list():
            raise serializers.ValidationError(
                f"Unexpected location {location} specified for the request"
            )

        self.export_args = self.ExportArgs(
            format=format_name,
            filename=filename,
            save_images=save_images,
            location_config=location_config,
        )

<<<<<<< HEAD
    def validate_export_args(self):
=======
    def _handle_rq_job_v1(
        self,
        rq_job: Optional[RQJob],
        queue: DjangoRQ,
    ) -> Optional[Response]:

        def is_result_outdated() -> bool:
            return ExportRQMeta.for_job(rq_job).request.timestamp < instance_update_time

        def handle_local_download() -> Response:
            with dm.util.get_export_cache_lock(
                file_path, ttl=LOCK_TTL, acquire_timeout=LOCK_ACQUIRE_TIMEOUT
            ):
                if not osp.exists(file_path):
                    return Response(
                        "The exported file has expired, please retry exporting",
                        status=status.HTTP_404_NOT_FOUND,
                    )

                filename = self.export_args.filename or build_annotations_file_name(
                    class_name=self.resource,
                    identifier=(
                        self.db_instance.name
                        if isinstance(self.db_instance, (Task, Project))
                        else self.db_instance.id
                    ),
                    timestamp=instance_timestamp,
                    format_name=self.export_args.format,
                    is_annotation_file=not self.export_args.save_images,
                    extension=osp.splitext(file_path)[1],
                )

                rq_job.delete()
                return sendfile(
                    self.request,
                    file_path,
                    attachment=True,
                    attachment_filename=filename,
                )

        action = self.request.query_params.get("action")

        if action not in {None, "download"}:
            raise serializers.ValidationError(
                f"Unexpected action {action!r} specified for the request"
            )

        msg_no_such_job_when_downloading = (
            "Unknown export request id. "
            "Please request export first by sending a request without the action=download parameter."
        )
        if not rq_job:
            return (
                None
                if action != "download"
                else HttpResponseBadRequest(msg_no_such_job_when_downloading)
            )

        # define status once to avoid refreshing it on each check
        # FUTURE-TODO: get_status will raise InvalidJobOperation exception instead of returning None in one of the next releases
        rq_job_status = rq_job.get_status(refresh=False)

        # handle cases where the status is None for some reason
        if not rq_job_status:
            rq_job.delete()
            return (
                None
                if action != "download"
                else HttpResponseBadRequest(msg_no_such_job_when_downloading)
            )

        if action == "download":
            if self.export_args.location != Location.LOCAL:
                return HttpResponseBadRequest(
                    'Action "download" is only supported for a local dataset location'
                )
            if rq_job_status not in {
                RQJobStatus.FINISHED,
                RQJobStatus.FAILED,
                RQJobStatus.CANCELED,
                RQJobStatus.STOPPED,
            }:
                return HttpResponseBadRequest("Dataset export has not been finished yet")

        instance_update_time = self.get_instance_update_time()
        instance_timestamp = self.get_timestamp(instance_update_time)

        if rq_job_status == RQJobStatus.FINISHED:
            if self.export_args.location == Location.CLOUD_STORAGE:
                rq_job.delete()
                return Response(status=status.HTTP_200_OK)
            elif self.export_args.location == Location.LOCAL:
                file_path = rq_job.return_value()

                if not file_path:
                    return Response(
                        "A result for exporting job was not found for finished RQ job",
                        status=status.HTTP_500_INTERNAL_SERVER_ERROR,
                    )

                if action == "download":
                    return handle_local_download()
                else:
                    with dm.util.get_export_cache_lock(
                        file_path,
                        ttl=LOCK_TTL,
                        acquire_timeout=LOCK_ACQUIRE_TIMEOUT,
                    ):
                        if osp.exists(file_path) and not is_result_outdated():
                            extend_export_file_lifetime(file_path)

                            return Response(status=status.HTTP_201_CREATED)

                        cancel_and_delete(rq_job)
                        return None
            else:
                raise NotImplementedError(
                    f"Export to {self.export_args.location} location is not implemented yet"
                )
        elif rq_job_status == RQJobStatus.FAILED:
            exc_info = ExportRQMeta.for_job(rq_job).formatted_exception or str(rq_job.exc_info)
            rq_job.delete()
            return Response(exc_info, status=status.HTTP_500_INTERNAL_SERVER_ERROR)
        elif (
            rq_job_status == RQJobStatus.DEFERRED
            and rq_job.id not in queue.deferred_job_registry.get_job_ids()
        ):
            # Sometimes jobs can depend on outdated jobs in the deferred jobs registry.
            # They can be fetched by their specific ids, but are not listed by get_job_ids().
            # Supposedly, this can happen because of the server restarts
            # (potentially, because the redis used for the queue is in memory).
            # Another potential reason is canceling without enqueueing dependents.
            # Such dependencies are never removed or finished,
            # as there is no TTL for deferred jobs,
            # so the current job can be blocked indefinitely.
            cancel_and_delete(rq_job)
            return None

        elif rq_job_status in {RQJobStatus.CANCELED, RQJobStatus.STOPPED}:
            rq_job.delete()
            return (
                None
                if action != "download"
                else Response(
                    "Export was cancelled, please request it one more time",
                    status=status.HTTP_500_INTERNAL_SERVER_ERROR,
                )
            )

        if is_result_outdated():
            cancel_and_delete(rq_job)
            return None

        return Response(RqIdSerializer({"rq_id": rq_job.id}).data, status=status.HTTP_202_ACCEPTED)

    def export(self) -> Response:
>>>>>>> 47e2ed13
        format_desc = {f.DISPLAY_NAME: f for f in dm.views.get_export_formats()}.get(
            self.export_args.format
        )
        if format_desc is None:
            raise serializers.ValidationError("Unknown format specified for the request")
        elif not format_desc.ENABLED:
            return Response(status=status.HTTP_405_METHOD_NOT_ALLOWED)

    def build_rq_id(self):
        return RQId(
            RequestAction.EXPORT,
            RequestTarget(self.resource),
            self.db_instance.pk,
            subresource=(
                RequestSubresource.DATASET
                if self.export_args.save_images
                else RequestSubresource.ANNOTATIONS
            ),
            format=self.export_args.format,
            user_id=self.request.user.id,
        ).render()

    def send_events(self):
        handle_dataset_export(
            self.db_instance,
            format_name=self.export_args.format,
            cloud_storage_id=self.export_args.location_config.get("storage_id"),
            save_images=self.export_args.save_images,
        )

    def setup_background_job(
        self,
        queue: DjangoRQ,
        rq_id: str,
    ) -> None:
        try:
            if self.request.scheme:
                server_address = self.request.scheme + "://"
            server_address += self.request.get_host()
        except Exception:
            server_address = None

        cache_ttl = get_export_cache_ttl(self.db_instance)

        user_id = self.request.user.id

        func = self.export_callback
        func_args = (self.db_instance.id, self.export_args.format)
        result_url = None

        if self.export_args.location == Location.CLOUD_STORAGE:
            try:
                storage_id = self.export_args.location_config["storage_id"]
            except KeyError:
                raise serializers.ValidationError(
                    "Cloud storage location was selected as the destination,"
                    " but cloud storage id was not specified"
                )

            db_storage = get_cloud_storage_for_import_or_export(
                storage_id=storage_id,
                request=self.request,
                is_default=self.export_args.location_config["is_default"],
            )
            ###----------------------------------------###
            instance_update_time = self.get_instance_update_time()
            instance_timestamp = self.get_timestamp(instance_update_time)
            # todo: think how improve it
            # TODO: check that there is no filename.zip.zip in case when filename is specified
            filename_pattern = build_annotations_file_name(
                class_name=self.db_instance.__class__.__name__,
                identifier=(
                    self.db_instance.name
                    if isinstance(self.db_instance, (models.Task, models.Project))
                    else self.db_instance.id
                ),
                timestamp=instance_timestamp,
                format_name=self.export_args.format,
                is_annotation_file=not self.export_args.save_images,
            )
            ###----------------------------------------###
            func = export_resource_to_cloud_storage
            func_args = (
                db_storage,
                self.export_args.filename,
                filename_pattern,
                self.export_callback,
            ) + func_args
        else:
            db_storage = None
            result_url = self.make_result_url(rq_id=rq_id)

        with get_rq_lock_by_user(queue, user_id):
<<<<<<< HEAD
            result_filename = self.get_result_filename()
            meta = ExportRQMeta.build(
                request=self.request,
                db_obj=self.db_instance,
                result_filename=result_filename,
=======
            meta = ExportRQMeta.build_for(
                request=self.request,
                db_obj=self.db_instance,
>>>>>>> 47e2ed13
                result_url=result_url,
            )
            queue.enqueue_call(
                func=func,
                args=func_args,
                kwargs={
                    "server_url": server_address,
                },
                job_id=rq_id,
                meta=meta,
                depends_on=define_dependent_job(queue, user_id, rq_id=rq_id),
                result_ttl=cache_ttl.total_seconds(),
                failure_ttl=cache_ttl.total_seconds(),
            )

    def get_result_filename(self) -> str:
        filename = self.export_args.filename

        if filename:
            return osp.splitext(filename)[0]

        instance_update_time = self.get_instance_update_time()
        instance_timestamp = self.get_timestamp(instance_update_time)
        filename = build_annotations_file_name(
            class_name=self.resource,
            identifier=self.db_instance.id,
            timestamp=instance_timestamp,
            format_name=self.export_args.format,
            is_annotation_file=not self.export_args.save_images,
        )

        return filename

    def get_download_api_endpoint_view_name(self) -> str:
        return f"{self.resource}-download-dataset"


class BackupExportManager(ResourceExportManager):
    SUPPORTED_RESOURCES = {RequestTarget.PROJECT, RequestTarget.TASK}
    SUPPORTEd_SUBRESOURCES = {RequestSubresource.BACKUP}

    @dataclass
    class ExportArgs:
        filename: str
        location_config: dict[str, Any]

        @property
        def location(self) -> Location:
            return self.location_config["location"]

    def initialize_export_args(self) -> None:
        super().initialize_export_args(export_callback=create_backup)
        filename = self.request.query_params.get("filename", "")

        location_config = get_location_configuration(
            db_instance=self.db_instance,
            query_params=self.request.query_params,
            field_name=StorageType.TARGET,
        )
        self.export_args = self.ExportArgs(filename, location_config)

    def validate_export_args(self):
        return

<<<<<<< HEAD
    def get_result_filename(self) -> str:
        filename = self.export_args.filename
=======
        def is_result_outdated() -> bool:
            return ExportRQMeta.for_job(rq_job).request.timestamp < last_instance_update_time
>>>>>>> 47e2ed13

        if filename:
            return osp.splitext(filename)[0]

        instance_update_time = self.get_instance_update_time()
        instance_timestamp = self.get_timestamp(instance_update_time)

        filename = build_backup_file_name(
            class_name=self.resource,
            identifier=self.db_instance.name,
            timestamp=instance_timestamp,
        )
<<<<<<< HEAD
=======
        if not rq_job:
            return (
                None
                if action != "download"
                else HttpResponseBadRequest(msg_no_such_job_when_downloading)
            )

        # define status once to avoid refreshing it on each check
        # FUTURE-TODO: get_status will raise InvalidJobOperation exception instead of None in one of the next releases
        rq_job_status = rq_job.get_status(refresh=False)

        # handle cases where the status is None for some reason
        if not rq_job_status:
            rq_job.delete()
            return (
                None
                if action != "download"
                else HttpResponseBadRequest(msg_no_such_job_when_downloading)
            )

        if action == "download":
            if self.export_args.location != Location.LOCAL:
                return HttpResponseBadRequest(
                    'Action "download" is only supported for a local backup location'
                )
            if rq_job_status not in {
                RQJobStatus.FINISHED,
                RQJobStatus.FAILED,
                RQJobStatus.CANCELED,
                RQJobStatus.STOPPED,
            }:
                return HttpResponseBadRequest("Backup export has not been finished yet")

        if rq_job_status == RQJobStatus.FINISHED:
            if self.export_args.location == Location.CLOUD_STORAGE:
                rq_job.delete()
                return Response(status=status.HTTP_200_OK)
            elif self.export_args.location == Location.LOCAL:
                file_path = rq_job.return_value()

                if not file_path:
                    return Response(
                        "Export is completed, but has no results",
                        status=status.HTTP_500_INTERNAL_SERVER_ERROR,
                    )

                if action == "download":
                    with dm.util.get_export_cache_lock(
                        file_path, ttl=LOCK_TTL, acquire_timeout=LOCK_ACQUIRE_TIMEOUT
                    ):
                        if not os.path.exists(file_path):
                            return Response(
                                "The backup file has been expired, please retry backing up",
                                status=status.HTTP_404_NOT_FOUND,
                            )

                        filename = self.export_args.filename or build_backup_file_name(
                            class_name=self.resource,
                            identifier=self.db_instance.name,
                            timestamp=timestamp,
                            extension=os.path.splitext(file_path)[1],
                        )

                        rq_job.delete()
                        return sendfile(
                            self.request, file_path, attachment=True, attachment_filename=filename
                        )
                with dm.util.get_export_cache_lock(
                    file_path, ttl=LOCK_TTL, acquire_timeout=LOCK_ACQUIRE_TIMEOUT
                ):
                    if osp.exists(file_path) and not is_result_outdated():
                        extend_export_file_lifetime(file_path)
                        return Response(status=status.HTTP_201_CREATED)

                cancel_and_delete(rq_job)
                return None
            else:
                raise NotImplementedError(
                    f"Export to {self.export_args.location} location is not implemented yet"
                )
        elif rq_job_status == RQJobStatus.FAILED:
            exc_info = ExportRQMeta.for_job(rq_job).formatted_exception or str(rq_job.exc_info)
            rq_job.delete()
            return Response(exc_info, status=status.HTTP_500_INTERNAL_SERVER_ERROR)
        elif (
            rq_job_status == RQJobStatus.DEFERRED
            and rq_job.id not in queue.deferred_job_registry.get_job_ids()
        ):
            # Sometimes jobs can depend on outdated jobs in the deferred jobs registry.
            # They can be fetched by their specific ids, but are not listed by get_job_ids().
            # Supposedly, this can happen because of the server restarts
            # (potentially, because the redis used for the queue is in memory).
            # Another potential reason is canceling without enqueueing dependents.
            # Such dependencies are never removed or finished,
            # as there is no TTL for deferred jobs,
            # so the current job can be blocked indefinitely.
            cancel_and_delete(rq_job)
            return None

        elif rq_job_status in {RQJobStatus.CANCELED, RQJobStatus.STOPPED}:
            rq_job.delete()
            return (
                None
                if action != "download"
                else Response(
                    "Export was cancelled, please request it one more time",
                    status=status.HTTP_500_INTERNAL_SERVER_ERROR,
                )
            )
>>>>>>> 47e2ed13

        return filename

    def build_rq_id(self):
        return RQId(
            RequestAction.EXPORT,
            RequestTarget(self.resource),
            self.db_instance.pk,
            subresource=RequestSubresource.BACKUP,
            user_id=self.request.user.id,
        ).render()

    def setup_background_job(
        self,
        queue: DjangoRQ,
        rq_id: str,
    ) -> None:
        if isinstance(self.db_instance, Task):
            logger = slogger.task[self.db_instance.pk]
            Exporter = TaskExporter
            cache_ttl = dm.views.TASK_CACHE_TTL
        else:
            logger = slogger.project[self.db_instance.pk]
            Exporter = ProjectExporter
            cache_ttl = dm.views.PROJECT_CACHE_TTL

        func = self.export_callback
        func_args = (
            self.db_instance.id,
            Exporter,
            logger,
            cache_ttl,
        )
        result_url = None

        if self.export_args.location == Location.CLOUD_STORAGE:
            try:
                storage_id = self.export_args.location_config["storage_id"]
            except KeyError:
                raise serializers.ValidationError(
                    "Cloud storage location was selected as the destination,"
                    " but cloud storage id was not specified"
                )

            db_storage = get_cloud_storage_for_import_or_export(
                storage_id=storage_id,
                request=self.request,
                is_default=self.export_args.location_config["is_default"],
            )

            last_instance_update_time = timezone.localtime(self.db_instance.updated_date)
            timestamp = self.get_timestamp(last_instance_update_time)

            filename_pattern = build_backup_file_name(
                class_name=self.resource,
                identifier=self.db_instance.name,
                timestamp=timestamp,
            )
            func = export_resource_to_cloud_storage
            func_args = (
                db_storage,
                self.export_args.filename,
                filename_pattern,
                self.export_callback,
            ) + func_args
        else:
            result_url = self.make_result_url(rq_id=rq_id)

        user_id = self.request.user.id

        with get_rq_lock_by_user(queue, user_id):
<<<<<<< HEAD
            result_filename = self.get_result_filename()
            meta = ExportRQMeta.build(
                request=self.request,
                db_obj=self.db_instance,
                result_filename=result_filename,
                result_url=result_url,
            )

=======
            meta = ExportRQMeta.build_for(
                request=self.request,
                db_obj=self.db_instance,
                result_url=result_url,
            )
>>>>>>> 47e2ed13
            queue.enqueue_call(
                func=func,
                args=func_args,
                job_id=rq_id,
                meta=meta,
                depends_on=define_dependent_job(queue, user_id, rq_id=rq_id),
                result_ttl=cache_ttl.total_seconds(),
                failure_ttl=cache_ttl.total_seconds(),
            )

    def get_download_api_endpoint_view_name(self) -> str:
        return f"{self.resource}-download-backup"

    def send_events(self):
        pass<|MERGE_RESOLUTION|>--- conflicted
+++ resolved
@@ -37,20 +37,12 @@
     Task,
 )
 from cvat.apps.engine.permissions import get_cloud_storage_for_import_or_export
-<<<<<<< HEAD
-from cvat.apps.engine.rq_job_handler import ExportRQMeta, RQId
-=======
 from cvat.apps.engine.rq import ExportRQMeta, RQId, define_dependent_job
->>>>>>> 47e2ed13
 from cvat.apps.engine.serializers import RqIdSerializer
 from cvat.apps.engine.types import ExtendedRequest
 from cvat.apps.engine.utils import (
     build_annotations_file_name,
     build_backup_file_name,
-<<<<<<< HEAD
-    define_dependent_job,
-=======
->>>>>>> 47e2ed13
     get_rq_lock_by_user,
     get_rq_lock_for_job,
     sendfile,
@@ -307,166 +299,7 @@
             location_config=location_config,
         )
 
-<<<<<<< HEAD
     def validate_export_args(self):
-=======
-    def _handle_rq_job_v1(
-        self,
-        rq_job: Optional[RQJob],
-        queue: DjangoRQ,
-    ) -> Optional[Response]:
-
-        def is_result_outdated() -> bool:
-            return ExportRQMeta.for_job(rq_job).request.timestamp < instance_update_time
-
-        def handle_local_download() -> Response:
-            with dm.util.get_export_cache_lock(
-                file_path, ttl=LOCK_TTL, acquire_timeout=LOCK_ACQUIRE_TIMEOUT
-            ):
-                if not osp.exists(file_path):
-                    return Response(
-                        "The exported file has expired, please retry exporting",
-                        status=status.HTTP_404_NOT_FOUND,
-                    )
-
-                filename = self.export_args.filename or build_annotations_file_name(
-                    class_name=self.resource,
-                    identifier=(
-                        self.db_instance.name
-                        if isinstance(self.db_instance, (Task, Project))
-                        else self.db_instance.id
-                    ),
-                    timestamp=instance_timestamp,
-                    format_name=self.export_args.format,
-                    is_annotation_file=not self.export_args.save_images,
-                    extension=osp.splitext(file_path)[1],
-                )
-
-                rq_job.delete()
-                return sendfile(
-                    self.request,
-                    file_path,
-                    attachment=True,
-                    attachment_filename=filename,
-                )
-
-        action = self.request.query_params.get("action")
-
-        if action not in {None, "download"}:
-            raise serializers.ValidationError(
-                f"Unexpected action {action!r} specified for the request"
-            )
-
-        msg_no_such_job_when_downloading = (
-            "Unknown export request id. "
-            "Please request export first by sending a request without the action=download parameter."
-        )
-        if not rq_job:
-            return (
-                None
-                if action != "download"
-                else HttpResponseBadRequest(msg_no_such_job_when_downloading)
-            )
-
-        # define status once to avoid refreshing it on each check
-        # FUTURE-TODO: get_status will raise InvalidJobOperation exception instead of returning None in one of the next releases
-        rq_job_status = rq_job.get_status(refresh=False)
-
-        # handle cases where the status is None for some reason
-        if not rq_job_status:
-            rq_job.delete()
-            return (
-                None
-                if action != "download"
-                else HttpResponseBadRequest(msg_no_such_job_when_downloading)
-            )
-
-        if action == "download":
-            if self.export_args.location != Location.LOCAL:
-                return HttpResponseBadRequest(
-                    'Action "download" is only supported for a local dataset location'
-                )
-            if rq_job_status not in {
-                RQJobStatus.FINISHED,
-                RQJobStatus.FAILED,
-                RQJobStatus.CANCELED,
-                RQJobStatus.STOPPED,
-            }:
-                return HttpResponseBadRequest("Dataset export has not been finished yet")
-
-        instance_update_time = self.get_instance_update_time()
-        instance_timestamp = self.get_timestamp(instance_update_time)
-
-        if rq_job_status == RQJobStatus.FINISHED:
-            if self.export_args.location == Location.CLOUD_STORAGE:
-                rq_job.delete()
-                return Response(status=status.HTTP_200_OK)
-            elif self.export_args.location == Location.LOCAL:
-                file_path = rq_job.return_value()
-
-                if not file_path:
-                    return Response(
-                        "A result for exporting job was not found for finished RQ job",
-                        status=status.HTTP_500_INTERNAL_SERVER_ERROR,
-                    )
-
-                if action == "download":
-                    return handle_local_download()
-                else:
-                    with dm.util.get_export_cache_lock(
-                        file_path,
-                        ttl=LOCK_TTL,
-                        acquire_timeout=LOCK_ACQUIRE_TIMEOUT,
-                    ):
-                        if osp.exists(file_path) and not is_result_outdated():
-                            extend_export_file_lifetime(file_path)
-
-                            return Response(status=status.HTTP_201_CREATED)
-
-                        cancel_and_delete(rq_job)
-                        return None
-            else:
-                raise NotImplementedError(
-                    f"Export to {self.export_args.location} location is not implemented yet"
-                )
-        elif rq_job_status == RQJobStatus.FAILED:
-            exc_info = ExportRQMeta.for_job(rq_job).formatted_exception or str(rq_job.exc_info)
-            rq_job.delete()
-            return Response(exc_info, status=status.HTTP_500_INTERNAL_SERVER_ERROR)
-        elif (
-            rq_job_status == RQJobStatus.DEFERRED
-            and rq_job.id not in queue.deferred_job_registry.get_job_ids()
-        ):
-            # Sometimes jobs can depend on outdated jobs in the deferred jobs registry.
-            # They can be fetched by their specific ids, but are not listed by get_job_ids().
-            # Supposedly, this can happen because of the server restarts
-            # (potentially, because the redis used for the queue is in memory).
-            # Another potential reason is canceling without enqueueing dependents.
-            # Such dependencies are never removed or finished,
-            # as there is no TTL for deferred jobs,
-            # so the current job can be blocked indefinitely.
-            cancel_and_delete(rq_job)
-            return None
-
-        elif rq_job_status in {RQJobStatus.CANCELED, RQJobStatus.STOPPED}:
-            rq_job.delete()
-            return (
-                None
-                if action != "download"
-                else Response(
-                    "Export was cancelled, please request it one more time",
-                    status=status.HTTP_500_INTERNAL_SERVER_ERROR,
-                )
-            )
-
-        if is_result_outdated():
-            cancel_and_delete(rq_job)
-            return None
-
-        return Response(RqIdSerializer({"rq_id": rq_job.id}).data, status=status.HTTP_202_ACCEPTED)
-
-    def export(self) -> Response:
->>>>>>> 47e2ed13
         format_desc = {f.DISPLAY_NAME: f for f in dm.views.get_export_formats()}.get(
             self.export_args.format
         )
@@ -560,17 +393,11 @@
             result_url = self.make_result_url(rq_id=rq_id)
 
         with get_rq_lock_by_user(queue, user_id):
-<<<<<<< HEAD
             result_filename = self.get_result_filename()
-            meta = ExportRQMeta.build(
+            meta = ExportRQMeta.build_for(
                 request=self.request,
                 db_obj=self.db_instance,
                 result_filename=result_filename,
-=======
-            meta = ExportRQMeta.build_for(
-                request=self.request,
-                db_obj=self.db_instance,
->>>>>>> 47e2ed13
                 result_url=result_url,
             )
             queue.enqueue_call(
@@ -635,13 +462,8 @@
     def validate_export_args(self):
         return
 
-<<<<<<< HEAD
     def get_result_filename(self) -> str:
         filename = self.export_args.filename
-=======
-        def is_result_outdated() -> bool:
-            return ExportRQMeta.for_job(rq_job).request.timestamp < last_instance_update_time
->>>>>>> 47e2ed13
 
         if filename:
             return osp.splitext(filename)[0]
@@ -654,118 +476,6 @@
             identifier=self.db_instance.name,
             timestamp=instance_timestamp,
         )
-<<<<<<< HEAD
-=======
-        if not rq_job:
-            return (
-                None
-                if action != "download"
-                else HttpResponseBadRequest(msg_no_such_job_when_downloading)
-            )
-
-        # define status once to avoid refreshing it on each check
-        # FUTURE-TODO: get_status will raise InvalidJobOperation exception instead of None in one of the next releases
-        rq_job_status = rq_job.get_status(refresh=False)
-
-        # handle cases where the status is None for some reason
-        if not rq_job_status:
-            rq_job.delete()
-            return (
-                None
-                if action != "download"
-                else HttpResponseBadRequest(msg_no_such_job_when_downloading)
-            )
-
-        if action == "download":
-            if self.export_args.location != Location.LOCAL:
-                return HttpResponseBadRequest(
-                    'Action "download" is only supported for a local backup location'
-                )
-            if rq_job_status not in {
-                RQJobStatus.FINISHED,
-                RQJobStatus.FAILED,
-                RQJobStatus.CANCELED,
-                RQJobStatus.STOPPED,
-            }:
-                return HttpResponseBadRequest("Backup export has not been finished yet")
-
-        if rq_job_status == RQJobStatus.FINISHED:
-            if self.export_args.location == Location.CLOUD_STORAGE:
-                rq_job.delete()
-                return Response(status=status.HTTP_200_OK)
-            elif self.export_args.location == Location.LOCAL:
-                file_path = rq_job.return_value()
-
-                if not file_path:
-                    return Response(
-                        "Export is completed, but has no results",
-                        status=status.HTTP_500_INTERNAL_SERVER_ERROR,
-                    )
-
-                if action == "download":
-                    with dm.util.get_export_cache_lock(
-                        file_path, ttl=LOCK_TTL, acquire_timeout=LOCK_ACQUIRE_TIMEOUT
-                    ):
-                        if not os.path.exists(file_path):
-                            return Response(
-                                "The backup file has been expired, please retry backing up",
-                                status=status.HTTP_404_NOT_FOUND,
-                            )
-
-                        filename = self.export_args.filename or build_backup_file_name(
-                            class_name=self.resource,
-                            identifier=self.db_instance.name,
-                            timestamp=timestamp,
-                            extension=os.path.splitext(file_path)[1],
-                        )
-
-                        rq_job.delete()
-                        return sendfile(
-                            self.request, file_path, attachment=True, attachment_filename=filename
-                        )
-                with dm.util.get_export_cache_lock(
-                    file_path, ttl=LOCK_TTL, acquire_timeout=LOCK_ACQUIRE_TIMEOUT
-                ):
-                    if osp.exists(file_path) and not is_result_outdated():
-                        extend_export_file_lifetime(file_path)
-                        return Response(status=status.HTTP_201_CREATED)
-
-                cancel_and_delete(rq_job)
-                return None
-            else:
-                raise NotImplementedError(
-                    f"Export to {self.export_args.location} location is not implemented yet"
-                )
-        elif rq_job_status == RQJobStatus.FAILED:
-            exc_info = ExportRQMeta.for_job(rq_job).formatted_exception or str(rq_job.exc_info)
-            rq_job.delete()
-            return Response(exc_info, status=status.HTTP_500_INTERNAL_SERVER_ERROR)
-        elif (
-            rq_job_status == RQJobStatus.DEFERRED
-            and rq_job.id not in queue.deferred_job_registry.get_job_ids()
-        ):
-            # Sometimes jobs can depend on outdated jobs in the deferred jobs registry.
-            # They can be fetched by their specific ids, but are not listed by get_job_ids().
-            # Supposedly, this can happen because of the server restarts
-            # (potentially, because the redis used for the queue is in memory).
-            # Another potential reason is canceling without enqueueing dependents.
-            # Such dependencies are never removed or finished,
-            # as there is no TTL for deferred jobs,
-            # so the current job can be blocked indefinitely.
-            cancel_and_delete(rq_job)
-            return None
-
-        elif rq_job_status in {RQJobStatus.CANCELED, RQJobStatus.STOPPED}:
-            rq_job.delete()
-            return (
-                None
-                if action != "download"
-                else Response(
-                    "Export was cancelled, please request it one more time",
-                    status=status.HTTP_500_INTERNAL_SERVER_ERROR,
-                )
-            )
->>>>>>> 47e2ed13
 
         return filename
 
@@ -837,22 +547,14 @@
         user_id = self.request.user.id
 
         with get_rq_lock_by_user(queue, user_id):
-<<<<<<< HEAD
             result_filename = self.get_result_filename()
-            meta = ExportRQMeta.build(
+            meta = ExportRQMeta.build_for(
                 request=self.request,
                 db_obj=self.db_instance,
                 result_filename=result_filename,
                 result_url=result_url,
             )
 
-=======
-            meta = ExportRQMeta.build_for(
-                request=self.request,
-                db_obj=self.db_instance,
-                result_url=result_url,
-            )
->>>>>>> 47e2ed13
             queue.enqueue_call(
                 func=func,
                 args=func_args,
