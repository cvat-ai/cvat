--- conflicted
+++ resolved
@@ -2,7 +2,6 @@
 #
 # SPDX-License-Identifier: MIT
 
-import os
 import os.path as osp
 from abc import ABC, abstractmethod
 from dataclasses import dataclass
@@ -67,7 +66,7 @@
     def __init__(
         self,
         db_instance: Union[models.Project, models.Task, models.Job],
-        request: Request,
+        request: ExtendedRequest,
     ) -> None:
         """
         Args:
@@ -263,13 +262,6 @@
 
     def initialize_export_args(
         self,
-<<<<<<< HEAD
-=======
-        db_instance: Union[models.Project, models.Task, models.Job],
-        request: ExtendedRequest,
-        export_callback: Callable,
-        save_images: Optional[bool] = None,
->>>>>>> 3caac72f
         *,
         export_callback: Callable | None = None,
         save_images: bool | None = None,
@@ -457,23 +449,9 @@
         def location(self) -> Location:
             return self.location_config["location"]
 
-<<<<<<< HEAD
     def initialize_export_args(self) -> None:
         super().initialize_export_args(export_callback=create_backup)
         filename = self.request.query_params.get("filename", "")
-=======
-    def __init__(
-        self,
-        db_instance: Union[models.Project, models.Task],
-        request: ExtendedRequest,
-        *,
-        version: int = 2,
-    ) -> None:
-        super().__init__(version, db_instance, export_callback=create_backup)
-        self.request = request
-
-        filename = request.query_params.get("filename", "")
->>>>>>> 3caac72f
 
         location_config = get_location_configuration(
             db_instance=self.db_instance,
