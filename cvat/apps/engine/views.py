# Copyright (C) 2018-2022 Intel Corporation
# Copyright (C) 2022 CVAT.ai Corporation
#
# SPDX-License-Identifier: MIT

import errno
import io
import os
import os.path as osp
import pytz
import shutil
import traceback
from datetime import datetime
from distutils.util import strtobool
from tempfile import mkstemp, NamedTemporaryFile

import cv2
from django.db.models.query import Prefetch
from django.shortcuts import get_object_or_404
import django_rq
from django.apps import apps
from django.conf import settings
from django.contrib.auth.models import User
from django.db import IntegrityError
from django.http import HttpResponse, HttpResponseNotFound, HttpResponseBadRequest
from django.utils import timezone

from drf_spectacular.types import OpenApiTypes
from drf_spectacular.utils import (
    OpenApiParameter, OpenApiResponse, PolymorphicProxySerializer,
    extend_schema_view, extend_schema
)

from rest_framework import mixins, serializers, status, viewsets
from rest_framework.decorators import action
from rest_framework.exceptions import APIException, NotFound, ValidationError
from rest_framework.permissions import SAFE_METHODS
from rest_framework.renderers import JSONRenderer
from rest_framework.response import Response
from rest_framework.exceptions import PermissionDenied
from django_sendfile import sendfile

import cvat.apps.dataset_manager as dm
import cvat.apps.dataset_manager.views  # pylint: disable=unused-import
from cvat.apps.engine.cloud_provider import (
    db_storage_to_storage_instance, validate_bucket_status, Status as CloudStorageStatus)
from cvat.apps.dataset_manager.bindings import CvatImportError
from cvat.apps.dataset_manager.serializers import DatasetFormatsSerializer
from cvat.apps.engine.frame_provider import FrameProvider
from cvat.apps.engine.media_extractors import ImageListReader
from cvat.apps.engine.mime_types import mimetypes
from cvat.apps.engine.models import (
    Job, Task, Project, Issue, Data,
    Comment, StorageMethodChoice, StorageChoice, Image,
    CloudProviderChoice, Location
)
from cvat.apps.engine.models import CloudStorage as CloudStorageModel
from cvat.apps.engine.serializers import (
    AboutSerializer, AnnotationFileSerializer, BasicUserSerializer,
    DataMetaReadSerializer, DataMetaWriteSerializer, DataSerializer, ExceptionSerializer,
    FileInfoSerializer, JobReadSerializer, JobWriteSerializer, LabeledDataSerializer,
    LogEventSerializer, ProjectReadSerializer, ProjectWriteSerializer, ProjectSearchSerializer,
    RqStatusSerializer, TaskReadSerializer, TaskWriteSerializer, UserSerializer, PluginsSerializer, IssueReadSerializer,
    IssueWriteSerializer, CommentReadSerializer, CommentWriteSerializer, CloudStorageWriteSerializer,
    CloudStorageReadSerializer, DatasetFileSerializer, JobCommitSerializer,
    ProjectFileSerializer, TaskFileSerializer)

from utils.dataset_manifest import ImageManifestManager
from cvat.apps.engine.utils import av_scan_paths
from cvat.apps.engine import backup
from cvat.apps.engine.mixins import UploadMixin, AnnotationMixin, SerializeMixin

from . import models, task
from .log import clogger, slogger
from cvat.apps.iam.permissions import (CloudStoragePermission,
    CommentPermission, IssuePermission, JobPermission, ProjectPermission,
    TaskPermission, UserPermission)


@extend_schema(tags=['server'])
class ServerViewSet(viewsets.ViewSet):
    serializer_class = None
    iam_organization_field = None

    # To get nice documentation about ServerViewSet actions it is necessary
    # to implement the method. By default, ViewSet doesn't provide it.
    def get_serializer(self, *args, **kwargs):
        pass

    @staticmethod
    @extend_schema(summary='Method provides basic CVAT information',
        responses={
            '200': AboutSerializer,
        })
    @action(detail=False, methods=['GET'], serializer_class=AboutSerializer)
    def about(request):
        from cvat import __version__ as cvat_version
        about = {
            "name": "Computer Vision Annotation Tool",
            "version": cvat_version,
            "description": "CVAT is completely re-designed and re-implemented " +
                "version of Video Annotation Tool from Irvine, California " +
                "tool. It is free, online, interactive video and image annotation " +
                "tool for computer vision. It is being used by our team to " +
                "annotate million of objects with different properties. Many UI " +
                "and UX decisions are based on feedbacks from professional data " +
                "annotation team."
        }
        serializer = AboutSerializer(data=about)
        if serializer.is_valid(raise_exception=True):
            return Response(data=serializer.data)

    @staticmethod
    @extend_schema(summary='Method saves an exception from a client on the server',
        description='Sends logs to the ELK if it is connected',
        request=ExceptionSerializer, responses={
            '201': ExceptionSerializer,
        })
    @action(detail=False, methods=['POST'], serializer_class=ExceptionSerializer)
    def exception(request):
        serializer = ExceptionSerializer(data=request.data)
        if serializer.is_valid(raise_exception=True):
            additional_info = {
                "username": request.user.username,
                "name": "Send exception",
            }
            message = JSONRenderer().render({**serializer.data, **additional_info}).decode('UTF-8')
            jid = serializer.data.get("job_id")
            tid = serializer.data.get("task_id")
            if jid:
                clogger.job[jid].error(message)
            elif tid:
                clogger.task[tid].error(message)
            else:
                clogger.glob.error(message)

            return Response(serializer.data, status=status.HTTP_201_CREATED)

    @staticmethod
    @extend_schema(summary='Method saves logs from a client on the server',
        description='Sends logs to the ELK if it is connected',
        request=LogEventSerializer(many=True),
        responses={
            '201': LogEventSerializer(many=True),
        })
    @action(detail=False, methods=['POST'], serializer_class=LogEventSerializer)
    def logs(request):
        serializer = LogEventSerializer(many=True, data=request.data)
        if serializer.is_valid(raise_exception=True):
            user = { "username": request.user.username }
            for event in serializer.data:
                message = JSONRenderer().render({**event, **user}).decode('UTF-8')
                jid = event.get("job_id")
                tid = event.get("task_id")
                if jid:
                    clogger.job[jid].info(message)
                elif tid:
                    clogger.task[tid].info(message)
                else:
                    clogger.glob.info(message)
            return Response(serializer.data, status=status.HTTP_201_CREATED)

    @staticmethod
    @extend_schema(
        summary='Returns all files and folders that are on the server along specified path',
        parameters=[
            OpenApiParameter('directory', description='Directory to browse',
                location=OpenApiParameter.QUERY, type=OpenApiTypes.STR)
        ],
        responses={
            '200' : FileInfoSerializer(many=True)
        })
    @action(detail=False, methods=['GET'], serializer_class=FileInfoSerializer)
    def share(request):
        param = request.query_params.get('directory', '/')
        if param.startswith("/"):
            param = param[1:]
        directory = os.path.abspath(os.path.join(settings.SHARE_ROOT, param))

        if directory.startswith(settings.SHARE_ROOT) and os.path.isdir(directory):
            data = []
            content = os.scandir(directory)
            for entry in content:
                entry_type = None
                if entry.is_file():
                    entry_type = "REG"
                elif entry.is_dir():
                    entry_type = "DIR"

                if entry_type:
                    data.append({"name": entry.name, "type": entry_type})

            serializer = FileInfoSerializer(many=True, data=data)
            if serializer.is_valid(raise_exception=True):
                return Response(serializer.data)
        else:
            return Response("{} is an invalid directory".format(param),
                status=status.HTTP_400_BAD_REQUEST)

    @staticmethod
    @extend_schema(
        summary='Method provides the list of supported annotations formats',
        responses={
            '200': DatasetFormatsSerializer,
        })
    @action(detail=False, methods=['GET'], url_path='annotation/formats')
    def annotation_formats(request):
        data = dm.views.get_all_formats()
        return Response(DatasetFormatsSerializer(data).data)

    @staticmethod
    @extend_schema(
        summary='Method provides allowed plugins',
        responses={
            '200': PluginsSerializer,
        })
    @action(detail=False, methods=['GET'], url_path='plugins', serializer_class=PluginsSerializer)
    def plugins(request):
        response = {
            'GIT_INTEGRATION': apps.is_installed('cvat.apps.dataset_repo'),
            'ANALYTICS': strtobool(os.environ.get("CVAT_ANALYTICS", '0')),
            'MODELS': strtobool(os.environ.get("CVAT_SERVERLESS", '0')),
            'PREDICT':False # FIXME: it is unused anymore (for UI only)
        }
        return Response(response)

@extend_schema(tags=['projects'])
@extend_schema_view(
    list=extend_schema(
        summary='Returns a paginated list of projects according to query parameters (12 projects per page)',
        responses={
            '200': PolymorphicProxySerializer(component_name='PolymorphicProject',
                serializers=[
                    ProjectReadSerializer, ProjectSearchSerializer,
                ], resource_type_field_name=None, many=True),
        }),
    create=extend_schema(
        summary='Method creates a new project',
        request=ProjectWriteSerializer,
        responses={
            '201': ProjectWriteSerializer,
        }),
    retrieve=extend_schema(
        summary='Method returns details of a specific project',
        responses={
            '200': ProjectReadSerializer,
        }),
    destroy=extend_schema(
        summary='Method deletes a specific project',
        responses={
            '204': OpenApiResponse(description='The project has been deleted'),
        }),
    partial_update=extend_schema(
        summary='Methods does a partial update of chosen fields in a project',
        request=ProjectWriteSerializer,
        responses={
            '200': ProjectWriteSerializer,
        })
)
class ProjectViewSet(viewsets.ModelViewSet, UploadMixin, AnnotationMixin, SerializeMixin):
    queryset = models.Project.objects.prefetch_related(Prefetch('label_set',
        queryset=models.Label.objects.order_by('id')
    ))

    # NOTE: The search_fields attribute should be a list of names of text
    # type fields on the model,such as CharField or TextField
    search_fields = ('name', 'owner', 'assignee', 'status')
    filter_fields = list(search_fields) + ['id', 'updated_date']
    ordering_fields = filter_fields
    ordering = "-id"
    lookup_fields = {'owner': 'owner__username', 'assignee': 'assignee__username'}
    http_method_names = ('get', 'post', 'head', 'patch', 'delete', 'options')
    iam_organization_field = 'organization'

    def get_serializer_class(self):
        # TODO: fix separation into read and write serializers for requests and responses
        # probably with drf-rw-serializers
        if self.request.path.endswith('tasks'):
            return TaskReadSerializer
        else:
            if self.request.method in SAFE_METHODS:
                return ProjectReadSerializer
            else:
                return ProjectWriteSerializer

    def get_queryset(self):
        queryset = super().get_queryset()
        if self.action == 'list':
            perm = ProjectPermission.create_scope_list(self.request)
            queryset = perm.filter(queryset)
        return queryset

    def perform_create(self, serializer):
        serializer.save(owner=self.request.user,
            organization=self.request.iam_context['organization'])

    @extend_schema(
        summary='Method returns information of the tasks of the project with the selected id',
        responses={
            '200': TaskReadSerializer(many=True),
        })
    @action(detail=True, methods=['GET'], serializer_class=TaskReadSerializer)
    def tasks(self, request, pk):
        self.get_object() # force to call check_object_permissions
        queryset = Task.objects.filter(project_id=pk).order_by('-id')

        page = self.paginate_queryset(queryset)
        if page is not None:
            serializer = self.get_serializer(page, many=True,
                context={"request": request})
            return self.get_paginated_response(serializer.data)

        serializer = self.get_serializer(queryset, many=True,
            context={"request": request})
        return Response(serializer.data)


    @extend_schema(methods=['GET'], summary='Export project as a dataset in a specific format',
        parameters=[
            OpenApiParameter('format', description='Desired output format name\n'
                'You can get the list of supported formats at:\n/server/annotation/formats',
                location=OpenApiParameter.QUERY, type=OpenApiTypes.STR, required=False),
            OpenApiParameter('filename', description='Desired output file name',
                location=OpenApiParameter.QUERY, type=OpenApiTypes.STR, required=False),
            OpenApiParameter('action', description='Used to start downloading process after annotation file had been created',
                location=OpenApiParameter.QUERY, type=OpenApiTypes.STR, required=False, enum=['download', 'import_status']),
            OpenApiParameter('location', description='Where need to save downloaded dataset',
                location=OpenApiParameter.QUERY, type=OpenApiTypes.STR, required=False,
                enum=Location.list()),
            OpenApiParameter('cloud_storage_id', description='Storage id',
                location=OpenApiParameter.QUERY, type=OpenApiTypes.NUMBER, required=False),
            OpenApiParameter('use_default_location', description='Use the location that was configured in project to import dataset',
                location=OpenApiParameter.QUERY, type=OpenApiTypes.BOOL, required=False,
                default=True),
        ],
        responses={
            '200': OpenApiResponse(description='Download of file started'),
            '201': OpenApiResponse(description='Output file is ready for downloading'),
            '202': OpenApiResponse(description='Exporting has been started'),
            '405': OpenApiResponse(description='Format is not available'),
        })
    @extend_schema(methods=['POST'], summary='Import dataset in specific format as a project',
        parameters=[
            OpenApiParameter('format', description='Desired dataset format name\n'
                'You can get the list of supported formats at:\n/server/annotation/formats',
                location=OpenApiParameter.QUERY, type=OpenApiTypes.STR, required=False),
            OpenApiParameter('location', description='Where to import the dataset from',
                location=OpenApiParameter.QUERY, type=OpenApiTypes.STR, required=False,
                enum=Location.list()),
            OpenApiParameter('cloud_storage_id', description='Storage id',
                location=OpenApiParameter.QUERY, type=OpenApiTypes.NUMBER, required=False),
            OpenApiParameter('use_default_location', description='Use the location that was configured in the project to import annotations',
                location=OpenApiParameter.QUERY, type=OpenApiTypes.BOOL, required=False,
                default=True),
            OpenApiParameter('filename', description='Dataset file name',
                location=OpenApiParameter.QUERY, type=OpenApiTypes.STR, required=False),
        ],
        request=DatasetFileSerializer(required=False),
        responses={
            '202': OpenApiResponse(description='Exporting has been started'),
            '400': OpenApiResponse(description='Failed to import dataset'),
            '405': OpenApiResponse(description='Format is not available'),
        })
    @action(detail=True, methods=['GET', 'POST', 'OPTIONS'], serializer_class=None,
        url_path=r'dataset/?$')
    def dataset(self, request, pk):
        self._object = self.get_object() # force to call check_object_permissions

        if request.method in {'POST', 'OPTIONS'}:

            return self.import_annotations(
                request=request,
                pk=pk,
                db_obj=self._object,
                import_func=_import_project_dataset,
                rq_func=dm.project.import_dataset_as_project,
                rq_id=f"/api/project/{pk}/dataset_import",
            )
        else:
            action = request.query_params.get("action", "").lower()
            if action in ("import_status",):
                queue = django_rq.get_queue("default")
                rq_job = queue.fetch_job(f"/api/project/{pk}/dataset_import")
                if rq_job is None:
                    return Response(status=status.HTTP_404_NOT_FOUND)
                elif rq_job.is_finished:
                    if rq_job.meta['tmp_file_descriptor']: os.close(rq_job.meta['tmp_file_descriptor'])
                    os.remove(rq_job.meta['tmp_file'])
                    rq_job.delete()
                    return Response(status=status.HTTP_201_CREATED)
                elif rq_job.is_failed:
                    if rq_job.meta['tmp_file_descriptor']: os.close(rq_job.meta['tmp_file_descriptor'])
                    os.remove(rq_job.meta['tmp_file'])
                    rq_job.delete()
                    return Response(
                        data=str(rq_job.exc_info),
                        status=status.HTTP_500_INTERNAL_SERVER_ERROR
                    )
                else:
                    return Response(
                        data=self._get_rq_response('default', f'/api/project/{pk}/dataset_import'),
                        status=status.HTTP_202_ACCEPTED
                    )
            else:
                return self.export_annotations(
                    request=request,
                    pk=pk,
                    db_obj=self._object,
                    export_func=_export_annotations,
                    callback=dm.views.export_project_as_dataset
                )

    @extend_schema(methods=['PATCH'],
        operation_id='projects_partial_update_dataset_file',
        summary="Allows to upload a file chunk. "
            "Implements TUS file uploading protocol.",
        request=OpenApiTypes.BINARY,
        responses={}
    )
    @extend_schema(methods=['HEAD'],
        summary="Implements TUS file uploading protocol."
    )
    @action(detail=True, methods=['HEAD', 'PATCH'], url_path='dataset/'+UploadMixin.file_id_regex)
    def append_dataset_chunk(self, request, pk, file_id):
        self._object = self.get_object()
        return self.append_tus_chunk(request, file_id)

    def get_upload_dir(self):
        if 'dataset' in self.action:
            return self._object.get_tmp_dirname()
        elif 'backup' in self.action:
            return backup.get_backup_dirname()
        return ""

    def upload_finished(self, request):
        if self.action == 'dataset':
            format_name = request.query_params.get("format", "")
            filename = request.query_params.get("filename", "")
            tmp_dir = self._object.get_tmp_dirname()
            uploaded_file = None
            if os.path.isfile(os.path.join(tmp_dir, filename)):
                uploaded_file = os.path.join(tmp_dir, filename)
            return _import_project_dataset(
                request=request,
                filename=uploaded_file,
                rq_id=f"/api/project/{self._object.pk}/dataset_import",
                rq_func=dm.project.import_dataset_as_project,
                pk=self._object.pk,
                format_name=format_name,
            )
        elif self.action == 'import_backup':
            filename = request.query_params.get("filename", "")
            if filename:
                tmp_dir = backup.get_backup_dirname()
                backup_file = os.path.join(tmp_dir, filename)
                if os.path.isfile(backup_file):
                    return backup.import_project(request, filename=backup_file)
                return Response(data='No such file were uploaded',
                        status=status.HTTP_400_BAD_REQUEST)
            return backup.import_project(request)
        return Response(data='Unknown upload was finished',
                        status=status.HTTP_400_BAD_REQUEST)

    @extend_schema(summary='Method allows to download project annotations',
        parameters=[
            OpenApiParameter('format', description='Desired output format name\n'
                'You can get the list of supported formats at:\n/server/annotation/formats',
                location=OpenApiParameter.QUERY, type=OpenApiTypes.STR, required=True),
            OpenApiParameter('filename', description='Desired output file name',
                location=OpenApiParameter.QUERY, type=OpenApiTypes.STR, required=False),
            OpenApiParameter('action', description='Used to start downloading process after annotation file had been created',
                location=OpenApiParameter.QUERY, type=OpenApiTypes.STR, required=False, enum=['download']),
            OpenApiParameter('location', description='Where need to save downloaded dataset',
                location=OpenApiParameter.QUERY, type=OpenApiTypes.STR, required=False,
                enum=Location.list()),
            OpenApiParameter('cloud_storage_id', description='Storage id',
                location=OpenApiParameter.QUERY, type=OpenApiTypes.NUMBER, required=False),
            OpenApiParameter('use_default_location', description='Use the location that was configured in project to export annotation',
                location=OpenApiParameter.QUERY, type=OpenApiTypes.BOOL, required=False,
                default=True),
        ],
        responses={
            '200': OpenApiResponse(description='Download of file started'),
            '201': OpenApiResponse(description='Annotations file is ready to download'),
            '202': OpenApiResponse(description='Dump of annotations has been started'),
            '401': OpenApiResponse(description='Format is not specified'),
            '405': OpenApiResponse(description='Format is not available'),
        })
    @action(detail=True, methods=['GET'],
        serializer_class=LabeledDataSerializer)
    def annotations(self, request, pk):
        self._object = self.get_object() # force to call check_object_permissions
        return self.export_annotations(
            request=request,
            pk=pk,
            db_obj=self._object,
            export_func=_export_annotations,
            callback=dm.views.export_project_annotations,
            get_data=dm.task.get_job_data,
        )

    @extend_schema(summary='Methods creates a backup copy of a project',
        parameters=[
            OpenApiParameter('action', location=OpenApiParameter.QUERY,
                description='Used to start downloading process after backup file had been created',
                type=OpenApiTypes.STR, required=False, enum=['download']),
            OpenApiParameter('filename', description='Backup file name',
                location=OpenApiParameter.QUERY, type=OpenApiTypes.STR, required=False),
            OpenApiParameter('location', description='Where need to save downloaded backup',
                location=OpenApiParameter.QUERY, type=OpenApiTypes.STR, required=False,
                enum=Location.list()),
            OpenApiParameter('cloud_storage_id', description='Storage id',
                location=OpenApiParameter.QUERY, type=OpenApiTypes.NUMBER, required=False),
            OpenApiParameter('use_default_location', description='Use the location that was configured in project to export backup',
                location=OpenApiParameter.QUERY, type=OpenApiTypes.BOOL, required=False,
                default=True),
        ],
        responses={
            '200': OpenApiResponse(description='Download of file started'),
            '201': OpenApiResponse(description='Output backup file is ready for downloading'),
            '202': OpenApiResponse(description='Creating a backup file has been started'),
        })
    @action(methods=['GET'], detail=True, url_path='backup')
    def export_backup(self, request, pk=None):
        return self.serialize(request, backup.export)

    @extend_schema(summary='Methods create a project from a backup',
        parameters=[
            OpenApiParameter('location', description='Where to import the backup file from',
                location=OpenApiParameter.QUERY, type=OpenApiTypes.STR, required=False,
                enum=Location.list(), default=Location.LOCAL),
            OpenApiParameter('cloud_storage_id', description='Storage id',
                location=OpenApiParameter.QUERY, type=OpenApiTypes.NUMBER, required=False),
            OpenApiParameter('filename', description='Backup file name',
                location=OpenApiParameter.QUERY, type=OpenApiTypes.STR, required=False),
        ],
        request=ProjectFileSerializer(required=False),
        responses={
            '201': OpenApiResponse(description='The project has been imported'), # or better specify {id: project_id}
            '202': OpenApiResponse(description='Importing a backup file has been started'),
        })
    @action(detail=False, methods=['OPTIONS', 'POST'], url_path=r'backup/?$', serializer_class=ProjectFileSerializer(required=False))
    def import_backup(self, request, pk=None):
        return self.deserialize(request, backup.import_project)

    @extend_schema(methods=['PATCH'],
        operation_id='projects_partial_update_backup_file',
        summary="Allows to upload a file chunk. "
            "Implements TUS file uploading protocol.",
        request=OpenApiTypes.BINARY,
        responses={}
    )
    @extend_schema(methods=['HEAD'],
        summary="Implements TUS file uploading protocol."
    )
    @action(detail=False, methods=['HEAD', 'PATCH'], url_path='backup/'+UploadMixin.file_id_regex)
    def append_backup_chunk(self, request, file_id):
        return self.append_tus_chunk(request, file_id)

    @staticmethod
    def _get_rq_response(queue, job_id):
        queue = django_rq.get_queue(queue)
        job = queue.fetch_job(job_id)
        response = {}
        if job is None or job.is_finished:
            response = { "state": "Finished" }
        elif job.is_queued:
            response = { "state": "Queued" }
        elif job.is_failed:
            response = { "state": "Failed", "message": job.exc_info }
        else:
            response = { "state": "Started" }
            response['message'] = job.meta.get('status', '')
            response['progress'] = job.meta.get('progress', 0.)

        return response


class DataChunkGetter:
    def __init__(self, data_type, data_num, data_quality, task_dim):
        possible_data_type_values = ('chunk', 'frame', 'preview', 'context_image')
        possible_quality_values = ('compressed', 'original')

        if not data_type or data_type not in possible_data_type_values:
            raise ValidationError('Data type not specified or has wrong value')
        elif data_type == 'chunk' or data_type == 'frame':
            if not data_num:
                raise ValidationError('Number is not specified')
            elif data_quality not in possible_quality_values:
                raise ValidationError('Wrong quality value')

        self.type = data_type
        self.number = int(data_num) if data_num else None
        self.quality = FrameProvider.Quality.COMPRESSED \
            if data_quality == 'compressed' else FrameProvider.Quality.ORIGINAL

        self.dimension = task_dim


    def __call__(self, request, start, stop, db_data, db_object):
        if not db_data:
            raise NotFound(detail='Cannot find requested data')

        frame_provider = FrameProvider(db_data, self.dimension)

        if self.type == 'chunk':
            start_chunk = frame_provider.get_chunk_number(start)
            stop_chunk = frame_provider.get_chunk_number(stop)
            # pylint: disable=superfluous-parens
            if not (start_chunk <= self.number <= stop_chunk):
                raise ValidationError('The chunk number should be in ' +
                    f'[{start_chunk}, {stop_chunk}] range')

            # TODO: av.FFmpegError processing
            if settings.USE_CACHE and db_data.storage_method == StorageMethodChoice.CACHE:
                buff, mime_type = frame_provider.get_chunk(self.number, self.quality)
                return HttpResponse(buff.getvalue(), content_type=mime_type)

            # Follow symbol links if the chunk is a link on a real image otherwise
            # mimetype detection inside sendfile will work incorrectly.
            path = os.path.realpath(frame_provider.get_chunk(self.number, self.quality))
            return sendfile(request, path)

        elif self.type == 'frame':
            if not (start <= self.number <= stop):
                raise ValidationError('The frame number should be in ' +
                    f'[{start}, {stop}] range')

            buf, mime = frame_provider.get_frame(self.number, self.quality)
            return HttpResponse(buf.getvalue(), content_type=mime)

        elif self.type == 'preview':
            return sendfile(request, db_object.get_preview_path())

        elif self.type == 'context_image':
            if not (start <= self.number <= stop):
                raise ValidationError('The frame number should be in ' +
                    f'[{start}, {stop}] range')

            image = Image.objects.get(data_id=db_data.id, frame=self.number)
            for i in image.related_files.all():
                path = os.path.realpath(str(i.path))
                image = cv2.imread(path)
                success, result = cv2.imencode('.JPEG', image)
                if not success:
                    raise Exception('Failed to encode image to ".jpeg" format')
                return HttpResponse(io.BytesIO(result.tobytes()), content_type='image/jpeg')
            return Response(data='No context image related to the frame',
                status=status.HTTP_404_NOT_FOUND)
        else:
            return Response(data='unknown data type {}.'.format(self.type),
                status=status.HTTP_400_BAD_REQUEST)

@extend_schema(tags=['tasks'])
@extend_schema_view(
    list=extend_schema(
        summary='Returns a paginated list of tasks according to query parameters (10 tasks per page)',
        responses={
            '200': TaskReadSerializer(many=True),
        }),
    create=extend_schema(
        summary='Method creates a new task in a database without any attached images and videos',
        responses={
            '201': TaskWriteSerializer,
        }),
    retrieve=extend_schema(
        summary='Method returns details of a specific task',
        responses=TaskReadSerializer),
    update=extend_schema(
        summary='Method updates a task by id',
        responses={
            '200': TaskWriteSerializer,
        }),
    destroy=extend_schema(
        summary='Method deletes a specific task, all attached jobs, annotations, and data',
        responses={
            '204': OpenApiResponse(description='The task has been deleted'),
        }),
    partial_update=extend_schema(
        summary='Methods does a partial update of chosen fields in a task',
        responses={
            '200': TaskWriteSerializer,
        })
)
class TaskViewSet(UploadMixin, AnnotationMixin, viewsets.ModelViewSet, SerializeMixin):
    queryset = Task.objects.prefetch_related(
            Prefetch('label_set', queryset=models.Label.objects.order_by('id')),
            "label_set__attributespec_set",
            "segment_set__job_set")
    http_method_names = ('get', 'post', 'head', 'patch', 'delete', 'options', 'put')
    lookup_fields = {'project_name': 'project__name', 'owner': 'owner__username', 'assignee': 'assignee__username'}
    search_fields = ('project_name', 'name', 'owner', 'status', 'assignee', 'subset', 'mode', 'dimension')
    filter_fields = list(search_fields) + ['id', 'project_id', 'updated_date']
    ordering_fields = filter_fields
    ordering = "-id"
    iam_organization_field = 'organization'

    def get_serializer_class(self):
        if self.request.method in SAFE_METHODS:
            return TaskReadSerializer
        else:
            return TaskWriteSerializer

    def get_queryset(self):
        queryset = super().get_queryset()
        if self.action == 'list':
            perm = TaskPermission.create_scope_list(self.request)
            queryset = perm.filter(queryset)

        return queryset

    @extend_schema(summary='Method recreates a task from an attached task backup file',
        parameters=[
            OpenApiParameter('location', description='Where to import the backup file from',
                location=OpenApiParameter.QUERY, type=OpenApiTypes.STR, required=False,
                enum=Location.list(), default=Location.LOCAL),
            OpenApiParameter('cloud_storage_id', description='Storage id',
                location=OpenApiParameter.QUERY, type=OpenApiTypes.NUMBER, required=False),
            OpenApiParameter('filename', description='Backup file name',
                location=OpenApiParameter.QUERY, type=OpenApiTypes.STR, required=False),
        ],
        request=TaskFileSerializer(required=False),
        responses={
            '201': OpenApiResponse(description='The task has been imported'), # or better specify {id: task_id}
            '202': OpenApiResponse(description='Importing a backup file has been started'),
        })
    @action(detail=False, methods=['OPTIONS', 'POST'], url_path=r'backup/?$', serializer_class=TaskFileSerializer(required=False))
    def import_backup(self, request, pk=None):
        return self.deserialize(request, backup.import_task)

    @extend_schema(methods=['PATCH'],
        operation_id='tasks_partial_update_backup_file',
        summary="Allows to upload a file chunk. "
            "Implements TUS file uploading protocol.",
        request=OpenApiTypes.BINARY,
        responses={}
    )
    @extend_schema(methods=['HEAD'],
        summary="Implements TUS file uploading protocol."
    )
    @action(detail=False, methods=['HEAD', 'PATCH'], url_path='backup/'+UploadMixin.file_id_regex)
    def append_backup_chunk(self, request, file_id):
        return self.append_tus_chunk(request, file_id)

    @extend_schema(summary='Method backup a specified task',
        parameters=[
            OpenApiParameter('action', location=OpenApiParameter.QUERY,
                description='Used to start downloading process after backup file had been created',
                type=OpenApiTypes.STR, required=False, enum=['download']),
            OpenApiParameter('filename', description='Backup file name',
                location=OpenApiParameter.QUERY, type=OpenApiTypes.STR, required=False),
            OpenApiParameter('location', description='Where need to save downloaded backup',
                location=OpenApiParameter.QUERY, type=OpenApiTypes.STR, required=False,
                enum=Location.list()),
            OpenApiParameter('cloud_storage_id', description='Storage id',
                location=OpenApiParameter.QUERY, type=OpenApiTypes.NUMBER, required=False),
            OpenApiParameter('use_default_location', description='Use the location that was configured in the task to export backup',
                location=OpenApiParameter.QUERY, type=OpenApiTypes.BOOL, required=False,
                default=True),
        ],
        responses={
            '200': OpenApiResponse(description='Download of file started'),
            '201': OpenApiResponse(description='Output backup file is ready for downloading'),
            '202': OpenApiResponse(description='Creating a backup file has been started'),
        })
    @action(methods=['GET'], detail=True, url_path='backup')
    def export_backup(self, request, pk=None):
        return self.serialize(request, backup.export)

    def perform_update(self, serializer):
        instance = serializer.instance
        updated_instance = serializer.save()
        if instance.project:
            instance.project.save()
        if updated_instance.project:
            updated_instance.project.save()

    def perform_create(self, serializer):
        instance = serializer.save(owner=self.request.user,
            organization=self.request.iam_context['organization'])
        if instance.project:
            db_project = instance.project
            db_project.save()
            assert instance.organization == db_project.organization

    def perform_destroy(self, instance):
        task_dirname = instance.get_dirname()
        super().perform_destroy(instance)
        shutil.rmtree(task_dirname, ignore_errors=True)
        if instance.data and not instance.data.tasks.all():
            shutil.rmtree(instance.data.get_data_dirname(), ignore_errors=True)
            instance.data.delete()
        if instance.project:
            db_project = instance.project
            db_project.save()

    @extend_schema(summary='Method returns a list of jobs for a specific task',
        responses={
            '200': JobReadSerializer(many=True),
        })
    @action(detail=True, methods=['GET'], serializer_class=JobReadSerializer)
    def jobs(self, request, pk):
        self.get_object() # force to call check_object_permissions
        queryset = Job.objects.filter(segment__task_id=pk)
        serializer = JobReadSerializer(queryset, many=True,
            context={"request": request})

        return Response(serializer.data)

    # UploadMixin method
    def get_upload_dir(self):
        if 'annotations' in self.action:
            return self._object.get_tmp_dirname()
        elif 'data' in self.action:
            return self._object.data.get_upload_dirname()
        elif 'backup' in self.action:
            return backup.get_backup_dirname()
        return ""

    # UploadMixin method
    def upload_finished(self, request):
        if self.action == 'annotations':
            # db_task = self.get_object()
            format_name = request.query_params.get("format", "")
            filename = request.query_params.get("filename", "")
            tmp_dir = self._object.get_tmp_dirname()
            if os.path.isfile(os.path.join(tmp_dir, filename)):
                annotation_file = os.path.join(tmp_dir, filename)
                return _import_annotations(
                        request=request,
                        filename=annotation_file,
                        rq_id="{}@/api/tasks/{}/annotations/upload".format(request.user, self._object.pk),
                        rq_func=dm.task.import_task_annotations,
                        pk=self._object.pk,
                        format_name=format_name,
                    )
            else:
                return Response(data='No such file were uploaded',
                        status=status.HTTP_400_BAD_REQUEST)
        elif self.action == 'data':
            task_data = self._object.data
            serializer = DataSerializer(task_data, data=request.data)
            serializer.is_valid(raise_exception=True)
            data = dict(serializer.validated_data.items())
            uploaded_files = task_data.get_uploaded_files()
            uploaded_files.extend(data.get('client_files'))
            serializer.validated_data.update({'client_files': uploaded_files})

            db_data = serializer.save()
            self._object.data = db_data
            self._object.save()
            data = {k: v for k, v in serializer.data.items()}

            data['use_zip_chunks'] = serializer.validated_data['use_zip_chunks']
            data['use_cache'] = serializer.validated_data['use_cache']
            data['copy_data'] = serializer.validated_data['copy_data']
            if data['use_cache']:
                self._object.data.storage_method = StorageMethodChoice.CACHE
                self._object.data.save(update_fields=['storage_method'])
            if data['server_files'] and not data.get('copy_data'):
                self._object.data.storage = StorageChoice.SHARE
                self._object.data.save(update_fields=['storage'])
            if db_data.cloud_storage:
                self._object.data.storage = StorageChoice.CLOUD_STORAGE
                self._object.data.save(update_fields=['storage'])
                # if the value of stop_frame is 0, then inside the function we cannot know
                # the value specified by the user or it's default value from the database
            if 'stop_frame' not in serializer.validated_data:
                data['stop_frame'] = None
            task.create(self._object.id, data)
            return Response(serializer.data, status=status.HTTP_202_ACCEPTED)
        elif self.action == 'import_backup':
            filename = request.query_params.get("filename", "")
            if filename:
                tmp_dir = backup.get_backup_dirname()
                backup_file = os.path.join(tmp_dir, filename)
                if os.path.isfile(backup_file):
                    return backup.import_task(request, filename=backup_file)
                return Response(data='No such file were uploaded',
                        status=status.HTTP_400_BAD_REQUEST)
            return backup.import_task(request)
        return Response(data='Unknown upload was finished',
                        status=status.HTTP_400_BAD_REQUEST)

    @extend_schema(methods=['POST'],
        summary='Method permanently attaches images or video to a task. Supports tus uploads, see more https://tus.io/',
        request=DataSerializer,
        parameters=[
            OpenApiParameter('Upload-Start', location=OpenApiParameter.HEADER, type=OpenApiTypes.BOOL,
                description='Initializes data upload. No data should be sent with this header'),
            OpenApiParameter('Upload-Multiple', location=OpenApiParameter.HEADER, type=OpenApiTypes.BOOL,
                description='Indicates that data with this request are single or multiple files that should be attached to a task'),
            OpenApiParameter('Upload-Finish', location=OpenApiParameter.HEADER, type=OpenApiTypes.BOOL,
                description='Finishes data upload. Can be combined with Upload-Start header to create task data with one request'),
        ],
        responses={
            '202': OpenApiResponse(description=''),
        })
    @extend_schema(methods=['GET'], summary='Method returns data for a specific task',
        parameters=[
            OpenApiParameter('type', location=OpenApiParameter.QUERY, required=True,
                type=OpenApiTypes.STR, enum=['chunk', 'frame', 'preview', 'context_image'],
                description='Specifies the type of the requested data'),
            OpenApiParameter('quality', location=OpenApiParameter.QUERY, required=True,
                type=OpenApiTypes.STR, enum=['compressed', 'original'],
                description="Specifies the quality level of the requested data, doesn't matter for 'preview' type"),
            OpenApiParameter('number', location=OpenApiParameter.QUERY, required=True, type=OpenApiTypes.INT,
                description="A unique number value identifying chunk or frame, doesn't matter for 'preview' type"),
        ],
        responses={
            '200': OpenApiResponse(description='Data of a specific type'),
        })
    @action(detail=True, methods=['OPTIONS', 'POST', 'GET'], url_path=r'data/?$')
    def data(self, request, pk):
        self._object = self.get_object() # call check_object_permissions as well
        if request.method == 'POST' or request.method == 'OPTIONS':
            task_data = self._object.data
            if not task_data:
                task_data = Data.objects.create()
                task_data.make_dirs()
                self._object.data = task_data
                self._object.save()
            elif task_data.size != 0:
                return Response(data='Adding more data is not supported',
                    status=status.HTTP_400_BAD_REQUEST)
            return self.upload_data(request)

        else:
            data_type = request.query_params.get('type', None)
            data_num = request.query_params.get('number', None)
            data_quality = request.query_params.get('quality', 'compressed')

            data_getter = DataChunkGetter(data_type, data_num, data_quality,
                self._object.dimension)

            return data_getter(request, self._object.data.start_frame,
<<<<<<< HEAD
                self._object.data.stop_frame, self._object.data)
=======
                self._object.data.stop_frame, self._object.data, self._object.data)
>>>>>>> 4cb4f561

    @extend_schema(methods=['PATCH'],
        operation_id='tasks_partial_update_data_file',
        summary="Allows to upload a file chunk. "
            "Implements TUS file uploading protocol.",
        request=OpenApiTypes.BINARY,
        responses={}
    )
    @extend_schema(methods=['HEAD'],
        summary="Implements TUS file uploading protocol."
    )
    @action(detail=True, methods=['HEAD', 'PATCH'], url_path='data/'+UploadMixin.file_id_regex)
    def append_data_chunk(self, request, pk, file_id):
        self._object = self.get_object()
        return self.append_tus_chunk(request, file_id)

    @extend_schema(methods=['GET'], summary='Method allows to download task annotations',
        parameters=[
            OpenApiParameter('format', location=OpenApiParameter.QUERY, type=OpenApiTypes.STR, required=False,
                description="Desired output format name\nYou can get the list of supported formats at:\n/server/annotation/formats"),
            OpenApiParameter('filename', description='Desired output file name',
                location=OpenApiParameter.QUERY, type=OpenApiTypes.STR, required=False),
            OpenApiParameter('action', location=OpenApiParameter.QUERY,
                description='Used to start downloading process after annotation file had been created',
                type=OpenApiTypes.STR, required=False, enum=['download']),
            OpenApiParameter('location', description='Where need to save downloaded dataset',
                location=OpenApiParameter.QUERY, type=OpenApiTypes.STR, required=False,
                enum=Location.list()),
            OpenApiParameter('cloud_storage_id', description='Storage id',
                location=OpenApiParameter.QUERY, type=OpenApiTypes.NUMBER, required=False),
            OpenApiParameter('use_default_location', description='Use the location that was configured in the task to export annotation',
                location=OpenApiParameter.QUERY, type=OpenApiTypes.BOOL, required=False,
                default=True),
        ],
        responses={
            '200': OpenApiResponse(description='Download of file started'),
            '201': OpenApiResponse(description='Annotations file is ready to download'),
            '202': OpenApiResponse(description='Dump of annotations has been started'),
            '405': OpenApiResponse(description='Format is not available'),
        })
    @extend_schema(methods=['PUT'], summary='Method allows to upload task annotations',
        parameters=[
            OpenApiParameter('format', location=OpenApiParameter.QUERY, type=OpenApiTypes.STR, required=False,
                description='Input format name\nYou can get the list of supported formats at:\n/server/annotation/formats'),
        ],
        responses={
            '201': OpenApiResponse(description='Uploading has finished'),
            '202': OpenApiResponse(description='Uploading has been started'),
            '405': OpenApiResponse(description='Format is not available'),
        })
    @extend_schema(methods=['POST'], summary='Method allows to upload task annotations from storage',
        parameters=[
            OpenApiParameter('format', location=OpenApiParameter.QUERY, type=OpenApiTypes.STR, required=False,
                description='Input format name\nYou can get the list of supported formats at:\n/server/annotation/formats'),
            OpenApiParameter('location', description='where to import the annotation from',
                location=OpenApiParameter.QUERY, type=OpenApiTypes.STR, required=False,
                enum=Location.list()),
            OpenApiParameter('cloud_storage_id', description='Storage id',
                location=OpenApiParameter.QUERY, type=OpenApiTypes.NUMBER, required=False),
            OpenApiParameter('use_default_location', description='Use the location that was configured in task to import annotations',
                location=OpenApiParameter.QUERY, type=OpenApiTypes.BOOL, required=False,
                default=True),
            OpenApiParameter('filename', description='Annotation file name',
                location=OpenApiParameter.QUERY, type=OpenApiTypes.STR, required=False),
        ],
        responses={
            '201': OpenApiResponse(description='Uploading has finished'),
            '202': OpenApiResponse(description='Uploading has been started'),
            '405': OpenApiResponse(description='Format is not available'),
        })
    @extend_schema(methods=['PATCH'], summary='Method performs a partial update of annotations in a specific task',
        parameters=[
            OpenApiParameter('action', location=OpenApiParameter.QUERY, required=True,
                type=OpenApiTypes.STR, enum=['create', 'update', 'delete']),
        ])
    @extend_schema(methods=['DELETE'], summary='Method deletes all annotations for a specific task',
        responses={
            '204': OpenApiResponse(description='The annotation has been deleted'),
        })
    @action(detail=True, methods=['GET', 'DELETE', 'PUT', 'PATCH', 'POST', 'OPTIONS'], url_path=r'annotations/?$',
        serializer_class=LabeledDataSerializer(required=False))
    def annotations(self, request, pk):
        self._object = self.get_object() # force to call check_object_permissions
        if request.method == 'GET':
            return self.export_annotations(
                request=request,
                pk=pk,
                db_obj=self._object,
                export_func=_export_annotations,
                callback=dm.views.export_task_annotations,
                get_data=dm.task.get_task_data,
            )
        elif request.method == 'POST' or request.method == 'OPTIONS':
            return self.import_annotations(
                request=request,
                pk=pk,
                db_obj=self._object,
                import_func=_import_annotations,
                rq_func=dm.task.import_task_annotations,
                rq_id = "{}@/api/tasks/{}/annotations/upload".format(request.user, pk)
            )
        elif request.method == 'PUT':
            format_name = request.query_params.get('format')
            if format_name:
                return _import_annotations(
                    request=request,
                    rq_id="{}@/api/tasks/{}/annotations/upload".format(request.user, pk),
                    rq_func=dm.task.import_task_annotations,
                    pk=pk,
                    format_name=format_name,
                )
            else:
                serializer = LabeledDataSerializer(data=request.data)
                if serializer.is_valid(raise_exception=True):
                    data = dm.task.put_task_data(pk, serializer.data)
                    return Response(data)
        elif request.method == 'DELETE':
            dm.task.delete_task_data(pk)
            return Response(status=status.HTTP_204_NO_CONTENT)
        elif request.method == 'PATCH':
            action = self.request.query_params.get("action", None)
            if action not in dm.task.PatchAction.values():
                raise serializers.ValidationError(
                    "Please specify a correct 'action' for the request")
            serializer = LabeledDataSerializer(data=request.data)
            if serializer.is_valid(raise_exception=True):
                try:
                    data = dm.task.patch_task_data(pk, serializer.data, action)
                except (AttributeError, IntegrityError) as e:
                    return Response(data=str(e), status=status.HTTP_400_BAD_REQUEST)
                return Response(data)

    @extend_schema(methods=['PATCH'],
        operation_id='tasks_partial_update_annotations_file',
        summary="Allows to upload an annotation file chunk. "
            "Implements TUS file uploading protocol.",
        request=OpenApiTypes.BINARY,
        responses={}
    )
    @extend_schema(methods=['HEAD'],
        operation_id='tasks_annotations_file_retrieve_status',
        summary="Implements TUS file uploading protocol."
    )
    @action(detail=True, methods=['HEAD', 'PATCH'], url_path='annotations/'+UploadMixin.file_id_regex)
    def append_annotations_chunk(self, request, pk, file_id):
        self._object = self.get_object()
        return self.append_tus_chunk(request, file_id)

    @extend_schema(
        summary='When task is being created the method returns information about a status of the creation process',
        responses={
            '200': RqStatusSerializer,
        })
    @action(detail=True, methods=['GET'], serializer_class=RqStatusSerializer)
    def status(self, request, pk):
        self.get_object() # force to call check_object_permissions
        response = self._get_rq_response(queue="default", job_id=f"/api/tasks/{pk}")
        serializer = RqStatusSerializer(data=response)

        if serializer.is_valid(raise_exception=True):
            return Response(serializer.data)

    @staticmethod
    def _get_rq_response(queue, job_id):
        queue = django_rq.get_queue(queue)
        job = queue.fetch_job(job_id)
        response = {}
        if job is None or job.is_finished:
            response = { "state": "Finished" }
        elif job.is_queued:
            response = { "state": "Queued" }
        elif job.is_failed:
            response = { "state": "Failed", "message": job.exc_info }
        else:
            response = { "state": "Started" }
            if 'status' in job.meta:
                response['message'] = job.meta['status']
            response['progress'] = job.meta.get('task_progress', 0.)

        return response

    @extend_schema(summary='Method provides a meta information about media files which are related with the task',
        responses={
            '200': DataMetaReadSerializer,
        })
    @extend_schema(methods=['PATCH'], summary='Method performs an update of data meta fields (deleted frames)',
        responses={
            '200': DataMetaReadSerializer,
        })
    @action(detail=True, methods=['GET', 'PATCH'], serializer_class=DataMetaReadSerializer,
        url_path='data/meta')
    def metadata(self, request, pk):
        self.get_object() #force to call check_object_permissions
        db_task = models.Task.objects.prefetch_related(
            Prefetch('data', queryset=models.Data.objects.select_related('video').prefetch_related(
                Prefetch('images', queryset=models.Image.objects.prefetch_related('related_files').order_by('frame'))
            ))
        ).get(pk=pk)

        if request.method == 'PATCH':
            serializer = DataMetaWriteSerializer(instance=db_task.data, data=request.data)
            if serializer.is_valid(raise_exception=True):
                db_task.data = serializer.save()

        if hasattr(db_task.data, 'video'):
            media = [db_task.data.video]
        else:
            media = list(db_task.data.images.all())

        frame_meta = [{
            'width': item.width,
            'height': item.height,
            'name': item.path,
            'has_related_context': hasattr(item, 'related_files') and item.related_files.exists()
        } for item in media]

        db_data = db_task.data
        db_data.frames = frame_meta

        serializer = DataMetaReadSerializer(db_data)
        return Response(serializer.data)

    @extend_schema(summary='Export task as a dataset in a specific format',
        parameters=[
            OpenApiParameter('format', location=OpenApiParameter.QUERY,
                description='Desired output format name\nYou can get the list of supported formats at:\n/server/annotation/formats',
                type=OpenApiTypes.STR, required=True),
            OpenApiParameter('filename', description='Desired output file name',
                location=OpenApiParameter.QUERY, type=OpenApiTypes.STR, required=False),
            OpenApiParameter('action', location=OpenApiParameter.QUERY,
                description='Used to start downloading process after annotation file had been created',
                type=OpenApiTypes.STR, required=False, enum=['download']),
            OpenApiParameter('use_default_location', description='Use the location that was configured in task to export annotations',
                location=OpenApiParameter.QUERY, type=OpenApiTypes.BOOL, required=False,
                default=True),
            OpenApiParameter('location', description='Where need to save downloaded dataset',
                location=OpenApiParameter.QUERY, type=OpenApiTypes.STR, required=False,
                enum=Location.list()),
            OpenApiParameter('cloud_storage_id', description='Storage id',
                location=OpenApiParameter.QUERY, type=OpenApiTypes.NUMBER, required=False),
        ],
        responses={
            '200': OpenApiResponse(description='Download of file started'),
            '201': OpenApiResponse(description='Output file is ready for downloading'),
            '202': OpenApiResponse(description='Exporting has been started'),
            '405': OpenApiResponse(description='Format is not available'),
        })
    @action(detail=True, methods=['GET'], serializer_class=None,
        url_path='dataset')
    def dataset_export(self, request, pk):
        self._object = self.get_object() # force to call check_object_permissions

        return self.export_annotations(
            request=request,
            pk=pk,
            db_obj=self._object,
            export_func=_export_annotations,
            callback=dm.views.export_task_as_dataset
        )

@extend_schema(tags=['jobs'])
@extend_schema_view(
    retrieve=extend_schema(
        summary='Method returns details of a job',
        responses={
            '200': JobReadSerializer,
        }),
    list=extend_schema(
        summary='Method returns a paginated list of jobs according to query parameters',
        responses={
            '200': JobReadSerializer(many=True),
        }),
    update=extend_schema(
        summary='Method updates a job by id',
        responses={
            '200': JobWriteSerializer,
        }),
    partial_update=extend_schema(
        summary='Methods does a partial update of chosen fields in a job',
        responses={
            '200': JobWriteSerializer,
        })
)
class JobViewSet(viewsets.GenericViewSet, mixins.ListModelMixin,
    mixins.RetrieveModelMixin, mixins.UpdateModelMixin, UploadMixin, AnnotationMixin):
    queryset = Job.objects.all()
    iam_organization_field = 'segment__task__organization'
    search_fields = ('task_name', 'project_name', 'assignee', 'state', 'stage')
    filter_fields = list(search_fields) + ['id', 'task_id', 'project_id', 'updated_date']
    ordering_fields = filter_fields
    ordering = "-id"
    lookup_fields = {
        'dimension': 'segment__task__dimension',
        'task_id': 'segment__task_id',
        'project_id': 'segment__task__project_id',
        'task_name': 'segment__task__name',
        'project_name': 'segment__task__project__name',
        'assignee': 'assignee__username'
    }

    def get_queryset(self):
        queryset = super().get_queryset()

        if self.action == 'list':
            perm = JobPermission.create_scope_list(self.request)
            queryset = perm.filter(queryset)

        return queryset

    def get_serializer_class(self):
        if self.request.method in SAFE_METHODS:
            return JobReadSerializer
        else:
            return JobWriteSerializer

    # UploadMixin method
    def get_upload_dir(self):
        task = self._object.segment.task
        return task.get_tmp_dirname()

    # UploadMixin method
    def upload_finished(self, request):
        task = self._object.segment.task
        if self.action == 'annotations':
            format_name = request.query_params.get("format", "")
            filename = request.query_params.get("filename", "")
            tmp_dir = task.get_tmp_dirname()
            if os.path.isfile(os.path.join(tmp_dir, filename)):
                annotation_file = os.path.join(tmp_dir, filename)
                return _import_annotations(
                        request=request,
                        filename=annotation_file,
                        rq_id="{}@/api/jobs/{}/annotations/upload".format(request.user, self._object.pk),
                        rq_func=dm.task.import_job_annotations,
                        pk=self._object.pk,
                        format_name=format_name,
                    )
            else:
                return Response(data='No such file were uploaded',
                        status=status.HTTP_400_BAD_REQUEST)
        return Response(data='Unknown upload was finished',
                        status=status.HTTP_400_BAD_REQUEST)

    @extend_schema(methods=['GET'], summary='Method returns annotations for a specific job',
        parameters=[
            OpenApiParameter('format', location=OpenApiParameter.QUERY,
                description='Desired output format name\nYou can get the list of supported formats at:\n/server/annotation/formats',
                type=OpenApiTypes.STR, required=False),
            OpenApiParameter('filename', description='Desired output file name',
                location=OpenApiParameter.QUERY, type=OpenApiTypes.STR, required=False),
            OpenApiParameter('action', location=OpenApiParameter.QUERY,
                description='Used to start downloading process after annotation file had been created',
                type=OpenApiTypes.STR, required=False, enum=['download']),
            OpenApiParameter('location', description='Where need to save downloaded annotation',
                location=OpenApiParameter.QUERY, type=OpenApiTypes.STR, required=False,
                enum=Location.list()),
            OpenApiParameter('cloud_storage_id', description='Storage id',
                location=OpenApiParameter.QUERY, type=OpenApiTypes.NUMBER, required=False),
            OpenApiParameter('use_default_location', description='Use the location that was configured in the task to export annotation',
                location=OpenApiParameter.QUERY, type=OpenApiTypes.BOOL, required=False,
                default=True),
        ],
        responses={
            '200': LabeledDataSerializer,
            '201': OpenApiResponse(description='Output file is ready for downloading'),
            '202': OpenApiResponse(description='Exporting has been started'),
            '405': OpenApiResponse(description='Format is not available'),
        })
    @extend_schema(methods=['POST'], summary='Method allows to upload job annotations',
        parameters=[
            OpenApiParameter('format', location=OpenApiParameter.QUERY, type=OpenApiTypes.STR, required=False,
                description='Input format name\nYou can get the list of supported formats at:\n/server/annotation/formats'),
            OpenApiParameter('location', description='where to import the annotation from',
                location=OpenApiParameter.QUERY, type=OpenApiTypes.STR, required=False,
                enum=Location.list()),
            OpenApiParameter('cloud_storage_id', description='Storage id',
                location=OpenApiParameter.QUERY, type=OpenApiTypes.NUMBER, required=False),
            OpenApiParameter('use_default_location', description='Use the location that was configured in the task to import annotation',
                location=OpenApiParameter.QUERY, type=OpenApiTypes.BOOL, required=False,
                default=True),
            OpenApiParameter('filename', description='Annotation file name',
                location=OpenApiParameter.QUERY, type=OpenApiTypes.STR, required=False),
        ],
        responses={
            '201': OpenApiResponse(description='Uploading has finished'),
            '202': OpenApiResponse(description='Uploading has been started'),
            '405': OpenApiResponse(description='Format is not available'),
        })
    @extend_schema(methods=['PUT'], summary='Method performs an update of all annotations in a specific job',
        request=AnnotationFileSerializer, responses={
            '201': OpenApiResponse(description='Uploading has finished'),
            '202': OpenApiResponse(description='Uploading has been started'),
            '405': OpenApiResponse(description='Format is not available'),
        })
    @extend_schema(methods=['PATCH'], summary='Method performs a partial update of annotations in a specific job',
        parameters=[
            OpenApiParameter('action', location=OpenApiParameter.QUERY, type=OpenApiTypes.STR,
                required=True, enum=['create', 'update', 'delete'])
        ],
        responses={
            #TODO
            '200': OpenApiResponse(description=''),
        })
    @extend_schema(methods=['DELETE'], summary='Method deletes all annotations for a specific job',
        responses={
            '204': OpenApiResponse(description='The annotation has been deleted'),
        })
    @action(detail=True, methods=['GET', 'DELETE', 'PUT', 'PATCH', 'POST', 'OPTIONS'], url_path=r'annotations/?$',
        serializer_class=LabeledDataSerializer)
    def annotations(self, request, pk):
        self._object = self.get_object() # force to call check_object_permissions
        if request.method == 'GET':
            return self.export_annotations(
                request=request,
                pk=pk,
                db_obj=self._object.segment.task,
                export_func=_export_annotations,
                callback=dm.views.export_job_annotations,
                get_data=dm.task.get_job_data,
            )

        elif request.method == 'POST' or request.method == 'OPTIONS':
            return self.import_annotations(
                request=request,
                pk=pk,
                db_obj=self._object.segment.task,
                import_func=_import_annotations,
                rq_func=dm.task.import_job_annotations,
                rq_id = "{}@/api/jobs/{}/annotations/upload".format(request.user, pk)
            )

        elif request.method == 'PUT':
            format_name = request.query_params.get('format', '')
            if format_name:
                return _import_annotations(
                    request=request,
                    rq_id="{}@/api/jobs/{}/annotations/upload".format(request.user, pk),
                    rq_func=dm.task.import_job_annotations,
                    pk=pk,
                    format_name=format_name
                )
            else:
                serializer = LabeledDataSerializer(data=request.data)
                if serializer.is_valid(raise_exception=True):
                    try:
                        data = dm.task.put_job_data(pk, serializer.data)
                    except (AttributeError, IntegrityError) as e:
                        return Response(data=str(e), status=status.HTTP_400_BAD_REQUEST)
                    return Response(data)
        elif request.method == 'DELETE':
            dm.task.delete_job_data(pk)
            return Response(status=status.HTTP_204_NO_CONTENT)
        elif request.method == 'PATCH':
            action = self.request.query_params.get("action", None)
            if action not in dm.task.PatchAction.values():
                raise serializers.ValidationError(
                    "Please specify a correct 'action' for the request")
            serializer = LabeledDataSerializer(data=request.data)
            if serializer.is_valid(raise_exception=True):
                try:
                    data = dm.task.patch_job_data(pk, serializer.data, action)
                except (AttributeError, IntegrityError) as e:
                    return Response(data=str(e), status=status.HTTP_400_BAD_REQUEST)
                return Response(data)

    @extend_schema(methods=['PATCH'],
        operation_id='jobs_partial_update_annotations_file',
        summary="Allows to upload an annotation file chunk. "
            "Implements TUS file uploading protocol.",
        request=OpenApiTypes.BINARY,
        responses={}
    )
    @extend_schema(methods=['HEAD'],
        summary="Implements TUS file uploading protocol."
    )
    @action(detail=True, methods=['HEAD', 'PATCH'], url_path='annotations/'+UploadMixin.file_id_regex)
    def append_annotations_chunk(self, request, pk, file_id):
        self._object = self.get_object()
        return self.append_tus_chunk(request, file_id)

    @extend_schema(summary='Export job as a dataset in a specific format',
        parameters=[
            OpenApiParameter('format', location=OpenApiParameter.QUERY,
                description='Desired output format name\nYou can get the list of supported formats at:\n/server/annotation/formats',
                type=OpenApiTypes.STR, required=True),
            OpenApiParameter('filename', description='Desired output file name',
                location=OpenApiParameter.QUERY, type=OpenApiTypes.STR, required=False),
            OpenApiParameter('action', location=OpenApiParameter.QUERY,
                description='Used to start downloading process after annotation file had been created',
                type=OpenApiTypes.STR, required=False, enum=['download']),
            OpenApiParameter('use_default_location', description='Use the location that was configured in the task to export dataset',
                location=OpenApiParameter.QUERY, type=OpenApiTypes.BOOL, required=False,
                default=True),
            OpenApiParameter('location', description='Where need to save downloaded dataset',
                location=OpenApiParameter.QUERY, type=OpenApiTypes.STR, required=False,
                enum=Location.list()),
            OpenApiParameter('cloud_storage_id', description='Storage id',
                location=OpenApiParameter.QUERY, type=OpenApiTypes.NUMBER, required=False),
        ],
        responses={
            '200': OpenApiResponse(description='Download of file started'),
            '201': OpenApiResponse(description='Output file is ready for downloading'),
            '202': OpenApiResponse(description='Exporting has been started'),
            '405': OpenApiResponse(description='Format is not available'),
        })
    @action(detail=True, methods=['GET'], serializer_class=None,
        url_path='dataset')
    def dataset_export(self, request, pk):
        self._object = self.get_object() # force to call check_object_permissions

        return self.export_annotations(
            request=request,
            pk=pk,
            db_obj=self._object.segment.task,
            export_func=_export_annotations,
            callback=dm.views.export_job_as_dataset
        )

    @extend_schema(
        summary='Method returns list of issues for the job',
        responses={
            '200': IssueReadSerializer(many=True)
        })
    @action(detail=True, methods=['GET'], serializer_class=IssueReadSerializer)
    def issues(self, request, pk):
        db_job = self.get_object()
        queryset = db_job.issues
        serializer = IssueReadSerializer(queryset,
            context={'request': request}, many=True)

        return Response(serializer.data)

    @extend_schema(summary='Method returns data for a specific job',
        parameters=[
            OpenApiParameter('type', description='Specifies the type of the requested data',
                location=OpenApiParameter.QUERY, required=True, type=OpenApiTypes.STR,
                enum=['chunk', 'frame', 'preview', 'context_image']),
            OpenApiParameter('quality', location=OpenApiParameter.QUERY, required=True,
                type=OpenApiTypes.STR, enum=['compressed', 'original'],
                description="Specifies the quality level of the requested data, doesn't matter for 'preview' type"),
            OpenApiParameter('number', location=OpenApiParameter.QUERY, required=True, type=OpenApiTypes.NUMBER,
                description="A unique number value identifying chunk or frame, doesn't matter for 'preview' type"),
            ],
        responses={
            '200': OpenApiResponse(description='Data of a specific type'),
        })
    @action(detail=True, methods=['GET'])
    def data(self, request, pk):
        db_job = self.get_object() # call check_object_permissions as well
        data_type = request.query_params.get('type', None)
        data_num = request.query_params.get('number', None)
        data_quality = request.query_params.get('quality', 'compressed')

        data_getter = DataChunkGetter(data_type, data_num, data_quality,
            db_job.segment.task.dimension)

        return data_getter(request, db_job.segment.start_frame,
            db_job.segment.stop_frame, db_job.segment.task.data, db_job)

    @extend_schema(summary='Method provides a meta information about media files which are related with the job',
        responses={
            '200': DataMetaReadSerializer,
        })
    @extend_schema(methods=['PATCH'], summary='Method performs an update of data meta fields (deleted frames)',
        responses={
            '200': DataMetaReadSerializer,
        }, tags=['tasks'], versions=['2.0'])
    @action(detail=True, methods=['GET', 'PATCH'], serializer_class=DataMetaReadSerializer,
        url_path='data/meta')
    def metadata(self, request, pk):
        self.get_object() #force to call check_object_permissions
        db_job = models.Job.objects.prefetch_related(
            'segment',
            'segment__task',
            Prefetch('segment__task__data', queryset=models.Data.objects.select_related('video').prefetch_related(
                Prefetch('images', queryset=models.Image.objects.prefetch_related('related_files').order_by('frame'))
            ))
        ).get(pk=pk)

        db_data = db_job.segment.task.data
        start_frame = db_job.segment.start_frame
        stop_frame = db_job.segment.stop_frame
        data_start_frame = db_data.start_frame + start_frame * db_data.get_frame_step()
        data_stop_frame = db_data.start_frame + stop_frame * db_data.get_frame_step()

        if request.method == 'PATCH':
            serializer = DataMetaWriteSerializer(instance=db_data, data=request.data)
            if serializer.is_valid(raise_exception=True):
                serializer.validated_data['deleted_frames'] = list(filter(
                    lambda frame: frame >= start_frame and frame <= stop_frame,
                    serializer.validated_data['deleted_frames']
                )) + list(filter(
                    lambda frame: frame < start_frame and frame > stop_frame,
                    db_data.deleted_frames,
                ))
                db_data = serializer.save()
                db_job.segment.task.save()
                if db_job.segment.task.project:
                    db_job.segment.task.project.save()

        if hasattr(db_data, 'video'):
            media = [db_data.video]
        else:
            media = list(db_data.images.filter(
                frame__gte=data_start_frame,
                frame__lte=data_stop_frame,
            ).all())

        # Filter data with segment size
        # Should data.size also be cropped by segment size?
        db_data.deleted_frames = filter(
            lambda frame: frame >= start_frame and frame <= stop_frame,
            db_data.deleted_frames,
        )
        db_data.start_frame = data_start_frame
        db_data.stop_frame = data_stop_frame

        frame_meta = [{
            'width': item.width,
            'height': item.height,
            'name': item.path,
            'has_related_context': hasattr(item, 'related_files') and item.related_files.exists()
        } for item in media]

        db_data.frames = frame_meta

        serializer = DataMetaReadSerializer(db_data)
        return Response(serializer.data)

    @extend_schema(summary='The action returns the list of tracked '
        'changes for the job', responses={
            '200': JobCommitSerializer(many=True),
        })
    @action(detail=True, methods=['GET'], serializer_class=JobCommitSerializer)
    def commits(self, request, pk):
        db_job = self.get_object()
        queryset = db_job.commits.order_by('-id')

        page = self.paginate_queryset(queryset)
        if page is not None:
            serializer = JobCommitSerializer(page, context={'request': request}, many=True)
            return self.get_paginated_response(serializer.data)

        serializer = JobCommitSerializer(queryset, context={'request': request}, many=True)
        return Response(serializer.data)

@extend_schema(tags=['issues'])
@extend_schema_view(
    retrieve=extend_schema(
        summary='Method returns details of an issue',
        responses={
            '200': IssueReadSerializer,
        }),
    list=extend_schema(
        summary='Method returns a paginated list of issues according to query parameters',
        responses={
            '200': IssueReadSerializer(many=True),
        }),
    update=extend_schema(
        summary='Method updates an issue by id',
        responses={
            '200': IssueWriteSerializer,
        }),
    partial_update=extend_schema(
        summary='Methods does a partial update of chosen fields in an issue',
        responses={
            '200': IssueWriteSerializer,
        }),
    create=extend_schema(
        summary='Method creates an issue',
        responses={
            '201': IssueWriteSerializer,
        }),
    destroy=extend_schema(
        summary='Method deletes an issue',
        responses={
            '204': OpenApiResponse(description='The issue has been deleted'),
        })
)
class IssueViewSet(viewsets.ModelViewSet):
    queryset = Issue.objects.all().order_by('-id')
    http_method_names = ['get', 'post', 'patch', 'delete', 'options']
    iam_organization_field = 'job__segment__task__organization'
    search_fields = ('owner', 'assignee')
    filter_fields = list(search_fields) + ['id', 'job_id', 'task_id', 'resolved']
    lookup_fields = {
        'owner': 'owner__username',
        'assignee': 'assignee__username',
        'job_id': 'job__id',
        'task_id': 'job__segment__task__id',
    }
    ordering_fields = filter_fields
    ordering = '-id'

    def get_queryset(self):
        queryset = super().get_queryset()
        if self.action == 'list':
            perm = IssuePermission.create_scope_list(self.request)
            queryset = perm.filter(queryset)

        return queryset

    def get_serializer_class(self):
        if self.request.method in SAFE_METHODS:
            return IssueReadSerializer
        else:
            return IssueWriteSerializer

    def perform_create(self, serializer):
        serializer.save(owner=self.request.user)

    @extend_schema(summary='The action returns all comments of a specific issue',
        responses={
            '200': CommentReadSerializer(many=True),
        })
    @action(detail=True, methods=['GET'], serializer_class=CommentReadSerializer)
    def comments(self, request, pk):
        db_issue = self.get_object()
        queryset = db_issue.comments
        serializer = CommentReadSerializer(queryset,
            context={'request': request}, many=True)

        return Response(serializer.data)

@extend_schema(tags=['comments'])
@extend_schema_view(
    retrieve=extend_schema(
        summary='Method returns details of a comment',
        responses={
            '200': CommentReadSerializer,
        }),
    list=extend_schema(
        summary='Method returns a paginated list of comments according to query parameters',
        responses={
            '200':CommentReadSerializer(many=True),
        }),
    update=extend_schema(
        summary='Method updates a comment by id',
        responses={
            '200': CommentWriteSerializer,
        }),
    partial_update=extend_schema(
        summary='Methods does a partial update of chosen fields in a comment',
        responses={
            '200': CommentWriteSerializer,
        }),
    create=extend_schema(
        summary='Method creates a comment',
        responses={
            '201': CommentWriteSerializer,
        }),
    destroy=extend_schema(
        summary='Method deletes a comment',
        responses={
            '204': OpenApiResponse(description='The comment has been deleted'),
        })
)
class CommentViewSet(viewsets.ModelViewSet):
    queryset = Comment.objects.all().order_by('-id')
    http_method_names = ['get', 'post', 'patch', 'delete', 'options']
    iam_organization_field = 'issue__job__segment__task__organization'
    search_fields = ('owner',)
    filter_fields = list(search_fields) + ['id', 'issue_id']
    ordering_fields = filter_fields
    ordering = '-id'
    lookup_fields = {'owner': 'owner__username', 'issue_id': 'issue__id'}

    def get_queryset(self):
        queryset = super().get_queryset()
        if self.action == 'list':
            perm = CommentPermission.create_scope_list(self.request)
            queryset = perm.filter(queryset)

        return queryset

    def get_serializer_class(self):
        if self.request.method in SAFE_METHODS:
            return CommentReadSerializer
        else:
            return CommentWriteSerializer

    def perform_create(self, serializer):
        serializer.save(owner=self.request.user)

@extend_schema(tags=['users'])
@extend_schema_view(
    list=extend_schema(
        summary='Method provides a paginated list of users registered on the server',
        responses={
            '200': PolymorphicProxySerializer(component_name='MetaUser',
                serializers=[
                    UserSerializer, BasicUserSerializer,
                ], resource_type_field_name=None),
        }),
    retrieve=extend_schema(
        summary='Method provides information of a specific user',
        responses={
            '200': PolymorphicProxySerializer(component_name='MetaUser',
                serializers=[
                    UserSerializer, BasicUserSerializer,
                ], resource_type_field_name=None),
        }),
    partial_update=extend_schema(
        summary='Method updates chosen fields of a user',
        responses={
            '200': PolymorphicProxySerializer(component_name='MetaUser',
                serializers=[
                    UserSerializer, BasicUserSerializer,
                ], resource_type_field_name=None),
        }),
    destroy=extend_schema(
        summary='Method deletes a specific user from the server',
        responses={
            '204': OpenApiResponse(description='The user has been deleted'),
        })
)
class UserViewSet(viewsets.GenericViewSet, mixins.ListModelMixin,
    mixins.RetrieveModelMixin, mixins.UpdateModelMixin, mixins.DestroyModelMixin):
    queryset = User.objects.prefetch_related('groups').all()
    http_method_names = ['get', 'post', 'head', 'patch', 'delete', 'options']
    search_fields = ('username', 'first_name', 'last_name')
    iam_organization_field = 'memberships__organization'

    filter_fields = ('id', 'is_active', 'username')
    ordering_fields = filter_fields
    ordering = "-id"

    def get_queryset(self):
        queryset = super().get_queryset()
        if self.action == 'list':
            perm = UserPermission.create_scope_list(self.request)
            queryset = perm.filter(queryset)

        return queryset

    def get_serializer_class(self):
        # Early exit for drf-spectacular compatibility
        if getattr(self, 'swagger_fake_view', False):
            return UserSerializer

        user = self.request.user
        if user.is_staff:
            return UserSerializer
        else:
            is_self = int(self.kwargs.get("pk", 0)) == user.id or \
                self.action == "self"
            if is_self and self.request.method in SAFE_METHODS:
                return UserSerializer
            else:
                return BasicUserSerializer

    @extend_schema(summary='Method returns an instance of a user who is currently authorized',
        responses={
            '200': PolymorphicProxySerializer(component_name='MetaUser',
                serializers=[
                    UserSerializer, BasicUserSerializer,
                ], resource_type_field_name=None),
        })
    @action(detail=False, methods=['GET'])
    def self(self, request):
        """
        Method returns an instance of a user who is currently authorized
        """
        serializer_class = self.get_serializer_class()
        serializer = serializer_class(request.user, context={ "request": request })
        return Response(serializer.data)

@extend_schema(tags=['cloudstorages'])
@extend_schema_view(
    retrieve=extend_schema(
        summary='Method returns details of a specific cloud storage',
        responses={
            '200': CloudStorageReadSerializer,
        }),
    list=extend_schema(
        summary='Returns a paginated list of storages according to query parameters',
        responses={
            '200': CloudStorageReadSerializer(many=True),
        }),
    destroy=extend_schema(
        summary='Method deletes a specific cloud storage',
        responses={
            '204': OpenApiResponse(description='The cloud storage has been removed'),
        }),
    partial_update=extend_schema(
        summary='Methods does a partial update of chosen fields in a cloud storage instance',
        responses={
            '200': CloudStorageWriteSerializer,
        }),
    create=extend_schema(
        summary='Method creates a cloud storage with a specified characteristics',
        responses={
            '201': CloudStorageWriteSerializer,
        })
)
class CloudStorageViewSet(viewsets.ModelViewSet):
    http_method_names = ['get', 'post', 'patch', 'delete', 'options']
    queryset = CloudStorageModel.objects.all().prefetch_related('data')

    search_fields = ('provider_type', 'display_name', 'resource',
                    'credentials_type', 'owner', 'description')
    filter_fields = list(search_fields) + ['id']
    ordering_fields = filter_fields
    ordering = "-id"
    lookup_fields = {'owner': 'owner__username'}
    iam_organization_field = 'organization'

    def get_serializer_class(self):
        if self.request.method in ('POST', 'PATCH'):
            return CloudStorageWriteSerializer
        else:
            return CloudStorageReadSerializer

    def get_queryset(self):
        queryset = super().get_queryset()
        if self.action == 'list':
            perm = CloudStoragePermission.create_scope_list(self.request)
            queryset = perm.filter(queryset)

        provider_type = self.request.query_params.get('provider_type', None)
        if provider_type:
            if provider_type in CloudProviderChoice.list():
                return queryset.filter(provider_type=provider_type)
            raise ValidationError('Unsupported type of cloud provider')
        return queryset

    def perform_create(self, serializer):
        serializer.save(
            owner=self.request.user,
            organization=self.request.iam_context['organization'])

    def perform_destroy(self, instance):
        cloud_storage_dirname = instance.get_storage_dirname()
        super().perform_destroy(instance)
        shutil.rmtree(cloud_storage_dirname, ignore_errors=True)

    def create(self, request, *args, **kwargs):
        try:
            response = super().create(request, *args, **kwargs)
        except IntegrityError:
            response = HttpResponseBadRequest('Same storage already exists')
        except ValidationError as exceptions:
            msg_body = ""
            for ex in exceptions.args:
                for field, ex_msg in ex.items():
                    msg_body += ': '.join([field, ex_msg if isinstance(ex_msg, str) else str(ex_msg[0])])
                    msg_body += '\n'
            return HttpResponseBadRequest(msg_body)
        except APIException as ex:
            return Response(data=ex.get_full_details(), status=ex.status_code)
        except Exception as ex:
            response = HttpResponseBadRequest(str(ex))
        return response

    @extend_schema(summary='Method returns a manifest content',
        parameters=[
            OpenApiParameter('manifest_path', description='Path to the manifest file in a cloud storage',
                location=OpenApiParameter.QUERY, type=OpenApiTypes.STR),
        ],
        responses={
            '200': OpenApiResponse(response=OpenApiTypes.OBJECT, description='A manifest content'),
        })
    @action(detail=True, methods=['GET'], url_path='content')
    def content(self, request, pk):
        storage = None
        try:
            db_storage = self.get_object()
            storage = db_storage_to_storage_instance(db_storage)
            if not db_storage.manifests.count():
                raise Exception('There is no manifest file')
            manifest_path = request.query_params.get('manifest_path', db_storage.manifests.first().filename)
            file_status = storage.get_file_status(manifest_path)
            if file_status == CloudStorageStatus.NOT_FOUND:
                raise FileNotFoundError(errno.ENOENT,
                    "Not found on the cloud storage {}".format(db_storage.display_name), manifest_path)
            elif file_status == CloudStorageStatus.FORBIDDEN:
                raise PermissionError(errno.EACCES,
                    "Access to the file on the '{}' cloud storage is denied".format(db_storage.display_name), manifest_path)

            full_manifest_path = os.path.join(db_storage.get_storage_dirname(), manifest_path)
            if not os.path.exists(full_manifest_path) or \
                    datetime.utcfromtimestamp(os.path.getmtime(full_manifest_path)).replace(tzinfo=pytz.UTC) < storage.get_file_last_modified(manifest_path):
                storage.download_file(manifest_path, full_manifest_path)
            manifest = ImageManifestManager(full_manifest_path, db_storage.get_storage_dirname())
            # need to update index
            manifest.set_index()
            manifest_files = manifest.data
            return Response(data=manifest_files, content_type="text/plain")

        except CloudStorageModel.DoesNotExist:
            message = f"Storage {pk} does not exist"
            slogger.glob.error(message)
            return HttpResponseNotFound(message)
        except FileNotFoundError as ex:
            msg = f"{ex.strerror} {ex.filename}"
            slogger.cloud_storage[pk].info(msg)
            return Response(data=msg, status=status.HTTP_404_NOT_FOUND)
        except Exception as ex:
            # check that cloud storage was not deleted
            storage_status = storage.get_status() if storage else None
            if storage_status == CloudStorageStatus.FORBIDDEN:
                msg = 'The resource {} is no longer available. Access forbidden.'.format(storage.name)
            elif storage_status == CloudStorageStatus.NOT_FOUND:
                msg = 'The resource {} not found. It may have been deleted.'.format(storage.name)
            else:
                msg = str(ex)
            return HttpResponseBadRequest(msg)

    @extend_schema(summary='Method returns a preview image from a cloud storage',
        responses={
            '200': OpenApiResponse(description='Cloud Storage preview'),
        })
    @action(detail=True, methods=['GET'], url_path='preview')
    def preview(self, request, pk):
        storage = None
        try:
            db_storage = self.get_object()
            if not os.path.exists(db_storage.get_preview_path()):
                storage = db_storage_to_storage_instance(db_storage)
                if not db_storage.manifests.count():
                    raise Exception('Cannot get the cloud storage preview. There is no manifest file')
                preview_path = None
                for manifest_model in db_storage.manifests.all():
                    full_manifest_path = os.path.join(db_storage.get_storage_dirname(), manifest_model.filename)
                    if not os.path.exists(full_manifest_path) or \
                            datetime.utcfromtimestamp(os.path.getmtime(full_manifest_path)).replace(tzinfo=pytz.UTC) < storage.get_file_last_modified(manifest_model.filename):
                        storage.download_file(manifest_model.filename, full_manifest_path)
                    manifest = ImageManifestManager(
                        os.path.join(db_storage.get_storage_dirname(), manifest_model.filename),
                        db_storage.get_storage_dirname()
                    )
                    # need to update index
                    manifest.set_index()
                    if not len(manifest):
                        continue
                    preview_info = manifest[0]
                    preview_path = ''.join([preview_info['name'], preview_info['extension']])
                    break
                if not preview_path:
                    msg = 'Cloud storage {} does not contain any images'.format(pk)
                    slogger.cloud_storage[pk].info(msg)
                    return HttpResponseBadRequest(msg)

                file_status = storage.get_file_status(preview_path)
                if file_status == CloudStorageStatus.NOT_FOUND:
                    raise FileNotFoundError(errno.ENOENT,
                        "Not found on the cloud storage {}".format(db_storage.display_name), preview_path)
                elif file_status == CloudStorageStatus.FORBIDDEN:
                    raise PermissionError(errno.EACCES,
                        "Access to the file on the '{}' cloud storage is denied".format(db_storage.display_name), preview_path)
                with NamedTemporaryFile() as temp_image:
                    storage.download_file(preview_path, temp_image.name)
                    reader = ImageListReader([temp_image.name])
                    preview = reader.get_preview(frame=0)
                    preview.save(db_storage.get_preview_path())
            content_type = mimetypes.guess_type(db_storage.get_preview_path())[0]
            return HttpResponse(open(db_storage.get_preview_path(), 'rb').read(), content_type)
        except CloudStorageModel.DoesNotExist:
            message = f"Storage {pk} does not exist"
            slogger.glob.error(message)
            return HttpResponseNotFound(message)
        except PermissionDenied:
            raise
        except Exception as ex:
            # check that cloud storage was not deleted
            storage_status = storage.get_status() if storage else None
            if storage_status == CloudStorageStatus.FORBIDDEN:
                msg = 'The resource {} is no longer available. Access forbidden.'.format(storage.name)
            elif storage_status == CloudStorageStatus.NOT_FOUND:
                msg = 'The resource {} not found. It may have been deleted.'.format(storage.name)
            else:
                msg = str(ex)
            return HttpResponseBadRequest(msg)

    @extend_schema(summary='Method returns a cloud storage status',
        responses={
            '200': OpenApiResponse(response=OpenApiTypes.STR, description='Cloud Storage status (AVAILABLE | NOT_FOUND | FORBIDDEN)'),
        })
    @action(detail=True, methods=['GET'], url_path='status')
    def status(self, request, pk):
        try:
            db_storage = self.get_object()
            storage = db_storage_to_storage_instance(db_storage)
            storage_status = storage.get_status()
            return HttpResponse(storage_status)
        except CloudStorageModel.DoesNotExist:
            message = f"Storage {pk} does not exist"
            slogger.glob.error(message)
            return HttpResponseNotFound(message)
        except Exception as ex:
            msg = str(ex)
            return HttpResponseBadRequest(msg)

    @extend_schema(summary='Method returns allowed actions for the cloud storage',
        responses={
            '200': OpenApiResponse(response=OpenApiTypes.STR, description='Cloud Storage actions (GET | PUT | DELETE)'),
        })
    @action(detail=True, methods=['GET'], url_path='actions')
    def actions(self, request, pk):
        '''
        Method return allowed actions for cloud storage. It's required for reading/writing
        '''
        try:
            db_storage = self.get_object()
            storage = db_storage_to_storage_instance(db_storage)
            actions = storage.supported_actions
            return Response(actions, content_type="text/plain")
        except CloudStorageModel.DoesNotExist:
            message = f"Storage {pk} does not exist"
            slogger.glob.error(message)
            return HttpResponseNotFound(message)
        except Exception as ex:
            msg = str(ex)
            return HttpResponseBadRequest(msg)

def rq_handler(job, exc_type, exc_value, tb):
    job.exc_info = "".join(
        traceback.format_exception_only(exc_type, exc_value))
    job.save()
    if "tasks" in job.id.split("/"):
        return task.rq_handler(job, exc_type, exc_value, tb)

    return True

@validate_bucket_status
def _export_to_cloud_storage(storage, file_path, file_name):
    storage.upload_file(file_path, file_name)

@validate_bucket_status
def _import_from_cloud_storage(storage, file_name):
    return storage.download_fileobj(file_name)

def _import_annotations(request, rq_id, rq_func, pk, format_name,
                        filename=None, location_conf=None):
    format_desc = {f.DISPLAY_NAME: f
        for f in dm.views.get_import_formats()}.get(format_name)
    if format_desc is None:
        raise serializers.ValidationError(
            "Unknown input format '{}'".format(format_name))
    elif not format_desc.ENABLED:
        return Response(status=status.HTTP_405_METHOD_NOT_ALLOWED)

    queue = django_rq.get_queue("default")
    rq_job = queue.fetch_job(rq_id)

    if not rq_job:
        # If filename is specified we consider that file was uploaded via TUS, so it exists in filesystem
        # Then we dont need to create temporary file
        # Or filename specify key in cloud storage so we need to download file
        fd = None
        location = location_conf.get('location') if location_conf else Location.LOCAL

        if not filename or location == Location.CLOUD_STORAGE:
            if location != Location.CLOUD_STORAGE:
                serializer = AnnotationFileSerializer(data=request.data)
                if serializer.is_valid(raise_exception=True):
                    anno_file = serializer.validated_data['annotation_file']
                    fd, filename = mkstemp(prefix='cvat_{}'.format(pk))
                    with open(filename, 'wb+') as f:
                        for chunk in anno_file.chunks():
                            f.write(chunk)
            else:
                # download annotation file from cloud storage
                try:
                    storage_id = location_conf['storage_id']
                except KeyError:
                    raise serializer.ValidationError(
                        'Cloud storage location was selected for destination'
                        ' but cloud storage id was not specified')
                db_storage = get_object_or_404(CloudStorageModel, pk=storage_id)
                storage = db_storage_to_storage_instance(db_storage)
                assert filename, 'filename was not spesified'

                data = _import_from_cloud_storage(storage, filename)

                fd, filename = mkstemp(prefix='cvat_')
                with open(filename, 'wb+') as f:
                    f.write(data.getbuffer())

        av_scan_paths(filename)
        rq_job = queue.enqueue_call(
            func=rq_func,
            args=(pk, filename, format_name),
            job_id=rq_id
        )
        rq_job.meta['tmp_file'] = filename
        rq_job.meta['tmp_file_descriptor'] = fd
        rq_job.save_meta()
    else:
        if rq_job.is_finished:
            if rq_job.meta['tmp_file_descriptor']: os.close(rq_job.meta['tmp_file_descriptor'])
            os.remove(rq_job.meta['tmp_file'])
            rq_job.delete()
            return Response(status=status.HTTP_201_CREATED)
        elif rq_job.is_failed:
            if rq_job.meta['tmp_file_descriptor']: os.close(rq_job.meta['tmp_file_descriptor'])
            os.remove(rq_job.meta['tmp_file'])
            exc_info = str(rq_job.exc_info)
            rq_job.delete()

            # RQ adds a prefix with exception class name
            import_error_prefix = '{}.{}'.format(
                CvatImportError.__module__, CvatImportError.__name__)
            if exc_info.startswith(import_error_prefix):
                exc_info = exc_info.replace(import_error_prefix + ': ', '')
                return Response(data=exc_info,
                    status=status.HTTP_400_BAD_REQUEST)
            else:
                return Response(data=exc_info,
                    status=status.HTTP_500_INTERNAL_SERVER_ERROR)

    return Response(status=status.HTTP_202_ACCEPTED)

def _export_annotations(db_instance, rq_id, request, format_name, action, callback,
                        filename, location_conf):
    if action not in {"", "download"}:
        raise serializers.ValidationError(
            "Unexpected action specified for the request")

    format_desc = {f.DISPLAY_NAME: f
        for f in dm.views.get_export_formats()}.get(format_name)
    if format_desc is None:
        raise serializers.ValidationError(
            "Unknown format specified for the request")
    elif not format_desc.ENABLED:
        return Response(status=status.HTTP_405_METHOD_NOT_ALLOWED)

    queue = django_rq.get_queue("default")
    rq_job = queue.fetch_job(rq_id)

    if rq_job:
        last_instance_update_time = timezone.localtime(db_instance.updated_date)
        if isinstance(db_instance, Project):
            tasks_update = list(map(lambda db_task: timezone.localtime(db_task.updated_date), db_instance.tasks.all()))
            last_instance_update_time = max(tasks_update + [last_instance_update_time])
        request_time = rq_job.meta.get('request_time', None)
        if request_time is None or request_time < last_instance_update_time:
            rq_job.cancel()
            rq_job.delete()
        else:
            if rq_job.is_finished:
                file_path = rq_job.return_value
                if action == "download" and osp.exists(file_path):
                    rq_job.delete()

                    timestamp = datetime.strftime(last_instance_update_time,
                        "%Y_%m_%d_%H_%M_%S")
                    filename = filename or \
                        "{}_{}-{}-{}{}".format(
                            db_instance.__class__.__name__.lower(),
                            db_instance.name if isinstance(db_instance, (Task, Project)) else db_instance.id,
                            timestamp, format_name, osp.splitext(file_path)[1]
                        )

                    # save annotation to specified location
                    location = location_conf.get('location')
                    if location == Location.LOCAL:
                        return sendfile(request, file_path, attachment=True,
                            attachment_filename=filename.lower())
                    elif location == Location.CLOUD_STORAGE:
                        try:
                            storage_id = location_conf['storage_id']
                        except KeyError:
                            return HttpResponseBadRequest(
                                'Cloud storage location was selected for destination'
                                ' but cloud storage id was not specified')

                        db_storage = get_object_or_404(CloudStorageModel, pk=storage_id)
                        storage = db_storage_to_storage_instance(db_storage)

                        _export_to_cloud_storage(storage, file_path, filename)
                        return Response(status=status.HTTP_200_OK)
                    else:
                        raise NotImplementedError()
                else:
                    if osp.exists(file_path):
                        return Response(status=status.HTTP_201_CREATED)
            elif rq_job.is_failed:
                exc_info = str(rq_job.exc_info)
                rq_job.delete()
                return Response(exc_info,
                    status=status.HTTP_500_INTERNAL_SERVER_ERROR)
            else:
                return Response(status=status.HTTP_202_ACCEPTED)

    try:
        if request.scheme:
            server_address = request.scheme + '://'
        server_address += request.get_host()
    except Exception:
        server_address = None

    TTL_CONSTS = {
        'project': dm.views.PROJECT_CACHE_TTL,
        'task': dm.views.TASK_CACHE_TTL,
        'job': dm.views.JOB_CACHE_TTL,
    }
    ttl = TTL_CONSTS[db_instance.__class__.__name__.lower()].total_seconds()
    queue.enqueue_call(func=callback,
        args=(db_instance.id, format_name, server_address), job_id=rq_id,
        meta={ 'request_time': timezone.localtime() },
        result_ttl=ttl, failure_ttl=ttl)
    return Response(status=status.HTTP_202_ACCEPTED)

def _import_project_dataset(request, rq_id, rq_func, pk, format_name, filename=None, location_conf=None):
    format_desc = {f.DISPLAY_NAME: f
        for f in dm.views.get_import_formats()}.get(format_name)
    if format_desc is None:
        raise serializers.ValidationError(
            "Unknown input format '{}'".format(format_name))
    elif not format_desc.ENABLED:
        return Response(status=status.HTTP_405_METHOD_NOT_ALLOWED)

    queue = django_rq.get_queue("default")
    rq_job = queue.fetch_job(rq_id)

    if not rq_job:
        fd = None
        location = location_conf.get('location') if location_conf else None
        if not filename and location != Location.CLOUD_STORAGE:
            serializer = DatasetFileSerializer(data=request.data)
            if serializer.is_valid(raise_exception=True):
                dataset_file = serializer.validated_data['dataset_file']
                fd, filename = mkstemp(prefix='cvat_{}'.format(pk))
                with open(filename, 'wb+') as f:
                    for chunk in dataset_file.chunks():
                        f.write(chunk)
        elif location == Location.CLOUD_STORAGE:
            assert filename

            # download project file from cloud storage
            try:
                storage_id = location_conf['storage_id']
            except KeyError:
                raise serializers.ValidationError(
                    'Cloud storage location was selected for destination'
                    ' but cloud storage id was not specified')
            db_storage = get_object_or_404(CloudStorageModel, pk=storage_id)
            storage = db_storage_to_storage_instance(db_storage)

            data = _import_from_cloud_storage(storage, filename)

            fd, filename = mkstemp(prefix='cvat_')
            with open(filename, 'wb+') as f:
                f.write(data.getbuffer())

        rq_job = queue.enqueue_call(
            func=rq_func,
            args=(pk, filename, format_name),
            job_id=rq_id,
            meta={
                    'tmp_file': filename,
                    'tmp_file_descriptor': fd,
                },
            )
    else:
        return Response(status=status.HTTP_409_CONFLICT, data='Import job already exists')

    return Response(status=status.HTTP_202_ACCEPTED)<|MERGE_RESOLUTION|>--- conflicted
+++ resolved
@@ -934,11 +934,7 @@
                 self._object.dimension)
 
             return data_getter(request, self._object.data.start_frame,
-<<<<<<< HEAD
-                self._object.data.stop_frame, self._object.data)
-=======
                 self._object.data.stop_frame, self._object.data, self._object.data)
->>>>>>> 4cb4f561
 
     @extend_schema(methods=['PATCH'],
         operation_id='tasks_partial_update_data_file',
