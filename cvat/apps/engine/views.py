--- conflicted
+++ resolved
@@ -745,11 +745,7 @@
             issue['owner'] = request.user.id
             comment_set = issue['comment_set']
             for comment in comment_set:
-<<<<<<< HEAD
-                comment['owner'] = request.user.id
-=======
                 comment['author'] = request.user.id
->>>>>>> 36459a48
 
         serializer = CombinedReviewSerializer(data=request.data, partial=True)
         if serializer.is_valid(raise_exception=True):
@@ -857,11 +853,7 @@
         self.get_object() # call to force check persmissions
         for comment in request.data:
             comment.update({
-<<<<<<< HEAD
-                'owner': request.user.id,
-=======
                 'author': request.user.id,
->>>>>>> 36459a48
                 'issue': pk
             })
 
