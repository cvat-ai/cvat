# Copyright (C) 2018-2021 Intel Corporation
#
# SPDX-License-Identifier: MIT

import errno
import io
import os
import os.path as osp
import pytz
import shutil
import traceback
from datetime import datetime
from distutils.util import strtobool
from tempfile import mkstemp, NamedTemporaryFile

import cv2
from django.db.models.query import Prefetch
import django_rq
from django.apps import apps
from django.conf import settings
from django.contrib.auth.models import User
from django.db import IntegrityError
from django.http import HttpResponse, HttpResponseNotFound, HttpResponseBadRequest
from django.shortcuts import get_object_or_404
from django.utils import timezone
from django.utils.decorators import method_decorator
from django_filters import rest_framework as filters
from django_filters.rest_framework import DjangoFilterBackend
from drf_yasg import openapi
from drf_yasg.inspectors import CoreAPICompatInspector, NotHandled, FieldInspector
from drf_yasg.utils import swagger_auto_schema
from rest_framework import mixins, serializers, status, viewsets
from rest_framework.decorators import action
from rest_framework.exceptions import APIException, NotFound, ValidationError
from rest_framework.permissions import SAFE_METHODS, IsAuthenticated
from rest_framework.renderers import JSONRenderer
from rest_framework.response import Response
from sendfile import sendfile

import cvat.apps.dataset_manager as dm
import cvat.apps.dataset_manager.views  # pylint: disable=unused-import
from cvat.apps.authentication import auth
from cvat.apps.engine.cloud_provider import get_cloud_storage_instance, Credentials, Status
from cvat.apps.dataset_manager.bindings import CvatImportError
from cvat.apps.dataset_manager.serializers import DatasetFormatsSerializer
from cvat.apps.engine.frame_provider import FrameProvider
from cvat.apps.engine.media_extractors import ImageListReader
from cvat.apps.engine.mime_types import mimetypes
from cvat.apps.engine.models import (
    Job, StatusChoice, Task, Data, Project, Review, Issue,
    Comment, StorageMethodChoice, ReviewStatus, StorageChoice, Image,
    CredentialsTypeChoice, CloudProviderChoice
)
from cvat.apps.engine.models import CloudStorage as CloudStorageModel
from cvat.apps.engine.serializers import (
<<<<<<< HEAD
    AboutSerializer,
    AnnotationFileSerializer,
    BaseCloudStorageSerializer,
    BasicUserSerializer,
    CloudStorageSerializer,
    CombinedIssueSerializer,
    CombinedReviewSerializer,
    CommentSerializer,
    DataMetaSerializer,
    DataSerializer,
    ExceptionSerializer,
    FileInfoSerializer,
    IssueSerializer,
    JobSerializer,
    LabeledDataSerializer,
    LogEventSerializer,
    PluginsSerializer,
    ProjectSearchSerializer,
    ProjectSerializer,
    ReviewSerializer,
    RqStatusSerializer,
    TaskSerializer,
    UserSerializer,
    )
=======
    AboutSerializer, AnnotationFileSerializer, BasicUserSerializer,
    DataMetaSerializer, DataSerializer, ExceptionSerializer,
    FileInfoSerializer, JobSerializer, LabeledDataSerializer,
    LogEventSerializer, ProjectSerializer, ProjectSearchSerializer,
    RqStatusSerializer, TaskSerializer, UserSerializer, PluginsSerializer, ReviewSerializer,
    CombinedReviewSerializer, IssueSerializer, CombinedIssueSerializer, CommentSerializer,
    CloudStorageSerializer, BaseCloudStorageSerializer, TaskFileSerializer, DatasetFileSerializer)
>>>>>>> 85938b3d
from utils.dataset_manifest import ImageManifestManager
from cvat.apps.engine.utils import av_scan_paths
from cvat.apps.engine import backup
from cvat.apps.engine.mixins import UploadMixin

from . import models, task
from .log import clogger, slogger

class ServerViewSet(viewsets.ViewSet):
    serializer_class = None

    # To get nice documentation about ServerViewSet actions it is necessary
    # to implement the method. By default, ViewSet doesn't provide it.
    def get_serializer(self, *args, **kwargs):
        pass

    @staticmethod
    @swagger_auto_schema(method='get', operation_summary='Method provides basic CVAT information',
        responses={'200': AboutSerializer})
    @action(detail=False, methods=['GET'], serializer_class=AboutSerializer)
    def about(request):
        from cvat import __version__ as cvat_version
        about = {
            "name": "Computer Vision Annotation Tool",
            "version": cvat_version,
            "description": "CVAT is completely re-designed and re-implemented " +
                "version of Video Annotation Tool from Irvine, California " +
                "tool. It is free, online, interactive video and image annotation " +
                "tool for computer vision. It is being used by our team to " +
                "annotate million of objects with different properties. Many UI " +
                "and UX decisions are based on feedbacks from professional data " +
                "annotation team."
        }
        serializer = AboutSerializer(data=about)
        if serializer.is_valid(raise_exception=True):
            return Response(data=serializer.data)

    @staticmethod
    @swagger_auto_schema(method='post', request_body=ExceptionSerializer)
    @action(detail=False, methods=['POST'], serializer_class=ExceptionSerializer)
    def exception(request):
        """
        Saves an exception from a client on the server
        Sends logs to the ELK if it is connected
        """
        serializer = ExceptionSerializer(data=request.data)
        if serializer.is_valid(raise_exception=True):
            additional_info = {
                "username": request.user.username,
                "name": "Send exception",
            }
            message = JSONRenderer().render({**serializer.data, **additional_info}).decode('UTF-8')
            jid = serializer.data.get("job_id")
            tid = serializer.data.get("task_id")
            if jid:
                clogger.job[jid].error(message)
            elif tid:
                clogger.task[tid].error(message)
            else:
                clogger.glob.error(message)

            return Response(serializer.data, status=status.HTTP_201_CREATED)

    @staticmethod
    @swagger_auto_schema(method='post', request_body=LogEventSerializer(many=True))
    @action(detail=False, methods=['POST'], serializer_class=LogEventSerializer)
    def logs(request):
        """
        Saves logs from a client on the server
        Sends logs to the ELK if it is connected
        """
        serializer = LogEventSerializer(many=True, data=request.data)
        if serializer.is_valid(raise_exception=True):
            user = { "username": request.user.username }
            for event in serializer.data:
                message = JSONRenderer().render({**event, **user}).decode('UTF-8')
                jid = event.get("job_id")
                tid = event.get("task_id")
                if jid:
                    clogger.job[jid].info(message)
                elif tid:
                    clogger.task[tid].info(message)
                else:
                    clogger.glob.info(message)
            return Response(serializer.data, status=status.HTTP_201_CREATED)

    @staticmethod
    @swagger_auto_schema(
        method='get', operation_summary='Returns all files and folders that are on the server along specified path',
        manual_parameters=[openapi.Parameter('directory', openapi.IN_QUERY, type=openapi.TYPE_STRING, description='Directory to browse')],
        responses={'200' : FileInfoSerializer(many=True)}
    )
    @action(detail=False, methods=['GET'], serializer_class=FileInfoSerializer)
    def share(request):
        param = request.query_params.get('directory', '/')
        if param.startswith("/"):
            param = param[1:]
        directory = os.path.abspath(os.path.join(settings.SHARE_ROOT, param))

        if directory.startswith(settings.SHARE_ROOT) and os.path.isdir(directory):
            data = []
            content = os.scandir(directory)
            for entry in content:
                entry_type = None
                if entry.is_file():
                    entry_type = "REG"
                elif entry.is_dir():
                    entry_type = "DIR"

                if entry_type:
                    data.append({"name": entry.name, "type": entry_type})

            serializer = FileInfoSerializer(many=True, data=data)
            if serializer.is_valid(raise_exception=True):
                return Response(serializer.data)
        else:
            return Response("{} is an invalid directory".format(param),
                status=status.HTTP_400_BAD_REQUEST)

    @staticmethod
    @swagger_auto_schema(method='get', operation_summary='Method provides the list of supported annotations formats',
        responses={'200': DatasetFormatsSerializer()})
    @action(detail=False, methods=['GET'], url_path='annotation/formats')
    def annotation_formats(request):
        data = dm.views.get_all_formats()
        return Response(DatasetFormatsSerializer(data).data)

    @staticmethod
    @swagger_auto_schema(method='get', operation_summary='Method provides allowed plugins.',
        responses={'200': PluginsSerializer()})
    @action(detail=False, methods=['GET'], url_path='plugins', serializer_class=PluginsSerializer)
    def plugins(request):
        response = {
            'GIT_INTEGRATION': apps.is_installed('cvat.apps.dataset_repo'),
            'ANALYTICS':       False,
            'MODELS':          False,
            'PREDICT':         apps.is_installed('cvat.apps.training')
        }
        if strtobool(os.environ.get("CVAT_ANALYTICS", '0')):
            response['ANALYTICS'] = True
        if strtobool(os.environ.get("CVAT_SERVERLESS", '0')):
            response['MODELS'] = True
        return Response(response)


class ProjectFilter(filters.FilterSet):
    name = filters.CharFilter(field_name="name", lookup_expr="icontains")
    owner = filters.CharFilter(field_name="owner__username", lookup_expr="icontains")
    assignee = filters.CharFilter(field_name="assignee__username", lookup_expr="icontains")
    status = filters.CharFilter(field_name="status", lookup_expr="icontains")

    class Meta:
        model = models.Project
        fields = ("id", "name", "owner", "status")

@method_decorator(name='list', decorator=swagger_auto_schema(
    operation_summary='Returns a paginated list of projects according to query parameters (12 projects per page)',
    manual_parameters=[
        openapi.Parameter('id', openapi.IN_QUERY, description="A unique number value identifying this project",
            type=openapi.TYPE_NUMBER),
        openapi.Parameter('name', openapi.IN_QUERY, description="Find all projects where name contains a parameter value",
            type=openapi.TYPE_STRING),
        openapi.Parameter('owner', openapi.IN_QUERY, description="Find all project where owner name contains a parameter value",
            type=openapi.TYPE_STRING),
        openapi.Parameter('status', openapi.IN_QUERY, description="Find all projects with a specific status",
            type=openapi.TYPE_STRING, enum=[str(i) for i in StatusChoice]),
        openapi.Parameter('names_only', openapi.IN_QUERY, description="Returns only names and id's of projects.",
            type=openapi.TYPE_BOOLEAN)]))
@method_decorator(name='create', decorator=swagger_auto_schema(operation_summary='Method creates a new project'))
@method_decorator(name='retrieve', decorator=swagger_auto_schema(operation_summary='Method returns details of a specific project'))
@method_decorator(name='destroy', decorator=swagger_auto_schema(operation_summary='Method deletes a specific project'))
@method_decorator(name='partial_update', decorator=swagger_auto_schema(operation_summary='Methods does a partial update of chosen fields in a project'))
class ProjectViewSet(auth.ProjectGetQuerySetMixin, viewsets.ModelViewSet):
    queryset = models.Project.objects.prefetch_related(Prefetch('label_set',
        queryset=models.Label.objects.order_by('id')
    ))
    search_fields = ("name", "owner__username", "assignee__username", "status")
    filterset_class = ProjectFilter
    ordering_fields = ("id", "name", "owner", "status", "assignee")
    ordering = ("-id",)
    http_method_names = ('get', 'post', 'head', 'patch', 'delete')

    def get_serializer_class(self):
        if self.request.path.endswith('tasks'):
            return TaskSerializer
        if self.request.query_params and self.request.query_params.get("names_only") == "true":
            return ProjectSearchSerializer
        else:
            return ProjectSerializer

    def get_permissions(self):
        http_method = self.request.method
        permissions = [IsAuthenticated]

        if http_method in SAFE_METHODS:
            permissions.append(auth.ProjectAccessPermission)
        elif http_method in ["POST"]:
            permissions.append(auth.ProjectCreatePermission)
        elif http_method in ["PATCH"]:
            permissions.append(auth.ProjectChangePermission)
        elif http_method in ["DELETE"]:
            permissions.append(auth.ProjectDeletePermission)
        else:
            permissions.append(auth.AdminRolePermission)

        return [perm() for perm in permissions]

    def _validate_project_limit(self, owner):
        admin_perm = auth.AdminRolePermission()
        is_admin = admin_perm.has_permission(self.request, self)
        if not is_admin and settings.RESTRICTIONS['project_limit'] is not None and \
            Project.objects.filter(owner=owner).count() >= settings.RESTRICTIONS['project_limit']:
            raise serializers.ValidationError('The user has the maximum number of projects')

    def perform_create(self, serializer):
        owner = self.request.data.get('owner', None)
        if owner:
            self._validate_project_limit(owner)
            serializer.save()
        else:
            self._validate_project_limit(self.request.user)
            serializer.save(owner=self.request.user)

    @swagger_auto_schema(method='get', operation_summary='Returns information of the tasks of the project with the selected id',
        responses={'200': TaskSerializer(many=True)})
    @action(detail=True, methods=['GET'], serializer_class=TaskSerializer)
    def tasks(self, request, pk):
        self.get_object() # force to call check_object_permissions
        queryset = Task.objects.filter(project_id=pk).order_by('-id')
        queryset = auth.filter_task_queryset(queryset, request.user)

        page = self.paginate_queryset(queryset)
        if page is not None:
            serializer = self.get_serializer(page, many=True,
                context={"request": request})
            return self.get_paginated_response(serializer.data)

        serializer = self.get_serializer(queryset, many=True,
            context={"request": request})
        return Response(serializer.data)


    @swagger_auto_schema(method='get', operation_summary='Export project as a dataset in a specific format',
        manual_parameters=[
            openapi.Parameter('format', openapi.IN_QUERY,
                description="Desired output format name\nYou can get the list of supported formats at:\n/server/annotation/formats",
                type=openapi.TYPE_STRING, required=True),
            openapi.Parameter('filename', openapi.IN_QUERY,
                description="Desired output file name",
                type=openapi.TYPE_STRING, required=False),
            openapi.Parameter('action', in_=openapi.IN_QUERY,
                description='Used to start downloading process after annotation file had been created',
                type=openapi.TYPE_STRING, required=False, enum=['download', 'import_status'])
        ],
        responses={'202': openapi.Response(description='Exporting has been started'),
            '201': openapi.Response(description='Output file is ready for downloading'),
            '200': openapi.Response(description='Download of file started'),
            '405': openapi.Response(description='Format is not available'),
        }
    )
    @swagger_auto_schema(method='post', operation_summary='Import dataset in specific format as a project',
        manual_parameters=[
            openapi.Parameter('format', openapi.IN_QUERY,
                description="Desired dataset format name\nYou can get the list of supported formats at:\n/server/annotation/formats",
                type=openapi.TYPE_STRING, required=True)
        ],
        responses={'202': openapi.Response(description='Exporting has been started'),
            '400': openapi.Response(description='Failed to import dataset'),
            '405': openapi.Response(description='Format is not available'),
        }
    )
    @action(detail=True, methods=['GET', 'POST'], serializer_class=None,
        url_path='dataset')
    def dataset(self, request, pk):
        db_project = self.get_object() # force to call check_object_permissions

        if request.method == 'POST':
            format_name = request.query_params.get("format", "")

            return _import_project_dataset(
                request=request,
                rq_id=f"/api/v1/project/{pk}/dataset_import",
                rq_func=dm.project.import_dataset_as_project,
                pk=pk,
                format_name=format_name,
            )
        else:
            action = request.query_params.get("action", "").lower()
            if action in ("import_status",):
                queue = django_rq.get_queue("default")
                rq_job = queue.fetch_job(f"/api/v1/project/{pk}/dataset_import")
                if rq_job is None:
                    return Response(status=status.HTTP_404_NOT_FOUND)
                elif rq_job.is_finished:
                    os.close(rq_job.meta['tmp_file_descriptor'])
                    os.remove(rq_job.meta['tmp_file'])
                    rq_job.delete()
                    return Response(status=status.HTTP_201_CREATED)
                elif rq_job.is_failed:
                    os.close(rq_job.meta['tmp_file_descriptor'])
                    os.remove(rq_job.meta['tmp_file'])
                    rq_job.delete()
                    return Response(
                        data=str(rq_job.exc_info),
                        status=status.HTTP_500_INTERNAL_SERVER_ERROR
                    )
                else:
                    return Response(
                        data=self._get_rq_response('default', f'/api/v1/project/{pk}/dataset_import'),
                        status=status.HTTP_202_ACCEPTED
                    )
            else:
                format_name = request.query_params.get("format", "")
                return _export_annotations(
                    db_instance=db_project,
                    rq_id="/api/v1/project/{}/dataset/{}".format(pk, format_name),
                    request=request,
                    action=action,
                    callback=dm.views.export_project_as_dataset,
                    format_name=format_name,
                    filename=request.query_params.get("filename", "").lower(),
                )

    @swagger_auto_schema(method='get', operation_summary='Method allows to download project annotations',
        manual_parameters=[
            openapi.Parameter('format', openapi.IN_QUERY,
                description="Desired output format name\nYou can get the list of supported formats at:\n/server/annotation/formats",
                type=openapi.TYPE_STRING, required=True),
            openapi.Parameter('filename', openapi.IN_QUERY,
                description="Desired output file name",
                type=openapi.TYPE_STRING, required=False),
            openapi.Parameter('action', in_=openapi.IN_QUERY,
                description='Used to start downloading process after annotation file had been created',
                type=openapi.TYPE_STRING, required=False, enum=['download'])
        ],
        responses={
            '202': openapi.Response(description='Dump of annotations has been started'),
            '201': openapi.Response(description='Annotations file is ready to download'),
            '200': openapi.Response(description='Download of file started'),
            '405': openapi.Response(description='Format is not available'),
            '401': openapi.Response(description='Format is not specified'),
        }
    )
    @action(detail=True, methods=['GET'],
        serializer_class=LabeledDataSerializer)
    def annotations(self, request, pk):
        db_project = self.get_object() # force to call check_object_permissions
        format_name = request.query_params.get('format')
        if format_name:
            return _export_annotations(db_instance=db_project,
                rq_id="/api/v1/projects/{}/annotations/{}".format(pk, format_name),
                request=request,
                action=request.query_params.get("action", "").lower(),
                callback=dm.views.export_project_annotations,
                format_name=format_name,
                filename=request.query_params.get("filename", "").lower(),
            )
        else:
            return Response("Format is not specified",status=status.HTTP_400_BAD_REQUEST)

<<<<<<< HEAD
    @action(methods=['GET'], detail=True, url_path='backup')
    def export(self, request, pk=None):
        db_project = self.get_object() # force to call check_object_permissions
        return backup.export(db_project, request)

    @action(detail=False, methods=['POST'])
    def backup(self, request, pk=None):
        self._validate_project_limit(owner=self.request.user)
        return backup.import_project(request)
=======
    @staticmethod
    def _get_rq_response(queue, job_id):
        queue = django_rq.get_queue(queue)
        job = queue.fetch_job(job_id)
        response = {}
        if job is None or job.is_finished:
            response = { "state": "Finished" }
        elif job.is_queued:
            response = { "state": "Queued" }
        elif job.is_failed:
            response = { "state": "Failed", "message": job.exc_info }
        else:
            response = { "state": "Started" }
            response['message'] = job.meta.get('status', '')
            response['progress'] = job.meta.get('progress', 0.)

        return response
>>>>>>> 85938b3d

class TaskFilter(filters.FilterSet):
    project = filters.CharFilter(field_name="project__name", lookup_expr="icontains")
    name = filters.CharFilter(field_name="name", lookup_expr="icontains")
    owner = filters.CharFilter(field_name="owner__username", lookup_expr="icontains")
    mode = filters.CharFilter(field_name="mode", lookup_expr="icontains")
    status = filters.CharFilter(field_name="status", lookup_expr="icontains")
    assignee = filters.CharFilter(field_name="assignee__username", lookup_expr="icontains")

    class Meta:
        model = Task
        fields = ("id", "project_id", "project", "name", "owner", "mode", "status",
            "assignee")

class DjangoFilterInspector(CoreAPICompatInspector):
    def get_filter_parameters(self, filter_backend):
        if isinstance(filter_backend, DjangoFilterBackend):
            result = super(DjangoFilterInspector, self).get_filter_parameters(filter_backend)
            res = result.copy()

            for param in result:
                if param.get('name') == 'project_id' or param.get('name') == 'project':
                    res.remove(param)
            return res

        return NotHandled

@method_decorator(name='list', decorator=swagger_auto_schema(
    operation_summary='Returns a paginated list of tasks according to query parameters (10 tasks per page)',
    manual_parameters=[
            openapi.Parameter('id',openapi.IN_QUERY,description="A unique number value identifying this task",type=openapi.TYPE_NUMBER),
            openapi.Parameter('name', openapi.IN_QUERY, description="Find all tasks where name contains a parameter value", type=openapi.TYPE_STRING),
            openapi.Parameter('owner', openapi.IN_QUERY, description="Find all tasks where owner name contains a parameter value", type=openapi.TYPE_STRING),
            openapi.Parameter('mode', openapi.IN_QUERY, description="Find all tasks with a specific mode", type=openapi.TYPE_STRING, enum=['annotation', 'interpolation']),
            openapi.Parameter('status', openapi.IN_QUERY, description="Find all tasks with a specific status", type=openapi.TYPE_STRING,enum=['annotation','validation','completed']),
            openapi.Parameter('assignee', openapi.IN_QUERY, description="Find all tasks where assignee name contains a parameter value", type=openapi.TYPE_STRING)
        ],
    filter_inspectors=[DjangoFilterInspector]))
@method_decorator(name='create', decorator=swagger_auto_schema(operation_summary='Method creates a new task in a database without any attached images and videos'))
@method_decorator(name='retrieve', decorator=swagger_auto_schema(operation_summary='Method returns details of a specific task'))
@method_decorator(name='update', decorator=swagger_auto_schema(operation_summary='Method updates a task by id'))
@method_decorator(name='destroy', decorator=swagger_auto_schema(operation_summary='Method deletes a specific task, all attached jobs, annotations, and data'))
@method_decorator(name='partial_update', decorator=swagger_auto_schema(operation_summary='Methods does a partial update of chosen fields in a task'))
class TaskViewSet(UploadMixin, auth.TaskGetQuerySetMixin, viewsets.ModelViewSet):
    queryset = Task.objects.prefetch_related(
            Prefetch('label_set', queryset=models.Label.objects.order_by('id')),
            "label_set__attributespec_set",
            "segment_set__job_set",
        ).order_by('-id')
    serializer_class = TaskSerializer
    search_fields = ("name", "owner__username", "mode", "status")
    filterset_class = TaskFilter
    ordering_fields = ("id", "name", "owner", "status", "assignee", "subset")

    def get_permissions(self):
        http_method = self.request.method
        permissions = [IsAuthenticated]

        if http_method in SAFE_METHODS:
            permissions.append(auth.TaskAccessPermission)
        elif http_method in ["POST"]:
            permissions.append(auth.TaskCreatePermission)
        elif self.action == 'annotations' or http_method in ["PATCH", "PUT"]:
            permissions.append(auth.TaskChangePermission)
        elif http_method in ["DELETE"]:
            permissions.append(auth.TaskDeletePermission)
        else:
            permissions.append(auth.AdminRolePermission)

        return [perm() for perm in permissions]

    def _validate_task_limit(self, owner):
        admin_perm = auth.AdminRolePermission()
        is_admin = admin_perm.has_permission(self.request, self)
        if not is_admin and settings.RESTRICTIONS['task_limit'] is not None and \
            Task.objects.filter(owner=owner).count() >= settings.RESTRICTIONS['task_limit']:
            raise serializers.ValidationError('The user has the maximum number of tasks')

    @action(detail=False, methods=['POST'])
    def backup(self, request, pk=None):
        self._validate_task_limit(owner=self.request.user)
        return backup.import_task(request)

    @action(methods=['GET'], detail=True, url_path='backup')
    def export(self, request, pk=None):
        db_task = self.get_object() # force to call check_object_permissions
        return backup.export(db_task, request)

    def perform_update(self, serializer):
        instance = serializer.instance
        updated_instance = serializer.save()
        if instance.project:
            instance.project.save()
        if updated_instance.project:
            updated_instance.project.save()

    def perform_create(self, serializer):
        owner = self.request.data.get('owner', None)
        if owner:
            self._validate_task_limit(owner)
            instance = serializer.save()
        else:
            self._validate_task_limit(self.request.user)
            instance = serializer.save(owner=self.request.user)
        if instance.project:
            db_project = instance.project
            db_project.save()

    def perform_destroy(self, instance):
        task_dirname = instance.get_task_dirname()
        super().perform_destroy(instance)
        shutil.rmtree(task_dirname, ignore_errors=True)
        if instance.data and not instance.data.tasks.all():
            shutil.rmtree(instance.data.get_data_dirname(), ignore_errors=True)
            instance.data.delete()
        if instance.project:
            db_project = instance.project
            db_project.save()

    @swagger_auto_schema(method='get', operation_summary='Returns a list of jobs for a specific task',
        responses={'200': JobSerializer(many=True)})
    @action(detail=True, methods=['GET'], serializer_class=JobSerializer)
    def jobs(self, request, pk):
        self.get_object() # force to call check_object_permissions
        queryset = Job.objects.filter(segment__task_id=pk)
        serializer = JobSerializer(queryset, many=True,
            context={"request": request})

        return Response(serializer.data)

    def upload_finished(self, request):
        db_task = self.get_object() # call check_object_permissions as well
        task_data = db_task.data
        serializer = DataSerializer(task_data, data=request.data)
        serializer.is_valid(raise_exception=True)
        data = dict(serializer.validated_data.items())
        uploaded_files = task_data.get_uploaded_files()
        uploaded_files.extend(data.get('client_files'))
        serializer.validated_data.update({'client_files': uploaded_files})

        db_data = serializer.save()
        db_task.data = db_data
        db_task.save()
        data = {k: v for k, v in serializer.data.items()}

        data['use_zip_chunks'] = serializer.validated_data['use_zip_chunks']
        data['use_cache'] = serializer.validated_data['use_cache']
        data['copy_data'] = serializer.validated_data['copy_data']
        if data['use_cache']:
            db_task.data.storage_method = StorageMethodChoice.CACHE
            db_task.data.save(update_fields=['storage_method'])
        if data['server_files'] and not data.get('copy_data'):
            db_task.data.storage = StorageChoice.SHARE
            db_task.data.save(update_fields=['storage'])
        if db_data.cloud_storage:
            db_task.data.storage = StorageChoice.CLOUD_STORAGE
            db_task.data.save(update_fields=['storage'])
            # if the value of stop_frame is 0, then inside the function we cannot know
            # the value specified by the user or it's default value from the database
        if 'stop_frame' not in serializer.validated_data:
            data['stop_frame'] = None
        task.create(db_task.id, data)
        return Response(serializer.data, status=status.HTTP_202_ACCEPTED)

    @swagger_auto_schema(method='post', operation_summary='Method permanently attaches images or video to a task',
        request_body=DataSerializer,
    )
    @swagger_auto_schema(method='get', operation_summary='Method returns data for a specific task',
        manual_parameters=[
            openapi.Parameter('type', in_=openapi.IN_QUERY, required=True, type=openapi.TYPE_STRING,
                enum=['chunk', 'frame', 'preview', 'context_image'],
                description="Specifies the type of the requested data"),
            openapi.Parameter('quality', in_=openapi.IN_QUERY, required=True, type=openapi.TYPE_STRING,
                enum=['compressed', 'original'],
                description="Specifies the quality level of the requested data, doesn't matter for 'preview' type"),
            openapi.Parameter('number', in_=openapi.IN_QUERY, required=True, type=openapi.TYPE_NUMBER,
                description="A unique number value identifying chunk or frame, doesn't matter for 'preview' type"),
            ]
    )
    @action(detail=True, methods=['OPTIONS', 'POST', 'GET'], url_path=r'data/?$')
    def data(self, request, pk):
        db_task = self.get_object() # call check_object_permissions as well
        if request.method == 'POST' or request.method == 'OPTIONS':
            task_data = db_task.data
            if not task_data:
                task_data = Data.objects.create()
                task_data.make_dirs()
                db_task.data = task_data
                db_task.save()
            elif task_data.size != 0:
                return Response(data='Adding more data is not supported',
                    status=status.HTTP_400_BAD_REQUEST)
            return self.upload_data(request)

        else:
            data_type = request.query_params.get('type', None)
            data_id = request.query_params.get('number', None)
            data_quality = request.query_params.get('quality', 'compressed')

            possible_data_type_values = ('chunk', 'frame', 'preview', 'context_image')
            possible_quality_values = ('compressed', 'original')

            try:
                if not data_type or data_type not in possible_data_type_values:
                    raise ValidationError(detail='Data type not specified or has wrong value')
                elif data_type == 'chunk' or data_type == 'frame':
                    if not data_id:
                        raise ValidationError(detail='Number is not specified')
                    elif data_quality not in possible_quality_values:
                        raise ValidationError(detail='Wrong quality value')

                db_data = db_task.data
                if not db_data:
                    raise NotFound(detail='Cannot find requested data for the task')

                frame_provider = FrameProvider(db_task.data, db_task.dimension)

                if data_type == 'chunk':
                    data_id = int(data_id)

                    data_quality = FrameProvider.Quality.COMPRESSED \
                        if data_quality == 'compressed' else FrameProvider.Quality.ORIGINAL

                    #TODO: av.FFmpegError processing
                    if settings.USE_CACHE and db_data.storage_method == StorageMethodChoice.CACHE:
                        buff, mime_type = frame_provider.get_chunk(data_id, data_quality)
                        return HttpResponse(buff.getvalue(), content_type=mime_type)

                    # Follow symbol links if the chunk is a link on a real image otherwise
                    # mimetype detection inside sendfile will work incorrectly.
                    path = os.path.realpath(frame_provider.get_chunk(data_id, data_quality))
                    return sendfile(request, path)

                elif data_type == 'frame':
                    data_id = int(data_id)
                    data_quality = FrameProvider.Quality.COMPRESSED \
                        if data_quality == 'compressed' else FrameProvider.Quality.ORIGINAL
                    buf, mime = frame_provider.get_frame(data_id, data_quality)

                    return HttpResponse(buf.getvalue(), content_type=mime)

                elif data_type == 'preview':
                    return sendfile(request, frame_provider.get_preview())

                elif data_type == 'context_image':
                    data_id = int(data_id)
                    image = Image.objects.get(data_id=db_data.id, frame=data_id)
                    for i in image.related_files.all():
                        path = os.path.realpath(str(i.path))
                        image = cv2.imread(path)
                        success, result = cv2.imencode('.JPEG', image)
                        if not success:
                            raise Exception('Failed to encode image to ".jpeg" format')
                        return HttpResponse(io.BytesIO(result.tobytes()), content_type='image/jpeg')
                    return Response(data='No context image related to the frame',
                                    status=status.HTTP_404_NOT_FOUND)
                else:
                    return Response(data='unknown data type {}.'.format(data_type), status=status.HTTP_400_BAD_REQUEST)
            except APIException as e:
                return Response(data=e.get_full_details(), status=e.status_code)
            except FileNotFoundError as ex:
                msg = f"{ex.strerror} {ex.filename}"
                slogger.task[pk].error(msg, exc_info=True)
                return Response(data=msg, status=status.HTTP_404_NOT_FOUND)
            except Exception as e:
                msg = 'cannot get requested data type: {}, number: {}, quality: {}'.format(data_type, data_id, data_quality)
                slogger.task[pk].error(msg, exc_info=True)
                return Response(data=msg + '\n' + str(e), status=status.HTTP_400_BAD_REQUEST)

    @swagger_auto_schema(method='get', operation_summary='Method allows to download task annotations',
        manual_parameters=[
            openapi.Parameter('format', openapi.IN_QUERY,
                description="Desired output format name\nYou can get the list of supported formats at:\n/server/annotation/formats",
                type=openapi.TYPE_STRING, required=False),
            openapi.Parameter('filename', openapi.IN_QUERY,
                description="Desired output file name",
                type=openapi.TYPE_STRING, required=False),
            openapi.Parameter('action', in_=openapi.IN_QUERY,
                description='Used to start downloading process after annotation file had been created',
                type=openapi.TYPE_STRING, required=False, enum=['download'])
        ],
        responses={
            '202': openapi.Response(description='Dump of annotations has been started'),
            '201': openapi.Response(description='Annotations file is ready to download'),
            '200': openapi.Response(description='Download of file started'),
            '405': openapi.Response(description='Format is not available'),
        }
    )
    @swagger_auto_schema(method='put', operation_summary='Method allows to upload task annotations',
        manual_parameters=[
            openapi.Parameter('format', openapi.IN_QUERY,
                description="Input format name\nYou can get the list of supported formats at:\n/server/annotation/formats",
                type=openapi.TYPE_STRING, required=False),
        ],
        responses={
            '202': openapi.Response(description='Uploading has been started'),
            '201': openapi.Response(description='Uploading has finished'),
            '405': openapi.Response(description='Format is not available'),
        }
    )
    @swagger_auto_schema(method='patch', operation_summary='Method performs a partial update of annotations in a specific task',
        manual_parameters=[openapi.Parameter('action', in_=openapi.IN_QUERY, required=True, type=openapi.TYPE_STRING,
            enum=['create', 'update', 'delete'])])
    @swagger_auto_schema(method='delete', operation_summary='Method deletes all annotations for a specific task')
    @action(detail=True, methods=['GET', 'DELETE', 'PUT', 'PATCH'],
        serializer_class=LabeledDataSerializer)
    def annotations(self, request, pk):
        db_task = self.get_object() # force to call check_object_permissions
        if request.method == 'GET':
            format_name = request.query_params.get('format')
            if format_name:
                return _export_annotations(db_instance=db_task,
                    rq_id="/api/v1/tasks/{}/annotations/{}".format(pk, format_name),
                    request=request,
                    action=request.query_params.get("action", "").lower(),
                    callback=dm.views.export_task_annotations,
                    format_name=format_name,
                    filename=request.query_params.get("filename", "").lower(),
                )
            else:
                data = dm.task.get_task_data(pk)
                serializer = LabeledDataSerializer(data=data)
                if serializer.is_valid(raise_exception=True):
                    return Response(serializer.data)
        elif request.method == 'PUT':
            format_name = request.query_params.get('format')
            if format_name:
                return _import_annotations(
                    request=request,
                    rq_id="{}@/api/v1/tasks/{}/annotations/upload".format(request.user, pk),
                    rq_func=dm.task.import_task_annotations,
                    pk=pk,
                    format_name=format_name,
                )
            else:
                serializer = LabeledDataSerializer(data=request.data)
                if serializer.is_valid(raise_exception=True):
                    data = dm.task.put_task_data(pk, serializer.data)
                    return Response(data)
        elif request.method == 'DELETE':
            dm.task.delete_task_data(pk)
            return Response(status=status.HTTP_204_NO_CONTENT)
        elif request.method == 'PATCH':
            action = self.request.query_params.get("action", None)
            if action not in dm.task.PatchAction.values():
                raise serializers.ValidationError(
                    "Please specify a correct 'action' for the request")
            serializer = LabeledDataSerializer(data=request.data)
            if serializer.is_valid(raise_exception=True):
                try:
                    data = dm.task.patch_task_data(pk, serializer.data, action)
                except (AttributeError, IntegrityError) as e:
                    return Response(data=str(e), status=status.HTTP_400_BAD_REQUEST)
                return Response(data)

    @swagger_auto_schema(method='get', operation_summary='When task is being created the method returns information about a status of the creation process')
    @action(detail=True, methods=['GET'], serializer_class=RqStatusSerializer)
    def status(self, request, pk):
        self.get_object() # force to call check_object_permissions
        response = self._get_rq_response(queue="default",
            job_id="/api/{}/tasks/{}".format(request.version, pk))
        serializer = RqStatusSerializer(data=response)

        if serializer.is_valid(raise_exception=True):
            return Response(serializer.data)

    @staticmethod
    def _get_rq_response(queue, job_id):
        queue = django_rq.get_queue(queue)
        job = queue.fetch_job(job_id)
        response = {}
        if job is None or job.is_finished:
            response = { "state": "Finished" }
        elif job.is_queued:
            response = { "state": "Queued" }
        elif job.is_failed:
            response = { "state": "Failed", "message": job.exc_info }
        else:
            response = { "state": "Started" }
            if 'status' in job.meta:
                response['message'] = job.meta['status']
            response['progress'] = job.meta.get('task_progress', 0.)

        return response

    @staticmethod
    @swagger_auto_schema(method='get', operation_summary='Method provides a meta information about media files which are related with the task',
        responses={'200': DataMetaSerializer()})
    @action(detail=True, methods=['GET'], serializer_class=DataMetaSerializer,
        url_path='data/meta')
    def data_info(request, pk):
        db_task = models.Task.objects.prefetch_related(
            Prefetch('data', queryset=models.Data.objects.select_related('video').prefetch_related(
                Prefetch('images', queryset=models.Image.objects.prefetch_related('related_files').order_by('frame'))
            ))
        ).get(pk=pk)

        if hasattr(db_task.data, 'video'):
            media = [db_task.data.video]
        else:
            media = list(db_task.data.images.all())

        frame_meta = [{
            'width': item.width,
            'height': item.height,
            'name': item.path,
            'has_related_context': hasattr(item, 'related_files') and item.related_files.exists()
        } for item in media]

        db_data = db_task.data
        db_data.frames = frame_meta

        serializer = DataMetaSerializer(db_data)
        return Response(serializer.data)

    @swagger_auto_schema(method='get', operation_summary='Export task as a dataset in a specific format',
        manual_parameters=[
            openapi.Parameter('format', openapi.IN_QUERY,
                description="Desired output format name\nYou can get the list of supported formats at:\n/server/annotation/formats",
                type=openapi.TYPE_STRING, required=True),
            openapi.Parameter('filename', openapi.IN_QUERY,
                description="Desired output file name",
                type=openapi.TYPE_STRING, required=False),
            openapi.Parameter('action', in_=openapi.IN_QUERY,
                description='Used to start downloading process after annotation file had been created',
                type=openapi.TYPE_STRING, required=False, enum=['download'])
        ],
        responses={'202': openapi.Response(description='Exporting has been started'),
            '201': openapi.Response(description='Output file is ready for downloading'),
            '200': openapi.Response(description='Download of file started'),
            '405': openapi.Response(description='Format is not available'),
        }
    )
    @action(detail=True, methods=['GET'], serializer_class=None,
        url_path='dataset')
    def dataset_export(self, request, pk):
        db_task = self.get_object() # force to call check_object_permissions

        format_name = request.query_params.get("format", "")
        return _export_annotations(db_instance=db_task,
            rq_id="/api/v1/tasks/{}/dataset/{}".format(pk, format_name),
            request=request,
            action=request.query_params.get("action", "").lower(),
            callback=dm.views.export_task_as_dataset,
            format_name=format_name,
            filename=request.query_params.get("filename", "").lower(),
        )

@method_decorator(name='retrieve', decorator=swagger_auto_schema(operation_summary='Method returns details of a job'))
@method_decorator(name='update', decorator=swagger_auto_schema(operation_summary='Method updates a job by id'))
@method_decorator(name='partial_update', decorator=swagger_auto_schema(
    operation_summary='Methods does a partial update of chosen fields in a job'))
class JobViewSet(viewsets.GenericViewSet,
    mixins.RetrieveModelMixin, mixins.UpdateModelMixin):
    queryset = Job.objects.all().order_by('id')
    serializer_class = JobSerializer

    def get_permissions(self):
        http_method = self.request.method
        permissions = [IsAuthenticated]

        if http_method in SAFE_METHODS:
            permissions.append(auth.JobAccessPermission)
        elif http_method in ['PATCH', 'PUT', 'DELETE']:
            permissions.append(auth.JobChangePermission)
        else:
            permissions.append(auth.AdminRolePermission)

        return [perm() for perm in permissions]

    @swagger_auto_schema(method='get', operation_summary='Method returns annotations for a specific job')
    @swagger_auto_schema(method='put', operation_summary='Method performs an update of all annotations in a specific job')
    @swagger_auto_schema(method='patch', manual_parameters=[
        openapi.Parameter('action', in_=openapi.IN_QUERY, type=openapi.TYPE_STRING, required=True,
            enum=['create', 'update', 'delete'])],
            operation_summary='Method performs a partial update of annotations in a specific job')
    @swagger_auto_schema(method='delete', operation_summary='Method deletes all annotations for a specific job')
    @action(detail=True, methods=['GET', 'DELETE', 'PUT', 'PATCH'],
        serializer_class=LabeledDataSerializer)
    def annotations(self, request, pk):
        self.get_object() # force to call check_object_permissions
        if request.method == 'GET':
            data = dm.task.get_job_data(pk)
            return Response(data)
        elif request.method == 'PUT':
            format_name = request.query_params.get("format", "")
            if format_name:
                return _import_annotations(
                    request=request,
                    rq_id="{}@/api/v1/jobs/{}/annotations/upload".format(request.user, pk),
                    rq_func=dm.task.import_job_annotations,
                    pk=pk,
                    format_name=format_name
                )
            else:
                serializer = LabeledDataSerializer(data=request.data)
                if serializer.is_valid(raise_exception=True):
                    try:
                        data = dm.task.put_job_data(pk, serializer.data)
                    except (AttributeError, IntegrityError) as e:
                        return Response(data=str(e), status=status.HTTP_400_BAD_REQUEST)
                    return Response(data)
        elif request.method == 'DELETE':
            dm.task.delete_job_data(pk)
            return Response(status=status.HTTP_204_NO_CONTENT)
        elif request.method == 'PATCH':
            action = self.request.query_params.get("action", None)
            if action not in dm.task.PatchAction.values():
                raise serializers.ValidationError(
                    "Please specify a correct 'action' for the request")
            serializer = LabeledDataSerializer(data=request.data)
            if serializer.is_valid(raise_exception=True):
                try:
                    data = dm.task.patch_job_data(pk, serializer.data, action)
                except (AttributeError, IntegrityError) as e:
                    return Response(data=str(e), status=status.HTTP_400_BAD_REQUEST)
                return Response(data)

    @swagger_auto_schema(method='get', operation_summary='Method returns list of reviews for the job',
        responses={'200': ReviewSerializer(many=True)}
    )
    @action(detail=True, methods=['GET'], serializer_class=ReviewSerializer)
    def reviews(self, request, pk):
        db_job = self.get_object()
        queryset = db_job.review_set
        serializer = ReviewSerializer(queryset, context={'request': request}, many=True)
        return Response(serializer.data)

    @swagger_auto_schema(method='get', operation_summary='Method returns list of issues for the job',
        responses={'200': CombinedIssueSerializer(many=True)}
    )
    @action(detail=True, methods=['GET'], serializer_class=CombinedIssueSerializer)
    def issues(self, request, pk):
        db_job = self.get_object()
        queryset = db_job.issue_set
        serializer = CombinedIssueSerializer(queryset, context={'request': request}, many=True)
        return Response(serializer.data)


@method_decorator(name='create', decorator=swagger_auto_schema(operation_summary='Submit a review for a job'))
@method_decorator(name='destroy', decorator=swagger_auto_schema(operation_summary='Method removes a review from a job'))
class ReviewViewSet(viewsets.GenericViewSet, mixins.DestroyModelMixin, mixins.CreateModelMixin):
    queryset = Review.objects.all().order_by('id')

    def get_serializer_class(self):
        if self.request.method == 'POST':
            return CombinedReviewSerializer
        else:
            return ReviewSerializer

    def get_permissions(self):
        permissions = [IsAuthenticated]
        if self.request.method == 'POST':
            permissions.append(auth.JobReviewPermission)
        else:
            permissions.append(auth.AdminRolePermission)

        return [perm() for perm in permissions]

    def create(self, request, *args, **kwargs):
        job_id = request.data['job']
        db_job = get_object_or_404(Job, pk=job_id)
        self.check_object_permissions(self.request, db_job)

        if request.data['status'] == ReviewStatus.REVIEW_FURTHER:
            if 'reviewer_id' not in request.data:
                return Response('Must provide a new reviewer', status=status.HTTP_400_BAD_REQUEST)
            reviewer_id = request.data['reviewer_id']
            reviewer = get_object_or_404(User, pk=reviewer_id)

        request.data.update({
            'reviewer_id': request.user.id,
        })
        if db_job.assignee:
            request.data.update({
                'assignee_id': db_job.assignee.id,
            })

        issue_set = request.data['issue_set']
        for issue in issue_set:
            issue['job'] = db_job.id
            issue['owner_id'] = request.user.id
            comment_set = issue['comment_set']
            for comment in comment_set:
                comment['author_id'] = request.user.id

        serializer = self.get_serializer(data=request.data, partial=True)
        serializer.is_valid(raise_exception=True)
        self.perform_create(serializer)
        headers = self.get_success_headers(serializer.data)

        if serializer.data['status'] == ReviewStatus.ACCEPTED:
            db_job.status = StatusChoice.COMPLETED
            db_job.save()
        elif serializer.data['status'] == ReviewStatus.REJECTED:
            db_job.status = StatusChoice.ANNOTATION
            db_job.save()
        else:
            db_job.reviewer = reviewer
            db_job.save()

        return Response(serializer.data, status=status.HTTP_201_CREATED, headers=headers)

@method_decorator(name='destroy', decorator=swagger_auto_schema(operation_summary='Method removes an issue from a job'))
@method_decorator(name='partial_update', decorator=swagger_auto_schema(operation_summary='Method updates an issue. It is used to resolve/reopen an issue'))
class IssueViewSet(viewsets.GenericViewSet,  mixins.DestroyModelMixin, mixins.UpdateModelMixin):
    queryset = Issue.objects.all().order_by('id')
    http_method_names = ['get', 'patch', 'delete', 'options']

    def get_serializer_class(self):
        return IssueSerializer

    def partial_update(self, request, *args, **kwargs):
        db_issue = self.get_object()
        if 'resolver_id' in request.data and request.data['resolver_id'] and db_issue.resolver is None:
            # resolve
            db_issue.resolver = request.user
            db_issue.resolved_date = datetime.now()
            db_issue.save(update_fields=['resolver', 'resolved_date'])
        elif 'resolver_id' in request.data and not request.data['resolver_id'] and db_issue.resolver is not None:
            # reopen
            db_issue.resolver = None
            db_issue.resolved_date = None
            db_issue.save(update_fields=['resolver', 'resolved_date'])
        serializer = self.get_serializer(db_issue)
        return Response(serializer.data)

    def get_permissions(self):
        http_method = self.request.method
        permissions = [IsAuthenticated]

        if http_method in SAFE_METHODS:
            permissions.append(auth.IssueAccessPermission)
        elif http_method in ['DELETE']:
            permissions.append(auth.IssueDestroyPermission)
        elif http_method in ['PATCH']:
            permissions.append(auth.IssueChangePermission)
        else:
            permissions.append(auth.AdminRolePermission)

        return [perm() for perm in permissions]

    @swagger_auto_schema(method='get', operation_summary='The action returns all comments of a specific issue',
        responses={'200': CommentSerializer(many=True)}
    )
    @action(detail=True, methods=['GET'], serializer_class=CommentSerializer)
    def comments(self, request, pk):
        db_issue = self.get_object()
        queryset = db_issue.comment_set
        serializer = CommentSerializer(queryset, context={'request': request}, many=True)
        return Response(serializer.data)

@method_decorator(name='partial_update', decorator=swagger_auto_schema(operation_summary='Method updates comment in an issue'))
@method_decorator(name='destroy', decorator=swagger_auto_schema(operation_summary='Method removes a comment from an issue'))
class CommentViewSet(viewsets.GenericViewSet,
    mixins.DestroyModelMixin, mixins.UpdateModelMixin, mixins.CreateModelMixin):
    queryset = Comment.objects.all().order_by('id')
    serializer_class = CommentSerializer
    http_method_names = ['get', 'post', 'patch', 'delete', 'options']

    def create(self, request, *args, **kwargs):
        request.data.update({
            'author_id': request.user.id,
        })
        issue_id = request.data['issue']
        db_issue = get_object_or_404(Issue, pk=issue_id)
        self.check_object_permissions(self.request, db_issue.job)
        return super().create(request, args, kwargs)

    def get_permissions(self):
        http_method = self.request.method
        permissions = [IsAuthenticated]

        if http_method in ['PATCH', 'DELETE']:
            permissions.append(auth.CommentChangePermission)
        elif http_method in ['POST']:
            permissions.append(auth.CommentCreatePermission)
        else:
            permissions.append(auth.AdminRolePermission)

        return [perm() for perm in permissions]

class UserFilter(filters.FilterSet):
    class Meta:
        model = User
        fields = ("id", "is_active")

@method_decorator(name='list', decorator=swagger_auto_schema(
    manual_parameters=[
            openapi.Parameter('id',openapi.IN_QUERY,description="A unique number value identifying this user",type=openapi.TYPE_NUMBER),
            openapi.Parameter('is_active',openapi.IN_QUERY,description="Returns only active users",type=openapi.TYPE_BOOLEAN),
    ],
    operation_summary='Method provides a paginated list of users registered on the server'))
@method_decorator(name='retrieve', decorator=swagger_auto_schema(
    operation_summary='Method provides information of a specific user'))
@method_decorator(name='partial_update', decorator=swagger_auto_schema(
    operation_summary='Method updates chosen fields of a user'))
@method_decorator(name='destroy', decorator=swagger_auto_schema(
    operation_summary='Method deletes a specific user from the server'))
class UserViewSet(viewsets.GenericViewSet, mixins.ListModelMixin,
    mixins.RetrieveModelMixin, mixins.UpdateModelMixin, mixins.DestroyModelMixin):
    queryset = User.objects.prefetch_related('groups').all().order_by('id')
    http_method_names = ['get', 'post', 'head', 'patch', 'delete']
    search_fields = ('username', 'first_name', 'last_name')
    filterset_class = UserFilter

    def get_serializer_class(self):
        user = self.request.user
        if user.is_staff:
            return UserSerializer
        else:
            is_self = int(self.kwargs.get("pk", 0)) == user.id or \
                self.action == "self"
            if is_self and self.request.method in SAFE_METHODS:
                return UserSerializer
            else:
                return BasicUserSerializer

    def get_permissions(self):
        permissions = [IsAuthenticated]
        user = self.request.user

        if not self.request.method in SAFE_METHODS:
            is_self = int(self.kwargs.get("pk", 0)) == user.id
            if not is_self:
                permissions.append(auth.AdminRolePermission)

        return [perm() for perm in permissions]

    @swagger_auto_schema(method='get', operation_summary='Method returns an instance of a user who is currently authorized')
    @action(detail=False, methods=['GET'])
    def self(self, request):
        """
        Method returns an instance of a user who is currently authorized
        """
        serializer_class = self.get_serializer_class()
        serializer = serializer_class(request.user, context={ "request": request })
        return Response(serializer.data)

class RedefineDescriptionField(FieldInspector):
    # pylint: disable=no-self-use
    def process_result(self, result, method_name, obj, **kwargs):
        if isinstance(result, openapi.Schema):
            if hasattr(result, 'title') and result.title == 'Specific attributes':
                result.description = 'structure like key1=value1&key2=value2\n' \
                    'supported: range=aws_range'
        return result

class CloudStorageFilter(filters.FilterSet):
    display_name = filters.CharFilter(field_name='display_name', lookup_expr='icontains')
    provider_type = filters.CharFilter(field_name='provider_type', lookup_expr='icontains')
    resource = filters.CharFilter(field_name='resource', lookup_expr='icontains')
    credentials_type = filters.CharFilter(field_name='credentials_type', lookup_expr='icontains')
    description = filters.CharFilter(field_name='description', lookup_expr='icontains')
    owner = filters.CharFilter(field_name='owner__username', lookup_expr='icontains')

    class Meta:
        model = models.CloudStorage
        fields = ('id', 'display_name', 'provider_type', 'resource', 'credentials_type', 'description', 'owner')

@method_decorator(
    name='retrieve',
    decorator=swagger_auto_schema(
        operation_summary='Method returns details of a specific cloud storage',
        responses={
            '200': openapi.Response(description='A details of a storage'),
        },
        tags=['cloud storages']
    )
)
@method_decorator(name='list', decorator=swagger_auto_schema(
        operation_summary='Returns a paginated list of storages according to query parameters',
        manual_parameters=[
                openapi.Parameter('provider_type', openapi.IN_QUERY, description="A supported provider of cloud storages",
                                type=openapi.TYPE_STRING, enum=CloudProviderChoice.list()),
                openapi.Parameter('display_name', openapi.IN_QUERY, description="A display name of storage", type=openapi.TYPE_STRING),
                openapi.Parameter('resource', openapi.IN_QUERY, description="A name of bucket or container", type=openapi.TYPE_STRING),
                openapi.Parameter('owner', openapi.IN_QUERY, description="A resource owner", type=openapi.TYPE_STRING),
                openapi.Parameter('credentials_type', openapi.IN_QUERY, description="A type of a granting access", type=openapi.TYPE_STRING, enum=CredentialsTypeChoice.list()),
            ],
        responses={'200': BaseCloudStorageSerializer(many=True)},
        tags=['cloud storages'],
        field_inspectors=[RedefineDescriptionField]
    )
)
@method_decorator(name='destroy', decorator=swagger_auto_schema(
        operation_summary='Method deletes a specific cloud storage',
        tags=['cloud storages']
    )
)
@method_decorator(name='partial_update', decorator=swagger_auto_schema(
        operation_summary='Methods does a partial update of chosen fields in a cloud storage instance',
        tags=['cloud storages'],
        field_inspectors=[RedefineDescriptionField]
    )
)
class CloudStorageViewSet(auth.CloudStorageGetQuerySetMixin, viewsets.ModelViewSet):
    http_method_names = ['get', 'post', 'patch', 'delete']
    queryset = CloudStorageModel.objects.all().prefetch_related('data').order_by('-id')
    search_fields = ('provider_type', 'display_name', 'resource', 'credentials_type', 'owner__username', 'description')
    filterset_class = CloudStorageFilter

    def get_permissions(self):
        http_method = self.request.method
        permissions = [IsAuthenticated]

        if http_method in SAFE_METHODS:
            permissions.append(auth.CloudStorageAccessPermission)
        elif http_method in ("POST", "PATCH", "DELETE"):
            permissions.append(auth.CloudStorageChangePermission)
        else:
            permissions.append(auth.AdminRolePermission)
        return [perm() for perm in permissions]

    def get_serializer_class(self):
        if self.request.method in ("POST", "PATCH"):
            return CloudStorageSerializer
        else:
            return BaseCloudStorageSerializer

    def get_queryset(self):
        queryset = super().get_queryset()
        provider_type = self.request.query_params.get('provider_type', None)
        if provider_type:
            if provider_type in CloudProviderChoice.list():
                return queryset.filter(provider_type=provider_type)
            raise ValidationError('Unsupported type of cloud provider')
        return queryset

    def perform_create(self, serializer):
        serializer.save(owner=self.request.user)

    def perform_destroy(self, instance):
        cloud_storage_dirname = instance.get_storage_dirname()
        super().perform_destroy(instance)
        shutil.rmtree(cloud_storage_dirname, ignore_errors=True)

    @method_decorator(name='create', decorator=swagger_auto_schema(
            operation_summary='Method creates a cloud storage with a specified characteristics',
            responses={
                '201': openapi.Response(description='A storage has beed created')
            },
            tags=['cloud storages'],
            field_inspectors=[RedefineDescriptionField],
        )
    )
    def create(self, request, *args, **kwargs):
        try:
            response = super().create(request, *args, **kwargs)
        except IntegrityError:
            response = HttpResponseBadRequest('Same storage already exists')
        except ValidationError as exceptions:
                msg_body = ""
                for ex in exceptions.args:
                    for field, ex_msg in ex.items():
                        msg_body += ': '.join([field, ex_msg if isinstance(ex_msg, str) else str(ex_msg[0])])
                        msg_body += '\n'
                return HttpResponseBadRequest(msg_body)
        except APIException as ex:
            return Response(data=ex.get_full_details(), status=ex.status_code)
        except Exception as ex:
            response = HttpResponseBadRequest(str(ex))
        return response

    @swagger_auto_schema(
        method='get',
        operation_summary='Method returns a manifest content',
        manual_parameters=[
            openapi.Parameter('manifest_path', openapi.IN_QUERY,
                description="Path to the manifest file in a cloud storage",
                type=openapi.TYPE_STRING)
        ],
        responses={
            '200': openapi.Response(description='A manifest content'),
        },
        tags=['cloud storages']
    )
    @action(detail=True, methods=['GET'], url_path='content')
    def content(self, request, pk):
        storage = None
        try:
            db_storage = CloudStorageModel.objects.get(pk=pk)
            credentials = Credentials()
            credentials.convert_from_db({
                'type': db_storage.credentials_type,
                'value': db_storage.credentials,
            })
            details = {
                'resource': db_storage.resource,
                'credentials': credentials,
                'specific_attributes': db_storage.get_specific_attributes()
            }
            storage = get_cloud_storage_instance(cloud_provider=db_storage.provider_type, **details)
            if not db_storage.manifests.count():
                raise Exception('There is no manifest file')
            manifest_path = request.query_params.get('manifest_path', 'manifest.jsonl')
            file_status = storage.get_file_status(manifest_path)
            if file_status == Status.NOT_FOUND:
                raise FileNotFoundError(errno.ENOENT,
                    "Not found on the cloud storage {}".format(db_storage.display_name), manifest_path)
            elif file_status == Status.FORBIDDEN:
                raise PermissionError(errno.EACCES,
                    "Access to the file on the '{}' cloud storage is denied".format(db_storage.display_name), manifest_path)

            full_manifest_path = os.path.join(db_storage.get_storage_dirname(), manifest_path)
            if not os.path.exists(full_manifest_path) or \
                    datetime.utcfromtimestamp(os.path.getmtime(full_manifest_path)).replace(tzinfo=pytz.UTC) < storage.get_file_last_modified(manifest_path):
                storage.download_file(manifest_path, full_manifest_path)
            manifest = ImageManifestManager(full_manifest_path, db_storage.get_storage_dirname())
            # need to update index
            manifest.set_index()
            manifest_files = manifest.data
            return Response(data=manifest_files, content_type="text/plain")

        except CloudStorageModel.DoesNotExist:
            message = f"Storage {pk} does not exist"
            slogger.glob.error(message)
            return HttpResponseNotFound(message)
        except FileNotFoundError as ex:
            msg = f"{ex.strerror} {ex.filename}"
            slogger.cloud_storage[pk].info(msg)
            return Response(data=msg, status=status.HTTP_404_NOT_FOUND)
        except Exception as ex:
            # check that cloud storage was not deleted
            storage_status = storage.get_status() if storage else None
            if storage_status == Status.FORBIDDEN:
                msg = 'The resource {} is no longer available. Access forbidden.'.format(storage.name)
            elif storage_status == Status.NOT_FOUND:
                msg = 'The resource {} not found. It may have been deleted.'.format(storage.name)
            else:
                msg = str(ex)
            return HttpResponseBadRequest(msg)

    @swagger_auto_schema(
        method='get',
        operation_summary='Method returns a preview image from a cloud storage',
        responses={
            '200': openapi.Response(description='Preview'),
        },
        tags=['cloud storages']
    )
    @action(detail=True, methods=['GET'], url_path='preview')
    def preview(self, request, pk):
        storage = None
        try:
            db_storage = CloudStorageModel.objects.get(pk=pk)
            if not os.path.exists(db_storage.get_preview_path()):
                credentials = Credentials()
                credentials.convert_from_db({
                    'type': db_storage.credentials_type,
                    'value': db_storage.credentials,
                })
                details = {
                    'resource': db_storage.resource,
                    'credentials': credentials,
                    'specific_attributes': db_storage.get_specific_attributes()
                }
                storage = get_cloud_storage_instance(cloud_provider=db_storage.provider_type, **details)
                if not db_storage.manifests.count():
                    raise Exception('Cannot get the cloud storage preview. There is no manifest file')
                preview_path = None
                for manifest_model in db_storage.manifests.all():
                    full_manifest_path = os.path.join(db_storage.get_storage_dirname(), manifest_model.filename)
                    if not os.path.exists(full_manifest_path) or \
                            datetime.utcfromtimestamp(os.path.getmtime(full_manifest_path)).replace(tzinfo=pytz.UTC) < storage.get_file_last_modified(manifest_model.filename):
                        storage.download_file(manifest_model.filename, full_manifest_path)
                    manifest = ImageManifestManager(
                        os.path.join(db_storage.get_storage_dirname(), manifest_model.filename),
                        db_storage.get_storage_dirname()
                    )
                    # need to update index
                    manifest.set_index()
                    if not len(manifest):
                        continue
                    preview_info = manifest[0]
                    preview_path = ''.join([preview_info['name'], preview_info['extension']])
                    break
                if not preview_path:
                    msg = 'Cloud storage {} does not contain any images'.format(pk)
                    slogger.cloud_storage[pk].info(msg)
                    return HttpResponseBadRequest(msg)

                file_status = storage.get_file_status(preview_path)
                if file_status == Status.NOT_FOUND:
                    raise FileNotFoundError(errno.ENOENT,
                        "Not found on the cloud storage {}".format(db_storage.display_name), preview_path)
                elif file_status == Status.FORBIDDEN:
                    raise PermissionError(errno.EACCES,
                        "Access to the file on the '{}' cloud storage is denied".format(db_storage.display_name), preview_path)
                with NamedTemporaryFile() as temp_image:
                    storage.download_file(preview_path, temp_image.name)
                    reader = ImageListReader([temp_image.name])
                    preview = reader.get_preview()
                    preview.save(db_storage.get_preview_path())
            content_type = mimetypes.guess_type(db_storage.get_preview_path())[0]
            return HttpResponse(open(db_storage.get_preview_path(), 'rb').read(), content_type)
        except CloudStorageModel.DoesNotExist:
            message = f"Storage {pk} does not exist"
            slogger.glob.error(message)
            return HttpResponseNotFound(message)
        except Exception as ex:
            # check that cloud storage was not deleted
            storage_status = storage.get_status() if storage else None
            if storage_status == Status.FORBIDDEN:
                msg = 'The resource {} is no longer available. Access forbidden.'.format(storage.name)
            elif storage_status == Status.NOT_FOUND:
                msg = 'The resource {} not found. It may have been deleted.'.format(storage.name)
            else:
                msg = str(ex)
            return HttpResponseBadRequest(msg)

    @swagger_auto_schema(
        method='get',
        operation_summary='Method returns a cloud storage status',
        responses={
            '200': openapi.Response(description='Status'),
        },
        tags=['cloud storages']
    )
    @action(detail=True, methods=['GET'], url_path='status')
    def status(self, request, pk):
        try:
            db_storage = CloudStorageModel.objects.get(pk=pk)
            credentials = Credentials()
            credentials.convert_from_db({
                'type': db_storage.credentials_type,
                'value': db_storage.credentials,
            })
            details = {
                'resource': db_storage.resource,
                'credentials': credentials,
                'specific_attributes': db_storage.get_specific_attributes()
            }
            storage = get_cloud_storage_instance(cloud_provider=db_storage.provider_type, **details)
            storage_status = storage.get_status()
            return HttpResponse(storage_status)
        except CloudStorageModel.DoesNotExist:
            message = f"Storage {pk} does not exist"
            slogger.glob.error(message)
            return HttpResponseNotFound(message)
        except Exception as ex:
            msg = str(ex)
            return HttpResponseBadRequest(msg)

def rq_handler(job, exc_type, exc_value, tb):
    job.exc_info = "".join(
        traceback.format_exception_only(exc_type, exc_value))
    job.save()
    if "tasks" in job.id.split("/"):
        return task.rq_handler(job, exc_type, exc_value, tb)

    return True

# TODO: Method should be reimplemented as a separated view
# @swagger_auto_schema(method='put', manual_parameters=[openapi.Parameter('format', in_=openapi.IN_QUERY,
#         description='A name of a loader\nYou can get annotation loaders from this API:\n/server/annotation/formats',
#         required=True, type=openapi.TYPE_STRING)],
#     operation_summary='Method allows to upload annotations',
#     responses={'202': openapi.Response(description='Load of annotations has been started'),
#         '201': openapi.Response(description='Annotations have been uploaded')},
#     tags=['tasks'])
# @api_view(['PUT'])
def _import_annotations(request, rq_id, rq_func, pk, format_name):
    format_desc = {f.DISPLAY_NAME: f
        for f in dm.views.get_import_formats()}.get(format_name)
    if format_desc is None:
        raise serializers.ValidationError(
            "Unknown input format '{}'".format(format_name))
    elif not format_desc.ENABLED:
        return Response(status=status.HTTP_405_METHOD_NOT_ALLOWED)

    queue = django_rq.get_queue("default")
    rq_job = queue.fetch_job(rq_id)

    if not rq_job:
        serializer = AnnotationFileSerializer(data=request.data)
        if serializer.is_valid(raise_exception=True):
            anno_file = serializer.validated_data['annotation_file']
            fd, filename = mkstemp(prefix='cvat_{}'.format(pk))
            with open(filename, 'wb+') as f:
                for chunk in anno_file.chunks():
                    f.write(chunk)

            av_scan_paths(filename)
            rq_job = queue.enqueue_call(
                func=rq_func,
                args=(pk, filename, format_name),
                job_id=rq_id
            )
            rq_job.meta['tmp_file'] = filename
            rq_job.meta['tmp_file_descriptor'] = fd
            rq_job.save_meta()
    else:
        if rq_job.is_finished:
            os.close(rq_job.meta['tmp_file_descriptor'])
            os.remove(rq_job.meta['tmp_file'])
            rq_job.delete()
            return Response(status=status.HTTP_201_CREATED)
        elif rq_job.is_failed:
            os.close(rq_job.meta['tmp_file_descriptor'])
            os.remove(rq_job.meta['tmp_file'])
            exc_info = str(rq_job.exc_info)
            rq_job.delete()

            # RQ adds a prefix with exception class name
            import_error_prefix = '{}.{}'.format(
                CvatImportError.__module__, CvatImportError.__name__)
            if exc_info.startswith(import_error_prefix):
                exc_info = exc_info.replace(import_error_prefix + ': ', '')
                return Response(data=exc_info,
                    status=status.HTTP_400_BAD_REQUEST)
            else:
                return Response(data=exc_info,
                    status=status.HTTP_500_INTERNAL_SERVER_ERROR)

    return Response(status=status.HTTP_202_ACCEPTED)

def _export_annotations(db_instance, rq_id, request, format_name, action, callback, filename):
    if action not in {"", "download"}:
        raise serializers.ValidationError(
            "Unexpected action specified for the request")

    format_desc = {f.DISPLAY_NAME: f
        for f in dm.views.get_export_formats()}.get(format_name)
    if format_desc is None:
        raise serializers.ValidationError(
            "Unknown format specified for the request")
    elif not format_desc.ENABLED:
        return Response(status=status.HTTP_405_METHOD_NOT_ALLOWED)

    queue = django_rq.get_queue("default")
    rq_job = queue.fetch_job(rq_id)

    if rq_job:
        last_instance_update_time = timezone.localtime(db_instance.updated_date)
        if isinstance(db_instance, Project):
            tasks_update = list(map(lambda db_task: timezone.localtime(db_task.updated_date), db_instance.tasks.all()))
            last_instance_update_time = max(tasks_update + [last_instance_update_time])
        request_time = rq_job.meta.get('request_time', None)
        if request_time is None or request_time < last_instance_update_time:
            rq_job.cancel()
            rq_job.delete()
        else:
            if rq_job.is_finished:
                file_path = rq_job.return_value
                if action == "download" and osp.exists(file_path):
                    rq_job.delete()

                    timestamp = datetime.strftime(last_instance_update_time,
                        "%Y_%m_%d_%H_%M_%S")
                    filename = filename or \
                        "{}_{}-{}-{}{}".format(
                            "project" if isinstance(db_instance, models.Project) else "task",
                            db_instance.name, timestamp,
                            format_name, osp.splitext(file_path)[1]
                        )
                    return sendfile(request, file_path, attachment=True,
                        attachment_filename=filename.lower())
                else:
                    if osp.exists(file_path):
                        return Response(status=status.HTTP_201_CREATED)
            elif rq_job.is_failed:
                exc_info = str(rq_job.exc_info)
                rq_job.delete()
                return Response(exc_info,
                    status=status.HTTP_500_INTERNAL_SERVER_ERROR)
            else:
                return Response(status=status.HTTP_202_ACCEPTED)

    try:
        if request.scheme:
            server_address = request.scheme + '://'
        server_address += request.get_host()
    except Exception:
        server_address = None

    ttl = (dm.views.PROJECT_CACHE_TTL if isinstance(db_instance, Project) else dm.views.TASK_CACHE_TTL).total_seconds()
    queue.enqueue_call(func=callback,
        args=(db_instance.id, format_name, server_address), job_id=rq_id,
        meta={ 'request_time': timezone.localtime() },
        result_ttl=ttl, failure_ttl=ttl)
    return Response(status=status.HTTP_202_ACCEPTED)

def _import_project_dataset(request, rq_id, rq_func, pk, format_name):
    format_desc = {f.DISPLAY_NAME: f
        for f in dm.views.get_import_formats()}.get(format_name)
    if format_desc is None:
        raise serializers.ValidationError(
            "Unknown input format '{}'".format(format_name))
    elif not format_desc.ENABLED:
        return Response(status=status.HTTP_405_METHOD_NOT_ALLOWED)

    queue = django_rq.get_queue("default")
    rq_job = queue.fetch_job(rq_id)

    if not rq_job:
        serializer = DatasetFileSerializer(data=request.data)
        if serializer.is_valid(raise_exception=True):
            dataset_file = serializer.validated_data['dataset_file']
            fd, filename = mkstemp(prefix='cvat_{}'.format(pk))
            with open(filename, 'wb+') as f:
                for chunk in dataset_file.chunks():
                    f.write(chunk)

            rq_job = queue.enqueue_call(
                func=rq_func,
                args=(pk, filename, format_name),
                job_id=rq_id,
                meta={
                    'tmp_file': filename,
                    'tmp_file_descriptor': fd,
                },
            )
    else:
        return Response(status=status.HTTP_409_CONFLICT, data='Import job already exists')

    return Response(status=status.HTTP_202_ACCEPTED)<|MERGE_RESOLUTION|>--- conflicted
+++ resolved
@@ -53,7 +53,6 @@
 )
 from cvat.apps.engine.models import CloudStorage as CloudStorageModel
 from cvat.apps.engine.serializers import (
-<<<<<<< HEAD
     AboutSerializer,
     AnnotationFileSerializer,
     BaseCloudStorageSerializer,
@@ -64,6 +63,7 @@
     CommentSerializer,
     DataMetaSerializer,
     DataSerializer,
+    DatasetFileSerializer,
     ExceptionSerializer,
     FileInfoSerializer,
     IssueSerializer,
@@ -75,18 +75,10 @@
     ProjectSerializer,
     ReviewSerializer,
     RqStatusSerializer,
+    TaskFileSerializer,
     TaskSerializer,
     UserSerializer,
     )
-=======
-    AboutSerializer, AnnotationFileSerializer, BasicUserSerializer,
-    DataMetaSerializer, DataSerializer, ExceptionSerializer,
-    FileInfoSerializer, JobSerializer, LabeledDataSerializer,
-    LogEventSerializer, ProjectSerializer, ProjectSearchSerializer,
-    RqStatusSerializer, TaskSerializer, UserSerializer, PluginsSerializer, ReviewSerializer,
-    CombinedReviewSerializer, IssueSerializer, CombinedIssueSerializer, CommentSerializer,
-    CloudStorageSerializer, BaseCloudStorageSerializer, TaskFileSerializer, DatasetFileSerializer)
->>>>>>> 85938b3d
 from utils.dataset_manifest import ImageManifestManager
 from cvat.apps.engine.utils import av_scan_paths
 from cvat.apps.engine import backup
@@ -447,7 +439,6 @@
         else:
             return Response("Format is not specified",status=status.HTTP_400_BAD_REQUEST)
 
-<<<<<<< HEAD
     @action(methods=['GET'], detail=True, url_path='backup')
     def export(self, request, pk=None):
         db_project = self.get_object() # force to call check_object_permissions
@@ -457,7 +448,6 @@
     def backup(self, request, pk=None):
         self._validate_project_limit(owner=self.request.user)
         return backup.import_project(request)
-=======
     @staticmethod
     def _get_rq_response(queue, job_id):
         queue = django_rq.get_queue(queue)
@@ -475,7 +465,6 @@
             response['progress'] = job.meta.get('progress', 0.)
 
         return response
->>>>>>> 85938b3d
 
 class TaskFilter(filters.FilterSet):
     project = filters.CharFilter(field_name="project__name", lookup_expr="icontains")
