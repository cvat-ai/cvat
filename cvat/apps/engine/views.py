# Copyright (C) 2018-2022 Intel Corporation
# Copyright (C) 2022-2023 CVAT.ai Corporation
#
# SPDX-License-Identifier: MIT

import os
import os.path as osp
from PIL import Image
from types import SimpleNamespace
from typing import Optional, Any, Dict, List, cast, Callable
import traceback
import textwrap
from copy import copy
from datetime import datetime
from tempfile import NamedTemporaryFile
from textwrap import dedent

import django_rq
from attr.converters import to_bool
from django.conf import settings
from django.contrib.auth.models import User
from django.db import IntegrityError, transaction
from django.db.models import Count
from django.db.models.query import Prefetch
from django.http import HttpResponse, HttpRequest, HttpResponseNotFound, HttpResponseBadRequest
from django.utils import timezone

from drf_spectacular.types import OpenApiTypes
from drf_spectacular.utils import (
    OpenApiParameter, OpenApiResponse, PolymorphicProxySerializer,
    extend_schema_view, extend_schema
)

from pathlib import Path
from rest_framework import mixins, serializers, status, viewsets
from rest_framework.decorators import action
from rest_framework.exceptions import APIException, NotFound, ValidationError, PermissionDenied
from rest_framework.parsers import MultiPartParser
from rest_framework.permissions import SAFE_METHODS
from rest_framework.response import Response
from rest_framework.settings import api_settings

import cvat.apps.dataset_manager as dm
import cvat.apps.dataset_manager.views  # pylint: disable=unused-import
from cvat.apps.engine.cloud_provider import db_storage_to_storage_instance, import_resource_from_cloud_storage, export_resource_to_cloud_storage
from cvat.apps.events.handlers import handle_dataset_export, handle_dataset_import
from cvat.apps.dataset_manager.bindings import CvatImportError
from cvat.apps.dataset_manager.serializers import DatasetFormatsSerializer
from cvat.apps.engine.frame_provider import FrameProvider
from cvat.apps.engine.media_extractors import get_mime
from cvat.apps.engine.models import (
    ClientFile, Job, JobType, Label, SegmentType, Task, Project, Issue, Data,
    Comment, StorageMethodChoice, StorageChoice,
    CloudProviderChoice, Location, CloudStorage as CloudStorageModel,
    Asset, AnnotationGuide)
from cvat.apps.engine.serializers import (
    AboutSerializer, AnnotationFileSerializer, BasicUserSerializer,
    DataMetaReadSerializer, DataMetaWriteSerializer, DataSerializer,
    FileInfoSerializer, JobReadSerializer, JobWriteSerializer, LabelSerializer,
    LabeledDataSerializer,
    ProjectReadSerializer, ProjectWriteSerializer,
    RqStatusSerializer, TaskReadSerializer, TaskWriteSerializer,
    UserSerializer, PluginsSerializer, IssueReadSerializer,
    AnnotationGuideReadSerializer, AnnotationGuideWriteSerializer,
    AssetReadSerializer, AssetWriteSerializer,
    IssueWriteSerializer, CommentReadSerializer, CommentWriteSerializer, CloudStorageWriteSerializer,
    CloudStorageReadSerializer, DatasetFileSerializer,
    ProjectFileSerializer, TaskFileSerializer, RqIdSerializer, CloudStorageContentSerializer)
from cvat.apps.engine.view_utils import get_cloud_storage_for_import_or_export

from utils.dataset_manifest import ImageManifestManager
from cvat.apps.engine.utils import (
    av_scan_paths, process_failed_job,
    parse_exception_message, get_rq_job_meta, get_import_rq_id,
    import_resource_with_clean_up_after, sendfile, define_dependent_job, get_rq_lock_by_user,
    build_annotations_file_name,
)
from cvat.apps.engine import backup
from cvat.apps.engine.mixins import PartialUpdateModelMixin, UploadMixin, AnnotationMixin, SerializeMixin
from cvat.apps.engine.location import get_location_configuration, StorageType

from . import models, task
from .log import ServerLogManager
from cvat.apps.iam.permissions import (CloudStoragePermission,
    CommentPermission, IssuePermission, JobPermission, LabelPermission, ProjectPermission,
    TaskPermission, UserPermission, PolicyEnforcer, IsAuthenticatedOrReadPublicResource)
from cvat.apps.iam.filters import ORGANIZATION_OPEN_API_PARAMETERS
from cvat.apps.engine.cache import MediaCache
from cvat.apps.engine.view_utils import tus_chunk_action

slogger = ServerLogManager(__name__)

_UPLOAD_PARSER_CLASSES = api_settings.DEFAULT_PARSER_CLASSES + [MultiPartParser]

rq_percent = 0



def get_job_info(job):
    status = job.meta.get('status', 'In progress')
    state = job.get_status()
    t = job.id.split(':')[0]
    if 'annotations' in job.id:
        t = t+':annotations'
    elif 'dataset' in job.id:
        t = t+':dataset'
    elif 'backup' in job.id:
        t = t+':backup'
    else:
        if 'create' not in job.id:
            t = t+':backup'
        else:
            t = t.split('.')[0]
    target = 'job'
    if 'project' in job.id:
        target = 'project'
    if 'task' in job.id:
        target = 'task'
    return {
                "status": state,
                "message": job.meta.get('formatted_exception', 'In progress') if state == 'failed' else status,
                "id": job.id,
                "operation": {
                            "type": t,
                            "target": target,
                            "project_id": job.meta['project_id'],
                            "task_id": job.meta['task_id'],
                            "job_id": job.meta['job_id'],
                            "format": "CVAT for images 1.1",
                            "name": job.id,
                },
                "percent": job.meta.get('task_progress', 0)*100,
                "enqueue_date": "2023-03-31T10:37:31.708000Z",
                "start_date": "2023-03-30T09:37:31.708000Z",
                "finish_date": "2023-03-30T10:37:31.708000Z",
                "expire_date": "",
                "owner": {
                            "id": 1,
                            "username": "kirill",
                },
                "result_url": "http://localhost:3000/api/projects/53/dataset?org=TestOrg&use_default_location=true&filename=ex.zip&format=CVAT+for+images+1.1&action=download" if "export:" in t else "",
            }

def get_job_info_status(job):
    status = job.meta.get('status', 'In progress')
    state = job.get_status()
    t = job.id.split(':')[0]
    if 'annotations' in job.id:
        t = t+':annotations'
    elif 'dataset' in job.id:
        t = t+':dataset'
    elif 'backup' in job.id:
        t = t+':backup'
    else:
        if 'create' not in job.id:
            t = t+':backup'
        else:
            t = t.split('.')[0]

    target = 'job'
    if 'project' in job.id:
        target = 'project'
    if 'task' in job.id:
        target = 'task'
    return {
                "status": state,
                "message": job.meta.get('formatted_exception', 'In progress') if state == 'failed' else status,
                "id": job.id,
                "operation": {
                            "type": t,
                            "target": target,
                            "project_id": job.meta['project_id'],
                            "task_id": job.meta['task_id'],
                            "job_id": job.meta['job_id'],
                            "format": "CVAT for images 1.1",
                            "name": job.id,
                },
                "percent": job.meta.get('task_progress', 0) * 100,
                "enqueue_date": "2023-03-31T10:37:31.708000Z",
                "start_date": "2023-03-30T09:37:31.708000Z",
                "finish_date": "2023-03-30T10:37:31.708000Z",
                "expire_date": "",
                "owner": {
                    "id": 1,
                    "username": "kirill",
                },
                "result_url": "http://localhost:3000/api/projects/53/dataset?org=TestOrg&use_default_location=true&filename=ex.zip&format=CVAT+for+images+1.1&action=download" if "export:" in t else "",
            }

def get_all_jobs_from_queue(queue, request):
    user_id = request.user.id
    started_user_jobs = [
                job
                for job in queue.job_class.fetch_many(
                    queue.started_job_registry.get_job_ids(), queue.connection
                )
                if job and job.meta.get("user", {}).get("id") == user_id
        ]
    finished_user_jobs = [
                job
                for job in queue.job_class.fetch_many(
                    queue.finished_job_registry.get_job_ids(), queue.connection
                )
                if job and job.meta.get("user", {}).get("id") == user_id
        ]
    failed_user_jobs = [
                job
                for job in queue.job_class.fetch_many(
                    queue.failed_job_registry.get_job_ids(), queue.connection
                )
                if job and job.meta.get("user", {}).get("id") == user_id
        ]
    deferred_user_jobs = [
            job
            for job in queue.job_class.fetch_many(
                queue.deferred_job_registry.get_job_ids(), queue.connection
            )
            # Since there is no cleanup implementation in DeferredJobRegistry,
            # this registry can contain "outdated" jobs that weren't deleted from it
            # but were added to another registry. Probably such situations can occur
            # if there are active or deferred jobs when restarting the worker container.
            if job and job.meta.get("user", {}).get("id") == user_id and job.is_deferred
        ]
    all_user_jobs = started_user_jobs + deferred_user_jobs + finished_user_jobs + failed_user_jobs
    jobs = sorted(all_user_jobs, key=lambda job: job.created_at)
    return jobs

def get_all_jobs(request):
    import_queue = django_rq.get_queue(settings.CVAT_QUEUES.IMPORT_DATA.value)
    import_jobs = get_all_jobs_from_queue(import_queue, request)

    export_queue = django_rq.get_queue(settings.CVAT_QUEUES.EXPORT_DATA.value)
    export_jobs = get_all_jobs_from_queue(export_queue, request)

    return import_jobs + export_jobs

@extend_schema(tags=['server'])
class ServerViewSet(viewsets.ViewSet):
    serializer_class = None
    iam_organization_field = None

    # To get nice documentation about ServerViewSet actions it is necessary
    # to implement the method. By default, ViewSet doesn't provide it.
    def get_serializer(self, *args, **kwargs):
        pass

    @staticmethod
    @extend_schema(summary='Method provides basic CVAT information',
        responses={
            '200': AboutSerializer,
        })
    @action(detail=False, methods=['GET'], serializer_class=AboutSerializer,
        permission_classes=[] # This endpoint is available for everyone
    )
    def about(request):
        from cvat import __version__ as cvat_version
        about = {
            "name": "Computer Vision Annotation Tool",
            "version": cvat_version,
            "description": "CVAT is completely re-designed and re-implemented " +
                "version of Video Annotation Tool from Irvine, California " +
                "tool. It is free, online, interactive video and image annotation " +
                "tool for computer vision. It is being used by our team to " +
                "annotate million of objects with different properties. Many UI " +
                "and UX decisions are based on feedbacks from professional data " +
                "annotation team."
        }
        serializer = AboutSerializer(data=about)
        if serializer.is_valid(raise_exception=True):
            return Response(data=serializer.data)

    @staticmethod
    @extend_schema(
        summary='Returns all files and folders that are on the server along specified path',
        parameters=[
            OpenApiParameter('directory', description='Directory to browse',
                location=OpenApiParameter.QUERY, type=OpenApiTypes.STR),
            OpenApiParameter('search', description='Search for specific files',
                location=OpenApiParameter.QUERY, type=OpenApiTypes.STR)
        ],
        responses={
            '200' : FileInfoSerializer(many=True)
        })
    @action(detail=False, methods=['GET'], serializer_class=FileInfoSerializer)
    def share(request):
        directory_param = request.query_params.get('directory', '/')
        search_param = request.query_params.get('search', '')

        if directory_param.startswith("/"):
            directory_param = directory_param[1:]

        directory = (Path(settings.SHARE_ROOT) / directory_param).absolute()

        if str(directory).startswith(settings.SHARE_ROOT) and directory.is_dir():
            data = []
            generator = directory.iterdir() if not search_param else (f for f in directory.iterdir() if f.name.startswith(search_param))

            for entry in generator:
                entry_type, entry_mime_type = None, None
                if entry.is_file():
                    entry_type = "REG"
                    entry_mime_type = get_mime(entry)
                    if entry_mime_type == 'zip':
                        entry_mime_type = 'archive'
                elif entry.is_dir():
                    entry_type = entry_mime_type = "DIR"

                if entry_type:
                    data.append({
                        "name": entry.name,
                        "type": entry_type,
                        "mime_type": entry_mime_type,
                    })

            # return directories at the top of the list
            serializer = FileInfoSerializer(many=True, data=sorted(data, key=lambda x: (x['type'], x['name'])))
            if serializer.is_valid(raise_exception=True):
                return Response(serializer.data)
        else:
            return Response("{} is an invalid directory".format(directory_param),
                status=status.HTTP_400_BAD_REQUEST)

    @staticmethod
    @extend_schema(
        summary='Method provides the list of supported annotations formats',
        responses={
            '200': DatasetFormatsSerializer,
        })
    @action(detail=False, methods=['GET'], url_path='annotation/formats')
    def annotation_formats(request):
        data = dm.views.get_all_formats()
        return Response(DatasetFormatsSerializer(data).data)

    @staticmethod
    @extend_schema(
        summary='Method provides allowed plugins',
        responses={
            '200': PluginsSerializer,
        })
    @action(detail=False, methods=['GET'], url_path='plugins', serializer_class=PluginsSerializer)
    def plugins(request):
        data = {
            'GIT_INTEGRATION': False, # kept for backwards compatibility
            'ANALYTICS': to_bool(os.environ.get("CVAT_ANALYTICS", False)),
            'MODELS': to_bool(os.environ.get("CVAT_SERVERLESS", False)),
            'PREDICT': False, # FIXME: it is unused anymore (for UI only)
        }
        return Response(PluginsSerializer(data).data)

@extend_schema(tags=['projects'])
@extend_schema_view(
    list=extend_schema(
        summary='Returns a paginated list of projects',
        responses={
            '200': ProjectReadSerializer(many=True),
        }),
    create=extend_schema(
        summary='Method creates a new project',
        request=ProjectWriteSerializer,
        parameters=ORGANIZATION_OPEN_API_PARAMETERS,
        responses={
            '201': ProjectReadSerializer, # check ProjectWriteSerializer.to_representation
        }),
    retrieve=extend_schema(
        summary='Method returns details of a specific project',
        responses={
            '200': ProjectReadSerializer,
        }),
    destroy=extend_schema(
        summary='Method deletes a specific project',
        responses={
            '204': OpenApiResponse(description='The project has been deleted'),
        }),
    partial_update=extend_schema(
        summary='Methods does a partial update of chosen fields in a project',
        request=ProjectWriteSerializer(partial=True),
        responses={
            '200': ProjectReadSerializer, # check ProjectWriteSerializer.to_representation
        })
)
class ProjectViewSet(viewsets.GenericViewSet, mixins.ListModelMixin,
    mixins.RetrieveModelMixin, mixins.CreateModelMixin, mixins.DestroyModelMixin,
    PartialUpdateModelMixin, UploadMixin, AnnotationMixin, SerializeMixin
):
    queryset = models.Project.objects.select_related(
        'assignee', 'owner', 'target_storage', 'source_storage', 'annotation_guide',
    ).prefetch_related('tasks').all()

    # NOTE: The search_fields attribute should be a list of names of text
    # type fields on the model,such as CharField or TextField
    search_fields = ('name', 'owner', 'assignee', 'status')
    filter_fields = list(search_fields) + ['id', 'updated_date']
    simple_filters = list(search_fields)
    ordering_fields = list(filter_fields)
    ordering = "-id"
    lookup_fields = {'owner': 'owner__username', 'assignee': 'assignee__username'}
    iam_organization_field = 'organization'
    IMPORT_RQ_ID_TEMPLATE = get_import_rq_id('project', {}, 'dataset', {})

    def get_serializer_class(self):
        if self.request.method in SAFE_METHODS:
            return ProjectReadSerializer
        else:
            return ProjectWriteSerializer

    def get_queryset(self):
        queryset = super().get_queryset()

        if self.action == 'list':
            perm = ProjectPermission.create_scope_list(self.request)
            queryset = perm.filter(queryset)
        return queryset

    @transaction.atomic
    def perform_create(self, serializer, **kwargs):
        serializer.save(
            owner=self.request.user,
            organization=self.request.iam_context['organization']
        )

        # Required for the extra summary information added in the queryset
        serializer.instance = self.get_queryset().get(pk=serializer.instance.pk)

    @extend_schema(methods=['GET'], summary='Export project as a dataset in a specific format',
        description=textwrap.dedent("""
            To check the status of the process of importing a project dataset from a file:

            After initiating the dataset upload, you will receive an rq_id parameter.
            Make sure to include this parameter as a query parameter in your subsequent
            GET /api/projects/id/dataset requests to track the status of the dataset import.
            Also you should specify action parameter: action=import_status.
        """),
        parameters=[
            OpenApiParameter('format', description='Desired output format name\n'
                'You can get the list of supported formats at:\n/server/annotation/formats',
                location=OpenApiParameter.QUERY, type=OpenApiTypes.STR, required=False),
            OpenApiParameter('filename', description='Desired output file name',
                location=OpenApiParameter.QUERY, type=OpenApiTypes.STR, required=False),
            OpenApiParameter('action', description='Used to start downloading process locally after annotation file has been created',
                location=OpenApiParameter.QUERY, type=OpenApiTypes.STR, required=False, enum=['download', 'import_status']),
            OpenApiParameter('location', description='Where need to save downloaded dataset',
                location=OpenApiParameter.QUERY, type=OpenApiTypes.STR, required=False,
                enum=Location.list()),
            OpenApiParameter('cloud_storage_id', description='Storage id',
                location=OpenApiParameter.QUERY, type=OpenApiTypes.INT, required=False),
            OpenApiParameter('use_default_location', description='Use the location that was configured in project to import dataset',
                location=OpenApiParameter.QUERY, type=OpenApiTypes.BOOL, required=False,
                default=True),
            OpenApiParameter('rq_id', description='rq id',
                location=OpenApiParameter.QUERY, type=OpenApiTypes.STR, required=False),
        ],
        responses={
            '200': OpenApiResponse(OpenApiTypes.BINARY, description='Download of file started'),
            '201': OpenApiResponse(description='Output file is ready for downloading'),
            '202': OpenApiResponse(description='Exporting has been started'),
            '405': OpenApiResponse(description='Format is not available'),
        })
    @extend_schema(methods=['POST'],
        summary='Import dataset in specific format as a project or check status of dataset import process',
        description=textwrap.dedent("""
            The request POST /api/projects/id/dataset will initiate file upload and will create
            the rq job on the server in which the process of dataset import from a file
            will be carried out. Please, use the GET /api/projects/id/dataset endpoint for checking status of the process.
        """),
        parameters=[
            OpenApiParameter('format', description='Desired dataset format name\n'
                'You can get the list of supported formats at:\n/server/annotation/formats',
                location=OpenApiParameter.QUERY, type=OpenApiTypes.STR, required=False),
            OpenApiParameter('location', description='Where to import the dataset from',
                location=OpenApiParameter.QUERY, type=OpenApiTypes.STR, required=False,
                enum=Location.list()),
            OpenApiParameter('cloud_storage_id', description='Storage id',
                location=OpenApiParameter.QUERY, type=OpenApiTypes.INT, required=False),
            OpenApiParameter('use_default_location', description='Use the location that was configured in the project to import annotations',
                location=OpenApiParameter.QUERY, type=OpenApiTypes.BOOL, required=False,
                default=True),
            OpenApiParameter('filename', description='Dataset file name',
                location=OpenApiParameter.QUERY, type=OpenApiTypes.STR, required=False),
        ],
        request=PolymorphicProxySerializer('DatasetWrite',
            # TODO: refactor to use required=False when possible
            serializers=[DatasetFileSerializer, OpenApiTypes.NONE],
            resource_type_field_name=None
        ),
        responses={
            '202': OpenApiResponse(RqIdSerializer, description='Importing has been started'),
            '400': OpenApiResponse(description='Failed to import dataset'),
            '405': OpenApiResponse(description='Format is not available'),
        })
    @action(detail=True, methods=['GET', 'POST', 'OPTIONS'], serializer_class=None,
        url_path=r'dataset/?$', parser_classes=_UPLOAD_PARSER_CLASSES)
    def dataset(self, request, pk):
        self._object = self.get_object() # force call of check_object_permissions()

        if request.method in {'POST', 'OPTIONS'}:
            return self.import_annotations(
                request=request,
                db_obj=self._object,
                import_func=_import_project_dataset,
                rq_func=dm.project.import_dataset_as_project,
                rq_id_template=self.IMPORT_RQ_ID_TEMPLATE
            )
        else:
            action = request.query_params.get("action", "").lower()
            if action in ("import_status",):
                queue = django_rq.get_queue(settings.CVAT_QUEUES.IMPORT_DATA.value)
                rq_id = request.query_params.get('rq_id')
                if not rq_id:
                    return Response('The rq_id param should be specified in the query parameters', status=status.HTTP_400_BAD_REQUEST)

                # check that the user has access to the current rq_job
                # We should not return any status of job including "404 not found" for user that has no access for this rq_job

                if self.IMPORT_RQ_ID_TEMPLATE.format(pk, request.user) != rq_id:
                    return Response(status=status.HTTP_403_FORBIDDEN)

                rq_job = queue.fetch_job(rq_id)
                if rq_job is None:
                    return Response(status=status.HTTP_404_NOT_FOUND)
                elif rq_job.is_finished:
<<<<<<< HEAD
                    if rq_job.dependency:
                        rq_job.dependency.delete()
                    # rq_job.delete()
                    print(rq_job)
                    print(rq_job.meta.get("user", {}).get("id"))
=======
                    rq_job.delete()
>>>>>>> aab15762
                    return Response(status=status.HTTP_201_CREATED)
                elif rq_job.is_failed:
                    exc_info = process_failed_job(rq_job)

                    return Response(
                        data=str(exc_info),
                        status=status.HTTP_500_INTERNAL_SERVER_ERROR
                    )
                else:
                    return Response(
                        data=self._get_rq_response(
                            settings.CVAT_QUEUES.IMPORT_DATA.value,
                            rq_id,
                        ),
                        status=status.HTTP_202_ACCEPTED
                    )
            else:
                return self.export_annotations(
                    request=request,
                    db_obj=self._object,
                    export_func=_export_annotations,
                    callback=dm.views.export_project_as_dataset
                )

    @tus_chunk_action(detail=True, suffix_base="dataset")
    def append_dataset_chunk(self, request, pk, file_id):
        self._object = self.get_object()
        return self.append_tus_chunk(request, file_id)

    def get_upload_dir(self):
        if 'dataset' in self.action:
            return self._object.get_tmp_dirname()
        elif 'backup' in self.action:
            return backup.get_backup_dirname()
        return ""

    def upload_finished(self, request):
        if self.action == 'dataset':
            format_name = request.query_params.get("format", "")
            filename = request.query_params.get("filename", "")
            conv_mask_to_poly = to_bool(request.query_params.get('conv_mask_to_poly', True))
            tmp_dir = self._object.get_tmp_dirname()
            uploaded_file = None
            if os.path.isfile(os.path.join(tmp_dir, filename)):
                uploaded_file = os.path.join(tmp_dir, filename)
            return _import_project_dataset(
                request=request,
                filename=uploaded_file,
                rq_id_template=self.IMPORT_RQ_ID_TEMPLATE,
                rq_func=dm.project.import_dataset_as_project,
                db_obj=self._object,
                format_name=format_name,
                conv_mask_to_poly=conv_mask_to_poly
            )
        elif self.action == 'import_backup':
            filename = request.query_params.get("filename", "")
            if filename:
                tmp_dir = backup.get_backup_dirname()
                backup_file = os.path.join(tmp_dir, filename)
                if os.path.isfile(backup_file):
                    return backup.import_project(
                        request,
                        settings.CVAT_QUEUES.IMPORT_DATA.value,
                        filename=backup_file,
                    )
                return Response(data='No such file were uploaded',
                        status=status.HTTP_400_BAD_REQUEST)
            return backup.import_project(request, settings.CVAT_QUEUES.IMPORT_DATA.value)
        return Response(data='Unknown upload was finished',
                        status=status.HTTP_400_BAD_REQUEST)

    @extend_schema(summary='Method allows to download project annotations',
        parameters=[
            OpenApiParameter('format', description='Desired output format name\n'
                'You can get the list of supported formats at:\n/server/annotation/formats',
                location=OpenApiParameter.QUERY, type=OpenApiTypes.STR, required=True),
            OpenApiParameter('filename', description='Desired output file name',
                location=OpenApiParameter.QUERY, type=OpenApiTypes.STR, required=False),
            OpenApiParameter('action', description='Used to start downloading process locally after annotation file has been created',
                location=OpenApiParameter.QUERY, type=OpenApiTypes.STR, required=False, enum=['download']),
            OpenApiParameter('location', description='Where need to save downloaded dataset',
                location=OpenApiParameter.QUERY, type=OpenApiTypes.STR, required=False,
                enum=Location.list()),
            OpenApiParameter('cloud_storage_id', description='Storage id',
                location=OpenApiParameter.QUERY, type=OpenApiTypes.INT, required=False),
            OpenApiParameter('use_default_location', description='Use the location that was configured in project to export annotation',
                location=OpenApiParameter.QUERY, type=OpenApiTypes.BOOL, required=False,
                default=True),
        ],
        responses={
            '200': OpenApiResponse(PolymorphicProxySerializer(
                component_name='AnnotationsRead',
                serializers=[LabeledDataSerializer, OpenApiTypes.BINARY],
                resource_type_field_name=None
            ), description='Download of file started'),
            '201': OpenApiResponse(description='Annotations file is ready to download'),
            '202': OpenApiResponse(description='Dump of annotations has been started'),
            '401': OpenApiResponse(description='Format is not specified'),
            '405': OpenApiResponse(description='Format is not available'),
        })
    @action(detail=True, methods=['GET'],
        serializer_class=LabeledDataSerializer)
    def annotations(self, request, pk):
        self._object = self.get_object() # force call of check_object_permissions()
        return self.export_annotations(
            request=request,
            db_obj=self._object,
            export_func=_export_annotations,
            callback=dm.views.export_project_annotations,
            get_data=dm.task.get_job_data,
        )

    @extend_schema(summary='Methods creates a backup copy of a project',
        parameters=[
            OpenApiParameter('action', location=OpenApiParameter.QUERY,
                description='Used to start downloading process after backup file had been created',
                type=OpenApiTypes.STR, required=False, enum=['download']),
            OpenApiParameter('filename', description='Backup file name',
                location=OpenApiParameter.QUERY, type=OpenApiTypes.STR, required=False),
            OpenApiParameter('location', description='Where need to save downloaded backup',
                location=OpenApiParameter.QUERY, type=OpenApiTypes.STR, required=False,
                enum=Location.list()),
            OpenApiParameter('cloud_storage_id', description='Storage id',
                location=OpenApiParameter.QUERY, type=OpenApiTypes.INT, required=False),
            OpenApiParameter('use_default_location', description='Use the location that was configured in project to export backup',
                location=OpenApiParameter.QUERY, type=OpenApiTypes.BOOL, required=False,
                default=True),
        ],
        responses={
            '200': OpenApiResponse(description='Download of file started'),
            '201': OpenApiResponse(description='Output backup file is ready for downloading'),
            '202': OpenApiResponse(description='Creating a backup file has been started'),
        })
    @action(methods=['GET'], detail=True, url_path='backup')
    def export_backup(self, request, pk=None):
        return self.serialize(request, backup.export)

    @extend_schema(methods=['POST'], summary='Methods create a project from a backup',
        description=textwrap.dedent("""
            The backup import process is as follows:

            The first request POST /api/projects/backup will initiate file upload and will create
            the rq job on the server in which the process of a project creating from an uploaded backup
            will be carried out.

            After initiating the backup upload, you will receive an rq_id parameter.
            Make sure to include this parameter as a query parameter in your subsequent requests
            to track the status of the project creation.
            Once the project has been successfully created, the server will return the id of the newly created project.
        """),
        parameters=[
            *ORGANIZATION_OPEN_API_PARAMETERS,
            OpenApiParameter('location', description='Where to import the backup file from',
                location=OpenApiParameter.QUERY, type=OpenApiTypes.STR, required=False,
                enum=Location.list(), default=Location.LOCAL),
            OpenApiParameter('cloud_storage_id', description='Storage id',
                location=OpenApiParameter.QUERY, type=OpenApiTypes.INT, required=False),
            OpenApiParameter('filename', description='Backup file name',
                location=OpenApiParameter.QUERY, type=OpenApiTypes.STR, required=False),
            OpenApiParameter('rq_id', description='rq id',
                location=OpenApiParameter.QUERY, type=OpenApiTypes.STR, required=False),
        ],
        request=PolymorphicProxySerializer('BackupWrite',
            # TODO: refactor to use required=False when possible
            serializers=[ProjectFileSerializer, OpenApiTypes.NONE],
            resource_type_field_name=None
        ),
        # TODO: for some reason the code generated by the openapi generator from schema with different serializers
        # contains only one serializer, need to fix that.
        # https://github.com/OpenAPITools/openapi-generator/issues/6126
        responses={
            # 201: OpenApiResponse(inline_serializer("ImportedProjectIdSerializer", fields={"id": serializers.IntegerField(required=True)})
            '201': OpenApiResponse(description='The project has been imported'),
            '202': OpenApiResponse(RqIdSerializer, description='Importing a backup file has been started'),
        })
    @action(detail=False, methods=['OPTIONS', 'POST'], url_path=r'backup/?$',
        serializer_class=None,
        parser_classes=_UPLOAD_PARSER_CLASSES)
    def import_backup(self, request, pk=None):
        return self.deserialize(request, backup.import_project)

    @tus_chunk_action(detail=False, suffix_base="backup")
    def append_backup_chunk(self, request, file_id):
        return self.append_tus_chunk(request, file_id)

    @extend_schema(summary='Method returns a preview image for the project',
        responses={
            '200': OpenApiResponse(description='Project image preview'),
            '404': OpenApiResponse(description='Project image preview not found'),

        })
    @action(detail=True, methods=['GET'], url_path='preview')
    def preview(self, request, pk):
        self._object = self.get_object() # call check_object_permissions as well

        first_task = self._object.tasks.order_by('-id').first()
        if not first_task:
            return HttpResponseNotFound('Project image preview not found')

        data_getter = DataChunkGetter(
            data_type='preview',
            data_quality='compressed',
            data_num=first_task.data.start_frame,
            task_dim=first_task.dimension
        )

        return data_getter(request, first_task.data.start_frame,
           first_task.data.stop_frame, first_task.data)

    @staticmethod
    def _get_rq_response(queue, job_id):
        queue = django_rq.get_queue(queue)
        job = queue.fetch_job(job_id)
        response = {}
        if job is None or job.is_finished:
            response = { "state": "Finished" }
        elif job.is_queued or job.is_deferred:
            response = { "state": "Queued" }
        elif job.is_failed:
            response = { "state": "Failed", "message": job.exc_info }
        else:
            response = { "state": "Started" }
            response['message'] = job.meta.get('status', '')
            response['progress'] = job.meta.get('progress', 0.)

        return response

class DataChunkGetter:
    def __init__(self, data_type, data_num, data_quality, task_dim):
        possible_data_type_values = ('chunk', 'frame', 'preview', 'context_image')
        possible_quality_values = ('compressed', 'original')

        if not data_type or data_type not in possible_data_type_values:
            raise ValidationError('Data type not specified or has wrong value')
        elif data_type == 'chunk' or data_type == 'frame' or data_type == 'preview':
            if data_num is None:
                raise ValidationError('Number is not specified')
            elif data_quality not in possible_quality_values:
                raise ValidationError('Wrong quality value')

        self.type = data_type
        self.number = int(data_num) if data_num is not None else None
        self.quality = FrameProvider.Quality.COMPRESSED \
            if data_quality == 'compressed' else FrameProvider.Quality.ORIGINAL

        self.dimension = task_dim

    def _check_frame_range(self, frame: int):
        frame_range = range(self._start, self._stop + 1, self._db_data.get_frame_step())
        if frame not in frame_range:
            raise ValidationError(
                f'The frame number should be in the [{self._start}, {self._stop}] range'
            )

    def __call__(self, request, start: int, stop: int, db_data: Optional[Data]):
        if not db_data:
            raise NotFound(detail='Cannot find requested data')

        self._start = start
        self._stop = stop
        self._db_data = db_data

        frame_provider = FrameProvider(db_data, self.dimension)

        try:
            if self.type == 'chunk':
                start_chunk = frame_provider.get_chunk_number(start)
                stop_chunk = frame_provider.get_chunk_number(stop)
                # pylint: disable=superfluous-parens
                if not (start_chunk <= self.number <= stop_chunk):
                    raise ValidationError('The chunk number should be in  the ' +
                        f'[{start_chunk}, {stop_chunk}] range')

                # TODO: av.FFmpegError processing
                if settings.USE_CACHE and db_data.storage_method == StorageMethodChoice.CACHE:
                    buff, mime_type = frame_provider.get_chunk(self.number, self.quality)
                    return HttpResponse(buff.getvalue(), content_type=mime_type)

                # Follow symbol links if the chunk is a link on a real image otherwise
                # mimetype detection inside sendfile will work incorrectly.
                path = os.path.realpath(frame_provider.get_chunk(self.number, self.quality))
                return sendfile(request, path)
            elif self.type == 'frame' or self.type == 'preview':
                self._check_frame_range(self.number)

                if self.type == 'preview':
                    cache = MediaCache(self.dimension)
                    buf, mime = cache.get_local_preview_with_mime(self.number, db_data)
                else:
                    buf, mime = frame_provider.get_frame(self.number, self.quality)

                return HttpResponse(buf.getvalue(), content_type=mime)

            elif self.type == 'context_image':
                self._check_frame_range(self.number)

                cache = MediaCache(self.dimension)
                buff, mime = cache.get_frame_context_images(db_data, self.number)
                if not buff:
                    return HttpResponseNotFound()
                return HttpResponse(buff, content_type=mime)
            else:
                return Response(data='unknown data type {}.'.format(self.type),
                    status=status.HTTP_400_BAD_REQUEST)
        except (ValidationError, PermissionDenied, NotFound) as ex:
            msg = str(ex) if not isinstance(ex, ValidationError) else \
                '\n'.join([str(d) for d in ex.detail])
            return Response(data=msg, status=ex.status_code)


class JobDataGetter(DataChunkGetter):
    def __init__(self, job: Job, data_type, data_num, data_quality):
        super().__init__(data_type, data_num, data_quality, task_dim=job.segment.task.dimension)
        self.job = job

    def _check_frame_range(self, frame: int):
        frame_range = self.job.segment.frame_set
        if frame not in frame_range:
            raise ValidationError("The frame number doesn't belong to the job")

    def __call__(self, request, start, stop, db_data):
        if self.type == 'chunk' and self.job.segment.type == SegmentType.SPECIFIC_FRAMES:
            frame_provider = FrameProvider(db_data, self.dimension)

            start_chunk = frame_provider.get_chunk_number(start)
            stop_chunk = frame_provider.get_chunk_number(stop)
            # pylint: disable=superfluous-parens
            if not (start_chunk <= self.number <= stop_chunk):
                raise ValidationError('The chunk number should be in the ' +
                    f'[{start_chunk}, {stop_chunk}] range')

            cache = MediaCache()

            if settings.USE_CACHE and db_data.storage_method == StorageMethodChoice.CACHE:
                buf, mime = cache.get_selective_job_chunk_data_with_mime(
                    chunk_number=self.number, quality=self.quality, job=self.job
                )
            else:
                buf, mime = cache.prepare_selective_job_chunk(
                    chunk_number=self.number, quality=self.quality, db_job=self.job
                )

            return HttpResponse(buf.getvalue(), content_type=mime)

        else:
            return super().__call__(request, start, stop, db_data)


@extend_schema(tags=['tasks'])
@extend_schema_view(
    list=extend_schema(
        summary='Returns a paginated list of tasks',
        responses={
            '200': TaskReadSerializer(many=True),
        }),
    create=extend_schema(
        summary='Method creates a new task in a database without any attached images and videos',
        request=TaskWriteSerializer,
        parameters=ORGANIZATION_OPEN_API_PARAMETERS,
        responses={
            '201': TaskReadSerializer, # check TaskWriteSerializer.to_representation
        }),
    retrieve=extend_schema(
        summary='Method returns details of a specific task',
        responses={
            '200': TaskReadSerializer
        }),
    destroy=extend_schema(
        summary='Method deletes a specific task, all attached jobs, annotations, and data',
        responses={
            '204': OpenApiResponse(description='The task has been deleted'),
        }),
    partial_update=extend_schema(
        summary='Methods does a partial update of chosen fields in a task',
        request=TaskWriteSerializer(partial=True),
        responses={
            '200': TaskReadSerializer, # check TaskWriteSerializer.to_representation
        })
)

class TaskViewSet(viewsets.GenericViewSet, mixins.ListModelMixin,
    mixins.RetrieveModelMixin, mixins.CreateModelMixin, mixins.DestroyModelMixin,
    PartialUpdateModelMixin, UploadMixin, AnnotationMixin, SerializeMixin
):
    queryset = Task.objects.select_related(
        'data', 'assignee', 'owner',
        'target_storage', 'source_storage', 'annotation_guide',
    ).prefetch_related(
        'segment_set__job_set',
        'segment_set__job_set__assignee',
    ).with_job_summary().all()

    lookup_fields = {
        'project_name': 'project__name',
        'owner': 'owner__username',
        'assignee': 'assignee__username',
        'tracker_link': 'bug_tracker',
    }
    search_fields = (
        'project_name', 'name', 'owner', 'status', 'assignee',
        'subset', 'mode', 'dimension', 'tracker_link'
    )
    filter_fields = list(search_fields) + ['id', 'project_id', 'updated_date']
    filter_description = dedent("""

        There are few examples for complex filtering tasks:\n
            - Get all tasks from 1,2,3 projects - { "and" : [{ "in" : [{ "var" : "project_id" }, [1, 2, 3]]}]}\n
            - Get all completed tasks from 1 project - { "and": [{ "==": [{ "var" : "status" }, "completed"]}, { "==" : [{ "var" : "project_id"}, 1]}]}\n
    """)
    simple_filters = list(search_fields) + ['project_id']
    ordering_fields = list(filter_fields)
    ordering = "-id"
    iam_organization_field = 'organization'
    IMPORT_RQ_ID_TEMPLATE = get_import_rq_id('task', {}, 'annotations', {})

    def get_serializer_class(self):
        if self.request.method in SAFE_METHODS:
            return TaskReadSerializer
        else:
            return TaskWriteSerializer

    def get_queryset(self):
        queryset = super().get_queryset()

        if self.action == 'list':
            perm = TaskPermission.create_scope_list(self.request)
            queryset = perm.filter(queryset)

        return queryset

    @extend_schema(summary='Method recreates a task from an attached task backup file',
        description=textwrap.dedent("""
            The backup import process is as follows:

            The first request POST /api/tasks/backup will initiate file upload and will create
            the rq job on the server in which the process of a task creating from an uploaded backup
            will be carried out.

            After initiating the backup upload, you will receive an rq_id parameter.
            Make sure to include this parameter as a query parameter in your subsequent requests
            to track the status of the task creation.
            Once the task has been successfully created, the server will return the id of the newly created task.
        """),
        parameters=[
            *ORGANIZATION_OPEN_API_PARAMETERS,
            OpenApiParameter('location', description='Where to import the backup file from',
                location=OpenApiParameter.QUERY, type=OpenApiTypes.STR, required=False,
                enum=Location.list(), default=Location.LOCAL),
            OpenApiParameter('cloud_storage_id', description='Storage id',
                location=OpenApiParameter.QUERY, type=OpenApiTypes.INT, required=False),
            OpenApiParameter('filename', description='Backup file name',
                location=OpenApiParameter.QUERY, type=OpenApiTypes.STR, required=False),
            OpenApiParameter('rq_id', description='rq id',
                location=OpenApiParameter.QUERY, type=OpenApiTypes.STR, required=False),
        ],
        request=TaskFileSerializer(required=False),
        # TODO: for some reason the code generated by the openapi generator from schema with different serializers
        # contains only one serializer, need to fix that.
        # https://github.com/OpenAPITools/openapi-generator/issues/6126
        responses={
            # 201: OpenApiResponse(inline_serializer("ImportedTaskIdSerializer", fields={"id": serializers.IntegerField(required=True)})
            '201': OpenApiResponse(description='The task has been imported'),
            '202': OpenApiResponse(RqIdSerializer, description='Importing a backup file has been started'),
        })

    @action(detail=False, methods=['OPTIONS', 'POST'], url_path=r'backup/?$',
        serializer_class=None,
        parser_classes=_UPLOAD_PARSER_CLASSES)
    def import_backup(self, request, pk=None):
        return self.deserialize(request, backup.import_task)

    @tus_chunk_action(detail=False, suffix_base="backup")
    def append_backup_chunk(self, request, file_id):
        return self.append_tus_chunk(request, file_id)

    @extend_schema(summary='Method backup a specified task',
        parameters=[
            OpenApiParameter('action', location=OpenApiParameter.QUERY,
                description='Used to start downloading process after backup file had been created',
                type=OpenApiTypes.STR, required=False, enum=['download']),
            OpenApiParameter('filename', description='Backup file name',
                location=OpenApiParameter.QUERY, type=OpenApiTypes.STR, required=False),
            OpenApiParameter('location', description='Where need to save downloaded backup',
                location=OpenApiParameter.QUERY, type=OpenApiTypes.STR, required=False,
                enum=Location.list()),
            OpenApiParameter('cloud_storage_id', description='Storage id',
                location=OpenApiParameter.QUERY, type=OpenApiTypes.INT, required=False),
            OpenApiParameter('use_default_location', description='Use the location that was configured in the task to export backup',
                location=OpenApiParameter.QUERY, type=OpenApiTypes.BOOL, required=False,
                default=True),
        ],
        responses={
            '200': OpenApiResponse(description='Download of file started'),
            '201': OpenApiResponse(description='Output backup file is ready for downloading'),
            '202': OpenApiResponse(description='Creating a backup file has been started'),
            '400': OpenApiResponse(description='Backup of a task without data is not allowed'),
        })
    @action(methods=['GET'], detail=True, url_path='backup')
    def export_backup(self, request, pk=None):
        if self.get_object().data is None:
            return Response(
                data='Backup of a task without data is not allowed',
                status=status.HTTP_400_BAD_REQUEST
            )
        return self.serialize(request, backup.export)

    @transaction.atomic
    def perform_update(self, serializer):
        instance = serializer.instance

        super().perform_update(serializer)

        updated_instance = serializer.instance

        if instance.project:
            instance.project.touch()
        if updated_instance.project and updated_instance.project != instance.project:
            updated_instance.project.touch()

    @transaction.atomic
    def perform_create(self, serializer, **kwargs):
        serializer.save(
            owner=self.request.user,
            organization=self.request.iam_context['organization']
        )

        if db_project := serializer.instance.project:
            db_project.touch()
            assert serializer.instance.organization == db_project.organization

        # Required for the extra summary information added in the queryset
        serializer.instance = self.get_queryset().get(pk=serializer.instance.pk)

    def _is_data_uploading(self) -> bool:
        return 'data' in self.action

    # UploadMixin method
    def get_upload_dir(self):
        if 'annotations' in self.action:
            return self._object.get_tmp_dirname()
        elif self._is_data_uploading():
            return self._object.data.get_upload_dirname()
        elif 'backup' in self.action:
            return backup.get_backup_dirname()
        return ""

    def _prepare_upload_info_entry(self, filename: str) -> str:
        filename = osp.normpath(filename)
        upload_dir = self.get_upload_dir()
        return osp.join(upload_dir, filename)

    def _maybe_append_upload_info_entry(self, filename: str):
        task_data = cast(Data, self._object.data)

        filename = self._prepare_upload_info_entry(filename)
        task_data.client_files.get_or_create(file=filename)

    def _append_upload_info_entries(self, client_files: List[Dict[str, Any]]):
        # batch version of _maybe_append_upload_info_entry() without optional insertion
        task_data = cast(Data, self._object.data)
        task_data.client_files.bulk_create([
            ClientFile(file=self._prepare_upload_info_entry(cf['file'].name), data=task_data)
            for cf in client_files
        ])

    def _sort_uploaded_files(self, uploaded_files: List[str], ordering: List[str]) -> List[str]:
        """
        Applies file ordering for the "predefined" file sorting method of the task creation.

        Read more: https://github.com/opencv/cvat/issues/5061
        """

        expected_files = ordering

        uploaded_file_names = set(uploaded_files)
        mismatching_files = list(uploaded_file_names.symmetric_difference(expected_files))
        if mismatching_files:
            DISPLAY_ENTRIES_COUNT = 5
            mismatching_display = [
                fn + (" (extra)" if fn in uploaded_file_names else " (missing)")
                for fn in mismatching_files[:DISPLAY_ENTRIES_COUNT]
            ]
            remaining_count = len(mismatching_files) - DISPLAY_ENTRIES_COUNT
            raise ValidationError(
                "Uploaded files do not match the '{}' field contents. "
                "Please check the uploaded data and the list of uploaded files. "
                "Mismatching files: {}{}"
                .format(
                    self._UPLOAD_FILE_ORDER_FIELD,
                    ", ".join(mismatching_display),
                    f" (and {remaining_count} more). " if 0 < remaining_count else ""
                )
            )

        return list(expected_files)

    # UploadMixin method
    def init_tus_upload(self, request):
        response = super().init_tus_upload(request)

        if self._is_data_uploading() and response.status_code == status.HTTP_201_CREATED:
            self._maybe_append_upload_info_entry(response['Upload-Filename'])

        return response

    # UploadMixin method
    @transaction.atomic
    def append_files(self, request):
        client_files = self._get_request_client_files(request)
        if self._is_data_uploading() and client_files:
            self._append_upload_info_entries(client_files)

        return super().append_files(request)

    # UploadMixin method
    def upload_finished(self, request):
        @transaction.atomic
        def _handle_upload_annotations(request):
            format_name = request.query_params.get("format", "")
            filename = request.query_params.get("filename", "")
            conv_mask_to_poly = to_bool(request.query_params.get('conv_mask_to_poly', True))
            tmp_dir = self._object.get_tmp_dirname()
            if os.path.isfile(os.path.join(tmp_dir, filename)):
                annotation_file = os.path.join(tmp_dir, filename)
                return _import_annotations(
                        request=request,
                        filename=annotation_file,
                        rq_id_template=self.IMPORT_RQ_ID_TEMPLATE,
                        rq_func=dm.task.import_task_annotations,
                        db_obj=self._object,
                        format_name=format_name,
                        conv_mask_to_poly=conv_mask_to_poly,
                    )
            return Response(data='No such file were uploaded',
                    status=status.HTTP_400_BAD_REQUEST)

        def _handle_upload_data(request):
            with transaction.atomic():
                task_data = self._object.data
                serializer = DataSerializer(task_data, data=request.data)
                serializer.is_valid(raise_exception=True)

                # Append new files to the previous ones
                if uploaded_files := serializer.validated_data.get('client_files', None):
                    self.append_files(request)
                    serializer.validated_data['client_files'] = [] # avoid file info duplication

                # Refresh the db value with the updated file list and other request parameters
                db_data = serializer.save()
                self._object.data = db_data
                self._object.save()

                # Create a temporary copy of the parameters we will try to create the task with
                data = copy(serializer.data)

                for optional_field in ['job_file_mapping', 'server_files_exclude']:
                    if optional_field in serializer.validated_data:
                        data[optional_field] = serializer.validated_data[optional_field]

                if (
                    data['sorting_method'] == models.SortingMethod.PREDEFINED
                    and (uploaded_files := data['client_files'])
                    and (
                        uploaded_file_order := serializer.validated_data[self._UPLOAD_FILE_ORDER_FIELD]
                    )
                ):
                    # In the case of predefined sorting and custom file ordering,
                    # the requested order must be applied
                    data['client_files'] = self._sort_uploaded_files(
                        uploaded_files, uploaded_file_order
                    )

                data['use_zip_chunks'] = serializer.validated_data['use_zip_chunks']
                data['use_cache'] = serializer.validated_data['use_cache']
                data['copy_data'] = serializer.validated_data['copy_data']

                if data['use_cache']:
                    self._object.data.storage_method = StorageMethodChoice.CACHE
                    self._object.data.save(update_fields=['storage_method'])
                if data['server_files'] and not data.get('copy_data'):
                    self._object.data.storage = StorageChoice.SHARE
                    self._object.data.save(update_fields=['storage'])
                if db_data.cloud_storage:
                    self._object.data.storage = StorageChoice.CLOUD_STORAGE
                    self._object.data.save(update_fields=['storage'])
                if 'stop_frame' not in serializer.validated_data:
                    # if the value of stop_frame is 0, then inside the function we cannot know
                    # the value specified by the user or it's default value from the database
                    data['stop_frame'] = None

            # Need to process task data when the transaction is committed
            task.create(self._object, data, request)

            return Response(serializer.data, status=status.HTTP_202_ACCEPTED)

        @transaction.atomic
        def _handle_upload_backup(request):
            filename = request.query_params.get("filename", "")
            if filename:
                tmp_dir = backup.get_backup_dirname()
                backup_file = os.path.join(tmp_dir, filename)
                if os.path.isfile(backup_file):
                    return backup.import_task(
                        request,
                        settings.CVAT_QUEUES.IMPORT_DATA.value,
                        filename=backup_file,
                    )
                return Response(data='No such file were uploaded',
                        status=status.HTTP_400_BAD_REQUEST)
            return backup.import_task(request, settings.CVAT_QUEUES.IMPORT_DATA.value)

        if self.action == 'annotations':
            return _handle_upload_annotations(request)
        elif self.action == 'data':
            return _handle_upload_data(request)
        elif self.action == 'import_backup':
            return _handle_upload_backup(request)

        return Response(data='Unknown upload was finished',
                        status=status.HTTP_400_BAD_REQUEST)

    _UPLOAD_FILE_ORDER_FIELD = 'upload_file_order'
    assert _UPLOAD_FILE_ORDER_FIELD in DataSerializer().fields

    @extend_schema(methods=['POST'],
        summary="Method permanently attaches data (images, video, etc.) to a task",
        description=textwrap.dedent("""\
            Allows to upload data to a task.
            Supports the TUS open file uploading protocol (https://tus.io/).

            Supports the following protocols:

            1. A single Data request

            and

            2.1. An Upload-Start request
            2.2.a. Regular TUS protocol requests (Upload-Length + Chunks)
            2.2.b. Upload-Multiple requests
            2.3. An Upload-Finish request

            Requests:
            - Data - POST, no extra headers or 'Upload-Start' + 'Upload-Finish' headers.
              Contains data in the body.
            - Upload-Start - POST, has an 'Upload-Start' header. No body is expected.
            - Upload-Length - POST, has an 'Upload-Length' header (see the TUS specification)
            - Chunk - HEAD/PATCH (see the TUS specification). Sent to /data/<file id> endpoints.
            - Upload-Finish - POST, has an 'Upload-Finish' header. Can contain data in the body.
            - Upload-Multiple - POST, has an 'Upload-Multiple' header. Contains data in the body.

            The 'Upload-Finish' request allows to specify the uploaded files should be ordered.
            This may be needed if the files can be sent unordered. To state that the input files
            are sent ordered, pass an empty list of files in the '{upload_file_order_field}' field.
            If the files are sent unordered, the ordered file list is expected
            in the '{upload_file_order_field}' field. It must be a list of string file paths,
            relative to the dataset root.

            Example:
            files = [
                "cats/cat_1.jpg",
                "dogs/dog2.jpg",
                "image_3.png",
                ...
            ]

            Independently of the file declaration field used
            ('client_files', 'server_files', etc.), when the 'predefined'
            sorting method is selected, the uploaded files will be ordered according
            to the '.jsonl' manifest file, if it is found in the list of files.
            For archives (e.g. '.zip'), a manifest file ('*.jsonl') is required when using
            the 'predefined' file ordering. Such file must be provided next to the archive
            in the list of files. Read more about manifest files here:
            https://opencv.github.io/cvat/docs/manual/advanced/dataset_manifest/

            After all data is sent, the operation status can be retrieved via
            the /status endpoint.
        """.format_map(
            {'upload_file_order_field': _UPLOAD_FILE_ORDER_FIELD}
        )),
        # TODO: add a tutorial on this endpoint in the REST API docs
        request=DataSerializer(required=False),
        parameters=[
            OpenApiParameter('Upload-Start', location=OpenApiParameter.HEADER, type=OpenApiTypes.BOOL,
                description='Initializes data upload. Optionally, can include upload metadata in the request body.'),
            OpenApiParameter('Upload-Multiple', location=OpenApiParameter.HEADER, type=OpenApiTypes.BOOL,
                description='Indicates that data with this request are single or multiple files that should be attached to a task'),
            OpenApiParameter('Upload-Finish', location=OpenApiParameter.HEADER, type=OpenApiTypes.BOOL,
                description='Finishes data upload. Can be combined with Upload-Start header to create task data with one request'),
        ],
        responses={
            '202': OpenApiResponse(description=''),
        })
    @extend_schema(methods=['GET'],
        summary='Method returns data for a specific task',
        parameters=[
            OpenApiParameter('type', location=OpenApiParameter.QUERY, required=False,
                type=OpenApiTypes.STR, enum=['chunk', 'frame', 'context_image'],
                description='Specifies the type of the requested data'),
            OpenApiParameter('quality', location=OpenApiParameter.QUERY, required=False,
                type=OpenApiTypes.STR, enum=['compressed', 'original'],
                description="Specifies the quality level of the requested data"),
            OpenApiParameter('number', location=OpenApiParameter.QUERY, required=False, type=OpenApiTypes.INT,
                description="A unique number value identifying chunk or frame"),
        ],
        responses={
            '200': OpenApiResponse(description='Data of a specific type'),
        })
    @action(detail=True, methods=['OPTIONS', 'POST', 'GET'], url_path=r'data/?$',
        parser_classes=_UPLOAD_PARSER_CLASSES)
    def data(self, request, pk):
        self._object = self.get_object() # call check_object_permissions as well
        if request.method == 'POST' or request.method == 'OPTIONS':
            with transaction.atomic():
                # Need to make sure that only one Data object can be attached to the task,
                # otherwise this can lead to many problems such as Data objects without a task,
                # multiple RQ data processing jobs at least.
                # It is not possible to use select_for_update with GROUP BY statement and
                # other aggregations that are defined by the viewset queryset,
                # we just need to lock 1 row with the target Task entity.
                locked_instance = Task.objects.select_for_update().get(pk=pk)
                task_data = locked_instance.data
                if not task_data:
                    task_data = Data.objects.create()
                    task_data.make_dirs()
                    locked_instance.data = task_data
                    self._object.data = task_data
                    locked_instance.save()
                elif task_data.size != 0:
                    return Response(data='Adding more data is not supported',
                        status=status.HTTP_400_BAD_REQUEST)
                return self.upload_data(request)
        else:
            data_type = request.query_params.get('type', None)
            data_num = request.query_params.get('number', None)
            data_quality = request.query_params.get('quality', 'compressed')

            data_getter = DataChunkGetter(data_type, data_num, data_quality,
                self._object.dimension)

            return data_getter(request, self._object.data.start_frame,
                self._object.data.stop_frame, self._object.data)

    @tus_chunk_action(detail=True, suffix_base="data")
    def append_data_chunk(self, request, pk, file_id):
        self._object = self.get_object()
        return self.append_tus_chunk(request, file_id)

    @extend_schema(methods=['GET'], summary='Method allows to download task annotations',
        parameters=[
            OpenApiParameter('format', location=OpenApiParameter.QUERY, type=OpenApiTypes.STR, required=False,
                description="Desired output format name\nYou can get the list of supported formats at:\n/server/annotation/formats"),
            OpenApiParameter('filename', description='Desired output file name',
                location=OpenApiParameter.QUERY, type=OpenApiTypes.STR, required=False),
            OpenApiParameter('action', location=OpenApiParameter.QUERY,
                description='Used to start downloading process locally after annotation file has been created',
                type=OpenApiTypes.STR, required=False, enum=['download']),
            OpenApiParameter('location', description='Where need to save downloaded dataset',
                location=OpenApiParameter.QUERY, type=OpenApiTypes.STR, required=False,
                enum=Location.list()),
            OpenApiParameter('cloud_storage_id', description='Storage id',
                location=OpenApiParameter.QUERY, type=OpenApiTypes.INT, required=False),
            OpenApiParameter('use_default_location', description='Use the location that was configured in the task to export annotation',
                location=OpenApiParameter.QUERY, type=OpenApiTypes.BOOL, required=False,
                default=True),
        ],
        responses={
            '200': OpenApiResponse(PolymorphicProxySerializer(
                component_name='AnnotationsRead',
                serializers=[LabeledDataSerializer, OpenApiTypes.BINARY],
                resource_type_field_name=None
            ), description='Download of file started'),
            '201': OpenApiResponse(description='Annotations file is ready to download'),
            '202': OpenApiResponse(description='Dump of annotations has been started'),
            '400': OpenApiResponse(description='Exporting without data is not allowed'),
            '405': OpenApiResponse(description='Format is not available'),
        })
    @extend_schema(methods=['PUT'], summary='Method allows to upload task annotations or edit existing annotations',
        description=textwrap.dedent("""
            To check the status of the process of uploading a task annotations from a file:

            After initiating the annotations upload, you will receive an rq_id parameter.
            Make sure to include this parameter as a query parameter in your subsequent
            PUT /api/tasks/id/annotations requests to track the status of the annotations upload.
        """),
        parameters=[
            OpenApiParameter('format', location=OpenApiParameter.QUERY, type=OpenApiTypes.STR, required=False,
                description='Input format name\nYou can get the list of supported formats at:\n/server/annotation/formats'),
            OpenApiParameter('rq_id', location=OpenApiParameter.QUERY, type=OpenApiTypes.STR, required=False,
                description='rq id'),
        ],
        request=PolymorphicProxySerializer('TaskAnnotationsUpdate',
            # TODO: refactor to use required=False when possible
            serializers=[LabeledDataSerializer, AnnotationFileSerializer, OpenApiTypes.NONE],
            resource_type_field_name=None
        ),
        responses={
            '201': OpenApiResponse(description='Uploading has finished'),
            '202': OpenApiResponse(description='Uploading has been started'),
            '405': OpenApiResponse(description='Format is not available'),
        })
    @extend_schema(methods=['POST'],
        summary="Method allows to initialize the  process of upload task annotations from a local or a cloud storage file",
        description=textwrap.dedent("""
            The request POST /api/tasks/id/annotations will initiate file upload and will create
            the rq job on the server in which the process of annotations uploading from file
            will be carried out. Please, use the PUT /api/tasks/id/annotations endpoint for checking status of the process.
        """),
        parameters=[
            OpenApiParameter('format', location=OpenApiParameter.QUERY, type=OpenApiTypes.STR, required=False,
                description='Input format name\nYou can get the list of supported formats at:\n/server/annotation/formats'),
            OpenApiParameter('location', description='where to import the annotation from',
                location=OpenApiParameter.QUERY, type=OpenApiTypes.STR, required=False,
                enum=Location.list()),
            OpenApiParameter('cloud_storage_id', description='Storage id',
                location=OpenApiParameter.QUERY, type=OpenApiTypes.INT, required=False),
            OpenApiParameter('use_default_location', description='Use the location that was configured in task to import annotations',
                location=OpenApiParameter.QUERY, type=OpenApiTypes.BOOL, required=False,
                default=True),
            OpenApiParameter('filename', description='Annotation file name',
                location=OpenApiParameter.QUERY, type=OpenApiTypes.STR, required=False),
        ],
        request=PolymorphicProxySerializer('TaskAnnotationsWrite',
            # TODO: refactor to use required=False when possible
            serializers=[AnnotationFileSerializer, OpenApiTypes.NONE],
            resource_type_field_name=None
        ),
        responses={
            '201': OpenApiResponse(description='Uploading has finished'),
            '202': OpenApiResponse(RqIdSerializer, description='Uploading has been started'),
            '405': OpenApiResponse(description='Format is not available'),
        })
    @extend_schema(methods=['PATCH'], summary='Method performs a partial update of annotations in a specific task',
        parameters=[
            OpenApiParameter('action', location=OpenApiParameter.QUERY, required=True,
                type=OpenApiTypes.STR, enum=['create', 'update', 'delete']),
        ],
        request=LabeledDataSerializer,
        responses={
            '200': LabeledDataSerializer,
        })
    @extend_schema(methods=['DELETE'], summary='Method deletes all annotations for a specific task',
        responses={
            '204': OpenApiResponse(description='The annotation has been deleted'),
        })
    @action(detail=True, methods=['GET', 'DELETE', 'PUT', 'PATCH', 'POST', 'OPTIONS'], url_path=r'annotations/?$',
        serializer_class=None, parser_classes=_UPLOAD_PARSER_CLASSES)
    def annotations(self, request, pk):
        self._object = self.get_object() # force call of check_object_permissions()
        if request.method == 'GET':
            if self._object.data:
                return self.export_annotations(
                    request=request,
                    db_obj=self._object,
                    export_func=_export_annotations,
                    callback=dm.views.export_task_annotations,
                    get_data=dm.task.get_task_data,
                )
            else:
                return Response(data="Exporting annotations from a task without data is not allowed",
                    status=status.HTTP_400_BAD_REQUEST)
        elif request.method == 'POST' or request.method == 'OPTIONS':
            # NOTE: initialization process of annotations import
            format_name = request.query_params.get('format', '')
            return self.import_annotations(
                request=request,
                db_obj=self._object,
                import_func=_import_annotations,
                rq_func=dm.task.import_task_annotations,
                rq_id_template=self.IMPORT_RQ_ID_TEMPLATE
            )
        elif request.method == 'PUT':
            format_name = request.query_params.get('format', '')
            if format_name:
                # NOTE: continue process of import annotations
                use_settings = to_bool(request.query_params.get('use_default_location', True))
                conv_mask_to_poly = to_bool(request.query_params.get('conv_mask_to_poly', True))
                obj = self._object if use_settings else request.query_params
                location_conf = get_location_configuration(
                    obj=obj, use_settings=use_settings, field_name=StorageType.SOURCE
                )
                return _import_annotations(
                    request=request,
                    rq_id_template=self.IMPORT_RQ_ID_TEMPLATE,
                    rq_func=dm.task.import_task_annotations,
                    db_obj=self._object,
                    format_name=format_name,
                    location_conf=location_conf,
                    conv_mask_to_poly=conv_mask_to_poly
                )
            else:
                serializer = LabeledDataSerializer(data=request.data)
                if serializer.is_valid(raise_exception=True):
                    data = dm.task.put_task_data(pk, serializer.data)
                    return Response(data)
        elif request.method == 'DELETE':
            dm.task.delete_task_data(pk)
            return Response(status=status.HTTP_204_NO_CONTENT)
        elif request.method == 'PATCH':
            action = self.request.query_params.get("action", None)
            if action not in dm.task.PatchAction.values():
                raise serializers.ValidationError(
                    "Please specify a correct 'action' for the request")
            serializer = LabeledDataSerializer(data=request.data)
            if serializer.is_valid(raise_exception=True):
                try:
                    data = dm.task.patch_task_data(pk, serializer.data, action)
                except (AttributeError, IntegrityError) as e:
                    return Response(data=str(e), status=status.HTTP_400_BAD_REQUEST)
                return Response(data)

    @tus_chunk_action(detail=True, suffix_base="annotations")
    def append_annotations_chunk(self, request, pk, file_id):
        self._object = self.get_object()
        return self.append_tus_chunk(request, file_id)

    @extend_schema(
        summary='When task is being created the method returns information about a status of the creation process',
        responses={
            '200': RqStatusSerializer,
        })
    @action(detail=True, methods=['GET'], serializer_class=RqStatusSerializer)
    def status(self, request, pk):
        self.get_object() # force call of check_object_permissions()
        response = self._get_rq_response(
            queue=settings.CVAT_QUEUES.IMPORT_DATA.value,
            job_id=f"create:task.id{pk}"
        )
        serializer = RqStatusSerializer(data=response)

        serializer.is_valid(raise_exception=True)
        return Response(serializer.data)

    @staticmethod
    def _get_rq_response(queue, job_id):
        queue = django_rq.get_queue(queue)
        job = queue.fetch_job(job_id)
        response = {}
        if job is None or job.is_finished:
            response = { "state": "Finished" }
        elif job.is_queued or job.is_deferred:
            response = { "state": "Queued" }
        elif job.is_failed:
            # FIXME: It seems that in some cases exc_info can be None.
            # It's not really clear how it is possible, but it can
            # lead to an error in serializing the response
            # https://github.com/opencv/cvat/issues/5215
            response = { "state": "Failed", "message": parse_exception_message(job.exc_info or "Unknown error") }
        else:
            response = { "state": "Started" }
            if job.meta.get('status'):
                response['message'] = job.meta['status']
            response['progress'] = job.meta.get('task_progress', 0.)

        return response

    @extend_schema(summary='Method provides a meta information about media files which are related with the task',
        responses={
            '200': DataMetaReadSerializer,
        })
    @extend_schema(methods=['PATCH'], summary='Method performs an update of data meta fields (deleted frames)',
        request=DataMetaWriteSerializer,
        responses={
            '200': DataMetaReadSerializer,
        })
    @action(detail=True, methods=['GET', 'PATCH'], serializer_class=DataMetaReadSerializer,
        url_path='data/meta')
    def metadata(self, request, pk):
        self.get_object() #force to call check_object_permissions
        db_task = models.Task.objects.prefetch_related(
            Prefetch('data', queryset=models.Data.objects.select_related('video').prefetch_related(
                Prefetch('images', queryset=models.Image.objects.prefetch_related('related_files').order_by('frame'))
            ))
        ).get(pk=pk)

        if request.method == 'PATCH':
            serializer = DataMetaWriteSerializer(instance=db_task.data, data=request.data)
            if serializer.is_valid(raise_exception=True):
                db_task.data = serializer.save()

        if hasattr(db_task.data, 'video'):
            media = [db_task.data.video]
        else:
            media = list(db_task.data.images.all())

        frame_meta = [{
            'width': item.width,
            'height': item.height,
            'name': item.path,
            'related_files': item.related_files.count() if hasattr(item, 'related_files') else 0
        } for item in media]

        db_data = db_task.data
        db_data.frames = frame_meta

        serializer = DataMetaReadSerializer(db_data)
        return Response(serializer.data)

    @extend_schema(summary='Export task as a dataset in a specific format',
        parameters=[
            OpenApiParameter('format', location=OpenApiParameter.QUERY,
                description='Desired output format name\nYou can get the list of supported formats at:\n/server/annotation/formats',
                type=OpenApiTypes.STR, required=True),
            OpenApiParameter('filename', description='Desired output file name',
                location=OpenApiParameter.QUERY, type=OpenApiTypes.STR, required=False),
            OpenApiParameter('action', location=OpenApiParameter.QUERY,
                description='Used to start downloading process locally after annotation file has been created',
                type=OpenApiTypes.STR, required=False, enum=['download']),
            OpenApiParameter('use_default_location', description='Use the location that was configured in task to export annotations',
                location=OpenApiParameter.QUERY, type=OpenApiTypes.BOOL, required=False,
                default=True),
            OpenApiParameter('location', description='Where need to save downloaded dataset',
                location=OpenApiParameter.QUERY, type=OpenApiTypes.STR, required=False,
                enum=Location.list()),
            OpenApiParameter('cloud_storage_id', description='Storage id',
                location=OpenApiParameter.QUERY, type=OpenApiTypes.INT, required=False),
        ],
        responses={
            '200': OpenApiResponse(OpenApiTypes.BINARY, description='Download of file started'),
            '201': OpenApiResponse(description='Output file is ready for downloading'),
            '202': OpenApiResponse(description='Exporting has been started'),
            '400': OpenApiResponse(description='Exporting without data is not allowed'),
            '405': OpenApiResponse(description='Format is not available'),
        })
    @action(detail=True, methods=['GET'], serializer_class=None,
        url_path='dataset')
    def dataset_export(self, request, pk):
        self._object = self.get_object() # force call of check_object_permissions()

        if self._object.data:
            return self.export_annotations(
                request=request,
                db_obj=self._object,
                export_func=_export_annotations,
                callback=dm.views.export_task_as_dataset)
        else:
            return Response(data="Exporting a dataset from a task without data is not allowed",
                status=status.HTTP_400_BAD_REQUEST)

    @extend_schema(summary='Method returns a preview image for the task',
        responses={
            '200': OpenApiResponse(description='Task image preview'),
            '404': OpenApiResponse(description='Task image preview not found'),
        })
    @action(detail=True, methods=['GET'], url_path='preview')
    def preview(self, request, pk):
        self._object = self.get_object() # call check_object_permissions as well

        if not self._object.data:
            return HttpResponseNotFound('Task image preview not found')

        data_getter = DataChunkGetter(
            data_type='preview',
            data_quality='compressed',
            data_num=self._object.data.start_frame,
            task_dim=self._object.dimension
        )

        return data_getter(request, self._object.data.start_frame,
            self._object.data.stop_frame, self._object.data)


@extend_schema(tags=['jobs'])
@extend_schema_view(
    create=extend_schema(
        summary='Method creates a new job in the task',
        request=JobWriteSerializer,
        responses={
            '201': JobReadSerializer, # check JobWriteSerializer.to_representation
        }),
    retrieve=extend_schema(
        summary='Method returns details of a job',
        responses={
            '200': JobReadSerializer,
        }),
    list=extend_schema(
        summary='Method returns a paginated list of jobs',
        responses={
            '200': JobReadSerializer(many=True),
        }),
    partial_update=extend_schema(
        summary='Methods does a partial update of chosen fields in a job',
        request=JobWriteSerializer(partial=True),
        responses={
            '200': JobReadSerializer, # check JobWriteSerializer.to_representation
        }),
    destroy=extend_schema(
        summary='Method deletes a job and its related annotations',
        description=textwrap.dedent("""\
            Please note, that not every job can be removed. Currently,
            it is only available for Ground Truth jobs.
            """),
        responses={
            '204': OpenApiResponse(description='The job has been deleted'),
        }),
)
class JobViewSet(viewsets.GenericViewSet, mixins.ListModelMixin, mixins.CreateModelMixin,
    mixins.RetrieveModelMixin, PartialUpdateModelMixin, mixins.DestroyModelMixin,
    UploadMixin, AnnotationMixin
):
    queryset = Job.objects.select_related('assignee', 'segment__task__data',
        'segment__task__project', 'segment__task__annotation_guide', 'segment__task__project__annotation_guide',
    ).annotate(
        Count('issues', distinct=True),
    ).all()

    iam_organization_field = 'segment__task__organization'
    search_fields = ('task_name', 'project_name', 'assignee', 'state', 'stage')
    filter_fields = list(search_fields) + [
        'id', 'task_id', 'project_id', 'updated_date', 'dimension', 'type'
    ]
    simple_filters = list(set(filter_fields) - {'id', 'updated_date'})
    ordering_fields = list(filter_fields)
    ordering = "-id"
    lookup_fields = {
        'dimension': 'segment__task__dimension',
        'task_id': 'segment__task_id',
        'project_id': 'segment__task__project_id',
        'task_name': 'segment__task__name',
        'project_name': 'segment__task__project__name',
        'assignee': 'assignee__username'
    }
    IMPORT_RQ_ID_TEMPLATE = get_import_rq_id('job', {}, 'annotations', {})

    def get_queryset(self):
        queryset = super().get_queryset()

        if self.action == 'list':
            perm = JobPermission.create_scope_list(self.request)
            queryset = perm.filter(queryset)

        return queryset

    def get_serializer_class(self):
        if self.request.method in SAFE_METHODS:
            return JobReadSerializer
        else:
            return JobWriteSerializer

    @transaction.atomic
    def perform_create(self, serializer):
        super().perform_create(serializer)

        # Required for the extra summary information added in the queryset
        serializer.instance = self.get_queryset().get(pk=serializer.instance.pk)

    def perform_destroy(self, instance):
        if instance.type != JobType.GROUND_TRUTH:
            raise ValidationError("Only ground truth jobs can be removed")

        return super().perform_destroy(instance)

    # UploadMixin method
    def get_upload_dir(self):
        return self._object.get_tmp_dirname()

    # UploadMixin method
    def upload_finished(self, request):
        if self.action == 'annotations':
            format_name = request.query_params.get("format", "")
            filename = request.query_params.get("filename", "")
            conv_mask_to_poly = to_bool(request.query_params.get('conv_mask_to_poly', True))
            tmp_dir = self.get_upload_dir()
            if os.path.isfile(os.path.join(tmp_dir, filename)):
                annotation_file = os.path.join(tmp_dir, filename)
                return _import_annotations(
                        request=request,
                        filename=annotation_file,
                        rq_id_template=self.IMPORT_RQ_ID_TEMPLATE,
                        rq_func=dm.task.import_job_annotations,
                        db_obj=self._object,
                        format_name=format_name,
                        conv_mask_to_poly=conv_mask_to_poly,
                    )
            else:
                return Response(data='No such file were uploaded',
                        status=status.HTTP_400_BAD_REQUEST)
        return Response(data='Unknown upload was finished',
                        status=status.HTTP_400_BAD_REQUEST)

    @extend_schema(methods=['GET'],
        summary="Method returns annotations for a specific job as a JSON document. "
            "If format is specified, a zip archive is returned.",
        parameters=[
            OpenApiParameter('format', location=OpenApiParameter.QUERY,
                description='Desired output format name\nYou can get the list of supported formats at:\n/server/annotation/formats',
                type=OpenApiTypes.STR, required=False),
            OpenApiParameter('filename', description='Desired output file name',
                location=OpenApiParameter.QUERY, type=OpenApiTypes.STR, required=False),
            OpenApiParameter('action', location=OpenApiParameter.QUERY,
                description='Used to start downloading process locally after annotation file has been created',
                type=OpenApiTypes.STR, required=False, enum=['download']),
            OpenApiParameter('location', description='Where need to save downloaded annotation',
                location=OpenApiParameter.QUERY, type=OpenApiTypes.STR, required=False,
                enum=Location.list()),
            OpenApiParameter('cloud_storage_id', description='Storage id',
                location=OpenApiParameter.QUERY, type=OpenApiTypes.INT, required=False),
            OpenApiParameter('use_default_location', description='Use the location that was configured in the task to export annotation',
                location=OpenApiParameter.QUERY, type=OpenApiTypes.BOOL, required=False,
                default=True),
        ],
        responses={
            '200': OpenApiResponse(PolymorphicProxySerializer(
                component_name='AnnotationsRead',
                serializers=[LabeledDataSerializer, OpenApiTypes.BINARY],
                resource_type_field_name=None
            ), description='Download of file started'),
            '201': OpenApiResponse(description='Output file is ready for downloading'),
            '202': OpenApiResponse(description='Exporting has been started'),
            '405': OpenApiResponse(description='Format is not available'),
        })
    @extend_schema(methods=['POST'],
        summary='Method allows to initialize the process of the job annotation upload from a local file or a cloud storage',
        description=textwrap.dedent("""
            The request POST /api/jobs/id/annotations will initiate file upload and will create
            the rq job on the server in which the process of annotations uploading from file
            will be carried out. Please, use the PUT /api/jobs/id/annotations endpoint for checking status of the process.
        """),
        parameters=[
            OpenApiParameter('format', location=OpenApiParameter.QUERY, type=OpenApiTypes.STR, required=False,
                description='Input format name\nYou can get the list of supported formats at:\n/server/annotation/formats'),
            OpenApiParameter('location', description='where to import the annotation from',
                location=OpenApiParameter.QUERY, type=OpenApiTypes.STR, required=False,
                enum=Location.list()),
            OpenApiParameter('cloud_storage_id', description='Storage id',
                location=OpenApiParameter.QUERY, type=OpenApiTypes.INT, required=False),
            OpenApiParameter('use_default_location', description='Use the location that was configured in the task to import annotation',
                location=OpenApiParameter.QUERY, type=OpenApiTypes.BOOL, required=False,
                default=True),
            OpenApiParameter('filename', description='Annotation file name',
                location=OpenApiParameter.QUERY, type=OpenApiTypes.STR, required=False),
        ],
        request=AnnotationFileSerializer(required=False),
        responses={
            '201': OpenApiResponse(description='Uploading has finished'),
            '202': OpenApiResponse(RqIdSerializer, description='Uploading has been started'),
            '405': OpenApiResponse(description='Format is not available'),
        })
    @extend_schema(methods=['PUT'],
                   summary='Method performs an update of all annotations in a specific job '
                            'or used for uploading annotations from a file',
        description=textwrap.dedent("""
            To check the status of the process of uploading a job annotations from a file:

            After initiating the annotations upload, you will receive an rq_id parameter.
            Make sure to include this parameter as a query parameter in your subsequent
            PUT /api/jobs/id/annotations requests to track the status of the annotations upload.
        """),
        parameters=[
            OpenApiParameter('format', location=OpenApiParameter.QUERY, type=OpenApiTypes.STR, required=False,
                description='Input format name\nYou can get the list of supported formats at:\n/server/annotation/formats'),
            OpenApiParameter('location', description='where to import the annotation from',
                location=OpenApiParameter.QUERY, type=OpenApiTypes.STR, required=False,
                enum=Location.list()),
            OpenApiParameter('cloud_storage_id', description='Storage id',
                location=OpenApiParameter.QUERY, type=OpenApiTypes.INT, required=False),
            OpenApiParameter('use_default_location', description='Use the location that was configured in the task to import annotation',
                location=OpenApiParameter.QUERY, type=OpenApiTypes.BOOL, required=False,
                default=True),
            OpenApiParameter('filename', description='Annotation file name',
                location=OpenApiParameter.QUERY, type=OpenApiTypes.STR, required=False),
            OpenApiParameter('rq_id', location=OpenApiParameter.QUERY, type=OpenApiTypes.STR, required=False,
                description='rq id'),
        ],
        request=PolymorphicProxySerializer(
            component_name='JobAnnotationsUpdate',
            serializers=[LabeledDataSerializer, AnnotationFileSerializer(required=False)],
            resource_type_field_name=None
        ),
        responses={
            '201': OpenApiResponse(description='Uploading has finished'),
            '202': OpenApiResponse(description='Uploading has been started'),
            '405': OpenApiResponse(description='Format is not available'),
        })
    @extend_schema(methods=['PATCH'], summary='Method performs a partial update of annotations in a specific job',
        parameters=[
            OpenApiParameter('action', location=OpenApiParameter.QUERY, type=OpenApiTypes.STR,
                required=True, enum=['create', 'update', 'delete'])
        ],
        request=LabeledDataSerializer,
        responses={
            '200': OpenApiResponse(description='Annotations successfully uploaded'),
        })
    @extend_schema(methods=['DELETE'], summary='Method deletes all annotations for a specific job',
        responses={
            '204': OpenApiResponse(description='The annotation has been deleted'),
        })
    @action(detail=True, methods=['GET', 'DELETE', 'PUT', 'PATCH', 'POST', 'OPTIONS'], url_path=r'annotations/?$',
        serializer_class=LabeledDataSerializer, parser_classes=_UPLOAD_PARSER_CLASSES)
    def annotations(self, request, pk):
        self._object = self.get_object() # force call of check_object_permissions()
        if request.method == 'GET':
            return self.export_annotations(
                request=request,
                db_obj=self._object.segment.task,
                export_func=_export_annotations,
                callback=dm.views.export_job_annotations,
                get_data=dm.task.get_job_data,
            )

        elif request.method == 'POST' or request.method == 'OPTIONS':
            format_name = request.query_params.get('format', '')
            return self.import_annotations(
                request=request,
                db_obj=self._object,
                import_func=_import_annotations,
                rq_func=dm.task.import_job_annotations,
                rq_id_template=self.IMPORT_RQ_ID_TEMPLATE
            )

        elif request.method == 'PUT':
            format_name = request.query_params.get('format', '')
            if format_name:
                use_settings = to_bool(request.query_params.get('use_default_location', True))
                conv_mask_to_poly = to_bool(request.query_params.get('conv_mask_to_poly', True))
                obj = self._object.segment.task if use_settings else request.query_params
                location_conf = get_location_configuration(
                    obj=obj, use_settings=use_settings, field_name=StorageType.SOURCE
                )
                return _import_annotations(
                    request=request,
                    rq_id_template=self.IMPORT_RQ_ID_TEMPLATE,
                    rq_func=dm.task.import_job_annotations,
                    db_obj=self._object,
                    format_name=format_name,
                    location_conf=location_conf,
                    conv_mask_to_poly=conv_mask_to_poly
                )
            else:
                serializer = LabeledDataSerializer(data=request.data)
                if serializer.is_valid(raise_exception=True):
                    try:
                        data = dm.task.put_job_data(pk, serializer.data)
                    except (AttributeError, IntegrityError) as e:
                        return Response(data=str(e), status=status.HTTP_400_BAD_REQUEST)
                    return Response(data)
        elif request.method == 'DELETE':
            dm.task.delete_job_data(pk)
            return Response(status=status.HTTP_204_NO_CONTENT)
        elif request.method == 'PATCH':
            action = self.request.query_params.get("action", None)
            if action not in dm.task.PatchAction.values():
                raise serializers.ValidationError(
                    "Please specify a correct 'action' for the request")
            serializer = LabeledDataSerializer(data=request.data)
            if serializer.is_valid(raise_exception=True):
                try:
                    data = dm.task.patch_job_data(pk, serializer.data, action)
                except (AttributeError, IntegrityError) as e:
                    return Response(data=str(e), status=status.HTTP_400_BAD_REQUEST)
                return Response(data)


    @tus_chunk_action(detail=True, suffix_base="annotations")
    def append_annotations_chunk(self, request, pk, file_id):
        self._object = self.get_object()
        return self.append_tus_chunk(request, file_id)


    @extend_schema(summary='Export job as a dataset in a specific format',
        parameters=[
            OpenApiParameter('format', location=OpenApiParameter.QUERY,
                description='Desired output format name\nYou can get the list of supported formats at:\n/server/annotation/formats',
                type=OpenApiTypes.STR, required=True),
            OpenApiParameter('filename', description='Desired output file name',
                location=OpenApiParameter.QUERY, type=OpenApiTypes.STR, required=False),
            OpenApiParameter('action', location=OpenApiParameter.QUERY,
                description='Used to start downloading process locally after annotation file has been created',
                type=OpenApiTypes.STR, required=False, enum=['download']),
            OpenApiParameter('use_default_location', description='Use the location that was configured in the task to export dataset',
                location=OpenApiParameter.QUERY, type=OpenApiTypes.BOOL, required=False,
                default=True),
            OpenApiParameter('location', description='Where need to save downloaded dataset',
                location=OpenApiParameter.QUERY, type=OpenApiTypes.STR, required=False,
                enum=Location.list()),
            OpenApiParameter('cloud_storage_id', description='Storage id',
                location=OpenApiParameter.QUERY, type=OpenApiTypes.INT, required=False),
        ],
        responses={
            '200': OpenApiResponse(OpenApiTypes.BINARY, description='Download of file started'),
            '201': OpenApiResponse(description='Output file is ready for downloading'),
            '202': OpenApiResponse(description='Exporting has been started'),
            '405': OpenApiResponse(description='Format is not available'),
        })
    @action(detail=True, methods=['GET'], serializer_class=None,
        url_path='dataset')
    def dataset_export(self, request, pk):
        self._object = self.get_object() # force call of check_object_permissions()

        return self.export_annotations(
            request=request,
            db_obj=self._object.segment.task,
            export_func=_export_annotations,
            callback=dm.views.export_job_as_dataset
        )

    @extend_schema(summary='Method returns data for a specific job',
        parameters=[
            OpenApiParameter('type', description='Specifies the type of the requested data',
                location=OpenApiParameter.QUERY, required=False, type=OpenApiTypes.STR,
                enum=['chunk', 'frame', 'context_image']),
            OpenApiParameter('quality', location=OpenApiParameter.QUERY, required=False,
                type=OpenApiTypes.STR, enum=['compressed', 'original'],
                description="Specifies the quality level of the requested data"),
            OpenApiParameter('number', location=OpenApiParameter.QUERY, required=False, type=OpenApiTypes.INT,
                description="A unique number value identifying chunk or frame"),
            ],
        responses={
            '200': OpenApiResponse(OpenApiTypes.BINARY, description='Data of a specific type'),
        })
    @action(detail=True, methods=['GET'],
        simple_filters=[] # type query parameter conflicts with the filter
    )
    def data(self, request, pk):
        db_job = self.get_object() # call check_object_permissions as well
        data_type = request.query_params.get('type', None)
        data_num = request.query_params.get('number', None)
        data_quality = request.query_params.get('quality', 'compressed')

        data_getter = JobDataGetter(db_job, data_type, data_num, data_quality)

        return data_getter(request, db_job.segment.start_frame,
            db_job.segment.stop_frame, db_job.segment.task.data)


    @extend_schema(summary='Method provides a meta information about media files which are related with the job',
        responses={
            '200': DataMetaReadSerializer,
        })
    @extend_schema(methods=['PATCH'], summary='Method performs an update of data meta fields (deleted frames)',
        request=DataMetaWriteSerializer,
        responses={
            '200': DataMetaReadSerializer,
        }, tags=['tasks'], versions=['2.0'])
    @action(detail=True, methods=['GET', 'PATCH'], serializer_class=DataMetaReadSerializer,
        url_path='data/meta')
    def metadata(self, request, pk):
        self.get_object() # force call of check_object_permissions()
        db_job = models.Job.objects.prefetch_related(
            'segment',
            'segment__task',
            Prefetch('segment__task__data', queryset=models.Data.objects.select_related('video').prefetch_related(
                Prefetch('images', queryset=models.Image.objects.prefetch_related('related_files').order_by('frame'))
            ))
        ).get(pk=pk)

        db_data = db_job.segment.task.data
        start_frame = db_job.segment.start_frame
        stop_frame = db_job.segment.stop_frame
        frame_step = db_data.get_frame_step()
        data_start_frame = db_data.start_frame + start_frame * frame_step
        data_stop_frame = min(db_data.stop_frame, db_data.start_frame + stop_frame * frame_step)
        frame_set = db_job.segment.frame_set

        if request.method == 'PATCH':
            serializer = DataMetaWriteSerializer(instance=db_data, data=request.data)
            if serializer.is_valid(raise_exception=True):
                serializer.validated_data['deleted_frames'] = list(filter(
                    lambda frame: frame >= start_frame and frame <= stop_frame,
                    serializer.validated_data['deleted_frames']
                )) + list(filter(
                    lambda frame: frame < start_frame or frame > stop_frame,
                    db_data.deleted_frames,
                ))
                db_data = serializer.save()
                db_job.segment.task.touch()
                if db_job.segment.task.project:
                    db_job.segment.task.project.touch()

        if hasattr(db_data, 'video'):
            media = [db_data.video]
        else:
            media = [
                # Insert placeholders if frames are skipped
                # We could skip them here too, but UI can't decode chunks then
                f if f.frame in frame_set else SimpleNamespace(
                    path=f'placeholder.jpg', width=f.width, height=f.height
                )
                for f in db_data.images.filter(
                    frame__gte=data_start_frame,
                    frame__lte=data_stop_frame,
                ).all()
            ]

        # Filter data with segment size
        # Should data.size also be cropped by segment size?
        db_data.deleted_frames = filter(
            lambda frame: frame >= start_frame and frame <= stop_frame,
            db_data.deleted_frames,
        )
        db_data.start_frame = data_start_frame
        db_data.stop_frame = data_stop_frame
        db_data.size = len(frame_set)
        db_data.included_frames = db_job.segment.frames or None

        frame_meta = [{
            'width': item.width,
            'height': item.height,
            'name': item.path,
            'related_files': item.related_files.count() if hasattr(item, 'related_files') else 0
        } for item in media]

        db_data.frames = frame_meta

        serializer = DataMetaReadSerializer(db_data)
        return Response(serializer.data)

    @extend_schema(summary='Method returns a preview image for the job',
        responses={
            '200': OpenApiResponse(description='Job image preview'),
        })
    @action(detail=True, methods=['GET'], url_path='preview')
    def preview(self, request, pk):
        self._object = self.get_object() # call check_object_permissions as well

        data_getter = DataChunkGetter(
            data_type='preview',
            data_quality='compressed',
            data_num=self._object.segment.start_frame,
            task_dim=self._object.segment.task.dimension
        )

        return data_getter(request, self._object.segment.start_frame,
           self._object.segment.stop_frame, self._object.segment.task.data)


@extend_schema(tags=['issues'])
@extend_schema_view(
    retrieve=extend_schema(
        summary='Method returns details of an issue',
        responses={
            '200': IssueReadSerializer,
        }),
    list=extend_schema(
        summary='Method returns a paginated list of issues',
        responses={
            '200': IssueReadSerializer(many=True),
        }),
    partial_update=extend_schema(
        summary='Methods does a partial update of chosen fields in an issue',
        request=IssueWriteSerializer(partial=True),
        responses={
            '200': IssueReadSerializer, # check IssueWriteSerializer.to_representation
        }),
    create=extend_schema(
        summary='Method creates an issue',
        request=IssueWriteSerializer,
        parameters=ORGANIZATION_OPEN_API_PARAMETERS,
        responses={
            '201': IssueReadSerializer, # check IssueWriteSerializer.to_representation
        }),
    destroy=extend_schema(
        summary='Method deletes an issue',
        responses={
            '204': OpenApiResponse(description='The issue has been deleted'),
        })
)
class IssueViewSet(viewsets.GenericViewSet, mixins.ListModelMixin,
    mixins.RetrieveModelMixin, mixins.CreateModelMixin, mixins.DestroyModelMixin,
    PartialUpdateModelMixin
):
    queryset = Issue.objects.prefetch_related(
        'job__segment__task', 'owner', 'assignee', 'job'
    ).all()

    iam_organization_field = 'job__segment__task__organization'
    search_fields = ('owner', 'assignee')
    filter_fields = list(search_fields) + ['id', 'job_id', 'task_id', 'resolved', 'frame_id']
    simple_filters = list(search_fields) + ['job_id', 'task_id', 'resolved', 'frame_id']
    ordering_fields = list(filter_fields)
    lookup_fields = {
        'owner': 'owner__username',
        'assignee': 'assignee__username',
        'job_id': 'job',
        'task_id': 'job__segment__task__id',
        'frame_id': 'frame',
    }
    ordering = '-id'

    def get_queryset(self):
        queryset = super().get_queryset()

        if self.action == 'list':
            perm = IssuePermission.create_scope_list(self.request)
            queryset = perm.filter(queryset)

        return queryset

    def get_serializer_class(self):
        if self.request.method in SAFE_METHODS:
            return IssueReadSerializer
        else:
            return IssueWriteSerializer

    def perform_create(self, serializer, **kwargs):
        serializer.save(owner=self.request.user)

@extend_schema(tags=['comments'])
@extend_schema_view(
    retrieve=extend_schema(
        summary='Method returns details of a comment',
        responses={
            '200': CommentReadSerializer,
        }),
    list=extend_schema(
        summary='Method returns a paginated list of comments',
        responses={
            '200': CommentReadSerializer(many=True),
        }),
    partial_update=extend_schema(
        summary='Methods does a partial update of chosen fields in a comment',
        request=CommentWriteSerializer(partial=True),
        responses={
            '200': CommentReadSerializer, # check CommentWriteSerializer.to_representation
        }),
    create=extend_schema(
        summary='Method creates a comment',
        request=CommentWriteSerializer,
        parameters=ORGANIZATION_OPEN_API_PARAMETERS,
        responses={
            '201': CommentReadSerializer, # check CommentWriteSerializer.to_representation
        }),
    destroy=extend_schema(
        summary='Method deletes a comment',
        responses={
            '204': OpenApiResponse(description='The comment has been deleted'),
        })
)
class CommentViewSet(viewsets.GenericViewSet, mixins.ListModelMixin,
    mixins.RetrieveModelMixin, mixins.CreateModelMixin, mixins.DestroyModelMixin,
    PartialUpdateModelMixin
):
    queryset = Comment.objects.prefetch_related(
        'issue', 'issue__job', 'owner'
    ).all()

    iam_organization_field = 'issue__job__segment__task__organization'
    search_fields = ('owner',)
    filter_fields = list(search_fields) + ['id', 'issue_id', 'frame_id', 'job_id']
    simple_filters = list(search_fields) + ['issue_id', 'frame_id', 'job_id']
    ordering_fields = list(filter_fields)
    ordering = '-id'
    lookup_fields = {
        'owner': 'owner__username',
        'issue_id': 'issue__id',
        'job_id': 'issue__job__id',
        'frame_id': 'issue__frame',
    }

    def get_queryset(self):
        queryset = super().get_queryset()

        if self.action == 'list':
            perm = CommentPermission.create_scope_list(self.request)
            queryset = perm.filter(queryset)

        return queryset

    def get_serializer_class(self):
        if self.request.method in SAFE_METHODS:
            return CommentReadSerializer
        else:
            return CommentWriteSerializer

    def perform_create(self, serializer, **kwargs):
        serializer.save(owner=self.request.user)


@extend_schema(tags=['labels'])
@extend_schema_view(
    retrieve=extend_schema(
        summary='Method returns details of a label',
        responses={
            '200': LabelSerializer,
        }),
    list=extend_schema(
        summary='Method returns a paginated list of labels',
        parameters=[
            # These filters are implemented differently from others
            OpenApiParameter('job_id', type=OpenApiTypes.INT,
                description='A simple equality filter for job id'),
            OpenApiParameter('task_id', type=OpenApiTypes.INT,
                description='A simple equality filter for task id'),
            OpenApiParameter('project_id', type=OpenApiTypes.INT,
                description='A simple equality filter for project id'),
            *ORGANIZATION_OPEN_API_PARAMETERS
        ],
        responses={
            '200': LabelSerializer(many=True),
        }),
    partial_update=extend_schema(
        summary='Methods does a partial update of chosen fields in a label'
        'To modify a sublabel, please use the PATCH method of the parent label',
        request=LabelSerializer(partial=True),
        responses={
            '200': LabelSerializer,
        }),
    destroy=extend_schema(
        summary='Method deletes a label. '
        'To delete a sublabel, please use the PATCH method of the parent label',
        responses={
            '204': OpenApiResponse(description='The label has been deleted'),
        })
)
class LabelViewSet(viewsets.GenericViewSet, mixins.ListModelMixin,
    mixins.RetrieveModelMixin, mixins.DestroyModelMixin, PartialUpdateModelMixin
):
    queryset = Label.objects.prefetch_related(
        'attributespec_set',
        'sublabels__attributespec_set',
        'task',
        'task__owner',
        'task__assignee',
        'task__organization',
        'project',
        'project__owner',
        'project__assignee',
        'project__organization'
    ).all()

    iam_organization_field = ('task__organization', 'project__organization')

    search_fields = ('name', 'parent')
    filter_fields = list(search_fields) + ['id', 'type', 'color', 'parent_id']
    simple_filters = list(set(filter_fields) - {'id'})
    ordering_fields = list(filter_fields)
    lookup_fields = {
        'parent': 'parent__name',
    }
    ordering = 'id'
    serializer_class = LabelSerializer

    def get_queryset(self):
        if self.action == 'list':
            job_id = self.request.GET.get('job_id', None)
            task_id = self.request.GET.get('task_id', None)
            project_id = self.request.GET.get('project_id', None)
            if sum(v is not None for v in [job_id, task_id, project_id]) > 1:
                raise ValidationError(
                    "job_id, task_id and project_id parameters cannot be used together",
                    code=status.HTTP_400_BAD_REQUEST
                )

            if job_id:
                # NOTE: This filter is too complex to be implemented by other means
                # It requires the following filter query:
                # (
                #  project__task__segment__job__id = job_id
                #  OR
                #  task__segment__job__id = job_id
                # )
                job = Job.objects.get(id=job_id)
                self.check_object_permissions(self.request, job)
                queryset = job.get_labels()
            elif task_id:
                # NOTE: This filter is too complex to be implemented by other means
                # It requires the following filter query:
                # (
                #  project__task__id = task_id
                #  OR
                #  task_id = task_id
                # )
                task = Task.objects.get(id=task_id)
                self.check_object_permissions(self.request, task)
                queryset = task.get_labels()
            elif project_id:
                # NOTE: this check is to make behavior consistent with other source filters
                project = Project.objects.get(id=project_id)
                self.check_object_permissions(self.request, project)
                queryset = project.get_labels()
            else:
                # In other cases permissions are checked already
                queryset = super().get_queryset()
                perm = LabelPermission.create_scope_list(self.request)
                queryset = perm.filter(queryset)

            # Include only 1st level labels in list responses
            queryset = queryset.filter(parent__isnull=True)
        else:
            queryset = super().get_queryset()

        return queryset

    def get_serializer(self, *args, **kwargs):
        kwargs['local'] = True
        return super().get_serializer(*args, **kwargs)

    def perform_update(self, serializer):
        if serializer.instance.parent is not None:
            # NOTE: this can be relaxed when skeleton updates are implemented properly
            raise ValidationError(
                "Sublabels cannot be modified this way. "
                "Please send a PATCH request with updated parent label data instead.",
                code=status.HTTP_400_BAD_REQUEST)

        return super().perform_update(serializer)

    def perform_destroy(self, instance: models.Label):
        if instance.parent is not None:
            # NOTE: this can be relaxed when skeleton updates are implemented properly
            raise ValidationError(
                "Sublabels cannot be deleted this way. "
                "Please send a PATCH request with updated parent label data instead.",
                code=status.HTTP_400_BAD_REQUEST)

        if project := instance.project:
            project.touch()
            ProjectWriteSerializer(project).update_child_objects_on_labels_update(project)
        elif task := instance.task:
            task.touch()
            TaskWriteSerializer(task).update_child_objects_on_labels_update(task)

        return super().perform_destroy(instance)


@extend_schema(tags=['users'])
@extend_schema_view(
    list=extend_schema(
        summary='Method returns a paginated list of users',
        responses={
            '200': PolymorphicProxySerializer(
                component_name='MetaUser',
                serializers=[
                    UserSerializer,
                    BasicUserSerializer,
                ],
                resource_type_field_name=None,
                many=True, # https://github.com/tfranzel/drf-spectacular/issues/910
            ),
        }),
    retrieve=extend_schema(
        summary='Method provides information of a specific user',
        responses={
            '200': PolymorphicProxySerializer(
                component_name='MetaUser',
                serializers=[
                    UserSerializer,
                    BasicUserSerializer,
                ],
                resource_type_field_name=None,
            ),
        }),
    partial_update=extend_schema(
        summary='Method updates chosen fields of a user',
        responses={
            '200': PolymorphicProxySerializer(
                component_name='MetaUser',
                serializers=[
                    UserSerializer(partial=True),
                    BasicUserSerializer(partial=True),
                ],
                resource_type_field_name=None,
            ),
        }),
    destroy=extend_schema(
        summary='Method deletes a specific user from the server',
        responses={
            '204': OpenApiResponse(description='The user has been deleted'),
        })
)
class UserViewSet(viewsets.GenericViewSet, mixins.ListModelMixin,
    mixins.RetrieveModelMixin, PartialUpdateModelMixin, mixins.DestroyModelMixin):
    queryset = User.objects.prefetch_related('groups').all()
    iam_organization_field = 'memberships__organization'

    search_fields = ('username', 'first_name', 'last_name')
    filter_fields = list(search_fields) + ['id', 'is_active']
    simple_filters = list(search_fields) + ['is_active']
    ordering_fields = list(filter_fields)
    ordering = "-id"

    def get_queryset(self):
        queryset = super().get_queryset()

        if self.action == 'list':
            perm = UserPermission.create_scope_list(self.request)
            queryset = perm.filter(queryset)

        return queryset

    def get_serializer_class(self):
        # Early exit for drf-spectacular compatibility
        if getattr(self, 'swagger_fake_view', False):
            return UserSerializer

        user = self.request.user
        is_self = int(self.kwargs.get("pk", 0)) == user.id or \
            self.action == "self"
        if user.is_staff:
            return UserSerializer if not is_self else UserSerializer
        else:
            if is_self and self.request.method in SAFE_METHODS:
                return UserSerializer
            else:
                return BasicUserSerializer

    @extend_schema(summary='Method returns an instance of a user who is currently authorized',
        responses={
            '200': PolymorphicProxySerializer(component_name='MetaUser',
                serializers=[
                    UserSerializer, BasicUserSerializer,
                ], resource_type_field_name=None),
        })
    @action(detail=False, methods=['GET'])
    def self(self, request):
        """
        Method returns an instance of a user who is currently authorized
        """
        serializer_class = self.get_serializer_class()
        serializer = serializer_class(request.user, context={ "request": request })
        return Response(serializer.data)

@extend_schema(tags=['cloudstorages'])
@extend_schema_view(
    retrieve=extend_schema(
        summary='Method returns details of a specific cloud storage',
        responses={
            '200': CloudStorageReadSerializer,
        }),
    list=extend_schema(
        summary='Returns a paginated list of storages',
        responses={
            '200': CloudStorageReadSerializer(many=True),
        }),
    destroy=extend_schema(
        summary='Method deletes a specific cloud storage',
        responses={
            '204': OpenApiResponse(description='The cloud storage has been removed'),
        }),
    partial_update=extend_schema(
        summary='Methods does a partial update of chosen fields in a cloud storage instance',
        request=CloudStorageWriteSerializer(partial=True),
        responses={
            '200': CloudStorageReadSerializer, # check CloudStorageWriteSerializer.to_representation
        }),
    create=extend_schema(
        summary='Method creates a cloud storage with a specified characteristics',
        request=CloudStorageWriteSerializer,
        parameters=ORGANIZATION_OPEN_API_PARAMETERS,
        responses={
            '201': CloudStorageReadSerializer, # check CloudStorageWriteSerializer.to_representation
        })
)
class CloudStorageViewSet(viewsets.GenericViewSet, mixins.ListModelMixin,
    mixins.RetrieveModelMixin, mixins.CreateModelMixin, mixins.DestroyModelMixin,
    PartialUpdateModelMixin
):
    queryset = CloudStorageModel.objects.prefetch_related('data').all()

    search_fields = ('provider_type', 'name', 'resource',
                    'credentials_type', 'owner', 'description')
    filter_fields = list(search_fields) + ['id']
    simple_filters = list(set(search_fields) - {'description'})
    ordering_fields = list(filter_fields)
    ordering = "-id"
    lookup_fields = {'owner': 'owner__username', 'name': 'display_name'}
    iam_organization_field = 'organization'

    # Multipart support is necessary here, as CloudStorageWriteSerializer
    # contains a file field (key_file).
    parser_classes = _UPLOAD_PARSER_CLASSES

    def get_serializer_class(self):
        if self.request.method in ('POST', 'PATCH'):
            return CloudStorageWriteSerializer
        else:
            return CloudStorageReadSerializer

    def get_queryset(self):
        queryset = super().get_queryset()

        if self.action == 'list':
            perm = CloudStoragePermission.create_scope_list(self.request)
            queryset = perm.filter(queryset)

        provider_type = self.request.query_params.get('provider_type', None)
        if provider_type:
            if provider_type in CloudProviderChoice.list():
                return queryset.filter(provider_type=provider_type)
            raise ValidationError('Unsupported type of cloud provider')
        return queryset

    def perform_create(self, serializer):
        serializer.save(
            owner=self.request.user,
            organization=self.request.iam_context['organization'])

    def create(self, request, *args, **kwargs):
        try:
            response = super().create(request, *args, **kwargs)
        except ValidationError as exceptions:
            msg_body = ""
            for ex in exceptions.args:
                for field, ex_msg in ex.items():
                    msg_body += ': '.join([field, ex_msg if isinstance(ex_msg, str) else str(ex_msg[0])])
                    msg_body += '\n'
            return HttpResponseBadRequest(msg_body)
        except APIException as ex:
            return Response(data=ex.get_full_details(), status=ex.status_code)
        except Exception as ex:
            response = HttpResponseBadRequest(str(ex))
        return response

    @extend_schema(summary='Method returns the content of the cloud storage',
        parameters=[
            OpenApiParameter('manifest_path', description='Path to the manifest file in a cloud storage',
                location=OpenApiParameter.QUERY, type=OpenApiTypes.STR),
            OpenApiParameter('prefix', description='Prefix to filter data',
                location=OpenApiParameter.QUERY, type=OpenApiTypes.STR),
            OpenApiParameter('next_token', description='Used to continue listing files in the bucket',
                location=OpenApiParameter.QUERY, type=OpenApiTypes.STR),
            OpenApiParameter('page_size', location=OpenApiParameter.QUERY, type=OpenApiTypes.INT),
        ],
        responses={
            '200': OpenApiResponse(response=CloudStorageContentSerializer, description='A manifest content'),
        },
    )
    @action(detail=True, methods=['GET'], url_path='content-v2')
    def content_v2(self, request, pk):
        storage = None
        try:
            db_storage = self.get_object()
            storage = db_storage_to_storage_instance(db_storage)
            prefix = request.query_params.get('prefix', "")
            page_size = request.query_params.get('page_size', str(settings.BUCKET_CONTENT_MAX_PAGE_SIZE))
            if not page_size.isnumeric():
                return HttpResponseBadRequest('Wrong value for page_size was found')
            page_size = min(int(page_size), settings.BUCKET_CONTENT_MAX_PAGE_SIZE)

            # make api identical to share api
            if prefix and prefix.startswith('/'):
                prefix = prefix[1:]


            next_token = request.query_params.get('next_token')

            if (manifest_path := request.query_params.get('manifest_path')):
                manifest_prefix = os.path.dirname(manifest_path)

                full_manifest_path = os.path.join(db_storage.get_storage_dirname(), manifest_path)
                if not os.path.exists(full_manifest_path) or \
                        datetime.fromtimestamp(os.path.getmtime(full_manifest_path), tz=timezone.utc) < storage.get_file_last_modified(manifest_path):
                    storage.download_file(manifest_path, full_manifest_path)
                manifest = ImageManifestManager(full_manifest_path, db_storage.get_storage_dirname())
                # need to update index
                manifest.set_index()
                try:
                    start_index = int(next_token or '0')
                except ValueError:
                    return HttpResponseBadRequest('Wrong value for the next_token parameter was found.')
                content = manifest.emulate_hierarchical_structure(
                    page_size, manifest_prefix=manifest_prefix, prefix=prefix, default_prefix=storage.prefix, start_index=start_index)
            else:
                content = storage.list_files_on_one_page(prefix, next_token, page_size, _use_sort=True)
            for i in content['content']:
                mime_type = get_mime(i['name']) if i['type'] != 'DIR' else 'DIR' # identical to share point
                if mime_type == 'zip':
                    mime_type = 'archive'
                i['mime_type'] = mime_type
            serializer = CloudStorageContentSerializer(data=content)
            serializer.is_valid(raise_exception=True)
            content = serializer.data
            return Response(data=content)

        except CloudStorageModel.DoesNotExist:
            message = f"Storage {pk} does not exist"
            slogger.glob.error(message)
            return HttpResponseNotFound(message)
        except (ValidationError, PermissionDenied, NotFound) as ex:
            msg = str(ex) if not isinstance(ex, ValidationError) else \
                '\n'.join([str(d) for d in ex.detail])
            slogger.cloud_storage[pk].info(msg)
            return Response(data=msg, status=ex.status_code)
        except Exception as ex:
            slogger.glob.error(str(ex))
            return Response("An internal error has occurred",
                status=status.HTTP_500_INTERNAL_SERVER_ERROR)

    @extend_schema(summary='Method returns a preview image from a cloud storage',
        responses={
            '200': OpenApiResponse(description='Cloud Storage preview'),
            '400': OpenApiResponse(description='Failed to get cloud storage preview'),
            '404': OpenApiResponse(description='Cloud Storage preview not found'),
        })
    @action(detail=True, methods=['GET'], url_path='preview')
    def preview(self, request, pk):
        try:
            db_storage = self.get_object()
            cache = MediaCache()

            # The idea is try to define real manifest preview only for the storages that have related manifests
            # because otherwise it can lead to extra calls to a bucket, that are usually not free.
            if not db_storage.has_at_least_one_manifest:
                result = cache.get_cloud_preview_with_mime(db_storage)
                if not result:
                    return HttpResponseNotFound('Cloud storage preview not found')
                return HttpResponse(result[0], result[1])

            preview, mime = cache.get_or_set_cloud_preview_with_mime(db_storage)
            return HttpResponse(preview, mime)
        except CloudStorageModel.DoesNotExist:
            message = f"Storage {pk} does not exist"
            slogger.glob.error(message)
            return HttpResponseNotFound(message)
        except (ValidationError, PermissionDenied, NotFound) as ex:
            msg = str(ex) if not isinstance(ex, ValidationError) else \
                '\n'.join([str(d) for d in ex.detail])
            slogger.cloud_storage[pk].info(msg)
            return Response(data=msg, status=ex.status_code)
        except Exception as ex:
            slogger.glob.error(str(ex))
            return Response("An internal error has occurred",
                status=status.HTTP_500_INTERNAL_SERVER_ERROR)

    @extend_schema(summary='Method returns a cloud storage status',
        responses={
            '200': OpenApiResponse(response=OpenApiTypes.STR, description='Cloud Storage status (AVAILABLE | NOT_FOUND | FORBIDDEN)'),
        })
    @action(detail=True, methods=['GET'], url_path='status')
    def status(self, request, pk):
        try:
            db_storage = self.get_object()
            storage = db_storage_to_storage_instance(db_storage)
            storage_status = storage.get_status()
            return Response(storage_status)
        except CloudStorageModel.DoesNotExist:
            message = f"Storage {pk} does not exist"
            slogger.glob.error(message)
            return HttpResponseNotFound(message)
        except Exception as ex:
            msg = str(ex)
            return HttpResponseBadRequest(msg)

    @extend_schema(summary='Method returns allowed actions for the cloud storage',
        responses={
            '200': OpenApiResponse(response=OpenApiTypes.STR, description='Cloud Storage actions (GET | PUT | DELETE)'),
        })
    @action(detail=True, methods=['GET'], url_path='actions')
    def actions(self, request, pk):
        '''
        Method return allowed actions for cloud storage. It's required for reading/writing
        '''
        try:
            db_storage = self.get_object()
            storage = db_storage_to_storage_instance(db_storage)
            actions = storage.supported_actions
            return Response(actions, content_type="text/plain")
        except CloudStorageModel.DoesNotExist:
            message = f"Storage {pk} does not exist"
            slogger.glob.error(message)
            return HttpResponseNotFound(message)
        except Exception as ex:
            msg = str(ex)
            return HttpResponseBadRequest(msg)

@extend_schema(tags=['assets'])
@extend_schema_view(
    create=extend_schema(
        summary='Method saves new asset on the server and attaches it to a corresponding guide',
        request={
            'multipart/form-data': {
                'type': 'object',
                'properties': {
                    'file': {
                        'type': 'string',
                        'format': 'binary'
                    }
                }
            }
        },
        responses={
            '201': AssetReadSerializer,
        }),
    retrieve=extend_schema(
        summary='Method returns an asset file',
        responses={
            '200': OpenApiResponse(description='Asset file')
        }),
    destroy=extend_schema(
        summary='Method deletes a specific asset from the server',
        responses={
            '204': OpenApiResponse(description='The asset has been deleted'),
        }),
)
class AssetsViewSet(
    viewsets.GenericViewSet, mixins.RetrieveModelMixin,
    mixins.CreateModelMixin, mixins.DestroyModelMixin
):
    queryset = Asset.objects.select_related(
        'owner', 'guide', 'guide__project', 'guide__task', 'guide__project__organization', 'guide__task__organization',
    ).all()
    parser_classes=_UPLOAD_PARSER_CLASSES
    search_fields = ()
    ordering = "uuid"

    def check_object_permissions(self, request, obj):
        super().check_object_permissions(request, obj.guide)

    def get_permissions(self):
        if self.action == 'retrieve':
            return [IsAuthenticatedOrReadPublicResource(), PolicyEnforcer()]
        return super().get_permissions()

    def get_serializer_class(self):
        if self.request.method in SAFE_METHODS:
            return AssetReadSerializer
        else:
            return AssetWriteSerializer

    def create(self, request, *args, **kwargs):
        file = request.data.get('file', None)
        if not file:
            raise ValidationError('Asset file was not provided')

        if file.size / (1024 * 1024) > settings.ASSET_MAX_SIZE_MB:
            raise ValidationError(f'Maximum size of asset is {settings.ASSET_MAX_SIZE_MB} MB')

        if file.content_type not in settings.ASSET_SUPPORTED_TYPES:
            raise ValidationError(f'File is not supported as an asset. Supported are {settings.ASSET_SUPPORTED_TYPES}')

        guide_id = request.data.get('guide_id')
        db_guide = AnnotationGuide.objects.prefetch_related('assets').get(pk=guide_id)
        if db_guide.assets.count() >= settings.ASSET_MAX_COUNT_PER_GUIDE:
            raise ValidationError(f'Maximum number of assets per guide reached')

        serializer = self.get_serializer(data={
            'filename': file.name,
            'guide_id': guide_id,
        })

        serializer.is_valid(raise_exception=True)
        self.perform_create(serializer)
        path = os.path.join(settings.ASSETS_ROOT, str(serializer.instance.uuid))
        os.makedirs(path)
        if file.content_type in ('image/jpeg', 'image/png'):
            image = Image.open(file)
            if any(map(lambda x: x > settings.ASSET_MAX_IMAGE_SIZE, image.size)):
                scale_factor = settings.ASSET_MAX_IMAGE_SIZE / max(image.size)
                image = image.resize((map(lambda x: int(x * scale_factor), image.size)))
            image.save(os.path.join(path, file.name))
        else:
            with open(os.path.join(path, file.name), 'wb+') as destination:
                for chunk in file.chunks():
                    destination.write(chunk)

        headers = self.get_success_headers(serializer.data)
        return Response(serializer.data, status=status.HTTP_201_CREATED, headers=headers)

    def perform_create(self, serializer):
        serializer.save(owner=self.request.user)

    def retrieve(self, request, *args, **kwargs):
        instance = self.get_object()
        return sendfile(request, os.path.join(settings.ASSETS_ROOT, str(instance.uuid), instance.filename))

    def perform_destroy(self, instance):
        full_path = os.path.join(instance.get_asset_dir(), instance.filename)
        if os.path.exists(full_path):
            os.remove(full_path)
        instance.delete()


@extend_schema(tags=['guides'])
@extend_schema_view(
    create=extend_schema(
        summary='Method creates a new annotation guide binded to a project or to a task',
        request=AnnotationGuideWriteSerializer,
        responses={
            '201': AnnotationGuideReadSerializer,
        }),
    retrieve=extend_schema(
        summary='Method returns details of a specific annotation guide',
        responses={
            '200': AnnotationGuideReadSerializer,
        }),
    destroy=extend_schema(
        summary='Method deletes a specific annotation guide and all attached assets',
        responses={
            '204': OpenApiResponse(description='The annotation guide has been deleted'),
        }),
    partial_update=extend_schema(
        summary='Methods does a partial update of chosen fields in an annotation guide',
        request=AnnotationGuideWriteSerializer(partial=True),
        responses={
            '200': AnnotationGuideReadSerializer, # check TaskWriteSerializer.to_representation
        })
)
class AnnotationGuidesViewSet(
    viewsets.GenericViewSet, mixins.RetrieveModelMixin,
    mixins.CreateModelMixin, mixins.DestroyModelMixin, PartialUpdateModelMixin
):
    queryset = AnnotationGuide.objects.order_by('-id').select_related(
        'project', 'project__owner', 'project__organization', 'task', 'task__owner', 'task__organization'
    ).prefetch_related('assets').all()
    search_fields = ()
    ordering = "-id"
    iam_organization_field = None

    def get_serializer_class(self):
        if self.request.method in SAFE_METHODS:
            return AnnotationGuideReadSerializer
        else:
            return AnnotationGuideWriteSerializer

    def perform_create(self, serializer):
        super().perform_create(serializer)
        serializer.instance.target.save()

    def perform_update(self, serializer):
        super().perform_update(serializer)
        serializer.instance.target.save()

    def perform_destroy(self, instance):
        (instance.project or instance.task).save()
        instance.delete()

def rq_exception_handler(rq_job, exc_type, exc_value, tb):
    rq_job.meta["formatted_exception"] = "".join(
        traceback.format_exception_only(exc_type, exc_value))
    rq_job.save_meta()

    return True

def _import_annotations(request, rq_id_template, rq_func, db_obj, format_name,
                        filename=None, location_conf=None, conv_mask_to_poly=True):

    format_desc = {f.DISPLAY_NAME: f
        for f in dm.views.get_import_formats()}.get(format_name)
    if format_desc is None:
        raise serializers.ValidationError(
            "Unknown input format '{}'".format(format_name))
    elif not format_desc.ENABLED:
        return Response(status=status.HTTP_405_METHOD_NOT_ALLOWED)

    rq_id = request.query_params.get('rq_id')
    rq_id_should_be_checked = bool(rq_id)
    if not rq_id:
        rq_id = rq_id_template.format(db_obj.pk, request.user)

    queue = django_rq.get_queue(settings.CVAT_QUEUES.IMPORT_DATA.value)
    rq_job = queue.fetch_job(rq_id)

    if rq_id_should_be_checked and rq_id_template.format(db_obj.pk, request.user) != rq_id:
        return Response(status=status.HTTP_403_FORBIDDEN)

    if rq_job and request.method == 'POST':
        # If there is a previous job that has not been deleted
        if rq_job.is_finished or rq_job.is_failed:
            rq_job.delete()
            rq_job = queue.fetch_job(rq_id)
        else:
            return Response(status=status.HTTP_409_CONFLICT, data='Import job already exists')

    if not rq_job:
        # If filename is specified we consider that file was uploaded via TUS, so it exists in filesystem
        # Then we dont need to create temporary file
        # Or filename specify key in cloud storage so we need to download file
        location = location_conf.get('location') if location_conf else Location.LOCAL
        db_storage = None

        if not filename or location == Location.CLOUD_STORAGE:
            if location != Location.CLOUD_STORAGE:
                serializer = AnnotationFileSerializer(data=request.data)
                if serializer.is_valid(raise_exception=True):
                    anno_file = serializer.validated_data['annotation_file']
                    with NamedTemporaryFile(
                        prefix='cvat_{}'.format(db_obj.pk),
                        dir=settings.TMP_FILES_ROOT,
                        delete=False) as tf:
                        filename = tf.name
                        for chunk in anno_file.chunks():
                            tf.write(chunk)
            else:
                assert filename, 'The filename was not specified'

                try:
                    storage_id = location_conf['storage_id']
                except KeyError:
                    raise serializers.ValidationError(
                        'Cloud storage location was selected as the source,'
                        ' but cloud storage id was not specified')
                db_storage = get_cloud_storage_for_import_or_export(
                    storage_id=storage_id, request=request,
                    is_default=location_conf['is_default'])

                key = filename
                with NamedTemporaryFile(
                    prefix='cvat_{}'.format(db_obj.pk),
                    dir=settings.TMP_FILES_ROOT,
                    delete=False) as tf:
                    filename = tf.name

        func = import_resource_with_clean_up_after
        func_args = (rq_func, filename, db_obj.pk, format_name, conv_mask_to_poly)

        if location == Location.CLOUD_STORAGE:
            func_args = (db_storage, key, func) + func_args
            func = import_resource_from_cloud_storage

        av_scan_paths(filename)
        user_id = request.user.id

        with get_rq_lock_by_user(queue, user_id):
            rq_job = queue.enqueue_call(
                func=func,
                args=func_args,
                job_id=rq_id,
                depends_on=define_dependent_job(queue, user_id, rq_id=rq_id),
                meta={
                    'tmp_file': filename,
                    **get_rq_job_meta(request=request, db_obj=db_obj),
                },
                result_ttl=settings.IMPORT_CACHE_SUCCESS_TTL.total_seconds(),
                failure_ttl=settings.IMPORT_CACHE_FAILED_TTL.total_seconds()
            )

        handle_dataset_import(db_obj, format_name=format_name, cloud_storage=db_storage)

        serializer = RqIdSerializer(data={'rq_id': rq_id})
        serializer.is_valid(raise_exception=True)

        return Response(serializer.data, status=status.HTTP_202_ACCEPTED)
    else:
        if rq_job.is_finished:
            rq_job.delete()
            return Response(status=status.HTTP_201_CREATED)
        elif rq_job.is_failed:
            exc_info = process_failed_job(rq_job)

            import_error_prefix = f'{CvatImportError.__module__}.{CvatImportError.__name__}:'
            if exc_info.startswith("Traceback") and import_error_prefix in exc_info:
                exc_message = exc_info.split(import_error_prefix)[-1].strip()
                return Response(data=exc_message, status=status.HTTP_400_BAD_REQUEST)
            else:
                return Response(data=exc_info,
                    status=status.HTTP_500_INTERNAL_SERVER_ERROR)

    return Response(status=status.HTTP_202_ACCEPTED)

def _export_annotations(
    db_instance: models.Project | models.Task | models.Job,
    rq_id: str,
    request: HttpRequest,
    format_name: str,
    action: str,
    callback: Callable[[int, Optional[str], Optional[str]], str],
    filename: Optional[str],
    location_conf: Dict[str, Any]
):
    if action not in {"", "download"}:
        raise serializers.ValidationError(
            "Unexpected action specified for the request")

    format_desc = {f.DISPLAY_NAME: f
        for f in dm.views.get_export_formats()}.get(format_name)
    if format_desc is None:
        raise serializers.ValidationError(
            "Unknown format specified for the request")
    elif not format_desc.ENABLED:
        return Response(status=status.HTTP_405_METHOD_NOT_ALLOWED)

    queue = django_rq.get_queue(settings.CVAT_QUEUES.EXPORT_DATA.value)
    rq_job = queue.fetch_job(rq_id)

    location = location_conf.get('location')
    if location not in Location.list():
        raise serializers.ValidationError(
            f"Unexpected location {location} specified for the request"
        )

    last_instance_update_time = timezone.localtime(db_instance.updated_date)
    if isinstance(db_instance, Project):
        tasks_update = list(map(lambda db_task: timezone.localtime(db_task.updated_date), db_instance.tasks.all()))
        last_instance_update_time = max(tasks_update + [last_instance_update_time])

    timestamp = datetime.strftime(last_instance_update_time, "%Y_%m_%d_%H_%M_%S")
    is_annotation_file = rq_id.startswith('export:annotations')

    if rq_job:
        rq_request = rq_job.meta.get('request', None)
        request_time = rq_request.get('timestamp', None) if rq_request else None
        if request_time is None or request_time < last_instance_update_time:
            # in case the server is configured with ONE_RUNNING_JOB_IN_QUEUE_PER_USER
            # we have to enqueue dependent jobs after canceling one
            rq_job.cancel(enqueue_dependents=settings.ONE_RUNNING_JOB_IN_QUEUE_PER_USER)
            rq_job.delete()
        else:
            if rq_job.is_finished:
                if location == Location.CLOUD_STORAGE:
                    # rq_job.delete()
                    return Response(status=status.HTTP_200_OK)

                elif location == Location.LOCAL:
                    file_path = rq_job.return_value()

                    if not file_path:
                        return Response('A result for exporting job was not found for finished RQ job', status=status.HTTP_500_INTERNAL_SERVER_ERROR)
                    elif not osp.exists(file_path):
                        return Response('The result file does not exist in export cache', status=status.HTTP_500_INTERNAL_SERVER_ERROR)

                    if action == "download":
                        filename = filename or \
                            build_annotations_file_name(
                                class_name=db_instance.__class__.__name__,
                                identifier=db_instance.name if isinstance(db_instance, (Task, Project)) else db_instance.id,
                                timestamp=timestamp,
                                format_name=format_name,
                                is_annotation_file=is_annotation_file,
                                extension=osp.splitext(file_path)[1]
                            )

                        # rq_job.delete()
                        return sendfile(request, file_path, attachment=True, attachment_filename=filename)
                    serializer = RqIdSerializer(data={'rq_id': rq_id})
                    serializer.is_valid(raise_exception=True)

                    return Response(serializer.data, status=status.HTTP_201_CREATED)
                    return Response(status=status.HTTP_201_CREATED)
                else:
                    raise NotImplementedError(f"Export to {location} location is not implemented yet")
            elif rq_job.is_failed:
                exc_info = rq_job.meta.get('formatted_exception', str(rq_job.exc_info))
                rq_job.delete()
                return Response(exc_info,
                    status=status.HTTP_500_INTERNAL_SERVER_ERROR)
            else:
                return Response(status=status.HTTP_202_ACCEPTED)

    try:
        if request.scheme:
            server_address = request.scheme + '://'
        server_address += request.get_host()
    except Exception:
        server_address = None

    TTL_CONSTS = {
        'project': dm.views.PROJECT_CACHE_TTL,
        'task': dm.views.TASK_CACHE_TTL,
        'job': dm.views.JOB_CACHE_TTL,
    }
    ttl = TTL_CONSTS[db_instance.__class__.__name__.lower()].total_seconds()
    user_id = request.user.id

    func = callback if location == Location.LOCAL else export_resource_to_cloud_storage
    func_args = (db_instance.id, format_name, server_address)

    if location == Location.CLOUD_STORAGE:
        try:
            storage_id = location_conf['storage_id']
        except KeyError:
            raise serializers.ValidationError(
                'Cloud storage location was selected as the destination,'
                ' but cloud storage id was not specified')

        db_storage = get_cloud_storage_for_import_or_export(
            storage_id=storage_id, request=request,
            is_default=location_conf['is_default'])
        filename_pattern = build_annotations_file_name(
            class_name=db_instance.__class__.__name__,
            identifier=db_instance.name if isinstance(db_instance, (Task, Project)) else db_instance.id,
            timestamp=timestamp,
            format_name=format_name,
            is_annotation_file=is_annotation_file,
        )
        func_args = (db_storage, filename, filename_pattern, callback) + func_args
    else:
        db_storage = None

    with get_rq_lock_by_user(queue, user_id):
        queue.enqueue_call(
            func=func,
            args=func_args,
            job_id=rq_id,
            meta=get_rq_job_meta(request=request, db_obj=db_instance),
            depends_on=define_dependent_job(queue, user_id, rq_id=rq_id),
            result_ttl=ttl,
            failure_ttl=ttl,
        )

    handle_dataset_export(db_instance,
        format_name=format_name, cloud_storage=db_storage, save_images=not is_annotation_file)

    serializer = RqIdSerializer(data={'rq_id': rq_id})
    serializer.is_valid(raise_exception=True)

    return Response(serializer.data, status=status.HTTP_202_ACCEPTED)

def _import_project_dataset(request, rq_id_template, rq_func, db_obj, format_name, filename=None, conv_mask_to_poly=True, location_conf=None):
    format_desc = {f.DISPLAY_NAME: f
        for f in dm.views.get_import_formats()}.get(format_name)
    if format_desc is None:
        raise serializers.ValidationError(
            "Unknown input format '{}'".format(format_name))
    elif not format_desc.ENABLED:
        return Response(status=status.HTTP_405_METHOD_NOT_ALLOWED)

    rq_id = rq_id_template.format(db_obj.pk, request.user)

    queue = django_rq.get_queue(settings.CVAT_QUEUES.IMPORT_DATA.value)
    rq_job = queue.fetch_job(rq_id)

    if not rq_job or rq_job.is_finished or rq_job.is_failed:
        if rq_job and (rq_job.is_finished or rq_job.is_failed):
            # for some reason the previous job has not been deleted
            # (e.g the user closed the browser tab when job has been created
            # but no one requests for checking status were not made)
            rq_job.delete()

        location = location_conf.get('location') if location_conf else None
        db_storage = None

        if not filename and location != Location.CLOUD_STORAGE:
            serializer = DatasetFileSerializer(data=request.data)
            if serializer.is_valid(raise_exception=True):
                dataset_file = serializer.validated_data['dataset_file']
                with NamedTemporaryFile(
                    prefix='cvat_{}'.format(db_obj.pk),
                    dir=settings.TMP_FILES_ROOT,
                    delete=False) as tf:
                    filename = tf.name
                    for chunk in dataset_file.chunks():
                        tf.write(chunk)

        elif location == Location.CLOUD_STORAGE:
            assert filename, 'The filename was not specified'
            try:
                storage_id = location_conf['storage_id']
            except KeyError:
                raise serializers.ValidationError(
                    'Cloud storage location was selected as the source,'
                    ' but cloud storage id was not specified')
            db_storage = get_cloud_storage_for_import_or_export(
                storage_id=storage_id, request=request,
                is_default=location_conf['is_default'])

            key = filename
            with NamedTemporaryFile(
                prefix='cvat_{}'.format(db_obj.pk),
                dir=settings.TMP_FILES_ROOT,
                delete=False) as tf:
                filename = tf.name

        func = import_resource_with_clean_up_after
        func_args = (rq_func, filename, db_obj.pk, format_name, conv_mask_to_poly)

        if location == Location.CLOUD_STORAGE:
            func_args = (db_storage, key, func) + func_args
            func = import_resource_from_cloud_storage

        user_id = request.user.id

        with get_rq_lock_by_user(queue, user_id):
            rq_job = queue.enqueue_call(
                func=func,
                args=func_args,
                job_id=rq_id,
                meta={
                    'tmp_file': filename,
                    **get_rq_job_meta(request=request, db_obj=db_obj),
                },
                depends_on=define_dependent_job(queue, user_id, rq_id=rq_id),
                result_ttl=settings.IMPORT_CACHE_SUCCESS_TTL.total_seconds(),
                failure_ttl=settings.IMPORT_CACHE_FAILED_TTL.total_seconds()
            )

        handle_dataset_import(db_obj, format_name=format_name, cloud_storage=db_storage)
    else:
        return Response(status=status.HTTP_409_CONFLICT, data='Import job already exists')

    serializer = RqIdSerializer(data={'rq_id': rq_id})
    serializer.is_valid(raise_exception=True)

    return Response(serializer.data, status=status.HTTP_202_ACCEPTED)

class DataProcessing(viewsets.GenericViewSet):
    @extend_schema(
        tags=['requests'],
    )
    @action(detail=False, methods=['GET'], url_path='status')
    def status(self, request):
        rq_id = request.query_params.get('rq_id')
        all_user_jobs = get_all_jobs(request)
        actual_job = None
        for job in all_user_jobs:
            if job.id == rq_id:
                actual_job = job
        if actual_job:
            return Response(
                data= get_job_info_status(actual_job),
                status=status.HTTP_200_OK
            )

        if rq_id == 'rq1':
            return Response(
                data= {
                        "status": "Failed",
                        "message": "cvat.apps.dataset_manager.bindings.CvatImportError: Failed to find dataset at '/home/django/data/tasks/499394/tmp/tmpkr0hn_m9'",
                        "percent": 0,
                        "id": "rq1",
                        "operation": {
                            "type": "export:dataset",
                            "format": "CVAT for images 1.1",
                            "project_id": 1,
                            "target": "project",
                            "name": "Project with failed export",
                        },
                        "enqueue_date": "2023-03-31T10:37:31.708000Z",
                        "start_date": "2023-03-31T10:37:31.708000Z",
                        "finish_date": "",
                        "expire_date": "",
                        "owner": {
                            "id": 1,
                            "username": "kirill",
                        },
                        },
                status=status.HTTP_200_OK
            )
        elif rq_id == 'rq2':
            return Response(
                data=                     {
                        "status": "Queued",
                        "message": "In queue",
                        "percent": 0,
                        "id": "rq2",
                        "operation": {
                            "type": "import:annotations",
                            "format": "CVAT for images 1.1",
                            "task_id": 2,
                            "target": "task",
                            "name": "Task H1 part 2",
                        },
                        "enqueue_date": "2023-03-31T10:37:31.708000Z",
                        "start_date": "",
                        "finish_date": "",
                        "expire_date": "",
                        "owner": {
                            "id": 1,
                            "username": "kirill",
                        },
                    },
                status=status.HTTP_200_OK
            )
        elif rq_id == 'rq3':
            global rq_percent
            if rq_percent == 10:
                rq_percent = 0
            rq_percent += 1
            return Response(
                data={
                        "status": "Started",
                        "message": "In progress",
                        "percent": rq_percent * 10,
                        "id": "rq3",
                        "operation": {
                            "target": "project",
                            "type": "import:dataset",
                            "format": "CVAT for images 1.1",
                            "name": "Personal project",
                            "project_id": 3,
                        },
                        "enqueue_date": "2023-03-31T10:37:31.708000Z",
                        "start_date": "2023-03-30T09:37:31.708000Z",
                        "finish_date": "",
                        "expire_date": "",
                        "owner": {
                            "id": 1,
                            "username": "kirill",
                        },
                    },
                status=status.HTTP_200_OK
            )
        elif rq_id == 'rq4':
            return Response(
                data= {
                        "status": "Finished",
                        "message": "Done",
                        "percent": 100,
                        "id": "rq4",
                        "operation": {
                                "type": "export:dataset",
                                "target": "project",
                                "project_id": 4,
                                "name": "Project for export number 4",
                        },
                        "enqueue_date": "2023-03-31T10:37:31.708000Z",
                        "start_date": "2023-03-30T09:37:31.708000Z",
                        "finish_date": "2023-03-30T10:37:31.708000Z",
                        "expire_date": "2023-03-31T10:37:31.708000Z",
                        "owner": {
                            "id": 1,
                            "username": "kirill"
                        },
                        "result_url": "http://localhost:3000/api/projects/53/dataset?org=TestOrg&use_default_location=true&filename=ex.zip&format=CVAT+for+images+1.1"
                    },
                status=status.HTTP_200_OK
            )
        return Response(
                data= {
                        "percent": 0,
                        "status": "Queued",
                        "message": "In queue",
                        "id": rq_id,
                        "operation": {
                                "type": "export:dataset",
                                "target": "project",
                                "project_id": 4,
                                "name": "Project for export number 4",
                        },
                        "enqueue_date": "2023-03-31T10:37:31.708000Z",
                        "start_date": "",
                        "finish_date": "",
                        "expire_date": "",
                        "owner": {
                            "id": 1,
                            "username": "kirill"
                        },
                        "result_url": "",
                    },
                status=status.HTTP_200_OK
            )

    @extend_schema(
        tags=['requests'],
        parameters=[],
    )
    def list(self,request):
        all_user_jobs = get_all_jobs(request)
        data = []
        print(all_user_jobs)
        for job in all_user_jobs:
            data.append(get_job_info(job))
        return Response(
                data=[
                    {
                        "status": "Failed",
                        "message": "cvat.apps.dataset_manager.bindings.CvatImportError: Failed to find dataset at '/home/django/data/tasks/499394/tmp/tmpkr0hn_m9'",
                        "percent": 0,
                        "id": "rq1",
                        "operation": {
                            "type": "export:dataset",
                            "format": "CVAT for images 1.1",
                            "project_id": 1,
                            "target": "project",
                            "name": "Project with failed export",
                        },
                        "enqueue_date": "2023-03-31T10:37:31.708000Z",
                        "start_date": "2023-03-31T10:37:31.708000Z",
                        "finish_date": "",
                        "expire_date": "",
                        "owner": {
                            "id": 1,
                            "username": "kirill",
                        },
                    },
                    {
                        "status": "Queued",
                        "message": "In queue",
                        "percent": 0,
                        "id": "rq2",
                        "operation": {
                            "type": "import:annotations",
                            "format": "CVAT for images 1.1",
                            "task_id": 2,
                            "target": "task",
                            "name": "Task H1 part 2",
                        },
                        "enqueue_date": "2023-03-31T10:37:31.708000Z",
                        "start_date": "",
                        "finish_date": "",
                        "expire_date": "",
                        "owner": {
                            "id": 1,
                            "username": "kirill",
                        },
                    },
                    {
                        "status": "Started",
                        "message": "In progress",
                        "percent": 20,
                        "id": "rq3",
                        "operation": {
                            "target": "project",
                            "type": "import:dataset",
                            "format": "CVAT for images 1.1",
                            "name": "Personal project",
                            "project_id": 3,
                        },
                        "enqueue_date": "2023-03-31T10:37:31.708000Z",
                        "start_date": "2023-03-30T09:37:31.708000Z",
                        "finish_date": "",
                        "expire_date": "",
                        "owner": {
                            "id": 1,
                            "username": "kirill",
                        },
                    },
                    {
                        "status": "Finished",
                        "message": "Done",
                        "percent": 100,
                        "id": "rq4",
                        "operation": {
                                "type": "export:dataset",
                                "target": "project",
                                "project_id": 4,
                                "name": "Project for export number 4",
                        },
                        "enqueue_date": "2023-03-31T10:37:31.708000Z",
                        "start_date": "2023-03-30T09:37:31.708000Z",
                        "finish_date": "2023-03-30T10:37:31.708000Z",
                        "expire_date": "2023-03-31T10:37:31.708000Z",
                        "owner": {
                            "id": 1,
                            "username": "kirill"
                        },
                        "result_url": "http://localhost:3000/api/projects/53/dataset?org=TestOrg&use_default_location=true&filename=ex.zip&format=CVAT+for+images+1.1"
                    },
                ] + data,
                status=status.HTTP_200_OK
            )

    @extend_schema(
        tags=['requests'],
    )
    @action(detail=False, methods=['GET'])
    def clear(self,request):
        all_user_jobs = get_all_jobs(request)
        for job in all_user_jobs:
            job.delete()
        return Response(
                status=status.HTTP_200_OK
            )<|MERGE_RESOLUTION|>--- conflicted
+++ resolved
@@ -518,15 +518,9 @@
                 if rq_job is None:
                     return Response(status=status.HTTP_404_NOT_FOUND)
                 elif rq_job.is_finished:
-<<<<<<< HEAD
-                    if rq_job.dependency:
-                        rq_job.dependency.delete()
                     # rq_job.delete()
                     print(rq_job)
                     print(rq_job.meta.get("user", {}).get("id"))
-=======
-                    rq_job.delete()
->>>>>>> aab15762
                     return Response(status=status.HTTP_201_CREATED)
                 elif rq_job.is_failed:
                     exc_info = process_failed_job(rq_job)
