--- conflicted
+++ resolved
@@ -7,20 +7,15 @@
 import os
 import os.path as osp
 from types import SimpleNamespace
-from typing import Optional
+from typing import Optional, Any, Dict, List, cast
 import pytz
 import traceback
 import textwrap
 from copy import copy
 from datetime import datetime
 from distutils.util import strtobool
-<<<<<<< HEAD
-from tempfile import mkstemp
+from tempfile import NamedTemporaryFile
 from textwrap import dedent
-=======
-from tempfile import NamedTemporaryFile
-from typing import Any, Dict, List, cast
->>>>>>> b19e9250
 
 from django.db.models.query import Prefetch
 import django_rq
