--- conflicted
+++ resolved
@@ -62,12 +62,8 @@
     UserSerializer, PluginsSerializer, IssueReadSerializer,
     IssueWriteSerializer, CommentReadSerializer, CommentWriteSerializer, CloudStorageWriteSerializer,
     CloudStorageReadSerializer, DatasetFileSerializer,
-<<<<<<< HEAD
     ProjectFileSerializer, TaskFileSerializer, RqIdSerializer)
-=======
-    ProjectFileSerializer, TaskFileSerializer)
 from cvat.apps.engine.view_utils import get_cloud_storage_for_import_or_export
->>>>>>> 255f2d08
 
 from utils.dataset_manifest import ImageManifestManager
 from cvat.apps.engine.utils import (
@@ -741,7 +737,6 @@
             '201': OpenApiResponse(description='The task has been imported'),
             '202': OpenApiResponse(RqIdSerializer, description='Importing a backup file has been started'),
         })
-<<<<<<< HEAD
         # TODO: for some reason the code generated from schema with different serializers
         # contains only one serializer, need to fix that.
         # responses={
@@ -750,12 +745,9 @@
         #     }), description='The project has been imported'),
         #     '202': OpenApiResponse(RqIdSerializer, description='Importing a backup file has been started'),
         # })
-    @action(detail=False, methods=['OPTIONS', 'POST'], url_path=r'backup/?$', serializer_class=TaskFileSerializer(required=False))
-=======
     @action(detail=False, methods=['OPTIONS', 'POST'], url_path=r'backup/?$',
         serializer_class=TaskFileSerializer(required=False),
         parser_classes=_UPLOAD_PARSER_CLASSES)
->>>>>>> 255f2d08
     def import_backup(self, request, pk=None):
         return self.deserialize(request, backup.import_task)
 
@@ -2268,10 +2260,7 @@
                             f.write(chunk)
             else:
                 assert filename, 'The filename was not specified'
-<<<<<<< HEAD
-=======
-
->>>>>>> 255f2d08
+
                 try:
                     storage_id = location_conf['storage_id']
                 except KeyError:
