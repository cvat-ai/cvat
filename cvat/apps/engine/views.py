# Copyright (C) 2018-2021 Intel Corporation
#
# SPDX-License-Identifier: MIT

import errno
import io
import os
import os.path as osp
import pytz
import shutil
import traceback
import uuid
from datetime import datetime
from distutils.util import strtobool
from tempfile import mkstemp, NamedTemporaryFile

import cv2
from django.db.models.query import Prefetch
import django_rq
from django.apps import apps
from django.conf import settings
from django.contrib.auth.models import User
from django.db import IntegrityError
from django.http import HttpResponse, HttpResponseNotFound, HttpResponseBadRequest
from django.shortcuts import get_object_or_404
from django.utils import timezone
from django.utils.decorators import method_decorator
from django_filters import rest_framework as filters
from django_filters.rest_framework import DjangoFilterBackend
from drf_yasg import openapi
from drf_yasg.inspectors import CoreAPICompatInspector, NotHandled, FieldInspector
from drf_yasg.utils import swagger_auto_schema
from rest_framework import mixins, serializers, status, viewsets
from rest_framework.decorators import action
from rest_framework.exceptions import APIException, NotFound, ValidationError
from rest_framework.permissions import SAFE_METHODS, IsAuthenticated
from rest_framework.renderers import JSONRenderer
from rest_framework.response import Response
from sendfile import sendfile

import cvat.apps.dataset_manager as dm
import cvat.apps.dataset_manager.views  # pylint: disable=unused-import
from cvat.apps.authentication import auth
from cvat.apps.engine.cloud_provider import get_cloud_storage_instance, Credentials, Status
from cvat.apps.dataset_manager.bindings import CvatImportError
from cvat.apps.dataset_manager.serializers import DatasetFormatsSerializer
from cvat.apps.engine.frame_provider import FrameProvider
from cvat.apps.engine.media_extractors import ImageListReader
from cvat.apps.engine.mime_types import mimetypes
from cvat.apps.engine.models import (
    Job, StatusChoice, Task, Project, Review, Issue,
    Comment, StorageMethodChoice, ReviewStatus, StorageChoice, Image,
    CredentialsTypeChoice, CloudProviderChoice
)
from cvat.apps.engine.models import CloudStorage as CloudStorageModel
from cvat.apps.engine.serializers import (
    AboutSerializer, AnnotationFileSerializer, BasicUserSerializer,
    DataMetaSerializer, DataSerializer, ExceptionSerializer,
    FileInfoSerializer, JobSerializer, LabeledDataSerializer,
    LogEventSerializer, ProjectSerializer, ProjectSearchSerializer, ProjectWithoutTaskSerializer,
    RqStatusSerializer, TaskSerializer, UserSerializer, PluginsSerializer, ReviewSerializer,
    CombinedReviewSerializer, IssueSerializer, CombinedIssueSerializer, CommentSerializer,
    CloudStorageSerializer, BaseCloudStorageSerializer, TaskFileSerializer, DatasetFileSerializer)
from utils.dataset_manifest import ImageManifestManager
from cvat.apps.engine.utils import av_scan_paths
from cvat.apps.engine.backup import import_task
from . import models, task
from .log import clogger, slogger

class ServerViewSet(viewsets.ViewSet):
    serializer_class = None

    # To get nice documentation about ServerViewSet actions it is necessary
    # to implement the method. By default, ViewSet doesn't provide it.
    def get_serializer(self, *args, **kwargs):
        pass

    @staticmethod
    @swagger_auto_schema(method='get', operation_summary='Method provides basic CVAT information',
        responses={'200': AboutSerializer})
    @action(detail=False, methods=['GET'], serializer_class=AboutSerializer)
    def about(request):
        from cvat import __version__ as cvat_version
        about = {
            "name": "Computer Vision Annotation Tool",
            "version": cvat_version,
            "description": "CVAT is completely re-designed and re-implemented " +
                "version of Video Annotation Tool from Irvine, California " +
                "tool. It is free, online, interactive video and image annotation " +
                "tool for computer vision. It is being used by our team to " +
                "annotate million of objects with different properties. Many UI " +
                "and UX decisions are based on feedbacks from professional data " +
                "annotation team."
        }
        serializer = AboutSerializer(data=about)
        if serializer.is_valid(raise_exception=True):
            return Response(data=serializer.data)

    @staticmethod
    @swagger_auto_schema(method='post', request_body=ExceptionSerializer)
    @action(detail=False, methods=['POST'], serializer_class=ExceptionSerializer)
    def exception(request):
        """
        Saves an exception from a client on the server

        Sends logs to the ELK if it is connected
        """
        serializer = ExceptionSerializer(data=request.data)
        if serializer.is_valid(raise_exception=True):
            additional_info = {
                "username": request.user.username,
                "name": "Send exception",
            }
            message = JSONRenderer().render({**serializer.data, **additional_info}).decode('UTF-8')
            jid = serializer.data.get("job_id")
            tid = serializer.data.get("task_id")
            if jid:
                clogger.job[jid].error(message)
            elif tid:
                clogger.task[tid].error(message)
            else:
                clogger.glob.error(message)

            return Response(serializer.data, status=status.HTTP_201_CREATED)

    @staticmethod
    @swagger_auto_schema(method='post', request_body=LogEventSerializer(many=True))
    @action(detail=False, methods=['POST'], serializer_class=LogEventSerializer)
    def logs(request):
        """
        Saves logs from a client on the server

        Sends logs to the ELK if it is connected
        """
        serializer = LogEventSerializer(many=True, data=request.data)
        if serializer.is_valid(raise_exception=True):
            user = { "username": request.user.username }
            for event in serializer.data:
                message = JSONRenderer().render({**event, **user}).decode('UTF-8')
                jid = event.get("job_id")
                tid = event.get("task_id")
                if jid:
                    clogger.job[jid].info(message)
                elif tid:
                    clogger.task[tid].info(message)
                else:
                    clogger.glob.info(message)
            return Response(serializer.data, status=status.HTTP_201_CREATED)

    @staticmethod
    @swagger_auto_schema(
        method='get', operation_summary='Returns all files and folders that are on the server along specified path',
        manual_parameters=[openapi.Parameter('directory', openapi.IN_QUERY, type=openapi.TYPE_STRING, description='Directory to browse')],
        responses={'200' : FileInfoSerializer(many=True)}
    )
    @action(detail=False, methods=['GET'], serializer_class=FileInfoSerializer)
    def share(request):
        param = request.query_params.get('directory', '/')
        if param.startswith("/"):
            param = param[1:]
        directory = os.path.abspath(os.path.join(settings.SHARE_ROOT, param))

        if directory.startswith(settings.SHARE_ROOT) and os.path.isdir(directory):
            data = []
            content = os.scandir(directory)
            for entry in content:
                entry_type = None
                if entry.is_file():
                    entry_type = "REG"
                elif entry.is_dir():
                    entry_type = "DIR"

                if entry_type:
                    data.append({"name": entry.name, "type": entry_type})

            serializer = FileInfoSerializer(many=True, data=data)
            if serializer.is_valid(raise_exception=True):
                return Response(serializer.data)
        else:
            return Response("{} is an invalid directory".format(param),
                status=status.HTTP_400_BAD_REQUEST)

    @staticmethod
    @swagger_auto_schema(method='get', operation_summary='Method provides the list of supported annotations formats',
        responses={'200': DatasetFormatsSerializer()})
    @action(detail=False, methods=['GET'], url_path='annotation/formats')
    def annotation_formats(request):
        data = dm.views.get_all_formats()
        return Response(DatasetFormatsSerializer(data).data)

    @staticmethod
    @swagger_auto_schema(method='get', operation_summary='Method provides allowed plugins.',
        responses={'200': PluginsSerializer()})
    @action(detail=False, methods=['GET'], url_path='plugins', serializer_class=PluginsSerializer)
    def plugins(request):
        response = {
            'GIT_INTEGRATION': apps.is_installed('cvat.apps.dataset_repo'),
            'ANALYTICS':       False,
            'MODELS':          False,
            'PREDICT':         apps.is_installed('cvat.apps.training')
        }
        if strtobool(os.environ.get("CVAT_ANALYTICS", '0')):
            response['ANALYTICS'] = True
        if strtobool(os.environ.get("CVAT_SERVERLESS", '0')):
            response['MODELS'] = True
        return Response(response)


class ProjectFilter(filters.FilterSet):
    name = filters.CharFilter(field_name="name", lookup_expr="icontains")
    owner = filters.CharFilter(field_name="owner__username", lookup_expr="icontains")
    assignee = filters.CharFilter(field_name="assignee__username", lookup_expr="icontains")
    status = filters.CharFilter(field_name="status", lookup_expr="icontains")

    class Meta:
        model = models.Project
        fields = ("id", "name", "owner", "status")

@method_decorator(name='list', decorator=swagger_auto_schema(
    operation_summary='Returns a paginated list of projects according to query parameters (12 projects per page)',
    manual_parameters=[
        openapi.Parameter('id', openapi.IN_QUERY, description="A unique number value identifying this project",
            type=openapi.TYPE_NUMBER),
        openapi.Parameter('name', openapi.IN_QUERY, description="Find all projects where name contains a parameter value",
            type=openapi.TYPE_STRING),
        openapi.Parameter('owner', openapi.IN_QUERY, description="Find all project where owner name contains a parameter value",
            type=openapi.TYPE_STRING),
        openapi.Parameter('status', openapi.IN_QUERY, description="Find all projects with a specific status",
            type=openapi.TYPE_STRING, enum=[str(i) for i in StatusChoice]),
        openapi.Parameter('names_only', openapi.IN_QUERY, description="Returns only names and id's of projects.",
            type=openapi.TYPE_BOOLEAN),
        openapi.Parameter('without_tasks', openapi.IN_QUERY, description="Returns only projects entities without related tasks",
            type=openapi.TYPE_BOOLEAN)],))
@method_decorator(name='create', decorator=swagger_auto_schema(operation_summary='Method creates a new project'))
@method_decorator(name='retrieve', decorator=swagger_auto_schema(operation_summary='Method returns details of a specific project'))
@method_decorator(name='destroy', decorator=swagger_auto_schema(operation_summary='Method deletes a specific project'))
@method_decorator(name='partial_update', decorator=swagger_auto_schema(operation_summary='Methods does a partial update of chosen fields in a project'))
class ProjectViewSet(auth.ProjectGetQuerySetMixin, viewsets.ModelViewSet):
    queryset = models.Project.objects.all().order_by('-id')
    search_fields = ("name", "owner__username", "assignee__username", "status")
    filterset_class = ProjectFilter
    ordering_fields = ("id", "name", "owner", "status", "assignee")
    http_method_names = ['get', 'post', 'head', 'patch', 'delete']

    def get_serializer_class(self):
        if self.request.path.endswith('tasks'):
            return TaskSerializer
        if self.request.query_params and self.request.query_params.get("names_only") == "true":
            return ProjectSearchSerializer
        if self.request.query_params and self.request.query_params.get("without_tasks") == "true":
            return ProjectWithoutTaskSerializer
        else:
            return ProjectSerializer

    def get_permissions(self):
        http_method = self.request.method
        permissions = [IsAuthenticated]

        if http_method in SAFE_METHODS:
            permissions.append(auth.ProjectAccessPermission)
        elif http_method in ["POST"]:
            permissions.append(auth.ProjectCreatePermission)
        elif http_method in ["PATCH"]:
            permissions.append(auth.ProjectChangePermission)
        elif http_method in ["DELETE"]:
            permissions.append(auth.ProjectDeletePermission)
        else:
            permissions.append(auth.AdminRolePermission)

        return [perm() for perm in permissions]

    def perform_create(self, serializer):
        def validate_project_limit(owner):
            admin_perm = auth.AdminRolePermission()
            is_admin = admin_perm.has_permission(self.request, self)
            if not is_admin and settings.RESTRICTIONS['project_limit'] is not None and \
                Project.objects.filter(owner=owner).count() >= settings.RESTRICTIONS['project_limit']:
                raise serializers.ValidationError('The user has the maximum number of projects')

        owner = self.request.data.get('owner', None)
        if owner:
            validate_project_limit(owner)
            serializer.save()
        else:
            validate_project_limit(self.request.user)
            serializer.save(owner=self.request.user)

    @swagger_auto_schema(method='get', operation_summary='Returns information of the tasks of the project with the selected id',
        responses={'200': TaskSerializer(many=True)})
    @action(detail=True, methods=['GET'], serializer_class=TaskSerializer)
    def tasks(self, request, pk):
        self.get_object() # force to call check_object_permissions
        queryset = Task.objects.filter(project_id=pk).order_by('-id')
        queryset = auth.filter_task_queryset(queryset, request.user)

        page = self.paginate_queryset(queryset)
        if page is not None:
            serializer = self.get_serializer(page, many=True,
                context={"request": request})
            return self.get_paginated_response(serializer.data)

        serializer = self.get_serializer(queryset, many=True,
            context={"request": request})
        return Response(serializer.data)


    @swagger_auto_schema(method='get', operation_summary='Export project as a dataset in a specific format',
        manual_parameters=[
            openapi.Parameter('format', openapi.IN_QUERY,
                description="Desired output format name\nYou can get the list of supported formats at:\n/server/annotation/formats",
                type=openapi.TYPE_STRING, required=True),
            openapi.Parameter('filename', openapi.IN_QUERY,
                description="Desired output file name",
                type=openapi.TYPE_STRING, required=False),
            openapi.Parameter('action', in_=openapi.IN_QUERY,
                description='Used to start downloading process after annotation file had been created',
                type=openapi.TYPE_STRING, required=False, enum=['download', 'import_status'])
        ],
        responses={'202': openapi.Response(description='Exporting has been started'),
            '201': openapi.Response(description='Output file is ready for downloading'),
            '200': openapi.Response(description='Download of file started'),
            '405': openapi.Response(description='Format is not available'),
        }
    )
    @action(detail=True, methods=['GET'], serializer_class=None,
        url_path='dataset')
    def dataset_export(self, request, pk):
        db_project = self.get_object() # force to call check_object_permissions
        action = request.query_params.get("action", "").lower()


        if action in ("import_status",):
            queue = django_rq.get_queue("default")
            rq_job = queue.fetch_job(f"/api/v1/project/{pk}/dataset_import")
            if rq_job is None:
                return Response(status=status.HTTP_404_NOT_FOUND)
            elif rq_job.is_finished:
                os.close(rq_job.meta['tmp_file_descriptor'])
                os.remove(rq_job.meta['tmp_file'])
                rq_job.delete()
                return Response(status=status.HTTP_201_CREATED)
            elif rq_job.is_failed:
                os.close(rq_job.meta['tmp_file_descriptor'])
                os.remove(rq_job.meta['tmp_file'])
                rq_job.delete()
                #TODO: Should we check CVATImportError here?
                return Response(
                    data=str(rq_job.exc_info),
                    status=status.HTTP_500_INTERNAL_SERVER_ERROR
                )
        else:
            format_name = request.query_params.get("format", "")
            return _export_annotations(
                db_instance=db_project,
                rq_id="/api/v1/project/{}/dataset/{}".format(pk, format_name),
                request=request,
                action=action,
                callback=dm.views.export_project_as_dataset,
                format_name=format_name,
                filename=request.query_params.get("filename", "").lower(),
            )

    @swagger_auto_schema(method='post', operation_summary='Import dataset in specific format as a project',
        manual_parameters=[
            openapi.Parameter('format', openapi.IN_QUERY,
                description="Desired dataset format name\nYou can get the list of supported formats at:\n/server/annotation/formats",
                type=openapi.TYPE_STRING, required=True)
        ],
        responses={'202': openapi.Response(description='Exporting has been started'),
            '400': openapi.Response(description='Failed to import dataset'),
            '405': openapi.Response(description='Format is not available'),
        }
    )
    @action(detail=True, methods=['POST'], serializer_class=None, url_path='dataset')
    def dataset_import(self, request, pk):
        project: Project = self.get_object() # force to call check_object_permissions
        format_name = request.query_params.get("format", "")

        if project.tasks.count():
            raise ValidationError("Cannot import dataset in non empty project")

        return _import_project_dataset(
            request=request,
            rq_id=f"/api/v1/project/{pk}/dataset_import",
            rq_func=dm.project.import_dataset_as_project,
            pk=pk,
            format_name=format_name,
        )

    @swagger_auto_schema(method='get', operation_summary='Method allows to download project annotations',
        manual_parameters=[
            openapi.Parameter('format', openapi.IN_QUERY,
                description="Desired output format name\nYou can get the list of supported formats at:\n/server/annotation/formats",
                type=openapi.TYPE_STRING, required=True),
            openapi.Parameter('filename', openapi.IN_QUERY,
                description="Desired output file name",
                type=openapi.TYPE_STRING, required=False),
            openapi.Parameter('action', in_=openapi.IN_QUERY,
                description='Used to start downloading process after annotation file had been created',
                type=openapi.TYPE_STRING, required=False, enum=['download'])
        ],
        responses={
            '202': openapi.Response(description='Dump of annotations has been started'),
            '201': openapi.Response(description='Annotations file is ready to download'),
            '200': openapi.Response(description='Download of file started'),
            '405': openapi.Response(description='Format is not available'),
            '401': openapi.Response(description='Format is not specified'),
        }
    )
    @action(detail=True, methods=['GET'],
        serializer_class=LabeledDataSerializer)
    def annotations(self, request, pk):
        db_project = self.get_object() # force to call check_object_permissions
        format_name = request.query_params.get('format')
        if format_name:
            return _export_annotations(db_instance=db_project,
                rq_id="/api/v1/projects/{}/annotations/{}".format(pk, format_name),
                request=request,
                action=request.query_params.get("action", "").lower(),
                callback=dm.views.export_project_annotations,
                format_name=format_name,
                filename=request.query_params.get("filename", "").lower(),
            )
        else:
            return Response("Format is not specified",status=status.HTTP_400_BAD_REQUEST)

class TaskFilter(filters.FilterSet):
    project = filters.CharFilter(field_name="project__name", lookup_expr="icontains")
    name = filters.CharFilter(field_name="name", lookup_expr="icontains")
    owner = filters.CharFilter(field_name="owner__username", lookup_expr="icontains")
    mode = filters.CharFilter(field_name="mode", lookup_expr="icontains")
    status = filters.CharFilter(field_name="status", lookup_expr="icontains")
    assignee = filters.CharFilter(field_name="assignee__username", lookup_expr="icontains")

    class Meta:
        model = Task
        fields = ("id", "project_id", "project", "name", "owner", "mode", "status",
            "assignee")

class DjangoFilterInspector(CoreAPICompatInspector):
    def get_filter_parameters(self, filter_backend):
        if isinstance(filter_backend, DjangoFilterBackend):
            result = super(DjangoFilterInspector, self).get_filter_parameters(filter_backend)
            res = result.copy()

            for param in result:
                if param.get('name') == 'project_id' or param.get('name') == 'project':
                    res.remove(param)
            return res

        return NotHandled

@method_decorator(name='list', decorator=swagger_auto_schema(
    operation_summary='Returns a paginated list of tasks according to query parameters (10 tasks per page)',
    manual_parameters=[
            openapi.Parameter('id',openapi.IN_QUERY,description="A unique number value identifying this task",type=openapi.TYPE_NUMBER),
            openapi.Parameter('name', openapi.IN_QUERY, description="Find all tasks where name contains a parameter value", type=openapi.TYPE_STRING),
            openapi.Parameter('owner', openapi.IN_QUERY, description="Find all tasks where owner name contains a parameter value", type=openapi.TYPE_STRING),
            openapi.Parameter('mode', openapi.IN_QUERY, description="Find all tasks with a specific mode", type=openapi.TYPE_STRING, enum=['annotation', 'interpolation']),
            openapi.Parameter('status', openapi.IN_QUERY, description="Find all tasks with a specific status", type=openapi.TYPE_STRING,enum=['annotation','validation','completed']),
            openapi.Parameter('assignee', openapi.IN_QUERY, description="Find all tasks where assignee name contains a parameter value", type=openapi.TYPE_STRING)
        ],
    filter_inspectors=[DjangoFilterInspector]))
@method_decorator(name='create', decorator=swagger_auto_schema(operation_summary='Method creates a new task in a database without any attached images and videos'))
@method_decorator(name='retrieve', decorator=swagger_auto_schema(operation_summary='Method returns details of a specific task'))
@method_decorator(name='update', decorator=swagger_auto_schema(operation_summary='Method updates a task by id'))
@method_decorator(name='destroy', decorator=swagger_auto_schema(operation_summary='Method deletes a specific task, all attached jobs, annotations, and data'))
@method_decorator(name='partial_update', decorator=swagger_auto_schema(operation_summary='Methods does a partial update of chosen fields in a task'))
class TaskViewSet(auth.TaskGetQuerySetMixin, viewsets.ModelViewSet):
    queryset = Task.objects.all().prefetch_related(
            "label_set__attributespec_set",
            "segment_set__job_set",
        ).order_by('-id')
    serializer_class = TaskSerializer
    search_fields = ("name", "owner__username", "mode", "status")
    filterset_class = TaskFilter
    ordering_fields = ("id", "name", "owner", "status", "assignee")

    def get_permissions(self):
        http_method = self.request.method
        permissions = [IsAuthenticated]

        if http_method in SAFE_METHODS:
            permissions.append(auth.TaskAccessPermission)
        elif http_method in ["POST"]:
            permissions.append(auth.TaskCreatePermission)
        elif self.action == 'annotations' or http_method in ["PATCH", "PUT"]:
            permissions.append(auth.TaskChangePermission)
        elif http_method in ["DELETE"]:
            permissions.append(auth.TaskDeletePermission)
        else:
            permissions.append(auth.AdminRolePermission)

        return [perm() for perm in permissions]

    def _validate_task_limit(self, owner):
        admin_perm = auth.AdminRolePermission()
        is_admin = admin_perm.has_permission(self.request, self)
        if not is_admin and settings.RESTRICTIONS['task_limit'] is not None and \
            Task.objects.filter(owner=owner).count() >= settings.RESTRICTIONS['task_limit']:
            raise serializers.ValidationError('The user has the maximum number of tasks')

    def create(self, request):
        action = self.request.query_params.get('action', None)
        if action is None:
            return super().create(request)
        elif action == 'import':
            self._validate_task_limit(owner=self.request.user)
            if 'rq_id' in request.data:
                rq_id = request.data['rq_id']
            else:
                rq_id = "{}@/api/v1/tasks/{}/import".format(request.user, uuid.uuid4())

            queue = django_rq.get_queue("default")
            rq_job = queue.fetch_job(rq_id)

            if not rq_job:
                serializer = TaskFileSerializer(data=request.data)
                serializer.is_valid(raise_exception=True)
                task_file = serializer.validated_data['task_file']
                fd, filename = mkstemp(prefix='cvat_')
                with open(filename, 'wb+') as f:
                    for chunk in task_file.chunks():
                        f.write(chunk)
                rq_job = queue.enqueue_call(
                    func=import_task,
                    args=(filename, request.user.id),
                    job_id=rq_id,
                    meta={
                        'tmp_file': filename,
                        'tmp_file_descriptor': fd,
                    },
                )

            else:
                if rq_job.is_finished:
                    task_id = rq_job.return_value
                    os.close(rq_job.meta['tmp_file_descriptor'])
                    os.remove(rq_job.meta['tmp_file'])
                    rq_job.delete()
                    return Response({'id': task_id}, status=status.HTTP_201_CREATED)
                elif rq_job.is_failed:
                    os.close(rq_job.meta['tmp_file_descriptor'])
                    os.remove(rq_job.meta['tmp_file'])
                    exc_info = str(rq_job.exc_info)
                    rq_job.delete()

                    # RQ adds a prefix with exception class name
                    import_error_prefix = '{}.{}'.format(
                        CvatImportError.__module__, CvatImportError.__name__)
                    if exc_info.startswith(import_error_prefix):
                        exc_info = exc_info.replace(import_error_prefix + ': ', '')
                        return Response(data=exc_info,
                            status=status.HTTP_400_BAD_REQUEST)
                    else:
                        return Response(data=exc_info,
                            status=status.HTTP_500_INTERNAL_SERVER_ERROR)

            return Response({'rq_id': rq_id}, status=status.HTTP_202_ACCEPTED)
        else:
            raise serializers.ValidationError(
                "Unexpected action specified for the request")

    def retrieve(self, request, pk=None):
        db_task = self.get_object() # force to call check_object_permissions
        action = self.request.query_params.get('action', None)
        if action is None:
            return super().retrieve(request, pk)
        elif action in ('export', 'download'):
            queue = django_rq.get_queue("default")
            rq_id = "/api/v1/tasks/{}/export".format(pk)

            rq_job = queue.fetch_job(rq_id)
            if rq_job:
                last_task_update_time = timezone.localtime(db_task.updated_date)
                request_time = rq_job.meta.get('request_time', None)
                if request_time is None or request_time < last_task_update_time:
                    rq_job.cancel()
                    rq_job.delete()
                else:
                    if rq_job.is_finished:
                        file_path = rq_job.return_value
                        if action == "download" and osp.exists(file_path):
                            rq_job.delete()

                            timestamp = datetime.strftime(last_task_update_time,
                                "%Y_%m_%d_%H_%M_%S")
                            filename = "task_{}_backup_{}{}".format(
                                db_task.name, timestamp,
                                osp.splitext(file_path)[1])
                            return sendfile(request, file_path, attachment=True,
                                attachment_filename=filename.lower())
                        else:
                            if osp.exists(file_path):
                                return Response(status=status.HTTP_201_CREATED)
                    elif rq_job.is_failed:
                        exc_info = str(rq_job.exc_info)
                        rq_job.delete()
                        return Response(exc_info,
                            status=status.HTTP_500_INTERNAL_SERVER_ERROR)
                    else:
                        return Response(status=status.HTTP_202_ACCEPTED)

            ttl = dm.views.TASK_CACHE_TTL.total_seconds()
            queue.enqueue_call(
                func=dm.views.backup_task,
                args=(pk, 'task_dump.zip'),
                job_id=rq_id,
                meta={ 'request_time': timezone.localtime() },
                result_ttl=ttl, failure_ttl=ttl)
            return Response(status=status.HTTP_202_ACCEPTED)

        else:
            raise serializers.ValidationError(
                "Unexpected action specified for the request")

    def perform_create(self, serializer):
        owner = self.request.data.get('owner', None)
        if owner:
            self._validate_task_limit(owner)
            serializer.save()
        else:
            self._validate_task_limit(self.request.user)
            serializer.save(owner=self.request.user)

    def perform_destroy(self, instance):
        task_dirname = instance.get_task_dirname()
        super().perform_destroy(instance)
        shutil.rmtree(task_dirname, ignore_errors=True)
        if instance.data and not instance.data.tasks.all():
            shutil.rmtree(instance.data.get_data_dirname(), ignore_errors=True)
            instance.data.delete()

    @swagger_auto_schema(method='get', operation_summary='Returns a list of jobs for a specific task',
        responses={'200': JobSerializer(many=True)})
    @action(detail=True, methods=['GET'], serializer_class=JobSerializer)
    def jobs(self, request, pk):
        self.get_object() # force to call check_object_permissions
        queryset = Job.objects.filter(segment__task_id=pk)
        serializer = JobSerializer(queryset, many=True,
            context={"request": request})

        return Response(serializer.data)

    @swagger_auto_schema(method='post', operation_summary='Method permanently attaches images or video to a task',
        request_body=DataSerializer,
    )
    @swagger_auto_schema(method='get', operation_summary='Method returns data for a specific task',
        manual_parameters=[
            openapi.Parameter('type', in_=openapi.IN_QUERY, required=True, type=openapi.TYPE_STRING,
                enum=['chunk', 'frame', 'preview', 'context_image'],
                description="Specifies the type of the requested data"),
            openapi.Parameter('quality', in_=openapi.IN_QUERY, required=True, type=openapi.TYPE_STRING,
                enum=['compressed', 'original'],
                description="Specifies the quality level of the requested data, doesn't matter for 'preview' type"),
            openapi.Parameter('number', in_=openapi.IN_QUERY, required=True, type=openapi.TYPE_NUMBER,
                description="A unique number value identifying chunk or frame, doesn't matter for 'preview' type"),
            ]
    )
    @action(detail=True, methods=['POST', 'GET'])
    def data(self, request, pk):
        db_task = self.get_object() # call check_object_permissions as well
        if request.method == 'POST':
            if db_task.data:
                return Response(data='Adding more data is not supported',
                    status=status.HTTP_400_BAD_REQUEST)
            serializer = DataSerializer(data=request.data)
            serializer.is_valid(raise_exception=True)
            db_data = serializer.save()
            db_task.data = db_data
            db_task.save()
            data = {k:v for k, v in serializer.data.items()}
            data['use_zip_chunks'] = serializer.validated_data['use_zip_chunks']
            data['use_cache'] = serializer.validated_data['use_cache']
            data['copy_data'] = serializer.validated_data['copy_data']
            if data['use_cache']:
                db_task.data.storage_method = StorageMethodChoice.CACHE
                db_task.data.save(update_fields=['storage_method'])
            if data['server_files'] and not data.get('copy_data'):
                db_task.data.storage = StorageChoice.SHARE
                db_task.data.save(update_fields=['storage'])
            if db_data.cloud_storage:
                db_task.data.storage = StorageChoice.CLOUD_STORAGE
                db_task.data.save(update_fields=['storage'])
            # if the value of stop_frame is 0, then inside the function we cannot know
            # the value specified by the user or it's default value from the database
            if 'stop_frame' not in serializer.validated_data:
                data['stop_frame'] = None
            task.create(db_task.id, data)
            return Response(serializer.data, status=status.HTTP_202_ACCEPTED)
        else:
            data_type = request.query_params.get('type', None)
            data_id = request.query_params.get('number', None)
            data_quality = request.query_params.get('quality', 'compressed')

            possible_data_type_values = ('chunk', 'frame', 'preview', 'context_image')
            possible_quality_values = ('compressed', 'original')

            try:
                if not data_type or data_type not in possible_data_type_values:
                    raise ValidationError(detail='Data type not specified or has wrong value')
                elif data_type == 'chunk' or data_type == 'frame':
                    if not data_id:
                        raise ValidationError(detail='Number is not specified')
                    elif data_quality not in possible_quality_values:
                        raise ValidationError(detail='Wrong quality value')

                db_data = db_task.data
                if not db_data:
                    raise NotFound(detail='Cannot find requested data for the task')

                frame_provider = FrameProvider(db_task.data, db_task.dimension)

                if data_type == 'chunk':
                    data_id = int(data_id)

                    data_quality = FrameProvider.Quality.COMPRESSED \
                        if data_quality == 'compressed' else FrameProvider.Quality.ORIGINAL

                    #TODO: av.FFmpegError processing
                    if settings.USE_CACHE and db_data.storage_method == StorageMethodChoice.CACHE:
                        buff, mime_type = frame_provider.get_chunk(data_id, data_quality)
                        return HttpResponse(buff.getvalue(), content_type=mime_type)

                    # Follow symbol links if the chunk is a link on a real image otherwise
                    # mimetype detection inside sendfile will work incorrectly.
                    path = os.path.realpath(frame_provider.get_chunk(data_id, data_quality))
                    return sendfile(request, path)

                elif data_type == 'frame':
                    data_id = int(data_id)
                    data_quality = FrameProvider.Quality.COMPRESSED \
                        if data_quality == 'compressed' else FrameProvider.Quality.ORIGINAL
                    buf, mime = frame_provider.get_frame(data_id, data_quality)

                    return HttpResponse(buf.getvalue(), content_type=mime)

                elif data_type == 'preview':
                    return sendfile(request, frame_provider.get_preview())

                elif data_type == 'context_image':
                    data_id = int(data_id)
                    image = Image.objects.get(data_id=db_data.id, frame=data_id)
                    for i in image.related_files.all():
                        path = os.path.realpath(str(i.path))
                        image = cv2.imread(path)
                        success, result = cv2.imencode('.JPEG', image)
                        if not success:
                            raise Exception('Failed to encode image to ".jpeg" format')
                        return HttpResponse(io.BytesIO(result.tobytes()), content_type='image/jpeg')
                    return Response(data='No context image related to the frame',
                                    status=status.HTTP_404_NOT_FOUND)
                else:
                    return Response(data='unknown data type {}.'.format(data_type), status=status.HTTP_400_BAD_REQUEST)
            except APIException as e:
                return Response(data=e.get_full_details(), status=e.status_code)
            except FileNotFoundError as ex:
                msg = f"{ex.strerror} {ex.filename}"
                slogger.task[pk].error(msg, exc_info=True)
                return Response(data=msg, status=status.HTTP_404_NOT_FOUND)
            except Exception as e:
                msg = 'cannot get requested data type: {}, number: {}, quality: {}'.format(data_type, data_id, data_quality)
                slogger.task[pk].error(msg, exc_info=True)
                return Response(data=msg + '\n' + str(e), status=status.HTTP_400_BAD_REQUEST)

    @swagger_auto_schema(method='get', operation_summary='Method allows to download task annotations',
        manual_parameters=[
            openapi.Parameter('format', openapi.IN_QUERY,
                description="Desired output format name\nYou can get the list of supported formats at:\n/server/annotation/formats",
                type=openapi.TYPE_STRING, required=False),
            openapi.Parameter('filename', openapi.IN_QUERY,
                description="Desired output file name",
                type=openapi.TYPE_STRING, required=False),
            openapi.Parameter('action', in_=openapi.IN_QUERY,
                description='Used to start downloading process after annotation file had been created',
                type=openapi.TYPE_STRING, required=False, enum=['download'])
        ],
        responses={
            '202': openapi.Response(description='Dump of annotations has been started'),
            '201': openapi.Response(description='Annotations file is ready to download'),
            '200': openapi.Response(description='Download of file started'),
            '405': openapi.Response(description='Format is not available'),
        }
    )
    @swagger_auto_schema(method='put', operation_summary='Method allows to upload task annotations',
        manual_parameters=[
            openapi.Parameter('format', openapi.IN_QUERY,
                description="Input format name\nYou can get the list of supported formats at:\n/server/annotation/formats",
                type=openapi.TYPE_STRING, required=False),
        ],
        responses={
            '202': openapi.Response(description='Uploading has been started'),
            '201': openapi.Response(description='Uploading has finished'),
            '405': openapi.Response(description='Format is not available'),
        }
    )
    @swagger_auto_schema(method='patch', operation_summary='Method performs a partial update of annotations in a specific task',
        manual_parameters=[openapi.Parameter('action', in_=openapi.IN_QUERY, required=True, type=openapi.TYPE_STRING,
            enum=['create', 'update', 'delete'])])
    @swagger_auto_schema(method='delete', operation_summary='Method deletes all annotations for a specific task')
    @action(detail=True, methods=['GET', 'DELETE', 'PUT', 'PATCH'],
        serializer_class=LabeledDataSerializer)
    def annotations(self, request, pk):
        db_task = self.get_object() # force to call check_object_permissions
        if request.method == 'GET':
            format_name = request.query_params.get('format')
            if format_name:
                return _export_annotations(db_instance=db_task,
                    rq_id="/api/v1/tasks/{}/annotations/{}".format(pk, format_name),
                    request=request,
                    action=request.query_params.get("action", "").lower(),
                    callback=dm.views.export_task_annotations,
                    format_name=format_name,
                    filename=request.query_params.get("filename", "").lower(),
                )
            else:
                data = dm.task.get_task_data(pk)
                serializer = LabeledDataSerializer(data=data)
                if serializer.is_valid(raise_exception=True):
                    return Response(serializer.data)
        elif request.method == 'PUT':
            format_name = request.query_params.get('format')
            if format_name:
                return _import_annotations(
                    request=request,
                    rq_id="{}@/api/v1/tasks/{}/annotations/upload".format(request.user, pk),
                    rq_func=dm.task.import_task_annotations,
                    pk=pk,
                    format_name=format_name,
                )
            else:
                serializer = LabeledDataSerializer(data=request.data)
                if serializer.is_valid(raise_exception=True):
                    data = dm.task.put_task_data(pk, serializer.data)
                    return Response(data)
        elif request.method == 'DELETE':
            dm.task.delete_task_data(pk)
            return Response(status=status.HTTP_204_NO_CONTENT)
        elif request.method == 'PATCH':
            action = self.request.query_params.get("action", None)
            if action not in dm.task.PatchAction.values():
                raise serializers.ValidationError(
                    "Please specify a correct 'action' for the request")
            serializer = LabeledDataSerializer(data=request.data)
            if serializer.is_valid(raise_exception=True):
                try:
                    data = dm.task.patch_task_data(pk, serializer.data, action)
                except (AttributeError, IntegrityError) as e:
                    return Response(data=str(e), status=status.HTTP_400_BAD_REQUEST)
                return Response(data)

    @swagger_auto_schema(method='get', operation_summary='When task is being created the method returns information about a status of the creation process')
    @action(detail=True, methods=['GET'], serializer_class=RqStatusSerializer)
    def status(self, request, pk):
        self.get_object() # force to call check_object_permissions
        response = self._get_rq_response(queue="default",
            job_id="/api/{}/tasks/{}".format(request.version, pk))
        serializer = RqStatusSerializer(data=response)

        if serializer.is_valid(raise_exception=True):
            return Response(serializer.data)

    @staticmethod
    def _get_rq_response(queue, job_id):
        queue = django_rq.get_queue(queue)
        job = queue.fetch_job(job_id)
        response = {}
        if job is None or job.is_finished:
            response = { "state": "Finished" }
        elif job.is_queued:
            response = { "state": "Queued" }
        elif job.is_failed:
            response = { "state": "Failed", "message": job.exc_info }
        else:
            response = { "state": "Started" }
            if 'status' in job.meta:
                response['message'] = job.meta['status']

        return response

    @staticmethod
    @swagger_auto_schema(method='get', operation_summary='Method provides a meta information about media files which are related with the task',
        responses={'200': DataMetaSerializer()})
    @action(detail=True, methods=['GET'], serializer_class=DataMetaSerializer,
        url_path='data/meta')
    def data_info(request, pk):
        db_task = models.Task.objects.prefetch_related(
            Prefetch('data', queryset=models.Data.objects.select_related('video').prefetch_related(
                Prefetch('images', queryset=models.Image.objects.prefetch_related('related_files').order_by('frame'))
            ))
        ).get(pk=pk)

        if hasattr(db_task.data, 'video'):
            media = [db_task.data.video]
        else:
            media = list(db_task.data.images.all())

        frame_meta = [{
            'width': item.width,
            'height': item.height,
            'name': item.path,
            'has_related_context': hasattr(item, 'related_files') and item.related_files.exists()
        } for item in media]

        db_data = db_task.data
        db_data.frames = frame_meta

        serializer = DataMetaSerializer(db_data)
        return Response(serializer.data)

    @swagger_auto_schema(method='get', operation_summary='Export task as a dataset in a specific format',
        manual_parameters=[
            openapi.Parameter('format', openapi.IN_QUERY,
                description="Desired output format name\nYou can get the list of supported formats at:\n/server/annotation/formats",
                type=openapi.TYPE_STRING, required=True),
            openapi.Parameter('filename', openapi.IN_QUERY,
                description="Desired output file name",
                type=openapi.TYPE_STRING, required=False),
            openapi.Parameter('action', in_=openapi.IN_QUERY,
                description='Used to start downloading process after annotation file had been created',
                type=openapi.TYPE_STRING, required=False, enum=['download'])
        ],
        responses={'202': openapi.Response(description='Exporting has been started'),
            '201': openapi.Response(description='Output file is ready for downloading'),
            '200': openapi.Response(description='Download of file started'),
            '405': openapi.Response(description='Format is not available'),
        }
    )
    @action(detail=True, methods=['GET'], serializer_class=None,
        url_path='dataset')
    def dataset_export(self, request, pk):
        db_task = self.get_object() # force to call check_object_permissions

        format_name = request.query_params.get("format", "")
        return _export_annotations(db_instance=db_task,
            rq_id="/api/v1/tasks/{}/dataset/{}".format(pk, format_name),
            request=request,
            action=request.query_params.get("action", "").lower(),
            callback=dm.views.export_task_as_dataset,
            format_name=format_name,
            filename=request.query_params.get("filename", "").lower(),
        )

@method_decorator(name='retrieve', decorator=swagger_auto_schema(operation_summary='Method returns details of a job'))
@method_decorator(name='update', decorator=swagger_auto_schema(operation_summary='Method updates a job by id'))
@method_decorator(name='partial_update', decorator=swagger_auto_schema(
    operation_summary='Methods does a partial update of chosen fields in a job'))
class JobViewSet(viewsets.GenericViewSet,
    mixins.RetrieveModelMixin, mixins.UpdateModelMixin):
    queryset = Job.objects.all().order_by('id')
    serializer_class = JobSerializer

    def get_permissions(self):
        http_method = self.request.method
        permissions = [IsAuthenticated]

        if http_method in SAFE_METHODS:
            permissions.append(auth.JobAccessPermission)
        elif http_method in ['PATCH', 'PUT', 'DELETE']:
            permissions.append(auth.JobChangePermission)
        else:
            permissions.append(auth.AdminRolePermission)

        return [perm() for perm in permissions]

    @swagger_auto_schema(method='get', operation_summary='Method returns annotations for a specific job')
    @swagger_auto_schema(method='put', operation_summary='Method performs an update of all annotations in a specific job')
    @swagger_auto_schema(method='patch', manual_parameters=[
        openapi.Parameter('action', in_=openapi.IN_QUERY, type=openapi.TYPE_STRING, required=True,
            enum=['create', 'update', 'delete'])],
            operation_summary='Method performs a partial update of annotations in a specific job')
    @swagger_auto_schema(method='delete', operation_summary='Method deletes all annotations for a specific job')
    @action(detail=True, methods=['GET', 'DELETE', 'PUT', 'PATCH'],
        serializer_class=LabeledDataSerializer)
    def annotations(self, request, pk):
        self.get_object() # force to call check_object_permissions
        if request.method == 'GET':
            data = dm.task.get_job_data(pk)
            return Response(data)
        elif request.method == 'PUT':
            format_name = request.query_params.get("format", "")
            if format_name:
                return _import_annotations(
                    request=request,
                    rq_id="{}@/api/v1/jobs/{}/annotations/upload".format(request.user, pk),
                    rq_func=dm.task.import_job_annotations,
                    pk=pk,
                    format_name=format_name
                )
            else:
                serializer = LabeledDataSerializer(data=request.data)
                if serializer.is_valid(raise_exception=True):
                    try:
                        data = dm.task.put_job_data(pk, serializer.data)
                    except (AttributeError, IntegrityError) as e:
                        return Response(data=str(e), status=status.HTTP_400_BAD_REQUEST)
                    return Response(data)
        elif request.method == 'DELETE':
            dm.task.delete_job_data(pk)
            return Response(status=status.HTTP_204_NO_CONTENT)
        elif request.method == 'PATCH':
            action = self.request.query_params.get("action", None)
            if action not in dm.task.PatchAction.values():
                raise serializers.ValidationError(
                    "Please specify a correct 'action' for the request")
            serializer = LabeledDataSerializer(data=request.data)
            if serializer.is_valid(raise_exception=True):
                try:
                    data = dm.task.patch_job_data(pk, serializer.data, action)
                except (AttributeError, IntegrityError) as e:
                    return Response(data=str(e), status=status.HTTP_400_BAD_REQUEST)
                return Response(data)

    @swagger_auto_schema(method='get', operation_summary='Method returns list of reviews for the job',
        responses={'200': ReviewSerializer(many=True)}
    )
    @action(detail=True, methods=['GET'], serializer_class=ReviewSerializer)
    def reviews(self, request, pk):
        db_job = self.get_object()
        queryset = db_job.review_set
        serializer = ReviewSerializer(queryset, context={'request': request}, many=True)
        return Response(serializer.data)

    @swagger_auto_schema(method='get', operation_summary='Method returns list of issues for the job',
        responses={'200': CombinedIssueSerializer(many=True)}
    )
    @action(detail=True, methods=['GET'], serializer_class=CombinedIssueSerializer)
    def issues(self, request, pk):
        db_job = self.get_object()
        queryset = db_job.issue_set
        serializer = CombinedIssueSerializer(queryset, context={'request': request}, many=True)
        return Response(serializer.data)

@method_decorator(name='create', decorator=swagger_auto_schema(operation_summary='Submit a review for a job'))
@method_decorator(name='destroy', decorator=swagger_auto_schema(operation_summary='Method removes a review from a job'))
class ReviewViewSet(viewsets.GenericViewSet, mixins.DestroyModelMixin, mixins.CreateModelMixin):
    queryset = Review.objects.all().order_by('id')

    def get_serializer_class(self):
        if self.request.method == 'POST':
            return CombinedReviewSerializer
        else:
            return ReviewSerializer

    def get_permissions(self):
        permissions = [IsAuthenticated]
        if self.request.method == 'POST':
            permissions.append(auth.JobReviewPermission)
        else:
            permissions.append(auth.AdminRolePermission)

        return [perm() for perm in permissions]

    def create(self, request, *args, **kwargs):
        job_id = request.data['job']
        db_job = get_object_or_404(Job, pk=job_id)
        self.check_object_permissions(self.request, db_job)

        if request.data['status'] == ReviewStatus.REVIEW_FURTHER:
            if 'reviewer_id' not in request.data:
                return Response('Must provide a new reviewer', status=status.HTTP_400_BAD_REQUEST)
            reviewer_id = request.data['reviewer_id']
            reviewer = get_object_or_404(User, pk=reviewer_id)

        request.data.update({
            'reviewer_id': request.user.id,
        })
        if db_job.assignee:
            request.data.update({
                'assignee_id': db_job.assignee.id,
            })

        issue_set = request.data['issue_set']
        for issue in issue_set:
            issue['job'] = db_job.id
            issue['owner_id'] = request.user.id
            comment_set = issue['comment_set']
            for comment in comment_set:
                comment['author_id'] = request.user.id

        serializer = self.get_serializer(data=request.data, partial=True)
        serializer.is_valid(raise_exception=True)
        self.perform_create(serializer)
        headers = self.get_success_headers(serializer.data)

        if serializer.data['status'] == ReviewStatus.ACCEPTED:
            db_job.status = StatusChoice.COMPLETED
            db_job.save()
        elif serializer.data['status'] == ReviewStatus.REJECTED:
            db_job.status = StatusChoice.ANNOTATION
            db_job.save()
        else:
            db_job.reviewer = reviewer
            db_job.save()

        return Response(serializer.data, status=status.HTTP_201_CREATED, headers=headers)

@method_decorator(name='destroy', decorator=swagger_auto_schema(operation_summary='Method removes an issue from a job'))
@method_decorator(name='partial_update', decorator=swagger_auto_schema(operation_summary='Method updates an issue. It is used to resolve/reopen an issue'))
class IssueViewSet(viewsets.GenericViewSet,  mixins.DestroyModelMixin, mixins.UpdateModelMixin):
    queryset = Issue.objects.all().order_by('id')
    http_method_names = ['get', 'patch', 'delete', 'options']

    def get_serializer_class(self):
        return IssueSerializer

    def partial_update(self, request, *args, **kwargs):
        db_issue = self.get_object()
        if 'resolver_id' in request.data and request.data['resolver_id'] and db_issue.resolver is None:
            # resolve
            db_issue.resolver = request.user
            db_issue.resolved_date = datetime.now()
            db_issue.save(update_fields=['resolver', 'resolved_date'])
        elif 'resolver_id' in request.data and not request.data['resolver_id'] and db_issue.resolver is not None:
            # reopen
            db_issue.resolver = None
            db_issue.resolved_date = None
            db_issue.save(update_fields=['resolver', 'resolved_date'])
        serializer = self.get_serializer(db_issue)
        return Response(serializer.data)

    def get_permissions(self):
        http_method = self.request.method
        permissions = [IsAuthenticated]

        if http_method in SAFE_METHODS:
            permissions.append(auth.IssueAccessPermission)
        elif http_method in ['DELETE']:
            permissions.append(auth.IssueDestroyPermission)
        elif http_method in ['PATCH']:
            permissions.append(auth.IssueChangePermission)
        else:
            permissions.append(auth.AdminRolePermission)

        return [perm() for perm in permissions]

    @swagger_auto_schema(method='get', operation_summary='The action returns all comments of a specific issue',
        responses={'200': CommentSerializer(many=True)}
    )
    @action(detail=True, methods=['GET'], serializer_class=CommentSerializer)
    def comments(self, request, pk):
        db_issue = self.get_object()
        queryset = db_issue.comment_set
        serializer = CommentSerializer(queryset, context={'request': request}, many=True)
        return Response(serializer.data)

@method_decorator(name='partial_update', decorator=swagger_auto_schema(operation_summary='Method updates comment in an issue'))
@method_decorator(name='destroy', decorator=swagger_auto_schema(operation_summary='Method removes a comment from an issue'))
class CommentViewSet(viewsets.GenericViewSet,
    mixins.DestroyModelMixin, mixins.UpdateModelMixin, mixins.CreateModelMixin):
    queryset = Comment.objects.all().order_by('id')
    serializer_class = CommentSerializer
    http_method_names = ['get', 'post', 'patch', 'delete', 'options']

    def create(self, request, *args, **kwargs):
        request.data.update({
            'author_id': request.user.id,
        })
        issue_id = request.data['issue']
        db_issue = get_object_or_404(Issue, pk=issue_id)
        self.check_object_permissions(self.request, db_issue.job)
        return super().create(request, args, kwargs)

    def get_permissions(self):
        http_method = self.request.method
        permissions = [IsAuthenticated]

        if http_method in ['PATCH', 'DELETE']:
            permissions.append(auth.CommentChangePermission)
        elif http_method in ['POST']:
            permissions.append(auth.CommentCreatePermission)
        else:
            permissions.append(auth.AdminRolePermission)

        return [perm() for perm in permissions]

class UserFilter(filters.FilterSet):
    class Meta:
        model = User
        fields = ("id", "is_active")

@method_decorator(name='list', decorator=swagger_auto_schema(
    manual_parameters=[
            openapi.Parameter('id',openapi.IN_QUERY,description="A unique number value identifying this user",type=openapi.TYPE_NUMBER),
            openapi.Parameter('is_active',openapi.IN_QUERY,description="Returns only active users",type=openapi.TYPE_BOOLEAN),
    ],
    operation_summary='Method provides a paginated list of users registered on the server'))
@method_decorator(name='retrieve', decorator=swagger_auto_schema(
    operation_summary='Method provides information of a specific user'))
@method_decorator(name='partial_update', decorator=swagger_auto_schema(
    operation_summary='Method updates chosen fields of a user'))
@method_decorator(name='destroy', decorator=swagger_auto_schema(
    operation_summary='Method deletes a specific user from the server'))
class UserViewSet(viewsets.GenericViewSet, mixins.ListModelMixin,
    mixins.RetrieveModelMixin, mixins.UpdateModelMixin, mixins.DestroyModelMixin):
    queryset = User.objects.prefetch_related('groups').all().order_by('id')
    http_method_names = ['get', 'post', 'head', 'patch', 'delete']
    search_fields = ('username', 'first_name', 'last_name')
    filterset_class = UserFilter

    def get_serializer_class(self):
        user = self.request.user
        if user.is_staff:
            return UserSerializer
        else:
            is_self = int(self.kwargs.get("pk", 0)) == user.id or \
                self.action == "self"
            if is_self and self.request.method in SAFE_METHODS:
                return UserSerializer
            else:
                return BasicUserSerializer

    def get_permissions(self):
        permissions = [IsAuthenticated]
        user = self.request.user

        if not self.request.method in SAFE_METHODS:
            is_self = int(self.kwargs.get("pk", 0)) == user.id
            if not is_self:
                permissions.append(auth.AdminRolePermission)

        return [perm() for perm in permissions]

    @swagger_auto_schema(method='get', operation_summary='Method returns an instance of a user who is currently authorized')
    @action(detail=False, methods=['GET'])
    def self(self, request):
        """
        Method returns an instance of a user who is currently authorized
        """
        serializer_class = self.get_serializer_class()
        serializer = serializer_class(request.user, context={ "request": request })
        return Response(serializer.data)

class RedefineDescriptionField(FieldInspector):
    # pylint: disable=no-self-use
    def process_result(self, result, method_name, obj, **kwargs):
        if isinstance(result, openapi.Schema):
            if hasattr(result, 'title') and result.title == 'Specific attributes':
                result.description = 'structure like key1=value1&key2=value2\n' \
                    'supported: range=aws_range'
        return result

class CloudStorageFilter(filters.FilterSet):
    display_name = filters.CharFilter(field_name='display_name', lookup_expr='icontains')
    provider_type = filters.CharFilter(field_name='provider_type', lookup_expr='icontains')
    resource = filters.CharFilter(field_name='resource', lookup_expr='icontains')
    credentials_type = filters.CharFilter(field_name='credentials_type', lookup_expr='icontains')
    description = filters.CharFilter(field_name='description', lookup_expr='icontains')
    owner = filters.CharFilter(field_name='owner__username', lookup_expr='icontains')

    class Meta:
        model = models.CloudStorage
        fields = ('id', 'display_name', 'provider_type', 'resource', 'credentials_type', 'description', 'owner')

@method_decorator(
    name='retrieve',
    decorator=swagger_auto_schema(
        operation_summary='Method returns details of a specific cloud storage',
        responses={
            '200': openapi.Response(description='A details of a storage'),
        },
        tags=['cloud storages']
    )
)
@method_decorator(name='list', decorator=swagger_auto_schema(
        operation_summary='Returns a paginated list of storages according to query parameters',
        manual_parameters=[
                openapi.Parameter('provider_type', openapi.IN_QUERY, description="A supported provider of cloud storages",
                                type=openapi.TYPE_STRING, enum=CloudProviderChoice.list()),
                openapi.Parameter('display_name', openapi.IN_QUERY, description="A display name of storage", type=openapi.TYPE_STRING),
                openapi.Parameter('resource', openapi.IN_QUERY, description="A name of bucket or container", type=openapi.TYPE_STRING),
                openapi.Parameter('owner', openapi.IN_QUERY, description="A resource owner", type=openapi.TYPE_STRING),
                openapi.Parameter('credentials_type', openapi.IN_QUERY, description="A type of a granting access", type=openapi.TYPE_STRING, enum=CredentialsTypeChoice.list()),
            ],
        responses={'200': BaseCloudStorageSerializer(many=True)},
        tags=['cloud storages'],
        field_inspectors=[RedefineDescriptionField]
    )
)
@method_decorator(name='destroy', decorator=swagger_auto_schema(
        operation_summary='Method deletes a specific cloud storage',
        tags=['cloud storages']
    )
)
@method_decorator(name='partial_update', decorator=swagger_auto_schema(
        operation_summary='Methods does a partial update of chosen fields in a cloud storage instance',
        tags=['cloud storages'],
        field_inspectors=[RedefineDescriptionField]
    )
)
class CloudStorageViewSet(auth.CloudStorageGetQuerySetMixin, viewsets.ModelViewSet):
    http_method_names = ['get', 'post', 'patch', 'delete']
    queryset = CloudStorageModel.objects.all().prefetch_related('data').order_by('-id')
    search_fields = ('provider_type', 'display_name', 'resource', 'credentials_type', 'owner__username', 'description')
    filterset_class = CloudStorageFilter

    def get_permissions(self):
        http_method = self.request.method
        permissions = [IsAuthenticated]

        if http_method in SAFE_METHODS:
            permissions.append(auth.CloudStorageAccessPermission)
        elif http_method in ("POST", "PATCH", "DELETE"):
            permissions.append(auth.CloudStorageChangePermission)
        else:
            permissions.append(auth.AdminRolePermission)
        return [perm() for perm in permissions]

    def get_serializer_class(self):
        if self.request.method in ("POST", "PATCH"):
            return CloudStorageSerializer
        else:
            return BaseCloudStorageSerializer

    def get_queryset(self):
        queryset = super().get_queryset()
        provider_type = self.request.query_params.get('provider_type', None)
        if provider_type:
            if provider_type in CloudProviderChoice.list():
                return queryset.filter(provider_type=provider_type)
            raise ValidationError('Unsupported type of cloud provider')
        return queryset

    def perform_create(self, serializer):
        serializer.save(owner=self.request.user)

    def perform_destroy(self, instance):
        cloud_storage_dirname = instance.get_storage_dirname()
        super().perform_destroy(instance)
        shutil.rmtree(cloud_storage_dirname, ignore_errors=True)

    @method_decorator(name='create', decorator=swagger_auto_schema(
            operation_summary='Method creates a cloud storage with a specified characteristics',
            responses={
                '201': openapi.Response(description='A storage has beed created')
            },
            tags=['cloud storages'],
            field_inspectors=[RedefineDescriptionField],
        )
    )
    def create(self, request, *args, **kwargs):
        try:
            response = super().create(request, *args, **kwargs)
        except IntegrityError:
            response = HttpResponseBadRequest('Same storage already exists')
        except ValidationError as exceptions:
                msg_body = ""
                for ex in exceptions.args:
                    for field, ex_msg in ex.items():
                        msg_body += ': '.join([field, ex_msg if isinstance(ex_msg, str) else str(ex_msg[0])])
                        msg_body += '\n'
                return HttpResponseBadRequest(msg_body)
        except APIException as ex:
            return Response(data=ex.get_full_details(), status=ex.status_code)
        except Exception as ex:
            response = HttpResponseBadRequest(str(ex))
        return response

    @swagger_auto_schema(
        method='get',
        operation_summary='Method returns a manifest content',
        manual_parameters=[
            openapi.Parameter('manifest_path', openapi.IN_QUERY,
                description="Path to the manifest file in a cloud storage",
                type=openapi.TYPE_STRING)
        ],
        responses={
            '200': openapi.Response(description='A manifest content'),
        },
        tags=['cloud storages']
    )
    @action(detail=True, methods=['GET'], url_path='content')
    def content(self, request, pk):
        try:
            db_storage = CloudStorageModel.objects.get(pk=pk)
            credentials = Credentials()
            credentials.convert_from_db({
                'type': db_storage.credentials_type,
                'value': db_storage.credentials,
            })
            details = {
                'resource': db_storage.resource,
                'credentials': credentials,
                'specific_attributes': db_storage.get_specific_attributes()
            }
            storage = get_cloud_storage_instance(cloud_provider=db_storage.provider_type, **details)
            if not db_storage.manifests.count():
                raise Exception('There is no manifest file')
            manifest_path = request.query_params.get('manifest_path', 'manifest.jsonl')
            file_status = storage.get_file_status(manifest_path)
            if file_status == Status.NOT_FOUND:
                raise FileNotFoundError(errno.ENOENT,
                    "Not found on the cloud storage {}".format(db_storage.display_name), manifest_path)
            elif file_status == Status.FORBIDDEN:
                raise PermissionError(errno.EACCES,
                    "Access to the file on the '{}' cloud storage is denied".format(db_storage.display_name), manifest_path)

            full_manifest_path = os.path.join(db_storage.get_storage_dirname(), manifest_path)
            if not os.path.exists(full_manifest_path) or \
                    datetime.utcfromtimestamp(os.path.getmtime(full_manifest_path)).replace(tzinfo=pytz.UTC) < storage.get_file_last_modified(manifest_path):
                storage.download_file(manifest_path, full_manifest_path)
            manifest = ImageManifestManager(full_manifest_path)
            # need to update index
            manifest.set_index()
            manifest_files = manifest.data
            return Response(data=manifest_files, content_type="text/plain")

        except CloudStorageModel.DoesNotExist:
            message = f"Storage {pk} does not exist"
            slogger.glob.error(message)
            return HttpResponseNotFound(message)
        except FileNotFoundError as ex:
            msg = f"{ex.strerror} {ex.filename}"
            slogger.cloud_storage[pk].info(msg)
            return Response(data=msg, status=status.HTTP_404_NOT_FOUND)
        except Exception as ex:
            # check that cloud storage was not deleted
            storage_status = storage.get_status()
            if storage_status == Status.FORBIDDEN:
                msg = 'The resource {} is no longer available. Access forbidden.'.format(storage.name)
            elif storage_status == Status.NOT_FOUND:
                msg = 'The resource {} not found. It may have been deleted.'.format(storage.name)
            else:
                msg = str(ex)
            return HttpResponseBadRequest(msg)

    @swagger_auto_schema(
        method='get',
        operation_summary='Method returns a preview image from a cloud storage',
        responses={
            '200': openapi.Response(description='Preview'),
        },
        tags=['cloud storages']
    )
    @action(detail=True, methods=['GET'], url_path='preview')
    def preview(self, request, pk):
        try:
            db_storage = CloudStorageModel.objects.get(pk=pk)
            if not os.path.exists(db_storage.get_preview_path()):
                credentials = Credentials()
                credentials.convert_from_db({
                    'type': db_storage.credentials_type,
                    'value': db_storage.credentials,
                })
                details = {
                    'resource': db_storage.resource,
                    'credentials': credentials,
                    'specific_attributes': db_storage.get_specific_attributes()
                }
                storage = get_cloud_storage_instance(cloud_provider=db_storage.provider_type, **details)
                if not db_storage.manifests.count():
                    raise Exception('Cannot get the cloud storage preview. There is no manifest file')
                preview_path = None
                for manifest_model in db_storage.manifests.all():
                    full_manifest_path = os.path.join(db_storage.get_storage_dirname(), manifest_model.filename)
                    if not os.path.exists(full_manifest_path) or \
                            datetime.utcfromtimestamp(os.path.getmtime(full_manifest_path)).replace(tzinfo=pytz.UTC) < storage.get_file_last_modified(manifest_model.filename):
                        storage.download_file(manifest_model.filename, full_manifest_path)
                    manifest = ImageManifestManager(os.path.join(db_storage.get_storage_dirname(), manifest_model.filename))
                    # need to update index
                    manifest.set_index()
                    if not len(manifest):
                        continue
                    preview_info = manifest[0]
                    preview_path = ''.join([preview_info['name'], preview_info['extension']])
                    break
                if not preview_path:
                    msg = 'Cloud storage {} does not contain any images'.format(pk)
                    slogger.cloud_storage[pk].info(msg)
                    return HttpResponseBadRequest(msg)

                file_status = storage.get_file_status(preview_path)
                if file_status == Status.NOT_FOUND:
                    raise FileNotFoundError(errno.ENOENT,
                        "Not found on the cloud storage {}".format(db_storage.display_name), preview_path)
                elif file_status == Status.FORBIDDEN:
                    raise PermissionError(errno.EACCES,
                        "Access to the file on the '{}' cloud storage is denied".format(db_storage.display_name), preview_path)
                with NamedTemporaryFile() as temp_image:
                    storage.download_file(preview_path, temp_image.name)
                    reader = ImageListReader([temp_image.name])
                    preview = reader.get_preview()
                    preview.save(db_storage.get_preview_path())
            content_type = mimetypes.guess_type(db_storage.get_preview_path())[0]
            return HttpResponse(open(db_storage.get_preview_path(), 'rb').read(), content_type)
        except CloudStorageModel.DoesNotExist:
            message = f"Storage {pk} does not exist"
            slogger.glob.error(message)
            return HttpResponseNotFound(message)
        except Exception as ex:
            # check that cloud storage was not deleted
            storage_status = storage.get_status()
            if storage_status == Status.FORBIDDEN:
                msg = 'The resource {} is no longer available. Access forbidden.'.format(storage.name)
            elif storage_status == Status.NOT_FOUND:
                msg = 'The resource {} not found. It may have been deleted.'.format(storage.name)
            else:
                msg = str(ex)
            return HttpResponseBadRequest(msg)

    @swagger_auto_schema(
        method='get',
        operation_summary='Method returns a cloud storage status',
        responses={
            '200': openapi.Response(description='Status'),
        },
        tags=['cloud storages']
    )
    @action(detail=True, methods=['GET'], url_path='status')
    def status(self, request, pk):
        try:
            db_storage = CloudStorageModel.objects.get(pk=pk)
            credentials = Credentials()
            credentials.convert_from_db({
                'type': db_storage.credentials_type,
                'value': db_storage.credentials,
            })
            details = {
                'resource': db_storage.resource,
                'credentials': credentials,
                'specific_attributes': db_storage.get_specific_attributes()
            }
            storage = get_cloud_storage_instance(cloud_provider=db_storage.provider_type, **details)
            storage_status = storage.get_status()
            return HttpResponse(storage_status)
        except CloudStorageModel.DoesNotExist:
            message = f"Storage {pk} does not exist"
            slogger.glob.error(message)
            return HttpResponseNotFound(message)
        except Exception as ex:
            msg = str(ex)
            return HttpResponseBadRequest(msg)

def rq_handler(job, exc_type, exc_value, tb):
    job.exc_info = "".join(
        traceback.format_exception_only(exc_type, exc_value))
    job.save()
    if "tasks" in job.id.split("/"):
        return task.rq_handler(job, exc_type, exc_value, tb)

    return True

# TODO: Method should be reimplemented as a separated view
# @swagger_auto_schema(method='put', manual_parameters=[openapi.Parameter('format', in_=openapi.IN_QUERY,
#         description='A name of a loader\nYou can get annotation loaders from this API:\n/server/annotation/formats',
#         required=True, type=openapi.TYPE_STRING)],
#     operation_summary='Method allows to upload annotations',
#     responses={'202': openapi.Response(description='Load of annotations has been started'),
#         '201': openapi.Response(description='Annotations have been uploaded')},
#     tags=['tasks'])
# @api_view(['PUT'])
def _import_annotations(request, rq_id, rq_func, pk, format_name):
    format_desc = {f.DISPLAY_NAME: f
        for f in dm.views.get_import_formats()}.get(format_name)
    if format_desc is None:
        raise serializers.ValidationError(
            "Unknown input format '{}'".format(format_name))
    elif not format_desc.ENABLED:
        return Response(status=status.HTTP_405_METHOD_NOT_ALLOWED)

    queue = django_rq.get_queue("default")
    rq_job = queue.fetch_job(rq_id)

    if not rq_job:
        serializer = AnnotationFileSerializer(data=request.data)
        if serializer.is_valid(raise_exception=True):
            anno_file = serializer.validated_data['annotation_file']
            fd, filename = mkstemp(prefix='cvat_{}'.format(pk))
            with open(filename, 'wb+') as f:
                for chunk in anno_file.chunks():
                    f.write(chunk)

            av_scan_paths(filename)
            rq_job = queue.enqueue_call(
                func=rq_func,
                args=(pk, filename, format_name),
                job_id=rq_id
            )
            rq_job.meta['tmp_file'] = filename
            rq_job.meta['tmp_file_descriptor'] = fd
            rq_job.save_meta()
    else:
        if rq_job.is_finished:
            os.close(rq_job.meta['tmp_file_descriptor'])
            os.remove(rq_job.meta['tmp_file'])
            rq_job.delete()
            return Response(status=status.HTTP_201_CREATED)
        elif rq_job.is_failed:
            os.close(rq_job.meta['tmp_file_descriptor'])
            os.remove(rq_job.meta['tmp_file'])
            exc_info = str(rq_job.exc_info)
            rq_job.delete()

            # RQ adds a prefix with exception class name
            import_error_prefix = '{}.{}'.format(
                CvatImportError.__module__, CvatImportError.__name__)
            if exc_info.startswith(import_error_prefix):
                exc_info = exc_info.replace(import_error_prefix + ': ', '')
                return Response(data=exc_info,
                    status=status.HTTP_400_BAD_REQUEST)
            else:
                return Response(data=exc_info,
                    status=status.HTTP_500_INTERNAL_SERVER_ERROR)

    return Response(status=status.HTTP_202_ACCEPTED)

def _export_annotations(db_instance, rq_id, request, format_name, action, callback, filename):
    if action not in {"", "download"}:
        raise serializers.ValidationError(
            "Unexpected action specified for the request")

    format_desc = {f.DISPLAY_NAME: f
        for f in dm.views.get_export_formats()}.get(format_name)
    if format_desc is None:
        raise serializers.ValidationError(
            "Unknown format specified for the request")
    elif not format_desc.ENABLED:
        return Response(status=status.HTTP_405_METHOD_NOT_ALLOWED)

    queue = django_rq.get_queue("default")
    rq_job = queue.fetch_job(rq_id)

    if rq_job:
        last_instance_update_time = timezone.localtime(db_instance.updated_date)
        if isinstance(db_instance, Project):
            tasks_update = list(map(lambda db_task: timezone.localtime(db_task.updated_date), db_instance.tasks.all()))
            last_instance_update_time = max(tasks_update + [last_instance_update_time])
        request_time = rq_job.meta.get('request_time', None)
        if request_time is None or request_time < last_instance_update_time:
            rq_job.cancel()
            rq_job.delete()
        else:
            if rq_job.is_finished:
                file_path = rq_job.return_value
                if action == "download" and osp.exists(file_path):
                    rq_job.delete()

                    timestamp = datetime.strftime(last_instance_update_time,
                        "%Y_%m_%d_%H_%M_%S")
                    filename = filename or \
                        "{}_{}-{}-{}{}".format(
                            "project" if isinstance(db_instance, models.Project) else "task",
                            db_instance.name, timestamp,
                            format_name, osp.splitext(file_path)[1]
                        )
                    return sendfile(request, file_path, attachment=True,
                        attachment_filename=filename.lower())
                else:
                    if osp.exists(file_path):
                        return Response(status=status.HTTP_201_CREATED)
            elif rq_job.is_failed:
                exc_info = str(rq_job.exc_info)
                rq_job.delete()
                return Response(exc_info,
                    status=status.HTTP_500_INTERNAL_SERVER_ERROR)
            else:
                return Response(status=status.HTTP_202_ACCEPTED)

    try:
        if request.scheme:
            server_address = request.scheme + '://'
        server_address += request.get_host()
    except Exception:
        server_address = None

    ttl = (dm.views.PROJECT_CACHE_TTL if isinstance(db_instance, Project) else dm.views.TASK_CACHE_TTL).total_seconds()
    queue.enqueue_call(func=callback,
        args=(db_instance.id, format_name, server_address), job_id=rq_id,
        meta={ 'request_time': timezone.localtime() },
        result_ttl=ttl, failure_ttl=ttl)
<<<<<<< HEAD
    return Response(status=status.HTTP_202_ACCEPTED)

def _import_project_dataset(request, rq_id, rq_func, pk, format_name):
    format_desc = {f.DISPLAY_NAME: f
        for f in dm.views.get_import_formats()}.get(format_name)
    if format_desc is None:
        raise serializers.ValidationError(
            "Unknown input format '{}'".format(format_name))

    queue = django_rq.get_queue("default")
    rq_job = queue.fetch_job(rq_id)

    if not rq_job:
        serializer = DatasetFileSerializer(data=request.data)
        if serializer.is_valid(raise_exception=True):
            dataset_file = serializers.validated_data['dataset_file']
            fd, filename = mkstemp(prefix='cvat_{}'.format(pk))
            with open(filename, 'wb+') as f:
                for chunk in dataset_file.chunks():
                    f.write(chunk)

            #TODO: should we check zip here?
            rq_job = queue.enqueue_call(
                func=rq_func,
                args=(pk, filename, format_name),
                job_id=rq_id
            )
            rq_job.meta['tmp_file'] = filename
            rq_job.meta['tmp_file_descriptor'] = fd
            rq_job.save_meta()
    else:
        raise ValidationError("Import job already exists")


=======
    return Response(status=status.HTTP_202_ACCEPTED)
>>>>>>> 0981dc36
<|MERGE_RESOLUTION|>--- conflicted
+++ resolved
@@ -1668,7 +1668,6 @@
         args=(db_instance.id, format_name, server_address), job_id=rq_id,
         meta={ 'request_time': timezone.localtime() },
         result_ttl=ttl, failure_ttl=ttl)
-<<<<<<< HEAD
     return Response(status=status.HTTP_202_ACCEPTED)
 
 def _import_project_dataset(request, rq_id, rq_func, pk, format_name):
@@ -1700,9 +1699,4 @@
             rq_job.meta['tmp_file_descriptor'] = fd
             rq_job.save_meta()
     else:
-        raise ValidationError("Import job already exists")
-
-
-=======
-    return Response(status=status.HTTP_202_ACCEPTED)
->>>>>>> 0981dc36
+        raise ValidationError("Import job already exists")