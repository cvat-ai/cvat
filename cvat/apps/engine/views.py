# Copyright (C) 2018-2022 Intel Corporation
# Copyright (C) 2022 CVAT.ai Corporation
#
# SPDX-License-Identifier: MIT

import errno
import io
import os
import os.path as osp
import pytz
import shutil
import traceback
from datetime import datetime
from distutils.util import strtobool
from tempfile import mkstemp, NamedTemporaryFile

import cv2
from django.db.models.query import Prefetch
from django.shortcuts import get_object_or_404
import django_rq
from django.apps import apps
from django.conf import settings
from django.contrib.auth.models import User
from django.db import IntegrityError
from django.http import HttpResponse, HttpResponseNotFound, HttpResponseBadRequest, Http404, HttpResponseRedirect
from django.utils import timezone

from drf_spectacular.types import OpenApiTypes
from drf_spectacular.utils import (
    OpenApiParameter, OpenApiResponse, PolymorphicProxySerializer,
    extend_schema_view, extend_schema
)
from drf_spectacular.plumbing import build_array_type, build_basic_type

from rest_framework import mixins, serializers, status, viewsets
from rest_framework.decorators import action
from rest_framework.exceptions import APIException, NotFound, ValidationError
from rest_framework.permissions import SAFE_METHODS
from rest_framework.renderers import JSONRenderer
from rest_framework.response import Response
from rest_framework.exceptions import PermissionDenied
from django_sendfile import sendfile

import cvat.apps.dataset_manager as dm
import cvat.apps.dataset_manager.views  # pylint: disable=unused-import
from cvat.apps.engine.cloud_provider import (
    db_storage_to_storage_instance, validate_bucket_status, Status as CloudStorageStatus)
from cvat.apps.dataset_manager.bindings import CvatImportError
from cvat.apps.dataset_manager.serializers import DatasetFormatsSerializer
from cvat.apps.engine.frame_provider import FrameProvider
from cvat.apps.engine.media_extractors import ImageListReader
from cvat.apps.engine.mime_types import mimetypes
from cvat.apps.engine.models import (
    Job, Task, Project, Issue, Data,
    Comment, StorageMethodChoice, StorageChoice, Image,
    CloudProviderChoice, Location
)
from cvat.apps.engine.models import CloudStorage as CloudStorageModel
from cvat.apps.engine.serializers import (
    AboutSerializer, AnnotationFileSerializer, BasicUserSerializer,
    DataMetaReadSerializer, DataMetaWriteSerializer, DataSerializer, ExceptionSerializer,
    FileInfoSerializer, JobReadSerializer, JobWriteSerializer, LabeledDataSerializer,
    LogEventSerializer, ProjectReadSerializer, ProjectWriteSerializer, ProjectSearchSerializer,
    RqStatusSerializer, TaskReadSerializer, TaskWriteSerializer, UserSerializer, PluginsSerializer, IssueReadSerializer,
    IssueWriteSerializer, CommentReadSerializer, CommentWriteSerializer, CloudStorageWriteSerializer,
    CloudStorageReadSerializer, DatasetFileSerializer, JobCommitSerializer,
    ProjectFileSerializer, TaskFileSerializer)

from utils.dataset_manifest import ImageManifestManager
from cvat.apps.engine.utils import av_scan_paths
from cvat.apps.engine import backup
<<<<<<< HEAD
from cvat.apps.engine.mixins import UploadMixin
from cvat.apps.engine.constants import FrameQuality
=======
from cvat.apps.engine.mixins import PartialUpdateModelMixin, UploadMixin, AnnotationMixin, SerializeMixin
>>>>>>> 26c0a650

from . import models, task
from .log import clogger, slogger
from cvat.apps.iam.permissions import (CloudStoragePermission,
    CommentPermission, IssuePermission, JobPermission, ProjectPermission,
    TaskPermission, UserPermission)

<<<<<<< HEAD
from cvat.rebotics.s3_client import s3_client

=======
>>>>>>> 26c0a650

@extend_schema(tags=['server'])
class ServerViewSet(viewsets.ViewSet):
    serializer_class = None
    iam_organization_field = None

    # To get nice documentation about ServerViewSet actions it is necessary
    # to implement the method. By default, ViewSet doesn't provide it.
    def get_serializer(self, *args, **kwargs):
        pass

    @staticmethod
    @extend_schema(summary='Method provides basic CVAT information',
        responses={
            '200': AboutSerializer,
        })
    @action(detail=False, methods=['GET'], serializer_class=AboutSerializer)
    def about(request):
        from cvat import __version__ as cvat_version
        about = {
            "name": "Computer Vision Annotation Tool",
            "version": cvat_version,
            "description": "CVAT is completely re-designed and re-implemented " +
                "version of Video Annotation Tool from Irvine, California " +
                "tool. It is free, online, interactive video and image annotation " +
                "tool for computer vision. It is being used by our team to " +
                "annotate million of objects with different properties. Many UI " +
                "and UX decisions are based on feedbacks from professional data " +
                "annotation team."
        }
        serializer = AboutSerializer(data=about)
        if serializer.is_valid(raise_exception=True):
            return Response(data=serializer.data)

    @staticmethod
    @extend_schema(summary='Method saves an exception from a client on the server',
        description='Sends logs to the ELK if it is connected',
        request=ExceptionSerializer, responses={
            '201': ExceptionSerializer,
        })
    @action(detail=False, methods=['POST'], serializer_class=ExceptionSerializer)
    def exception(request):
        serializer = ExceptionSerializer(data=request.data)
        if serializer.is_valid(raise_exception=True):
            additional_info = {
                "username": request.user.username,
                "name": "Send exception",
            }
            message = JSONRenderer().render({**serializer.data, **additional_info}).decode('UTF-8')
            jid = serializer.data.get("job_id")
            tid = serializer.data.get("task_id")
            if jid:
                clogger.job[jid].error(message)
            elif tid:
                clogger.task[tid].error(message)
            else:
                clogger.glob.error(message)

            return Response(serializer.data, status=status.HTTP_201_CREATED)

    @staticmethod
    @extend_schema(summary='Method saves logs from a client on the server',
        description='Sends logs to the ELK if it is connected',
        request=LogEventSerializer(many=True),
        responses={
            '201': LogEventSerializer(many=True),
        })
    @action(detail=False, methods=['POST'], serializer_class=LogEventSerializer)
    def logs(request):
        serializer = LogEventSerializer(many=True, data=request.data)
        if serializer.is_valid(raise_exception=True):
            user = { "username": request.user.username }
            for event in serializer.data:
                message = JSONRenderer().render({**event, **user}).decode('UTF-8')
                jid = event.get("job_id")
                tid = event.get("task_id")
                if jid:
                    clogger.job[jid].info(message)
                elif tid:
                    clogger.task[tid].info(message)
                else:
                    clogger.glob.info(message)
            return Response(serializer.data, status=status.HTTP_201_CREATED)

    @staticmethod
    @extend_schema(
        summary='Returns all files and folders that are on the server along specified path',
        parameters=[
            OpenApiParameter('directory', description='Directory to browse',
                location=OpenApiParameter.QUERY, type=OpenApiTypes.STR)
        ],
        responses={
            '200' : FileInfoSerializer(many=True)
        })
    @action(detail=False, methods=['GET'], serializer_class=FileInfoSerializer)
    def share(request):
        param = request.query_params.get('directory', '/')
        if param.startswith("/"):
            param = param[1:]
        directory = os.path.abspath(os.path.join(settings.SHARE_ROOT, param))

        if directory.startswith(settings.SHARE_ROOT) and os.path.isdir(directory):
            data = []
            content = os.scandir(directory)
            for entry in content:
                entry_type = None
                if entry.is_file():
                    entry_type = "REG"
                elif entry.is_dir():
                    entry_type = "DIR"

                if entry_type:
                    data.append({"name": entry.name, "type": entry_type})

            serializer = FileInfoSerializer(many=True, data=data)
            if serializer.is_valid(raise_exception=True):
                return Response(serializer.data)
        else:
            return Response("{} is an invalid directory".format(param),
                status=status.HTTP_400_BAD_REQUEST)

    @staticmethod
    @extend_schema(
        summary='Method provides the list of supported annotations formats',
        responses={
            '200': DatasetFormatsSerializer,
        })
    @action(detail=False, methods=['GET'], url_path='annotation/formats')
    def annotation_formats(request):
        data = dm.views.get_all_formats()
        return Response(DatasetFormatsSerializer(data).data)

    @staticmethod
    @extend_schema(
        summary='Method provides allowed plugins',
        responses={
            '200': PluginsSerializer,
        })
    @action(detail=False, methods=['GET'], url_path='plugins', serializer_class=PluginsSerializer)
    def plugins(request):
        response = {
            'GIT_INTEGRATION': apps.is_installed('cvat.apps.dataset_repo'),
            'ANALYTICS': strtobool(os.environ.get("CVAT_ANALYTICS", '0')),
            'MODELS': strtobool(os.environ.get("CVAT_SERVERLESS", '0')),
            'PREDICT':False # FIXME: it is unused anymore (for UI only)
        }
        return Response(response)

@extend_schema(tags=['projects'])
@extend_schema_view(
    list=extend_schema(
        summary='Returns a paginated list of projects according to query parameters (12 projects per page)',
        responses={
            '200': PolymorphicProxySerializer(component_name='PolymorphicProject',
                serializers=[
                    ProjectReadSerializer, ProjectSearchSerializer,
                ], resource_type_field_name=None, many=True),
        }),
    create=extend_schema(
        summary='Method creates a new project',
        # request=ProjectWriteSerializer,
        responses={
            '201': ProjectReadSerializer, # check ProjectWriteSerializer.to_representation
        }),
    retrieve=extend_schema(
        summary='Method returns details of a specific project',
        responses={
            '200': ProjectReadSerializer,
        }),
    destroy=extend_schema(
        summary='Method deletes a specific project',
        responses={
            '204': OpenApiResponse(description='The project has been deleted'),
        }),
    partial_update=extend_schema(
        summary='Methods does a partial update of chosen fields in a project',
        # request=ProjectWriteSerializer,
        responses={
            '200': ProjectReadSerializer, # check ProjectWriteSerializer.to_representation
        })
)
class ProjectViewSet(viewsets.GenericViewSet, mixins.ListModelMixin,
    mixins.RetrieveModelMixin, mixins.CreateModelMixin, mixins.DestroyModelMixin,
    PartialUpdateModelMixin, UploadMixin, AnnotationMixin, SerializeMixin
):
    queryset = models.Project.objects.prefetch_related(Prefetch('label_set',
        queryset=models.Label.objects.order_by('id')
    ))

    # NOTE: The search_fields attribute should be a list of names of text
    # type fields on the model,such as CharField or TextField
    search_fields = ('name', 'owner', 'assignee', 'status')
    filter_fields = list(search_fields) + ['id', 'updated_date']
    ordering_fields = filter_fields
    ordering = "-id"
    lookup_fields = {'owner': 'owner__username', 'assignee': 'assignee__username'}
    iam_organization_field = 'organization'

    def get_serializer_class(self):
        # TODO: fix separation into read and write serializers for requests and responses
        # probably with drf-rw-serializers
        if self.request.path.endswith('tasks'):
            return TaskReadSerializer
        else:
            if self.request.method in SAFE_METHODS:
                return ProjectReadSerializer
            else:
                return ProjectWriteSerializer

    def get_queryset(self):
        queryset = super().get_queryset()
        if self.action == 'list':
            perm = ProjectPermission.create_scope_list(self.request)
            queryset = perm.filter(queryset)
        return queryset

    def perform_create(self, serializer):
        serializer.save(owner=self.request.user,
            organization=self.request.iam_context['organization'])

    @extend_schema(
        summary='Method returns information of the tasks of the project with the selected id',
        responses={
            '200': TaskReadSerializer(many=True),
        })
    @action(detail=True, methods=['GET'], serializer_class=TaskReadSerializer)
    def tasks(self, request, pk):
        self.get_object() # force to call check_object_permissions
        queryset = Task.objects.filter(project_id=pk).order_by('-id')

        page = self.paginate_queryset(queryset)
        if page is not None:
            serializer = self.get_serializer(page, many=True,
                context={"request": request})
            return self.get_paginated_response(serializer.data)

        serializer = self.get_serializer(queryset, many=True,
            context={"request": request})
        return Response(serializer.data)


    @extend_schema(methods=['GET'], summary='Export project as a dataset in a specific format',
        parameters=[
            OpenApiParameter('format', description='Desired output format name\n'
                'You can get the list of supported formats at:\n/server/annotation/formats',
                location=OpenApiParameter.QUERY, type=OpenApiTypes.STR, required=False),
            OpenApiParameter('filename', description='Desired output file name',
                location=OpenApiParameter.QUERY, type=OpenApiTypes.STR, required=False),
            OpenApiParameter('action', description='Used to start downloading process after annotation file had been created',
                location=OpenApiParameter.QUERY, type=OpenApiTypes.STR, required=False, enum=['download', 'import_status']),
            OpenApiParameter('location', description='Where need to save downloaded dataset',
                location=OpenApiParameter.QUERY, type=OpenApiTypes.STR, required=False,
                enum=Location.list()),
            OpenApiParameter('cloud_storage_id', description='Storage id',
                location=OpenApiParameter.QUERY, type=OpenApiTypes.NUMBER, required=False),
            OpenApiParameter('use_default_location', description='Use the location that was configured in project to import dataset',
                location=OpenApiParameter.QUERY, type=OpenApiTypes.BOOL, required=False,
                default=True),
        ],
        responses={
            '200': OpenApiResponse(OpenApiTypes.BINARY, description='Download of file started'),
            '201': OpenApiResponse(description='Output file is ready for downloading'),
            '202': OpenApiResponse(description='Exporting has been started'),
            '405': OpenApiResponse(description='Format is not available'),
        })
    @extend_schema(methods=['POST'], summary='Import dataset in specific format as a project',
        parameters=[
            OpenApiParameter('format', description='Desired dataset format name\n'
                'You can get the list of supported formats at:\n/server/annotation/formats',
                location=OpenApiParameter.QUERY, type=OpenApiTypes.STR, required=False),
            OpenApiParameter('location', description='Where to import the dataset from',
                location=OpenApiParameter.QUERY, type=OpenApiTypes.STR, required=False,
                enum=Location.list()),
            OpenApiParameter('cloud_storage_id', description='Storage id',
                location=OpenApiParameter.QUERY, type=OpenApiTypes.NUMBER, required=False),
            OpenApiParameter('use_default_location', description='Use the location that was configured in the project to import annotations',
                location=OpenApiParameter.QUERY, type=OpenApiTypes.BOOL, required=False,
                default=True),
            OpenApiParameter('filename', description='Dataset file name',
                location=OpenApiParameter.QUERY, type=OpenApiTypes.STR, required=False),
        ],
        request=PolymorphicProxySerializer('DatasetWrite',
            serializers=[DatasetFileSerializer, OpenApiTypes.NONE],
            resource_type_field_name=None
        ),
        responses={
            '202': OpenApiResponse(description='Exporting has been started'),
            '400': OpenApiResponse(description='Failed to import dataset'),
            '405': OpenApiResponse(description='Format is not available'),
        })
    @action(detail=True, methods=['GET', 'POST', 'OPTIONS'], serializer_class=None,
        url_path=r'dataset/?$')
    def dataset(self, request, pk):
        self._object = self.get_object() # force to call check_object_permissions

        if request.method in {'POST', 'OPTIONS'}:

            return self.import_annotations(
                request=request,
                pk=pk,
                db_obj=self._object,
                import_func=_import_project_dataset,
                rq_func=dm.project.import_dataset_as_project,
                rq_id=f"/api/project/{pk}/dataset_import",
            )
        else:
            action = request.query_params.get("action", "").lower()
            if action in ("import_status",):
                queue = django_rq.get_queue("default")
                rq_job = queue.fetch_job(f"/api/project/{pk}/dataset_import")
                if rq_job is None:
                    return Response(status=status.HTTP_404_NOT_FOUND)
                elif rq_job.is_finished:
                    if rq_job.meta['tmp_file_descriptor']: os.close(rq_job.meta['tmp_file_descriptor'])
                    os.remove(rq_job.meta['tmp_file'])
                    rq_job.delete()
                    return Response(status=status.HTTP_201_CREATED)
                elif rq_job.is_failed:
                    if rq_job.meta['tmp_file_descriptor']: os.close(rq_job.meta['tmp_file_descriptor'])
                    os.remove(rq_job.meta['tmp_file'])
                    rq_job.delete()
                    return Response(
                        data=str(rq_job.exc_info),
                        status=status.HTTP_500_INTERNAL_SERVER_ERROR
                    )
                else:
                    return Response(
                        data=self._get_rq_response('default', f'/api/project/{pk}/dataset_import'),
                        status=status.HTTP_202_ACCEPTED
                    )
            else:
                return self.export_annotations(
                    request=request,
                    pk=pk,
                    db_obj=self._object,
                    export_func=_export_annotations,
                    callback=dm.views.export_project_as_dataset
                )

    @extend_schema(methods=['PATCH'],
        operation_id='projects_partial_update_dataset_file',
        summary="Allows to upload a file chunk. "
            "Implements TUS file uploading protocol.",
        request=OpenApiTypes.BINARY,
        responses={}
    )
    @extend_schema(methods=['HEAD'],
        summary="Implements TUS file uploading protocol."
    )
    @action(detail=True, methods=['HEAD', 'PATCH'], url_path='dataset/'+UploadMixin.file_id_regex)
    def append_dataset_chunk(self, request, pk, file_id):
        self._object = self.get_object()
        return self.append_tus_chunk(request, file_id)

    def get_upload_dir(self):
        if 'dataset' in self.action:
            return self._object.get_tmp_dirname()
        elif 'backup' in self.action:
            return backup.get_backup_dirname()
        return ""

    def upload_finished(self, request):
        if self.action == 'dataset':
            format_name = request.query_params.get("format", "")
            filename = request.query_params.get("filename", "")
            tmp_dir = self._object.get_tmp_dirname()
            uploaded_file = None
            if os.path.isfile(os.path.join(tmp_dir, filename)):
                uploaded_file = os.path.join(tmp_dir, filename)
            return _import_project_dataset(
                request=request,
                filename=uploaded_file,
                rq_id=f"/api/project/{self._object.pk}/dataset_import",
                rq_func=dm.project.import_dataset_as_project,
                pk=self._object.pk,
                format_name=format_name,
            )
        elif self.action == 'import_backup':
            filename = request.query_params.get("filename", "")
            if filename:
                tmp_dir = backup.get_backup_dirname()
                backup_file = os.path.join(tmp_dir, filename)
                if os.path.isfile(backup_file):
                    return backup.import_project(request, filename=backup_file)
                return Response(data='No such file were uploaded',
                        status=status.HTTP_400_BAD_REQUEST)
            return backup.import_project(request)
        return Response(data='Unknown upload was finished',
                        status=status.HTTP_400_BAD_REQUEST)

    @extend_schema(summary='Method allows to download project annotations',
        parameters=[
            OpenApiParameter('format', description='Desired output format name\n'
                'You can get the list of supported formats at:\n/server/annotation/formats',
                location=OpenApiParameter.QUERY, type=OpenApiTypes.STR, required=True),
            OpenApiParameter('filename', description='Desired output file name',
                location=OpenApiParameter.QUERY, type=OpenApiTypes.STR, required=False),
            OpenApiParameter('action', description='Used to start downloading process after annotation file had been created',
                location=OpenApiParameter.QUERY, type=OpenApiTypes.STR, required=False, enum=['download']),
            OpenApiParameter('location', description='Where need to save downloaded dataset',
                location=OpenApiParameter.QUERY, type=OpenApiTypes.STR, required=False,
                enum=Location.list()),
            OpenApiParameter('cloud_storage_id', description='Storage id',
                location=OpenApiParameter.QUERY, type=OpenApiTypes.NUMBER, required=False),
            OpenApiParameter('use_default_location', description='Use the location that was configured in project to export annotation',
                location=OpenApiParameter.QUERY, type=OpenApiTypes.BOOL, required=False,
                default=True),
        ],
        responses={
            '200': OpenApiResponse(PolymorphicProxySerializer(
                component_name='AnnotationsRead',
                serializers=[LabeledDataSerializer, OpenApiTypes.BINARY],
                resource_type_field_name=None
            ), description='Download of file started'),
            '201': OpenApiResponse(description='Annotations file is ready to download'),
            '202': OpenApiResponse(description='Dump of annotations has been started'),
            '401': OpenApiResponse(description='Format is not specified'),
            '405': OpenApiResponse(description='Format is not available'),
        })
    @action(detail=True, methods=['GET'],
        serializer_class=LabeledDataSerializer)
    def annotations(self, request, pk):
        self._object = self.get_object() # force to call check_object_permissions
        return self.export_annotations(
            request=request,
            pk=pk,
            db_obj=self._object,
            export_func=_export_annotations,
            callback=dm.views.export_project_annotations,
            get_data=dm.task.get_job_data,
        )

    @extend_schema(summary='Methods creates a backup copy of a project',
        parameters=[
            OpenApiParameter('action', location=OpenApiParameter.QUERY,
                description='Used to start downloading process after backup file had been created',
                type=OpenApiTypes.STR, required=False, enum=['download']),
            OpenApiParameter('filename', description='Backup file name',
                location=OpenApiParameter.QUERY, type=OpenApiTypes.STR, required=False),
            OpenApiParameter('location', description='Where need to save downloaded backup',
                location=OpenApiParameter.QUERY, type=OpenApiTypes.STR, required=False,
                enum=Location.list()),
            OpenApiParameter('cloud_storage_id', description='Storage id',
                location=OpenApiParameter.QUERY, type=OpenApiTypes.NUMBER, required=False),
            OpenApiParameter('use_default_location', description='Use the location that was configured in project to export backup',
                location=OpenApiParameter.QUERY, type=OpenApiTypes.BOOL, required=False,
                default=True),
        ],
        responses={
            '200': OpenApiResponse(description='Download of file started'),
            '201': OpenApiResponse(description='Output backup file is ready for downloading'),
            '202': OpenApiResponse(description='Creating a backup file has been started'),
        })
    @action(methods=['GET'], detail=True, url_path='backup')
    def export_backup(self, request, pk=None):
        return self.serialize(request, backup.export)

    @extend_schema(summary='Methods create a project from a backup',
        parameters=[
            OpenApiParameter('location', description='Where to import the backup file from',
                location=OpenApiParameter.QUERY, type=OpenApiTypes.STR, required=False,
                enum=Location.list(), default=Location.LOCAL),
            OpenApiParameter('cloud_storage_id', description='Storage id',
                location=OpenApiParameter.QUERY, type=OpenApiTypes.NUMBER, required=False),
            OpenApiParameter('filename', description='Backup file name',
                location=OpenApiParameter.QUERY, type=OpenApiTypes.STR, required=False),
        ],
        request=PolymorphicProxySerializer('BackupWrite',
            serializers=[ProjectFileSerializer, OpenApiTypes.NONE],
            resource_type_field_name=None
        ),
        responses={
            '201': OpenApiResponse(description='The project has been imported'), # or better specify {id: project_id}
            '202': OpenApiResponse(description='Importing a backup file has been started'),
        })
    @action(detail=False, methods=['OPTIONS', 'POST'], url_path=r'backup/?$',
        serializer_class=ProjectFileSerializer(required=False))
    def import_backup(self, request, pk=None):
        return self.deserialize(request, backup.import_project)

    @extend_schema(methods=['PATCH'],
        operation_id='projects_partial_update_backup_file',
        summary="Allows to upload a file chunk. "
            "Implements TUS file uploading protocol.",
        request=OpenApiTypes.BINARY,
        responses={}
    )
    @extend_schema(methods=['HEAD'],
        summary="Implements TUS file uploading protocol."
    )
    @action(detail=False, methods=['HEAD', 'PATCH'], url_path='backup/'+UploadMixin.file_id_regex,
        serializer_class=None)
    def append_backup_chunk(self, request, file_id):
        return self.append_tus_chunk(request, file_id)

    @staticmethod
    def _get_rq_response(queue, job_id):
        queue = django_rq.get_queue(queue)
        job = queue.fetch_job(job_id)
        response = {}
        if job is None or job.is_finished:
            response = { "state": "Finished" }
        elif job.is_queued:
            response = { "state": "Queued" }
        elif job.is_failed:
            response = { "state": "Failed", "message": job.exc_info }
        else:
            response = { "state": "Started" }
            response['message'] = job.meta.get('status', '')
            response['progress'] = job.meta.get('progress', 0.)

        return response


class DataChunkGetter:
    def __init__(self, data_type, data_num, data_quality, task_dim):
        possible_data_type_values = ('chunk', 'frame', 'preview', 'context_image')
        possible_quality_values = ('compressed', 'original')

        if not data_type or data_type not in possible_data_type_values:
            raise ValidationError('Data type not specified or has wrong value')
        elif data_type == 'chunk' or data_type == 'frame':
            if not data_num:
                raise ValidationError('Number is not specified')
            elif data_quality not in possible_quality_values:
                raise ValidationError('Wrong quality value')

        self.type = data_type
        self.number = int(data_num) if data_num else None
        self.quality = FrameQuality.COMPRESSED \
            if data_quality == 'compressed' else FrameQuality.ORIGINAL

        self.dimension = task_dim

<<<<<<< HEAD
    # TODO: this one provides uploaded files to the client
    def __call__(self, request, start, stop, db_data):
=======

    def __call__(self, request, start, stop, db_data, db_object):
>>>>>>> 26c0a650
        if not db_data:
            raise NotFound(detail='Cannot find requested data')

        frame_provider = FrameProvider(db_data, self.dimension)

        if self.type == 'chunk':
            start_chunk = frame_provider.get_chunk_number(start)
            stop_chunk = frame_provider.get_chunk_number(stop)
            # pylint: disable=superfluous-parens
            if not (start_chunk <= self.number <= stop_chunk):
                raise ValidationError('The chunk number should be in ' +
                    f'[{start_chunk}, {stop_chunk}] range')

            # TODO: av.FFmpegError processing
            if settings.USE_CACHE and db_data.storage_method == StorageMethodChoice.CACHE:
                buff, mime_type = frame_provider.get_chunk(self.number, self.quality)
                if settings.USE_CACHE_S3:
                    # buff is an s3 key, return url + mime in a json response
                    return Response(data={
                        'url': s3_client.get_presigned_url(buff),
                        'mime': mime_type
                    })
                else:
                    # buff is an io, return its contents in response
                    buff.seek(0)
                    response = HttpResponse(buff.getvalue(), content_type=mime_type)
                    buff.close()
                    return response

            # Follow symbol links if the chunk is a link on a real image otherwise
            # mimetype detection inside sendfile will work incorrectly.
            path = os.path.realpath(frame_provider.get_chunk(self.number, self.quality))
            return sendfile(request, path)

        elif self.type == 'frame':
            if not (start <= self.number <= stop):
                raise ValidationError('The frame number should be in ' +
                    f'[{start}, {stop}] range')

            buf, mime = frame_provider.get_frame(self.number, self.quality)
            return HttpResponse(buf.getvalue(), content_type=mime)

        elif self.type == 'preview':
<<<<<<< HEAD
            path = frame_provider.get_preview()
            if os.path.exists(path):
                return sendfile(request, path)
            try:
                url = s3_client.get_presigned_url(frame_provider.get_s3_preview())
                # need to manually handle redirect on frontend to avoid
                # 400 error from s3.
                return Response(data={'url': url})
            except Exception as e:
                slogger.glob.warning(str(e))
                raise Http404('Preview not found')
=======
            return sendfile(request, db_object.get_preview_path())
>>>>>>> 26c0a650

        elif self.type == 'context_image':
            if not (start <= self.number <= stop):
                raise ValidationError('The frame number should be in ' +
                    f'[{start}, {stop}] range')

            image = Image.objects.get(data_id=db_data.id, frame=self.number)
            for i in image.related_files.all():
                path = os.path.realpath(str(i.path))
                image = cv2.imread(path)
                success, result = cv2.imencode('.JPEG', image)
                if not success:
                    raise Exception('Failed to encode image to ".jpeg" format')
                return HttpResponse(io.BytesIO(result.tobytes()), content_type='image/jpeg')
            return Response(data='No context image related to the frame',
                status=status.HTTP_404_NOT_FOUND)
        else:
            return Response(data='unknown data type {}.'.format(self.type),
                status=status.HTTP_400_BAD_REQUEST)

@extend_schema(tags=['tasks'])
@extend_schema_view(
    list=extend_schema(
        summary='Returns a paginated list of tasks according to query parameters (10 tasks per page)',
        responses={
            '200': TaskReadSerializer(many=True),
        }),
    create=extend_schema(
        summary='Method creates a new task in a database without any attached images and videos',
        request=TaskWriteSerializer,
        responses={
            '201': TaskReadSerializer, # check TaskWriteSerializer.to_representation
        }),
    retrieve=extend_schema(
        summary='Method returns details of a specific task',
        responses={
            '200': TaskReadSerializer
        }),
    destroy=extend_schema(
        summary='Method deletes a specific task, all attached jobs, annotations, and data',
        responses={
            '204': OpenApiResponse(description='The task has been deleted'),
        }),
    partial_update=extend_schema(
        summary='Methods does a partial update of chosen fields in a task',
        request=TaskWriteSerializer(partial=True),
        responses={
            '200': TaskReadSerializer, # check TaskWriteSerializer.to_representation
        })
)
class TaskViewSet(viewsets.GenericViewSet, mixins.ListModelMixin,
    mixins.RetrieveModelMixin, mixins.CreateModelMixin, mixins.DestroyModelMixin,
    PartialUpdateModelMixin, UploadMixin, AnnotationMixin, SerializeMixin
):
    queryset = Task.objects.prefetch_related(
            Prefetch('label_set', queryset=models.Label.objects.order_by('id')),
            "label_set__attributespec_set",
            "segment_set__job_set")
    lookup_fields = {'project_name': 'project__name', 'owner': 'owner__username', 'assignee': 'assignee__username'}
    search_fields = ('project_name', 'name', 'owner', 'status', 'assignee', 'subset', 'mode', 'dimension')
    filter_fields = list(search_fields) + ['id', 'project_id', 'updated_date']
    ordering_fields = filter_fields
    ordering = "-id"
    iam_organization_field = 'organization'

    def get_serializer_class(self):
        if self.request.method in SAFE_METHODS:
            return TaskReadSerializer
        else:
            return TaskWriteSerializer

    def get_queryset(self):
        queryset = super().get_queryset()
        if self.action == 'list':
            perm = TaskPermission.create_scope_list(self.request)
            queryset = perm.filter(queryset)

        return queryset

    @extend_schema(summary='Method recreates a task from an attached task backup file',
        parameters=[
            OpenApiParameter('location', description='Where to import the backup file from',
                location=OpenApiParameter.QUERY, type=OpenApiTypes.STR, required=False,
                enum=Location.list(), default=Location.LOCAL),
            OpenApiParameter('cloud_storage_id', description='Storage id',
                location=OpenApiParameter.QUERY, type=OpenApiTypes.NUMBER, required=False),
            OpenApiParameter('filename', description='Backup file name',
                location=OpenApiParameter.QUERY, type=OpenApiTypes.STR, required=False),
        ],
        request=TaskFileSerializer(required=False),
        responses={
            '201': OpenApiResponse(description='The task has been imported'), # or better specify {id: task_id}
            '202': OpenApiResponse(description='Importing a backup file has been started'),
        })
    @action(detail=False, methods=['OPTIONS', 'POST'], url_path=r'backup/?$', serializer_class=TaskFileSerializer(required=False))
    def import_backup(self, request, pk=None):
        return self.deserialize(request, backup.import_task)

    @extend_schema(methods=['PATCH'],
        operation_id='tasks_partial_update_backup_file',
        summary="Allows to upload a file chunk. "
            "Implements TUS file uploading protocol.",
        request=OpenApiTypes.BINARY,
        responses={}
    )
    @extend_schema(methods=['HEAD'],
        summary="Implements TUS file uploading protocol."
    )
    @action(detail=False, methods=['HEAD', 'PATCH'], url_path='backup/'+UploadMixin.file_id_regex)
    def append_backup_chunk(self, request, file_id):
        return self.append_tus_chunk(request, file_id)

    @extend_schema(summary='Method backup a specified task',
        parameters=[
            OpenApiParameter('action', location=OpenApiParameter.QUERY,
                description='Used to start downloading process after backup file had been created',
                type=OpenApiTypes.STR, required=False, enum=['download']),
            OpenApiParameter('filename', description='Backup file name',
                location=OpenApiParameter.QUERY, type=OpenApiTypes.STR, required=False),
            OpenApiParameter('location', description='Where need to save downloaded backup',
                location=OpenApiParameter.QUERY, type=OpenApiTypes.STR, required=False,
                enum=Location.list()),
            OpenApiParameter('cloud_storage_id', description='Storage id',
                location=OpenApiParameter.QUERY, type=OpenApiTypes.NUMBER, required=False),
            OpenApiParameter('use_default_location', description='Use the location that was configured in the task to export backup',
                location=OpenApiParameter.QUERY, type=OpenApiTypes.BOOL, required=False,
                default=True),
        ],
        responses={
            '200': OpenApiResponse(description='Download of file started'),
            '201': OpenApiResponse(description='Output backup file is ready for downloading'),
            '202': OpenApiResponse(description='Creating a backup file has been started'),
        })
    @action(methods=['GET'], detail=True, url_path='backup')
    def export_backup(self, request, pk=None):
        return self.serialize(request, backup.export)

    def perform_update(self, serializer):
        instance = serializer.instance
        updated_instance = serializer.save()
        if instance.project:
            instance.project.save()
        if updated_instance.project:
            updated_instance.project.save()

    def perform_create(self, serializer):
        instance = serializer.save(owner=self.request.user,
            organization=self.request.iam_context['organization'])
        if instance.project:
            db_project = instance.project
            db_project.save()
            assert instance.organization == db_project.organization

<<<<<<< HEAD
    def perform_destroy(self, instance: Task):
        task_dirname = instance.get_task_dirname()
        # To avoid integrity error
        instance.segment_set.all().delete()
=======
    def perform_destroy(self, instance):
        task_dirname = instance.get_dirname()
>>>>>>> 26c0a650
        super().perform_destroy(instance)
        shutil.rmtree(task_dirname, ignore_errors=True)
        if instance.data and not instance.data.tasks.all():
            shutil.rmtree(instance.data.get_data_dirname(), ignore_errors=True)
            instance.data.delete()
        if instance.project:
            db_project = instance.project
            db_project.save()

    @extend_schema(summary='Method returns a list of jobs for a specific task',
        responses=JobReadSerializer(many=True)) # Duplicate to still get 'list' op. name
    @action(detail=True, methods=['GET'], serializer_class=JobReadSerializer(many=True),
        # Remove regular list() parameters from swagger schema
        # https://drf-spectacular.readthedocs.io/en/latest/faq.html#my-action-is-erroneously-paginated-or-has-filter-parameters-that-i-do-not-want
        pagination_class=None, filter_fields=None, search_fields=None, ordering_fields=None)
    def jobs(self, request, pk):
        self.get_object() # force to call check_object_permissions
        queryset = Job.objects.filter(segment__task_id=pk)
        serializer = JobReadSerializer(queryset, many=True,
            context={"request": request})

        return Response(serializer.data)

    # UploadMixin method
    def get_upload_dir(self):
        if 'annotations' in self.action:
            return self._object.get_tmp_dirname()
        elif 'data' in self.action:
            return self._object.data.get_upload_dirname()
        elif 'backup' in self.action:
            return backup.get_backup_dirname()
        return ""

    # UploadMixin method
    def upload_finished(self, request):
        if self.action == 'annotations':
            # db_task = self.get_object()
            format_name = request.query_params.get("format", "")
            filename = request.query_params.get("filename", "")
            tmp_dir = self._object.get_tmp_dirname()
            if os.path.isfile(os.path.join(tmp_dir, filename)):
                annotation_file = os.path.join(tmp_dir, filename)
                return _import_annotations(
                        request=request,
                        filename=annotation_file,
                        rq_id="{}@/api/tasks/{}/annotations/upload".format(request.user, self._object.pk),
                        rq_func=dm.task.import_task_annotations,
                        pk=self._object.pk,
                        format_name=format_name,
                    )
            else:
                return Response(data='No such file were uploaded',
                        status=status.HTTP_400_BAD_REQUEST)
        elif self.action == 'data':
            task_data = self._object.data
            serializer = DataSerializer(task_data, data=request.data)
            serializer.is_valid(raise_exception=True)
            data = dict(serializer.validated_data.items())
            uploaded_files = task_data.get_uploaded_files()
            uploaded_files.extend(data.get('client_files'))
            serializer.validated_data.update({'client_files': uploaded_files})

            db_data: Data = serializer.save()
            self._object.data = db_data
            self._object.save()
            data = {k: v for k, v in serializer.data.items()}

            data['use_zip_chunks'] = serializer.validated_data['use_zip_chunks']
            data['use_cache'] = serializer.validated_data['use_cache']
            data['copy_data'] = serializer.validated_data['copy_data']
            if data['use_cache']:
                self._object.data.storage_method = StorageMethodChoice.CACHE
                self._object.data.save(update_fields=['storage_method'])
            if data['server_files'] and not data.get('copy_data'):
                self._object.data.storage = StorageChoice.SHARE
                self._object.data.save(update_fields=['storage'])
            if db_data.cloud_storage:
                self._object.data.storage = StorageChoice.CLOUD_STORAGE
                self._object.data.save(update_fields=['storage'])
                # if the value of stop_frame is 0, then inside the function we cannot know
                # the value specified by the user or it's default value from the database
            if 'stop_frame' not in serializer.validated_data:
                data['stop_frame'] = None

            # internal task handling
            task.create(self._object.id, data)

            return Response(serializer.data, status=status.HTTP_202_ACCEPTED)
        elif self.action == 'import_backup':
            filename = request.query_params.get("filename", "")
            if filename:
                tmp_dir = backup.get_backup_dirname()
                backup_file = os.path.join(tmp_dir, filename)
                if os.path.isfile(backup_file):
                    return backup.import_task(request, filename=backup_file)
                return Response(data='No such file were uploaded',
                        status=status.HTTP_400_BAD_REQUEST)
            return backup.import_task(request)
        return Response(data='Unknown upload was finished',
                        status=status.HTTP_400_BAD_REQUEST)

    @extend_schema(methods=['POST'],
        summary='Method permanently attaches images or video to a task. Supports tus uploads, see more https://tus.io/',
        request=DataSerializer,
        parameters=[
            OpenApiParameter('Upload-Start', location=OpenApiParameter.HEADER, type=OpenApiTypes.BOOL,
                description='Initializes data upload. No data should be sent with this header'),
            OpenApiParameter('Upload-Multiple', location=OpenApiParameter.HEADER, type=OpenApiTypes.BOOL,
                description='Indicates that data with this request are single or multiple files that should be attached to a task'),
            OpenApiParameter('Upload-Finish', location=OpenApiParameter.HEADER, type=OpenApiTypes.BOOL,
                description='Finishes data upload. Can be combined with Upload-Start header to create task data with one request'),
        ],
        responses={
            '202': OpenApiResponse(description=''),
        })
    @extend_schema(methods=['GET'], summary='Method returns data for a specific task',
        parameters=[
            OpenApiParameter('type', location=OpenApiParameter.QUERY, required=False,
                type=OpenApiTypes.STR, enum=['chunk', 'frame', 'preview', 'context_image'],
                description='Specifies the type of the requested data'),
            OpenApiParameter('quality', location=OpenApiParameter.QUERY, required=False,
                type=OpenApiTypes.STR, enum=['compressed', 'original'],
                description="Specifies the quality level of the requested data, doesn't matter for 'preview' type"),
            OpenApiParameter('number', location=OpenApiParameter.QUERY, required=False, type=OpenApiTypes.INT,
                description="A unique number value identifying chunk or frame, doesn't matter for 'preview' type"),
        ],
        responses={
            '200': OpenApiResponse(description='Data of a specific type'),
        })
    @action(detail=True, methods=['OPTIONS', 'POST', 'GET'], url_path=r'data/?$')
    def data(self, request, pk):
        self._object = self.get_object() # call check_object_permissions as well
        if request.method == 'POST' or request.method == 'OPTIONS':
            task_data = self._object.data
            if not task_data:
                task_data = Data.objects.create()
                task_data.make_dirs()
                self._object.data = task_data
                self._object.save()
            elif task_data.size != 0:
                return Response(data='Adding more data is not supported',
                    status=status.HTTP_400_BAD_REQUEST)
            return self.upload_data(request)

        else:
            data_type = request.query_params.get('type', None)
            data_num = request.query_params.get('number', None)
            data_quality = request.query_params.get('quality', 'compressed')

            data_getter = DataChunkGetter(data_type, data_num, data_quality,
                self._object.dimension)

            return data_getter(request, self._object.data.start_frame,
                self._object.data.stop_frame, self._object.data, self._object.data)

    @extend_schema(methods=['PATCH'],
        operation_id='tasks_partial_update_data_file',
        summary="Allows to upload a file chunk. "
            "Implements TUS file uploading protocol.",
        request=OpenApiTypes.BINARY,
        responses={}
    )
    @extend_schema(methods=['HEAD'],
        summary="Implements TUS file uploading protocol."
    )
    @action(detail=True, methods=['HEAD', 'PATCH'], url_path='data/'+UploadMixin.file_id_regex)
    def append_data_chunk(self, request, pk, file_id):
        self._object = self.get_object()
        return self.append_tus_chunk(request, file_id)

    @extend_schema(methods=['GET'], summary='Method allows to download task annotations',
        parameters=[
            OpenApiParameter('format', location=OpenApiParameter.QUERY, type=OpenApiTypes.STR, required=False,
                description="Desired output format name\nYou can get the list of supported formats at:\n/server/annotation/formats"),
            OpenApiParameter('filename', description='Desired output file name',
                location=OpenApiParameter.QUERY, type=OpenApiTypes.STR, required=False),
            OpenApiParameter('action', location=OpenApiParameter.QUERY,
                description='Used to start downloading process after annotation file had been created',
                type=OpenApiTypes.STR, required=False, enum=['download']),
            OpenApiParameter('location', description='Where need to save downloaded dataset',
                location=OpenApiParameter.QUERY, type=OpenApiTypes.STR, required=False,
                enum=Location.list()),
            OpenApiParameter('cloud_storage_id', description='Storage id',
                location=OpenApiParameter.QUERY, type=OpenApiTypes.NUMBER, required=False),
            OpenApiParameter('use_default_location', description='Use the location that was configured in the task to export annotation',
                location=OpenApiParameter.QUERY, type=OpenApiTypes.BOOL, required=False,
                default=True),
        ],
        responses={
            '200': OpenApiResponse(PolymorphicProxySerializer(
                component_name='AnnotationsRead',
                serializers=[LabeledDataSerializer, OpenApiTypes.BINARY],
                resource_type_field_name=None
            ), description='Download of file started'),
            '201': OpenApiResponse(description='Annotations file is ready to download'),
            '202': OpenApiResponse(description='Dump of annotations has been started'),
            '405': OpenApiResponse(description='Format is not available'),
        })
    @extend_schema(methods=['PUT'], summary='Method allows to upload task annotations',
        parameters=[
            OpenApiParameter('format', location=OpenApiParameter.QUERY, type=OpenApiTypes.STR, required=False,
                description='Input format name\nYou can get the list of supported formats at:\n/server/annotation/formats'),
        ],
        request=PolymorphicProxySerializer('TaskAnnotationsUpdate',
            serializers=[LabeledDataSerializer, AnnotationFileSerializer, OpenApiTypes.NONE],
            resource_type_field_name=None
        ),
        responses={
            '201': OpenApiResponse(description='Uploading has finished'),
            '202': OpenApiResponse(description='Uploading has been started'),
            '405': OpenApiResponse(description='Format is not available'),
        })
    @extend_schema(methods=['POST'],
        summary="Method allows to upload task annotations from a local file or a cloud storage",
        parameters=[
            OpenApiParameter('format', location=OpenApiParameter.QUERY, type=OpenApiTypes.STR, required=False,
                description='Input format name\nYou can get the list of supported formats at:\n/server/annotation/formats'),
            OpenApiParameter('location', description='where to import the annotation from',
                location=OpenApiParameter.QUERY, type=OpenApiTypes.STR, required=False,
                enum=Location.list()),
            OpenApiParameter('cloud_storage_id', description='Storage id',
                location=OpenApiParameter.QUERY, type=OpenApiTypes.NUMBER, required=False),
            OpenApiParameter('use_default_location', description='Use the location that was configured in task to import annotations',
                location=OpenApiParameter.QUERY, type=OpenApiTypes.BOOL, required=False,
                default=True),
            OpenApiParameter('filename', description='Annotation file name',
                location=OpenApiParameter.QUERY, type=OpenApiTypes.STR, required=False),
        ],
        request=PolymorphicProxySerializer('TaskAnnotationsWrite',
            serializers=[AnnotationFileSerializer, OpenApiTypes.NONE],
            resource_type_field_name=None
        ),
        responses={
            '201': OpenApiResponse(description='Uploading has finished'),
            '202': OpenApiResponse(description='Uploading has been started'),
            '405': OpenApiResponse(description='Format is not available'),
        })
    @extend_schema(methods=['PATCH'], summary='Method performs a partial update of annotations in a specific task',
        parameters=[
            OpenApiParameter('action', location=OpenApiParameter.QUERY, required=True,
                type=OpenApiTypes.STR, enum=['create', 'update', 'delete']),
        ],
        request=LabeledDataSerializer,
        responses={
            '200': LabeledDataSerializer,
        })
    @extend_schema(methods=['DELETE'], summary='Method deletes all annotations for a specific task',
        responses={
            '204': OpenApiResponse(description='The annotation has been deleted'),
        })
    @action(detail=True, methods=['GET', 'DELETE', 'PUT', 'PATCH', 'POST', 'OPTIONS'], url_path=r'annotations/?$',
        serializer_class=None)
    def annotations(self, request, pk):
        self._object = self.get_object() # force to call check_object_permissions
        if request.method == 'GET':
            return self.export_annotations(
                request=request,
                pk=pk,
                db_obj=self._object,
                export_func=_export_annotations,
                callback=dm.views.export_task_annotations,
                get_data=dm.task.get_task_data,
            )
        elif request.method == 'POST' or request.method == 'OPTIONS':
            return self.import_annotations(
                request=request,
                pk=pk,
                db_obj=self._object,
                import_func=_import_annotations,
                rq_func=dm.task.import_task_annotations,
                rq_id = "{}@/api/tasks/{}/annotations/upload".format(request.user, pk)
            )
        elif request.method == 'PUT':
            format_name = request.query_params.get('format')
            if format_name:
                return _import_annotations(
                    request=request,
                    rq_id="{}@/api/tasks/{}/annotations/upload".format(request.user, pk),
                    rq_func=dm.task.import_task_annotations,
                    pk=pk,
                    format_name=format_name,
                )
            else:
                serializer = LabeledDataSerializer(data=request.data)
                if serializer.is_valid(raise_exception=True):
                    data = dm.task.put_task_data(pk, serializer.data)
                    return Response(data)
        elif request.method == 'DELETE':
            dm.task.delete_task_data(pk)
            return Response(status=status.HTTP_204_NO_CONTENT)
        elif request.method == 'PATCH':
            action = self.request.query_params.get("action", None)
            if action not in dm.task.PatchAction.values():
                raise serializers.ValidationError(
                    "Please specify a correct 'action' for the request")
            serializer = LabeledDataSerializer(data=request.data)
            if serializer.is_valid(raise_exception=True):
                try:
                    data = dm.task.patch_task_data(pk, serializer.data, action)
                except (AttributeError, IntegrityError) as e:
                    return Response(data=str(e), status=status.HTTP_400_BAD_REQUEST)
                return Response(data)

    @extend_schema(methods=['PATCH'],
        operation_id='tasks_partial_update_annotations_file',
        summary="Allows to upload an annotation file chunk. "
            "Implements TUS file uploading protocol.",
        request=OpenApiTypes.BINARY,
        responses={}
    )
    @extend_schema(methods=['HEAD'],
        operation_id='tasks_annotations_file_retrieve_status',
        summary="Implements TUS file uploading protocol."
    )
    @action(detail=True, methods=['HEAD', 'PATCH'], url_path='annotations/'+UploadMixin.file_id_regex)
    def append_annotations_chunk(self, request, pk, file_id):
        self._object = self.get_object()
        return self.append_tus_chunk(request, file_id)

    @extend_schema(
        summary='When task is being created the method returns information about a status of the creation process',
        responses={
            '200': RqStatusSerializer,
        })
    @action(detail=True, methods=['GET'], serializer_class=RqStatusSerializer)
    def status(self, request, pk):
        self.get_object() # force to call check_object_permissions
        response = self._get_rq_response(queue="default", job_id=f"/api/tasks/{pk}")
        serializer = RqStatusSerializer(data=response)

        if serializer.is_valid(raise_exception=True):
            return Response(serializer.data)

    @staticmethod
    def _get_rq_response(queue, job_id):
        queue = django_rq.get_queue(queue)
        job = queue.fetch_job(job_id)
        response = {}
        if job is None or job.is_finished:
            response = { "state": "Finished" }
        elif job.is_queued:
            response = { "state": "Queued" }
        elif job.is_failed:
            response = { "state": "Failed", "message": job.exc_info }
        else:
            response = { "state": "Started" }
            if 'status' in job.meta:
                response['message'] = job.meta['status']
            response['progress'] = job.meta.get('task_progress', 0.)

        return response

    @extend_schema(summary='Method provides a meta information about media files which are related with the task',
        responses={
            '200': DataMetaReadSerializer,
        })
    @extend_schema(methods=['PATCH'], summary='Method performs an update of data meta fields (deleted frames)',
        request=DataMetaWriteSerializer,
        responses={
            '200': DataMetaReadSerializer,
        })
    @action(detail=True, methods=['GET', 'PATCH'], serializer_class=DataMetaReadSerializer,
        url_path='data/meta')
    def metadata(self, request, pk):
        self.get_object() #force to call check_object_permissions
        db_task = models.Task.objects.prefetch_related(
            Prefetch('data', queryset=models.Data.objects.select_related('video').prefetch_related(
                Prefetch('images', queryset=models.Image.objects.prefetch_related('related_files').order_by('frame'))
            ))
        ).get(pk=pk)

        if request.method == 'PATCH':
            serializer = DataMetaWriteSerializer(instance=db_task.data, data=request.data)
            if serializer.is_valid(raise_exception=True):
                db_task.data = serializer.save()

        if hasattr(db_task.data, 'video'):
            media = [db_task.data.video]
        else:
            media = list(db_task.data.images.all())

        frame_meta = [{
            'width': item.width,
            'height': item.height,
            'name': item.path,
            'has_related_context': hasattr(item, 'related_files') and item.related_files.exists()
        } for item in media]

        db_data = db_task.data
        db_data.frames = frame_meta

        serializer = DataMetaReadSerializer(db_data)
        return Response(serializer.data)

    @extend_schema(summary='Export task as a dataset in a specific format',
        parameters=[
            OpenApiParameter('format', location=OpenApiParameter.QUERY,
                description='Desired output format name\nYou can get the list of supported formats at:\n/server/annotation/formats',
                type=OpenApiTypes.STR, required=True),
            OpenApiParameter('filename', description='Desired output file name',
                location=OpenApiParameter.QUERY, type=OpenApiTypes.STR, required=False),
            OpenApiParameter('action', location=OpenApiParameter.QUERY,
                description='Used to start downloading process after annotation file had been created',
                type=OpenApiTypes.STR, required=False, enum=['download']),
            OpenApiParameter('use_default_location', description='Use the location that was configured in task to export annotations',
                location=OpenApiParameter.QUERY, type=OpenApiTypes.BOOL, required=False,
                default=True),
            OpenApiParameter('location', description='Where need to save downloaded dataset',
                location=OpenApiParameter.QUERY, type=OpenApiTypes.STR, required=False,
                enum=Location.list()),
            OpenApiParameter('cloud_storage_id', description='Storage id',
                location=OpenApiParameter.QUERY, type=OpenApiTypes.NUMBER, required=False),
        ],
        responses={
            '200': OpenApiResponse(OpenApiTypes.BINARY, description='Download of file started'),
            '201': OpenApiResponse(description='Output file is ready for downloading'),
            '202': OpenApiResponse(description='Exporting has been started'),
            '405': OpenApiResponse(description='Format is not available'),
        })
    @action(detail=True, methods=['GET'], serializer_class=None,
        url_path='dataset')
    def dataset_export(self, request, pk):
        self._object = self.get_object() # force to call check_object_permissions

        return self.export_annotations(
            request=request,
            pk=pk,
            db_obj=self._object,
            export_func=_export_annotations,
            callback=dm.views.export_task_as_dataset
        )

@extend_schema(tags=['jobs'])
@extend_schema_view(
    retrieve=extend_schema(
        summary='Method returns details of a job',
        responses={
            '200': JobReadSerializer,
        }),
    list=extend_schema(
        summary='Method returns a paginated list of jobs according to query parameters',
        responses={
            '200': JobReadSerializer(many=True),
        }),
    partial_update=extend_schema(
        summary='Methods does a partial update of chosen fields in a job',
        request=JobWriteSerializer,
        responses={
            '200': JobReadSerializer, # check JobWriteSerializer.to_representation
        })
)
class JobViewSet(viewsets.GenericViewSet, mixins.ListModelMixin,
    mixins.RetrieveModelMixin, PartialUpdateModelMixin, UploadMixin, AnnotationMixin
):
    queryset = Job.objects.all()
    iam_organization_field = 'segment__task__organization'
    search_fields = ('task_name', 'project_name', 'assignee', 'state', 'stage')
    filter_fields = list(search_fields) + ['id', 'task_id', 'project_id', 'updated_date']
    ordering_fields = filter_fields
    ordering = "-id"
    lookup_fields = {
        'dimension': 'segment__task__dimension',
        'task_id': 'segment__task_id',
        'project_id': 'segment__task__project_id',
        'task_name': 'segment__task__name',
        'project_name': 'segment__task__project__name',
        'assignee': 'assignee__username'
    }

    def get_queryset(self):
        queryset = super().get_queryset()

        if self.action == 'list':
            perm = JobPermission.create_scope_list(self.request)
            queryset = perm.filter(queryset)

        return queryset

    def get_serializer_class(self):
        if self.request.method in SAFE_METHODS:
            return JobReadSerializer
        else:
            return JobWriteSerializer

    # UploadMixin method
    def get_upload_dir(self):
        task = self._object.segment.task
        return task.get_tmp_dirname()

    # UploadMixin method
    def upload_finished(self, request):
        task = self._object.segment.task
        if self.action == 'annotations':
            format_name = request.query_params.get("format", "")
            filename = request.query_params.get("filename", "")
            tmp_dir = task.get_tmp_dirname()
            if os.path.isfile(os.path.join(tmp_dir, filename)):
                annotation_file = os.path.join(tmp_dir, filename)
                return _import_annotations(
                        request=request,
                        filename=annotation_file,
                        rq_id="{}@/api/jobs/{}/annotations/upload".format(request.user, self._object.pk),
                        rq_func=dm.task.import_job_annotations,
                        pk=self._object.pk,
                        format_name=format_name,
                    )
            else:
                return Response(data='No such file were uploaded',
                        status=status.HTTP_400_BAD_REQUEST)
        return Response(data='Unknown upload was finished',
                        status=status.HTTP_400_BAD_REQUEST)

    @extend_schema(methods=['GET'],
        summary="Method returns annotations for a specific job as a JSON document. "
            "If format is specified, a zip archive is returned.",
        parameters=[
            OpenApiParameter('format', location=OpenApiParameter.QUERY,
                description='Desired output format name\nYou can get the list of supported formats at:\n/server/annotation/formats',
                type=OpenApiTypes.STR, required=False),
            OpenApiParameter('filename', description='Desired output file name',
                location=OpenApiParameter.QUERY, type=OpenApiTypes.STR, required=False),
            OpenApiParameter('action', location=OpenApiParameter.QUERY,
                description='Used to start downloading process after annotation file had been created',
                type=OpenApiTypes.STR, required=False, enum=['download']),
            OpenApiParameter('location', description='Where need to save downloaded annotation',
                location=OpenApiParameter.QUERY, type=OpenApiTypes.STR, required=False,
                enum=Location.list()),
            OpenApiParameter('cloud_storage_id', description='Storage id',
                location=OpenApiParameter.QUERY, type=OpenApiTypes.NUMBER, required=False),
            OpenApiParameter('use_default_location', description='Use the location that was configured in the task to export annotation',
                location=OpenApiParameter.QUERY, type=OpenApiTypes.BOOL, required=False,
                default=True),
        ],
        responses={
            '200': OpenApiResponse(PolymorphicProxySerializer(
                component_name='AnnotationsRead',
                serializers=[LabeledDataSerializer, OpenApiTypes.BINARY],
                resource_type_field_name=None
            ), description='Download of file started'),
            '201': OpenApiResponse(description='Output file is ready for downloading'),
            '202': OpenApiResponse(description='Exporting has been started'),
            '405': OpenApiResponse(description='Format is not available'),
        })
    @extend_schema(methods=['POST'], summary='Method allows to upload job annotations',
        parameters=[
            OpenApiParameter('format', location=OpenApiParameter.QUERY, type=OpenApiTypes.STR, required=False,
                description='Input format name\nYou can get the list of supported formats at:\n/server/annotation/formats'),
            OpenApiParameter('location', description='where to import the annotation from',
                location=OpenApiParameter.QUERY, type=OpenApiTypes.STR, required=False,
                enum=Location.list()),
            OpenApiParameter('cloud_storage_id', description='Storage id',
                location=OpenApiParameter.QUERY, type=OpenApiTypes.NUMBER, required=False),
            OpenApiParameter('use_default_location', description='Use the location that was configured in the task to import annotation',
                location=OpenApiParameter.QUERY, type=OpenApiTypes.BOOL, required=False,
                default=True),
            OpenApiParameter('filename', description='Annotation file name',
                location=OpenApiParameter.QUERY, type=OpenApiTypes.STR, required=False),
        ],
        request=AnnotationFileSerializer,
        responses={
            '201': OpenApiResponse(description='Uploading has finished'),
            '202': OpenApiResponse(description='Uploading has been started'),
            '405': OpenApiResponse(description='Format is not available'),
        })
    @extend_schema(methods=['PUT'], summary='Method performs an update of all annotations in a specific job',
        parameters=[
            OpenApiParameter('format', location=OpenApiParameter.QUERY, type=OpenApiTypes.STR, required=False,
                description='Input format name\nYou can get the list of supported formats at:\n/server/annotation/formats'),
        ],
        request=PolymorphicProxySerializer(
            component_name='JobAnnotationsUpdate',
            serializers=[LabeledDataSerializer, AnnotationFileSerializer],
            resource_type_field_name=None
        ),
        responses={
            '201': OpenApiResponse(description='Uploading has finished'),
            '202': OpenApiResponse(description='Uploading has been started'),
            '405': OpenApiResponse(description='Format is not available'),
        })
    @extend_schema(methods=['PATCH'], summary='Method performs a partial update of annotations in a specific job',
        parameters=[
            OpenApiParameter('action', location=OpenApiParameter.QUERY, type=OpenApiTypes.STR,
                required=True, enum=['create', 'update', 'delete'])
        ],
        request=LabeledDataSerializer,
        responses={
            '200': OpenApiResponse(description='Annotations successfully uploaded'),
        })
    @extend_schema(methods=['DELETE'], summary='Method deletes all annotations for a specific job',
        responses={
            '204': OpenApiResponse(description='The annotation has been deleted'),
        })
    @action(detail=True, methods=['GET', 'DELETE', 'PUT', 'PATCH', 'POST', 'OPTIONS'], url_path=r'annotations/?$',
        serializer_class=LabeledDataSerializer)
    def annotations(self, request, pk):
        self._object = self.get_object() # force to call check_object_permissions
        if request.method == 'GET':
            return self.export_annotations(
                request=request,
                pk=pk,
                db_obj=self._object.segment.task,
                export_func=_export_annotations,
                callback=dm.views.export_job_annotations,
                get_data=dm.task.get_job_data,
            )

        elif request.method == 'POST' or request.method == 'OPTIONS':
            return self.import_annotations(
                request=request,
                pk=pk,
                db_obj=self._object.segment.task,
                import_func=_import_annotations,
                rq_func=dm.task.import_job_annotations,
                rq_id = "{}@/api/jobs/{}/annotations/upload".format(request.user, pk)
            )

        elif request.method == 'PUT':
            format_name = request.query_params.get('format', '')
            if format_name:
                return _import_annotations(
                    request=request,
                    rq_id="{}@/api/jobs/{}/annotations/upload".format(request.user, pk),
                    rq_func=dm.task.import_job_annotations,
                    pk=pk,
                    format_name=format_name
                )
            else:
                serializer = LabeledDataSerializer(data=request.data)
                if serializer.is_valid(raise_exception=True):
                    try:
                        data = dm.task.put_job_data(pk, serializer.data)
                    except (AttributeError, IntegrityError) as e:
                        return Response(data=str(e), status=status.HTTP_400_BAD_REQUEST)
                    return Response(data)
        elif request.method == 'DELETE':
            dm.task.delete_job_data(pk)
            return Response(status=status.HTTP_204_NO_CONTENT)
        elif request.method == 'PATCH':
            action = self.request.query_params.get("action", None)
            if action not in dm.task.PatchAction.values():
                raise serializers.ValidationError(
                    "Please specify a correct 'action' for the request")
            serializer = LabeledDataSerializer(data=request.data)
            if serializer.is_valid(raise_exception=True):
                try:
                    data = dm.task.patch_job_data(pk, serializer.data, action)
                except (AttributeError, IntegrityError) as e:
                    return Response(data=str(e), status=status.HTTP_400_BAD_REQUEST)
                return Response(data)

    @extend_schema(methods=['PATCH'],
        operation_id='jobs_partial_update_annotations_file',
        summary="Allows to upload an annotation file chunk. "
            "Implements TUS file uploading protocol.",
        request=OpenApiTypes.BINARY,
        responses={}
    )
    @extend_schema(methods=['HEAD'],
        summary="Implements TUS file uploading protocol."
    )
    @action(detail=True, methods=['HEAD', 'PATCH'], url_path='annotations/'+UploadMixin.file_id_regex)
    def append_annotations_chunk(self, request, pk, file_id):
        self._object = self.get_object()
        return self.append_tus_chunk(request, file_id)

    @extend_schema(summary='Export job as a dataset in a specific format',
        parameters=[
            OpenApiParameter('format', location=OpenApiParameter.QUERY,
                description='Desired output format name\nYou can get the list of supported formats at:\n/server/annotation/formats',
                type=OpenApiTypes.STR, required=True),
            OpenApiParameter('filename', description='Desired output file name',
                location=OpenApiParameter.QUERY, type=OpenApiTypes.STR, required=False),
            OpenApiParameter('action', location=OpenApiParameter.QUERY,
                description='Used to start downloading process after annotation file had been created',
                type=OpenApiTypes.STR, required=False, enum=['download']),
            OpenApiParameter('use_default_location', description='Use the location that was configured in the task to export dataset',
                location=OpenApiParameter.QUERY, type=OpenApiTypes.BOOL, required=False,
                default=True),
            OpenApiParameter('location', description='Where need to save downloaded dataset',
                location=OpenApiParameter.QUERY, type=OpenApiTypes.STR, required=False,
                enum=Location.list()),
            OpenApiParameter('cloud_storage_id', description='Storage id',
                location=OpenApiParameter.QUERY, type=OpenApiTypes.NUMBER, required=False),
        ],
        responses={
            '200': OpenApiResponse(OpenApiTypes.BINARY, description='Download of file started'),
            '201': OpenApiResponse(description='Output file is ready for downloading'),
            '202': OpenApiResponse(description='Exporting has been started'),
            '405': OpenApiResponse(description='Format is not available'),
        })
    @action(detail=True, methods=['GET'], serializer_class=None,
        url_path='dataset')
    def dataset_export(self, request, pk):
        self._object = self.get_object() # force to call check_object_permissions

        return self.export_annotations(
            request=request,
            pk=pk,
            db_obj=self._object.segment.task,
            export_func=_export_annotations,
            callback=dm.views.export_job_as_dataset
        )

    @extend_schema(summary='Method returns list of issues for the job',
        responses=IssueReadSerializer(many=True)) # Duplicate to still get 'list' op. name
    @action(detail=True, methods=['GET'], serializer_class=IssueReadSerializer(many=True),
        # Remove regular list() parameters from swagger schema
        # https://drf-spectacular.readthedocs.io/en/latest/faq.html#my-action-is-erroneously-paginated-or-has-filter-parameters-that-i-do-not-want
        pagination_class=None, filter_fields=None, search_fields=None, ordering_fields=None)
    def issues(self, request, pk):
        db_job = self.get_object()
        queryset = db_job.issues
        serializer = IssueReadSerializer(queryset,
            context={'request': request}, many=True)

        return Response(serializer.data)

    @extend_schema(summary='Method returns data for a specific job',
        parameters=[
            OpenApiParameter('type', description='Specifies the type of the requested data',
                location=OpenApiParameter.QUERY, required=False, type=OpenApiTypes.STR,
                enum=['chunk', 'frame', 'preview', 'context_image']),
            OpenApiParameter('quality', location=OpenApiParameter.QUERY, required=False,
                type=OpenApiTypes.STR, enum=['compressed', 'original'],
                description="Specifies the quality level of the requested data, doesn't matter for 'preview' type"),
            OpenApiParameter('number', location=OpenApiParameter.QUERY, required=False, type=OpenApiTypes.INT,
                description="A unique number value identifying chunk or frame, doesn't matter for 'preview' type"),
            ],
        responses={
            '200': OpenApiResponse(OpenApiTypes.BINARY, description='Data of a specific type'),
        })
    @action(detail=True, methods=['GET'])
    def data(self, request, pk):
        db_job = self.get_object() # call check_object_permissions as well
        data_type = request.query_params.get('type', None)
        data_num = request.query_params.get('number', None)
        data_quality = request.query_params.get('quality', 'compressed')

        data_getter = DataChunkGetter(data_type, data_num, data_quality,
            db_job.segment.task.dimension)

        return data_getter(request, db_job.segment.start_frame,
            db_job.segment.stop_frame, db_job.segment.task.data, db_job)

    @extend_schema(summary='Method provides a meta information about media files which are related with the job',
        responses={
            '200': DataMetaReadSerializer,
        })
    @extend_schema(methods=['PATCH'], summary='Method performs an update of data meta fields (deleted frames)',
        request=DataMetaWriteSerializer,
        responses={
            '200': DataMetaReadSerializer,
        }, tags=['tasks'], versions=['2.0'])
    @action(detail=True, methods=['GET', 'PATCH'], serializer_class=DataMetaReadSerializer,
        url_path='data/meta')
    def metadata(self, request, pk):
        self.get_object() #force to call check_object_permissions
        db_job = models.Job.objects.prefetch_related(
            'segment',
            'segment__task',
            Prefetch('segment__task__data', queryset=models.Data.objects.select_related('video').prefetch_related(
                Prefetch('images', queryset=models.Image.objects.prefetch_related('related_files').order_by('frame'))
            ))
        ).get(pk=pk)

        db_data = db_job.segment.task.data
        start_frame = db_job.segment.start_frame
        stop_frame = db_job.segment.stop_frame
        data_start_frame = db_data.start_frame + start_frame * db_data.get_frame_step()
        data_stop_frame = db_data.start_frame + stop_frame * db_data.get_frame_step()

        if request.method == 'PATCH':
            serializer = DataMetaWriteSerializer(instance=db_data, data=request.data)
            if serializer.is_valid(raise_exception=True):
                serializer.validated_data['deleted_frames'] = list(filter(
                    lambda frame: frame >= start_frame and frame <= stop_frame,
                    serializer.validated_data['deleted_frames']
                )) + list(filter(
                    lambda frame: frame < start_frame and frame > stop_frame,
                    db_data.deleted_frames,
                ))
                db_data = serializer.save()
                db_job.segment.task.save()
                if db_job.segment.task.project:
                    db_job.segment.task.project.save()

        if hasattr(db_data, 'video'):
            media = [db_data.video]
        else:
            media = list(db_data.images.filter(
                frame__gte=data_start_frame,
                frame__lte=data_stop_frame,
            ).all())

        # Filter data with segment size
        # Should data.size also be cropped by segment size?
        db_data.deleted_frames = filter(
            lambda frame: frame >= start_frame and frame <= stop_frame,
            db_data.deleted_frames,
        )
        db_data.start_frame = data_start_frame
        db_data.stop_frame = data_stop_frame

        frame_meta = [{
            'width': item.width,
            'height': item.height,
            'name': item.path,
            'has_related_context': hasattr(item, 'related_files') and item.related_files.exists()
        } for item in media]

        db_data.frames = frame_meta

        serializer = DataMetaReadSerializer(db_data)
        return Response(serializer.data)

    @extend_schema(summary='The action returns the list of tracked changes for the job',
        responses={
            '200': JobCommitSerializer(many=True),
        })
    @action(detail=True, methods=['GET'], serializer_class=None)
    def commits(self, request, pk):
        db_job = self.get_object()
        queryset = db_job.commits.order_by('-id')

        page = self.paginate_queryset(queryset)
        if page is not None:
            serializer = JobCommitSerializer(page, context={'request': request}, many=True)
            return self.get_paginated_response(serializer.data)

        serializer = JobCommitSerializer(queryset, context={'request': request}, many=True)
        return Response(serializer.data)

@extend_schema(tags=['issues'])
@extend_schema_view(
    retrieve=extend_schema(
        summary='Method returns details of an issue',
        responses={
            '200': IssueReadSerializer,
        }),
    list=extend_schema(
        summary='Method returns a paginated list of issues according to query parameters',
        responses={
            '200': IssueReadSerializer(many=True),
        }),
    partial_update=extend_schema(
        summary='Methods does a partial update of chosen fields in an issue',
        request=IssueWriteSerializer,
        responses={
            '200': IssueReadSerializer, # check IssueWriteSerializer.to_representation
        }),
    create=extend_schema(
        summary='Method creates an issue',
        request=IssueWriteSerializer,
        responses={
            '201': IssueReadSerializer, # check IssueWriteSerializer.to_representation
        }),
    destroy=extend_schema(
        summary='Method deletes an issue',
        responses={
            '204': OpenApiResponse(description='The issue has been deleted'),
        })
)
class IssueViewSet(viewsets.GenericViewSet, mixins.ListModelMixin,
    mixins.RetrieveModelMixin, mixins.CreateModelMixin, mixins.DestroyModelMixin,
    PartialUpdateModelMixin
):
    queryset = Issue.objects.all().order_by('-id')
    iam_organization_field = 'job__segment__task__organization'
    search_fields = ('owner', 'assignee')
    filter_fields = list(search_fields) + ['id', 'job_id', 'task_id', 'resolved']
    lookup_fields = {
        'owner': 'owner__username',
        'assignee': 'assignee__username',
        'job_id': 'job__id',
        'task_id': 'job__segment__task__id',
    }
    ordering_fields = filter_fields
    ordering = '-id'

    def get_queryset(self):
        queryset = super().get_queryset()
        if self.action == 'list':
            perm = IssuePermission.create_scope_list(self.request)
            queryset = perm.filter(queryset)

        return queryset

    def get_serializer_class(self):
        if self.request.method in SAFE_METHODS:
            return IssueReadSerializer
        else:
            return IssueWriteSerializer

    def perform_create(self, serializer):
        serializer.save(owner=self.request.user)

    @extend_schema(summary='The action returns all comments of a specific issue',
        responses=CommentReadSerializer(many=True)) # Duplicate to still get 'list' op. name
    @action(detail=True, methods=['GET'], serializer_class=CommentReadSerializer(many=True),
        # Remove regular list() parameters from swagger schema
        # https://drf-spectacular.readthedocs.io/en/latest/faq.html#my-action-is-erroneously-paginated-or-has-filter-parameters-that-i-do-not-want
        pagination_class=None, filter_fields=None, search_fields=None, ordering_fields=None)
    def comments(self, request, pk):
        # TODO: remove this endpoint? It is totally covered by issue body.

        db_issue = self.get_object()
        queryset = db_issue.comments
        serializer = CommentReadSerializer(queryset,
            context={'request': request}, many=True)

        return Response(serializer.data)

@extend_schema(tags=['comments'])
@extend_schema_view(
    retrieve=extend_schema(
        summary='Method returns details of a comment',
        responses={
            '200': CommentReadSerializer,
        }),
    list=extend_schema(
        summary='Method returns a paginated list of comments according to query parameters',
        responses={
            '200':CommentReadSerializer(many=True),
        }),
    partial_update=extend_schema(
        summary='Methods does a partial update of chosen fields in a comment',
        request=CommentWriteSerializer,
        responses={
            '200': CommentReadSerializer, # check CommentWriteSerializer.to_representation
        }),
    create=extend_schema(
        summary='Method creates a comment',
        request=CommentWriteSerializer,
        responses={
            '201': CommentReadSerializer, # check CommentWriteSerializer.to_representation
        }),
    destroy=extend_schema(
        summary='Method deletes a comment',
        responses={
            '204': OpenApiResponse(description='The comment has been deleted'),
        })
)
class CommentViewSet(viewsets.GenericViewSet, mixins.ListModelMixin,
    mixins.RetrieveModelMixin, mixins.CreateModelMixin, mixins.DestroyModelMixin,
    PartialUpdateModelMixin
):
    queryset = Comment.objects.all().order_by('-id')
    iam_organization_field = 'issue__job__segment__task__organization'
    search_fields = ('owner',)
    filter_fields = list(search_fields) + ['id', 'issue_id']
    ordering_fields = filter_fields
    ordering = '-id'
    lookup_fields = {'owner': 'owner__username', 'issue_id': 'issue__id'}

    def get_queryset(self):
        queryset = super().get_queryset()
        if self.action == 'list':
            perm = CommentPermission.create_scope_list(self.request)
            queryset = perm.filter(queryset)

        return queryset

    def get_serializer_class(self):
        if self.request.method in SAFE_METHODS:
            return CommentReadSerializer
        else:
            return CommentWriteSerializer

    def perform_create(self, serializer):
        serializer.save(owner=self.request.user)

@extend_schema(tags=['users'])
@extend_schema_view(
    list=extend_schema(
        summary='Method provides a paginated list of users registered on the server',
        responses={
            '200': PolymorphicProxySerializer(component_name='MetaUser',
                serializers=[
                    UserSerializer, BasicUserSerializer,
                ], resource_type_field_name=None),
        }),
    retrieve=extend_schema(
        summary='Method provides information of a specific user',
        responses={
            '200': PolymorphicProxySerializer(component_name='MetaUser',
                serializers=[
                    UserSerializer, BasicUserSerializer,
                ], resource_type_field_name=None),
        }),
    partial_update=extend_schema(
        summary='Method updates chosen fields of a user',
        responses={
            '200': PolymorphicProxySerializer(component_name='MetaUser',
                serializers=[
                    UserSerializer, BasicUserSerializer,
                ], resource_type_field_name=None),
        }),
    destroy=extend_schema(
        summary='Method deletes a specific user from the server',
        responses={
            '204': OpenApiResponse(description='The user has been deleted'),
        })
)
class UserViewSet(viewsets.GenericViewSet, mixins.ListModelMixin,
    mixins.RetrieveModelMixin, PartialUpdateModelMixin, mixins.DestroyModelMixin):
    queryset = User.objects.prefetch_related('groups').all()
    search_fields = ('username', 'first_name', 'last_name')
    iam_organization_field = 'memberships__organization'

    filter_fields = ('id', 'is_active', 'username')
    ordering_fields = filter_fields
    ordering = "-id"

    def get_queryset(self):
        queryset = super().get_queryset()
        if self.action == 'list':
            perm = UserPermission.create_scope_list(self.request)
            queryset = perm.filter(queryset)

        return queryset

    def get_serializer_class(self):
        # Early exit for drf-spectacular compatibility
        if getattr(self, 'swagger_fake_view', False):
            return UserSerializer

        user = self.request.user
        if user.is_staff:
            return UserSerializer
        else:
            is_self = int(self.kwargs.get("pk", 0)) == user.id or \
                self.action == "self"
            if is_self and self.request.method in SAFE_METHODS:
                return UserSerializer
            else:
                return BasicUserSerializer

    @extend_schema(summary='Method returns an instance of a user who is currently authorized',
        responses={
            '200': PolymorphicProxySerializer(component_name='MetaUser',
                serializers=[
                    UserSerializer, BasicUserSerializer,
                ], resource_type_field_name=None),
        })
    @action(detail=False, methods=['GET'])
    def self(self, request):
        """
        Method returns an instance of a user who is currently authorized
        """
        serializer_class = self.get_serializer_class()
        serializer = serializer_class(request.user, context={ "request": request })
        return Response(serializer.data)

@extend_schema(tags=['cloudstorages'])
@extend_schema_view(
    retrieve=extend_schema(
        summary='Method returns details of a specific cloud storage',
        responses={
            '200': CloudStorageReadSerializer,
        }),
    list=extend_schema(
        summary='Returns a paginated list of storages according to query parameters',
        responses={
            '200': CloudStorageReadSerializer(many=True),
        }),
    destroy=extend_schema(
        summary='Method deletes a specific cloud storage',
        responses={
            '204': OpenApiResponse(description='The cloud storage has been removed'),
        }),
    partial_update=extend_schema(
        summary='Methods does a partial update of chosen fields in a cloud storage instance',
        request=CloudStorageWriteSerializer,
        responses={
            '200': CloudStorageReadSerializer, # check CloudStorageWriteSerializer.to_representation
        }),
    create=extend_schema(
        summary='Method creates a cloud storage with a specified characteristics',
        request=CloudStorageWriteSerializer,
        responses={
            '201': CloudStorageReadSerializer, # check CloudStorageWriteSerializer.to_representation
        })
)
class CloudStorageViewSet(viewsets.GenericViewSet, mixins.ListModelMixin,
    mixins.RetrieveModelMixin, mixins.CreateModelMixin, mixins.DestroyModelMixin,
    PartialUpdateModelMixin
):
    queryset = CloudStorageModel.objects.all().prefetch_related('data')

    search_fields = ('provider_type', 'display_name', 'resource',
                    'credentials_type', 'owner', 'description')
    filter_fields = list(search_fields) + ['id']
    ordering_fields = filter_fields
    ordering = "-id"
    lookup_fields = {'owner': 'owner__username'}
    iam_organization_field = 'organization'

    def get_serializer_class(self):
        if self.request.method in ('POST', 'PATCH'):
            return CloudStorageWriteSerializer
        else:
            return CloudStorageReadSerializer

    def get_queryset(self):
        queryset = super().get_queryset()
        if self.action == 'list':
            perm = CloudStoragePermission.create_scope_list(self.request)
            queryset = perm.filter(queryset)

        provider_type = self.request.query_params.get('provider_type', None)
        if provider_type:
            if provider_type in CloudProviderChoice.list():
                return queryset.filter(provider_type=provider_type)
            raise ValidationError('Unsupported type of cloud provider')
        return queryset

    def perform_create(self, serializer):
        serializer.save(
            owner=self.request.user,
            organization=self.request.iam_context['organization'])

    def perform_destroy(self, instance):
        cloud_storage_dirname = instance.get_storage_dirname()
        super().perform_destroy(instance)
        shutil.rmtree(cloud_storage_dirname, ignore_errors=True)

    def create(self, request, *args, **kwargs):
        try:
            response = super().create(request, *args, **kwargs)
        except IntegrityError:
            response = HttpResponseBadRequest('Same storage already exists')
        except ValidationError as exceptions:
            msg_body = ""
            for ex in exceptions.args:
                for field, ex_msg in ex.items():
                    msg_body += ': '.join([field, ex_msg if isinstance(ex_msg, str) else str(ex_msg[0])])
                    msg_body += '\n'
            return HttpResponseBadRequest(msg_body)
        except APIException as ex:
            return Response(data=ex.get_full_details(), status=ex.status_code)
        except Exception as ex:
            response = HttpResponseBadRequest(str(ex))
        return response

    @extend_schema(summary='Method returns a manifest content',
        parameters=[
            OpenApiParameter('manifest_path', description='Path to the manifest file in a cloud storage',
                location=OpenApiParameter.QUERY, type=OpenApiTypes.STR),
        ],
        responses={
            '200': OpenApiResponse(response=build_array_type(build_basic_type(OpenApiTypes.STR)), description='A manifest content'),
        })
    @action(detail=True, methods=['GET'], url_path='content')
    def content(self, request, pk):
        storage = None
        try:
            db_storage = self.get_object()
            storage = db_storage_to_storage_instance(db_storage)
            if not db_storage.manifests.count():
                raise Exception('There is no manifest file')
            manifest_path = request.query_params.get('manifest_path', db_storage.manifests.first().filename)
            manifest_prefix = os.path.dirname(manifest_path)
            file_status = storage.get_file_status(manifest_path)
            if file_status == CloudStorageStatus.NOT_FOUND:
                raise FileNotFoundError(errno.ENOENT,
                    "Not found on the cloud storage {}".format(db_storage.display_name), manifest_path)
            elif file_status == CloudStorageStatus.FORBIDDEN:
                raise PermissionError(errno.EACCES,
                    "Access to the file on the '{}' cloud storage is denied".format(db_storage.display_name), manifest_path)

            full_manifest_path = os.path.join(db_storage.get_storage_dirname(), manifest_path)
            if not os.path.exists(full_manifest_path) or \
                    datetime.utcfromtimestamp(os.path.getmtime(full_manifest_path)).replace(tzinfo=pytz.UTC) < storage.get_file_last_modified(manifest_path):
                storage.download_file(manifest_path, full_manifest_path)
            manifest = ImageManifestManager(full_manifest_path, db_storage.get_storage_dirname())
            # need to update index
            manifest.set_index()
            manifest_files = [os.path.join(manifest_prefix, f) for f in manifest.data]
            return Response(data=manifest_files, content_type="text/plain")

        except CloudStorageModel.DoesNotExist:
            message = f"Storage {pk} does not exist"
            slogger.glob.error(message)
            return HttpResponseNotFound(message)
        except FileNotFoundError as ex:
            msg = f"{ex.strerror} {ex.filename}"
            slogger.cloud_storage[pk].info(msg)
            return Response(data=msg, status=status.HTTP_404_NOT_FOUND)
        except Exception as ex:
            # check that cloud storage was not deleted
            storage_status = storage.get_status() if storage else None
            if storage_status == CloudStorageStatus.FORBIDDEN:
                msg = 'The resource {} is no longer available. Access forbidden.'.format(storage.name)
            elif storage_status == CloudStorageStatus.NOT_FOUND:
                msg = 'The resource {} not found. It may have been deleted.'.format(storage.name)
            else:
                msg = str(ex)
            return HttpResponseBadRequest(msg)

    @extend_schema(summary='Method returns a preview image from a cloud storage',
        responses={
            '200': OpenApiResponse(description='Cloud Storage preview'),
        })
    @action(detail=True, methods=['GET'], url_path='preview')
    def preview(self, request, pk):
        storage = None
        try:
            db_storage: CloudStorageModel = self.get_object()
            if not os.path.exists(db_storage.get_preview_path()):
                storage = db_storage_to_storage_instance(db_storage)
                if not db_storage.manifests.count():
                    raise Exception('Cannot get the cloud storage preview. There is no manifest file')
                preview_path = None
                for manifest_model in db_storage.manifests.all():
                    manifest_prefix = os.path.dirname(manifest_model.filename)
                    full_manifest_path = os.path.join(db_storage.get_storage_dirname(), manifest_model.filename)
                    if not os.path.exists(full_manifest_path) or \
                            datetime.utcfromtimestamp(os.path.getmtime(full_manifest_path)).replace(tzinfo=pytz.UTC) < storage.get_file_last_modified(manifest_model.filename):
                        storage.download_file(manifest_model.filename, full_manifest_path)
                    manifest = ImageManifestManager(
                        os.path.join(db_storage.get_storage_dirname(), manifest_model.filename),
                        db_storage.get_storage_dirname()
                    )
                    # need to update index
                    manifest.set_index()
                    if not len(manifest):
                        continue
                    preview_info = manifest[0]
                    preview_filename = ''.join([preview_info['name'], preview_info['extension']])
                    preview_path = os.path.join(manifest_prefix, preview_filename)
                    break
                if not preview_path:
                    msg = 'Cloud storage {} does not contain any images'.format(pk)
                    slogger.cloud_storage[pk].info(msg)
                    return HttpResponseBadRequest(msg)

                file_status = storage.get_file_status(preview_path)
                if file_status == CloudStorageStatus.NOT_FOUND:
                    raise FileNotFoundError(errno.ENOENT,
                        "Not found on the cloud storage {}".format(db_storage.display_name), preview_path)
                elif file_status == CloudStorageStatus.FORBIDDEN:
                    raise PermissionError(errno.EACCES,
                        "Access to the file on the '{}' cloud storage is denied".format(db_storage.display_name), preview_path)
                with NamedTemporaryFile() as temp_image:
                    storage.download_file(preview_path, temp_image.name)
                    reader = ImageListReader([temp_image.name])
                    preview = reader.get_preview(frame=0)
                    preview.save(db_storage.get_preview_path())
            content_type = mimetypes.guess_type(db_storage.get_preview_path())[0]
            return HttpResponse(open(db_storage.get_preview_path(), 'rb').read(), content_type)
        except CloudStorageModel.DoesNotExist:
            message = f"Storage {pk} does not exist"
            slogger.glob.error(message)
            return HttpResponseNotFound(message)
        except PermissionDenied:
            raise
        except Exception as ex:
            # check that cloud storage was not deleted
            storage_status = storage.get_status() if storage else None
            if storage_status == CloudStorageStatus.FORBIDDEN:
                msg = 'The resource {} is no longer available. Access forbidden.'.format(storage.name)
            elif storage_status == CloudStorageStatus.NOT_FOUND:
                msg = 'The resource {} not found. It may have been deleted.'.format(storage.name)
            else:
                msg = str(ex)
            return HttpResponseBadRequest(msg)

    @extend_schema(summary='Method returns a cloud storage status',
        responses={
            '200': OpenApiResponse(response=OpenApiTypes.STR, description='Cloud Storage status (AVAILABLE | NOT_FOUND | FORBIDDEN)'),
        })
    @action(detail=True, methods=['GET'], url_path='status')
    def status(self, request, pk):
        try:
            db_storage = self.get_object()
            storage = db_storage_to_storage_instance(db_storage)
            storage_status = storage.get_status()
            return HttpResponse(storage_status)
        except CloudStorageModel.DoesNotExist:
            message = f"Storage {pk} does not exist"
            slogger.glob.error(message)
            return HttpResponseNotFound(message)
        except Exception as ex:
            msg = str(ex)
            return HttpResponseBadRequest(msg)

<<<<<<< HEAD
# handles exceptions from rq.
=======
    @extend_schema(summary='Method returns allowed actions for the cloud storage',
        responses={
            '200': OpenApiResponse(response=OpenApiTypes.STR, description='Cloud Storage actions (GET | PUT | DELETE)'),
        })
    @action(detail=True, methods=['GET'], url_path='actions')
    def actions(self, request, pk):
        '''
        Method return allowed actions for cloud storage. It's required for reading/writing
        '''
        try:
            db_storage = self.get_object()
            storage = db_storage_to_storage_instance(db_storage)
            actions = storage.supported_actions
            return Response(actions, content_type="text/plain")
        except CloudStorageModel.DoesNotExist:
            message = f"Storage {pk} does not exist"
            slogger.glob.error(message)
            return HttpResponseNotFound(message)
        except Exception as ex:
            msg = str(ex)
            return HttpResponseBadRequest(msg)

>>>>>>> 26c0a650
def rq_handler(job, exc_type, exc_value, tb):
    job.exc_info = "".join(
        traceback.format_exception_only(exc_type, exc_value))
    job.save()
    if "tasks" in job.id.split("/"):
        return task.rq_handler(job, exc_type, exc_value, tb)

    return True

@validate_bucket_status
def _export_to_cloud_storage(storage, file_path, file_name):
    storage.upload_file(file_path, file_name)

@validate_bucket_status
def _import_from_cloud_storage(storage, file_name):
    return storage.download_fileobj(file_name)

def _import_annotations(request, rq_id, rq_func, pk, format_name,
                        filename=None, location_conf=None):
    format_desc = {f.DISPLAY_NAME: f
        for f in dm.views.get_import_formats()}.get(format_name)
    if format_desc is None:
        raise serializers.ValidationError(
            "Unknown input format '{}'".format(format_name))
    elif not format_desc.ENABLED:
        return Response(status=status.HTTP_405_METHOD_NOT_ALLOWED)

    queue = django_rq.get_queue("default")
    rq_job = queue.fetch_job(rq_id)

    if not rq_job:
        # If filename is specified we consider that file was uploaded via TUS, so it exists in filesystem
        # Then we dont need to create temporary file
        # Or filename specify key in cloud storage so we need to download file
        fd = None
        location = location_conf.get('location') if location_conf else Location.LOCAL

        if not filename or location == Location.CLOUD_STORAGE:
            if location != Location.CLOUD_STORAGE:
                serializer = AnnotationFileSerializer(data=request.data)
                if serializer.is_valid(raise_exception=True):
                    anno_file = serializer.validated_data['annotation_file']
                    fd, filename = mkstemp(prefix='cvat_{}'.format(pk), dir=settings.TMP_FILES_ROOT)
                    with open(filename, 'wb+') as f:
                        for chunk in anno_file.chunks():
                            f.write(chunk)
            else:
                # download annotation file from cloud storage
                try:
                    storage_id = location_conf['storage_id']
                except KeyError:
                    raise serializer.ValidationError(
                        'Cloud storage location was selected for destination'
                        ' but cloud storage id was not specified')
                db_storage = get_object_or_404(CloudStorageModel, pk=storage_id)
                storage = db_storage_to_storage_instance(db_storage)
                assert filename, 'filename was not spesified'

                data = _import_from_cloud_storage(storage, filename)

                fd, filename = mkstemp(prefix='cvat_{}'.format(pk), dir=settings.TMP_FILES_ROOT)
                with open(filename, 'wb+') as f:
                    f.write(data.getbuffer())

        av_scan_paths(filename)
        rq_job = queue.enqueue_call(
            func=rq_func,
            args=(pk, filename, format_name),
            job_id=rq_id
        )
        rq_job.meta['tmp_file'] = filename
        rq_job.meta['tmp_file_descriptor'] = fd
        rq_job.save_meta()
    else:
        if rq_job.is_finished:
            if rq_job.meta['tmp_file_descriptor']: os.close(rq_job.meta['tmp_file_descriptor'])
            os.remove(rq_job.meta['tmp_file'])
            rq_job.delete()
            return Response(status=status.HTTP_201_CREATED)
        elif rq_job.is_failed:
            if rq_job.meta['tmp_file_descriptor']: os.close(rq_job.meta['tmp_file_descriptor'])
            os.remove(rq_job.meta['tmp_file'])
            exc_info = str(rq_job.exc_info)
            rq_job.delete()

            # RQ adds a prefix with exception class name
            import_error_prefix = '{}.{}'.format(
                CvatImportError.__module__, CvatImportError.__name__)
            if exc_info.startswith(import_error_prefix):
                exc_info = exc_info.replace(import_error_prefix + ': ', '')
                return Response(data=exc_info,
                    status=status.HTTP_400_BAD_REQUEST)
            else:
                return Response(data=exc_info,
                    status=status.HTTP_500_INTERNAL_SERVER_ERROR)

    return Response(status=status.HTTP_202_ACCEPTED)

def _export_annotations(db_instance, rq_id, request, format_name, action, callback,
                        filename, location_conf):
    if action not in {"", "download"}:
        raise serializers.ValidationError(
            "Unexpected action specified for the request")

    format_desc = {f.DISPLAY_NAME: f
        for f in dm.views.get_export_formats()}.get(format_name)
    if format_desc is None:
        raise serializers.ValidationError(
            "Unknown format specified for the request")
    elif not format_desc.ENABLED:
        return Response(status=status.HTTP_405_METHOD_NOT_ALLOWED)

    queue = django_rq.get_queue("default")
    rq_job = queue.fetch_job(rq_id)

    if rq_job:
        last_instance_update_time = timezone.localtime(db_instance.updated_date)
        if isinstance(db_instance, Project):
            tasks_update = list(map(lambda db_task: timezone.localtime(db_task.updated_date), db_instance.tasks.all()))
            last_instance_update_time = max(tasks_update + [last_instance_update_time])
        request_time = rq_job.meta.get('request_time', None)
        if request_time is None or request_time < last_instance_update_time:
            rq_job.cancel()
            rq_job.delete()
        else:
            if rq_job.is_finished:
                file_path = rq_job.return_value
                if action == "download" and osp.exists(file_path):
                    rq_job.delete()

                    timestamp = datetime.strftime(last_instance_update_time,
                        "%Y_%m_%d_%H_%M_%S")
                    filename = filename or \
                        "{}_{}-{}-{}{}".format(
                            db_instance.__class__.__name__.lower(),
                            db_instance.name if isinstance(db_instance, (Task, Project)) else db_instance.id,
                            timestamp, format_name, osp.splitext(file_path)[1]
                        )

                    # save annotation to specified location
                    location = location_conf.get('location')
                    if location == Location.LOCAL:
                        return sendfile(request, file_path, attachment=True,
                            attachment_filename=filename.lower())
                    elif location == Location.CLOUD_STORAGE:
                        try:
                            storage_id = location_conf['storage_id']
                        except KeyError:
                            return HttpResponseBadRequest(
                                'Cloud storage location was selected for destination'
                                ' but cloud storage id was not specified')

                        db_storage = get_object_or_404(CloudStorageModel, pk=storage_id)
                        storage = db_storage_to_storage_instance(db_storage)

                        _export_to_cloud_storage(storage, file_path, filename)
                        return Response(status=status.HTTP_200_OK)
                    else:
                        raise NotImplementedError()
                else:
                    if osp.exists(file_path):
                        return Response(status=status.HTTP_201_CREATED)
            elif rq_job.is_failed:
                exc_info = str(rq_job.exc_info)
                rq_job.delete()
                return Response(exc_info,
                    status=status.HTTP_500_INTERNAL_SERVER_ERROR)
            else:
                return Response(status=status.HTTP_202_ACCEPTED)

    try:
        if request.scheme:
            server_address = request.scheme + '://'
        server_address += request.get_host()
    except Exception:
        server_address = None

    TTL_CONSTS = {
        'project': dm.views.PROJECT_CACHE_TTL,
        'task': dm.views.TASK_CACHE_TTL,
        'job': dm.views.JOB_CACHE_TTL,
    }
    ttl = TTL_CONSTS[db_instance.__class__.__name__.lower()].total_seconds()
    queue.enqueue_call(func=callback,
        args=(db_instance.id, format_name, server_address), job_id=rq_id,
        meta={ 'request_time': timezone.localtime() },
        result_ttl=ttl, failure_ttl=ttl)
    return Response(status=status.HTTP_202_ACCEPTED)

def _import_project_dataset(request, rq_id, rq_func, pk, format_name, filename=None, location_conf=None):
    format_desc = {f.DISPLAY_NAME: f
        for f in dm.views.get_import_formats()}.get(format_name)
    if format_desc is None:
        raise serializers.ValidationError(
            "Unknown input format '{}'".format(format_name))
    elif not format_desc.ENABLED:
        return Response(status=status.HTTP_405_METHOD_NOT_ALLOWED)

    queue = django_rq.get_queue("default")
    rq_job = queue.fetch_job(rq_id)

    if not rq_job:
        fd = None
        location = location_conf.get('location') if location_conf else None
        if not filename and location != Location.CLOUD_STORAGE:
            serializer = DatasetFileSerializer(data=request.data)
            if serializer.is_valid(raise_exception=True):
                dataset_file = serializer.validated_data['dataset_file']
                fd, filename = mkstemp(prefix='cvat_{}'.format(pk), dir=settings.TMP_FILES_ROOT)
                with open(filename, 'wb+') as f:
                    for chunk in dataset_file.chunks():
                        f.write(chunk)
        elif location == Location.CLOUD_STORAGE:
            assert filename

            # download project file from cloud storage
            try:
                storage_id = location_conf['storage_id']
            except KeyError:
                raise serializers.ValidationError(
                    'Cloud storage location was selected for destination'
                    ' but cloud storage id was not specified')
            db_storage = get_object_or_404(CloudStorageModel, pk=storage_id)
            storage = db_storage_to_storage_instance(db_storage)

            data = _import_from_cloud_storage(storage, filename)

            fd, filename = mkstemp(prefix='cvat_', dir=settings.TMP_FILES_ROOT)
            with open(filename, 'wb+') as f:
                f.write(data.getbuffer())

        rq_job = queue.enqueue_call(
            func=rq_func,
            args=(pk, filename, format_name),
            job_id=rq_id,
            meta={
                    'tmp_file': filename,
                    'tmp_file_descriptor': fd,
                },
            )
    else:
        return Response(status=status.HTTP_409_CONFLICT, data='Import job already exists')

    return Response(status=status.HTTP_202_ACCEPTED)<|MERGE_RESOLUTION|>--- conflicted
+++ resolved
@@ -69,12 +69,8 @@
 from utils.dataset_manifest import ImageManifestManager
 from cvat.apps.engine.utils import av_scan_paths
 from cvat.apps.engine import backup
-<<<<<<< HEAD
-from cvat.apps.engine.mixins import UploadMixin
+from cvat.apps.engine.mixins import PartialUpdateModelMixin, UploadMixin, AnnotationMixin, SerializeMixin
 from cvat.apps.engine.constants import FrameQuality
-=======
-from cvat.apps.engine.mixins import PartialUpdateModelMixin, UploadMixin, AnnotationMixin, SerializeMixin
->>>>>>> 26c0a650
 
 from . import models, task
 from .log import clogger, slogger
@@ -82,11 +78,8 @@
     CommentPermission, IssuePermission, JobPermission, ProjectPermission,
     TaskPermission, UserPermission)
 
-<<<<<<< HEAD
 from cvat.rebotics.s3_client import s3_client
 
-=======
->>>>>>> 26c0a650
 
 @extend_schema(tags=['server'])
 class ServerViewSet(viewsets.ViewSet):
@@ -621,13 +614,8 @@
 
         self.dimension = task_dim
 
-<<<<<<< HEAD
     # TODO: this one provides uploaded files to the client
     def __call__(self, request, start, stop, db_data):
-=======
-
-    def __call__(self, request, start, stop, db_data, db_object):
->>>>>>> 26c0a650
         if not db_data:
             raise NotFound(detail='Cannot find requested data')
 
@@ -671,8 +659,7 @@
             return HttpResponse(buf.getvalue(), content_type=mime)
 
         elif self.type == 'preview':
-<<<<<<< HEAD
-            path = frame_provider.get_preview()
+            path = db_object.get_preview_path()
             if os.path.exists(path):
                 return sendfile(request, path)
             try:
@@ -683,9 +670,6 @@
             except Exception as e:
                 slogger.glob.warning(str(e))
                 raise Http404('Preview not found')
-=======
-            return sendfile(request, db_object.get_preview_path())
->>>>>>> 26c0a650
 
         elif self.type == 'context_image':
             if not (start <= self.number <= stop):
@@ -839,15 +823,10 @@
             db_project.save()
             assert instance.organization == db_project.organization
 
-<<<<<<< HEAD
     def perform_destroy(self, instance: Task):
-        task_dirname = instance.get_task_dirname()
+        task_dirname = instance.get_dirname()
         # To avoid integrity error
         instance.segment_set.all().delete()
-=======
-    def perform_destroy(self, instance):
-        task_dirname = instance.get_dirname()
->>>>>>> 26c0a650
         super().perform_destroy(instance)
         shutil.rmtree(task_dirname, ignore_errors=True)
         if instance.data and not instance.data.tasks.all():
@@ -2134,9 +2113,6 @@
             msg = str(ex)
             return HttpResponseBadRequest(msg)
 
-<<<<<<< HEAD
-# handles exceptions from rq.
-=======
     @extend_schema(summary='Method returns allowed actions for the cloud storage',
         responses={
             '200': OpenApiResponse(response=OpenApiTypes.STR, description='Cloud Storage actions (GET | PUT | DELETE)'),
@@ -2159,7 +2135,7 @@
             msg = str(ex)
             return HttpResponseBadRequest(msg)
 
->>>>>>> 26c0a650
+# handles exceptions from rq.
 def rq_handler(job, exc_type, exc_value, tb):
     job.exc_info = "".join(
         traceback.format_exception_only(exc_type, exc_value))
