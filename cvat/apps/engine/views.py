--- conflicted
+++ resolved
@@ -53,18 +53,13 @@
     AboutSerializer, AnnotationFileSerializer, BasicUserSerializer,
     DataMetaReadSerializer, DataMetaWriteSerializer, DataSerializer,
     FileInfoSerializer, JobReadSerializer, JobWriteSerializer, LabeledDataSerializer,
-<<<<<<< HEAD
-    ProjectReadSerializer, ProjectWriteSerializer, ProjectSearchSerializer,
-=======
-    LogEventSerializer, ProjectReadSerializer, ProjectWriteSerializer,
->>>>>>> 8eb5ce0a
+    ProjectReadSerializer, ProjectWriteSerializer,
     RqStatusSerializer, TaskReadSerializer, TaskWriteSerializer, UserSerializer, PluginsSerializer, IssueReadSerializer,
     IssueWriteSerializer, CommentReadSerializer, CommentWriteSerializer, CloudStorageWriteSerializer,
     CloudStorageReadSerializer, DatasetFileSerializer,
     ProjectFileSerializer, TaskFileSerializer)
 
 from utils.dataset_manifest import ImageManifestManager
-from cvat.apps.engine.view_utils import make_paginated_response
 from cvat.apps.engine.utils import (
     av_scan_paths, process_failed_job, configure_dependent_job, parse_exception_message
 )
@@ -1652,23 +1647,6 @@
         serializer = DataMetaReadSerializer(db_data)
         return Response(serializer.data)
 
-<<<<<<< HEAD
-=======
-    @extend_schema(summary='The action returns the list of tracked changes for the job',
-        responses=JobCommitSerializer(many=True)) # Duplicate to still get 'list' op. name
-    @action(detail=True, methods=['GET'], serializer_class=JobCommitSerializer,
-        pagination_class=viewsets.GenericViewSet.pagination_class,
-        # These non-root list endpoints do not suppose extra options, just the basic output
-        # Remove regular list() parameters from the swagger schema.
-        # Unset, they would be taken from the enclosing class, which is wrong.
-        # https://drf-spectacular.readthedocs.io/en/latest/faq.html#my-action-is-erroneously-paginated-or-has-filter-parameters-that-i-do-not-want
-        filter_fields=None, ordering_fields=None, search_fields=None, simple_filters=None)
-    def commits(self, request, pk):
-        self.get_object() # force call of check_object_permissions()
-        return make_paginated_response(JobCommit.objects.filter(job_id=pk).order_by('-id'),
-            viewset=self, serializer_type=self.serializer_class) # from @action
-
->>>>>>> 8eb5ce0a
     @extend_schema(summary='Method returns a preview image for the job',
         responses={
             '200': OpenApiResponse(description='Job image preview'),
