# Copyright (C) 2018-2022 Intel Corporation
# Copyright (C) 2022-2023 CVAT.ai Corporation
#
# SPDX-License-Identifier: MIT

import io
import os
import os.path as osp
from PIL import Image
from types import SimpleNamespace
from typing import Optional, Any, Dict, List, cast
import traceback
import textwrap
from copy import copy
from datetime import datetime
from distutils.util import strtobool
from tempfile import NamedTemporaryFile
from textwrap import dedent

import django_rq
from django.conf import settings
from django.contrib.auth.models import User
from django.db import IntegrityError, transaction
from django.db.models import Count
from django.db.models.query import Prefetch
from django.http import HttpResponse, HttpResponseNotFound, HttpResponseBadRequest
from django.utils import timezone

from drf_spectacular.types import OpenApiTypes
from drf_spectacular.utils import (
    OpenApiParameter, OpenApiResponse, PolymorphicProxySerializer,
    extend_schema_view, extend_schema
)

from pathlib import Path
from rest_framework import mixins, serializers, status, viewsets
from rest_framework.decorators import action
from rest_framework.exceptions import APIException, NotFound, ValidationError, PermissionDenied
from rest_framework.parsers import MultiPartParser
from rest_framework.permissions import SAFE_METHODS
from rest_framework.response import Response
from rest_framework.settings import api_settings

import cvat.apps.dataset_manager as dm
import cvat.apps.dataset_manager.views  # pylint: disable=unused-import
from cvat.apps.engine.cloud_provider import db_storage_to_storage_instance
from cvat.apps.dataset_manager.bindings import CvatImportError
from cvat.apps.dataset_manager.serializers import DatasetFormatsSerializer
from cvat.apps.engine.frame_provider import FrameProvider
from cvat.apps.engine.media_extractors import get_mime
from cvat.apps.engine.models import (
    ClientFile, Job, JobType, Label, SegmentType, Task, Project, Issue, Data,
    Comment, StorageMethodChoice, StorageChoice,
    CloudProviderChoice, Location, CloudStorage as CloudStorageModel,
    Asset, AnnotationGuide)
from cvat.apps.engine.serializers import (
    AboutSerializer, AnnotationFileSerializer, BasicUserSerializer,
    DataMetaReadSerializer, DataMetaWriteSerializer, DataSerializer,
    FileInfoSerializer, JobReadSerializer, JobWriteSerializer, LabelSerializer,
    LabeledDataSerializer,
    ProjectReadSerializer, ProjectWriteSerializer,
    RqStatusSerializer, TaskReadSerializer, TaskWriteSerializer,
    UserSerializer, PluginsSerializer, IssueReadSerializer,
    AnnotationGuideReadSerializer, AnnotationGuideWriteSerializer,
    AssetReadSerializer, AssetWriteSerializer,
    IssueWriteSerializer, CommentReadSerializer, CommentWriteSerializer, CloudStorageWriteSerializer,
    CloudStorageReadSerializer, DatasetFileSerializer,
    ProjectFileSerializer, TaskFileSerializer, RqIdSerializer, CloudStorageContentSerializer)
from cvat.apps.engine.view_utils import get_cloud_storage_for_import_or_export

from utils.dataset_manifest import ImageManifestManager
from cvat.apps.engine.utils import (
    av_scan_paths, process_failed_job, configure_dependent_job_to_download_from_cs,
    parse_exception_message, get_rq_job_meta, get_import_rq_id,
    import_resource_with_clean_up_after, sendfile, define_dependent_job, get_rq_lock_by_user
)
from cvat.apps.engine import backup
from cvat.apps.engine.mixins import PartialUpdateModelMixin, UploadMixin, AnnotationMixin, SerializeMixin
from cvat.apps.engine.location import get_location_configuration, StorageType

from . import models, task
from .log import ServerLogManager
from cvat.apps.iam.permissions import (CloudStoragePermission,
    CommentPermission, IssuePermission, JobPermission, LabelPermission, ProjectPermission,
    TaskPermission, UserPermission)
from cvat.apps.iam.filters import ORGANIZATION_OPEN_API_PARAMETERS
from cvat.apps.engine.cache import MediaCache
from cvat.apps.engine.view_utils import tus_chunk_action

slogger = ServerLogManager(__name__)

_UPLOAD_PARSER_CLASSES = api_settings.DEFAULT_PARSER_CLASSES + [MultiPartParser]

@extend_schema(tags=['server'])
class ServerViewSet(viewsets.ViewSet):
    serializer_class = None
    iam_organization_field = None

    # To get nice documentation about ServerViewSet actions it is necessary
    # to implement the method. By default, ViewSet doesn't provide it.
    def get_serializer(self, *args, **kwargs):
        pass

    @staticmethod
    @extend_schema(summary='Method provides basic CVAT information',
        responses={
            '200': AboutSerializer,
        })
    @action(detail=False, methods=['GET'], serializer_class=AboutSerializer,
        permission_classes=[] # This endpoint is available for everyone
    )
    def about(request):
        from cvat import __version__ as cvat_version
        about = {
            "name": "Computer Vision Annotation Tool",
            "version": cvat_version,
            "description": "CVAT is completely re-designed and re-implemented " +
                "version of Video Annotation Tool from Irvine, California " +
                "tool. It is free, online, interactive video and image annotation " +
                "tool for computer vision. It is being used by our team to " +
                "annotate million of objects with different properties. Many UI " +
                "and UX decisions are based on feedbacks from professional data " +
                "annotation team."
        }
        serializer = AboutSerializer(data=about)
        if serializer.is_valid(raise_exception=True):
            return Response(data=serializer.data)

    @staticmethod
    @extend_schema(
        summary='Returns all files and folders that are on the server along specified path',
        parameters=[
            OpenApiParameter('directory', description='Directory to browse',
                location=OpenApiParameter.QUERY, type=OpenApiTypes.STR),
            OpenApiParameter('search', description='Search for specific files',
                location=OpenApiParameter.QUERY, type=OpenApiTypes.STR)
        ],
        responses={
            '200' : FileInfoSerializer(many=True)
        })
    @action(detail=False, methods=['GET'], serializer_class=FileInfoSerializer)
    def share(request):
        directory_param = request.query_params.get('directory', '/')
        search_param = request.query_params.get('search', '')

        if directory_param.startswith("/"):
            directory_param = directory_param[1:]

        directory = (Path(settings.SHARE_ROOT) / directory_param).absolute()

        if str(directory).startswith(settings.SHARE_ROOT) and directory.is_dir():
            data = []
            generator = directory.iterdir() if not search_param else (f for f in directory.iterdir() if f.name.startswith(search_param))

            for entry in generator:
                entry_type, entry_mime_type = None, None
                if entry.is_file():
                    entry_type = "REG"
                    entry_mime_type = get_mime(entry)
                    if entry_mime_type == 'zip':
                        entry_mime_type = 'archive'
                elif entry.is_dir():
                    entry_type = entry_mime_type = "DIR"

                if entry_type:
                    data.append({
                        "name": entry.name,
                        "type": entry_type,
                        "mime_type": entry_mime_type,
                    })

            # return directories at the top of the list
            serializer = FileInfoSerializer(many=True, data=sorted(data, key=lambda x: (x['type'], x['name'])))
            if serializer.is_valid(raise_exception=True):
                return Response(serializer.data)
        else:
            return Response("{} is an invalid directory".format(directory_param),
                status=status.HTTP_400_BAD_REQUEST)

    @staticmethod
    @extend_schema(
        summary='Method provides the list of supported annotations formats',
        responses={
            '200': DatasetFormatsSerializer,
        })
    @action(detail=False, methods=['GET'], url_path='annotation/formats')
    def annotation_formats(request):
        data = dm.views.get_all_formats()
        return Response(DatasetFormatsSerializer(data).data)

    @staticmethod
    @extend_schema(
        summary='Method provides allowed plugins',
        responses={
            '200': PluginsSerializer,
        })
    @action(detail=False, methods=['GET'], url_path='plugins', serializer_class=PluginsSerializer)
    def plugins(request):
        data = {
            'GIT_INTEGRATION': False, # kept for backwards compatibility
            'ANALYTICS': strtobool(os.environ.get("CVAT_ANALYTICS", '0')),
            'MODELS': strtobool(os.environ.get("CVAT_SERVERLESS", '0')),
            'PREDICT': False, # FIXME: it is unused anymore (for UI only)
        }
        return Response(PluginsSerializer(data).data)

@extend_schema(tags=['projects'])
@extend_schema_view(
    list=extend_schema(
        summary='Returns a paginated list of projects',
        responses={
            '200': ProjectReadSerializer(many=True),
        }),
    create=extend_schema(
        summary='Method creates a new project',
        request=ProjectWriteSerializer,
        parameters=ORGANIZATION_OPEN_API_PARAMETERS,
        responses={
            '201': ProjectReadSerializer, # check ProjectWriteSerializer.to_representation
        }),
    retrieve=extend_schema(
        summary='Method returns details of a specific project',
        responses={
            '200': ProjectReadSerializer,
        }),
    destroy=extend_schema(
        summary='Method deletes a specific project',
        responses={
            '204': OpenApiResponse(description='The project has been deleted'),
        }),
    partial_update=extend_schema(
        summary='Methods does a partial update of chosen fields in a project',
        request=ProjectWriteSerializer(partial=True),
        responses={
            '200': ProjectReadSerializer, # check ProjectWriteSerializer.to_representation
        })
)
class ProjectViewSet(viewsets.GenericViewSet, mixins.ListModelMixin,
    mixins.RetrieveModelMixin, mixins.CreateModelMixin, mixins.DestroyModelMixin,
    PartialUpdateModelMixin, UploadMixin, AnnotationMixin, SerializeMixin
):
    queryset = models.Project.objects.select_related(
        'assignee', 'owner', 'target_storage', 'source_storage', 'annotation_guide',
    ).prefetch_related('tasks').all()

    # NOTE: The search_fields attribute should be a list of names of text
    # type fields on the model,such as CharField or TextField
    search_fields = ('name', 'owner', 'assignee', 'status')
    filter_fields = list(search_fields) + ['id', 'updated_date']
    simple_filters = list(search_fields)
    ordering_fields = list(filter_fields)
    ordering = "-id"
    lookup_fields = {'owner': 'owner__username', 'assignee': 'assignee__username'}
    iam_organization_field = 'organization'
    IMPORT_RQ_ID_TEMPLATE = get_import_rq_id('project', {}, 'dataset', {})

    def get_serializer_class(self):
        if self.request.method in SAFE_METHODS:
            return ProjectReadSerializer
        else:
            return ProjectWriteSerializer

    def get_queryset(self):
        queryset = super().get_queryset()

        if self.action == 'list':
            perm = ProjectPermission.create_scope_list(self.request)
            queryset = perm.filter(queryset)
        return queryset

    @transaction.atomic
    def perform_create(self, serializer, **kwargs):
        serializer.save(
            owner=self.request.user,
            organization=self.request.iam_context['organization']
        )

        # Required for the extra summary information added in the queryset
        serializer.instance = self.get_queryset().get(pk=serializer.instance.pk)

    @extend_schema(methods=['GET'], summary='Export project as a dataset in a specific format',
        description=textwrap.dedent("""
            To check the status of the process of importing a project dataset from a file:

            After initiating the dataset upload, you will receive an rq_id parameter.
            Make sure to include this parameter as a query parameter in your subsequent
            GET /api/projects/id/dataset requests to track the status of the dataset import.
            Also you should specify action parameter: action=import_status.
        """),
        parameters=[
            OpenApiParameter('format', description='Desired output format name\n'
                'You can get the list of supported formats at:\n/server/annotation/formats',
                location=OpenApiParameter.QUERY, type=OpenApiTypes.STR, required=False),
            OpenApiParameter('filename', description='Desired output file name',
                location=OpenApiParameter.QUERY, type=OpenApiTypes.STR, required=False),
            OpenApiParameter('action', description='Used to start downloading process after annotation file had been created',
                location=OpenApiParameter.QUERY, type=OpenApiTypes.STR, required=False, enum=['download', 'import_status']),
            OpenApiParameter('location', description='Where need to save downloaded dataset',
                location=OpenApiParameter.QUERY, type=OpenApiTypes.STR, required=False,
                enum=Location.list()),
            OpenApiParameter('cloud_storage_id', description='Storage id',
                location=OpenApiParameter.QUERY, type=OpenApiTypes.INT, required=False),
            OpenApiParameter('use_default_location', description='Use the location that was configured in project to import dataset',
                location=OpenApiParameter.QUERY, type=OpenApiTypes.BOOL, required=False,
                default=True),
            OpenApiParameter('rq_id', description='rq id',
                location=OpenApiParameter.QUERY, type=OpenApiTypes.STR, required=False),
        ],
        responses={
            '200': OpenApiResponse(OpenApiTypes.BINARY, description='Download of file started'),
            '201': OpenApiResponse(description='Output file is ready for downloading'),
            '202': OpenApiResponse(description='Exporting has been started'),
            '405': OpenApiResponse(description='Format is not available'),
        })
    @extend_schema(methods=['POST'],
        summary='Import dataset in specific format as a project or check status of dataset import process',
        description=textwrap.dedent("""
            The request POST /api/projects/id/dataset will initiate file upload and will create
            the rq job on the server in which the process of dataset import from a file
            will be carried out. Please, use the GET /api/projects/id/dataset endpoint for checking status of the process.
        """),
        parameters=[
            OpenApiParameter('format', description='Desired dataset format name\n'
                'You can get the list of supported formats at:\n/server/annotation/formats',
                location=OpenApiParameter.QUERY, type=OpenApiTypes.STR, required=False),
            OpenApiParameter('location', description='Where to import the dataset from',
                location=OpenApiParameter.QUERY, type=OpenApiTypes.STR, required=False,
                enum=Location.list()),
            OpenApiParameter('cloud_storage_id', description='Storage id',
                location=OpenApiParameter.QUERY, type=OpenApiTypes.INT, required=False),
            OpenApiParameter('use_default_location', description='Use the location that was configured in the project to import annotations',
                location=OpenApiParameter.QUERY, type=OpenApiTypes.BOOL, required=False,
                default=True),
            OpenApiParameter('filename', description='Dataset file name',
                location=OpenApiParameter.QUERY, type=OpenApiTypes.STR, required=False),
        ],
        request=PolymorphicProxySerializer('DatasetWrite',
            # TODO: refactor to use required=False when possible
            serializers=[DatasetFileSerializer, OpenApiTypes.NONE],
            resource_type_field_name=None
        ),
        responses={
            '202': OpenApiResponse(RqIdSerializer, description='Importing has been started'),
            '400': OpenApiResponse(description='Failed to import dataset'),
            '405': OpenApiResponse(description='Format is not available'),
        })
    @action(detail=True, methods=['GET', 'POST', 'OPTIONS'], serializer_class=None,
        url_path=r'dataset/?$', parser_classes=_UPLOAD_PARSER_CLASSES)
    def dataset(self, request, pk):
        self._object = self.get_object() # force call of check_object_permissions()

        if request.method in {'POST', 'OPTIONS'}:
            return self.import_annotations(
                request=request,
                db_obj=self._object,
                import_func=_import_project_dataset,
                rq_func=dm.project.import_dataset_as_project,
                rq_id_template=self.IMPORT_RQ_ID_TEMPLATE
            )
        else:
            action = request.query_params.get("action", "").lower()
            if action in ("import_status",):
                queue = django_rq.get_queue(settings.CVAT_QUEUES.IMPORT_DATA.value)
                rq_id = request.query_params.get('rq_id')
                if not rq_id:
                    return Response('The rq_id param should be specified in the query parameters', status=status.HTTP_400_BAD_REQUEST)

                # check that the user has access to the current rq_job
                # We should not return any status of job including "404 not found" for user that has no access for this rq_job

                if self.IMPORT_RQ_ID_TEMPLATE.format(pk, request.user) != rq_id:
                    return Response(status=status.HTTP_403_FORBIDDEN)

                rq_job = queue.fetch_job(rq_id)
                if rq_job is None:
                    return Response(status=status.HTTP_404_NOT_FOUND)
                elif rq_job.is_finished:
                    if rq_job.dependency:
                        rq_job.dependency.delete()
                    rq_job.delete()
                    return Response(status=status.HTTP_201_CREATED)
                elif rq_job.is_failed or \
                        rq_job.is_deferred and rq_job.dependency and rq_job.dependency.is_failed:
                    exc_info = process_failed_job(rq_job)

                    return Response(
                        data=str(exc_info),
                        status=status.HTTP_500_INTERNAL_SERVER_ERROR
                    )
                else:
                    return Response(
                        data=self._get_rq_response(
                            settings.CVAT_QUEUES.IMPORT_DATA.value,
                            rq_id,
                        ),
                        status=status.HTTP_202_ACCEPTED
                    )
            else:
                return self.export_annotations(
                    request=request,
                    db_obj=self._object,
                    export_func=_export_annotations,
                    callback=dm.views.export_project_as_dataset
                )

    @tus_chunk_action(detail=True, suffix_base="dataset")
    def append_dataset_chunk(self, request, pk, file_id):
        self._object = self.get_object()
        return self.append_tus_chunk(request, file_id)

    def get_upload_dir(self):
        if 'dataset' in self.action:
            return self._object.get_tmp_dirname()
        elif 'backup' in self.action:
            return backup.get_backup_dirname()
        return ""

    def upload_finished(self, request):
        if self.action == 'dataset':
            format_name = request.query_params.get("format", "")
            filename = request.query_params.get("filename", "")
            conv_mask_to_poly = strtobool(request.query_params.get('conv_mask_to_poly', 'True'))
            tmp_dir = self._object.get_tmp_dirname()
            uploaded_file = None
            if os.path.isfile(os.path.join(tmp_dir, filename)):
                uploaded_file = os.path.join(tmp_dir, filename)
            return _import_project_dataset(
                request=request,
                filename=uploaded_file,
                rq_id_template=self.IMPORT_RQ_ID_TEMPLATE,
                rq_func=dm.project.import_dataset_as_project,
                db_obj=self._object,
                format_name=format_name,
                conv_mask_to_poly=conv_mask_to_poly
            )
        elif self.action == 'import_backup':
            filename = request.query_params.get("filename", "")
            if filename:
                tmp_dir = backup.get_backup_dirname()
                backup_file = os.path.join(tmp_dir, filename)
                if os.path.isfile(backup_file):
                    return backup.import_project(
                        request,
                        settings.CVAT_QUEUES.IMPORT_DATA.value,
                        filename=backup_file,
                    )
                return Response(data='No such file were uploaded',
                        status=status.HTTP_400_BAD_REQUEST)
            return backup.import_project(request, settings.CVAT_QUEUES.IMPORT_DATA.value)
        return Response(data='Unknown upload was finished',
                        status=status.HTTP_400_BAD_REQUEST)

    @extend_schema(summary='Method allows to download project annotations',
        parameters=[
            OpenApiParameter('format', description='Desired output format name\n'
                'You can get the list of supported formats at:\n/server/annotation/formats',
                location=OpenApiParameter.QUERY, type=OpenApiTypes.STR, required=True),
            OpenApiParameter('filename', description='Desired output file name',
                location=OpenApiParameter.QUERY, type=OpenApiTypes.STR, required=False),
            OpenApiParameter('action', description='Used to start downloading process after annotation file had been created',
                location=OpenApiParameter.QUERY, type=OpenApiTypes.STR, required=False, enum=['download']),
            OpenApiParameter('location', description='Where need to save downloaded dataset',
                location=OpenApiParameter.QUERY, type=OpenApiTypes.STR, required=False,
                enum=Location.list()),
            OpenApiParameter('cloud_storage_id', description='Storage id',
                location=OpenApiParameter.QUERY, type=OpenApiTypes.INT, required=False),
            OpenApiParameter('use_default_location', description='Use the location that was configured in project to export annotation',
                location=OpenApiParameter.QUERY, type=OpenApiTypes.BOOL, required=False,
                default=True),
        ],
        responses={
            '200': OpenApiResponse(PolymorphicProxySerializer(
                component_name='AnnotationsRead',
                serializers=[LabeledDataSerializer, OpenApiTypes.BINARY],
                resource_type_field_name=None
            ), description='Download of file started'),
            '201': OpenApiResponse(description='Annotations file is ready to download'),
            '202': OpenApiResponse(description='Dump of annotations has been started'),
            '401': OpenApiResponse(description='Format is not specified'),
            '405': OpenApiResponse(description='Format is not available'),
        })
    @action(detail=True, methods=['GET'],
        serializer_class=LabeledDataSerializer)
    def annotations(self, request, pk):
        self._object = self.get_object() # force call of check_object_permissions()
        return self.export_annotations(
            request=request,
            db_obj=self._object,
            export_func=_export_annotations,
            callback=dm.views.export_project_annotations,
            get_data=dm.task.get_job_data,
        )

    @extend_schema(summary='Methods creates a backup copy of a project',
        parameters=[
            OpenApiParameter('action', location=OpenApiParameter.QUERY,
                description='Used to start downloading process after backup file had been created',
                type=OpenApiTypes.STR, required=False, enum=['download']),
            OpenApiParameter('filename', description='Backup file name',
                location=OpenApiParameter.QUERY, type=OpenApiTypes.STR, required=False),
            OpenApiParameter('location', description='Where need to save downloaded backup',
                location=OpenApiParameter.QUERY, type=OpenApiTypes.STR, required=False,
                enum=Location.list()),
            OpenApiParameter('cloud_storage_id', description='Storage id',
                location=OpenApiParameter.QUERY, type=OpenApiTypes.INT, required=False),
            OpenApiParameter('use_default_location', description='Use the location that was configured in project to export backup',
                location=OpenApiParameter.QUERY, type=OpenApiTypes.BOOL, required=False,
                default=True),
        ],
        responses={
            '200': OpenApiResponse(description='Download of file started'),
            '201': OpenApiResponse(description='Output backup file is ready for downloading'),
            '202': OpenApiResponse(description='Creating a backup file has been started'),
        })
    @action(methods=['GET'], detail=True, url_path='backup')
    def export_backup(self, request, pk=None):
        return self.serialize(request, backup.export)

    @extend_schema(methods=['POST'], summary='Methods create a project from a backup',
        description=textwrap.dedent("""
            The backup import process is as follows:

            The first request POST /api/projects/backup will initiate file upload and will create
            the rq job on the server in which the process of a project creating from an uploaded backup
            will be carried out.

            After initiating the backup upload, you will receive an rq_id parameter.
            Make sure to include this parameter as a query parameter in your subsequent requests
            to track the status of the project creation.
            Once the project has been successfully created, the server will return the id of the newly created project.
        """),
        parameters=[
            *ORGANIZATION_OPEN_API_PARAMETERS,
            OpenApiParameter('location', description='Where to import the backup file from',
                location=OpenApiParameter.QUERY, type=OpenApiTypes.STR, required=False,
                enum=Location.list(), default=Location.LOCAL),
            OpenApiParameter('cloud_storage_id', description='Storage id',
                location=OpenApiParameter.QUERY, type=OpenApiTypes.INT, required=False),
            OpenApiParameter('filename', description='Backup file name',
                location=OpenApiParameter.QUERY, type=OpenApiTypes.STR, required=False),
            OpenApiParameter('rq_id', description='rq id',
                location=OpenApiParameter.QUERY, type=OpenApiTypes.STR, required=False),
        ],
        request=PolymorphicProxySerializer('BackupWrite',
            # TODO: refactor to use required=False when possible
            serializers=[ProjectFileSerializer, OpenApiTypes.NONE],
            resource_type_field_name=None
        ),
        # TODO: for some reason the code generated by the openapi generator from schema with different serializers
        # contains only one serializer, need to fix that.
        # https://github.com/OpenAPITools/openapi-generator/issues/6126
        responses={
            # 201: OpenApiResponse(inline_serializer("ImportedProjectIdSerializer", fields={"id": serializers.IntegerField(required=True)})
            '201': OpenApiResponse(description='The project has been imported'),
            '202': OpenApiResponse(RqIdSerializer, description='Importing a backup file has been started'),
        })
    @action(detail=False, methods=['OPTIONS', 'POST'], url_path=r'backup/?$',
        serializer_class=None,
        parser_classes=_UPLOAD_PARSER_CLASSES)
    def import_backup(self, request, pk=None):
        return self.deserialize(request, backup.import_project)

    @tus_chunk_action(detail=False, suffix_base="backup")
    def append_backup_chunk(self, request, file_id):
        return self.append_tus_chunk(request, file_id)

    @extend_schema(summary='Method returns a preview image for the project',
        responses={
            '200': OpenApiResponse(description='Project image preview'),
            '404': OpenApiResponse(description='Project image preview not found'),

        })
    @action(detail=True, methods=['GET'], url_path='preview')
    def preview(self, request, pk):
        self._object = self.get_object() # call check_object_permissions as well

        first_task = self._object.tasks.order_by('-id').first()
        if not first_task:
            return HttpResponseNotFound('Project image preview not found')

        data_getter = DataChunkGetter(
            data_type='preview',
            data_quality='compressed',
            data_num=first_task.data.start_frame,
            task_dim=first_task.dimension
        )

        return data_getter(request, first_task.data.start_frame,
           first_task.data.stop_frame, first_task.data)

    @staticmethod
    def _get_rq_response(queue, job_id):
        queue = django_rq.get_queue(queue)
        job = queue.fetch_job(job_id)
        response = {}
        if job is None or job.is_finished:
            response = { "state": "Finished" }
        elif job.is_queued or job.is_deferred:
            response = { "state": "Queued" }
        elif job.is_failed:
            response = { "state": "Failed", "message": job.exc_info }
        else:
            response = { "state": "Started" }
            response['message'] = job.meta.get('status', '')
            response['progress'] = job.meta.get('progress', 0.)

        return response

class DataChunkGetter:
    def __init__(self, data_type, data_num, data_quality, task_dim):
        possible_data_type_values = ('chunk', 'frame', 'preview', 'context_image')
        possible_quality_values = ('compressed', 'original')

        if not data_type or data_type not in possible_data_type_values:
            raise ValidationError('Data type not specified or has wrong value')
        elif data_type == 'chunk' or data_type == 'frame' or data_type == 'preview':
            if data_num is None:
                raise ValidationError('Number is not specified')
            elif data_quality not in possible_quality_values:
                raise ValidationError('Wrong quality value')

        self.type = data_type
        self.number = int(data_num) if data_num is not None else None
        self.quality = FrameProvider.Quality.COMPRESSED \
            if data_quality == 'compressed' else FrameProvider.Quality.ORIGINAL

        self.dimension = task_dim

    def _check_frame_range(self, frame: int):
        frame_range = range(self._start, self._stop + 1, self._db_data.get_frame_step())
        if frame not in frame_range:
            raise ValidationError(
                f'The frame number should be in the [{self._start}, {self._stop}] range'
            )

    def __call__(self, request, start: int, stop: int, db_data: Optional[Data]):
        if not db_data:
            raise NotFound(detail='Cannot find requested data')

        self._start = start
        self._stop = stop
        self._db_data = db_data

        frame_provider = FrameProvider(db_data, self.dimension)

        try:
            if self.type == 'chunk':
                start_chunk = frame_provider.get_chunk_number(start)
                stop_chunk = frame_provider.get_chunk_number(stop)
                # pylint: disable=superfluous-parens
                if not (start_chunk <= self.number <= stop_chunk):
                    raise ValidationError('The chunk number should be in  the ' +
                        f'[{start_chunk}, {stop_chunk}] range')

                # TODO: av.FFmpegError processing
                if settings.USE_CACHE and db_data.storage_method == StorageMethodChoice.CACHE:
                    buff, mime_type = frame_provider.get_chunk(self.number, self.quality)
                    return HttpResponse(buff.getvalue(), content_type=mime_type)

                # Follow symbol links if the chunk is a link on a real image otherwise
                # mimetype detection inside sendfile will work incorrectly.
                path = os.path.realpath(frame_provider.get_chunk(self.number, self.quality))
                return sendfile(request, path)
            elif self.type == 'frame' or self.type == 'preview':
                self._check_frame_range(self.number)

                if self.type == 'preview':
                    cache = MediaCache(self.dimension)
                    buf, mime = cache.get_local_preview_with_mime(self.number, db_data)
                else:
                    buf, mime = frame_provider.get_frame(self.number, self.quality)

                return HttpResponse(buf.getvalue(), content_type=mime)

            elif self.type == 'context_image':
                self._check_frame_range(self.number)

                cache = MediaCache(self.dimension)
                buff, mime = cache.get_frame_context_images(db_data, self.number)
                if not buff:
                    return HttpResponseNotFound()
                return HttpResponse(io.BytesIO(buff), content_type=mime)
            else:
                return Response(data='unknown data type {}.'.format(self.type),
                    status=status.HTTP_400_BAD_REQUEST)
        except (ValidationError, PermissionDenied, NotFound) as ex:
            msg = str(ex) if not isinstance(ex, ValidationError) else \
                '\n'.join([str(d) for d in ex.detail])
            return Response(data=msg, status=ex.status_code)


class JobDataGetter(DataChunkGetter):
    def __init__(self, job: Job, data_type, data_num, data_quality):
        super().__init__(data_type, data_num, data_quality, task_dim=job.segment.task.dimension)
        self.job = job

    def _check_frame_range(self, frame: int):
        frame_range = self.job.segment.frame_set
        if frame not in frame_range:
            raise ValidationError("The frame number doesn't belong to the job")

    def __call__(self, request, start, stop, db_data):
        if self.type == 'chunk' and self.job.segment.type == SegmentType.SPECIFIC_FRAMES:
            frame_provider = FrameProvider(db_data, self.dimension)

            start_chunk = frame_provider.get_chunk_number(start)
            stop_chunk = frame_provider.get_chunk_number(stop)
            # pylint: disable=superfluous-parens
            if not (start_chunk <= self.number <= stop_chunk):
                raise ValidationError('The chunk number should be in the ' +
                    f'[{start_chunk}, {stop_chunk}] range')

            cache = MediaCache()

            if settings.USE_CACHE and db_data.storage_method == StorageMethodChoice.CACHE:
                buf, mime = cache.get_selective_job_chunk_data_with_mime(
                    chunk_number=self.number, quality=self.quality, job=self.job
                )
            else:
                buf, mime = cache.prepare_selective_job_chunk(
                    chunk_number=self.number, quality=self.quality, db_job=self.job
                )

            return HttpResponse(buf.getvalue(), content_type=mime)

        else:
            return super().__call__(request, start, stop, db_data)


@extend_schema(tags=['tasks'])
@extend_schema_view(
    list=extend_schema(
        summary='Returns a paginated list of tasks',
        responses={
            '200': TaskReadSerializer(many=True),
        }),
    create=extend_schema(
        summary='Method creates a new task in a database without any attached images and videos',
        request=TaskWriteSerializer,
        parameters=ORGANIZATION_OPEN_API_PARAMETERS,
        responses={
            '201': TaskReadSerializer, # check TaskWriteSerializer.to_representation
        }),
    retrieve=extend_schema(
        summary='Method returns details of a specific task',
        responses={
            '200': TaskReadSerializer
        }),
    destroy=extend_schema(
        summary='Method deletes a specific task, all attached jobs, annotations, and data',
        responses={
            '204': OpenApiResponse(description='The task has been deleted'),
        }),
    partial_update=extend_schema(
        summary='Methods does a partial update of chosen fields in a task',
        request=TaskWriteSerializer(partial=True),
        responses={
            '200': TaskReadSerializer, # check TaskWriteSerializer.to_representation
        })
)

class TaskViewSet(viewsets.GenericViewSet, mixins.ListModelMixin,
    mixins.RetrieveModelMixin, mixins.CreateModelMixin, mixins.DestroyModelMixin,
    PartialUpdateModelMixin, UploadMixin, AnnotationMixin, SerializeMixin
):
    queryset = Task.objects.select_related(
        'data', 'assignee', 'owner',
        'target_storage', 'source_storage', 'annotation_guide',
    ).prefetch_related(
        'segment_set__job_set',
        'segment_set__job_set__assignee',
    ).with_job_summary().all()

    lookup_fields = {
        'project_name': 'project__name',
        'owner': 'owner__username',
        'assignee': 'assignee__username',
        'tracker_link': 'bug_tracker',
    }
    search_fields = (
        'project_name', 'name', 'owner', 'status', 'assignee',
        'subset', 'mode', 'dimension', 'tracker_link'
    )
    filter_fields = list(search_fields) + ['id', 'project_id', 'updated_date']
    filter_description = dedent("""

        There are few examples for complex filtering tasks:\n
            - Get all tasks from 1,2,3 projects - { "and" : [{ "in" : [{ "var" : "project_id" }, [1, 2, 3]]}]}\n
            - Get all completed tasks from 1 project - { "and": [{ "==": [{ "var" : "status" }, "completed"]}, { "==" : [{ "var" : "project_id"}, 1]}]}\n
    """)
    simple_filters = list(search_fields) + ['project_id']
    ordering_fields = list(filter_fields)
    ordering = "-id"
    iam_organization_field = 'organization'
    IMPORT_RQ_ID_TEMPLATE = get_import_rq_id('task', {}, 'annotations', {})

    def get_serializer_class(self):
        if self.request.method in SAFE_METHODS:
            return TaskReadSerializer
        else:
            return TaskWriteSerializer

    def get_queryset(self):
        queryset = super().get_queryset()

        if self.action == 'list':
            perm = TaskPermission.create_scope_list(self.request)
            queryset = perm.filter(queryset)

        return queryset

    @extend_schema(summary='Method recreates a task from an attached task backup file',
        description=textwrap.dedent("""
            The backup import process is as follows:

            The first request POST /api/tasks/backup will initiate file upload and will create
            the rq job on the server in which the process of a task creating from an uploaded backup
            will be carried out.

            After initiating the backup upload, you will receive an rq_id parameter.
            Make sure to include this parameter as a query parameter in your subsequent requests
            to track the status of the task creation.
            Once the task has been successfully created, the server will return the id of the newly created task.
        """),
        parameters=[
            *ORGANIZATION_OPEN_API_PARAMETERS,
            OpenApiParameter('location', description='Where to import the backup file from',
                location=OpenApiParameter.QUERY, type=OpenApiTypes.STR, required=False,
                enum=Location.list(), default=Location.LOCAL),
            OpenApiParameter('cloud_storage_id', description='Storage id',
                location=OpenApiParameter.QUERY, type=OpenApiTypes.INT, required=False),
            OpenApiParameter('filename', description='Backup file name',
                location=OpenApiParameter.QUERY, type=OpenApiTypes.STR, required=False),
            OpenApiParameter('rq_id', description='rq id',
                location=OpenApiParameter.QUERY, type=OpenApiTypes.STR, required=False),
        ],
        request=TaskFileSerializer(required=False),
        # TODO: for some reason the code generated by the openapi generator from schema with different serializers
        # contains only one serializer, need to fix that.
        # https://github.com/OpenAPITools/openapi-generator/issues/6126
        responses={
            # 201: OpenApiResponse(inline_serializer("ImportedTaskIdSerializer", fields={"id": serializers.IntegerField(required=True)})
            '201': OpenApiResponse(description='The task has been imported'),
            '202': OpenApiResponse(RqIdSerializer, description='Importing a backup file has been started'),
        })

    @action(detail=False, methods=['OPTIONS', 'POST'], url_path=r'backup/?$',
        serializer_class=None,
        parser_classes=_UPLOAD_PARSER_CLASSES)
    def import_backup(self, request, pk=None):
        return self.deserialize(request, backup.import_task)

    @tus_chunk_action(detail=False, suffix_base="backup")
    def append_backup_chunk(self, request, file_id):
        return self.append_tus_chunk(request, file_id)

    @extend_schema(summary='Method backup a specified task',
        parameters=[
            OpenApiParameter('action', location=OpenApiParameter.QUERY,
                description='Used to start downloading process after backup file had been created',
                type=OpenApiTypes.STR, required=False, enum=['download']),
            OpenApiParameter('filename', description='Backup file name',
                location=OpenApiParameter.QUERY, type=OpenApiTypes.STR, required=False),
            OpenApiParameter('location', description='Where need to save downloaded backup',
                location=OpenApiParameter.QUERY, type=OpenApiTypes.STR, required=False,
                enum=Location.list()),
            OpenApiParameter('cloud_storage_id', description='Storage id',
                location=OpenApiParameter.QUERY, type=OpenApiTypes.INT, required=False),
            OpenApiParameter('use_default_location', description='Use the location that was configured in the task to export backup',
                location=OpenApiParameter.QUERY, type=OpenApiTypes.BOOL, required=False,
                default=True),
        ],
        responses={
            '200': OpenApiResponse(description='Download of file started'),
            '201': OpenApiResponse(description='Output backup file is ready for downloading'),
            '202': OpenApiResponse(description='Creating a backup file has been started'),
            '400': OpenApiResponse(description='Backup of a task without data is not allowed'),
        })
    @action(methods=['GET'], detail=True, url_path='backup')
    def export_backup(self, request, pk=None):
        if self.get_object().data is None:
            return Response(
                data='Backup of a task without data is not allowed',
                status=status.HTTP_400_BAD_REQUEST
            )
        return self.serialize(request, backup.export)

    @transaction.atomic
    def perform_update(self, serializer):
        instance = serializer.instance

        super().perform_update(serializer)

        updated_instance = serializer.instance

        if instance.project:
            instance.project.save()
        if updated_instance.project:
            updated_instance.project.save()

    @transaction.atomic
    def perform_create(self, serializer, **kwargs):
        serializer.save(
            owner=self.request.user,
            organization=self.request.iam_context['organization']
        )

        if serializer.instance.project:
            db_project = serializer.instance.project
            db_project.save()
            assert serializer.instance.organization == db_project.organization

        # Required for the extra summary information added in the queryset
        serializer.instance = self.get_queryset().get(pk=serializer.instance.pk)

    def _is_data_uploading(self) -> bool:
        return 'data' in self.action

    # UploadMixin method
    def get_upload_dir(self):
        if 'annotations' in self.action:
            return self._object.get_tmp_dirname()
        elif self._is_data_uploading():
            return self._object.data.get_upload_dirname()
        elif 'backup' in self.action:
            return backup.get_backup_dirname()
        return ""

    def _prepare_upload_info_entry(self, filename: str) -> str:
        filename = osp.normpath(filename)
        upload_dir = self.get_upload_dir()
        return osp.join(upload_dir, filename)

    def _maybe_append_upload_info_entry(self, filename: str):
        task_data = cast(Data, self._object.data)

        filename = self._prepare_upload_info_entry(filename)
        task_data.client_files.get_or_create(file=filename)

    def _append_upload_info_entries(self, client_files: List[Dict[str, Any]]):
        # batch version of _maybe_append_upload_info_entry() without optional insertion
        task_data = cast(Data, self._object.data)
        task_data.client_files.bulk_create([
            ClientFile(file=self._prepare_upload_info_entry(cf['file'].name), data=task_data)
            for cf in client_files
        ])

    def _sort_uploaded_files(self, uploaded_files: List[str], ordering: List[str]) -> List[str]:
        """
        Applies file ordering for the "predefined" file sorting method of the task creation.

        Read more: https://github.com/opencv/cvat/issues/5061
        """

        expected_files = ordering

        uploaded_file_names = set(uploaded_files)
        mismatching_files = list(uploaded_file_names.symmetric_difference(expected_files))
        if mismatching_files:
            DISPLAY_ENTRIES_COUNT = 5
            mismatching_display = [
                fn + (" (extra)" if fn in uploaded_file_names else " (missing)")
                for fn in mismatching_files[:DISPLAY_ENTRIES_COUNT]
            ]
            remaining_count = len(mismatching_files) - DISPLAY_ENTRIES_COUNT
            raise ValidationError(
                "Uploaded files do not match the '{}' field contents. "
                "Please check the uploaded data and the list of uploaded files. "
                "Mismatching files: {}{}"
                .format(
                    self._UPLOAD_FILE_ORDER_FIELD,
                    ", ".join(mismatching_display),
                    f" (and {remaining_count} more). " if 0 < remaining_count else ""
                )
            )

        return list(expected_files)

    # UploadMixin method
    def init_tus_upload(self, request):
        response = super().init_tus_upload(request)

        if self._is_data_uploading() and response.status_code == status.HTTP_201_CREATED:
            self._maybe_append_upload_info_entry(response['Upload-Filename'])

        return response

    # UploadMixin method
    @transaction.atomic
    def append_files(self, request):
        client_files = self._get_request_client_files(request)
        if self._is_data_uploading() and client_files:
            self._append_upload_info_entries(client_files)

        return super().append_files(request)

    # UploadMixin method
    def upload_finished(self, request):
        @transaction.atomic
        def _handle_upload_annotations(request):
            format_name = request.query_params.get("format", "")
            filename = request.query_params.get("filename", "")
            conv_mask_to_poly = strtobool(request.query_params.get('conv_mask_to_poly', 'True'))
            tmp_dir = self._object.get_tmp_dirname()
            if os.path.isfile(os.path.join(tmp_dir, filename)):
                annotation_file = os.path.join(tmp_dir, filename)
                return _import_annotations(
                        request=request,
                        filename=annotation_file,
                        rq_id_template=self.IMPORT_RQ_ID_TEMPLATE,
                        rq_func=dm.task.import_task_annotations,
                        db_obj=self._object,
                        format_name=format_name,
                        conv_mask_to_poly=conv_mask_to_poly,
                    )
            return Response(data='No such file were uploaded',
                    status=status.HTTP_400_BAD_REQUEST)

        def _handle_upload_data(request):
            with transaction.atomic():
                task_data = self._object.data
                serializer = DataSerializer(task_data, data=request.data)
                serializer.is_valid(raise_exception=True)

                # Append new files to the previous ones
                if uploaded_files := serializer.validated_data.get('client_files', None):
                    self.append_files(request)
                    serializer.validated_data['client_files'] = [] # avoid file info duplication

                # Refresh the db value with the updated file list and other request parameters
                db_data = serializer.save()
                self._object.data = db_data
                self._object.save()

                # Create a temporary copy of the parameters we will try to create the task with
                data = copy(serializer.data)

                for optional_field in ['job_file_mapping', 'server_files_exclude']:
                    if optional_field in serializer.validated_data:
                        data[optional_field] = serializer.validated_data[optional_field]

                if (
                    data['sorting_method'] == models.SortingMethod.PREDEFINED
                    and (uploaded_files := data['client_files'])
                    and (
                        uploaded_file_order := serializer.validated_data[self._UPLOAD_FILE_ORDER_FIELD]
                    )
                ):
                    # In the case of predefined sorting and custom file ordering,
                    # the requested order must be applied
                    data['client_files'] = self._sort_uploaded_files(
                        uploaded_files, uploaded_file_order
                    )

                data['use_zip_chunks'] = serializer.validated_data['use_zip_chunks']
                data['use_cache'] = serializer.validated_data['use_cache']
                data['copy_data'] = serializer.validated_data['copy_data']

                if data['use_cache']:
                    self._object.data.storage_method = StorageMethodChoice.CACHE
                    self._object.data.save(update_fields=['storage_method'])
                if data['server_files'] and not data.get('copy_data'):
                    self._object.data.storage = StorageChoice.SHARE
                    self._object.data.save(update_fields=['storage'])
                if db_data.cloud_storage:
                    self._object.data.storage = StorageChoice.CLOUD_STORAGE
                    self._object.data.save(update_fields=['storage'])
                if 'stop_frame' not in serializer.validated_data:
                    # if the value of stop_frame is 0, then inside the function we cannot know
                    # the value specified by the user or it's default value from the database
                    data['stop_frame'] = None

            # Need to process task data when the transaction is committed
            task.create(self._object, data, request)

            return Response(serializer.data, status=status.HTTP_202_ACCEPTED)

        @transaction.atomic
        def _handle_upload_backup(request):
            filename = request.query_params.get("filename", "")
            if filename:
                tmp_dir = backup.get_backup_dirname()
                backup_file = os.path.join(tmp_dir, filename)
                if os.path.isfile(backup_file):
                    return backup.import_task(
                        request,
                        settings.CVAT_QUEUES.IMPORT_DATA.value,
                        filename=backup_file,
                    )
                return Response(data='No such file were uploaded',
                        status=status.HTTP_400_BAD_REQUEST)
            return backup.import_task(request, settings.CVAT_QUEUES.IMPORT_DATA.value)

        if self.action == 'annotations':
            return _handle_upload_annotations(request)
        elif self.action == 'data':
            return _handle_upload_data(request)
        elif self.action == 'import_backup':
            return _handle_upload_backup(request)

        return Response(data='Unknown upload was finished',
                        status=status.HTTP_400_BAD_REQUEST)

    _UPLOAD_FILE_ORDER_FIELD = 'upload_file_order'
    assert _UPLOAD_FILE_ORDER_FIELD in DataSerializer().fields

    @extend_schema(methods=['POST'],
        summary="Method permanently attaches data (images, video, etc.) to a task",
        description=textwrap.dedent("""\
            Allows to upload data to a task.
            Supports the TUS open file uploading protocol (https://tus.io/).

            Supports the following protocols:

            1. A single Data request

            and

            2.1. An Upload-Start request
            2.2.a. Regular TUS protocol requests (Upload-Length + Chunks)
            2.2.b. Upload-Multiple requests
            2.3. An Upload-Finish request

            Requests:
            - Data - POST, no extra headers or 'Upload-Start' + 'Upload-Finish' headers.
              Contains data in the body.
            - Upload-Start - POST, has an 'Upload-Start' header. No body is expected.
            - Upload-Length - POST, has an 'Upload-Length' header (see the TUS specification)
            - Chunk - HEAD/PATCH (see the TUS specification). Sent to /data/<file id> endpoints.
            - Upload-Finish - POST, has an 'Upload-Finish' header. Can contain data in the body.
            - Upload-Multiple - POST, has an 'Upload-Multiple' header. Contains data in the body.

            The 'Upload-Finish' request allows to specify the uploaded files should be ordered.
            This may be needed if the files can be sent unordered. To state that the input files
            are sent ordered, pass an empty list of files in the '{upload_file_order_field}' field.
            If the files are sent unordered, the ordered file list is expected
            in the '{upload_file_order_field}' field. It must be a list of string file paths,
            relative to the dataset root.

            Example:
            files = [
                "cats/cat_1.jpg",
                "dogs/dog2.jpg",
                "image_3.png",
                ...
            ]

            Independently of the file declaration field used
            ('client_files', 'server_files', etc.), when the 'predefined'
            sorting method is selected, the uploaded files will be ordered according
            to the '.jsonl' manifest file, if it is found in the list of files.
            For archives (e.g. '.zip'), a manifest file ('*.jsonl') is required when using
            the 'predefined' file ordering. Such file must be provided next to the archive
            in the list of files. Read more about manifest files here:
            https://opencv.github.io/cvat/docs/manual/advanced/dataset_manifest/

            After all data is sent, the operation status can be retrieved via
            the /status endpoint.
        """.format_map(
            {'upload_file_order_field': _UPLOAD_FILE_ORDER_FIELD}
        )),
        # TODO: add a tutorial on this endpoint in the REST API docs
        request=DataSerializer(required=False),
        parameters=[
            OpenApiParameter('Upload-Start', location=OpenApiParameter.HEADER, type=OpenApiTypes.BOOL,
                description='Initializes data upload. Optionally, can include upload metadata in the request body.'),
            OpenApiParameter('Upload-Multiple', location=OpenApiParameter.HEADER, type=OpenApiTypes.BOOL,
                description='Indicates that data with this request are single or multiple files that should be attached to a task'),
            OpenApiParameter('Upload-Finish', location=OpenApiParameter.HEADER, type=OpenApiTypes.BOOL,
                description='Finishes data upload. Can be combined with Upload-Start header to create task data with one request'),
        ],
        responses={
            '202': OpenApiResponse(description=''),
        })
    @extend_schema(methods=['GET'],
        summary='Method returns data for a specific task',
        parameters=[
            OpenApiParameter('type', location=OpenApiParameter.QUERY, required=False,
                type=OpenApiTypes.STR, enum=['chunk', 'frame', 'context_image'],
                description='Specifies the type of the requested data'),
            OpenApiParameter('quality', location=OpenApiParameter.QUERY, required=False,
                type=OpenApiTypes.STR, enum=['compressed', 'original'],
                description="Specifies the quality level of the requested data"),
            OpenApiParameter('number', location=OpenApiParameter.QUERY, required=False, type=OpenApiTypes.INT,
                description="A unique number value identifying chunk or frame"),
        ],
        responses={
            '200': OpenApiResponse(description='Data of a specific type'),
        })
    @action(detail=True, methods=['OPTIONS', 'POST', 'GET'], url_path=r'data/?$',
        parser_classes=_UPLOAD_PARSER_CLASSES)
    def data(self, request, pk):
        self._object = self.get_object() # call check_object_permissions as well
        if request.method == 'POST' or request.method == 'OPTIONS':
            with transaction.atomic():
                # Need to make sure that only one Data object can be attached to the task,
                # otherwise this can lead to many problems such as Data objects without a task,
                # multiple RQ data processing jobs at least.
                # It is not possible to use select_for_update with GROUP BY statement and
                # other aggregations that are defined by the viewset queryset,
                # we just need to lock 1 row with the target Task entity.
                locked_instance = Task.objects.select_for_update().get(pk=pk)
                task_data = locked_instance.data
                if not task_data:
                    task_data = Data.objects.create()
                    task_data.make_dirs()
                    locked_instance.data = task_data
                    self._object.data = task_data
                    locked_instance.save()
                elif task_data.size != 0:
                    return Response(data='Adding more data is not supported',
                        status=status.HTTP_400_BAD_REQUEST)
                return self.upload_data(request)
        else:
            data_type = request.query_params.get('type', None)
            data_num = request.query_params.get('number', None)
            data_quality = request.query_params.get('quality', 'compressed')

            data_getter = DataChunkGetter(data_type, data_num, data_quality,
                self._object.dimension)

            return data_getter(request, self._object.data.start_frame,
                self._object.data.stop_frame, self._object.data)

    @tus_chunk_action(detail=True, suffix_base="data")
    def append_data_chunk(self, request, pk, file_id):
        self._object = self.get_object()
        return self.append_tus_chunk(request, file_id)

    @extend_schema(methods=['GET'], summary='Method allows to download task annotations',
        parameters=[
            OpenApiParameter('format', location=OpenApiParameter.QUERY, type=OpenApiTypes.STR, required=False,
                description="Desired output format name\nYou can get the list of supported formats at:\n/server/annotation/formats"),
            OpenApiParameter('filename', description='Desired output file name',
                location=OpenApiParameter.QUERY, type=OpenApiTypes.STR, required=False),
            OpenApiParameter('action', location=OpenApiParameter.QUERY,
                description='Used to start downloading process after annotation file had been created',
                type=OpenApiTypes.STR, required=False, enum=['download']),
            OpenApiParameter('location', description='Where need to save downloaded dataset',
                location=OpenApiParameter.QUERY, type=OpenApiTypes.STR, required=False,
                enum=Location.list()),
            OpenApiParameter('cloud_storage_id', description='Storage id',
                location=OpenApiParameter.QUERY, type=OpenApiTypes.INT, required=False),
            OpenApiParameter('use_default_location', description='Use the location that was configured in the task to export annotation',
                location=OpenApiParameter.QUERY, type=OpenApiTypes.BOOL, required=False,
                default=True),
        ],
        responses={
            '200': OpenApiResponse(PolymorphicProxySerializer(
                component_name='AnnotationsRead',
                serializers=[LabeledDataSerializer, OpenApiTypes.BINARY],
                resource_type_field_name=None
            ), description='Download of file started'),
            '201': OpenApiResponse(description='Annotations file is ready to download'),
            '202': OpenApiResponse(description='Dump of annotations has been started'),
            '400': OpenApiResponse(description='Exporting without data is not allowed'),
            '405': OpenApiResponse(description='Format is not available'),
        })
    @extend_schema(methods=['PUT'], summary='Method allows to upload task annotations or edit existing annotations',
        description=textwrap.dedent("""
            To check the status of the process of uploading a task annotations from a file:

            After initiating the annotations upload, you will receive an rq_id parameter.
            Make sure to include this parameter as a query parameter in your subsequent
            PUT /api/tasks/id/annotations requests to track the status of the annotations upload.
        """),
        parameters=[
            OpenApiParameter('format', location=OpenApiParameter.QUERY, type=OpenApiTypes.STR, required=False,
                description='Input format name\nYou can get the list of supported formats at:\n/server/annotation/formats'),
            OpenApiParameter('rq_id', location=OpenApiParameter.QUERY, type=OpenApiTypes.STR, required=False,
                description='rq id'),
        ],
        request=PolymorphicProxySerializer('TaskAnnotationsUpdate',
            # TODO: refactor to use required=False when possible
            serializers=[LabeledDataSerializer, AnnotationFileSerializer, OpenApiTypes.NONE],
            resource_type_field_name=None
        ),
        responses={
            '201': OpenApiResponse(description='Uploading has finished'),
            '202': OpenApiResponse(description='Uploading has been started'),
            '405': OpenApiResponse(description='Format is not available'),
        })
    @extend_schema(methods=['POST'],
        summary="Method allows to initialize the  process of upload task annotations from a local or a cloud storage file",
        description=textwrap.dedent("""
            The request POST /api/tasks/id/annotations will initiate file upload and will create
            the rq job on the server in which the process of annotations uploading from file
            will be carried out. Please, use the PUT /api/tasks/id/annotations endpoint for checking status of the process.
        """),
        parameters=[
            OpenApiParameter('format', location=OpenApiParameter.QUERY, type=OpenApiTypes.STR, required=False,
                description='Input format name\nYou can get the list of supported formats at:\n/server/annotation/formats'),
            OpenApiParameter('location', description='where to import the annotation from',
                location=OpenApiParameter.QUERY, type=OpenApiTypes.STR, required=False,
                enum=Location.list()),
            OpenApiParameter('cloud_storage_id', description='Storage id',
                location=OpenApiParameter.QUERY, type=OpenApiTypes.INT, required=False),
            OpenApiParameter('use_default_location', description='Use the location that was configured in task to import annotations',
                location=OpenApiParameter.QUERY, type=OpenApiTypes.BOOL, required=False,
                default=True),
            OpenApiParameter('filename', description='Annotation file name',
                location=OpenApiParameter.QUERY, type=OpenApiTypes.STR, required=False),
        ],
        request=PolymorphicProxySerializer('TaskAnnotationsWrite',
            # TODO: refactor to use required=False when possible
            serializers=[AnnotationFileSerializer, OpenApiTypes.NONE],
            resource_type_field_name=None
        ),
        responses={
            '201': OpenApiResponse(description='Uploading has finished'),
            '202': OpenApiResponse(RqIdSerializer, description='Uploading has been started'),
            '405': OpenApiResponse(description='Format is not available'),
        })
    @extend_schema(methods=['PATCH'], summary='Method performs a partial update of annotations in a specific task',
        parameters=[
            OpenApiParameter('action', location=OpenApiParameter.QUERY, required=True,
                type=OpenApiTypes.STR, enum=['create', 'update', 'delete']),
        ],
        request=LabeledDataSerializer,
        responses={
            '200': LabeledDataSerializer,
        })
    @extend_schema(methods=['DELETE'], summary='Method deletes all annotations for a specific task',
        responses={
            '204': OpenApiResponse(description='The annotation has been deleted'),
        })
    @action(detail=True, methods=['GET', 'DELETE', 'PUT', 'PATCH', 'POST', 'OPTIONS'], url_path=r'annotations/?$',
        serializer_class=None, parser_classes=_UPLOAD_PARSER_CLASSES)
    def annotations(self, request, pk):
        self._object = self.get_object() # force call of check_object_permissions()
        if request.method == 'GET':
            if self._object.data:
                return self.export_annotations(
                    request=request,
                    db_obj=self._object,
                    export_func=_export_annotations,
                    callback=dm.views.export_task_annotations,
                    get_data=dm.task.get_task_data,
                )
            else:
                return Response(data="Exporting annotations from a task without data is not allowed",
                    status=status.HTTP_400_BAD_REQUEST)
        elif request.method == 'POST' or request.method == 'OPTIONS':
            # NOTE: initialization process of annotations import
            format_name = request.query_params.get('format', '')
            return self.import_annotations(
                request=request,
                db_obj=self._object,
                import_func=_import_annotations,
                rq_func=dm.task.import_task_annotations,
                rq_id_template=self.IMPORT_RQ_ID_TEMPLATE
            )
        elif request.method == 'PUT':
            format_name = request.query_params.get('format', '')
            if format_name:
                # NOTE: continue process of import annotations
                use_settings = strtobool(str(request.query_params.get('use_default_location', True)))
                conv_mask_to_poly = strtobool(request.query_params.get('conv_mask_to_poly', 'True'))
                obj = self._object if use_settings else request.query_params
                location_conf = get_location_configuration(
                    obj=obj, use_settings=use_settings, field_name=StorageType.SOURCE
                )
                return _import_annotations(
                    request=request,
                    rq_id_template=self.IMPORT_RQ_ID_TEMPLATE,
                    rq_func=dm.task.import_task_annotations,
                    db_obj=self._object,
                    format_name=format_name,
                    location_conf=location_conf,
                    conv_mask_to_poly=conv_mask_to_poly
                )
            else:
                serializer = LabeledDataSerializer(data=request.data)
                if serializer.is_valid(raise_exception=True):
                    data = dm.task.put_task_data(pk, serializer.data)
                    return Response(data)
        elif request.method == 'DELETE':
            dm.task.delete_task_data(pk)
            return Response(status=status.HTTP_204_NO_CONTENT)
        elif request.method == 'PATCH':
            action = self.request.query_params.get("action", None)
            if action not in dm.task.PatchAction.values():
                raise serializers.ValidationError(
                    "Please specify a correct 'action' for the request")
            serializer = LabeledDataSerializer(data=request.data)
            if serializer.is_valid(raise_exception=True):
                try:
                    data = dm.task.patch_task_data(pk, serializer.data, action)
                except (AttributeError, IntegrityError) as e:
                    return Response(data=str(e), status=status.HTTP_400_BAD_REQUEST)
                return Response(data)

    @tus_chunk_action(detail=True, suffix_base="annotations")
    def append_annotations_chunk(self, request, pk, file_id):
        self._object = self.get_object()
        return self.append_tus_chunk(request, file_id)

    @extend_schema(
        summary='When task is being created the method returns information about a status of the creation process',
        responses={
            '200': RqStatusSerializer,
        })
    @action(detail=True, methods=['GET'], serializer_class=RqStatusSerializer)
    def status(self, request, pk):
        self.get_object() # force call of check_object_permissions()
        response = self._get_rq_response(
            queue=settings.CVAT_QUEUES.IMPORT_DATA.value,
            job_id=f"create:task.id{pk}"
        )
        serializer = RqStatusSerializer(data=response)

        serializer.is_valid(raise_exception=True)
        return Response(serializer.data)

    @staticmethod
    def _get_rq_response(queue, job_id):
        queue = django_rq.get_queue(queue)
        job = queue.fetch_job(job_id)
        response = {}
        if job is None or job.is_finished:
            response = { "state": "Finished" }
        elif job.is_queued or job.is_deferred:
            response = { "state": "Queued" }
        elif job.is_failed:
            # FIXME: It seems that in some cases exc_info can be None.
            # It's not really clear how it is possible, but it can
            # lead to an error in serializing the response
            # https://github.com/opencv/cvat/issues/5215
            response = { "state": "Failed", "message": parse_exception_message(job.exc_info or "Unknown error") }
        else:
            response = { "state": "Started" }
            if job.meta.get('status'):
                response['message'] = job.meta['status']
            response['progress'] = job.meta.get('task_progress', 0.)

        return response

    @extend_schema(summary='Method provides a meta information about media files which are related with the task',
        responses={
            '200': DataMetaReadSerializer,
        })
    @extend_schema(methods=['PATCH'], summary='Method performs an update of data meta fields (deleted frames)',
        request=DataMetaWriteSerializer,
        responses={
            '200': DataMetaReadSerializer,
        })
    @action(detail=True, methods=['GET', 'PATCH'], serializer_class=DataMetaReadSerializer,
        url_path='data/meta')
    def metadata(self, request, pk):
        self.get_object() #force to call check_object_permissions
        db_task = models.Task.objects.prefetch_related(
            Prefetch('data', queryset=models.Data.objects.select_related('video').prefetch_related(
                Prefetch('images', queryset=models.Image.objects.prefetch_related('related_files').order_by('frame'))
            ))
        ).get(pk=pk)

        if request.method == 'PATCH':
            serializer = DataMetaWriteSerializer(instance=db_task.data, data=request.data)
            if serializer.is_valid(raise_exception=True):
                db_task.data = serializer.save()

        if hasattr(db_task.data, 'video'):
            media = [db_task.data.video]
        else:
            media = list(db_task.data.images.all())

        frame_meta = [{
            'width': item.width,
            'height': item.height,
            'name': item.path,
            'related_files': item.related_files.count() if hasattr(item, 'related_files') else 0
        } for item in media]

        db_data = db_task.data
        db_data.frames = frame_meta

        serializer = DataMetaReadSerializer(db_data)
        return Response(serializer.data)

    @extend_schema(summary='Export task as a dataset in a specific format',
        parameters=[
            OpenApiParameter('format', location=OpenApiParameter.QUERY,
                description='Desired output format name\nYou can get the list of supported formats at:\n/server/annotation/formats',
                type=OpenApiTypes.STR, required=True),
            OpenApiParameter('filename', description='Desired output file name',
                location=OpenApiParameter.QUERY, type=OpenApiTypes.STR, required=False),
            OpenApiParameter('action', location=OpenApiParameter.QUERY,
                description='Used to start downloading process after annotation file had been created',
                type=OpenApiTypes.STR, required=False, enum=['download']),
            OpenApiParameter('use_default_location', description='Use the location that was configured in task to export annotations',
                location=OpenApiParameter.QUERY, type=OpenApiTypes.BOOL, required=False,
                default=True),
            OpenApiParameter('location', description='Where need to save downloaded dataset',
                location=OpenApiParameter.QUERY, type=OpenApiTypes.STR, required=False,
                enum=Location.list()),
            OpenApiParameter('cloud_storage_id', description='Storage id',
                location=OpenApiParameter.QUERY, type=OpenApiTypes.INT, required=False),
        ],
        responses={
            '200': OpenApiResponse(OpenApiTypes.BINARY, description='Download of file started'),
            '201': OpenApiResponse(description='Output file is ready for downloading'),
            '202': OpenApiResponse(description='Exporting has been started'),
            '400': OpenApiResponse(description='Exporting without data is not allowed'),
            '405': OpenApiResponse(description='Format is not available'),
        })
    @action(detail=True, methods=['GET'], serializer_class=None,
        url_path='dataset')
    def dataset_export(self, request, pk):
        self._object = self.get_object() # force call of check_object_permissions()

        if self._object.data:
            return self.export_annotations(
                request=request,
                db_obj=self._object,
                export_func=_export_annotations,
                callback=dm.views.export_task_as_dataset)
        else:
            return Response(data="Exporting a dataset from a task without data is not allowed",
                status=status.HTTP_400_BAD_REQUEST)

    @extend_schema(summary='Method returns a preview image for the task',
        responses={
            '200': OpenApiResponse(description='Task image preview'),
            '404': OpenApiResponse(description='Task image preview not found'),
        })
    @action(detail=True, methods=['GET'], url_path='preview')
    def preview(self, request, pk):
        self._object = self.get_object() # call check_object_permissions as well

        if not self._object.data:
            return HttpResponseNotFound('Task image preview not found')

        data_getter = DataChunkGetter(
            data_type='preview',
            data_quality='compressed',
            data_num=self._object.data.start_frame,
            task_dim=self._object.dimension
        )

        return data_getter(request, self._object.data.start_frame,
            self._object.data.stop_frame, self._object.data)


@extend_schema(tags=['jobs'])
@extend_schema_view(
    create=extend_schema(
        summary='Method creates a new job in the task',
        request=JobWriteSerializer,
        responses={
            '201': JobReadSerializer, # check JobWriteSerializer.to_representation
        }),
    retrieve=extend_schema(
        summary='Method returns details of a job',
        responses={
            '200': JobReadSerializer,
        }),
    list=extend_schema(
        summary='Method returns a paginated list of jobs',
        responses={
            '200': JobReadSerializer(many=True),
        }),
    partial_update=extend_schema(
        summary='Methods does a partial update of chosen fields in a job',
        request=JobWriteSerializer(partial=True),
        responses={
            '200': JobReadSerializer, # check JobWriteSerializer.to_representation
        }),
    destroy=extend_schema(
        summary='Method deletes a job and its related annotations',
        description=textwrap.dedent("""\
            Please note, that not every job can be removed. Currently,
            it is only available for Ground Truth jobs.
            """),
        responses={
            '204': OpenApiResponse(description='The job has been deleted'),
        }),
)
class JobViewSet(viewsets.GenericViewSet, mixins.ListModelMixin, mixins.CreateModelMixin,
    mixins.RetrieveModelMixin, PartialUpdateModelMixin, mixins.DestroyModelMixin,
    UploadMixin, AnnotationMixin
):
    queryset = Job.objects.select_related('assignee', 'segment__task__data',
        'segment__task__project', 'segment__task__annotation_guide', 'segment__task__project__annotation_guide',
    ).annotate(
        Count('issues', distinct=True),
    ).all()

    iam_organization_field = 'segment__task__organization'
    search_fields = ('task_name', 'project_name', 'assignee', 'state', 'stage')
    filter_fields = list(search_fields) + [
        'id', 'task_id', 'project_id', 'updated_date', 'dimension', 'type'
    ]
    simple_filters = list(set(filter_fields) - {'id', 'updated_date'})
    ordering_fields = list(filter_fields)
    ordering = "-id"
    lookup_fields = {
        'dimension': 'segment__task__dimension',
        'task_id': 'segment__task_id',
        'project_id': 'segment__task__project_id',
        'task_name': 'segment__task__name',
        'project_name': 'segment__task__project__name',
        'assignee': 'assignee__username'
    }
    IMPORT_RQ_ID_TEMPLATE = get_import_rq_id('job', {}, 'annotations', {})

    def get_queryset(self):
        queryset = super().get_queryset()

        if self.action == 'list':
            perm = JobPermission.create_scope_list(self.request)
            queryset = perm.filter(queryset)

        return queryset

    def get_serializer_class(self):
        if self.request.method in SAFE_METHODS:
            return JobReadSerializer
        else:
            return JobWriteSerializer

    @transaction.atomic
    def perform_create(self, serializer):
        super().perform_create(serializer)

        # Required for the extra summary information added in the queryset
        serializer.instance = self.get_queryset().get(pk=serializer.instance.pk)

    def perform_destroy(self, instance):
        if instance.type != JobType.GROUND_TRUTH:
            raise ValidationError("Only ground truth jobs can be removed")

        return super().perform_destroy(instance)

    # UploadMixin method
    def get_upload_dir(self):
        return self._object.get_tmp_dirname()

    # UploadMixin method
    def upload_finished(self, request):
        if self.action == 'annotations':
            format_name = request.query_params.get("format", "")
            filename = request.query_params.get("filename", "")
            conv_mask_to_poly = strtobool(request.query_params.get('conv_mask_to_poly', 'True'))
            tmp_dir = self.get_upload_dir()
            if os.path.isfile(os.path.join(tmp_dir, filename)):
                annotation_file = os.path.join(tmp_dir, filename)
                return _import_annotations(
                        request=request,
                        filename=annotation_file,
                        rq_id_template=self.IMPORT_RQ_ID_TEMPLATE,
                        rq_func=dm.task.import_job_annotations,
                        db_obj=self._object,
                        format_name=format_name,
                        conv_mask_to_poly=conv_mask_to_poly,
                    )
            else:
                return Response(data='No such file were uploaded',
                        status=status.HTTP_400_BAD_REQUEST)
        return Response(data='Unknown upload was finished',
                        status=status.HTTP_400_BAD_REQUEST)

    @extend_schema(methods=['GET'],
        summary="Method returns annotations for a specific job as a JSON document. "
            "If format is specified, a zip archive is returned.",
        parameters=[
            OpenApiParameter('format', location=OpenApiParameter.QUERY,
                description='Desired output format name\nYou can get the list of supported formats at:\n/server/annotation/formats',
                type=OpenApiTypes.STR, required=False),
            OpenApiParameter('filename', description='Desired output file name',
                location=OpenApiParameter.QUERY, type=OpenApiTypes.STR, required=False),
            OpenApiParameter('action', location=OpenApiParameter.QUERY,
                description='Used to start downloading process after annotation file had been created',
                type=OpenApiTypes.STR, required=False, enum=['download']),
            OpenApiParameter('location', description='Where need to save downloaded annotation',
                location=OpenApiParameter.QUERY, type=OpenApiTypes.STR, required=False,
                enum=Location.list()),
            OpenApiParameter('cloud_storage_id', description='Storage id',
                location=OpenApiParameter.QUERY, type=OpenApiTypes.INT, required=False),
            OpenApiParameter('use_default_location', description='Use the location that was configured in the task to export annotation',
                location=OpenApiParameter.QUERY, type=OpenApiTypes.BOOL, required=False,
                default=True),
        ],
        responses={
            '200': OpenApiResponse(PolymorphicProxySerializer(
                component_name='AnnotationsRead',
                serializers=[LabeledDataSerializer, OpenApiTypes.BINARY],
                resource_type_field_name=None
            ), description='Download of file started'),
            '201': OpenApiResponse(description='Output file is ready for downloading'),
            '202': OpenApiResponse(description='Exporting has been started'),
            '405': OpenApiResponse(description='Format is not available'),
        })
    @extend_schema(methods=['POST'],
        summary='Method allows to initialize the process of the job annotation upload from a local file or a cloud storage',
        description=textwrap.dedent("""
            The request POST /api/jobs/id/annotations will initiate file upload and will create
            the rq job on the server in which the process of annotations uploading from file
            will be carried out. Please, use the PUT /api/jobs/id/annotations endpoint for checking status of the process.
        """),
        parameters=[
            OpenApiParameter('format', location=OpenApiParameter.QUERY, type=OpenApiTypes.STR, required=False,
                description='Input format name\nYou can get the list of supported formats at:\n/server/annotation/formats'),
            OpenApiParameter('location', description='where to import the annotation from',
                location=OpenApiParameter.QUERY, type=OpenApiTypes.STR, required=False,
                enum=Location.list()),
            OpenApiParameter('cloud_storage_id', description='Storage id',
                location=OpenApiParameter.QUERY, type=OpenApiTypes.INT, required=False),
            OpenApiParameter('use_default_location', description='Use the location that was configured in the task to import annotation',
                location=OpenApiParameter.QUERY, type=OpenApiTypes.BOOL, required=False,
                default=True),
            OpenApiParameter('filename', description='Annotation file name',
                location=OpenApiParameter.QUERY, type=OpenApiTypes.STR, required=False),
        ],
        request=AnnotationFileSerializer(required=False),
        responses={
            '201': OpenApiResponse(description='Uploading has finished'),
            '202': OpenApiResponse(RqIdSerializer, description='Uploading has been started'),
            '405': OpenApiResponse(description='Format is not available'),
        })
    @extend_schema(methods=['PUT'],
                   summary='Method performs an update of all annotations in a specific job '
                            'or used for uploading annotations from a file',
        description=textwrap.dedent("""
            To check the status of the process of uploading a job annotations from a file:

            After initiating the annotations upload, you will receive an rq_id parameter.
            Make sure to include this parameter as a query parameter in your subsequent
            PUT /api/jobs/id/annotations requests to track the status of the annotations upload.
        """),
        parameters=[
            OpenApiParameter('format', location=OpenApiParameter.QUERY, type=OpenApiTypes.STR, required=False,
                description='Input format name\nYou can get the list of supported formats at:\n/server/annotation/formats'),
            OpenApiParameter('location', description='where to import the annotation from',
                location=OpenApiParameter.QUERY, type=OpenApiTypes.STR, required=False,
                enum=Location.list()),
            OpenApiParameter('cloud_storage_id', description='Storage id',
                location=OpenApiParameter.QUERY, type=OpenApiTypes.INT, required=False),
            OpenApiParameter('use_default_location', description='Use the location that was configured in the task to import annotation',
                location=OpenApiParameter.QUERY, type=OpenApiTypes.BOOL, required=False,
                default=True),
            OpenApiParameter('filename', description='Annotation file name',
                location=OpenApiParameter.QUERY, type=OpenApiTypes.STR, required=False),
            OpenApiParameter('rq_id', location=OpenApiParameter.QUERY, type=OpenApiTypes.STR, required=False,
                description='rq id'),
        ],
        request=PolymorphicProxySerializer(
            component_name='JobAnnotationsUpdate',
            serializers=[LabeledDataSerializer, AnnotationFileSerializer(required=False)],
            resource_type_field_name=None
        ),
        responses={
            '201': OpenApiResponse(description='Uploading has finished'),
            '202': OpenApiResponse(description='Uploading has been started'),
            '405': OpenApiResponse(description='Format is not available'),
        })
    @extend_schema(methods=['PATCH'], summary='Method performs a partial update of annotations in a specific job',
        parameters=[
            OpenApiParameter('action', location=OpenApiParameter.QUERY, type=OpenApiTypes.STR,
                required=True, enum=['create', 'update', 'delete'])
        ],
        request=LabeledDataSerializer,
        responses={
            '200': OpenApiResponse(description='Annotations successfully uploaded'),
        })
    @extend_schema(methods=['DELETE'], summary='Method deletes all annotations for a specific job',
        responses={
            '204': OpenApiResponse(description='The annotation has been deleted'),
        })
    @action(detail=True, methods=['GET', 'DELETE', 'PUT', 'PATCH', 'POST', 'OPTIONS'], url_path=r'annotations/?$',
        serializer_class=LabeledDataSerializer, parser_classes=_UPLOAD_PARSER_CLASSES)
    def annotations(self, request, pk):
        self._object = self.get_object() # force call of check_object_permissions()
        if request.method == 'GET':
            return self.export_annotations(
                request=request,
                db_obj=self._object.segment.task,
                export_func=_export_annotations,
                callback=dm.views.export_job_annotations,
                get_data=dm.task.get_job_data,
            )

        elif request.method == 'POST' or request.method == 'OPTIONS':
            format_name = request.query_params.get('format', '')
            return self.import_annotations(
                request=request,
                db_obj=self._object,
                import_func=_import_annotations,
                rq_func=dm.task.import_job_annotations,
                rq_id_template=self.IMPORT_RQ_ID_TEMPLATE
            )

        elif request.method == 'PUT':
            format_name = request.query_params.get('format', '')
            if format_name:
                use_settings = strtobool(str(request.query_params.get('use_default_location', True)))
                conv_mask_to_poly = strtobool(request.query_params.get('conv_mask_to_poly', 'True'))
                obj = self._object.segment.task if use_settings else request.query_params
                location_conf = get_location_configuration(
                    obj=obj, use_settings=use_settings, field_name=StorageType.SOURCE
                )
                return _import_annotations(
                    request=request,
                    rq_id_template=self.IMPORT_RQ_ID_TEMPLATE,
                    rq_func=dm.task.import_job_annotations,
                    db_obj=self._object,
                    format_name=format_name,
                    location_conf=location_conf,
                    conv_mask_to_poly=conv_mask_to_poly
                )
            else:
                serializer = LabeledDataSerializer(data=request.data)
                if serializer.is_valid(raise_exception=True):
                    try:
                        data = dm.task.put_job_data(pk, serializer.data)
                    except (AttributeError, IntegrityError) as e:
                        return Response(data=str(e), status=status.HTTP_400_BAD_REQUEST)
                    return Response(data)
        elif request.method == 'DELETE':
            dm.task.delete_job_data(pk)
            return Response(status=status.HTTP_204_NO_CONTENT)
        elif request.method == 'PATCH':
            action = self.request.query_params.get("action", None)
            if action not in dm.task.PatchAction.values():
                raise serializers.ValidationError(
                    "Please specify a correct 'action' for the request")
            serializer = LabeledDataSerializer(data=request.data)
            if serializer.is_valid(raise_exception=True):
                try:
                    data = dm.task.patch_job_data(pk, serializer.data, action)
                except (AttributeError, IntegrityError) as e:
                    return Response(data=str(e), status=status.HTTP_400_BAD_REQUEST)
                return Response(data)


    @tus_chunk_action(detail=True, suffix_base="annotations")
    def append_annotations_chunk(self, request, pk, file_id):
        self._object = self.get_object()
        return self.append_tus_chunk(request, file_id)


    @extend_schema(summary='Export job as a dataset in a specific format',
        parameters=[
            OpenApiParameter('format', location=OpenApiParameter.QUERY,
                description='Desired output format name\nYou can get the list of supported formats at:\n/server/annotation/formats',
                type=OpenApiTypes.STR, required=True),
            OpenApiParameter('filename', description='Desired output file name',
                location=OpenApiParameter.QUERY, type=OpenApiTypes.STR, required=False),
            OpenApiParameter('action', location=OpenApiParameter.QUERY,
                description='Used to start downloading process after annotation file had been created',
                type=OpenApiTypes.STR, required=False, enum=['download']),
            OpenApiParameter('use_default_location', description='Use the location that was configured in the task to export dataset',
                location=OpenApiParameter.QUERY, type=OpenApiTypes.BOOL, required=False,
                default=True),
            OpenApiParameter('location', description='Where need to save downloaded dataset',
                location=OpenApiParameter.QUERY, type=OpenApiTypes.STR, required=False,
                enum=Location.list()),
            OpenApiParameter('cloud_storage_id', description='Storage id',
                location=OpenApiParameter.QUERY, type=OpenApiTypes.INT, required=False),
        ],
        responses={
            '200': OpenApiResponse(OpenApiTypes.BINARY, description='Download of file started'),
            '201': OpenApiResponse(description='Output file is ready for downloading'),
            '202': OpenApiResponse(description='Exporting has been started'),
            '405': OpenApiResponse(description='Format is not available'),
        })
    @action(detail=True, methods=['GET'], serializer_class=None,
        url_path='dataset')
    def dataset_export(self, request, pk):
        self._object = self.get_object() # force call of check_object_permissions()

        return self.export_annotations(
            request=request,
            db_obj=self._object.segment.task,
            export_func=_export_annotations,
            callback=dm.views.export_job_as_dataset
        )

    @extend_schema(summary='Method returns data for a specific job',
        parameters=[
            OpenApiParameter('type', description='Specifies the type of the requested data',
                location=OpenApiParameter.QUERY, required=False, type=OpenApiTypes.STR,
                enum=['chunk', 'frame', 'context_image']),
            OpenApiParameter('quality', location=OpenApiParameter.QUERY, required=False,
                type=OpenApiTypes.STR, enum=['compressed', 'original'],
                description="Specifies the quality level of the requested data"),
            OpenApiParameter('number', location=OpenApiParameter.QUERY, required=False, type=OpenApiTypes.INT,
                description="A unique number value identifying chunk or frame"),
            ],
        responses={
            '200': OpenApiResponse(OpenApiTypes.BINARY, description='Data of a specific type'),
        })
    @action(detail=True, methods=['GET'],
        simple_filters=[] # type query parameter conflicts with the filter
    )
    def data(self, request, pk):
        db_job = self.get_object() # call check_object_permissions as well
        data_type = request.query_params.get('type', None)
        data_num = request.query_params.get('number', None)
        data_quality = request.query_params.get('quality', 'compressed')

        data_getter = JobDataGetter(db_job, data_type, data_num, data_quality)

        return data_getter(request, db_job.segment.start_frame,
            db_job.segment.stop_frame, db_job.segment.task.data)


    @extend_schema(summary='Method provides a meta information about media files which are related with the job',
        responses={
            '200': DataMetaReadSerializer,
        })
    @extend_schema(methods=['PATCH'], summary='Method performs an update of data meta fields (deleted frames)',
        request=DataMetaWriteSerializer,
        responses={
            '200': DataMetaReadSerializer,
        }, tags=['tasks'], versions=['2.0'])
    @action(detail=True, methods=['GET', 'PATCH'], serializer_class=DataMetaReadSerializer,
        url_path='data/meta')
    def metadata(self, request, pk):
        self.get_object() # force call of check_object_permissions()
        db_job = models.Job.objects.prefetch_related(
            'segment',
            'segment__task',
            Prefetch('segment__task__data', queryset=models.Data.objects.select_related('video').prefetch_related(
                Prefetch('images', queryset=models.Image.objects.prefetch_related('related_files').order_by('frame'))
            ))
        ).get(pk=pk)

        db_data = db_job.segment.task.data
        start_frame = db_job.segment.start_frame
        stop_frame = db_job.segment.stop_frame
        frame_step = db_data.get_frame_step()
        data_start_frame = db_data.start_frame + start_frame * frame_step
        data_stop_frame = min(db_data.stop_frame, db_data.start_frame + stop_frame * frame_step)
        frame_set = db_job.segment.frame_set

        if request.method == 'PATCH':
            serializer = DataMetaWriteSerializer(instance=db_data, data=request.data)
            if serializer.is_valid(raise_exception=True):
                serializer.validated_data['deleted_frames'] = list(filter(
                    lambda frame: frame >= start_frame and frame <= stop_frame,
                    serializer.validated_data['deleted_frames']
                )) + list(filter(
                    lambda frame: frame < start_frame or frame > stop_frame,
                    db_data.deleted_frames,
                ))
                db_data = serializer.save()
                db_job.segment.task.save()
                if db_job.segment.task.project:
                    db_job.segment.task.project.save()

        if hasattr(db_data, 'video'):
            media = [db_data.video]
        else:
            media = [
                # Insert placeholders if frames are skipped
                # We could skip them here too, but UI can't decode chunks then
                f if f.frame in frame_set else SimpleNamespace(
                    path=f'placeholder.jpg', width=f.width, height=f.height
                )
                for f in db_data.images.filter(
                    frame__gte=data_start_frame,
                    frame__lte=data_stop_frame,
                ).all()
            ]

        # Filter data with segment size
        # Should data.size also be cropped by segment size?
        db_data.deleted_frames = filter(
            lambda frame: frame >= start_frame and frame <= stop_frame,
            db_data.deleted_frames,
        )
        db_data.start_frame = data_start_frame
        db_data.stop_frame = data_stop_frame
        db_data.size = len(frame_set)
        db_data.included_frames = db_job.segment.frames or None

        frame_meta = [{
            'width': item.width,
            'height': item.height,
            'name': item.path,
            'related_files': item.related_files.count() if hasattr(item, 'related_files') else 0
        } for item in media]

        db_data.frames = frame_meta

        serializer = DataMetaReadSerializer(db_data)
        return Response(serializer.data)

    @extend_schema(summary='Method returns a preview image for the job',
        responses={
            '200': OpenApiResponse(description='Job image preview'),
        })
    @action(detail=True, methods=['GET'], url_path='preview')
    def preview(self, request, pk):
        self._object = self.get_object() # call check_object_permissions as well

        data_getter = DataChunkGetter(
            data_type='preview',
            data_quality='compressed',
            data_num=self._object.segment.start_frame,
            task_dim=self._object.segment.task.dimension
        )

        return data_getter(request, self._object.segment.start_frame,
           self._object.segment.stop_frame, self._object.segment.task.data)


@extend_schema(tags=['issues'])
@extend_schema_view(
    retrieve=extend_schema(
        summary='Method returns details of an issue',
        responses={
            '200': IssueReadSerializer,
        }),
    list=extend_schema(
        summary='Method returns a paginated list of issues',
        responses={
            '200': IssueReadSerializer(many=True),
        }),
    partial_update=extend_schema(
        summary='Methods does a partial update of chosen fields in an issue',
        request=IssueWriteSerializer(partial=True),
        responses={
            '200': IssueReadSerializer, # check IssueWriteSerializer.to_representation
        }),
    create=extend_schema(
        summary='Method creates an issue',
        request=IssueWriteSerializer,
        parameters=ORGANIZATION_OPEN_API_PARAMETERS,
        responses={
            '201': IssueReadSerializer, # check IssueWriteSerializer.to_representation
        }),
    destroy=extend_schema(
        summary='Method deletes an issue',
        responses={
            '204': OpenApiResponse(description='The issue has been deleted'),
        })
)
class IssueViewSet(viewsets.GenericViewSet, mixins.ListModelMixin,
    mixins.RetrieveModelMixin, mixins.CreateModelMixin, mixins.DestroyModelMixin,
    PartialUpdateModelMixin
):
    queryset = Issue.objects.prefetch_related(
        'job__segment__task', 'owner', 'assignee', 'job'
    ).all()

    iam_organization_field = 'job__segment__task__organization'
    search_fields = ('owner', 'assignee')
    filter_fields = list(search_fields) + ['id', 'job_id', 'task_id', 'resolved', 'frame_id']
    simple_filters = list(search_fields) + ['job_id', 'task_id', 'resolved', 'frame_id']
    ordering_fields = list(filter_fields)
    lookup_fields = {
        'owner': 'owner__username',
        'assignee': 'assignee__username',
        'job_id': 'job',
        'task_id': 'job__segment__task__id',
        'frame_id': 'frame',
    }
    ordering = '-id'

    def get_queryset(self):
        queryset = super().get_queryset()

        if self.action == 'list':
            perm = IssuePermission.create_scope_list(self.request)
            queryset = perm.filter(queryset)

        return queryset

    def get_serializer_class(self):
        if self.request.method in SAFE_METHODS:
            return IssueReadSerializer
        else:
            return IssueWriteSerializer

    def perform_create(self, serializer, **kwargs):
        serializer.save(owner=self.request.user)

@extend_schema(tags=['comments'])
@extend_schema_view(
    retrieve=extend_schema(
        summary='Method returns details of a comment',
        responses={
            '200': CommentReadSerializer,
        }),
    list=extend_schema(
        summary='Method returns a paginated list of comments',
        responses={
            '200': CommentReadSerializer(many=True),
        }),
    partial_update=extend_schema(
        summary='Methods does a partial update of chosen fields in a comment',
        request=CommentWriteSerializer(partial=True),
        responses={
            '200': CommentReadSerializer, # check CommentWriteSerializer.to_representation
        }),
    create=extend_schema(
        summary='Method creates a comment',
        request=CommentWriteSerializer,
        parameters=ORGANIZATION_OPEN_API_PARAMETERS,
        responses={
            '201': CommentReadSerializer, # check CommentWriteSerializer.to_representation
        }),
    destroy=extend_schema(
        summary='Method deletes a comment',
        responses={
            '204': OpenApiResponse(description='The comment has been deleted'),
        })
)
class CommentViewSet(viewsets.GenericViewSet, mixins.ListModelMixin,
    mixins.RetrieveModelMixin, mixins.CreateModelMixin, mixins.DestroyModelMixin,
    PartialUpdateModelMixin
):
    queryset = Comment.objects.prefetch_related(
        'issue', 'issue__job', 'owner'
    ).all()

    iam_organization_field = 'issue__job__segment__task__organization'
    search_fields = ('owner',)
    filter_fields = list(search_fields) + ['id', 'issue_id', 'frame_id', 'job_id']
    simple_filters = list(search_fields) + ['issue_id', 'frame_id', 'job_id']
    ordering_fields = list(filter_fields)
    ordering = '-id'
    lookup_fields = {
        'owner': 'owner__username',
        'issue_id': 'issue__id',
        'job_id': 'issue__job__id',
        'frame_id': 'issue__frame',
    }

    def get_queryset(self):
        queryset = super().get_queryset()

        if self.action == 'list':
            perm = CommentPermission.create_scope_list(self.request)
            queryset = perm.filter(queryset)

        return queryset

    def get_serializer_class(self):
        if self.request.method in SAFE_METHODS:
            return CommentReadSerializer
        else:
            return CommentWriteSerializer

    def perform_create(self, serializer, **kwargs):
        serializer.save(owner=self.request.user)


@extend_schema(tags=['labels'])
@extend_schema_view(
    retrieve=extend_schema(
        summary='Method returns details of a label',
        responses={
            '200': LabelSerializer,
        }),
    list=extend_schema(
        summary='Method returns a paginated list of labels',
        parameters=[
            # These filters are implemented differently from others
            OpenApiParameter('job_id', type=OpenApiTypes.INT,
                description='A simple equality filter for job id'),
            OpenApiParameter('task_id', type=OpenApiTypes.INT,
                description='A simple equality filter for task id'),
            OpenApiParameter('project_id', type=OpenApiTypes.INT,
                description='A simple equality filter for project id'),
            *ORGANIZATION_OPEN_API_PARAMETERS
        ],
        responses={
            '200': LabelSerializer(many=True),
        }),
    partial_update=extend_schema(
        summary='Methods does a partial update of chosen fields in a label'
        'To modify a sublabel, please use the PATCH method of the parent label',
        request=LabelSerializer(partial=True),
        responses={
            '200': LabelSerializer,
        }),
    destroy=extend_schema(
        summary='Method deletes a label. '
        'To delete a sublabel, please use the PATCH method of the parent label',
        responses={
            '204': OpenApiResponse(description='The label has been deleted'),
        })
)
class LabelViewSet(viewsets.GenericViewSet, mixins.ListModelMixin,
    mixins.RetrieveModelMixin, mixins.DestroyModelMixin, PartialUpdateModelMixin
):
    queryset = Label.objects.prefetch_related(
        'attributespec_set',
        'sublabels__attributespec_set',
        'task',
        'task__owner',
        'task__assignee',
        'task__organization',
        'project',
        'project__owner',
        'project__assignee',
        'project__organization'
    ).all()

    iam_organization_field = ('task__organization', 'project__organization')

    search_fields = ('name', 'parent')
    filter_fields = list(search_fields) + ['id', 'type', 'color', 'parent_id']
    simple_filters = list(set(filter_fields) - {'id'})
    ordering_fields = list(filter_fields)
    lookup_fields = {
        'parent': 'parent__name',
    }
    ordering = 'id'
    serializer_class = LabelSerializer

    def get_queryset(self):
        if self.action == 'list':
            job_id = self.request.GET.get('job_id', None)
            task_id = self.request.GET.get('task_id', None)
            project_id = self.request.GET.get('project_id', None)
            if sum(v is not None for v in [job_id, task_id, project_id]) > 1:
                raise ValidationError(
                    "job_id, task_id and project_id parameters cannot be used together",
                    code=status.HTTP_400_BAD_REQUEST
                )

            if job_id:
                # NOTE: This filter is too complex to be implemented by other means
                # It requires the following filter query:
                # (
                #  project__task__segment__job__id = job_id
                #  OR
                #  task__segment__job__id = job_id
                # )
                job = Job.objects.get(id=job_id)
                self.check_object_permissions(self.request, job)
                queryset = job.get_labels()
            elif task_id:
                # NOTE: This filter is too complex to be implemented by other means
                # It requires the following filter query:
                # (
                #  project__task__id = task_id
                #  OR
                #  task_id = task_id
                # )
                task = Task.objects.get(id=task_id)
                self.check_object_permissions(self.request, task)
                queryset = task.get_labels()
            elif project_id:
                # NOTE: this check is to make behavior consistent with other source filters
                project = Project.objects.get(id=project_id)
                self.check_object_permissions(self.request, project)
                queryset = project.get_labels()
            else:
                # In other cases permissions are checked already
                queryset = super().get_queryset()
                perm = LabelPermission.create_scope_list(self.request)
                queryset = perm.filter(queryset)

            # Include only 1st level labels in list responses
            queryset = queryset.filter(parent__isnull=True)
        else:
            queryset = super().get_queryset()

        return queryset

    def get_serializer(self, *args, **kwargs):
        kwargs['local'] = True
        return super().get_serializer(*args, **kwargs)

    def perform_update(self, serializer):
        if serializer.instance.parent is not None:
            # NOTE: this can be relaxed when skeleton updates are implemented properly
            raise ValidationError(
                "Sublabels cannot be modified this way. "
                "Please send a PATCH request with updated parent label data instead.",
                code=status.HTTP_400_BAD_REQUEST)

        return super().perform_update(serializer)

    def perform_destroy(self, instance: models.Label):
        if instance.parent is not None:
            # NOTE: this can be relaxed when skeleton updates are implemented properly
            raise ValidationError(
                "Sublabels cannot be deleted this way. "
                "Please send a PATCH request with updated parent label data instead.",
                code=status.HTTP_400_BAD_REQUEST)

        if project := instance.project:
            project.save(update_fields=['updated_date'])
            ProjectWriteSerializer(project).update_child_objects_on_labels_update(project)
        elif task := instance.task:
            task.save(update_fields=['updated_date'])
            TaskWriteSerializer(task).update_child_objects_on_labels_update(task)

        return super().perform_destroy(instance)


@extend_schema(tags=['users'])
@extend_schema_view(
    list=extend_schema(
        summary='Method returns a paginated list of users',
        responses={
            '200': PolymorphicProxySerializer(
                component_name='MetaUser',
                serializers=[
                    UserSerializer,
                    BasicUserSerializer,
                ],
                resource_type_field_name=None,
                many=True, # https://github.com/tfranzel/drf-spectacular/issues/910
            ),
        }),
    retrieve=extend_schema(
        summary='Method provides information of a specific user',
        responses={
            '200': PolymorphicProxySerializer(
                component_name='MetaUser',
                serializers=[
                    UserSerializer,
                    BasicUserSerializer,
                ],
                resource_type_field_name=None,
            ),
        }),
    partial_update=extend_schema(
        summary='Method updates chosen fields of a user',
        responses={
            '200': PolymorphicProxySerializer(
                component_name='MetaUser',
                serializers=[
                    UserSerializer(partial=True),
                    BasicUserSerializer(partial=True),
                ],
                resource_type_field_name=None,
            ),
        }),
    destroy=extend_schema(
        summary='Method deletes a specific user from the server',
        responses={
            '204': OpenApiResponse(description='The user has been deleted'),
        })
)
class UserViewSet(viewsets.GenericViewSet, mixins.ListModelMixin,
    mixins.RetrieveModelMixin, PartialUpdateModelMixin, mixins.DestroyModelMixin):
    queryset = User.objects.prefetch_related('groups').all()
    iam_organization_field = 'memberships__organization'

    search_fields = ('username', 'first_name', 'last_name')
    filter_fields = list(search_fields) + ['id', 'is_active']
    simple_filters = list(search_fields) + ['is_active']
    ordering_fields = list(filter_fields)
    ordering = "-id"

    def get_queryset(self):
        queryset = super().get_queryset()

        if self.action == 'list':
            perm = UserPermission.create_scope_list(self.request)
            queryset = perm.filter(queryset)

        return queryset

    def get_serializer_class(self):
        # Early exit for drf-spectacular compatibility
        if getattr(self, 'swagger_fake_view', False):
            return UserSerializer

        user = self.request.user
        is_self = int(self.kwargs.get("pk", 0)) == user.id or \
            self.action == "self"
        if user.is_staff:
            return UserSerializer if not is_self else UserSerializer
        else:
            if is_self and self.request.method in SAFE_METHODS:
                return UserSerializer
            else:
                return BasicUserSerializer

    @extend_schema(summary='Method returns an instance of a user who is currently authorized',
        responses={
            '200': PolymorphicProxySerializer(component_name='MetaUser',
                serializers=[
                    UserSerializer, BasicUserSerializer,
                ], resource_type_field_name=None),
        })
    @action(detail=False, methods=['GET'])
    def self(self, request):
        """
        Method returns an instance of a user who is currently authorized
        """
        serializer_class = self.get_serializer_class()
        serializer = serializer_class(request.user, context={ "request": request })
        return Response(serializer.data)

@extend_schema(tags=['cloudstorages'])
@extend_schema_view(
    retrieve=extend_schema(
        summary='Method returns details of a specific cloud storage',
        responses={
            '200': CloudStorageReadSerializer,
        }),
    list=extend_schema(
        summary='Returns a paginated list of storages',
        responses={
            '200': CloudStorageReadSerializer(many=True),
        }),
    destroy=extend_schema(
        summary='Method deletes a specific cloud storage',
        responses={
            '204': OpenApiResponse(description='The cloud storage has been removed'),
        }),
    partial_update=extend_schema(
        summary='Methods does a partial update of chosen fields in a cloud storage instance',
        request=CloudStorageWriteSerializer(partial=True),
        responses={
            '200': CloudStorageReadSerializer, # check CloudStorageWriteSerializer.to_representation
        }),
    create=extend_schema(
        summary='Method creates a cloud storage with a specified characteristics',
        request=CloudStorageWriteSerializer,
        parameters=ORGANIZATION_OPEN_API_PARAMETERS,
        responses={
            '201': CloudStorageReadSerializer, # check CloudStorageWriteSerializer.to_representation
        })
)
class CloudStorageViewSet(viewsets.GenericViewSet, mixins.ListModelMixin,
    mixins.RetrieveModelMixin, mixins.CreateModelMixin, mixins.DestroyModelMixin,
    PartialUpdateModelMixin
):
    queryset = CloudStorageModel.objects.prefetch_related('data').all()

    search_fields = ('provider_type', 'name', 'resource',
                    'credentials_type', 'owner', 'description')
    filter_fields = list(search_fields) + ['id']
    simple_filters = list(set(search_fields) - {'description'})
    ordering_fields = list(filter_fields)
    ordering = "-id"
    lookup_fields = {'owner': 'owner__username', 'name': 'display_name'}
    iam_organization_field = 'organization'

    # Multipart support is necessary here, as CloudStorageWriteSerializer
    # contains a file field (key_file).
    parser_classes = _UPLOAD_PARSER_CLASSES

    def get_serializer_class(self):
        if self.request.method in ('POST', 'PATCH'):
            return CloudStorageWriteSerializer
        else:
            return CloudStorageReadSerializer

    def get_queryset(self):
        queryset = super().get_queryset()

        if self.action == 'list':
            perm = CloudStoragePermission.create_scope_list(self.request)
            queryset = perm.filter(queryset)

        provider_type = self.request.query_params.get('provider_type', None)
        if provider_type:
            if provider_type in CloudProviderChoice.list():
                return queryset.filter(provider_type=provider_type)
            raise ValidationError('Unsupported type of cloud provider')
        return queryset

    def perform_create(self, serializer):
        serializer.save(
            owner=self.request.user,
            organization=self.request.iam_context['organization'])

    def create(self, request, *args, **kwargs):
        try:
            response = super().create(request, *args, **kwargs)
        except ValidationError as exceptions:
            msg_body = ""
            for ex in exceptions.args:
                for field, ex_msg in ex.items():
                    msg_body += ': '.join([field, ex_msg if isinstance(ex_msg, str) else str(ex_msg[0])])
                    msg_body += '\n'
            return HttpResponseBadRequest(msg_body)
        except APIException as ex:
            return Response(data=ex.get_full_details(), status=ex.status_code)
        except Exception as ex:
            response = HttpResponseBadRequest(str(ex))
        return response

<<<<<<< HEAD
=======
    @extend_schema(summary='Method returns a manifest content',
        parameters=[
            OpenApiParameter('manifest_path', description='Path to the manifest file in a cloud storage',
                location=OpenApiParameter.QUERY, type=OpenApiTypes.STR),
        ],
        responses={
            '200': OpenApiResponse(response=build_array_type(build_basic_type(OpenApiTypes.STR)), description='A manifest content'),
        },
        deprecated=True,
        description="This method is deprecated and will be removed in version 2.6.0. "
                    "Please use the new version of API: /cloudstorages/id/content-v2/",
    )
    @action(detail=True, methods=['GET'], url_path='content')
    def content(self, request, pk):
        storage = None
        try:
            db_storage = self.get_object()
            storage = db_storage_to_storage_instance(db_storage)
            if not db_storage.manifests.count():
                raise ValidationError('There is no manifest file')
            manifest_path = request.query_params.get('manifest_path', db_storage.manifests.first().filename)
            manifest_prefix = os.path.dirname(manifest_path)

            full_manifest_path = os.path.join(db_storage.get_storage_dirname(), manifest_path)
            if not os.path.exists(full_manifest_path) or \
                    datetime.fromtimestamp(os.path.getmtime(full_manifest_path), tz=timezone.utc) < storage.get_file_last_modified(manifest_path):
                storage.download_file(manifest_path, full_manifest_path)
            manifest = ImageManifestManager(full_manifest_path, db_storage.get_storage_dirname())
            # need to update index
            manifest.set_index()
            manifest_files = [os.path.join(manifest_prefix, f) for f in manifest.data]
            return Response(
                data=manifest_files,
                content_type='text/plain',
                headers={'Deprecation': 'true'}
            )

        except CloudStorageModel.DoesNotExist:
            message = f"Storage {pk} does not exist"
            slogger.glob.error(message)
            return HttpResponseNotFound(message)
        except (ValidationError, PermissionDenied, NotFound) as ex:
            msg = str(ex) if not isinstance(ex, ValidationError) else \
                '\n'.join([str(d) for d in ex.detail])
            slogger.cloud_storage[pk].info(msg)
            return Response(data=msg, status=ex.status_code)
        except Exception as ex:
            slogger.glob.error(str(ex))
            return Response("An internal error has occurred",
                status=status.HTTP_500_INTERNAL_SERVER_ERROR)

>>>>>>> 1ef6ba0c
    @extend_schema(summary='Method returns the content of the cloud storage',
        parameters=[
            OpenApiParameter('manifest_path', description='Path to the manifest file in a cloud storage',
                location=OpenApiParameter.QUERY, type=OpenApiTypes.STR),
            OpenApiParameter('prefix', description='Prefix to filter data',
                location=OpenApiParameter.QUERY, type=OpenApiTypes.STR),
            OpenApiParameter('next_token', description='Used to continue listing files in the bucket',
                location=OpenApiParameter.QUERY, type=OpenApiTypes.STR),
            OpenApiParameter('page_size', location=OpenApiParameter.QUERY, type=OpenApiTypes.INT),
        ],
        responses={
            '200': OpenApiResponse(response=CloudStorageContentSerializer, description='A manifest content'),
        },
    )
    @action(detail=True, methods=['GET'], url_path='content-v2')
    def content_v2(self, request, pk):
        storage = None
        try:
            db_storage = self.get_object()
            storage = db_storage_to_storage_instance(db_storage)
            prefix = request.query_params.get('prefix', "")
            page_size = request.query_params.get('page_size', str(settings.BUCKET_CONTENT_MAX_PAGE_SIZE))
            if not page_size.isnumeric():
                return HttpResponseBadRequest('Wrong value for page_size was found')
            page_size = min(int(page_size), settings.BUCKET_CONTENT_MAX_PAGE_SIZE)

            # make api identical to share api
            if prefix and prefix.startswith('/'):
                prefix = prefix[1:]


            next_token = request.query_params.get('next_token')

            if (manifest_path := request.query_params.get('manifest_path')):
                manifest_prefix = os.path.dirname(manifest_path)

                full_manifest_path = os.path.join(db_storage.get_storage_dirname(), manifest_path)
                if not os.path.exists(full_manifest_path) or \
                        datetime.fromtimestamp(os.path.getmtime(full_manifest_path), tz=timezone.utc) < storage.get_file_last_modified(manifest_path):
                    storage.download_file(manifest_path, full_manifest_path)
                manifest = ImageManifestManager(full_manifest_path, db_storage.get_storage_dirname())
                # need to update index
                manifest.set_index()
                try:
                    start_index = int(next_token or '0')
                except ValueError:
                    return HttpResponseBadRequest('Wrong value for the next_token parameter was found.')
                content = manifest.emulate_hierarchical_structure(
                    page_size, manifest_prefix=manifest_prefix, prefix=prefix, default_prefix=storage.prefix, start_index=start_index)
            else:
                content = storage.list_files_on_one_page(prefix, next_token, page_size, _use_sort=True)
            for i in content['content']:
                mime_type = get_mime(i['name']) if i['type'] != 'DIR' else 'DIR' # identical to share point
                if mime_type == 'zip':
                    mime_type = 'archive'
                i['mime_type'] = mime_type
            serializer = CloudStorageContentSerializer(data=content)
            serializer.is_valid(raise_exception=True)
            content = serializer.data
            return Response(data=content)

        except CloudStorageModel.DoesNotExist:
            message = f"Storage {pk} does not exist"
            slogger.glob.error(message)
            return HttpResponseNotFound(message)
        except (ValidationError, PermissionDenied, NotFound) as ex:
            msg = str(ex) if not isinstance(ex, ValidationError) else \
                '\n'.join([str(d) for d in ex.detail])
            slogger.cloud_storage[pk].info(msg)
            return Response(data=msg, status=ex.status_code)
        except Exception as ex:
            slogger.glob.error(str(ex))
            return Response("An internal error has occurred",
                status=status.HTTP_500_INTERNAL_SERVER_ERROR)

    @extend_schema(summary='Method returns a preview image from a cloud storage',
        responses={
            '200': OpenApiResponse(description='Cloud Storage preview'),
            '400': OpenApiResponse(description='Failed to get cloud storage preview'),
            '404': OpenApiResponse(description='Cloud Storage preview not found'),
        })
    @action(detail=True, methods=['GET'], url_path='preview')
    def preview(self, request, pk):
        try:
            db_storage = self.get_object()
            cache = MediaCache()

            # The idea is try to define real manifest preview only for the storages that have related manifests
            # because otherwise it can lead to extra calls to a bucket, that are usually not free.
            if not db_storage.has_at_least_one_manifest:
                result = cache.get_cloud_preview_with_mime(db_storage)
                if not result:
                    return HttpResponseNotFound('Cloud storage preview not found')
                return HttpResponse(result[0], result[1])

            preview, mime = cache.get_or_set_cloud_preview_with_mime(db_storage)
            return HttpResponse(preview, mime)
        except CloudStorageModel.DoesNotExist:
            message = f"Storage {pk} does not exist"
            slogger.glob.error(message)
            return HttpResponseNotFound(message)
        except (ValidationError, PermissionDenied, NotFound) as ex:
            msg = str(ex) if not isinstance(ex, ValidationError) else \
                '\n'.join([str(d) for d in ex.detail])
            slogger.cloud_storage[pk].info(msg)
            return Response(data=msg, status=ex.status_code)
        except Exception as ex:
            slogger.glob.error(str(ex))
            return Response("An internal error has occurred",
                status=status.HTTP_500_INTERNAL_SERVER_ERROR)

    @extend_schema(summary='Method returns a cloud storage status',
        responses={
            '200': OpenApiResponse(response=OpenApiTypes.STR, description='Cloud Storage status (AVAILABLE | NOT_FOUND | FORBIDDEN)'),
        })
    @action(detail=True, methods=['GET'], url_path='status')
    def status(self, request, pk):
        try:
            db_storage = self.get_object()
            storage = db_storage_to_storage_instance(db_storage)
            storage_status = storage.get_status()
            return Response(storage_status)
        except CloudStorageModel.DoesNotExist:
            message = f"Storage {pk} does not exist"
            slogger.glob.error(message)
            return HttpResponseNotFound(message)
        except Exception as ex:
            msg = str(ex)
            return HttpResponseBadRequest(msg)

    @extend_schema(summary='Method returns allowed actions for the cloud storage',
        responses={
            '200': OpenApiResponse(response=OpenApiTypes.STR, description='Cloud Storage actions (GET | PUT | DELETE)'),
        })
    @action(detail=True, methods=['GET'], url_path='actions')
    def actions(self, request, pk):
        '''
        Method return allowed actions for cloud storage. It's required for reading/writing
        '''
        try:
            db_storage = self.get_object()
            storage = db_storage_to_storage_instance(db_storage)
            actions = storage.supported_actions
            return Response(actions, content_type="text/plain")
        except CloudStorageModel.DoesNotExist:
            message = f"Storage {pk} does not exist"
            slogger.glob.error(message)
            return HttpResponseNotFound(message)
        except Exception as ex:
            msg = str(ex)
            return HttpResponseBadRequest(msg)

@extend_schema(tags=['assets'])
@extend_schema_view(
    create=extend_schema(
        summary='Method saves new asset on the server and attaches it to a corresponding guide',
        request={
            'multipart/form-data': {
                'type': 'object',
                'properties': {
                    'file': {
                        'type': 'string',
                        'format': 'binary'
                    }
                }
            }
        },
        responses={
            '201': AssetReadSerializer,
        }),
    retrieve=extend_schema(
        summary='Method returns an asset file',
        responses={
            '200': OpenApiResponse(description='Asset file')
        }),
    destroy=extend_schema(
        summary='Method deletes a specific asset from the server',
        responses={
            '204': OpenApiResponse(description='The asset has been deleted'),
        }),
)
class AssetsViewSet(
    viewsets.GenericViewSet, mixins.RetrieveModelMixin,
    mixins.CreateModelMixin, mixins.DestroyModelMixin
):
    queryset = Asset.objects.select_related(
        'owner', 'guide', 'guide__project', 'guide__task', 'guide__project__organization', 'guide__task__organization',
    ).all()
    parser_classes=_UPLOAD_PARSER_CLASSES
    search_fields = ()
    ordering = "uuid"

    def check_object_permissions(self, request, obj):
        super().check_object_permissions(request, obj.guide)

    def get_serializer_class(self):
        if self.request.method in SAFE_METHODS:
            return AssetReadSerializer
        else:
            return AssetWriteSerializer

    def create(self, request, *args, **kwargs):
        file = request.data.get('file', None)
        if not file:
            raise ValidationError('Asset file was not provided')

        if file.size / (1024 * 1024) > settings.ASSET_MAX_SIZE_MB:
            raise ValidationError(f'Maximum size of asset is {settings.ASSET_MAX_SIZE_MB} MB')

        if file.content_type not in settings.ASSET_SUPPORTED_TYPES:
            raise ValidationError(f'File is not supported as an asset. Supported are {settings.ASSET_SUPPORTED_TYPES}')

        guide_id = request.data.get('guide_id')
        db_guide = AnnotationGuide.objects.prefetch_related('assets').get(pk=guide_id)
        if db_guide.assets.count() >= settings.ASSET_MAX_COUNT_PER_GUIDE:
            raise ValidationError(f'Maximum number of assets per guide reached')

        serializer = self.get_serializer(data={
            'filename': file.name,
            'guide_id': guide_id,
        })

        serializer.is_valid(raise_exception=True)
        self.perform_create(serializer)
        path = os.path.join(settings.ASSETS_ROOT, str(serializer.instance.uuid))
        os.makedirs(path)
        if file.content_type in ('image/jpeg', 'image/png'):
            image = Image.open(file)
            if any(map(lambda x: x > settings.ASSET_MAX_IMAGE_SIZE, image.size)):
                scale_factor = settings.ASSET_MAX_IMAGE_SIZE / max(image.size)
                image = image.resize((map(lambda x: int(x * scale_factor), image.size)))
            image.save(os.path.join(path, file.name))
        else:
            with open(os.path.join(path, file.name), 'wb+') as destination:
                for chunk in file.chunks():
                    destination.write(chunk)

        headers = self.get_success_headers(serializer.data)
        return Response(serializer.data, status=status.HTTP_201_CREATED, headers=headers)

    def perform_create(self, serializer):
        serializer.save(owner=self.request.user)

    def retrieve(self, request, *args, **kwargs):
        instance = self.get_object()
        return sendfile(request, os.path.join(settings.ASSETS_ROOT, str(instance.uuid), instance.filename))

    # FIXME: It should be done in another way. It is better to introduce a "public resource" concept and handle it
    # properly in PolicyEnfocer. Looks like PolicyEnfocer should handle rest_framework.permissions.IsAuthenticated internally.
    @action(methods=['GET'], detail=True, url_path='public', permission_classes=[])
    def public_retrieve(self, request, *args, **kwargs):
        # Note: It is not a good approach to implement one more endpoint for receiving public assets
        # but it separated to 2 endpoints for better server API specification.
        # It could be implemented via overwriting get_permissions func,
        # but in that case the specification would contain incorrect security information.
        # Note: we cannot move this logic to OPA because OPA permissions
        # don't imply that the user will be anonymous.
        instance = self.get_object()
        if instance.guide.is_public:
            return sendfile(request, os.path.join(settings.ASSETS_ROOT, str(instance.uuid), instance.filename))
        return Response(status=status.HTTP_204_NO_CONTENT)

    def perform_destroy(self, instance):
        full_path = os.path.join(instance.get_asset_dir(), instance.filename)
        if os.path.exists(full_path):
            os.remove(full_path)
        instance.delete()


@extend_schema(tags=['guides'])
@extend_schema_view(
    create=extend_schema(
        summary='Method creates a new annotation guide binded to a project or to a task',
        request=AnnotationGuideWriteSerializer,
        responses={
            '201': AnnotationGuideReadSerializer,
        }),
    retrieve=extend_schema(
        summary='Method returns details of a specific annotation guide',
        responses={
            '200': AnnotationGuideReadSerializer,
        }),
    destroy=extend_schema(
        summary='Method deletes a specific annotation guide and all attached assets',
        responses={
            '204': OpenApiResponse(description='The annotation guide has been deleted'),
        }),
    partial_update=extend_schema(
        summary='Methods does a partial update of chosen fields in an annotation guide',
        request=AnnotationGuideWriteSerializer(partial=True),
        responses={
            '200': AnnotationGuideReadSerializer, # check TaskWriteSerializer.to_representation
        })
)
class AnnotationGuidesViewSet(
    viewsets.GenericViewSet, mixins.RetrieveModelMixin,
    mixins.CreateModelMixin, mixins.DestroyModelMixin, PartialUpdateModelMixin
):
    queryset = AnnotationGuide.objects.order_by('-id').select_related(
        'project', 'project__owner', 'project__organization', 'task', 'task__owner', 'task__organization'
    ).prefetch_related('assets').all()
    search_fields = ()
    ordering = "-id"
    iam_organization_field = None

    def get_serializer_class(self):
        if self.request.method in SAFE_METHODS:
            return AnnotationGuideReadSerializer
        else:
            return AnnotationGuideWriteSerializer

    def perform_create(self, serializer):
        super().perform_create(serializer)
        serializer.instance.target.save()

    def perform_update(self, serializer):
        super().perform_update(serializer)
        serializer.instance.target.save()

    def perform_destroy(self, instance):
        (instance.project or instance.task).save()
        instance.delete()

def rq_exception_handler(rq_job, exc_type, exc_value, tb):
    rq_job.meta["formatted_exception"] = "".join(
        traceback.format_exception_only(exc_type, exc_value))
    rq_job.save_meta()

    return True

def _download_file_from_bucket(db_storage, filename, key):
    storage = db_storage_to_storage_instance(db_storage)

    with storage.download_fileobj(key) as data, open(filename, 'wb+') as f:
        f.write(data.getbuffer())

def _import_annotations(request, rq_id_template, rq_func, db_obj, format_name,
                        filename=None, location_conf=None, conv_mask_to_poly=True):

    format_desc = {f.DISPLAY_NAME: f
        for f in dm.views.get_import_formats()}.get(format_name)
    if format_desc is None:
        raise serializers.ValidationError(
            "Unknown input format '{}'".format(format_name))
    elif not format_desc.ENABLED:
        return Response(status=status.HTTP_405_METHOD_NOT_ALLOWED)

    rq_id = request.query_params.get('rq_id')
    rq_id_should_be_checked = bool(rq_id)
    if not rq_id:
        rq_id = rq_id_template.format(db_obj.pk, request.user)

    queue = django_rq.get_queue(settings.CVAT_QUEUES.IMPORT_DATA.value)
    rq_job = queue.fetch_job(rq_id)

    if rq_id_should_be_checked and rq_id_template.format(db_obj.pk, request.user) != rq_id:
        return Response(status=status.HTTP_403_FORBIDDEN)

    if rq_job and request.method == 'POST':
        # If there is a previous job that has not been deleted
        if rq_job.is_finished or rq_job.is_failed:
            rq_job.delete()
            rq_job = queue.fetch_job(rq_id)
        else:
            return Response(status=status.HTTP_409_CONFLICT, data='Import job already exists')

    if not rq_job:
        # If filename is specified we consider that file was uploaded via TUS, so it exists in filesystem
        # Then we dont need to create temporary file
        # Or filename specify key in cloud storage so we need to download file
        dependent_job = None
        location = location_conf.get('location') if location_conf else Location.LOCAL

        if not filename or location == Location.CLOUD_STORAGE:
            if location != Location.CLOUD_STORAGE:
                serializer = AnnotationFileSerializer(data=request.data)
                if serializer.is_valid(raise_exception=True):
                    anno_file = serializer.validated_data['annotation_file']
                    with NamedTemporaryFile(
                        prefix='cvat_{}'.format(db_obj.pk),
                        dir=settings.TMP_FILES_ROOT,
                        delete=False) as tf:
                        filename = tf.name
                        for chunk in anno_file.chunks():
                            tf.write(chunk)
            else:
                assert filename, 'The filename was not specified'

                try:
                    storage_id = location_conf['storage_id']
                except KeyError:
                    raise serializers.ValidationError(
                        'Cloud storage location was selected as the source,'
                        ' but cloud storage id was not specified')
                db_storage = get_cloud_storage_for_import_or_export(
                    storage_id=storage_id, request=request,
                    is_default=location_conf['is_default'])

                key = filename
                with NamedTemporaryFile(
                    prefix='cvat_{}'.format(db_obj.pk),
                    dir=settings.TMP_FILES_ROOT,
                    delete=False) as tf:
                    filename = tf.name

                dependent_job = configure_dependent_job_to_download_from_cs(
                    queue=queue,
                    rq_id=rq_id,
                    rq_func=_download_file_from_bucket,
                    db_storage=db_storage,
                    filename=filename,
                    key=key,
                    request=request,
                    result_ttl=settings.IMPORT_CACHE_SUCCESS_TTL.total_seconds(),
                    failure_ttl=settings.IMPORT_CACHE_FAILED_TTL.total_seconds()
                )

        av_scan_paths(filename)
        user_id = request.user.id

        with get_rq_lock_by_user(queue, user_id, additional_condition=not dependent_job):
            rq_job = queue.enqueue_call(
                func=import_resource_with_clean_up_after,
                args=(rq_func, filename, db_obj.pk, format_name, conv_mask_to_poly),
                job_id=rq_id,
                depends_on=dependent_job or define_dependent_job(queue, user_id),
                meta={
                    'tmp_file': filename,
                    **get_rq_job_meta(request=request, db_obj=db_obj),
                },
                result_ttl=settings.IMPORT_CACHE_SUCCESS_TTL.total_seconds(),
                failure_ttl=settings.IMPORT_CACHE_FAILED_TTL.total_seconds()
            )
        serializer = RqIdSerializer(data={'rq_id': rq_id})
        serializer.is_valid(raise_exception=True)

        return Response(serializer.data, status=status.HTTP_202_ACCEPTED)
    else:
        if rq_job.is_finished:
            if rq_job.dependency:
                rq_job.dependency.delete()
            rq_job.delete()
            return Response(status=status.HTTP_201_CREATED)
        elif rq_job.is_failed or \
                rq_job.is_deferred and rq_job.dependency and rq_job.dependency.is_failed:
            exc_info = process_failed_job(rq_job)

            import_error_prefix = f'{CvatImportError.__module__}.{CvatImportError.__name__}:'
            if exc_info.startswith("Traceback") and import_error_prefix in exc_info:
                exc_message = exc_info.split(import_error_prefix)[-1].strip()
                return Response(data=exc_message, status=status.HTTP_400_BAD_REQUEST)
            else:
                return Response(data=exc_info,
                    status=status.HTTP_500_INTERNAL_SERVER_ERROR)

    return Response(status=status.HTTP_202_ACCEPTED)

def _export_annotations(db_instance, rq_id, request, format_name, action, callback,
                        filename, location_conf):
    if action not in {"", "download"}:
        raise serializers.ValidationError(
            "Unexpected action specified for the request")

    format_desc = {f.DISPLAY_NAME: f
        for f in dm.views.get_export_formats()}.get(format_name)
    if format_desc is None:
        raise serializers.ValidationError(
            "Unknown format specified for the request")
    elif not format_desc.ENABLED:
        return Response(status=status.HTTP_405_METHOD_NOT_ALLOWED)

    queue = django_rq.get_queue(settings.CVAT_QUEUES.EXPORT_DATA.value)
    rq_job = queue.fetch_job(rq_id)

    if rq_job:
        last_instance_update_time = timezone.localtime(db_instance.updated_date)
        if isinstance(db_instance, Project):
            tasks_update = list(map(lambda db_task: timezone.localtime(db_task.updated_date), db_instance.tasks.all()))
            last_instance_update_time = max(tasks_update + [last_instance_update_time])
        rq_request = rq_job.meta.get('request', None)
        request_time = rq_request.get('timestamp', None) if rq_request else None
        if request_time is None or request_time < last_instance_update_time:
            rq_job.cancel()
            rq_job.delete()
        else:
            if rq_job.is_finished:
                file_path = rq_job.return_value()
                if action == "download" and osp.exists(file_path):
                    rq_job.delete()

                    timestamp = datetime.strftime(last_instance_update_time,
                        "%Y_%m_%d_%H_%M_%S")
                    filename = filename or \
                        "{}_{}-{}-{}{}".format(
                            db_instance.__class__.__name__.lower(),
                            db_instance.name if isinstance(db_instance, (Task, Project)) else db_instance.id,
                            timestamp, format_name, osp.splitext(file_path)[1]
                        ).lower()

                    # save annotation to specified location
                    location = location_conf.get('location')
                    if location == Location.LOCAL:
                        return sendfile(request, file_path, attachment=True,
                            attachment_filename=filename)
                    elif location == Location.CLOUD_STORAGE:
                        try:
                            storage_id = location_conf['storage_id']
                        except KeyError:
                            return HttpResponseBadRequest(
                                'Cloud storage location was selected as the destination,'
                                ' but cloud storage id was not specified')
                        db_storage = get_cloud_storage_for_import_or_export(
                            storage_id=storage_id, request=request,
                            is_default=location_conf['is_default'])
                        storage = db_storage_to_storage_instance(db_storage)

                        try:
                            storage.upload_file(file_path, filename)
                        except (ValidationError, PermissionDenied, NotFound) as ex:
                            msg = str(ex) if not isinstance(ex, ValidationError) else \
                                '\n'.join([str(d) for d in ex.detail])
                            return Response(data=msg, status=ex.status_code)
                        return Response(status=status.HTTP_200_OK)
                    else:
                        raise NotImplementedError()
                else:
                    if osp.exists(file_path):
                        return Response(status=status.HTTP_201_CREATED)
            elif rq_job.is_failed:
                exc_info = rq_job.meta.get('formatted_exception', str(rq_job.exc_info))
                rq_job.delete()
                return Response(exc_info,
                    status=status.HTTP_500_INTERNAL_SERVER_ERROR)
            else:
                return Response(status=status.HTTP_202_ACCEPTED)

    try:
        if request.scheme:
            server_address = request.scheme + '://'
        server_address += request.get_host()
    except Exception:
        server_address = None

    TTL_CONSTS = {
        'project': dm.views.PROJECT_CACHE_TTL,
        'task': dm.views.TASK_CACHE_TTL,
        'job': dm.views.JOB_CACHE_TTL,
    }
    ttl = TTL_CONSTS[db_instance.__class__.__name__.lower()].total_seconds()
    user_id = request.user.id

    with get_rq_lock_by_user(queue, user_id):
        queue.enqueue_call(
            func=callback,
            args=(db_instance.id, format_name, server_address),
            job_id=rq_id,
            meta=get_rq_job_meta(request=request, db_obj=db_instance),
            depends_on=define_dependent_job(queue, user_id),
            result_ttl=ttl,
            failure_ttl=ttl,
        )
    return Response(status=status.HTTP_202_ACCEPTED)

def _import_project_dataset(request, rq_id_template, rq_func, db_obj, format_name, filename=None, conv_mask_to_poly=True, location_conf=None):
    format_desc = {f.DISPLAY_NAME: f
        for f in dm.views.get_import_formats()}.get(format_name)
    if format_desc is None:
        raise serializers.ValidationError(
            "Unknown input format '{}'".format(format_name))
    elif not format_desc.ENABLED:
        return Response(status=status.HTTP_405_METHOD_NOT_ALLOWED)

    rq_id = rq_id_template.format(db_obj.pk, request.user)

    queue = django_rq.get_queue(settings.CVAT_QUEUES.IMPORT_DATA.value)
    rq_job = queue.fetch_job(rq_id)

    if not rq_job or rq_job.is_finished or rq_job.is_failed:
        if rq_job and (rq_job.is_finished or rq_job.is_failed):
            # for some reason the previous job has not been deleted
            # (e.g the user closed the browser tab when job has been created
            # but no one requests for checking status were not made)
            rq_job.delete()
        dependent_job = None
        location = location_conf.get('location') if location_conf else None
        if not filename and location != Location.CLOUD_STORAGE:
            serializer = DatasetFileSerializer(data=request.data)
            if serializer.is_valid(raise_exception=True):
                dataset_file = serializer.validated_data['dataset_file']
                with NamedTemporaryFile(
                    prefix='cvat_{}'.format(db_obj.pk),
                    dir=settings.TMP_FILES_ROOT,
                    delete=False) as tf:
                    filename = tf.name
                    for chunk in dataset_file.chunks():
                        tf.write(chunk)

        elif location == Location.CLOUD_STORAGE:
            assert filename, 'The filename was not specified'
            try:
                storage_id = location_conf['storage_id']
            except KeyError:
                raise serializers.ValidationError(
                    'Cloud storage location was selected as the source,'
                    ' but cloud storage id was not specified')
            db_storage = get_cloud_storage_for_import_or_export(
                storage_id=storage_id, request=request,
                is_default=location_conf['is_default'])

            key = filename
            with NamedTemporaryFile(
                prefix='cvat_{}'.format(db_obj.pk),
                dir=settings.TMP_FILES_ROOT,
                delete=False) as tf:
                filename = tf.name

            dependent_job = configure_dependent_job_to_download_from_cs(
                queue=queue,
                rq_id=rq_id,
                rq_func=_download_file_from_bucket,
                db_storage=db_storage,
                filename=filename,
                key=key,
                request=request,
                result_ttl=settings.IMPORT_CACHE_SUCCESS_TTL.total_seconds(),
                failure_ttl=settings.IMPORT_CACHE_FAILED_TTL.total_seconds()
            )

        user_id = request.user.id

        with get_rq_lock_by_user(queue, user_id, additional_condition=not dependent_job):
            rq_job = queue.enqueue_call(
                func=import_resource_with_clean_up_after,
                args=(rq_func, filename, db_obj.pk, format_name, conv_mask_to_poly),
                job_id=rq_id,
                meta={
                    'tmp_file': filename,
                    **get_rq_job_meta(request=request, db_obj=db_obj),
                },
                depends_on=dependent_job or define_dependent_job(queue, user_id),
                result_ttl=settings.IMPORT_CACHE_SUCCESS_TTL.total_seconds(),
                failure_ttl=settings.IMPORT_CACHE_FAILED_TTL.total_seconds()
            )
    else:
        return Response(status=status.HTTP_409_CONFLICT, data='Import job already exists')

    serializer = RqIdSerializer(data={'rq_id': rq_id})
    serializer.is_valid(raise_exception=True)

    return Response(serializer.data, status=status.HTTP_202_ACCEPTED)<|MERGE_RESOLUTION|>--- conflicted
+++ resolved
@@ -2482,60 +2482,6 @@
             response = HttpResponseBadRequest(str(ex))
         return response
 
-<<<<<<< HEAD
-=======
-    @extend_schema(summary='Method returns a manifest content',
-        parameters=[
-            OpenApiParameter('manifest_path', description='Path to the manifest file in a cloud storage',
-                location=OpenApiParameter.QUERY, type=OpenApiTypes.STR),
-        ],
-        responses={
-            '200': OpenApiResponse(response=build_array_type(build_basic_type(OpenApiTypes.STR)), description='A manifest content'),
-        },
-        deprecated=True,
-        description="This method is deprecated and will be removed in version 2.6.0. "
-                    "Please use the new version of API: /cloudstorages/id/content-v2/",
-    )
-    @action(detail=True, methods=['GET'], url_path='content')
-    def content(self, request, pk):
-        storage = None
-        try:
-            db_storage = self.get_object()
-            storage = db_storage_to_storage_instance(db_storage)
-            if not db_storage.manifests.count():
-                raise ValidationError('There is no manifest file')
-            manifest_path = request.query_params.get('manifest_path', db_storage.manifests.first().filename)
-            manifest_prefix = os.path.dirname(manifest_path)
-
-            full_manifest_path = os.path.join(db_storage.get_storage_dirname(), manifest_path)
-            if not os.path.exists(full_manifest_path) or \
-                    datetime.fromtimestamp(os.path.getmtime(full_manifest_path), tz=timezone.utc) < storage.get_file_last_modified(manifest_path):
-                storage.download_file(manifest_path, full_manifest_path)
-            manifest = ImageManifestManager(full_manifest_path, db_storage.get_storage_dirname())
-            # need to update index
-            manifest.set_index()
-            manifest_files = [os.path.join(manifest_prefix, f) for f in manifest.data]
-            return Response(
-                data=manifest_files,
-                content_type='text/plain',
-                headers={'Deprecation': 'true'}
-            )
-
-        except CloudStorageModel.DoesNotExist:
-            message = f"Storage {pk} does not exist"
-            slogger.glob.error(message)
-            return HttpResponseNotFound(message)
-        except (ValidationError, PermissionDenied, NotFound) as ex:
-            msg = str(ex) if not isinstance(ex, ValidationError) else \
-                '\n'.join([str(d) for d in ex.detail])
-            slogger.cloud_storage[pk].info(msg)
-            return Response(data=msg, status=ex.status_code)
-        except Exception as ex:
-            slogger.glob.error(str(ex))
-            return Response("An internal error has occurred",
-                status=status.HTTP_500_INTERNAL_SERVER_ERROR)
-
->>>>>>> 1ef6ba0c
     @extend_schema(summary='Method returns the content of the cloud storage',
         parameters=[
             OpenApiParameter('manifest_path', description='Path to the manifest file in a cloud storage',
