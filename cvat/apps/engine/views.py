# Copyright (C) 2018-2022 Intel Corporation
# Copyright (C) CVAT.ai Corporation
#
# SPDX-License-Identifier: MIT

import functools
import itertools
import os
import os.path as osp
import re
import shutil
import textwrap
import traceback
import zlib
from abc import ABCMeta, abstractmethod
from collections import namedtuple
from collections.abc import Iterable
from contextlib import suppress
from copy import copy
from datetime import datetime
from pathlib import Path
from tempfile import NamedTemporaryFile
from types import SimpleNamespace
from typing import Any, Callable, Optional, Union, cast

import django_rq
from attr.converters import to_bool
from django.conf import settings
from django.contrib.auth.models import User
from django.core.files.storage import storages
from django.db import IntegrityError, transaction
from django.db.models.query import Prefetch
from django.http import HttpResponse, HttpResponseBadRequest, HttpResponseGone, HttpResponseNotFound
from django.utils import timezone
from django.utils.decorators import method_decorator
from django.views.decorators.cache import never_cache
from django_rq.queues import DjangoRQ
from drf_spectacular.types import OpenApiTypes
from drf_spectacular.utils import (
    OpenApiExample,
    OpenApiParameter,
    OpenApiResponse,
    PolymorphicProxySerializer,
    extend_schema,
    extend_schema_view,
)
from PIL import Image
from redis.exceptions import ConnectionError as RedisConnectionError
from rest_framework import mixins, serializers, status, viewsets
from rest_framework.decorators import action
from rest_framework.exceptions import APIException, NotFound, PermissionDenied, ValidationError
from rest_framework.parsers import MultiPartParser
from rest_framework.permissions import SAFE_METHODS
from rest_framework.response import Response
from rest_framework.settings import api_settings
from rq.job import Job as RQJob
from rq.job import JobStatus as RQJobStatus

import cvat.apps.dataset_manager as dm
import cvat.apps.dataset_manager.views  # pylint: disable=unused-import
from cvat.apps.dataset_manager.bindings import CvatImportError
from cvat.apps.dataset_manager.serializers import DatasetFormatsSerializer
from cvat.apps.engine import backup
from cvat.apps.engine.cache import CvatChunkTimestampMismatchError, LockError, MediaCache
from cvat.apps.engine.cloud_provider import (
    db_storage_to_storage_instance,
    import_resource_from_cloud_storage,
)
from cvat.apps.engine.filters import (
    NonModelJsonLogicFilter,
    NonModelOrderingFilter,
    NonModelSimpleFilter,
)
from cvat.apps.engine.frame_provider import (
    DataWithMeta,
    FrameQuality,
    IFrameProvider,
    JobFrameProvider,
    TaskFrameProvider,
)
from cvat.apps.engine.location import StorageType, get_location_configuration
from cvat.apps.engine.media_extractors import get_mime
from cvat.apps.engine.mixins import BackupMixin, DatasetMixin, PartialUpdateModelMixin, UploadMixin
from cvat.apps.engine.model_utils import bulk_create
from cvat.apps.engine.models import AnnotationGuide, Asset, ClientFile, CloudProviderChoice
from cvat.apps.engine.models import CloudStorage as CloudStorageModel
from cvat.apps.engine.models import (
    Comment,
    Data,
    Issue,
    Job,
    JobType,
    Label,
    Location,
    Project,
    RequestAction,
    RequestStatus,
    RequestSubresource,
    RequestTarget,
    StorageChoice,
    StorageMethodChoice,
    Task,
)
from cvat.apps.engine.permissions import (
    AnnotationGuidePermission,
    CloudStoragePermission,
    CommentPermission,
    IssuePermission,
    JobPermission,
    LabelPermission,
    ProjectPermission,
    TaskPermission,
    UserPermission,
    get_cloud_storage_for_import_or_export,
    get_iam_context,
)
from cvat.apps.engine.rq import (
    ImportRQMeta,
    RQId,
    RQMetaWithFailureInfo,
    define_dependent_job,
    is_rq_job_owner,
)
from cvat.apps.engine.serializers import (
    AboutSerializer,
    AnnotationFileSerializer,
    AnnotationGuideReadSerializer,
    AnnotationGuideWriteSerializer,
    AssetReadSerializer,
    AssetWriteSerializer,
    BasicUserSerializer,
    CloudStorageContentSerializer,
    CloudStorageReadSerializer,
    CloudStorageWriteSerializer,
    CommentReadSerializer,
    CommentWriteSerializer,
    DataMetaReadSerializer,
    DataMetaWriteSerializer,
    DataSerializer,
    DatasetFileSerializer,
    FileInfoSerializer,
    IssueReadSerializer,
    IssueWriteSerializer,
    JobDataMetaWriteSerializer,
    JobReadSerializer,
    JobValidationLayoutReadSerializer,
    JobValidationLayoutWriteSerializer,
    JobWriteSerializer,
    LabeledDataSerializer,
    LabelSerializer,
    PluginsSerializer,
    ProjectFileSerializer,
    ProjectReadSerializer,
    ProjectWriteSerializer,
    RequestSerializer,
    RqIdSerializer,
    RqStatusSerializer,
    TaskFileSerializer,
    TaskReadSerializer,
    TaskValidationLayoutReadSerializer,
    TaskValidationLayoutWriteSerializer,
    TaskWriteSerializer,
    UserSerializer,
)
from cvat.apps.engine.types import ExtendedRequest
from cvat.apps.engine.utils import (
    av_scan_paths,
    get_rq_lock_by_user,
    get_rq_lock_for_job,
    import_resource_with_clean_up_after,
    parse_exception_message,
    process_failed_job,
    sendfile,
)
from cvat.apps.engine.view_utils import tus_chunk_action
from cvat.apps.events.handlers import handle_dataset_import
from cvat.apps.iam.filters import ORGANIZATION_OPEN_API_PARAMETERS
from cvat.apps.iam.permissions import IsAuthenticatedOrReadPublicResource, PolicyEnforcer
from utils.dataset_manifest import ImageManifestManager

from . import models, task
from .log import ServerLogManager

slogger = ServerLogManager(__name__)

_UPLOAD_PARSER_CLASSES = api_settings.DEFAULT_PARSER_CLASSES + [MultiPartParser]

_DATA_CHECKSUM_HEADER_NAME = 'X-Checksum'
_DATA_UPDATED_DATE_HEADER_NAME = 'X-Updated-Date'
_RETRY_AFTER_TIMEOUT = 10

def get_410_response_for_export_api(path: str) -> HttpResponseGone:
    return HttpResponseGone(textwrap.dedent(f"""\
        This endpoint is no longer supported.
        To initiate the export process, use POST {path}.
        To check the process status, use GET /api/requests/rq_id,
        where rq_id is obtained from the response of the previous request.
        To download the prepared file, use the result_url obtained from the response of the previous request.
    """))

@extend_schema(tags=['server'])
class ServerViewSet(viewsets.ViewSet):
    serializer_class = None
    iam_organization_field = None

    # To get nice documentation about ServerViewSet actions it is necessary
    # to implement the method. By default, ViewSet doesn't provide it.
    def get_serializer(self, *args, **kwargs):
        pass

    @staticmethod
    @extend_schema(summary='Get basic CVAT information',
        responses={
            '200': AboutSerializer,
        })
    @action(detail=False, methods=['GET'], serializer_class=AboutSerializer,
        permission_classes=[] # This endpoint is available for everyone
    )
    def about(request: ExtendedRequest):
        from cvat import __version__ as cvat_version
        about = {
            "name": "Computer Vision Annotation Tool",
            "subtitle": settings.ABOUT_INFO["subtitle"],
            "description": "CVAT is completely re-designed and re-implemented " +
                "version of Video Annotation Tool from Irvine, California " +
                "tool. It is free, online, interactive video and image annotation " +
                "tool for computer vision. It is being used by our team to " +
                "annotate million of objects with different properties. Many UI " +
                "and UX decisions are based on feedbacks from professional data " +
                "annotation team.",
            "version": cvat_version,
            "logo_url": request.build_absolute_uri(storages["staticfiles"].url(settings.LOGO_FILENAME)),
        }
        serializer = AboutSerializer(data=about)
        if serializer.is_valid(raise_exception=True):
            return Response(data=serializer.data)

    @staticmethod
    @extend_schema(
        summary='List files/directories in the mounted share',
        parameters=[
            OpenApiParameter('directory', description='Directory to browse',
                location=OpenApiParameter.QUERY, type=OpenApiTypes.STR),
            OpenApiParameter('search', description='Search for specific files',
                location=OpenApiParameter.QUERY, type=OpenApiTypes.STR)
        ],
        responses={
            '200' : FileInfoSerializer(many=True)
        })
    @action(detail=False, methods=['GET'], serializer_class=FileInfoSerializer)
    def share(request: ExtendedRequest):
        directory_param = request.query_params.get('directory', '/')
        search_param = request.query_params.get('search', '')

        if directory_param.startswith("/"):
            directory_param = directory_param[1:]

        directory = (Path(settings.SHARE_ROOT) / directory_param).absolute()

        if str(directory).startswith(settings.SHARE_ROOT) and directory.is_dir():
            data = []
            generator = directory.iterdir() if not search_param else (f for f in directory.iterdir() if f.name.startswith(search_param))

            for entry in generator:
                entry_type, entry_mime_type = None, None
                if entry.is_file():
                    entry_type = "REG"
                    entry_mime_type = get_mime(entry)
                    if entry_mime_type == 'zip':
                        entry_mime_type = 'archive'
                elif entry.is_dir():
                    entry_type = entry_mime_type = "DIR"

                if entry_type:
                    data.append({
                        "name": entry.name,
                        "type": entry_type,
                        "mime_type": entry_mime_type,
                    })

            # return directories at the top of the list
            serializer = FileInfoSerializer(many=True, data=sorted(data, key=lambda x: (x['type'], x['name'])))
            if serializer.is_valid(raise_exception=True):
                return Response(serializer.data)
        else:
            return Response("{} is an invalid directory".format(directory_param),
                status=status.HTTP_400_BAD_REQUEST)

    @staticmethod
    @extend_schema(
        summary='Get supported annotation formats',
        responses={
            '200': DatasetFormatsSerializer,
        })
    @action(detail=False, methods=['GET'], url_path='annotation/formats')
    def annotation_formats(request: ExtendedRequest):
        data = dm.views.get_all_formats()
        return Response(DatasetFormatsSerializer(data).data)

    @staticmethod
    @extend_schema(
        summary='Get enabled plugins',
        responses={
            '200': PluginsSerializer,
        })
    @action(detail=False, methods=['GET'], url_path='plugins', serializer_class=PluginsSerializer)
    def plugins(request: ExtendedRequest):
        data = {
            'GIT_INTEGRATION': False, # kept for backwards compatibility
            'ANALYTICS': settings.ANALYTICS_ENABLED,
            'MODELS': to_bool(os.environ.get("CVAT_SERVERLESS", False)),
            'PREDICT': False, # FIXME: it is unused anymore (for UI only)
        }
        return Response(PluginsSerializer(data).data)

@extend_schema(tags=['projects'])
@extend_schema_view(
    list=extend_schema(
        summary='List projects',
        responses={
            '200': ProjectReadSerializer(many=True),
        }),
    create=extend_schema(
        summary='Create a project',
        request=ProjectWriteSerializer,
        parameters=ORGANIZATION_OPEN_API_PARAMETERS,
        responses={
            '201': ProjectReadSerializer, # check ProjectWriteSerializer.to_representation
        }),
    retrieve=extend_schema(
        summary='Get project details',
        responses={
            '200': ProjectReadSerializer,
        }),
    destroy=extend_schema(
        summary='Delete a project',
        responses={
            '204': OpenApiResponse(description='The project has been deleted'),
        }),
    partial_update=extend_schema(
        summary='Update a project',
        request=ProjectWriteSerializer(partial=True),
        responses={
            '200': ProjectReadSerializer, # check ProjectWriteSerializer.to_representation
        })
)
class ProjectViewSet(viewsets.GenericViewSet, mixins.ListModelMixin,
    mixins.RetrieveModelMixin, mixins.CreateModelMixin, mixins.DestroyModelMixin,
    PartialUpdateModelMixin, UploadMixin, DatasetMixin, BackupMixin
):
    # NOTE: The search_fields attribute should be a list of names of text
    # type fields on the model,such as CharField or TextField
    queryset = models.Project.objects.select_related(
        'owner', 'assignee', 'organization',
        'annotation_guide', 'source_storage', 'target_storage',
    )

    search_fields = ('name', 'owner', 'assignee', 'status')
    filter_fields = list(search_fields) + ['id', 'updated_date']
    simple_filters = list(search_fields)
    ordering_fields = list(filter_fields)
    ordering = "-id"
    lookup_fields = {'owner': 'owner__username', 'assignee': 'assignee__username'}
    iam_organization_field = 'organization'
    IMPORT_RQ_ID_FACTORY = functools.partial(RQId,
        RequestAction.IMPORT, RequestTarget.PROJECT, subresource=RequestSubresource.DATASET
    )

    def get_serializer_class(self):
        if self.request.method in SAFE_METHODS:
            return ProjectReadSerializer
        else:
            return ProjectWriteSerializer

    def get_queryset(self):
        queryset = super().get_queryset()
        if self.action in ('list', 'retrieve', 'partial_update', 'update') :
            queryset = queryset.prefetch_related('tasks')

            if self.action == 'list':
                perm = ProjectPermission.create_scope_list(self.request)
                return perm.filter(queryset)

        return queryset

    @transaction.atomic
    def perform_create(self, serializer, **kwargs):
        serializer.save(
            owner=self.request.user,
            organization=self.request.iam_context['organization']
        )

        # Required for the extra summary information added in the queryset
        serializer.instance = self.get_queryset().get(pk=serializer.instance.pk)

    @extend_schema(methods=['GET'], summary='Check dataset import status',
        description=textwrap.dedent("""
            Utilizing this endpoint to check the status of the process
            of importing a project dataset from a file is deprecated.
            In addition, this endpoint no longer handles the project dataset export process.

            Consider using new API:
            - `POST /api/projects/<project_id>/dataset/export/?save_images=True` to initiate export process
            - `GET /api/requests/<rq_id>` to check process status
            - `GET result_url` to download a prepared file

            Where:
            - `rq_id` can be found in the response on initializing request
            - `result_url` can be found in the response on checking status request
        """),
        parameters=[
            OpenApiParameter('format', description='This parameter is no longer supported',
                location=OpenApiParameter.QUERY, type=OpenApiTypes.STR, required=False,
                deprecated=True
            ),
            OpenApiParameter('filename', description='This parameter is no longer supported',
                location=OpenApiParameter.QUERY, type=OpenApiTypes.STR, required=False,
                deprecated=True
            ),
            OpenApiParameter('action', description='Used to check the import status',
                location=OpenApiParameter.QUERY, type=OpenApiTypes.STR, required=False, enum=['import_status'],
                deprecated=True
            ),
            OpenApiParameter('location', description='This parameter is no longer supported',
                location=OpenApiParameter.QUERY, type=OpenApiTypes.STR, required=False,
                enum=Location.list(),
                deprecated=True
            ),
            OpenApiParameter('cloud_storage_id', description='This parameter is no longer supported',
                location=OpenApiParameter.QUERY, type=OpenApiTypes.INT, required=False,
                deprecated=True
            ),
            OpenApiParameter('rq_id', description='This parameter is no longer supported',
                location=OpenApiParameter.QUERY, type=OpenApiTypes.STR, required=True),
        ],
        deprecated=True,
        responses={
            '410': OpenApiResponse(description='API endpoint no longer supports exporting datasets'),
        })
    @extend_schema(methods=['POST'],
        summary='Import a dataset into a project',
        description=textwrap.dedent("""
            The request POST /api/projects/id/dataset initiates a background process to import dataset into a project.
            Please, use the GET /api/requests/<rq_id> endpoint for checking status of the process.
            The `rq_id` parameter can be found in the response on initiating request.
        """),
        parameters=[
            OpenApiParameter('format', description='Desired dataset format name\n'
                'You can get the list of supported formats at:\n/server/annotation/formats',
                location=OpenApiParameter.QUERY, type=OpenApiTypes.STR, required=False),
            OpenApiParameter('location', description='Where to import the dataset from',
                location=OpenApiParameter.QUERY, type=OpenApiTypes.STR, required=False,
                enum=Location.list()),
            OpenApiParameter('cloud_storage_id', description='Storage id',
                location=OpenApiParameter.QUERY, type=OpenApiTypes.INT, required=False),
            OpenApiParameter('use_default_location', description='Use the location that was configured in the project to import annotations',
                location=OpenApiParameter.QUERY, type=OpenApiTypes.BOOL, required=False,
                default=True, deprecated=True),
            OpenApiParameter('filename', description='Dataset file name',
                location=OpenApiParameter.QUERY, type=OpenApiTypes.STR, required=False),
        ],
        request=PolymorphicProxySerializer('DatasetWrite',
            # TODO: refactor to use required=False when possible
            serializers=[DatasetFileSerializer, OpenApiTypes.NONE],
            resource_type_field_name=None
        ),
        responses={
            '202': OpenApiResponse(RqIdSerializer, description='Importing has been started'),
            '400': OpenApiResponse(description='Failed to import dataset'),
            '405': OpenApiResponse(description='Format is not available'),
        })
    @action(detail=True, methods=['GET', 'POST', 'OPTIONS'], serializer_class=None,
        url_path=r'dataset/?$', parser_classes=_UPLOAD_PARSER_CLASSES,
    )
    def dataset(self, request: ExtendedRequest, pk: int):
        self._object = self.get_object() # force call of check_object_permissions()

        if request.method == "GET":
            if request.query_params.get("action") == "import_status":
                # We cannot redirect to the requests API here because
                # it wouldn't be compatible with the outdated API:
                # the current API endpoint returns a different status codes
                # depends on rq job status (like 201 - finished),
                # while GET /api/requests/rq_id returns a 200 status code
                # if such a request exists regardless of job status.

                deprecation_timestamp = int(datetime(2025, 2, 27, tzinfo=timezone.utc).timestamp())
                response_headers  = {
                    "Deprecation": f"@{deprecation_timestamp}"
                }

                queue = django_rq.get_queue(settings.CVAT_QUEUES.IMPORT_DATA.value)
                rq_id = request.query_params.get('rq_id')
                if not rq_id:
                    return Response(
                        'The rq_id param should be specified in the query parameters',
                        status=status.HTTP_400_BAD_REQUEST,
                        headers=response_headers,
                    )

                rq_job = queue.fetch_job(rq_id)

                if rq_job is None:
                    return Response(status=status.HTTP_404_NOT_FOUND, headers=response_headers)
                # check that the user has access to the current rq_job
                elif not is_rq_job_owner(rq_job, request.user.id):
                    return Response(status=status.HTTP_403_FORBIDDEN, headers=response_headers)

                if rq_job.is_finished:
                    rq_job.delete()
                    return Response(status=status.HTTP_201_CREATED, headers=response_headers)
                elif rq_job.is_failed:
                    exc_info = process_failed_job(rq_job)

                    return Response(
                        data=str(exc_info),
                        status=status.HTTP_500_INTERNAL_SERVER_ERROR,
                        headers=response_headers
                    )
                else:
                    return Response(
                        data=self._get_rq_response(
                            settings.CVAT_QUEUES.IMPORT_DATA.value,
                            rq_id,
                        ),
                        status=status.HTTP_202_ACCEPTED,
                        headers=response_headers
                    )

            # we cannot redirect to the new API here since this endpoint used not only to check the status
            # of exporting process|download a result file, but also to initiate export process
            return get_410_response_for_export_api("/api/projects/id/dataset/export?save_images=True")

        return self.import_annotations(
            request=request,
            db_obj=self._object,
            import_func=_import_project_dataset,
            rq_func=dm.project.import_dataset_as_project,
            rq_id_factory=self.IMPORT_RQ_ID_FACTORY,
        )


    @tus_chunk_action(detail=True, suffix_base="dataset")
    def append_dataset_chunk(self, request: ExtendedRequest, pk: int, file_id: str):
        self._object = self.get_object()
        return self.append_tus_chunk(request, file_id)

    def get_upload_dir(self):
        if 'dataset' in self.action:
            return self._object.get_tmp_dirname()
        elif 'backup' in self.action:
            return backup.get_backup_dirname()
        assert False

    def upload_finished(self, request: ExtendedRequest):
        if self.action == 'dataset':
            format_name = request.query_params.get("format", "")
            filename = request.query_params.get("filename", "")
            conv_mask_to_poly = to_bool(request.query_params.get('conv_mask_to_poly', True))
            tmp_dir = self._object.get_tmp_dirname()
            uploaded_file = os.path.join(tmp_dir, filename)
            if not os.path.isfile(uploaded_file):
                uploaded_file = None

            return _import_project_dataset(
                request=request,
                filename=uploaded_file,
                rq_id_factory=self.IMPORT_RQ_ID_FACTORY,
                rq_func=dm.project.import_dataset_as_project,
                db_obj=self._object,
                format_name=format_name,
                conv_mask_to_poly=conv_mask_to_poly
            )
        elif self.action == 'import_backup':
            filename = request.query_params.get("filename", "")
            if filename:
                tmp_dir = backup.get_backup_dirname()
                backup_file = os.path.join(tmp_dir, filename)
                if os.path.isfile(backup_file):
                    return backup.import_project(
                        request,
                        settings.CVAT_QUEUES.IMPORT_DATA.value,
                        filename=backup_file,
                    )
                return Response(data='No such file were uploaded',
                        status=status.HTTP_400_BAD_REQUEST)
            return backup.import_project(request, settings.CVAT_QUEUES.IMPORT_DATA.value)
        return Response(data='Unknown upload was finished',
                        status=status.HTTP_400_BAD_REQUEST)

    @extend_schema(exclude=True)
    @action(detail=True, methods=['GET'])
    def annotations(self, request: ExtendedRequest, pk: int):
        return get_410_response_for_export_api("/api/projects/id/dataset/export?save_images=False")

    @extend_schema(exclude=True)
    @action(methods=['GET'], detail=True, url_path='backup')
    def export_backup(self, request: ExtendedRequest, pk: int):
        return get_410_response_for_export_api("/api/projects/id/backup/export")

    @extend_schema(methods=['POST'], summary='Recreate a project from a backup',
        description=textwrap.dedent("""
            The backup import process is as follows:

            The first request POST /api/projects/backup will initiate file upload and will create
            the rq job on the server in which the process of a project creating from an uploaded backup
            will be carried out.

            After initiating the backup upload, you will receive an rq_id parameter.
            Make sure to include this parameter as a query parameter in your subsequent requests
            to track the status of the project creation.
            Once the project has been successfully created, the server will return the id of the newly created project.
        """),
        parameters=[
            *ORGANIZATION_OPEN_API_PARAMETERS,
            OpenApiParameter('location', description='Where to import the backup file from',
                location=OpenApiParameter.QUERY, type=OpenApiTypes.STR, required=False,
                enum=Location.list(), default=Location.LOCAL),
            OpenApiParameter('cloud_storage_id', description='Storage id',
                location=OpenApiParameter.QUERY, type=OpenApiTypes.INT, required=False),
            OpenApiParameter('filename', description='Backup file name',
                location=OpenApiParameter.QUERY, type=OpenApiTypes.STR, required=False),
            OpenApiParameter('rq_id', description='rq id',
                location=OpenApiParameter.QUERY, type=OpenApiTypes.STR, required=False),
        ],
        request=PolymorphicProxySerializer('BackupWrite',
            # TODO: refactor to use required=False when possible
            serializers=[ProjectFileSerializer, OpenApiTypes.NONE],
            resource_type_field_name=None
        ),
        # TODO: for some reason the code generated by the openapi generator from schema with different serializers
        # contains only one serializer, need to fix that.
        # https://github.com/OpenAPITools/openapi-generator/issues/6126
        responses={
            # 201: OpenApiResponse(inline_serializer("ImportedProjectIdSerializer", fields={"id": serializers.IntegerField(required=True)})
            '201': OpenApiResponse(description='The project has been imported'),
            '202': OpenApiResponse(RqIdSerializer, description='Importing a backup file has been started'),
        })
    @action(detail=False, methods=['OPTIONS', 'POST'], url_path=r'backup/?$',
        serializer_class=None,
        parser_classes=_UPLOAD_PARSER_CLASSES)
    def import_backup(self, request: ExtendedRequest):
        return self.import_backup_v1(request, backup.import_project)

    @tus_chunk_action(detail=False, suffix_base="backup")
    def append_backup_chunk(self, request: ExtendedRequest, file_id: str):
        return self.append_tus_chunk(request, file_id)

    @extend_schema(summary='Get a preview image for a project',
        responses={
            '200': OpenApiResponse(description='Project image preview'),
            '404': OpenApiResponse(description='Project image preview not found'),

        })
    @action(detail=True, methods=['GET'], url_path='preview')
    def preview(self, request: ExtendedRequest, pk: int):
        self._object = self.get_object() # call check_object_permissions as well

        first_task: Optional[models.Task] = self._object.tasks.order_by('-id').first()
        if not first_task:
            return HttpResponseNotFound('Project image preview not found')

        data_getter = _TaskDataGetter(
            db_task=first_task,
            data_type='preview',
            data_quality='compressed',
        )

        return data_getter()

    @staticmethod
    def _get_rq_response(queue, job_id):
        queue = django_rq.get_queue(queue)
        job = queue.fetch_job(job_id)
        rq_job_meta = ImportRQMeta.for_job(job)
        response = {}
        if job is None or job.is_finished:
            response = { "state": "Finished" }
        elif job.is_queued or job.is_deferred:
            response = { "state": "Queued" }
        elif job.is_failed:
            response = { "state": "Failed", "message": job.exc_info }
        else:
            response = { "state": "Started" }
            response['message'] = rq_job_meta.status or ""
            response['progress'] = rq_job_meta.progress or 0.

        return response

class _DataGetter(metaclass=ABCMeta):
    def __init__(
        self, data_type: str, data_num: Optional[Union[str, int]], data_quality: str
    ) -> None:
        possible_data_type_values = ('chunk', 'frame', 'preview', 'context_image')
        possible_quality_values = ('compressed', 'original')

        if not data_type or data_type not in possible_data_type_values:
            raise ValidationError('Data type not specified or has wrong value')
        elif data_type == 'chunk' or data_type == 'frame' or data_type == 'preview':
            if data_num is None and data_type != 'preview':
                raise ValidationError('Number is not specified')
            elif data_quality not in possible_quality_values:
                raise ValidationError('Wrong quality value')

        self.type = data_type
        self.number = int(data_num) if data_num is not None else None
        self.quality = FrameQuality.COMPRESSED \
            if data_quality == 'compressed' else FrameQuality.ORIGINAL

    @abstractmethod
    def _get_frame_provider(self) -> IFrameProvider: ...

    def __call__(self):
        frame_provider = self._get_frame_provider()

        try:
            if self.type == 'chunk':
                data = frame_provider.get_chunk(self.number, quality=self.quality)
                return HttpResponse(
                    data.data.getvalue(),
                    content_type=data.mime,
                    headers=self._get_chunk_response_headers(data),
                )
            elif self.type == 'frame' or self.type == 'preview':
                if self.type == 'preview':
                    data = frame_provider.get_preview()
                else:
                    data = frame_provider.get_frame(self.number, quality=self.quality)

                return HttpResponse(data.data.getvalue(), content_type=data.mime)

            elif self.type == 'context_image':
                data = frame_provider.get_frame_context_images_chunk(self.number)
                if not data:
                    return HttpResponseNotFound()

                return HttpResponse(data.data, content_type=data.mime)
            else:
                return Response(data='unknown data type {}.'.format(self.type),
                    status=status.HTTP_400_BAD_REQUEST)
        except (ValidationError, PermissionDenied, NotFound) as ex:
            msg = str(ex) if not isinstance(ex, ValidationError) else \
                '\n'.join([str(d) for d in ex.detail])
            return Response(data=msg, status=ex.status_code)
        except (TimeoutError, CvatChunkTimestampMismatchError, LockError):
            return Response(
                status=status.HTTP_429_TOO_MANY_REQUESTS,
                headers={'Retry-After': _RETRY_AFTER_TIMEOUT},
            )

    @abstractmethod
    def _get_chunk_response_headers(self, chunk_data: DataWithMeta) -> dict[str, str]: ...

    _CHUNK_HEADER_BYTES_LENGTH = 1000
    "The number of significant bytes from the chunk header, used for checksum computation"

    def _get_chunk_checksum(self, chunk_data: DataWithMeta) -> str:
        data = chunk_data.data.getbuffer()
        size_checksum = zlib.crc32(str(len(data)).encode())
        return str(zlib.crc32(data[:self._CHUNK_HEADER_BYTES_LENGTH], size_checksum))

    def _make_chunk_response_headers(self, checksum: str, updated_date: datetime) -> dict[str, str]:
        return {
            _DATA_CHECKSUM_HEADER_NAME: str(checksum or ''),
            _DATA_UPDATED_DATE_HEADER_NAME: serializers.DateTimeField().to_representation(updated_date),
        }

class _TaskDataGetter(_DataGetter):
    def __init__(
        self,
        db_task: models.Task,
        *,
        data_type: str,
        data_quality: str,
        data_num: Optional[Union[str, int]] = None,
    ) -> None:
        super().__init__(data_type=data_type, data_num=data_num, data_quality=data_quality)
        self._db_task = db_task

    def _get_frame_provider(self) -> TaskFrameProvider:
        return TaskFrameProvider(self._db_task)

    def _get_chunk_response_headers(self, chunk_data: DataWithMeta) -> dict[str, str]:
        return self._make_chunk_response_headers(
            self._get_chunk_checksum(chunk_data), self._db_task.get_chunks_updated_date(),
        )


class _JobDataGetter(_DataGetter):
    def __init__(
        self,
        db_job: models.Job,
        *,
        data_type: str,
        data_quality: str,
        data_num: Optional[Union[str, int]] = None,
        data_index: Optional[Union[str, int]] = None,
    ) -> None:
        possible_data_type_values = ('chunk', 'frame', 'preview', 'context_image')
        possible_quality_values = ('compressed', 'original')

        if not data_type or data_type not in possible_data_type_values:
            raise ValidationError('Data type not specified or has wrong value')
        elif data_type == 'chunk' or data_type == 'frame' or data_type == 'preview':
            if data_type == 'chunk':
                if data_num is None and data_index is None:
                    raise ValidationError('Number or Index is not specified')
                if data_num is not None and data_index is not None:
                    raise ValidationError('Number and Index cannot be used together')
            elif data_num is None and data_type != 'preview':
                raise ValidationError('Number is not specified')
            elif data_quality not in possible_quality_values:
                raise ValidationError('Wrong quality value')

        self.type = data_type

        self.index = int(data_index) if data_index is not None else None
        self.number = int(data_num) if data_num is not None else None

        self.quality = FrameQuality.COMPRESSED \
            if data_quality == 'compressed' else FrameQuality.ORIGINAL

        self._db_job = db_job

    def _get_frame_provider(self) -> JobFrameProvider:
        return JobFrameProvider(self._db_job)

    def __call__(self):
        if self.type == 'chunk':
            # Reproduce the task chunk indexing
            frame_provider = self._get_frame_provider()

            try:
                if self.index is not None:
                    data = frame_provider.get_chunk(
                        self.index, quality=self.quality, is_task_chunk=False
                    )
                else:
                    data = frame_provider.get_chunk(
                        self.number, quality=self.quality, is_task_chunk=True
                    )

                return HttpResponse(
                    data.data.getvalue(),
                    content_type=data.mime,
                    headers=self._get_chunk_response_headers(data),
                )
            except (TimeoutError, CvatChunkTimestampMismatchError, LockError):
                return Response(
                    status=status.HTTP_429_TOO_MANY_REQUESTS,
                    headers={'Retry-After': _RETRY_AFTER_TIMEOUT},
                )
        else:
            return super().__call__()

    def _get_chunk_response_headers(self, chunk_data: DataWithMeta) -> dict[str, str]:
        return self._make_chunk_response_headers(
            self._get_chunk_checksum(chunk_data),
            self._db_job.segment.chunks_updated_date
        )


@extend_schema(tags=['tasks'])
@extend_schema_view(
    list=extend_schema(
        summary='List tasks',
        responses={
            '200': TaskReadSerializer(many=True),
        }),
    create=extend_schema(
        summary='Create a task',
        description=textwrap.dedent("""\
            The new task will not have any attached images or videos.
            To attach them, use the /api/tasks/<id>/data endpoint.
        """),
        request=TaskWriteSerializer,
        parameters=ORGANIZATION_OPEN_API_PARAMETERS,
        responses={
            '201': TaskReadSerializer, # check TaskWriteSerializer.to_representation
        }),
    retrieve=extend_schema(
        summary='Get task details',
        responses={
            '200': TaskReadSerializer
        }),
    destroy=extend_schema(
        summary='Delete a task',
        description='All attached jobs, annotations and data will be deleted as well.',
        responses={
            '204': OpenApiResponse(description='The task has been deleted'),
        }),
    partial_update=extend_schema(
        summary='Update a task',
        request=TaskWriteSerializer(partial=True),
        responses={
            '200': TaskReadSerializer, # check TaskWriteSerializer.to_representation
        })
)

class TaskViewSet(viewsets.GenericViewSet, mixins.ListModelMixin,
    mixins.RetrieveModelMixin, mixins.CreateModelMixin, mixins.DestroyModelMixin,
    PartialUpdateModelMixin, UploadMixin, DatasetMixin, BackupMixin
):
    queryset = Task.objects.select_related(
        'data',
        'data__validation_layout',
        'assignee',
        'owner',
        'target_storage',
        'source_storage',
        'annotation_guide',
    ).prefetch_related(
        'segment_set__job_set',
        'segment_set__job_set__assignee',
    ).with_job_summary()

    lookup_fields = {
        'project_name': 'project__name',
        'owner': 'owner__username',
        'assignee': 'assignee__username',
        'tracker_link': 'bug_tracker',
        'validation_mode': 'data__validation_layout__mode',
    }
    search_fields = (
        'project_name', 'name', 'owner', 'status', 'assignee',
        'subset', 'mode', 'dimension', 'tracker_link', 'validation_mode'
    )
    filter_fields = list(search_fields) + ['id', 'project_id', 'updated_date']
    filter_description = textwrap.dedent("""

        There are few examples for complex filtering tasks:\n
            - Get all tasks from 1,2,3 projects - { "and" : [{ "in" : [{ "var" : "project_id" }, [1, 2, 3]]}]}\n
            - Get all completed tasks from 1 project - { "and": [{ "==": [{ "var" : "status" }, "completed"]}, { "==" : [{ "var" : "project_id"}, 1]}]}\n
    """)
    simple_filters = list(search_fields) + ['project_id']
    ordering_fields = list(filter_fields)
    ordering = "-id"
    iam_organization_field = 'organization'
    IMPORT_RQ_ID_FACTORY = functools.partial(RQId,
        RequestAction.IMPORT, RequestTarget.TASK, subresource=RequestSubresource.ANNOTATIONS,
    )

    def get_serializer_class(self):
        if self.request.method in SAFE_METHODS:
            return TaskReadSerializer
        else:
            return TaskWriteSerializer

    def get_queryset(self):
        queryset = super().get_queryset()

        if self.action == 'list':
            perm = TaskPermission.create_scope_list(self.request)
            queryset = perm.filter(queryset)
        elif self.action == 'preview':
            queryset = Task.objects.select_related('data')
        elif self.action == 'validation_layout':
            queryset = Task.objects.select_related('data', 'data__validation_layout')

        return queryset

    @extend_schema(summary='Recreate a task from a backup',
        description=textwrap.dedent("""
            The backup import process is as follows:

            The first request POST /api/tasks/backup will initiate file upload and will create
            the rq job on the server in which the process of a task creating from an uploaded backup
            will be carried out.

            After initiating the backup upload, you will receive an rq_id parameter.
            Make sure to include this parameter as a query parameter in your subsequent requests
            to track the status of the task creation.
            Once the task has been successfully created, the server will return the id of the newly created task.
        """),
        parameters=[
            *ORGANIZATION_OPEN_API_PARAMETERS,
            OpenApiParameter('location', description='Where to import the backup file from',
                location=OpenApiParameter.QUERY, type=OpenApiTypes.STR, required=False,
                enum=Location.list(), default=Location.LOCAL),
            OpenApiParameter('cloud_storage_id', description='Storage id',
                location=OpenApiParameter.QUERY, type=OpenApiTypes.INT, required=False),
            OpenApiParameter('filename', description='Backup file name',
                location=OpenApiParameter.QUERY, type=OpenApiTypes.STR, required=False),
            OpenApiParameter('rq_id', description='rq id',
                location=OpenApiParameter.QUERY, type=OpenApiTypes.STR, required=False),
        ],
        request=TaskFileSerializer(required=False),
        # TODO: for some reason the code generated by the openapi generator from schema with different serializers
        # contains only one serializer, need to fix that.
        # https://github.com/OpenAPITools/openapi-generator/issues/6126
        responses={
            # 201: OpenApiResponse(inline_serializer("ImportedTaskIdSerializer", fields={"id": serializers.IntegerField(required=True)})
            '201': OpenApiResponse(description='The task has been imported'),
            '202': OpenApiResponse(RqIdSerializer, description='Importing a backup file has been started'),
        })

    @action(detail=False, methods=['OPTIONS', 'POST'], url_path=r'backup/?$',
        serializer_class=None,
        parser_classes=_UPLOAD_PARSER_CLASSES)
    def import_backup(self, request: ExtendedRequest):
        return self.import_backup_v1(request, backup.import_task)

    @tus_chunk_action(detail=False, suffix_base="backup")
    def append_backup_chunk(self, request: ExtendedRequest, file_id: str):
        return self.append_tus_chunk(request, file_id)

    @extend_schema(exclude=True)
    @action(methods=['GET'], detail=True, url_path='backup')
    def export_backup(self, request: ExtendedRequest, pk: int):
        return get_410_response_for_export_api("/api/tasks/id/backup/export")

    @transaction.atomic
    def perform_update(self, serializer):
        instance = serializer.instance

        super().perform_update(serializer)

        updated_instance = serializer.instance

        if instance.project:
            instance.project.touch()
        if updated_instance.project and updated_instance.project != instance.project:
            updated_instance.project.touch()

    @transaction.atomic
    def perform_create(self, serializer, **kwargs):
        serializer.save(
            owner=self.request.user,
            organization=self.request.iam_context['organization']
        )

        if db_project := serializer.instance.project:
            db_project.touch()
            assert serializer.instance.organization == db_project.organization

        # Required for the extra summary information added in the queryset
        serializer.instance = self.get_queryset().get(pk=serializer.instance.pk)

    def _is_data_uploading(self) -> bool:
        return 'data' in self.action

    # UploadMixin method
    def get_upload_dir(self):
        if 'annotations' in self.action:
            return self._object.get_tmp_dirname()
        elif self._is_data_uploading():
            return self._object.data.get_upload_dirname()
        elif 'backup' in self.action:
            return backup.get_backup_dirname()

        assert False

    def _prepare_upload_info_entry(self, filename: str) -> str:
        filename = osp.normpath(filename)
        upload_dir = self.get_upload_dir()
        return osp.join(upload_dir, filename)

    def _maybe_append_upload_info_entry(self, filename: str):
        task_data = cast(Data, self._object.data)

        filename = self._prepare_upload_info_entry(filename)
        task_data.client_files.get_or_create(file=filename)

    def _append_upload_info_entries(self, client_files: list[dict[str, Any]]):
        # batch version of _maybe_append_upload_info_entry() without optional insertion
        task_data = cast(Data, self._object.data)
        bulk_create(
            ClientFile,
            [
                ClientFile(file=self._prepare_upload_info_entry(cf['file'].name), data=task_data)
                for cf in client_files
            ]
        )

    def _sort_uploaded_files(self, uploaded_files: list[str], ordering: list[str]) -> list[str]:
        """
        Applies file ordering for the "predefined" file sorting method of the task creation.

        Read more: https://github.com/cvat-ai/cvat/issues/5061
        """

        expected_files = ordering

        uploaded_file_names = set(uploaded_files)
        mismatching_files = list(uploaded_file_names.symmetric_difference(expected_files))
        if mismatching_files:
            DISPLAY_ENTRIES_COUNT = 5
            mismatching_display = [
                fn + (" (extra)" if fn in uploaded_file_names else " (missing)")
                for fn in mismatching_files[:DISPLAY_ENTRIES_COUNT]
            ]
            remaining_count = len(mismatching_files) - DISPLAY_ENTRIES_COUNT
            raise ValidationError(
                "Uploaded files do not match the '{}' field contents. "
                "Please check the uploaded data and the list of uploaded files. "
                "Mismatching files: {}{}"
                .format(
                    self._UPLOAD_FILE_ORDER_FIELD,
                    ", ".join(mismatching_display),
                    f" (and {remaining_count} more). " if 0 < remaining_count else ""
                )
            )

        return list(expected_files)

    # UploadMixin method
    def init_tus_upload(self, request):
        response = super().init_tus_upload(request)

        if self._is_data_uploading() and response.status_code == status.HTTP_201_CREATED:
            self._maybe_append_upload_info_entry(self._get_metadata(request)['filename'])

        return response

    # UploadMixin method
    @transaction.atomic
    def append_files(self, request):
        client_files = self._get_request_client_files(request)
        if self._is_data_uploading() and client_files:
            self._append_upload_info_entries(client_files)

        return super().append_files(request)

    # UploadMixin method
    def upload_finished(self, request: ExtendedRequest):
        @transaction.atomic
        def _handle_upload_annotations(request: ExtendedRequest):
            format_name = request.query_params.get("format", "")
            filename = request.query_params.get("filename", "")
            conv_mask_to_poly = to_bool(request.query_params.get('conv_mask_to_poly', True))
            tmp_dir = self._object.get_tmp_dirname()
            annotation_file = os.path.join(tmp_dir, filename)
            if os.path.isfile(annotation_file):
                return _import_annotations(
                        request=request,
                        filename=annotation_file,
                        rq_id_factory=self.IMPORT_RQ_ID_FACTORY,
                        rq_func=dm.task.import_task_annotations,
                        db_obj=self._object,
                        format_name=format_name,
                        conv_mask_to_poly=conv_mask_to_poly,
                    )
            return Response(data='No such file were uploaded',
                    status=status.HTTP_400_BAD_REQUEST)

        def _handle_upload_data(request: ExtendedRequest):
            with transaction.atomic():
                task_data = self._object.data
                serializer = DataSerializer(task_data, data=request.data)
                serializer.is_valid(raise_exception=True)

                # Append new files to the previous ones
                if uploaded_files := serializer.validated_data.get('client_files', None):
                    self.append_files(request)
                    serializer.validated_data['client_files'] = [] # avoid file info duplication

                # Refresh the db value with the updated file list and other request parameters
                db_data = serializer.save()
                self._object.data = db_data
                self._object.save()

                # Create a temporary copy of the parameters we will try to create the task with
                data = copy(serializer.data)

                for optional_field in ['job_file_mapping', 'server_files_exclude', 'validation_params']:
                    if optional_field in serializer.validated_data:
                        data[optional_field] = serializer.validated_data[optional_field]

                if validation_params := getattr(db_data, 'validation_params', None):
                    data['validation_params']['frames'] = set(itertools.chain(
                        data['validation_params'].get('frames', []),
                        validation_params.frames.values_list('path', flat=True).all()
                    ))

                if (
                    data['sorting_method'] == models.SortingMethod.PREDEFINED
                    and (uploaded_files := data['client_files'])
                    and (
                        uploaded_file_order := serializer.validated_data[self._UPLOAD_FILE_ORDER_FIELD]
                    )
                ):
                    # In the case of predefined sorting and custom file ordering,
                    # the requested order must be applied
                    data['client_files'] = self._sort_uploaded_files(
                        uploaded_files, uploaded_file_order
                    )

                data['use_zip_chunks'] = serializer.validated_data['use_zip_chunks']
                data['use_cache'] = serializer.validated_data['use_cache']
                data['copy_data'] = serializer.validated_data['copy_data']

                if data['use_cache']:
                    self._object.data.storage_method = StorageMethodChoice.CACHE
                    self._object.data.save(update_fields=['storage_method'])
                if data['server_files'] and not data.get('copy_data'):
                    self._object.data.storage = StorageChoice.SHARE
                    self._object.data.save(update_fields=['storage'])
                if db_data.cloud_storage:
                    self._object.data.storage = StorageChoice.CLOUD_STORAGE
                    self._object.data.save(update_fields=['storage'])
                if 'stop_frame' not in serializer.validated_data:
                    # if the value of stop_frame is 0, then inside the function we cannot know
                    # the value specified by the user or it's default value from the database
                    data['stop_frame'] = None

            # Need to process task data when the transaction is committed
            rq_id = task.create(self._object, data, request)
            rq_id_serializer = RqIdSerializer(data={'rq_id': rq_id})
            rq_id_serializer.is_valid(raise_exception=True)

            return Response(rq_id_serializer.data, status=status.HTTP_202_ACCEPTED)

        @transaction.atomic
        def _handle_upload_backup(request: ExtendedRequest):
            filename = request.query_params.get("filename", "")
            if filename:
                tmp_dir = backup.get_backup_dirname()
                backup_file = os.path.join(tmp_dir, filename)
                if os.path.isfile(backup_file):
                    return backup.import_task(
                        request,
                        settings.CVAT_QUEUES.IMPORT_DATA.value,
                        filename=backup_file,
                    )
                return Response(data='No such file were uploaded',
                        status=status.HTTP_400_BAD_REQUEST)
            return backup.import_task(request, settings.CVAT_QUEUES.IMPORT_DATA.value)

        if self.action == 'annotations':
            return _handle_upload_annotations(request)
        elif self.action == 'data':
            return _handle_upload_data(request)
        elif self.action == 'import_backup':
            return _handle_upload_backup(request)

        return Response(data='Unknown upload was finished',
                        status=status.HTTP_400_BAD_REQUEST)

    _UPLOAD_FILE_ORDER_FIELD = 'upload_file_order'
    assert _UPLOAD_FILE_ORDER_FIELD in DataSerializer().fields

    @extend_schema(methods=['POST'],
        summary="Attach data to a task",
        description=textwrap.dedent("""\
            Allows to upload data (images, video, etc.) to a task.
            Supports the TUS open file uploading protocol (https://tus.io/).

            Supports the following protocols:

            1. A single Data request

            and

            2.1. An Upload-Start request
            2.2.a. Regular TUS protocol requests (Upload-Length + Chunks)
            2.2.b. Upload-Multiple requests
            2.3. An Upload-Finish request

            Requests:
            - Data - POST, no extra headers or 'Upload-Start' + 'Upload-Finish' headers.
              Contains data in the body.
            - Upload-Start - POST, has an 'Upload-Start' header. No body is expected.
            - Upload-Length - POST, has an 'Upload-Length' header (see the TUS specification)
            - Chunk - HEAD/PATCH (see the TUS specification). Sent to /data/<file id> endpoints.
            - Upload-Finish - POST, has an 'Upload-Finish' header. Can contain data in the body.
            - Upload-Multiple - POST, has an 'Upload-Multiple' header. Contains data in the body.

            The 'Upload-Finish' request allows to specify the uploaded files should be ordered.
            This may be needed if the files can be sent unordered. To state that the input files
            are sent ordered, pass an empty list of files in the '{upload_file_order_field}' field.
            If the files are sent unordered, the ordered file list is expected
            in the '{upload_file_order_field}' field. It must be a list of string file paths,
            relative to the dataset root.

            Example:
            files = [
                "cats/cat_1.jpg",
                "dogs/dog2.jpg",
                "image_3.png",
                ...
            ]

            Independently of the file declaration field used
            ('client_files', 'server_files', etc.), when the 'predefined'
            sorting method is selected, the uploaded files will be ordered according
            to the '.jsonl' manifest file, if it is found in the list of files.
            For archives (e.g. '.zip'), a manifest file ('*.jsonl') is required when using
            the 'predefined' file ordering. Such file must be provided next to the archive
            in the list of files. Read more about manifest files here:
            https://docs.cvat.ai/docs/manual/advanced/dataset_manifest/

            After all data is sent, the operation status can be retrieved via
            the `GET /api/requests/<rq_id>`, where **rq_id** is request ID returned for this request.

            Once data is attached to a task, it cannot be detached or replaced.
        """.format_map(
            {'upload_file_order_field': _UPLOAD_FILE_ORDER_FIELD}
        )),
        # TODO: add a tutorial on this endpoint in the REST API docs
        request=DataSerializer(required=False),
        parameters=[
            OpenApiParameter('Upload-Start', location=OpenApiParameter.HEADER, type=OpenApiTypes.BOOL,
                description='Initializes data upload. Optionally, can include upload metadata in the request body.'),
            OpenApiParameter('Upload-Multiple', location=OpenApiParameter.HEADER, type=OpenApiTypes.BOOL,
                description='Indicates that data with this request are single or multiple files that should be attached to a task'),
            OpenApiParameter('Upload-Finish', location=OpenApiParameter.HEADER, type=OpenApiTypes.BOOL,
                description='Finishes data upload. Can be combined with Upload-Start header to create task data with one request'),
        ],
        responses={
            '202': OpenApiResponse(
                response=PolymorphicProxySerializer(
                    component_name='DataResponse',
                    # FUTURE-FIXME: endpoint should return RqIdSerializer or OpenApiTypes.NONE
                    # but SDK generated from a schema with nullable RqIdSerializer
                    # throws an error when tried to convert empty response to a specific type
                    serializers=[RqIdSerializer, OpenApiTypes.BINARY],
                    resource_type_field_name=None
                ),

                description='Request to attach a data to a task has been accepted'
            ),
        })
    @extend_schema(methods=['GET'],
        summary='Get data of a task',
        parameters=[
            OpenApiParameter('type', location=OpenApiParameter.QUERY, required=False,
                type=OpenApiTypes.STR, enum=['chunk', 'frame', 'context_image'],
                description='Specifies the type of the requested data'),
            OpenApiParameter('quality', location=OpenApiParameter.QUERY, required=False,
                type=OpenApiTypes.STR, enum=['compressed', 'original'],
                description="Specifies the quality level of the requested data"),
            OpenApiParameter('number', location=OpenApiParameter.QUERY, required=False, type=OpenApiTypes.INT,
                description="A unique number value identifying chunk or frame"),
            OpenApiParameter(
                _DATA_CHECKSUM_HEADER_NAME,
                location=OpenApiParameter.HEADER, type=OpenApiTypes.STR, required=False,
                response=[200],
                description="Data checksum, applicable for chunks only",
            ),
            OpenApiParameter(
                _DATA_UPDATED_DATE_HEADER_NAME,
                location=OpenApiParameter.HEADER, type=OpenApiTypes.DATETIME, required=False,
                response=[200],
                description="Data update date, applicable for chunks only",
            )
        ],
        responses={
            '200': OpenApiResponse(description='Data of a specific type'),
        })
    @action(detail=True, methods=['OPTIONS', 'POST', 'GET'], url_path=r'data/?$',
        parser_classes=_UPLOAD_PARSER_CLASSES)
    def data(self, request: ExtendedRequest, pk: int):
        self._object = self.get_object() # call check_object_permissions as well
        if request.method == 'POST' or request.method == 'OPTIONS':
            with transaction.atomic():
                # Need to make sure that only one Data object can be attached to the task,
                # otherwise this can lead to many problems such as Data objects without a task,
                # multiple RQ data processing jobs at least.
                # It is not possible to use select_for_update with GROUP BY statement and
                # other aggregations that are defined by the viewset queryset,
                # we just need to lock 1 row with the target Task entity.
                locked_instance = Task.objects.select_for_update().get(pk=pk)
                task_data = locked_instance.data
                if not task_data:
                    task_data = Data.objects.create()
                    task_data.make_dirs()
                    locked_instance.data = task_data
                    self._object.data = task_data
                    locked_instance.save()
                elif task_data.size != 0:
                    return Response(data='Adding more data is not supported',
                        status=status.HTTP_400_BAD_REQUEST)
                return self.upload_data(request)
        else:
            data_type = request.query_params.get('type', None)
            data_num = request.query_params.get('number', None)
            data_quality = request.query_params.get('quality', 'compressed')

            data_getter = _TaskDataGetter(
                self._object, data_type=data_type, data_num=data_num, data_quality=data_quality
            )
            return data_getter()

    @tus_chunk_action(detail=True, suffix_base="data")
    def append_data_chunk(self, request: ExtendedRequest, pk: int, file_id: str):
        self._object = self.get_object()
        return self.append_tus_chunk(request, file_id)

    @extend_schema(methods=['GET'], summary='Get task annotations',
        description=textwrap.dedent("""\
            Deprecation warning:

            Utilizing this endpoint to export annotations as a dataset in
            a specific format is no longer possible.

            Consider using new API:
            - `POST /api/tasks/<task_id>/dataset/export?save_images=False` to initiate export process
            - `GET /api/requests/<rq_id>` to check process status,
                where `rq_id` is request id returned on initializing request
            - `GET result_url` to download a prepared file,
                where `result_url` can be found in the response on checking status request
        """),
        parameters=[
            # FUTURE-TODO: the following parameters should be removed after a few releases
            OpenApiParameter('format', location=OpenApiParameter.QUERY, type=OpenApiTypes.STR, required=False,
                description="This parameter is no longer supported",
                deprecated=True
            ),
            OpenApiParameter('filename', description='This parameter is no longer supported',
                location=OpenApiParameter.QUERY, type=OpenApiTypes.STR, required=False,
                deprecated=True
            ),
            OpenApiParameter('action', location=OpenApiParameter.QUERY,
                description='This parameter is no longer supported',
                type=OpenApiTypes.STR, required=False, enum=['download'],
                deprecated=True
            ),
            OpenApiParameter('location', description='This parameter is no longer supported',
                location=OpenApiParameter.QUERY, type=OpenApiTypes.STR, required=False,
                enum=Location.list(),
                deprecated=True
            ),
            OpenApiParameter('cloud_storage_id', description='This parameter is no longer supported',
                location=OpenApiParameter.QUERY, type=OpenApiTypes.INT, required=False,
                deprecated=True
            ),
        ],
        responses={
            '200': OpenApiResponse(LabeledDataSerializer),
            '400': OpenApiResponse(description="Exporting without data is not allowed"),
            '410': OpenApiResponse(description="API endpoint no longer handles exporting process"),
        })
    @extend_schema(methods=['PUT'], summary='Replace task annotations / Get annotation import status',
        description=textwrap.dedent("""
            Utilizing this endpoint to check status of the import process is deprecated
            in favor of the new requests API:

            GET /api/requests/<rq_id>, where `rq_id` parameter is returned in the response
            on initializing request.
        """),
        parameters=[
            # deprecated parameters
            OpenApiParameter(
                'format', location=OpenApiParameter.QUERY, type=OpenApiTypes.STR, required=False,
                description='Input format name\nYou can get the list of supported formats at:\n/server/annotation/formats',
                deprecated=True,
            ),
            OpenApiParameter(
                'rq_id', location=OpenApiParameter.QUERY, type=OpenApiTypes.STR, required=False,
                description='rq id',
                deprecated=True,
            ),
        ],
        request=PolymorphicProxySerializer('TaskAnnotationsUpdate',
            # TODO: refactor to use required=False when possible
            serializers=[LabeledDataSerializer, AnnotationFileSerializer, OpenApiTypes.NONE],
            resource_type_field_name=None
        ),
        responses={
            '201': OpenApiResponse(description='Import has finished'),
            '202': OpenApiResponse(description='Import is in progress'),
            '405': OpenApiResponse(description='Format is not available'),
        })
    @extend_schema(methods=['POST'],
        summary="Import annotations into a task",
        description=textwrap.dedent("""
            The request POST /api/tasks/id/annotations initiates a background process to import annotations into a task.
            Please, use the GET /api/requests/<rq_id> endpoint for checking status of the process.
            The `rq_id` parameter can be found in the response on initiating request.
        """),
        parameters=[
            OpenApiParameter('format', location=OpenApiParameter.QUERY, type=OpenApiTypes.STR, required=False,
                description='Input format name\nYou can get the list of supported formats at:\n/server/annotation/formats'),
            OpenApiParameter('location', description='where to import the annotation from',
                location=OpenApiParameter.QUERY, type=OpenApiTypes.STR, required=False,
                enum=Location.list()),
            OpenApiParameter('cloud_storage_id', description='Storage id',
                location=OpenApiParameter.QUERY, type=OpenApiTypes.INT, required=False),
            OpenApiParameter('use_default_location', description='Use the location that was configured in task to import annotations',
                location=OpenApiParameter.QUERY, type=OpenApiTypes.BOOL, required=False,
                default=True, deprecated=True),
            OpenApiParameter('filename', description='Annotation file name',
                location=OpenApiParameter.QUERY, type=OpenApiTypes.STR, required=False),
        ],
        request=PolymorphicProxySerializer('TaskAnnotationsWrite',
            # TODO: refactor to use required=False when possible
            serializers=[AnnotationFileSerializer, OpenApiTypes.NONE],
            resource_type_field_name=None
        ),
        responses={
            '201': OpenApiResponse(description='Uploading has finished'),
            '202': OpenApiResponse(RqIdSerializer, description='Uploading has been started'),
            '405': OpenApiResponse(description='Format is not available'),
        })
    @extend_schema(methods=['PATCH'], summary='Update task annotations',
        parameters=[
            OpenApiParameter('action', location=OpenApiParameter.QUERY, required=True,
                type=OpenApiTypes.STR, enum=['create', 'update', 'delete']),
        ],
        request=LabeledDataSerializer,
        responses={
            '200': LabeledDataSerializer,
        })
    @extend_schema(methods=['DELETE'], summary='Delete task annotations',
        responses={
            '204': OpenApiResponse(description='The annotation has been deleted'),
        })
    @action(detail=True, methods=['GET', 'DELETE', 'PUT', 'PATCH', 'POST', 'OPTIONS'], url_path=r'annotations/?$',
        serializer_class=None, parser_classes=_UPLOAD_PARSER_CLASSES)
    def annotations(self, request: ExtendedRequest, pk: int):
        self._object = self.get_object() # force call of check_object_permissions()
        if request.method == 'GET':
            if not self._object.data:
                return HttpResponseBadRequest("Exporting annotations from a task without data is not allowed")

            if (
                {"format", "filename", "action", "location", "cloud_storage_id"}
                & request.query_params.keys()
            ):
                return get_410_response_for_export_api("/api/tasks/id/dataset/export?save_images=False")

            data = dm.task.get_task_data(self._object.pk)
            return Response(data)

        elif request.method == 'POST' or request.method == 'OPTIONS':
            # NOTE: initialization process of annotations import
            format_name = request.query_params.get('format', '')
            return self.import_annotations(
                request=request,
                db_obj=self._object,
                import_func=_import_annotations,
                rq_func=dm.task.import_task_annotations,
                rq_id_factory=self.IMPORT_RQ_ID_FACTORY,
            )
        elif request.method == 'PUT':
            format_name = request.query_params.get('format', '')
            # deprecated logic, will be removed in one of the next releases
            if format_name:
                # NOTE: continue process of import annotations
                conv_mask_to_poly = to_bool(request.query_params.get('conv_mask_to_poly', True))
                location_conf = get_location_configuration(
                    db_instance=self._object, query_params=request.query_params, field_name=StorageType.SOURCE
                )
                return _import_annotations(
                    request=request,
                    rq_id_factory=self.IMPORT_RQ_ID_FACTORY,
                    rq_func=dm.task.import_task_annotations,
                    db_obj=self._object,
                    format_name=format_name,
                    location_conf=location_conf,
                    conv_mask_to_poly=conv_mask_to_poly
                )
            else:
                serializer = LabeledDataSerializer(data=request.data)
                if serializer.is_valid(raise_exception=True):
                    data = dm.task.put_task_data(pk, serializer.validated_data)
                    return Response(data)
        elif request.method == 'DELETE':
            dm.task.delete_task_data(pk)
            return Response(status=status.HTTP_204_NO_CONTENT)
        elif request.method == 'PATCH':
            action = self.request.query_params.get("action", None)
            if action not in dm.task.PatchAction.values():
                raise serializers.ValidationError(
                    "Please specify a correct 'action' for the request")
            serializer = LabeledDataSerializer(data=request.data)
            if serializer.is_valid(raise_exception=True):
                try:
                    data = dm.task.patch_task_data(pk, serializer.validated_data, action)
                except (AttributeError, IntegrityError) as e:
                    return Response(data=str(e), status=status.HTTP_400_BAD_REQUEST)
                return Response(data)

    @tus_chunk_action(detail=True, suffix_base="annotations")
    def append_annotations_chunk(self, request: ExtendedRequest, pk: int, file_id: str):
        self._object = self.get_object()
        return self.append_tus_chunk(request, file_id)

    ### --- DEPRECATED METHOD --- ###
    @extend_schema(
        summary='Get the creation status of a task',
        responses={
            '200': RqStatusSerializer,
        },
        deprecated=True,
        description="This method is deprecated and will be removed in one of the next releases. "
                    "To check status of task creation, use new common API "
                    "for managing background operations: GET /api/requests/?action=create&task_id=<task_id>",
    )
    @action(detail=True, methods=['GET'], serializer_class=RqStatusSerializer)
    def status(self, request, pk):
        task = self.get_object() # force call of check_object_permissions()
        response = self._get_rq_response(
            queue=settings.CVAT_QUEUES.IMPORT_DATA.value,
            job_id=RQId(RequestAction.CREATE, RequestTarget.TASK, task.id).render()
        )
        serializer = RqStatusSerializer(data=response)

        serializer.is_valid(raise_exception=True)
        return Response(serializer.data,  headers={'Deprecation': 'true'})

    ### --- DEPRECATED METHOD--- ###
    @staticmethod
    def _get_rq_response(queue, job_id):
        queue = django_rq.get_queue(queue)
        job = queue.fetch_job(job_id)
        rq_job_meta = ImportRQMeta.for_job(job)
        response = {}
        if job is None or job.is_finished:
            response = { "state": "Finished" }
        elif job.is_queued or job.is_deferred:
            response = { "state": "Queued" }
        elif job.is_failed:
            # FIXME: It seems that in some cases exc_info can be None.
            # It's not really clear how it is possible, but it can
            # lead to an error in serializing the response
            # https://github.com/cvat-ai/cvat/issues/5215
            response = { "state": "Failed", "message": parse_exception_message(job.exc_info or "Unknown error") }
        else:
            response = { "state": "Started" }
            if rq_job_meta.status:
                response['message'] = rq_job_meta.status
            response['progress'] = rq_job_meta.progress or 0.

        return response

    @extend_schema(methods=['GET'], summary='Get metainformation for media files in a task',
        responses={
            '200': DataMetaReadSerializer,
        })
    @extend_schema(methods=['PATCH'], summary='Update metainformation for media files in a task',
        request=DataMetaWriteSerializer,
        responses={
            '200': DataMetaReadSerializer,
        })
    @action(detail=True, methods=['GET', 'PATCH'], serializer_class=DataMetaReadSerializer,
        url_path='data/meta')
    def metadata(self, request: ExtendedRequest, pk: int):
        self.get_object() #force to call check_object_permissions
        db_task = models.Task.objects.prefetch_related(
            'segment_set',
            Prefetch('data', queryset=models.Data.objects.select_related('video').prefetch_related(
                Prefetch('images', queryset=models.Image.objects.prefetch_related('related_files').order_by('frame'))
            ))
        ).get(pk=pk)

        if request.method == 'PATCH':
            serializer = DataMetaWriteSerializer(instance=db_task.data, data=request.data)
            serializer.is_valid(raise_exception=True)
            db_task.data = serializer.save()

        if hasattr(db_task.data, 'video'):
            media = [db_task.data.video]
        else:
            media = list(db_task.data.images.all())

        frame_meta = [{
            'width': item.width,
            'height': item.height,
            'name': item.path,
            'related_files': item.related_files.count() if hasattr(item, 'related_files') else 0
        } for item in media]

        db_data = db_task.data
        db_data.frames = frame_meta
        db_data.chunks_updated_date = db_task.get_chunks_updated_date()

        serializer = DataMetaReadSerializer(db_data)
        return Response(serializer.data)

    @extend_schema(exclude=True)
    @action(detail=True, methods=['GET'], serializer_class=None, url_path='dataset')
    def dataset_export(self, request: ExtendedRequest, pk: int):
        return get_410_response_for_export_api("/api/tasks/id/dataset/export?save_images=True")

    @extend_schema(summary='Get a preview image for a task',
        responses={
            '200': OpenApiResponse(description='Task image preview'),
            '404': OpenApiResponse(description='Task image preview not found'),
        })
    @action(detail=True, methods=['GET'], url_path='preview')
    def preview(self, request: ExtendedRequest, pk: int):
        self._object = self.get_object() # call check_object_permissions as well

        if not self._object.data:
            return HttpResponseNotFound('Task image preview not found')

        data_getter = _TaskDataGetter(
            db_task=self._object,
            data_type='preview',
            data_quality='compressed',
        )
        return data_getter()

    @extend_schema(
        methods=["GET"],
        summary="Allows getting current validation configuration",
        responses={
            '200': OpenApiResponse(TaskValidationLayoutReadSerializer),
        })
    @extend_schema(
        methods=["PATCH"],
        summary="Allows updating current validation configuration",
        description=textwrap.dedent("""
            WARNING: this operation is not protected from race conditions.
            It's up to the user to ensure no parallel calls to this operation happen.
            It affects image access, including exports with images, backups, chunk downloading etc.
        """),
        request=TaskValidationLayoutWriteSerializer,
        responses={
            '200': OpenApiResponse(TaskValidationLayoutReadSerializer),
        },
        examples=[
            OpenApiExample("set honeypots to random validation frames", {
                "frame_selection_method": models.JobFrameSelectionMethod.RANDOM_UNIFORM
            }),
            OpenApiExample("set honeypots manually", {
                "frame_selection_method": models.JobFrameSelectionMethod.MANUAL,
                "honeypot_real_frames": [10, 20, 22]
            }),
            OpenApiExample("disable validation frames", {
                "disabled_frames": [4, 5, 8]
            }),
            OpenApiExample("restore all validation frames", {
                "disabled_frames": []
            }),
        ])
    @action(detail=True, methods=["GET", "PATCH"], url_path='validation_layout')
    @transaction.atomic
    def validation_layout(self, request: ExtendedRequest, pk: int):
        db_task = cast(models.Task, self.get_object()) # call check_object_permissions as well

        validation_layout = getattr(db_task.data, 'validation_layout', None)

        if request.method == "PATCH":
            if not validation_layout:
                return ValidationError(
                    "Task has no validation setup configured. "
                    "Validation must be initialized during task creation"
                )

            request_serializer = TaskValidationLayoutWriteSerializer(db_task, data=request.data)
            request_serializer.is_valid(raise_exception=True)
            validation_layout = request_serializer.save().data.validation_layout

        if not validation_layout:
            response_serializer = TaskValidationLayoutReadSerializer(SimpleNamespace(mode=None))
            return Response(response_serializer.data, status=status.HTTP_200_OK)

        response_serializer = TaskValidationLayoutReadSerializer(validation_layout)
        return Response(response_serializer.data, status=status.HTTP_200_OK)


@extend_schema(tags=['jobs'])
@extend_schema_view(
    create=extend_schema(
        summary='Create a job',
        request=JobWriteSerializer,
        responses={
            '201': JobReadSerializer, # check JobWriteSerializer.to_representation
        },
        examples=[
            OpenApiExample("create gt job with random 10 frames", {
                "type": models.JobType.GROUND_TRUTH,
                "task_id": 42,
                "frame_selection_method": models.JobFrameSelectionMethod.RANDOM_UNIFORM,
                "frame_count": 10,
                "random_seed": 1,
            }),
            OpenApiExample("create gt job with random 15% frames", {
                "type": models.JobType.GROUND_TRUTH,
                "task_id": 42,
                "frame_selection_method": models.JobFrameSelectionMethod.RANDOM_UNIFORM,
                "frame_share": 0.15,
                "random_seed": 1,
            }),
            OpenApiExample("create gt job with 3 random frames in each job", {
                "type": models.JobType.GROUND_TRUTH,
                "task_id": 42,
                "frame_selection_method": models.JobFrameSelectionMethod.RANDOM_PER_JOB,
                "frames_per_job_count": 3,
                "random_seed": 1,
            }),
            OpenApiExample("create gt job with 20% random frames in each job", {
                "type": models.JobType.GROUND_TRUTH,
                "task_id": 42,
                "frame_selection_method": models.JobFrameSelectionMethod.RANDOM_PER_JOB,
                "frames_per_job_share": 0.2,
                "random_seed": 1,
            }),
            OpenApiExample("create gt job with manual frame selection", {
                "type": models.JobType.GROUND_TRUTH,
                "task_id": 42,
                "frame_selection_method": models.JobFrameSelectionMethod.MANUAL,
                "frames": [1, 5, 10, 18],
            }),
        ]),
    retrieve=extend_schema(
        summary='Get job details',
        responses={
            '200': JobReadSerializer,
        }),
    list=extend_schema(
        summary='List jobs',
        responses={
            '200': JobReadSerializer(many=True),
        }),
    partial_update=extend_schema(
        summary='Update a job',
        request=JobWriteSerializer(partial=True),
        responses={
            '200': JobReadSerializer, # check JobWriteSerializer.to_representation
        }),
    destroy=extend_schema(
        summary='Delete a job',
        description=textwrap.dedent("""\
            Related annotations will be deleted as well.

            Please note, that not every job can be removed. Currently,
            it is only available for Ground Truth jobs.
            """),
        responses={
            '204': OpenApiResponse(description='The job has been deleted'),
        }),
)
class JobViewSet(viewsets.GenericViewSet, mixins.ListModelMixin, mixins.CreateModelMixin,
    mixins.RetrieveModelMixin, PartialUpdateModelMixin, mixins.DestroyModelMixin,
    UploadMixin, DatasetMixin
):
    queryset = Job.objects.select_related('assignee', 'segment__task__data',
        'segment__task__project', 'segment__task__annotation_guide', 'segment__task__project__annotation_guide',
    )

    iam_organization_field = 'segment__task__organization'
    search_fields = ('task_name', 'project_name', 'assignee', 'state', 'stage')
    filter_fields = list(search_fields) + [
        'id', 'task_id', 'project_id', 'updated_date', 'dimension', 'type', 'parent_job_id',
    ]
    simple_filters = list(set(filter_fields) - {'id', 'updated_date'})
    ordering_fields = list(filter_fields)
    ordering = "-id"
    lookup_fields = {
        'dimension': 'segment__task__dimension',
        'task_id': 'segment__task_id',
        'project_id': 'segment__task__project_id',
        'task_name': 'segment__task__name',
        'project_name': 'segment__task__project__name',
        'assignee': 'assignee__username'
    }
    IMPORT_RQ_ID_FACTORY = functools.partial(RQId,
        RequestAction.IMPORT, RequestTarget.JOB, subresource=RequestSubresource.ANNOTATIONS
    )

    def get_queryset(self):
        queryset = super().get_queryset()

        if self.action == 'list':
            perm = JobPermission.create_scope_list(self.request)
            queryset = perm.filter(queryset)

<<<<<<< HEAD
            visible_tasks_perm = TaskPermission.create_scope_list(self.request)
            visible_tasks = visible_tasks_perm.filter(Task.objects)
            queryset = queryset.annotate(
                user_can_view_task=django_models.Q(segment__task__in=visible_tasks)
            )
=======
            queryset = queryset.prefetch_related(
                "segment__task__source_storage", "segment__task__target_storage"
            )
        else:
            queryset = queryset.with_issue_counts() # optimized in JobReadSerializer
>>>>>>> 29cde3e2

        return queryset

    def get_serializer_class(self):
        if self.request.method in SAFE_METHODS:
            return JobReadSerializer
        else:
            return JobWriteSerializer

    @transaction.atomic
    def perform_create(self, serializer):
        super().perform_create(serializer)

        # Required for the extra summary information added in the queryset
        serializer.instance = self.get_queryset().get(pk=serializer.instance.pk)

    @transaction.atomic
    def perform_destroy(self, instance):
        if instance.type != JobType.GROUND_TRUTH:
            raise ValidationError("Only ground truth jobs can be removed")

        validation_layout: Optional[models.ValidationLayout] = getattr(
            instance.segment.task.data, 'validation_layout', None
        )
        if (validation_layout and validation_layout.mode == models.ValidationMode.GT_POOL):
            raise ValidationError(
                'GT jobs cannot be removed when task validation mode is "{}"'.format(
                    models.ValidationMode.GT_POOL
                )
            )

        super().perform_destroy(instance)

        if validation_layout:
            validation_layout.delete()

    # UploadMixin method
    def get_upload_dir(self):
        return self._object.get_tmp_dirname()

    # UploadMixin method
    def upload_finished(self, request: ExtendedRequest):
        if self.action == 'annotations':
            format_name = request.query_params.get("format", "")
            filename = request.query_params.get("filename", "")
            conv_mask_to_poly = to_bool(request.query_params.get('conv_mask_to_poly', True))
            tmp_dir = self.get_upload_dir()
            annotation_file = os.path.join(tmp_dir, filename)
            if os.path.isfile(annotation_file):
                return _import_annotations(
                        request=request,
                        filename=annotation_file,
                        rq_id_factory=self.IMPORT_RQ_ID_FACTORY,
                        rq_func=dm.task.import_job_annotations,
                        db_obj=self._object,
                        format_name=format_name,
                        conv_mask_to_poly=conv_mask_to_poly,
                    )
            else:
                return Response(data='No such file were uploaded',
                        status=status.HTTP_400_BAD_REQUEST)
        return Response(data='Unknown upload was finished',
                        status=status.HTTP_400_BAD_REQUEST)

    @extend_schema(methods=['GET'],
        summary="Get job annotations",
        description=textwrap.dedent("""\
            Deprecation warning:

            Utilizing this endpoint to export job dataset in a specific format
            is no longer possible.

            Consider using new API:
            - `POST /api/jobs/<job_id>/dataset/export?save_images=True` to initiate export process
            - `GET /api/requests/<rq_id>` to check process status,
                where `rq_id` is request id returned on initializing request
            - `GET result_url` to download a prepared file,
                where `result_url` can be found in the response on checking status request
        """),
        parameters=[
            OpenApiParameter('format', location=OpenApiParameter.QUERY,
                description='This parameter is no longer supported',
                type=OpenApiTypes.STR, required=False,
                deprecated=True,
            ),
            OpenApiParameter('filename', description='This parameter is no longer supported',
                location=OpenApiParameter.QUERY, type=OpenApiTypes.STR, required=False,
                deprecated=True,
            ),
            OpenApiParameter('action', location=OpenApiParameter.QUERY,
                description='This parameter is no longer supported',
                type=OpenApiTypes.STR, required=False,
                deprecated=True,
            ),
            OpenApiParameter('location', description='This parameter is no longer supported',
                location=OpenApiParameter.QUERY, type=OpenApiTypes.STR, required=False,
                enum=Location.list(),
                deprecated=True,
            ),
            OpenApiParameter('cloud_storage_id', description='This parameter is no longer supported',
                location=OpenApiParameter.QUERY, type=OpenApiTypes.INT, required=False,
                deprecated=True,
            ),
        ],
        responses={
            '200': OpenApiResponse(LabeledDataSerializer),
            '410': OpenApiResponse(description="API endpoint no longer handles dataset exporting process"),
        })
    @extend_schema(methods=['POST'],
        summary='Import annotations into a job',
        description=textwrap.dedent("""
            The request POST /api/jobs/id/annotations initiates a background process to import annotations into a job.
            Please, use the GET /api/requests/<rq_id> endpoint for checking status of the process.
            The `rq_id` parameter can be found in the response on initiating request.
        """),
        parameters=[
            OpenApiParameter('format', location=OpenApiParameter.QUERY, type=OpenApiTypes.STR, required=False,
                description='Input format name\nYou can get the list of supported formats at:\n/server/annotation/formats'),
            OpenApiParameter('location', description='where to import the annotation from',
                location=OpenApiParameter.QUERY, type=OpenApiTypes.STR, required=False,
                enum=Location.list()),
            OpenApiParameter('cloud_storage_id', description='Storage id',
                location=OpenApiParameter.QUERY, type=OpenApiTypes.INT, required=False),
            OpenApiParameter('use_default_location', description='Use the location that was configured in the task to import annotation',
                location=OpenApiParameter.QUERY, type=OpenApiTypes.BOOL, required=False,
                default=True, deprecated=True),
            OpenApiParameter('filename', description='Annotation file name',
                location=OpenApiParameter.QUERY, type=OpenApiTypes.STR, required=False),
        ],
        request=AnnotationFileSerializer(required=False),
        responses={
            '201': OpenApiResponse(description='Uploading has finished'),
            '202': OpenApiResponse(RqIdSerializer, description='Uploading has been started'),
            '405': OpenApiResponse(description='Format is not available'),
        })
    @extend_schema(methods=['PUT'],
                   summary='Replace job annotations / Get annotation import status',
        description=textwrap.dedent("""
            Utilizing this endpoint to check status of the import process is deprecated
            in favor of the new requests API:
            GET /api/requests/<rq_id>, where `rq_id` parameter is returned in the response
            on initializing request.
        """),
        parameters=[

            OpenApiParameter('format', location=OpenApiParameter.QUERY, type=OpenApiTypes.STR, required=False,
                description='Input format name\nYou can get the list of supported formats at:\n/server/annotation/formats',
                deprecated=True,
            ),
            OpenApiParameter('location', description='where to import the annotation from',
                location=OpenApiParameter.QUERY, type=OpenApiTypes.STR, required=False,
                enum=Location.list(),
                deprecated=True,
            ),
            OpenApiParameter('cloud_storage_id', description='Storage id',
                location=OpenApiParameter.QUERY, type=OpenApiTypes.INT, required=False,
                deprecated=True,
            ),
            OpenApiParameter('filename', description='Annotation file name',
                location=OpenApiParameter.QUERY, type=OpenApiTypes.STR, required=False,
                deprecated=True,
            ),
            OpenApiParameter('rq_id', location=OpenApiParameter.QUERY, type=OpenApiTypes.STR, required=False,
                description='rq id',
                deprecated=True,
            ),
        ],
        request=PolymorphicProxySerializer(
            component_name='JobAnnotationsUpdate',
            serializers=[LabeledDataSerializer, AnnotationFileSerializer(required=False)],
            resource_type_field_name=None
        ),
        responses={
            '201': OpenApiResponse(description='Import has finished'),
            '202': OpenApiResponse(description='Import is in progress'),
            '405': OpenApiResponse(description='Format is not available'),
        })
    @extend_schema(methods=['PATCH'], summary='Update job annotations',
        parameters=[
            OpenApiParameter('action', location=OpenApiParameter.QUERY, type=OpenApiTypes.STR,
                required=True, enum=['create', 'update', 'delete'])
        ],
        request=LabeledDataSerializer,
        responses={
            '200': OpenApiResponse(description='Annotations successfully uploaded'),
        })
    @extend_schema(methods=['DELETE'], summary='Delete job annotations',
        responses={
            '204': OpenApiResponse(description='The annotation has been deleted'),
        })
    @action(detail=True, methods=['GET', 'DELETE', 'PUT', 'PATCH', 'POST', 'OPTIONS'], url_path=r'annotations/?$',
        serializer_class=LabeledDataSerializer, parser_classes=_UPLOAD_PARSER_CLASSES)
    def annotations(self, request: ExtendedRequest, pk: int):
        self._object: models.Job = self.get_object() # force call of check_object_permissions()
        if request.method == 'GET':

            if (
                {"format", "filename", "location", "action", "cloud_storage_id"}
                & request.query_params.keys()
            ):
                return get_410_response_for_export_api("/api/jobs/id/dataset/export?save_images=False")

            annotations = dm.task.get_job_data(self._object.pk)
            return Response(annotations)

        elif request.method == 'POST' or request.method == 'OPTIONS':
            format_name = request.query_params.get('format', '')
            return self.import_annotations(
                request=request,
                db_obj=self._object,
                import_func=_import_annotations,
                rq_func=dm.task.import_job_annotations,
                rq_id_factory=self.IMPORT_RQ_ID_FACTORY,
            )

        elif request.method == 'PUT':
            format_name = request.query_params.get('format', '')
            if format_name:
                # deprecated logic, will be removed in one of the next releases
                conv_mask_to_poly = to_bool(request.query_params.get('conv_mask_to_poly', True))
                location_conf = get_location_configuration(
                    db_instance=self._object, query_params=request.query_params, field_name=StorageType.SOURCE
                )
                return _import_annotations(
                    request=request,
                    rq_id_factory=self.IMPORT_RQ_ID_FACTORY,
                    rq_func=dm.task.import_job_annotations,
                    db_obj=self._object,
                    format_name=format_name,
                    location_conf=location_conf,
                    conv_mask_to_poly=conv_mask_to_poly
                )
            else:
                serializer = LabeledDataSerializer(data=request.data)
                if serializer.is_valid(raise_exception=True):
                    try:
                        data = dm.task.put_job_data(pk, serializer.validated_data)
                    except (AttributeError, IntegrityError) as e:
                        return Response(data=str(e), status=status.HTTP_400_BAD_REQUEST)
                    return Response(data)
        elif request.method == 'DELETE':
            dm.task.delete_job_data(pk)
            return Response(status=status.HTTP_204_NO_CONTENT)
        elif request.method == 'PATCH':
            action = self.request.query_params.get("action", None)
            if action not in dm.task.PatchAction.values():
                raise serializers.ValidationError(
                    "Please specify a correct 'action' for the request")
            serializer = LabeledDataSerializer(data=request.data)
            if serializer.is_valid(raise_exception=True):
                try:
                    data = dm.task.patch_job_data(pk, serializer.validated_data, action)
                except (AttributeError, IntegrityError) as e:
                    return Response(data=str(e), status=status.HTTP_400_BAD_REQUEST)
                return Response(data)


    @tus_chunk_action(detail=True, suffix_base="annotations")
    def append_annotations_chunk(self, request: ExtendedRequest, pk: int, file_id: str):
        self._object = self.get_object()
        return self.append_tus_chunk(request, file_id)

    @extend_schema(exclude=True)
    @action(detail=True, methods=['GET'], serializer_class=None, url_path='dataset')
    def dataset_export(self, request: ExtendedRequest, pk: int):
        return get_410_response_for_export_api("/api/jobs/id/dataset/export?save_images=True")

    @extend_schema(summary='Get data of a job',
        parameters=[
            OpenApiParameter('type', description='Specifies the type of the requested data',
                location=OpenApiParameter.QUERY, required=False, type=OpenApiTypes.STR,
                enum=['chunk', 'frame', 'context_image']),
            OpenApiParameter('quality', location=OpenApiParameter.QUERY, required=False,
                type=OpenApiTypes.STR, enum=['compressed', 'original'],
                description="Specifies the quality level of the requested data"),
            OpenApiParameter('number',
                location=OpenApiParameter.QUERY, required=False, type=OpenApiTypes.INT,
                description="A unique number value identifying chunk or frame. "
                    "The numbers are the same as for the task. "
                    "Deprecated for chunks in favor of 'index'"),
            OpenApiParameter('index',
                location=OpenApiParameter.QUERY, required=False, type=OpenApiTypes.INT,
                description="A unique number value identifying chunk, starts from 0 for each job"),
            ],
        responses={
            '200': OpenApiResponse(OpenApiTypes.BINARY, description='Data of a specific type'),
        })
    @action(detail=True, methods=['GET'],
        simple_filters=[] # type query parameter conflicts with the filter
    )
    def data(self, request: ExtendedRequest, pk: int):
        db_job = self.get_object() # call check_object_permissions as well
        data_type = request.query_params.get('type', None)
        data_num = request.query_params.get('number', None)
        data_index = request.query_params.get('index', None)
        data_quality = request.query_params.get('quality', 'compressed')

        data_getter = _JobDataGetter(
            db_job,
            data_type=data_type, data_quality=data_quality,
            data_index=data_index, data_num=data_num
        )
        return data_getter()


    @extend_schema(methods=['GET'], summary='Get metainformation for media files in a job',
        responses={
            '200': DataMetaReadSerializer,
        })
    @extend_schema(methods=['PATCH'], summary='Update metainformation for media files in a job',
        request=JobDataMetaWriteSerializer,
        responses={
            '200': DataMetaReadSerializer,
        }, versions=['2.0'])
    @action(detail=True, methods=['GET', 'PATCH'], serializer_class=DataMetaReadSerializer,
        url_path='data/meta')
    def metadata(self, request: ExtendedRequest, pk: int):
        self.get_object() # force call of check_object_permissions()

        db_job = models.Job.objects.select_related(
            'segment',
            'segment__task',
        ).prefetch_related(
            Prefetch(
                'segment__task__data',
                queryset=models.Data.objects.select_related(
                    'video',
                    'validation_layout',
                ).prefetch_related(
                    Prefetch(
                        'images',
                        queryset=(
                            models.Image.objects
                            .prefetch_related('related_files')
                            .order_by('frame')
                        )
                    )
                )
            )
        ).get(pk=pk)

        if request.method == 'PATCH':
            serializer = JobDataMetaWriteSerializer(instance=db_job, data=request.data)
            serializer.is_valid(raise_exception=True)
            db_job = serializer.save()

        db_segment = db_job.segment
        db_task = db_segment.task
        db_data = db_task.data
        start_frame = db_segment.start_frame
        stop_frame = db_segment.stop_frame
        frame_step = db_data.get_frame_step()
        data_start_frame = db_data.start_frame + start_frame * frame_step
        data_stop_frame = min(db_data.stop_frame, db_data.start_frame + stop_frame * frame_step)
        segment_frame_set = db_segment.frame_set

        if hasattr(db_data, 'video'):
            media = [db_data.video]
        else:
            media = [
                # Insert placeholders if frames are skipped
                # TODO: remove placeholders, UI supports chunks without placeholders already
                # after https://github.com/cvat-ai/cvat/pull/8272
                f if f.frame in segment_frame_set else SimpleNamespace(
                    path=f'placeholder.jpg', width=f.width, height=f.height
                )
                for f in db_data.images.all()
                if f.frame in range(data_start_frame, data_stop_frame + frame_step, frame_step)
            ]

        deleted_frames = set(db_data.deleted_frames)
        if db_job.type == models.JobType.GROUND_TRUTH:
            deleted_frames.update(db_data.validation_layout.disabled_frames)

        # Filter data with segment size
        db_data.deleted_frames = sorted(filter(
            lambda frame: frame >= start_frame and frame <= stop_frame,
            deleted_frames,
        ))

        db_data.start_frame = data_start_frame
        db_data.stop_frame = data_stop_frame
        db_data.size = len(segment_frame_set)
        db_data.included_frames = db_segment.frames or None
        db_data.chunks_updated_date = db_segment.chunks_updated_date

        frame_meta = [{
            'width': item.width,
            'height': item.height,
            'name': item.path,
            'related_files': item.related_files.count() if hasattr(item, 'related_files') else 0
        } for item in media]

        db_data.frames = frame_meta

        serializer = DataMetaReadSerializer(db_data)
        return Response(serializer.data)

    @extend_schema(summary='Get a preview image for a job',
        responses={
            '200': OpenApiResponse(description='Job image preview'),
        })
    @action(detail=True, methods=['GET'], url_path='preview')
    def preview(self, request: ExtendedRequest, pk: int):
        self._object = self.get_object() # call check_object_permissions as well

        data_getter = _JobDataGetter(
            db_job=self._object,
            data_type='preview',
            data_quality='compressed',
        )
        return data_getter()

    @extend_schema(
        methods=["GET"],
        summary="Allows getting current validation configuration",
        responses={
            '200': OpenApiResponse(JobValidationLayoutReadSerializer),
        })
    @extend_schema(
        methods=["PATCH"],
        summary="Allows updating current validation configuration",
        description=textwrap.dedent("""
            WARNING: this operation is not protected from race conditions.
            It's up to the user to ensure no parallel calls to this operation happen.
            It affects image access, including exports with images, backups, chunk downloading etc.
        """),
        request=JobValidationLayoutWriteSerializer,
        responses={
            '200': OpenApiResponse(JobValidationLayoutReadSerializer),
        },
        examples=[
            OpenApiExample("set honeypots to random validation frames", {
                "frame_selection_method": models.JobFrameSelectionMethod.RANDOM_UNIFORM
            }),
            OpenApiExample("set honeypots manually", {
                "frame_selection_method": models.JobFrameSelectionMethod.MANUAL,
                "honeypot_real_frames": [10, 20, 22]
            }),
        ])
    @action(detail=True, methods=["GET", "PATCH"], url_path='validation_layout')
    @transaction.atomic
    def validation_layout(self, request: ExtendedRequest, pk: int):
        self.get_object() # call check_object_permissions as well

        db_job = models.Job.objects.prefetch_related(
            'segment',
            'segment__task',
            Prefetch('segment__task__data',
                queryset=(
                    models.Data.objects
                    .select_related('video', 'validation_layout')
                    .prefetch_related(
                        Prefetch('images', queryset=models.Image.objects.order_by('frame'))
                    )
                )
            )
        ).get(pk=pk)

        if request.method == "PATCH":
            request_serializer = JobValidationLayoutWriteSerializer(db_job, data=request.data)
            request_serializer.is_valid(raise_exception=True)
            db_job = request_serializer.save()

        response_serializer = JobValidationLayoutReadSerializer(db_job)
        return Response(response_serializer.data, status=status.HTTP_200_OK)

@extend_schema(tags=['issues'])
@extend_schema_view(
    retrieve=extend_schema(
        summary='Get issue details',
        responses={
            '200': IssueReadSerializer,
        }),
    list=extend_schema(
        summary='List issues',
        responses={
            '200': IssueReadSerializer(many=True),
        }),
    partial_update=extend_schema(
        summary='Update an issue',
        request=IssueWriteSerializer(partial=True),
        responses={
            '200': IssueReadSerializer, # check IssueWriteSerializer.to_representation
        }),
    create=extend_schema(
        summary='Create an issue',
        request=IssueWriteSerializer,
        parameters=ORGANIZATION_OPEN_API_PARAMETERS,
        responses={
            '201': IssueReadSerializer, # check IssueWriteSerializer.to_representation
        }),
    destroy=extend_schema(
        summary='Delete an issue',
        responses={
            '204': OpenApiResponse(description='The issue has been deleted'),
        })
)
class IssueViewSet(viewsets.GenericViewSet, mixins.ListModelMixin,
    mixins.RetrieveModelMixin, mixins.CreateModelMixin, mixins.DestroyModelMixin,
    PartialUpdateModelMixin
):
    queryset = Issue.objects.prefetch_related(
        'job__segment__task', 'owner', 'assignee', 'job'
    ).all()

    iam_organization_field = 'job__segment__task__organization'
    search_fields = ('owner', 'assignee')
    filter_fields = list(search_fields) + ['id', 'job_id', 'task_id', 'resolved', 'frame_id']
    simple_filters = list(search_fields) + ['job_id', 'task_id', 'resolved', 'frame_id']
    ordering_fields = list(filter_fields)
    lookup_fields = {
        'owner': 'owner__username',
        'assignee': 'assignee__username',
        'job_id': 'job',
        'task_id': 'job__segment__task__id',
        'frame_id': 'frame',
    }
    ordering = '-id'

    def get_queryset(self):
        queryset = super().get_queryset()

        if self.action == 'list':
            perm = IssuePermission.create_scope_list(self.request)
            queryset = perm.filter(queryset)

        return queryset

    def get_serializer_class(self):
        if self.request.method in SAFE_METHODS:
            return IssueReadSerializer
        else:
            return IssueWriteSerializer

    def perform_create(self, serializer, **kwargs):
        serializer.save(owner=self.request.user)

@extend_schema(tags=['comments'])
@extend_schema_view(
    retrieve=extend_schema(
        summary='Get comment details',
        responses={
            '200': CommentReadSerializer,
        }),
    list=extend_schema(
        summary='List comments',
        responses={
            '200': CommentReadSerializer(many=True),
        }),
    partial_update=extend_schema(
        summary='Update a comment',
        request=CommentWriteSerializer(partial=True),
        responses={
            '200': CommentReadSerializer, # check CommentWriteSerializer.to_representation
        }),
    create=extend_schema(
        summary='Create a comment',
        request=CommentWriteSerializer,
        parameters=ORGANIZATION_OPEN_API_PARAMETERS,
        responses={
            '201': CommentReadSerializer, # check CommentWriteSerializer.to_representation
        }),
    destroy=extend_schema(
        summary='Delete a comment',
        responses={
            '204': OpenApiResponse(description='The comment has been deleted'),
        })
)
class CommentViewSet(viewsets.GenericViewSet, mixins.ListModelMixin,
    mixins.RetrieveModelMixin, mixins.CreateModelMixin, mixins.DestroyModelMixin,
    PartialUpdateModelMixin
):
    queryset = Comment.objects.prefetch_related(
        'issue', 'issue__job', 'owner'
    ).all()

    iam_organization_field = 'issue__job__segment__task__organization'
    search_fields = ('owner',)
    filter_fields = list(search_fields) + ['id', 'issue_id', 'frame_id', 'job_id']
    simple_filters = list(search_fields) + ['issue_id', 'frame_id', 'job_id']
    ordering_fields = list(filter_fields)
    ordering = '-id'
    lookup_fields = {
        'owner': 'owner__username',
        'issue_id': 'issue__id',
        'job_id': 'issue__job__id',
        'frame_id': 'issue__frame',
    }

    def get_queryset(self):
        queryset = super().get_queryset()

        if self.action == 'list':
            perm = CommentPermission.create_scope_list(self.request)
            queryset = perm.filter(queryset)

        return queryset

    def get_serializer_class(self):
        if self.request.method in SAFE_METHODS:
            return CommentReadSerializer
        else:
            return CommentWriteSerializer

    def perform_create(self, serializer, **kwargs):
        serializer.save(owner=self.request.user)


@extend_schema(tags=['labels'])
@extend_schema_view(
    retrieve=extend_schema(
        summary='Get label details',
        responses={
            '200': LabelSerializer,
        }),
    list=extend_schema(
        summary='List labels',
        parameters=[
            # These filters are implemented differently from others
            OpenApiParameter('job_id', type=OpenApiTypes.INT,
                description='A simple equality filter for job id'),
            OpenApiParameter('task_id', type=OpenApiTypes.INT,
                description='A simple equality filter for task id'),
            OpenApiParameter('project_id', type=OpenApiTypes.INT,
                description='A simple equality filter for project id'),
            *ORGANIZATION_OPEN_API_PARAMETERS
        ],
        responses={
            '200': LabelSerializer(many=True),
        }),
    partial_update=extend_schema(
        summary='Update a label',
        description='To modify a sublabel, please use the PATCH method of the parent label.',
        request=LabelSerializer(partial=True),
        responses={
            '200': LabelSerializer,
        }),
    destroy=extend_schema(
        summary='Delete a label',
        description='To delete a sublabel, please use the PATCH method of the parent label.',
        responses={
            '204': OpenApiResponse(description='The label has been deleted'),
        })
)
class LabelViewSet(viewsets.GenericViewSet, mixins.ListModelMixin,
    mixins.RetrieveModelMixin, mixins.DestroyModelMixin, PartialUpdateModelMixin
):
    queryset = Label.objects.prefetch_related(
        'attributespec_set',
        'sublabels__attributespec_set',
        'task',
        'task__owner',
        'task__assignee',
        'task__organization',
        'project',
        'project__owner',
        'project__assignee',
        'project__organization'
    ).all()

    iam_organization_field = ('task__organization', 'project__organization')

    search_fields = ('name', 'parent')
    filter_fields = list(search_fields) + ['id', 'type', 'color', 'parent_id']
    simple_filters = list(set(filter_fields) - {'id'})
    ordering_fields = list(filter_fields)
    lookup_fields = {
        'parent': 'parent__name',
    }
    ordering = 'id'
    serializer_class = LabelSerializer

    def get_queryset(self):
        if self.action == 'list':
            job_id = self.request.GET.get('job_id', None)
            task_id = self.request.GET.get('task_id', None)
            project_id = self.request.GET.get('project_id', None)
            if sum(v is not None for v in [job_id, task_id, project_id]) > 1:
                raise ValidationError(
                    "job_id, task_id and project_id parameters cannot be used together",
                    code=status.HTTP_400_BAD_REQUEST
                )

            if job_id or task_id or project_id:
                if job_id:
                    instance = Job.objects.select_related(
                        'assignee', 'segment__task__organization',
                        'segment__task__owner', 'segment__task__assignee',
                        'segment__task__project__organization',
                        'segment__task__project__owner',
                        'segment__task__project__assignee',
                    ).get(id=job_id)
                elif task_id:
                    instance = Task.objects.select_related(
                        'owner', 'assignee', 'organization',
                        'project__owner', 'project__assignee', 'project__organization',
                    ).get(id=task_id)
                elif project_id:
                    instance = Project.objects.select_related(
                        'owner', 'assignee', 'organization',
                    ).get(id=project_id)

                # NOTE: This filter is too complex to be implemented by other means
                # It requires the following filter query:
                # (
                #  project__task__segment__job__id = job_id
                #  OR
                #  task__segment__job__id = job_id
                #  OR
                #  project__task__id = task_id
                # )
                self.check_object_permissions(self.request, instance)
                queryset = instance.get_labels(prefetch=True)
            else:
                # In other cases permissions are checked already
                queryset = super().get_queryset()
                perm = LabelPermission.create_scope_list(self.request)
                # Include only 1st level labels in list responses
                queryset = perm.filter(queryset).filter(parent__isnull=True)
        else:
            queryset = super().get_queryset()

        return queryset

    def get_serializer(self, *args, **kwargs):
        kwargs['local'] = True
        return super().get_serializer(*args, **kwargs)

    def perform_update(self, serializer):
        if serializer.instance.parent is not None:
            # NOTE: this can be relaxed when skeleton updates are implemented properly
            raise ValidationError(
                "Sublabels cannot be modified this way. "
                "Please send a PATCH request with updated parent label data instead.",
                code=status.HTTP_400_BAD_REQUEST)

        return super().perform_update(serializer)

    def perform_destroy(self, instance: models.Label):
        if instance.parent is not None:
            # NOTE: this can be relaxed when skeleton updates are implemented properly
            raise ValidationError(
                "Sublabels cannot be deleted this way. "
                "Please send a PATCH request with updated parent label data instead.",
                code=status.HTTP_400_BAD_REQUEST)

        if project := instance.project:
            project.touch()
            ProjectWriteSerializer(project).update_child_objects_on_labels_update(project)
        elif task := instance.task:
            task.touch()
            TaskWriteSerializer(task).update_child_objects_on_labels_update(task)

        return super().perform_destroy(instance)


@extend_schema(tags=['users'])
@extend_schema_view(
    list=extend_schema(
        summary='List users',
        responses={
            '200': PolymorphicProxySerializer(
                component_name='MetaUser',
                serializers=[
                    UserSerializer,
                    BasicUserSerializer,
                ],
                resource_type_field_name=None,
                many=True, # https://github.com/tfranzel/drf-spectacular/issues/910
            ),
        }),
    retrieve=extend_schema(
        summary='Get user details',
        responses={
            '200': PolymorphicProxySerializer(
                component_name='MetaUser',
                serializers=[
                    UserSerializer,
                    BasicUserSerializer,
                ],
                resource_type_field_name=None,
            ),
        }),
    partial_update=extend_schema(
        summary='Update a user',
        responses={
            '200': PolymorphicProxySerializer(
                component_name='MetaUser',
                serializers=[
                    UserSerializer(partial=True),
                    BasicUserSerializer(partial=True),
                ],
                resource_type_field_name=None,
            ),
        }),
    destroy=extend_schema(
        summary='Delete a user',
        responses={
            '204': OpenApiResponse(description='The user has been deleted'),
        })
)
class UserViewSet(viewsets.GenericViewSet, mixins.ListModelMixin,
    mixins.RetrieveModelMixin, PartialUpdateModelMixin, mixins.DestroyModelMixin):
    queryset = User.objects.prefetch_related('groups').all()
    iam_organization_field = 'memberships__organization'

    search_fields = ('username', 'first_name', 'last_name')
    filter_fields = list(search_fields) + ['id', 'is_active']
    simple_filters = list(search_fields) + ['is_active']
    ordering_fields = list(filter_fields)
    ordering = "-id"

    def get_queryset(self):
        queryset = super().get_queryset()

        if self.action == 'list':
            perm = UserPermission.create_scope_list(self.request)
            queryset = perm.filter(queryset)

        return queryset

    def get_serializer_class(self):
        # Early exit for drf-spectacular compatibility
        if getattr(self, 'swagger_fake_view', False):
            return UserSerializer

        user = self.request.user
        is_self = int(self.kwargs.get("pk", 0)) == user.id or \
            self.action == "self"
        if user.is_staff:
            return UserSerializer if not is_self else UserSerializer
        else:
            if is_self and self.request.method in SAFE_METHODS:
                return UserSerializer
            else:
                return BasicUserSerializer

    @extend_schema(summary='Get details of the current user',
        responses={
            '200': PolymorphicProxySerializer(component_name='MetaUser',
                serializers=[
                    UserSerializer, BasicUserSerializer,
                ], resource_type_field_name=None),
        })
    @action(detail=False, methods=['GET'])
    def self(self, request: ExtendedRequest):
        """
        Method returns an instance of a user who is currently authenticated
        """
        serializer_class = self.get_serializer_class()
        serializer = serializer_class(request.user, context={ "request": request })
        return Response(serializer.data)

@extend_schema(tags=['cloudstorages'])
@extend_schema_view(
    retrieve=extend_schema(
        summary='Get cloud storage details',
        responses={
            '200': CloudStorageReadSerializer,
        }),
    list=extend_schema(
        summary='List cloud storages',
        responses={
            '200': CloudStorageReadSerializer(many=True),
        }),
    destroy=extend_schema(
        summary='Delete a cloud storage',
        responses={
            '204': OpenApiResponse(description='The cloud storage has been removed'),
        }),
    partial_update=extend_schema(
        summary='Update a cloud storage',
        request=CloudStorageWriteSerializer(partial=True),
        responses={
            '200': CloudStorageReadSerializer, # check CloudStorageWriteSerializer.to_representation
        }),
    create=extend_schema(
        summary='Create a cloud storage',
        request=CloudStorageWriteSerializer,
        parameters=ORGANIZATION_OPEN_API_PARAMETERS,
        responses={
            '201': CloudStorageReadSerializer, # check CloudStorageWriteSerializer.to_representation
        })
)
class CloudStorageViewSet(viewsets.GenericViewSet, mixins.ListModelMixin,
    mixins.RetrieveModelMixin, mixins.CreateModelMixin, mixins.DestroyModelMixin,
    PartialUpdateModelMixin
):
    queryset = CloudStorageModel.objects.prefetch_related('data').all()

    search_fields = ('provider_type', 'name', 'resource',
                    'credentials_type', 'owner', 'description')
    filter_fields = list(search_fields) + ['id']
    simple_filters = list(set(search_fields) - {'description'})
    ordering_fields = list(filter_fields)
    ordering = "-id"
    lookup_fields = {'owner': 'owner__username', 'name': 'display_name'}
    iam_organization_field = 'organization'

    # Multipart support is necessary here, as CloudStorageWriteSerializer
    # contains a file field (key_file).
    parser_classes = _UPLOAD_PARSER_CLASSES

    def get_serializer_class(self):
        if self.request.method in ('POST', 'PATCH'):
            return CloudStorageWriteSerializer
        else:
            return CloudStorageReadSerializer

    def get_queryset(self):
        queryset = super().get_queryset()

        if self.action == 'list':
            perm = CloudStoragePermission.create_scope_list(self.request)
            queryset = perm.filter(queryset)

        provider_type = self.request.query_params.get('provider_type', None)
        if provider_type:
            if provider_type in CloudProviderChoice.list():
                return queryset.filter(provider_type=provider_type)
            raise ValidationError('Unsupported type of cloud provider')
        return queryset

    def perform_create(self, serializer):
        serializer.save(
            owner=self.request.user,
            organization=self.request.iam_context['organization'])

    def create(self, request: ExtendedRequest, *args, **kwargs):
        try:
            response = super().create(request, *args, **kwargs)
        except ValidationError as exceptions:
            msg_body = ""
            for ex in exceptions.args:
                for field, ex_msg in ex.items():
                    msg_body += ': '.join([field, ex_msg if isinstance(ex_msg, str) else str(ex_msg[0])])
                    msg_body += '\n'
            return HttpResponseBadRequest(msg_body)
        except APIException as ex:
            return Response(data=ex.get_full_details(), status=ex.status_code)
        except Exception as ex:
            response = HttpResponseBadRequest(str(ex))
        return response

    @extend_schema(summary='Get cloud storage content',
        parameters=[
            OpenApiParameter('manifest_path', description='Path to the manifest file in a cloud storage',
                location=OpenApiParameter.QUERY, type=OpenApiTypes.STR),
            OpenApiParameter('prefix', description='Prefix to filter data',
                location=OpenApiParameter.QUERY, type=OpenApiTypes.STR),
            OpenApiParameter('next_token', description='Used to continue listing files in the bucket',
                location=OpenApiParameter.QUERY, type=OpenApiTypes.STR),
            OpenApiParameter('page_size', location=OpenApiParameter.QUERY, type=OpenApiTypes.INT),
        ],
        responses={
            '200': OpenApiResponse(response=CloudStorageContentSerializer, description='A manifest content'),
        },
    )
    @action(detail=True, methods=['GET'], url_path='content-v2')
    def content_v2(self, request: ExtendedRequest, pk: int):
        storage = None
        try:
            db_storage = self.get_object()
            storage = db_storage_to_storage_instance(db_storage)
            prefix = request.query_params.get('prefix', "")
            page_size = request.query_params.get('page_size', str(settings.BUCKET_CONTENT_MAX_PAGE_SIZE))
            if not page_size.isnumeric():
                return HttpResponseBadRequest('Wrong value for page_size was found')
            page_size = min(int(page_size), settings.BUCKET_CONTENT_MAX_PAGE_SIZE)

            # make api identical to share api
            if prefix and prefix.startswith('/'):
                prefix = prefix[1:]


            next_token = request.query_params.get('next_token')

            if (manifest_path := request.query_params.get('manifest_path')):
                manifest_prefix = os.path.dirname(manifest_path)

                full_manifest_path = os.path.join(db_storage.get_storage_dirname(), manifest_path)
                if not os.path.exists(full_manifest_path) or \
                        datetime.fromtimestamp(os.path.getmtime(full_manifest_path), tz=timezone.utc) < storage.get_file_last_modified(manifest_path):
                    storage.download_file(manifest_path, full_manifest_path)
                manifest = ImageManifestManager(full_manifest_path, db_storage.get_storage_dirname())
                # need to update index
                manifest.set_index()
                try:
                    start_index = int(next_token or '0')
                except ValueError:
                    return HttpResponseBadRequest('Wrong value for the next_token parameter was found.')
                content = manifest.emulate_hierarchical_structure(
                    page_size, manifest_prefix=manifest_prefix, prefix=prefix, default_prefix=storage.prefix, start_index=start_index)
            else:
                content = storage.list_files_on_one_page(prefix, next_token=next_token, page_size=page_size, _use_sort=True)
            for i in content['content']:
                mime_type = get_mime(i['name']) if i['type'] != 'DIR' else 'DIR' # identical to share point
                if mime_type == 'zip':
                    mime_type = 'archive'
                i['mime_type'] = mime_type
            serializer = CloudStorageContentSerializer(data=content)
            serializer.is_valid(raise_exception=True)
            content = serializer.data
            return Response(data=content)

        except CloudStorageModel.DoesNotExist:
            message = f"Storage {pk} does not exist"
            slogger.glob.error(message)
            return HttpResponseNotFound(message)
        except (ValidationError, PermissionDenied, NotFound) as ex:
            msg = str(ex) if not isinstance(ex, ValidationError) else \
                '\n'.join([str(d) for d in ex.detail])
            slogger.cloud_storage[pk].info(msg)
            return Response(data=msg, status=ex.status_code)
        except Exception as ex:
            slogger.glob.error(str(ex))
            return Response("An internal error has occurred",
                status=status.HTTP_500_INTERNAL_SERVER_ERROR)

    @extend_schema(summary='Get a preview image for a cloud storage',
        responses={
            '200': OpenApiResponse(description='Cloud Storage preview'),
            '400': OpenApiResponse(description='Failed to get cloud storage preview'),
            '404': OpenApiResponse(description='Cloud Storage preview not found'),
        })
    @action(detail=True, methods=['GET'], url_path='preview')
    def preview(self, request: ExtendedRequest, pk: int):
        try:
            db_storage = self.get_object()
            cache = MediaCache()

            # The idea is try to define real manifest preview only for the storages that have related manifests
            # because otherwise it can lead to extra calls to a bucket, that are usually not free.
            if not db_storage.has_at_least_one_manifest:
                result = cache.get_cloud_preview(db_storage)
                if not result:
                    return HttpResponseNotFound('Cloud storage preview not found')
                return HttpResponse(result[0].getvalue(), result[1])

            preview, mime = cache.get_or_set_cloud_preview(db_storage)
            return HttpResponse(preview.getvalue(), mime)
        except CloudStorageModel.DoesNotExist:
            message = f"Storage {pk} does not exist"
            slogger.glob.error(message)
            return HttpResponseNotFound(message)
        except (ValidationError, PermissionDenied, NotFound) as ex:
            msg = str(ex) if not isinstance(ex, ValidationError) else \
                '\n'.join([str(d) for d in ex.detail])
            slogger.cloud_storage[pk].info(msg)
            return Response(data=msg, status=ex.status_code)
        except (TimeoutError, CvatChunkTimestampMismatchError, LockError):
            return Response(
                status=status.HTTP_429_TOO_MANY_REQUESTS,
                headers={'Retry-After': _RETRY_AFTER_TIMEOUT},
            )
        except Exception as ex:
            slogger.glob.error(str(ex))
            return Response("An internal error has occurred",
                status=status.HTTP_500_INTERNAL_SERVER_ERROR)

    @extend_schema(summary='Get the status of a cloud storage',
        responses={
            '200': OpenApiResponse(response=OpenApiTypes.STR, description='Cloud Storage status (AVAILABLE | NOT_FOUND | FORBIDDEN)'),
        })
    @action(detail=True, methods=['GET'], url_path='status')
    def status(self, request: ExtendedRequest, pk: int):
        try:
            db_storage = self.get_object()
            storage = db_storage_to_storage_instance(db_storage)
            storage_status = storage.get_status()
            return Response(storage_status)
        except CloudStorageModel.DoesNotExist:
            message = f"Storage {pk} does not exist"
            slogger.glob.error(message)
            return HttpResponseNotFound(message)
        except Exception as ex:
            msg = str(ex)
            return HttpResponseBadRequest(msg)

    @extend_schema(summary='Get allowed actions for a cloud storage',
        responses={
            '200': OpenApiResponse(response=OpenApiTypes.STR, description='Cloud Storage actions (GET | PUT | DELETE)'),
        })
    @action(detail=True, methods=['GET'], url_path='actions')
    def actions(self, request: ExtendedRequest, pk: int):
        '''
        Method return allowed actions for cloud storage. It's required for reading/writing
        '''
        try:
            db_storage = self.get_object()
            storage = db_storage_to_storage_instance(db_storage)
            actions = storage.supported_actions
            return Response(actions, content_type="text/plain")
        except CloudStorageModel.DoesNotExist:
            message = f"Storage {pk} does not exist"
            slogger.glob.error(message)
            return HttpResponseNotFound(message)
        except Exception as ex:
            msg = str(ex)
            return HttpResponseBadRequest(msg)

@extend_schema(tags=['assets'])
@extend_schema_view(
    create=extend_schema(
        summary='Create an asset',
        request={
            'multipart/form-data': {
                'type': 'object',
                'properties': {
                    'file': {
                        'type': 'string',
                        'format': 'binary'
                    }
                }
            }
        },
        responses={
            '201': AssetReadSerializer,
        }),
    retrieve=extend_schema(
        summary='Get an asset',
        responses={
            '200': OpenApiResponse(description='Asset file')
        }),
    destroy=extend_schema(
        summary='Delete an asset',
        responses={
            '204': OpenApiResponse(description='The asset has been deleted'),
        }),
)
class AssetsViewSet(
    viewsets.GenericViewSet, mixins.RetrieveModelMixin,
    mixins.CreateModelMixin, mixins.DestroyModelMixin
):
    queryset = Asset.objects.select_related(
        'owner', 'guide', 'guide__project', 'guide__task', 'guide__project__organization', 'guide__task__organization',
    ).all()
    parser_classes=_UPLOAD_PARSER_CLASSES
    search_fields = ()
    ordering = "uuid"

    def check_object_permissions(self, request: ExtendedRequest, obj):
        super().check_object_permissions(request, obj.guide)

    def get_permissions(self):
        if self.action == 'retrieve':
            return [IsAuthenticatedOrReadPublicResource(), PolicyEnforcer()]
        return super().get_permissions()

    def get_serializer_class(self):
        if self.request.method in SAFE_METHODS:
            return AssetReadSerializer
        else:
            return AssetWriteSerializer

    def create(self, request: ExtendedRequest, *args, **kwargs):
        file = request.data.get('file', None)
        if not file:
            raise ValidationError('Asset file was not provided')

        if file.size / (1024 * 1024) > settings.ASSET_MAX_SIZE_MB:
            raise ValidationError(f'Maximum size of asset is {settings.ASSET_MAX_SIZE_MB} MB')

        if file.content_type not in settings.ASSET_SUPPORTED_TYPES:
            raise ValidationError(f'File is not supported as an asset. Supported are {settings.ASSET_SUPPORTED_TYPES}')

        guide_id = request.data.get('guide_id')
        db_guide = AnnotationGuide.objects.prefetch_related('assets').get(pk=guide_id)
        if db_guide.assets.count() >= settings.ASSET_MAX_COUNT_PER_GUIDE:
            raise ValidationError(f'Maximum number of assets per guide reached')

        serializer = self.get_serializer(data={
            'filename': file.name,
            'guide_id': guide_id,
        })

        serializer.is_valid(raise_exception=True)
        self.perform_create(serializer)
        path = os.path.join(settings.ASSETS_ROOT, str(serializer.instance.uuid))
        os.makedirs(path)
        if file.content_type in ('image/jpeg', 'image/png'):
            image = Image.open(file)
            if any(map(lambda x: x > settings.ASSET_MAX_IMAGE_SIZE, image.size)):
                scale_factor = settings.ASSET_MAX_IMAGE_SIZE / max(image.size)
                image = image.resize((map(lambda x: int(x * scale_factor), image.size)))
            image.save(os.path.join(path, file.name))
        else:
            with open(os.path.join(path, file.name), 'wb+') as destination:
                for chunk in file.chunks():
                    destination.write(chunk)

        headers = self.get_success_headers(serializer.data)
        return Response(serializer.data, status=status.HTTP_201_CREATED, headers=headers)

    def perform_create(self, serializer):
        serializer.save(owner=self.request.user)

    def retrieve(self, request: ExtendedRequest, *args, **kwargs):
        instance = self.get_object()
        return sendfile(request, os.path.join(settings.ASSETS_ROOT, str(instance.uuid), instance.filename))

    def perform_destroy(self, instance):
        full_path = os.path.join(instance.get_asset_dir(), instance.filename)
        if os.path.exists(full_path):
            os.remove(full_path)
        instance.delete()


@extend_schema(tags=['guides'])
@extend_schema_view(
    create=extend_schema(
        summary='Create an annotation guide',
        description='The new guide will be bound either to a project or a task, depending on parameters.',
        request=AnnotationGuideWriteSerializer,
        responses={
            '201': AnnotationGuideReadSerializer,
        }),
    retrieve=extend_schema(
        summary='Get annotation guide details',
        responses={
            '200': AnnotationGuideReadSerializer,
        }),
    destroy=extend_schema(
        summary='Delete an annotation guide',
        description='This also deletes all assets attached to the guide.',
        responses={
            '204': OpenApiResponse(description='The annotation guide has been deleted'),
        }),
    partial_update=extend_schema(
        summary='Update an annotation guide',
        request=AnnotationGuideWriteSerializer(partial=True),
        responses={
            '200': AnnotationGuideReadSerializer, # check TaskWriteSerializer.to_representation
        })
)
class AnnotationGuidesViewSet(
    viewsets.GenericViewSet, mixins.RetrieveModelMixin,
    mixins.CreateModelMixin, mixins.DestroyModelMixin, PartialUpdateModelMixin
):
    queryset = AnnotationGuide.objects.order_by('-id').select_related(
        'project', 'project__owner', 'project__organization', 'task', 'task__owner', 'task__organization'
    ).prefetch_related('assets').all()
    search_fields = ()
    ordering = "-id"
    iam_organization_field = None

    def _update_related_assets(self, request: ExtendedRequest, guide: AnnotationGuide):
        existing_assets = list(guide.assets.all())
        new_assets = []

        # pylint: disable=anomalous-backslash-in-string
        pattern = re.compile(r'\(/api/assets/([0-9a-fA-F]{8}-[0-9a-fA-F]{4}-[0-9a-fA-F]{4}-[0-9a-fA-F]{4}-[0-9a-fA-F]{12})\)')
        results = set(re.findall(pattern, guide.markdown))

        db_assets_to_copy = {}

        # first check if we need to copy some assets and if user has permissions to access them
        for asset_id in results:
            with suppress(models.Asset.DoesNotExist):
                db_asset = models.Asset.objects.select_related('guide').get(pk=asset_id)
                if db_asset.guide.id != guide.id:
                    perm = AnnotationGuidePermission.create_base_perm(
                        request,
                        self,
                        AnnotationGuidePermission.Scopes.VIEW,
                        get_iam_context(request, db_asset.guide),
                        db_asset.guide
                    )

                    if perm.check_access().allow:
                        db_assets_to_copy[asset_id] = db_asset
                else:
                    new_assets.append(db_asset)

        # then copy those assets, where user has permissions
        assets_mapping = {}
        with transaction.atomic():
            for asset_id in results:
                db_asset = db_assets_to_copy.get(asset_id)
                if db_asset is not None:
                    copied_asset = Asset(
                        filename=db_asset.filename,
                        owner=request.user,
                        guide=guide,
                    )
                    copied_asset.save()
                    assets_mapping[asset_id] = copied_asset

        # finally apply changes on filesystem out of transaction
        try:
            for asset_id in results:
                copied_asset = assets_mapping.get(asset_id)
                if copied_asset is not None:
                    db_asset = db_assets_to_copy.get(asset_id)
                    os.makedirs(copied_asset.get_asset_dir())
                    shutil.copyfile(
                        os.path.join(db_asset.get_asset_dir(), db_asset.filename),
                        os.path.join(copied_asset.get_asset_dir(), db_asset.filename),
                    )

                    guide.markdown = guide.markdown.replace(
                        f'(/api/assets/{asset_id})',
                        f'(/api/assets/{assets_mapping[asset_id].uuid})',
                    )

                    new_assets.append(copied_asset)
        except Exception as ex:
            # in case of any errors, remove copied assets
            for asset_id in assets_mapping:
                assets_mapping[asset_id].delete()
            raise ex

        guide.save()
        for existing_asset in existing_assets:
            if existing_asset not in new_assets:
                existing_asset.delete()

    def get_serializer_class(self):
        if self.request.method in SAFE_METHODS:
            return AnnotationGuideReadSerializer
        else:
            return AnnotationGuideWriteSerializer

    def perform_create(self, serializer):
        super().perform_create(serializer)
        self._update_related_assets(self.request, serializer.instance)
        serializer.instance.target.touch()

    def perform_update(self, serializer):
        super().perform_update(serializer)
        self._update_related_assets(self.request, serializer.instance)
        serializer.instance.target.touch()

    def perform_destroy(self, instance):
        target = instance.target
        super().perform_destroy(instance)
        target.touch()

def rq_exception_handler(rq_job: RQJob, exc_type: type[Exception], exc_value: Exception, tb):
    rq_job_meta = RQMetaWithFailureInfo.for_job(rq_job)
    rq_job_meta.formatted_exception = "".join(
        traceback.format_exception_only(exc_type, exc_value))
    if rq_job.origin == settings.CVAT_QUEUES.CHUNKS.value:
        rq_job_meta.exc_type = exc_type
        rq_job_meta.exc_args = exc_value.args
    rq_job_meta.save()

    return True

def _import_annotations(
    request: ExtendedRequest,
    rq_id_factory: Callable[..., RQId],
    rq_func: Callable[..., None],
    db_obj: Task | Job,
    format_name: str,
    filename: str = None,
    location_conf: dict[str, Any] | None = None,
    conv_mask_to_poly: bool = True,
):

    format_desc = {f.DISPLAY_NAME: f
        for f in dm.views.get_import_formats()}.get(format_name)
    if format_desc is None:
        raise serializers.ValidationError(
            "Unknown input format '{}'".format(format_name))
    elif not format_desc.ENABLED:
        return Response(status=status.HTTP_405_METHOD_NOT_ALLOWED)

    rq_id = request.query_params.get('rq_id')
    rq_id_should_be_checked = bool(rq_id)
    if not rq_id:
        rq_id = rq_id_factory(db_obj.pk).render()

    queue = django_rq.get_queue(settings.CVAT_QUEUES.IMPORT_DATA.value)

    # ensure that there is no race condition when processing parallel requests
    with get_rq_lock_for_job(queue, rq_id):
        rq_job = queue.fetch_job(rq_id)

        if rq_job:
            if rq_id_should_be_checked and not is_rq_job_owner(rq_job, request.user.id):
                return Response(status=status.HTTP_403_FORBIDDEN)

            if request.method == 'POST':
                if rq_job.get_status(refresh=False) not in (RQJobStatus.FINISHED, RQJobStatus.FAILED):
                    return Response(status=status.HTTP_409_CONFLICT, data='Import job already exists')

                rq_job.delete()
                rq_job = None

        if not rq_job:
            # If filename is specified we consider that file was uploaded via TUS, so it exists in filesystem
            # Then we dont need to create temporary file
            # Or filename specify key in cloud storage so we need to download file
            location = location_conf.get('location') if location_conf else Location.LOCAL
            db_storage = None

            if not filename or location == Location.CLOUD_STORAGE:
                if location != Location.CLOUD_STORAGE:
                    serializer = AnnotationFileSerializer(data=request.data)
                    if serializer.is_valid(raise_exception=True):
                        anno_file = serializer.validated_data['annotation_file']
                        with NamedTemporaryFile(
                            prefix='cvat_{}'.format(db_obj.pk),
                            dir=settings.TMP_FILES_ROOT,
                            delete=False) as tf:
                            filename = tf.name
                            for chunk in anno_file.chunks():
                                tf.write(chunk)
                else:
                    assert filename, 'The filename was not specified'

                    try:
                        storage_id = location_conf['storage_id']
                    except KeyError:
                        raise serializers.ValidationError(
                            'Cloud storage location was selected as the source,'
                            ' but cloud storage id was not specified')
                    db_storage = get_cloud_storage_for_import_or_export(
                        storage_id=storage_id, request=request,
                        is_default=location_conf['is_default'])

                    key = filename
                    with NamedTemporaryFile(
                        prefix='cvat_{}'.format(db_obj.pk),
                        dir=settings.TMP_FILES_ROOT,
                        delete=False) as tf:
                        filename = tf.name

            func = import_resource_with_clean_up_after
            func_args = (rq_func, filename, db_obj.pk, format_name, conv_mask_to_poly)

            if location == Location.CLOUD_STORAGE:
                func_args = (db_storage, key, func) + func_args
                func = import_resource_from_cloud_storage

            av_scan_paths(filename)
            user_id = request.user.id

            with get_rq_lock_by_user(queue, user_id):
                meta = ImportRQMeta.build_for(request=request, db_obj=db_obj, tmp_file=filename)
                queue.enqueue_call(
                    func=func,
                    args=func_args,
                    job_id=rq_id,
                    depends_on=define_dependent_job(queue, user_id, rq_id=rq_id),
                    meta=meta,
                    result_ttl=settings.IMPORT_CACHE_SUCCESS_TTL.total_seconds(),
                    failure_ttl=settings.IMPORT_CACHE_FAILED_TTL.total_seconds()
                )

    # log events after releasing Redis lock
    if not rq_job:
        handle_dataset_import(db_obj, format_name=format_name, cloud_storage_id=db_storage.id if db_storage else None)

        serializer = RqIdSerializer(data={'rq_id': rq_id})
        serializer.is_valid(raise_exception=True)

        return Response(serializer.data, status=status.HTTP_202_ACCEPTED)

    # Deprecated logic, /api/requests API should be used instead
    # https://greenbytes.de/tech/webdav/draft-ietf-httpapi-deprecation-header-latest.html#the-deprecation-http-response-header-field
    deprecation_timestamp = int(datetime(2025, 2, 14, tzinfo=timezone.utc).timestamp())
    response_headers  = {
        "Deprecation": f"@{deprecation_timestamp}"
    }

    rq_job_status = rq_job.get_status(refresh=False)
    if RQJobStatus.FINISHED == rq_job_status:
        rq_job.delete()
        return Response(status=status.HTTP_201_CREATED, headers=response_headers)
    elif RQJobStatus.FAILED == rq_job_status:
        exc_info = process_failed_job(rq_job)

        import_error_prefix = f'{CvatImportError.__module__}.{CvatImportError.__name__}:'
        if exc_info.startswith("Traceback") and import_error_prefix in exc_info:
            exc_message = exc_info.split(import_error_prefix)[-1].strip()
            return Response(data=exc_message, status=status.HTTP_400_BAD_REQUEST, headers=response_headers)
        else:
            return Response(data=exc_info,
                status=status.HTTP_500_INTERNAL_SERVER_ERROR, headers=response_headers)

    return Response(status=status.HTTP_202_ACCEPTED, headers=response_headers)

def _import_project_dataset(
    request: ExtendedRequest,
    rq_id_factory: Callable[..., RQId],
    rq_func: Callable[..., None],
    db_obj: Project,
    format_name: str,
    filename: str | None = None,
    conv_mask_to_poly: bool = True,
    location_conf: dict[str, Any] | None = None
):
    format_desc = {f.DISPLAY_NAME: f
        for f in dm.views.get_import_formats()}.get(format_name)
    if format_desc is None:
        raise serializers.ValidationError(
            "Unknown input format '{}'".format(format_name))
    elif not format_desc.ENABLED:
        return Response(status=status.HTTP_405_METHOD_NOT_ALLOWED)

    rq_id = rq_id_factory(db_obj.pk).render()

    queue: DjangoRQ = django_rq.get_queue(settings.CVAT_QUEUES.IMPORT_DATA.value)

    # ensure that there is no race condition when processing parallel requests
    with get_rq_lock_for_job(queue, rq_id):
        rq_job = queue.fetch_job(rq_id)

        if rq_job:
            rq_job_status = rq_job.get_status(refresh=False)
            if rq_job_status not in (RQJobStatus.FINISHED, RQJobStatus.FAILED):
                return Response(status=status.HTTP_409_CONFLICT, data='Import job already exists')

            # for some reason the previous job has not been deleted
            # (e.g the user closed the browser tab when job has been created
            # but no one requests for checking status were not made)
            rq_job.delete()
            rq_job = None

        location = location_conf.get('location') if location_conf else None
        db_storage = None

        if not filename and location != Location.CLOUD_STORAGE:
            serializer = DatasetFileSerializer(data=request.data)
            if serializer.is_valid(raise_exception=True):
                dataset_file = serializer.validated_data['dataset_file']
                with NamedTemporaryFile(
                    prefix='cvat_{}'.format(db_obj.pk),
                    dir=settings.TMP_FILES_ROOT,
                    delete=False) as tf:
                    filename = tf.name
                    for chunk in dataset_file.chunks():
                        tf.write(chunk)

        elif location == Location.CLOUD_STORAGE:
            assert filename, 'The filename was not specified'
            try:
                storage_id = location_conf['storage_id']
            except KeyError:
                raise serializers.ValidationError(
                    'Cloud storage location was selected as the source,'
                    ' but cloud storage id was not specified')
            db_storage = get_cloud_storage_for_import_or_export(
                storage_id=storage_id, request=request,
                is_default=location_conf['is_default'])

            key = filename
            with NamedTemporaryFile(
                prefix='cvat_{}'.format(db_obj.pk),
                dir=settings.TMP_FILES_ROOT,
                delete=False) as tf:
                filename = tf.name

        func = import_resource_with_clean_up_after
        func_args = (rq_func, filename, db_obj.pk, format_name, conv_mask_to_poly)

        if location == Location.CLOUD_STORAGE:
            func_args = (db_storage, key, func) + func_args
            func = import_resource_from_cloud_storage

        user_id = request.user.id

        with get_rq_lock_by_user(queue, user_id):
            meta = ImportRQMeta.build_for(request=request, db_obj=db_obj, tmp_file=filename)
            queue.enqueue_call(
                func=func,
                args=func_args,
                job_id=rq_id,
                meta=meta,
                depends_on=define_dependent_job(queue, user_id, rq_id=rq_id),
                result_ttl=settings.IMPORT_CACHE_SUCCESS_TTL.total_seconds(),
                failure_ttl=settings.IMPORT_CACHE_FAILED_TTL.total_seconds()
            )


    handle_dataset_import(db_obj, format_name=format_name, cloud_storage_id=db_storage.id if db_storage else None)

    serializer = RqIdSerializer(data={'rq_id': rq_id})
    serializer.is_valid(raise_exception=True)

    return Response(serializer.data, status=status.HTTP_202_ACCEPTED)

@extend_schema(tags=['requests'])
@extend_schema_view(
    list=extend_schema(
        summary='List requests',
        responses={
            '200': RequestSerializer(many=True),
        }
    ),
    retrieve=extend_schema(
        summary='Get request details',
        responses={
            '200': RequestSerializer,
        }
    ),
)
class RequestViewSet(viewsets.GenericViewSet):
    # FUTURE-TODO: support re-enqueue action
    SUPPORTED_QUEUES = (
        settings.CVAT_QUEUES.IMPORT_DATA.value,
        settings.CVAT_QUEUES.EXPORT_DATA.value,
    )

    serializer_class = RequestSerializer
    iam_organization_field = None
    filter_backends = [
        NonModelSimpleFilter,
        NonModelJsonLogicFilter,
        NonModelOrderingFilter,
    ]

    ordering_fields = ['created_date', 'status', 'action']
    ordering = '-created_date'

    filter_fields = [
        # RQ job fields
        'status',
        # derivatives fields (from meta)
        'project_id',
        'task_id',
        'job_id',
        # derivatives fields (from parsed rq_id)
        'action',
        'target',
        'subresource',
        'format',
    ]

    simple_filters = filter_fields + ['org']

    lookup_fields = {
        'created_date': 'created_at',
        'action': 'parsed_rq_id.action',
        'target': 'parsed_rq_id.target',
        'subresource': 'parsed_rq_id.subresource',
        'format': 'parsed_rq_id.format',
        'status': 'get_status',
        'project_id': 'meta.project_id',
        'task_id': 'meta.task_id',
        'job_id': 'meta.job_id',
        'org': 'meta.org_slug',
    }

    SchemaField = namedtuple('SchemaField', ['type', 'choices'], defaults=(None,))

    simple_filters_schema = {
        'status': SchemaField('string', RequestStatus.choices),
        'project_id': SchemaField('integer'),
        'task_id': SchemaField('integer'),
        'job_id': SchemaField('integer'),
        'action': SchemaField('string', RequestAction.choices),
        'target': SchemaField('string', RequestTarget.choices),
        'subresource': SchemaField('string', RequestSubresource.choices),
        'format': SchemaField('string'),
        'org': SchemaField('string'),
    }

    def get_queryset(self):
        return None

    @property
    def queues(self) -> Iterable[DjangoRQ]:
        return (django_rq.get_queue(queue_name) for queue_name in self.SUPPORTED_QUEUES)

    def _get_rq_jobs_from_queue(self, queue: DjangoRQ, user_id: int) -> list[RQJob]:
        job_ids = set(queue.get_job_ids() +
            queue.started_job_registry.get_job_ids() +
            queue.finished_job_registry.get_job_ids() +
            queue.failed_job_registry.get_job_ids() +
            queue.deferred_job_registry.get_job_ids()
        )
        jobs = []
        for job in queue.job_class.fetch_many(job_ids, queue.connection):
            if job and is_rq_job_owner(job, user_id):
                try:
                    parsed_rq_id = RQId.parse(job.id)
                except Exception: # nosec B112
                    continue
                job.parsed_rq_id = parsed_rq_id
                jobs.append(job)

        return jobs


    def _get_rq_jobs(self, user_id: int) -> list[RQJob]:
        """
        Get all RQ jobs for a specific user and return them as a list of RQJob objects.

        Parameters:
            user_id (int): The ID of the user for whom to retrieve jobs.

        Returns:
            List[RQJob]: A list of RQJob objects representing all jobs for the specified user.
        """
        all_jobs = []
        for queue in self.queues:
            jobs = self._get_rq_jobs_from_queue(queue, user_id)
            all_jobs.extend(jobs)

        return all_jobs

    def _get_rq_job_by_id(self, rq_id: str) -> Optional[RQJob]:
        """
        Get a RQJob by its ID from the queues.

        Args:
            rq_id (str): The ID of the RQJob to retrieve.

        Returns:
            Optional[RQJob]: The retrieved RQJob, or None if not found.
        """
        try:
            parsed_rq_id = RQId.parse(rq_id)
        except Exception:
            return None

        job: Optional[RQJob] = None

        for queue in self.queues:
            job = queue.fetch_job(rq_id)
            if job:
                job.parsed_rq_id = parsed_rq_id
                break

        return job

    def _handle_redis_exceptions(func):
        @functools.wraps(func)
        def wrapper(*args, **kwargs):
            try:
                return func(*args, **kwargs)
            except RedisConnectionError as ex:
                msg = 'Redis service is not available'
                slogger.glob.exception(f'{msg}: {str(ex)}')
                return Response(msg, status=status.HTTP_503_SERVICE_UNAVAILABLE)
        return wrapper

    @method_decorator(never_cache)
    @_handle_redis_exceptions
    def retrieve(self, request: ExtendedRequest, pk: str):
        job = self._get_rq_job_by_id(pk)

        if not job:
            return HttpResponseNotFound("There is no request with specified id")

        self.check_object_permissions(request, job)

        serializer = self.get_serializer(job, context={'request': request})
        return Response(data=serializer.data, status=status.HTTP_200_OK)

    @method_decorator(never_cache)
    @_handle_redis_exceptions
    def list(self, request: ExtendedRequest):
        user_id = request.user.id
        user_jobs = self._get_rq_jobs(user_id)

        filtered_jobs = self.filter_queryset(user_jobs)

        page = self.paginate_queryset(filtered_jobs)
        if page is not None:
            serializer = self.get_serializer(page, many=True, context={'request': request})
            return self.get_paginated_response(serializer.data)

        serializer = self.get_serializer(filtered_jobs, many=True, context={'request': request})
        return Response(data=serializer.data, status=status.HTTP_200_OK)

    @extend_schema(
        summary='Cancel request',
        request=None,
        responses={
            '200': OpenApiResponse(description='The request has been cancelled'),
        },
    )
    @method_decorator(never_cache)
    @action(detail=True, methods=['POST'], url_path='cancel')
    @_handle_redis_exceptions
    def cancel(self, request: ExtendedRequest, pk: str):
        rq_job = self._get_rq_job_by_id(pk)

        if not rq_job:
            return HttpResponseNotFound("There is no request with specified id")

        self.check_object_permissions(request, rq_job)

        if rq_job.get_status(refresh=False) not in {RQJobStatus.QUEUED, RQJobStatus.DEFERRED}:
            return HttpResponseBadRequest("Only requests that have not yet been started can be cancelled")

        # FUTURE-TODO: race condition is possible here
        rq_job.cancel(enqueue_dependents=settings.ONE_RUNNING_JOB_IN_QUEUE_PER_USER)
        rq_job.delete()

        return Response(status=status.HTTP_200_OK)<|MERGE_RESOLUTION|>--- conflicted
+++ resolved
@@ -1858,19 +1858,11 @@
             perm = JobPermission.create_scope_list(self.request)
             queryset = perm.filter(queryset)
 
-<<<<<<< HEAD
-            visible_tasks_perm = TaskPermission.create_scope_list(self.request)
-            visible_tasks = visible_tasks_perm.filter(Task.objects)
-            queryset = queryset.annotate(
-                user_can_view_task=django_models.Q(segment__task__in=visible_tasks)
-            )
-=======
             queryset = queryset.prefetch_related(
                 "segment__task__source_storage", "segment__task__target_storage"
             )
         else:
             queryset = queryset.with_issue_counts() # optimized in JobReadSerializer
->>>>>>> 29cde3e2
 
         return queryset
 
