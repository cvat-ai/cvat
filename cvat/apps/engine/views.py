# Copyright (C) 2018-2022 Intel Corporation
# Copyright (C) CVAT.ai Corporation
#
# SPDX-License-Identifier: MIT

import itertools
import os
import os.path as osp
import re
import shutil
import textwrap
import traceback
import zlib
from abc import ABCMeta, abstractmethod
from contextlib import suppress
from copy import copy
from datetime import datetime
from pathlib import Path
from types import SimpleNamespace
from typing import Any, Optional, Union, cast

import django_rq
from attr.converters import to_bool
from django.conf import settings
from django.contrib.auth.models import User
from django.core.files.storage import storages
from django.db import IntegrityError, transaction
from django.db.models.query import Prefetch
from django.http import HttpResponse, HttpResponseBadRequest, HttpResponseNotFound
from django.utils import timezone
from drf_spectacular.types import OpenApiTypes
from drf_spectacular.utils import (
    OpenApiExample,
    OpenApiParameter,
    OpenApiResponse,
    PolymorphicProxySerializer,
    extend_schema,
    extend_schema_view,
)
from rest_framework import mixins, serializers, status, viewsets
from rest_framework.decorators import action
from rest_framework.exceptions import APIException, NotFound, PermissionDenied, ValidationError
from rest_framework.parsers import MultiPartParser
from rest_framework.permissions import SAFE_METHODS
from rest_framework.response import Response
from rest_framework.settings import api_settings
from rq.job import Job as RQJob

import cvat.apps.dataset_manager as dm
import cvat.apps.dataset_manager.views  # pylint: disable=unused-import
from cvat.apps.dataset_manager.serializers import DatasetFormatsSerializer
from cvat.apps.engine import backup
from cvat.apps.engine.background import BackupImporter, DatasetImporter, TaskCreator
from cvat.apps.engine.cache import (
    CacheTooLargeDataError,
    CvatChunkTimestampMismatchError,
    LockError,
    MediaCache,
)
from cvat.apps.engine.cloud_provider import db_storage_to_storage_instance
from cvat.apps.engine.exceptions import CloudStorageMissingError
from cvat.apps.engine.frame_provider import (
    DataWithMeta,
    FrameQuality,
    IFrameProvider,
    JobFrameProvider,
    TaskFrameProvider,
)
from cvat.apps.engine.media_extractors import get_mime
from cvat.apps.engine.mixins import BackupMixin, DatasetMixin, PartialUpdateModelMixin, UploadMixin
from cvat.apps.engine.model_utils import bulk_create
from cvat.apps.engine.models import (
    AnnotationGuide,
    Asset,
    ClientFile,
    CloudProviderChoice,
    CloudStorage,
    Comment,
    Data,
    Issue,
    Job,
    JobType,
    Label,
    Location,
    Project,
    RequestAction,
    RequestTarget,
    StorageChoice,
    StorageMethodChoice,
    Task,
)
from cvat.apps.engine.permissions import (
    AnnotationGuidePermission,
    CloudStoragePermission,
    CommentPermission,
    IssuePermission,
    JobPermission,
    LabelPermission,
    ProjectPermission,
    TaskPermission,
    UserPermission,
    get_iam_context,
)
from cvat.apps.engine.rq import ImportRequestId, ImportRQMeta, RQMetaWithFailureInfo
from cvat.apps.engine.serializers import (
    AboutSerializer,
    AnnotationFileSerializer,
    AnnotationGuideReadSerializer,
    AnnotationGuideWriteSerializer,
    AssetReadSerializer,
    AssetWriteSerializer,
    BasicUserSerializer,
    CloudStorageContentSerializer,
    CloudStorageReadSerializer,
    CloudStorageWriteSerializer,
    CommentReadSerializer,
    CommentWriteSerializer,
    DataMetaReadSerializer,
    DataMetaWriteSerializer,
    DataSerializer,
    DatasetFileSerializer,
    FileInfoSerializer,
    IssueReadSerializer,
    IssueWriteSerializer,
    JobDataMetaWriteSerializer,
    JobReadSerializer,
    JobValidationLayoutReadSerializer,
    JobValidationLayoutWriteSerializer,
    JobWriteSerializer,
    LabeledDataSerializer,
    LabelSerializer,
    PluginsSerializer,
    ProjectFileSerializer,
    ProjectReadSerializer,
    ProjectWriteSerializer,
    RqStatusSerializer,
    TaskFileSerializer,
    TaskReadSerializer,
    TaskValidationLayoutReadSerializer,
    TaskValidationLayoutWriteSerializer,
    TaskWriteSerializer,
    UserSerializer,
)
from cvat.apps.engine.tus import TusFile
from cvat.apps.engine.types import ExtendedRequest
from cvat.apps.engine.utils import parse_exception_message, sendfile
from cvat.apps.engine.view_utils import (
    get_410_response_for_export_api,
    get_410_response_when_checking_process_status,
    tus_chunk_action,
)
from cvat.apps.iam.filters import ORGANIZATION_OPEN_API_PARAMETERS
from cvat.apps.iam.permissions import IsAuthenticatedOrReadPublicResource, PolicyEnforcer
from cvat.apps.redis_handler.serializers import RqIdSerializer
from utils.dataset_manifest import ImageManifestManager

from . import models
from .log import ServerLogManager

slogger = ServerLogManager(__name__)

_UPLOAD_PARSER_CLASSES = api_settings.DEFAULT_PARSER_CLASSES + [MultiPartParser]

_DATA_CHECKSUM_HEADER_NAME = 'X-Checksum'
_DATA_UPDATED_DATE_HEADER_NAME = 'X-Updated-Date'
_RETRY_AFTER_TIMEOUT = 10


@extend_schema(tags=['server'])
class ServerViewSet(viewsets.ViewSet):
    serializer_class = None
    iam_organization_field = None

    # To get nice documentation about ServerViewSet actions it is necessary
    # to implement the method. By default, ViewSet doesn't provide it.
    def get_serializer(self, *args, **kwargs):
        pass

    @staticmethod
    @extend_schema(summary='Get basic CVAT information',
        responses={
            '200': AboutSerializer,
        })
    @action(detail=False, methods=['GET'], serializer_class=AboutSerializer,
        permission_classes=[] # This endpoint is available for everyone
    )
    def about(request: ExtendedRequest):
        from cvat import __version__ as cvat_version
        about = {
            "name": "Computer Vision Annotation Tool",
            "subtitle": settings.ABOUT_INFO["subtitle"],
            "description": "CVAT is completely re-designed and re-implemented " +
                "version of Video Annotation Tool from Irvine, California " +
                "tool. It is free, online, interactive video and image annotation " +
                "tool for computer vision. It is being used by our team to " +
                "annotate million of objects with different properties. Many UI " +
                "and UX decisions are based on feedbacks from professional data " +
                "annotation team.",
            "version": cvat_version,
            "logo_url": request.build_absolute_uri(storages["staticfiles"].url(settings.LOGO_FILENAME)),
        }
        serializer = AboutSerializer(data=about)
        if serializer.is_valid(raise_exception=True):
            return Response(data=serializer.data)

    @staticmethod
    @extend_schema(
        summary='List files/directories in the mounted share',
        parameters=[
            OpenApiParameter('directory', description='Directory to browse',
                location=OpenApiParameter.QUERY, type=OpenApiTypes.STR),
            OpenApiParameter('search', description='Search for specific files',
                location=OpenApiParameter.QUERY, type=OpenApiTypes.STR)
        ],
        responses={
            '200' : FileInfoSerializer(many=True)
        })
    @action(detail=False, methods=['GET'], serializer_class=FileInfoSerializer)
    def share(request: ExtendedRequest):
        directory_param = request.query_params.get('directory', '/')
        search_param = request.query_params.get('search', '')

        if directory_param.startswith("/"):
            directory_param = directory_param[1:]

        directory = (Path(settings.SHARE_ROOT) / directory_param).absolute()

        if str(directory).startswith(settings.SHARE_ROOT) and directory.is_dir():
            data = []
            generator = directory.iterdir() if not search_param else (f for f in directory.iterdir() if f.name.startswith(search_param))

            for entry in generator:
                entry_type, entry_mime_type = None, None
                if entry.is_file():
                    entry_type = "REG"
                    entry_mime_type = get_mime(entry)
                    if entry_mime_type == 'zip':
                        entry_mime_type = 'archive'
                elif entry.is_dir():
                    entry_type = entry_mime_type = "DIR"

                if entry_type:
                    data.append({
                        "name": entry.name,
                        "type": entry_type,
                        "mime_type": entry_mime_type,
                    })

            # return directories at the top of the list
            serializer = FileInfoSerializer(many=True, data=sorted(data, key=lambda x: (x['type'], x['name'])))
            if serializer.is_valid(raise_exception=True):
                return Response(serializer.data)
        else:
            return Response("{} is an invalid directory".format(directory_param),
                status=status.HTTP_400_BAD_REQUEST)

    @staticmethod
    @extend_schema(
        summary='Get supported annotation formats',
        responses={
            '200': DatasetFormatsSerializer,
        })
    @action(detail=False, methods=['GET'], url_path='annotation/formats')
    def annotation_formats(request: ExtendedRequest):
        data = dm.views.get_all_formats()
        return Response(DatasetFormatsSerializer(data).data)

    @staticmethod
    @extend_schema(
        summary='Get enabled plugins',
        responses={
            '200': PluginsSerializer,
        })
    @action(detail=False, methods=['GET'], url_path='plugins', serializer_class=PluginsSerializer)
    def plugins(request: ExtendedRequest):
        data = {
            'GIT_INTEGRATION': False, # kept for backwards compatibility
            'ANALYTICS': settings.ANALYTICS_ENABLED,
            'MODELS': to_bool(os.environ.get("CVAT_SERVERLESS", False)),
            'PREDICT': False, # FIXME: it is unused anymore (for UI only)
        }
        return Response(PluginsSerializer(data).data)

@extend_schema(tags=['projects'])
@extend_schema_view(
    list=extend_schema(
        summary='List projects',
        responses={
            '200': ProjectReadSerializer(many=True),
        }),
    create=extend_schema(
        summary='Create a project',
        request=ProjectWriteSerializer,
        parameters=ORGANIZATION_OPEN_API_PARAMETERS,
        responses={
            '201': ProjectReadSerializer, # check ProjectWriteSerializer.to_representation
        }),
    retrieve=extend_schema(
        summary='Get project details',
        responses={
            '200': ProjectReadSerializer,
        }),
    destroy=extend_schema(
        summary='Delete a project',
        responses={
            '204': OpenApiResponse(description='The project has been deleted'),
        }),
    partial_update=extend_schema(
        summary='Update a project',
        request=ProjectWriteSerializer(partial=True),
        responses={
            '200': ProjectReadSerializer, # check ProjectWriteSerializer.to_representation
        })
)
class ProjectViewSet(viewsets.GenericViewSet, mixins.ListModelMixin,
    mixins.RetrieveModelMixin, mixins.CreateModelMixin, mixins.DestroyModelMixin,
    PartialUpdateModelMixin, UploadMixin, DatasetMixin, BackupMixin
):
    # NOTE: The search_fields attribute should be a list of names of text
    # type fields on the model,such as CharField or TextField
    queryset = models.Project.objects.select_related(
        'owner', 'assignee', 'organization',
        'annotation_guide', 'source_storage', 'target_storage',
    )

    search_fields = ('name', 'owner', 'assignee', 'status')
    filter_fields = list(search_fields) + ['id', 'updated_date']
    simple_filters = list(search_fields)
    ordering_fields = list(filter_fields)
    ordering = "-id"
    lookup_fields = {'owner': 'owner__username', 'assignee': 'assignee__username'}
    iam_organization_field = 'organization'

    def get_serializer_class(self):
        if self.request.method in SAFE_METHODS:
            return ProjectReadSerializer
        else:
            return ProjectWriteSerializer

    def get_queryset(self):
        queryset = super().get_queryset()
        if self.action in ('list', 'retrieve', 'partial_update', 'update') :
            queryset = queryset.prefetch_related('tasks')

            if self.action == 'list':
                perm = ProjectPermission.create_scope_list(self.request)
                return perm.filter(queryset)

        return queryset

    @transaction.atomic
    def perform_create(self, serializer, **kwargs):
        serializer.save(
            owner=self.request.user,
            organization=self.request.iam_context['organization']
        )

        # Required for the extra summary information added in the queryset
        serializer.instance = self.get_queryset().get(pk=serializer.instance.pk)

    @extend_schema(methods=['GET'], exclude=True)
    @extend_schema(methods=['POST'],
        summary='Import a dataset into a project',
        description=textwrap.dedent("""
            The request POST /api/projects/id/dataset initiates a background process to import dataset into a project.
            Please, use the GET /api/requests/<rq_id> endpoint for checking status of the process.
            The `rq_id` parameter can be found in the response on initiating request.
        """),
        parameters=[
            OpenApiParameter('format', description='Desired dataset format name\n'
                'You can get the list of supported formats at:\n/server/annotation/formats',
                location=OpenApiParameter.QUERY, type=OpenApiTypes.STR, required=False),
            OpenApiParameter('location', description='Where to import the dataset from',
                location=OpenApiParameter.QUERY, type=OpenApiTypes.STR, required=False,
                enum=Location.list()),
            OpenApiParameter('cloud_storage_id', description='Storage id',
                location=OpenApiParameter.QUERY, type=OpenApiTypes.INT, required=False),
            OpenApiParameter('filename', description='Dataset file name',
                location=OpenApiParameter.QUERY, type=OpenApiTypes.STR, required=False),
        ],
        request=DatasetFileSerializer(required=False),
        responses={
            '202': OpenApiResponse(RqIdSerializer, description='Importing has been started'),
            '400': OpenApiResponse(description='Failed to import dataset'),
            '405': OpenApiResponse(description='Format is not available'),
        })
    @action(detail=True, methods=['GET', 'POST', 'OPTIONS'], serializer_class=None,
        url_path=r'dataset/?$', parser_classes=_UPLOAD_PARSER_CLASSES,
    )
    def dataset(self, request: ExtendedRequest, pk: int):
        self._object = self.get_object() # force call of check_object_permissions()

        if request.method == "GET":
            if request.query_params.get("action") == "import_status":
                # We cannot redirect to the requests API here because
                # it wouldn't be compatible with the outdated API:
                # the current API endpoint returns a different status codes
                # depends on rq job status (like 201 - finished),
                # while GET /api/requests/rq_id returns a 200 status code
                # if such a request exists regardless of job status.
                return get_410_response_when_checking_process_status("import")

            # we cannot redirect to the new API here since this endpoint used not only to check the status
            # of exporting process|download a result file, but also to initiate export process
            return get_410_response_for_export_api("/api/projects/id/dataset/export?save_images=True")

        return self.upload_data(request)


    @tus_chunk_action(detail=True, suffix_base="dataset")
    def append_dataset_chunk(self, request: ExtendedRequest, pk: int, file_id: str):
        self._object = self.get_object()
        return self.append_tus_chunk(request, file_id)

    def get_upload_dir(self):
        if 'dataset' in self.action:
            return self._object.get_tmp_dirname()
        elif 'backup' in self.action:
            return backup.get_backup_dirname()
        assert False

    def upload_finished(self, request: ExtendedRequest):
        if self.action == 'dataset':
            importer = DatasetImporter(request=request, db_instance=self._object)
            return importer.enqueue_job()

        elif self.action == 'import_backup':
            importer = BackupImporter(request=request, target=RequestTarget.PROJECT)
            return importer.enqueue_job()

        return Response(data='Unknown upload was finished',
                        status=status.HTTP_400_BAD_REQUEST)

    @extend_schema(exclude=True)
    @action(detail=True, methods=['GET'])
    def annotations(self, request: ExtendedRequest, pk: int):
        return get_410_response_for_export_api("/api/projects/id/dataset/export?save_images=False")

    @extend_schema(exclude=True)
    @action(methods=['GET'], detail=True, url_path='backup')
    def export_backup(self, request: ExtendedRequest, pk: int):
        return get_410_response_for_export_api("/api/projects/id/backup/export")

    @extend_schema(methods=['POST'], summary='Recreate a project from a backup',
        description=textwrap.dedent("""
            The backup import process is as follows:

            The first request POST /api/projects/backup schedules a background job on the server
            in which the process of creating a project from the uploaded backup is carried out.

            To check the status of the import process, use GET /api/requests/rq_id,
            where rq_id is the request ID obtained from the response to the previous request.

            Once the import completes successfully, the response will contain the ID
            of the newly created project in the result_id field.
        """),
        parameters=[
            *ORGANIZATION_OPEN_API_PARAMETERS,
            OpenApiParameter('location', description='Where to import the backup file from',
                location=OpenApiParameter.QUERY, type=OpenApiTypes.STR, required=False,
                enum=Location.list(), default=Location.LOCAL),
            OpenApiParameter('cloud_storage_id', description='Storage id',
                location=OpenApiParameter.QUERY, type=OpenApiTypes.INT, required=False),
            OpenApiParameter('filename', description='Backup file name',
                location=OpenApiParameter.QUERY, type=OpenApiTypes.STR, required=False),
        ],
        request=ProjectFileSerializer(required=False),
        responses={
            '202': OpenApiResponse(RqIdSerializer, description='Import of the backup file has started'),
        })
    @action(detail=False, methods=['OPTIONS', 'POST'], url_path=r'backup/?$',
        serializer_class=None,
        parser_classes=_UPLOAD_PARSER_CLASSES)
    def import_backup(self, request: ExtendedRequest):
        if "rq_id" in request.query_params:
            return get_410_response_when_checking_process_status("import")

        return self.upload_data(request)

    @tus_chunk_action(detail=False, suffix_base="backup")
    def append_backup_chunk(self, request: ExtendedRequest, file_id: str):
        return self.append_tus_chunk(request, file_id)

    @extend_schema(summary='Get a preview image for a project',
        responses={
            '200': OpenApiResponse(description='Project image preview'),
            '404': OpenApiResponse(description='Project image preview not found'),

        })
    @action(detail=True, methods=['GET'], url_path='preview')
    def preview(self, request: ExtendedRequest, pk: int):
        self._object = self.get_object() # call check_object_permissions as well

        first_task: Optional[models.Task] = self._object.tasks.order_by('-id').first()
        if not first_task:
            return HttpResponseNotFound('Project image preview not found')

        data_getter = _TaskDataGetter(
            db_task=first_task,
            data_type='preview',
            data_quality='compressed',
        )

        return data_getter()

    @staticmethod
    def _get_rq_response(queue, job_id):
        queue = django_rq.get_queue(queue)
        job = queue.fetch_job(job_id)
        rq_job_meta = ImportRQMeta.for_job(job)
        response = {}
        if job is None or job.is_finished:
            response = { "state": "Finished" }
        elif job.is_queued or job.is_deferred:
            response = { "state": "Queued" }
        elif job.is_failed:
            response = { "state": "Failed", "message": job.exc_info }
        else:
            response = { "state": "Started" }
            response['message'] = rq_job_meta.status or ""
            response['progress'] = rq_job_meta.progress or 0.

        return response

class _DataGetter(metaclass=ABCMeta):
    def __init__(
        self, data_type: str, data_num: Optional[Union[str, int]], data_quality: str
    ) -> None:
        possible_data_type_values = ('chunk', 'frame', 'preview', 'context_image')
        possible_quality_values = ('compressed', 'original')

        if not data_type or data_type not in possible_data_type_values:
            raise ValidationError('Data type not specified or has wrong value')
        elif data_type == 'chunk' or data_type == 'frame' or data_type == 'preview':
            if data_num is None and data_type != 'preview':
                raise ValidationError('Number is not specified')
            elif data_quality not in possible_quality_values:
                raise ValidationError('Wrong quality value')

        self.type = data_type
        self.number = int(data_num) if data_num is not None else None
        self.quality = FrameQuality.COMPRESSED \
            if data_quality == 'compressed' else FrameQuality.ORIGINAL

    @abstractmethod
    def _get_frame_provider(self) -> IFrameProvider: ...

    def __call__(self):
        frame_provider = self._get_frame_provider()

        try:
            if self.type == 'chunk':
                data = frame_provider.get_chunk(self.number, quality=self.quality)
                return HttpResponse(
                    data.data.getvalue(),
                    content_type=data.mime,
                    headers=self._get_chunk_response_headers(data),
                )
            elif self.type == 'frame' or self.type == 'preview':
                if self.type == 'preview':
                    data = frame_provider.get_preview()
                else:
                    data = frame_provider.get_frame(self.number, quality=self.quality)

                return HttpResponse(data.data.getvalue(), content_type=data.mime)

            elif self.type == 'context_image':
                data = frame_provider.get_frame_context_images_chunk(self.number)
                if not data:
                    return HttpResponseNotFound()

                return HttpResponse(data.data, content_type=data.mime)
            else:
                return Response(data='unknown data type {}.'.format(self.type),
                    status=status.HTTP_400_BAD_REQUEST)
        except (ValidationError, PermissionDenied, NotFound) as ex:
            msg = str(ex) if not isinstance(ex, ValidationError) else \
                '\n'.join([str(d) for d in ex.detail])
            return Response(data=msg, status=ex.status_code)
        except (TimeoutError, CvatChunkTimestampMismatchError, LockError):
            return Response(
                status=status.HTTP_429_TOO_MANY_REQUESTS,
                headers={'Retry-After': _RETRY_AFTER_TIMEOUT},
            )
        except CacheTooLargeDataError as ex:
            return Response(
                data=str(ex),
                status=status.HTTP_500_INTERNAL_SERVER_ERROR,
            )
        except CloudStorageMissingError as ex:
            return Response(
                data=str(ex),
                status=status.HTTP_409_CONFLICT,
            )

    @abstractmethod
    def _get_chunk_response_headers(self, chunk_data: DataWithMeta) -> dict[str, str]: ...

    _CHUNK_HEADER_BYTES_LENGTH = 1000
    "The number of significant bytes from the chunk header, used for checksum computation"

    def _get_chunk_checksum(self, chunk_data: DataWithMeta) -> str:
        data = chunk_data.data.getbuffer()
        size_checksum = zlib.crc32(str(len(data)).encode())
        return str(zlib.crc32(data[:self._CHUNK_HEADER_BYTES_LENGTH], size_checksum))

    def _make_chunk_response_headers(self, checksum: str, updated_date: datetime) -> dict[str, str]:
        return {
            _DATA_CHECKSUM_HEADER_NAME: str(checksum or ''),
            _DATA_UPDATED_DATE_HEADER_NAME: serializers.DateTimeField().to_representation(updated_date),
        }

class _TaskDataGetter(_DataGetter):
    def __init__(
        self,
        db_task: models.Task,
        *,
        data_type: str,
        data_quality: str,
        data_num: Optional[Union[str, int]] = None,
    ) -> None:
        super().__init__(data_type=data_type, data_num=data_num, data_quality=data_quality)
        self._db_task = db_task

    def _get_frame_provider(self) -> TaskFrameProvider:
        return TaskFrameProvider(self._db_task)

    def _get_chunk_response_headers(self, chunk_data: DataWithMeta) -> dict[str, str]:
        return self._make_chunk_response_headers(
            self._get_chunk_checksum(chunk_data), self._db_task.get_chunks_updated_date(),
        )


class _JobDataGetter(_DataGetter):
    def __init__(
        self,
        db_job: models.Job,
        *,
        data_type: str,
        data_quality: str,
        data_num: Optional[Union[str, int]] = None,
        data_index: Optional[Union[str, int]] = None,
    ) -> None:
        possible_data_type_values = ('chunk', 'frame', 'preview', 'context_image')
        possible_quality_values = ('compressed', 'original')

        if not data_type or data_type not in possible_data_type_values:
            raise ValidationError('Data type not specified or has wrong value')
        elif data_type == 'chunk' or data_type == 'frame' or data_type == 'preview':
            if data_type == 'chunk':
                if data_num is None and data_index is None:
                    raise ValidationError('Number or Index is not specified')
                if data_num is not None and data_index is not None:
                    raise ValidationError('Number and Index cannot be used together')
            elif data_num is None and data_type != 'preview':
                raise ValidationError('Number is not specified')
            elif data_quality not in possible_quality_values:
                raise ValidationError('Wrong quality value')

        self.type = data_type

        self.index = int(data_index) if data_index is not None else None
        self.number = int(data_num) if data_num is not None else None

        self.quality = FrameQuality.COMPRESSED \
            if data_quality == 'compressed' else FrameQuality.ORIGINAL

        self._db_job = db_job

    def _get_frame_provider(self) -> JobFrameProvider:
        return JobFrameProvider(self._db_job)

    def __call__(self):
        if self.type == 'chunk':
            # Reproduce the task chunk indexing
            frame_provider = self._get_frame_provider()

            try:
                if self.index is not None:
                    data = frame_provider.get_chunk(
                        self.index, quality=self.quality, is_task_chunk=False
                    )
                else:
                    data = frame_provider.get_chunk(
                        self.number, quality=self.quality, is_task_chunk=True
                    )

                return HttpResponse(
                    data.data.getvalue(),
                    content_type=data.mime,
                    headers=self._get_chunk_response_headers(data),
                )
            except (TimeoutError, CvatChunkTimestampMismatchError, LockError):
                return Response(
                    status=status.HTTP_429_TOO_MANY_REQUESTS,
                    headers={'Retry-After': _RETRY_AFTER_TIMEOUT},
                )
            except CacheTooLargeDataError as ex:
                return Response(
                    data=str(ex),
                    status=status.HTTP_500_INTERNAL_SERVER_ERROR,
                )
            except CloudStorageMissingError as ex:
                return Response(
                    data=str(ex),
                    status=status.HTTP_409_CONFLICT,
                )
        else:
            return super().__call__()

    def _get_chunk_response_headers(self, chunk_data: DataWithMeta) -> dict[str, str]:
        return self._make_chunk_response_headers(
            self._get_chunk_checksum(chunk_data),
            self._db_job.segment.chunks_updated_date
        )


@extend_schema(tags=['tasks'])
@extend_schema_view(
    list=extend_schema(
        summary='List tasks',
        responses={
            '200': TaskReadSerializer(many=True),
        }),
    create=extend_schema(
        summary='Create a task',
        description=textwrap.dedent("""\
            The new task will not have any attached images or videos.
            To attach them, use the /api/tasks/<id>/data endpoint.
        """),
        request=TaskWriteSerializer,
        parameters=ORGANIZATION_OPEN_API_PARAMETERS,
        responses={
            '201': TaskReadSerializer, # check TaskWriteSerializer.to_representation
        }),
    retrieve=extend_schema(
        summary='Get task details',
        responses={
            '200': TaskReadSerializer
        }),
    destroy=extend_schema(
        summary='Delete a task',
        description='All attached jobs, annotations and data will be deleted as well.',
        responses={
            '204': OpenApiResponse(description='The task has been deleted'),
        }),
    partial_update=extend_schema(
        summary='Update a task',
        examples=[
            OpenApiExample(
                "Update task properties",
                value={
                    "name": "string",
                    "owner_id": 0,
                    "assignee_id": 0,
                    "bug_tracker": "string",
                    "subset": "string",
                    "target_storage": {
                        "location": "cloud_storage",
                        "cloud_storage_id": 0
                    },
                    "source_storage": {
                        "location": "cloud_storage",
                        "cloud_storage_id": 0
                    }
                },
                request_only=True,
            ),
            OpenApiExample(
                "Update task labels",
                value={
                    "labels": [
                        {
                            "name": "string",
                            "color": "string",
                            "attributes": [],
                            "deleted": False,
                            "type": "any",
                            "svg": "string",
                            "sublabels": [{
                                "name": "string",
                                "color": "string",
                                "attributes": [],
                                "type": "any",
                                "has_parent": True
                            }],
                        }
                    ],
                },
                request_only=True,
            ),
            OpenApiExample(
                "Move task to a project",
                value={
                    "project_id": 0,
                },
                request_only=True,
            ),
            OpenApiExample(
                "Transfer task to personal sandbox",
                value={
                    "organization_id": None,
                },
                request_only=True,
            ),
            OpenApiExample(
                "Transfer task to organization",
                value={
                    "organization_id": 1,
                },
                request_only=True,
            ),
            OpenApiExample(
                "Transfer a storage linked task to an organization and detach storages",
                value={
                    "organization_id": 1,
                    "source_storage": {
                        "location": models.Location.LOCAL,
                        "cloud_storage_id": None,
                    },
                    "target_storage": {
                        "location": models.Location.LOCAL,
                        "cloud_storage_id": None,
                    },
                },
                request_only=True,
            )
        ],
        request=TaskWriteSerializer(partial=True),
        responses={
            '200': TaskReadSerializer, # check TaskWriteSerializer.to_representation
        })
)

class TaskViewSet(viewsets.GenericViewSet, mixins.ListModelMixin,
    mixins.RetrieveModelMixin, mixins.CreateModelMixin, mixins.DestroyModelMixin,
    PartialUpdateModelMixin, UploadMixin, DatasetMixin, BackupMixin
):
    queryset = Task.objects.select_related(
        'data',
        'assignee',
        'owner',
        'target_storage',
        'source_storage',
        'annotation_guide',
    ).prefetch_related(
        # avoid loading heavy data in select related
        # this reduces performance of the COUNT request in the list endpoint
        'data__validation_layout',
    )

    lookup_fields = {
        'project_name': 'project__name',
        'owner': 'owner__username',
        'assignee': 'assignee__username',
        'tracker_link': 'bug_tracker',
        'validation_mode': 'data__validation_layout__mode',
    }
    search_fields = (
        'project_name', 'name', 'owner', 'status', 'assignee',
        'subset', 'mode', 'dimension', 'tracker_link', 'validation_mode'
    )
    filter_fields = list(search_fields) + ['id', 'project_id', 'updated_date']
    filter_description = textwrap.dedent("""

        There are few examples for complex filtering tasks:\n
            - Get all tasks from 1,2,3 projects - { "and" : [{ "in" : [{ "var" : "project_id" }, [1, 2, 3]]}]}\n
            - Get all completed tasks from 1 project - { "and": [{ "==": [{ "var" : "status" }, "completed"]}, { "==" : [{ "var" : "project_id"}, 1]}]}\n
    """)
    simple_filters = list(search_fields) + ['project_id']
    ordering_fields = list(filter_fields)
    ordering = "-id"
    iam_organization_field = 'organization'

    def get_serializer_class(self):
        if self.request.method in SAFE_METHODS:
            return TaskReadSerializer
        else:
            return TaskWriteSerializer

    def get_queryset(self):
        queryset = super().get_queryset()

        if self.action == 'list':
            perm = TaskPermission.create_scope_list(self.request)

            queryset = perm.filter(queryset)

            # queryset = queryset.only("pk").select_related(None).prefetch_related(None)
            # from cvat.apps.engine.model_utils import filter_with_union
            # q_expr = perm.make_filter_query()
            # queryset = filter_with_union(queryset, q_expr)

            # with_job_summary() is optimized in the serializer
        elif self.action == 'preview':
            queryset = Task.objects.select_related('data')
        elif self.action == 'validation_layout':
            queryset = Task.objects.select_related('data', 'data__validation_layout')
        else:
            queryset = queryset.with_job_summary()

        return queryset

    @extend_schema(summary='Recreate a task from a backup',
        description=textwrap.dedent("""
            The backup import process is as follows:

            The first request POST /api/tasks/backup creates a background job on the server
            in which the process of a task creating from an uploaded backup is carried out.

            To check the status of the import process, use GET /api/requests/rq_id,
            where rq_id is the request ID obtained from the response to the previous request.

            Once the import completes successfully, the response will contain the ID
            of the newly created task in the result_id field.
        """),
        parameters=[
            *ORGANIZATION_OPEN_API_PARAMETERS,
            OpenApiParameter('location', description='Where to import the backup file from',
                location=OpenApiParameter.QUERY, type=OpenApiTypes.STR, required=False,
                enum=Location.list(), default=Location.LOCAL),
            OpenApiParameter('cloud_storage_id', description='Storage id',
                location=OpenApiParameter.QUERY, type=OpenApiTypes.INT, required=False),
            OpenApiParameter('filename', description='Backup file name',
                location=OpenApiParameter.QUERY, type=OpenApiTypes.STR, required=False),
        ],
        request=TaskFileSerializer(required=False),
        responses={
            '202': OpenApiResponse(RqIdSerializer, description='Import of the backup file has started'),
        })

    @action(detail=False, methods=['OPTIONS', 'POST'], url_path=r'backup/?$',
        serializer_class=None,
        parser_classes=_UPLOAD_PARSER_CLASSES)
    def import_backup(self, request: ExtendedRequest):
        if "rq_id" in request.query_params:
            return get_410_response_when_checking_process_status("import")

        return self.upload_data(request)

    @tus_chunk_action(detail=False, suffix_base="backup")
    def append_backup_chunk(self, request: ExtendedRequest, file_id: str):
        return self.append_tus_chunk(request, file_id)

    @extend_schema(exclude=True)
    @action(methods=['GET'], detail=True, url_path='backup')
    def export_backup(self, request: ExtendedRequest, pk: int):
        return get_410_response_for_export_api("/api/tasks/id/backup/export")

    @transaction.atomic
    def perform_update(self, serializer):
        instance = serializer.instance

        super().perform_update(serializer)

        updated_instance = serializer.instance

        if instance.project:
            instance.project.touch()
        if updated_instance.project and updated_instance.project != instance.project:
            updated_instance.project.touch()

    @transaction.atomic
    def perform_create(self, serializer, **kwargs):
        serializer.save(
            owner=self.request.user,
            organization=self.request.iam_context['organization']
        )

        if db_project := serializer.instance.project:
            db_project.touch()
            assert serializer.instance.organization == db_project.organization

        # Required for the extra summary information added in the queryset
        serializer.instance = self.get_queryset().get(pk=serializer.instance.pk)

    def _is_data_uploading(self) -> bool:
        return 'data' in self.action

    # UploadMixin method
    def get_upload_dir(self):
        if 'annotations' in self.action:
            return self._object.get_tmp_dirname()
        elif self._is_data_uploading():
            return self._object.data.get_upload_dirname()
        elif 'backup' in self.action:
            return backup.get_backup_dirname()

        assert False

    def _prepare_upload_info_entry(self, filename: str) -> str:
        filename = osp.normpath(filename)
        upload_dir = self.get_upload_dir()
        return osp.join(upload_dir, filename)

    def _maybe_append_upload_info_entry(self, filename: str):
        task_data = cast(Data, self._object.data)

        filename = self._prepare_upload_info_entry(filename)
        task_data.client_files.get_or_create(file=filename)

    def _append_upload_info_entries(self, client_files: list[dict[str, Any]]):
        # batch version of _maybe_append_upload_info_entry() without optional insertion
        task_data = cast(Data, self._object.data)
        bulk_create(
            ClientFile,
            [
                ClientFile(file=self._prepare_upload_info_entry(cf['file'].name), data=task_data)
                for cf in client_files
            ]
        )

    def _sort_uploaded_files(self, uploaded_files: list[str], ordering: list[str]) -> list[str]:
        """
        Applies file ordering for the "predefined" file sorting method of the task creation.

        Read more: https://github.com/cvat-ai/cvat/issues/5061
        """

        expected_files = ordering

        uploaded_file_names = set(uploaded_files)
        mismatching_files = list(uploaded_file_names.symmetric_difference(expected_files))
        if mismatching_files:
            DISPLAY_ENTRIES_COUNT = 5
            mismatching_display = [
                fn + (" (extra)" if fn in uploaded_file_names else " (missing)")
                for fn in mismatching_files[:DISPLAY_ENTRIES_COUNT]
            ]
            remaining_count = len(mismatching_files) - DISPLAY_ENTRIES_COUNT
            raise ValidationError(
                "Uploaded files do not match the '{}' field contents. "
                "Please check the uploaded data and the list of uploaded files. "
                "Mismatching files: {}{}"
                .format(
                    self._UPLOAD_FILE_ORDER_FIELD,
                    ", ".join(mismatching_display),
                    f" (and {remaining_count} more). " if 0 < remaining_count else ""
                )
            )

        return list(expected_files)

    # UploadMixin method
    def init_tus_upload(self, request):
        response = super().init_tus_upload(request)

        if self._is_data_uploading() and response.status_code == status.HTTP_201_CREATED:
            self._maybe_append_upload_info_entry(TusFile.TusMeta.from_request(request).filename)

        return response

    # UploadMixin method
    @transaction.atomic
    def append_files(self, request):
        client_files = self._get_request_client_files(request)
        if self._is_data_uploading() and client_files:
            self._append_upload_info_entries(client_files)

        return super().append_files(request)

    # UploadMixin method
    def upload_finished(self, request: ExtendedRequest):
        @transaction.atomic
        def _handle_upload_annotations(request: ExtendedRequest):
            importer = DatasetImporter(request=request, db_instance=self._object)
            return importer.enqueue_job()

        def _handle_upload_data(request: ExtendedRequest):
            with transaction.atomic():
                task_data = self._object.data
                serializer = DataSerializer(task_data, data=request.data)
                serializer.is_valid(raise_exception=True)

                # Append new files to the previous ones
                if uploaded_files := serializer.validated_data.get('client_files', None):
                    self.append_files(request)
                    serializer.validated_data['client_files'] = [] # avoid file info duplication

                # Refresh the db value with the updated file list and other request parameters
                db_data = serializer.save()
                self._object.data = db_data
                self._object.save()

                # Create a temporary copy of the parameters we will try to create the task with
                data = copy(serializer.data)

                for optional_field in ['job_file_mapping', 'server_files_exclude', 'validation_params']:
                    if optional_field in serializer.validated_data:
                        data[optional_field] = serializer.validated_data[optional_field]

                if validation_params := getattr(db_data, 'validation_params', None):
                    data['validation_params']['frames'] = set(itertools.chain(
                        data['validation_params'].get('frames', []),
                        validation_params.frames.values_list('path', flat=True).all()
                    ))

                if (
                    data['sorting_method'] == models.SortingMethod.PREDEFINED
                    and (uploaded_files := data['client_files'])
                    and (
                        uploaded_file_order := serializer.validated_data[self._UPLOAD_FILE_ORDER_FIELD]
                    )
                ):
                    # In the case of predefined sorting and custom file ordering,
                    # the requested order must be applied
                    data['client_files'] = self._sort_uploaded_files(
                        uploaded_files, uploaded_file_order
                    )

                data['use_zip_chunks'] = serializer.validated_data['use_zip_chunks']
                data['use_cache'] = serializer.validated_data['use_cache']
                data['copy_data'] = serializer.validated_data['copy_data']

                if data['use_cache']:
                    self._object.data.storage_method = StorageMethodChoice.CACHE
                    self._object.data.save(update_fields=['storage_method'])
                if data['server_files'] and not data.get('copy_data'):
                    self._object.data.storage = StorageChoice.SHARE
                    self._object.data.save(update_fields=['storage'])
                if db_data.cloud_storage:
                    self._object.data.storage = StorageChoice.CLOUD_STORAGE
                    self._object.data.save(update_fields=['storage'])
                if 'stop_frame' not in serializer.validated_data:
                    # if the value of stop_frame is 0, then inside the function we cannot know
                    # the value specified by the user or it's default value from the database
                    data['stop_frame'] = None

            # Need to process task data when the transaction is committed
            creator = TaskCreator(request=request, db_instance=self._object, db_data=data)
            return creator.enqueue_job()

        @transaction.atomic
        def _handle_upload_backup(request: ExtendedRequest):
            importer = BackupImporter(request=request, target=RequestTarget.TASK)
            return importer.enqueue_job()

        if self.action == 'annotations':
            return _handle_upload_annotations(request)
        elif self.action == 'data':
            return _handle_upload_data(request)
        elif self.action == 'import_backup':
            return _handle_upload_backup(request)

        return Response(data='Unknown upload was finished',
                        status=status.HTTP_400_BAD_REQUEST)

    _UPLOAD_FILE_ORDER_FIELD = 'upload_file_order'
    assert _UPLOAD_FILE_ORDER_FIELD in DataSerializer().fields

    @extend_schema(methods=['POST'],
        summary="Attach data to a task",
        description=textwrap.dedent("""\
            Allows to upload data (images, video, etc.) to a task.
            Supports the TUS open file uploading protocol (https://tus.io/).

            Supports the following protocols:

            1. A single Data request

            and

            2.1. An Upload-Start request
            2.2.a. Regular TUS protocol requests (Upload-Length + Chunks)
            2.2.b. Upload-Multiple requests
            2.3. An Upload-Finish request

            Requests:
            - Data - POST, no extra headers or 'Upload-Start' + 'Upload-Finish' headers.
              Contains data in the body.
            - Upload-Start - POST, has an 'Upload-Start' header. No body is expected.
            - Upload-Length - POST, has an 'Upload-Length' header (see the TUS specification)
            - Chunk - HEAD/PATCH (see the TUS specification). Sent to /data/<file id> endpoints.
            - Upload-Finish - POST, has an 'Upload-Finish' header. Can contain data in the body.
            - Upload-Multiple - POST, has an 'Upload-Multiple' header. Contains data in the body.

            The 'Upload-Finish' request allows to specify the uploaded files should be ordered.
            This may be needed if the files can be sent unordered. To state that the input files
            are sent ordered, pass an empty list of files in the '{upload_file_order_field}' field.
            If the files are sent unordered, the ordered file list is expected
            in the '{upload_file_order_field}' field. It must be a list of string file paths,
            relative to the dataset root.

            Example:
            files = [
                "cats/cat_1.jpg",
                "dogs/dog2.jpg",
                "image_3.png",
                ...
            ]

            Independently of the file declaration field used
            ('client_files', 'server_files', etc.), when the 'predefined'
            sorting method is selected, the uploaded files will be ordered according
            to the '.jsonl' manifest file, if it is found in the list of files.
            For archives (e.g. '.zip'), a manifest file ('*.jsonl') is required when using
            the 'predefined' file ordering. Such file must be provided next to the archive
            in the list of files. Read more about manifest files here:
            https://docs.cvat.ai/docs/manual/advanced/dataset_manifest/

            After all data is sent, the operation status can be retrieved via
            the `GET /api/requests/<rq_id>`, where **rq_id** is request ID returned for this request.

            Once data is attached to a task, it cannot be detached or replaced.
        """.format(
            upload_file_order_field=_UPLOAD_FILE_ORDER_FIELD
        )),
        # TODO: add a tutorial on this endpoint in the REST API docs
        request=DataSerializer(required=False),
        parameters=[
            OpenApiParameter('Upload-Start', location=OpenApiParameter.HEADER, type=OpenApiTypes.BOOL,
                description='Initializes data upload. Optionally, can include upload metadata in the request body.'),
            OpenApiParameter('Upload-Multiple', location=OpenApiParameter.HEADER, type=OpenApiTypes.BOOL,
                description='Indicates that data with this request are single or multiple files that should be attached to a task'),
            OpenApiParameter('Upload-Finish', location=OpenApiParameter.HEADER, type=OpenApiTypes.BOOL,
                description='Finishes data upload. Can be combined with Upload-Start header to create task data with one request'),
        ],
        responses={
            '202': OpenApiResponse(
                response=PolymorphicProxySerializer(
                    component_name='DataResponse',
                    # FUTURE-FIXME: endpoint should return RqIdSerializer or OpenApiTypes.NONE
                    # but SDK generated from a schema with nullable RqIdSerializer
                    # throws an error when tried to convert empty response to a specific type
                    serializers=[RqIdSerializer, OpenApiTypes.BINARY],
                    resource_type_field_name=None
                ),

                description='Request to attach a data to a task has been accepted'
            ),
        })
    @extend_schema(methods=['GET'],
        summary='Get data of a task',
        parameters=[
            OpenApiParameter('type', location=OpenApiParameter.QUERY, required=False,
                type=OpenApiTypes.STR, enum=['chunk', 'frame', 'context_image'],
                description='Specifies the type of the requested data'),
            OpenApiParameter('quality', location=OpenApiParameter.QUERY, required=False,
                type=OpenApiTypes.STR, enum=['compressed', 'original'],
                description="Specifies the quality level of the requested data"),
            OpenApiParameter('number', location=OpenApiParameter.QUERY, required=False, type=OpenApiTypes.INT,
                description="A unique number value identifying chunk or frame"),
            OpenApiParameter(
                _DATA_CHECKSUM_HEADER_NAME,
                location=OpenApiParameter.HEADER, type=OpenApiTypes.STR, required=False,
                response=[200],
                description="Data checksum, applicable for chunks only",
            ),
            OpenApiParameter(
                _DATA_UPDATED_DATE_HEADER_NAME,
                location=OpenApiParameter.HEADER, type=OpenApiTypes.DATETIME, required=False,
                response=[200],
                description="Data update date, applicable for chunks only",
            )
        ],
        responses={
            '200': OpenApiResponse(description='Data of a specific type'),
        })
    @action(detail=True, methods=['OPTIONS', 'POST', 'GET'], url_path=r'data/?$',
        parser_classes=_UPLOAD_PARSER_CLASSES)
    def data(self, request: ExtendedRequest, pk: int):
        self._object = self.get_object() # call check_object_permissions as well
        if request.method == 'POST' or request.method == 'OPTIONS':
            with transaction.atomic():
                # Need to make sure that only one Data object can be attached to the task,
                # otherwise this can lead to many problems such as Data objects without a task,
                # multiple RQ data processing jobs at least.
                # It is not possible to use select_for_update with GROUP BY statement and
                # other aggregations that are defined by the viewset queryset,
                # we just need to lock 1 row with the target Task entity.
                locked_instance = Task.objects.select_for_update().get(pk=pk)
                task_data = locked_instance.data
                if not task_data:
                    task_data = Data.objects.create()
                    task_data.make_dirs()
                    locked_instance.data = task_data
                    self._object.data = task_data
                    locked_instance.save()
                elif task_data.size != 0:
                    return Response(data='Adding more data is not supported',
                        status=status.HTTP_400_BAD_REQUEST)
                return self.upload_data(request)
        else:
            data_type = request.query_params.get('type', None)
            data_num = request.query_params.get('number', None)
            data_quality = request.query_params.get('quality', 'compressed')

            data_getter = _TaskDataGetter(
                self._object, data_type=data_type, data_num=data_num, data_quality=data_quality
            )
            return data_getter()

    @tus_chunk_action(detail=True, suffix_base="data")
    def append_data_chunk(self, request: ExtendedRequest, pk: int, file_id: str):
        self._object = self.get_object()
        return self.append_tus_chunk(request, file_id)

    @extend_schema(methods=['GET'], summary='Get task annotations',
        responses={
            '200': OpenApiResponse(LabeledDataSerializer),
            '400': OpenApiResponse(description="Exporting without data is not allowed"),
            '410': OpenApiResponse(description="API endpoint no longer handles exporting process"),
        })

    @extend_schema(methods=['POST'],
        summary="Import annotations into a task",
        description=textwrap.dedent("""
            The request POST /api/tasks/id/annotations initiates a background process to import annotations into a task.
            Please, use the GET /api/requests/<rq_id> endpoint for checking status of the process.
            The `rq_id` parameter can be found in the response on initiating request.
        """),
        parameters=[
            OpenApiParameter('format', location=OpenApiParameter.QUERY, type=OpenApiTypes.STR, required=False,
                description='Input format name\nYou can get the list of supported formats at:\n/server/annotation/formats'),
            OpenApiParameter('location', description='where to import the annotation from',
                location=OpenApiParameter.QUERY, type=OpenApiTypes.STR, required=False,
                enum=Location.list()),
            OpenApiParameter('cloud_storage_id', description='Storage id',
                location=OpenApiParameter.QUERY, type=OpenApiTypes.INT, required=False),
            OpenApiParameter('use_default_location', description='Use the location that was configured in task to import annotations',
                location=OpenApiParameter.QUERY, type=OpenApiTypes.BOOL, required=False,
                default=True, deprecated=True),
            OpenApiParameter('filename', description='Annotation file name',
                location=OpenApiParameter.QUERY, type=OpenApiTypes.STR, required=False),
        ],
        request=AnnotationFileSerializer(required=False),
        responses={
            '201': OpenApiResponse(description='Uploading has finished'),
            '202': OpenApiResponse(RqIdSerializer, description='Uploading has been started'),
            '405': OpenApiResponse(description='Format is not available'),
        })
    @extend_schema(methods=['PUT'], summary='Replace task annotations',
        request=LabeledDataSerializer,
        responses={
            '200': OpenApiResponse(description='Annotations have been replaced'),
        })
    @extend_schema(methods=['PATCH'], summary='Update task annotations',
        parameters=[
            OpenApiParameter('action', location=OpenApiParameter.QUERY, required=True,
                type=OpenApiTypes.STR, enum=['create', 'update', 'delete']),
        ],
        request=LabeledDataSerializer,
        responses={
            '200': LabeledDataSerializer,
        })
    @extend_schema(methods=['DELETE'], summary='Delete task annotations',
        responses={
            '204': OpenApiResponse(description='The annotation has been deleted'),
        })
    @action(detail=True, methods=['GET', 'DELETE', 'PUT', 'PATCH', 'POST', 'OPTIONS'], url_path=r'annotations/?$',
        serializer_class=None, parser_classes=_UPLOAD_PARSER_CLASSES)
    def annotations(self, request: ExtendedRequest, pk: int):
        self._object = self.get_object() # force call of check_object_permissions()
        if request.method == 'GET':
            if not self._object.data:
                return HttpResponseBadRequest("Exporting annotations from a task without data is not allowed")

            if (
                {"format", "filename", "action", "location", "cloud_storage_id"}
                & request.query_params.keys()
            ):
                return get_410_response_for_export_api("/api/tasks/id/dataset/export?save_images=False")

            data = dm.task.get_task_data(self._object.pk)
            return Response(data)

        elif request.method == 'POST' or request.method == 'OPTIONS':
            return self.upload_data(request)

        elif request.method == 'PUT':
            if {"format", "rq_id"} & set(request.query_params.keys()):
                return get_410_response_when_checking_process_status("import")

            serializer = LabeledDataSerializer(
                data=request.data, context={"annotation_action": dm.task.PatchAction.CREATE}
            )
            if serializer.is_valid(raise_exception=True):
                data = dm.task.put_task_data(pk, serializer.validated_data)
                return Response(data)

        elif request.method == 'DELETE':
            dm.task.delete_task_data(pk)
            return Response(status=status.HTTP_204_NO_CONTENT)
        elif request.method == 'PATCH':
            action = self.request.query_params.get("action", None)
            if action not in dm.task.PatchAction.values():
                raise serializers.ValidationError(
                    "Please specify a correct 'action' for the request")
            serializer = LabeledDataSerializer(
                data=request.data, context={"annotation_action": action}
            )
            if serializer.is_valid(raise_exception=True):
                try:
                    data = dm.task.patch_task_data(pk, serializer.validated_data, action)
                except (AttributeError, IntegrityError) as e:
                    return Response(data=str(e), status=status.HTTP_400_BAD_REQUEST)
                return Response(data)

    @tus_chunk_action(detail=True, suffix_base="annotations")
    def append_annotations_chunk(self, request: ExtendedRequest, pk: int, file_id: str):
        self._object = self.get_object()
        return self.append_tus_chunk(request, file_id)

    ### --- DEPRECATED METHOD --- ###
    @extend_schema(
        summary='Get the creation status of a task',
        responses={
            '200': RqStatusSerializer,
        },
        deprecated=True,
        description="This method is deprecated and will be removed in one of the next releases. "
                    "To check status of task creation, use new common API "
                    "for managing background operations: GET /api/requests/?action=create&task_id=<task_id>",
    )
    @action(detail=True, methods=['GET'], serializer_class=RqStatusSerializer)
    def status(self, request, pk):
        task = self.get_object() # force call of check_object_permissions()
        response = self._get_rq_response(
            queue=settings.CVAT_QUEUES.IMPORT_DATA.value,
            job_id=ImportRequestId(
                action=RequestAction.CREATE,
                target=RequestTarget.TASK,
                target_id=task.id
            ).render()
        )
        serializer = RqStatusSerializer(data=response)

        serializer.is_valid(raise_exception=True)
        return Response(serializer.data,  headers={'Deprecation': 'true'})

    ### --- DEPRECATED METHOD--- ###
    @staticmethod
    def _get_rq_response(queue, job_id):
        queue = django_rq.get_queue(queue)
        job = queue.fetch_job(job_id)
        response = {}
        if job is None or job.is_finished:
            response = { "state": "Finished" }
        elif job.is_queued or job.is_deferred:
            response = { "state": "Queued" }
        elif job.is_failed:
            # FIXME: It seems that in some cases exc_info can be None.
            # It's not really clear how it is possible, but it can
            # lead to an error in serializing the response
            # https://github.com/cvat-ai/cvat/issues/5215
            response = { "state": "Failed", "message": parse_exception_message(job.exc_info or "Unknown error") }
        else:
            rq_job_meta = ImportRQMeta.for_job(job)
            response = { "state": "Started" }
            if rq_job_meta.status:
                response['message'] = rq_job_meta.status
            response['progress'] = rq_job_meta.progress or 0.

        return response

    @extend_schema(methods=['GET'], summary='Get metainformation for media files in a task',
        responses={
            '200': DataMetaReadSerializer,
        })
    @extend_schema(methods=['PATCH'], summary='Update metainformation for media files in a task',
        request=DataMetaWriteSerializer,
        responses={
            '200': DataMetaReadSerializer,
        })
    @action(detail=True, methods=['GET', 'PATCH'], serializer_class=DataMetaReadSerializer,
        url_path='data/meta')
    def metadata(self, request: ExtendedRequest, pk: int):
        self.get_object() #force to call check_object_permissions
        db_task = models.Task.objects.prefetch_related(
            'segment_set',
            Prefetch('data', queryset=models.Data.objects.select_related('video').prefetch_related(
                Prefetch('images', queryset=models.Image.objects.prefetch_related('related_files').order_by('frame'))
            ))
        ).get(pk=pk)

        if request.method == 'PATCH':
            serializer = DataMetaWriteSerializer(instance=db_task.data, data=request.data)
            serializer.is_valid(raise_exception=True)
            db_task.data = serializer.save()

        if hasattr(db_task.data, 'video'):
            media = [db_task.data.video]
        else:
            media = list(db_task.data.images.all())

        frame_meta = [{
            'width': item.width,
            'height': item.height,
            'name': item.path,
            'related_files': item.related_files.count() if hasattr(item, 'related_files') else 0
        } for item in media]

        db_data = db_task.data
        db_data.frames = frame_meta
        db_data.chunks_updated_date = db_task.get_chunks_updated_date()

        serializer = DataMetaReadSerializer(db_data)
        return Response(serializer.data)

    @extend_schema(exclude=True)
    @action(detail=True, methods=['GET'], serializer_class=None, url_path='dataset')
    def dataset_export(self, request: ExtendedRequest, pk: int):
        return get_410_response_for_export_api("/api/tasks/id/dataset/export?save_images=True")

    @extend_schema(summary='Get a preview image for a task',
        responses={
            '200': OpenApiResponse(description='Task image preview'),
            '404': OpenApiResponse(description='Task image preview not found'),
        })
    @action(detail=True, methods=['GET'], url_path='preview')
    def preview(self, request: ExtendedRequest, pk: int):
        self._object = self.get_object() # call check_object_permissions as well

        if not self._object.data:
            return HttpResponseNotFound('Task image preview not found')

        data_getter = _TaskDataGetter(
            db_task=self._object,
            data_type='preview',
            data_quality='compressed',
        )
        return data_getter()

    @extend_schema(
        methods=["GET"],
        summary="Allows getting current validation configuration",
        responses={
            '200': OpenApiResponse(TaskValidationLayoutReadSerializer),
        })
    @extend_schema(
        methods=["PATCH"],
        summary="Allows updating current validation configuration",
        description=textwrap.dedent("""
            WARNING: this operation is not protected from race conditions.
            It's up to the user to ensure no parallel calls to this operation happen.
            It affects image access, including exports with images, backups, chunk downloading etc.
        """),
        request=TaskValidationLayoutWriteSerializer,
        responses={
            '200': OpenApiResponse(TaskValidationLayoutReadSerializer),
        },
        examples=[
            OpenApiExample("set honeypots to random validation frames", {
                "frame_selection_method": models.JobFrameSelectionMethod.RANDOM_UNIFORM
            }),
            OpenApiExample("set honeypots manually", {
                "frame_selection_method": models.JobFrameSelectionMethod.MANUAL,
                "honeypot_real_frames": [10, 20, 22]
            }),
            OpenApiExample("disable validation frames", {
                "disabled_frames": [4, 5, 8]
            }),
            OpenApiExample("restore all validation frames", {
                "disabled_frames": []
            }),
        ])
    @action(detail=True, methods=["GET", "PATCH"], url_path='validation_layout')
    @transaction.atomic
    def validation_layout(self, request: ExtendedRequest, pk: int):
        db_task = cast(models.Task, self.get_object()) # call check_object_permissions as well

        validation_layout = getattr(db_task.data, 'validation_layout', None)

        if request.method == "PATCH":
            if not validation_layout:
                return ValidationError(
                    "Task has no validation setup configured. "
                    "Validation must be initialized during task creation"
                )

            request_serializer = TaskValidationLayoutWriteSerializer(db_task, data=request.data)
            request_serializer.is_valid(raise_exception=True)
            validation_layout = request_serializer.save().data.validation_layout

        if not validation_layout:
            response_serializer = TaskValidationLayoutReadSerializer(SimpleNamespace(mode=None))
            return Response(response_serializer.data, status=status.HTTP_200_OK)

        response_serializer = TaskValidationLayoutReadSerializer(validation_layout)
        return Response(response_serializer.data, status=status.HTTP_200_OK)


@extend_schema(tags=['jobs'])
@extend_schema_view(
    create=extend_schema(
        summary='Create a job',
        request=JobWriteSerializer,
        responses={
            '201': JobReadSerializer, # check JobWriteSerializer.to_representation
        },
        examples=[
            OpenApiExample("create gt job with random 10 frames", {
                "type": models.JobType.GROUND_TRUTH,
                "task_id": 42,
                "frame_selection_method": models.JobFrameSelectionMethod.RANDOM_UNIFORM,
                "frame_count": 10,
                "random_seed": 1,
            }),
            OpenApiExample("create gt job with random 15% frames", {
                "type": models.JobType.GROUND_TRUTH,
                "task_id": 42,
                "frame_selection_method": models.JobFrameSelectionMethod.RANDOM_UNIFORM,
                "frame_share": 0.15,
                "random_seed": 1,
            }),
            OpenApiExample("create gt job with 3 random frames in each job", {
                "type": models.JobType.GROUND_TRUTH,
                "task_id": 42,
                "frame_selection_method": models.JobFrameSelectionMethod.RANDOM_PER_JOB,
                "frames_per_job_count": 3,
                "random_seed": 1,
            }),
            OpenApiExample("create gt job with 20% random frames in each job", {
                "type": models.JobType.GROUND_TRUTH,
                "task_id": 42,
                "frame_selection_method": models.JobFrameSelectionMethod.RANDOM_PER_JOB,
                "frames_per_job_share": 0.2,
                "random_seed": 1,
            }),
            OpenApiExample("create gt job with manual frame selection", {
                "type": models.JobType.GROUND_TRUTH,
                "task_id": 42,
                "frame_selection_method": models.JobFrameSelectionMethod.MANUAL,
                "frames": [1, 5, 10, 18],
            }),
        ]),
    retrieve=extend_schema(
        summary='Get job details',
        responses={
            '200': JobReadSerializer,
        }),
    list=extend_schema(
        summary='List jobs',
        responses={
            '200': JobReadSerializer(many=True),
        }),
    partial_update=extend_schema(
        summary='Update a job',
        request=JobWriteSerializer(partial=True),
        responses={
            '200': JobReadSerializer, # check JobWriteSerializer.to_representation
        }),
    destroy=extend_schema(
        summary='Delete a job',
        description=textwrap.dedent("""\
            Related annotations will be deleted as well.

            Please note, that not every job can be removed. Currently,
            it is only available for Ground Truth jobs.
            """),
        responses={
            '204': OpenApiResponse(description='The job has been deleted'),
        }),
)
class JobViewSet(viewsets.GenericViewSet, mixins.ListModelMixin, mixins.CreateModelMixin,
    mixins.RetrieveModelMixin, PartialUpdateModelMixin, mixins.DestroyModelMixin,
    UploadMixin, DatasetMixin
):
    queryset = Job.objects.select_related(
        'assignee',
        'segment__task__data',
        'segment__task__project',
        'segment__task__annotation_guide',
        'segment__task__project__annotation_guide',
    )

    iam_organization_field = 'segment__task__organization'
    search_fields = ('task_name', 'project_name', 'assignee', 'state', 'stage')
    filter_fields = list(search_fields) + [
        'id', 'task_id', 'project_id', 'updated_date', 'dimension', 'type', 'parent_job_id',
    ]
    simple_filters = list(set(filter_fields) - {'id', 'updated_date'})
    ordering_fields = list(filter_fields)
    ordering = "-id"
    lookup_fields = {
        'dimension': 'segment__task__dimension',
        'task_id': 'segment__task_id',
        'project_id': 'segment__task__project_id',
        'task_name': 'segment__task__name',
        'project_name': 'segment__task__project__name',
        'assignee': 'assignee__username'
    }

    def get_queryset(self):
        queryset = super().get_queryset()

        if self.action == 'list':
            perm = JobPermission.create_scope_list(self.request)
            queryset = perm.filter(queryset)

<<<<<<< HEAD
            # queryset = queryset.only("pk").select_related(None).prefetch_related(None)
            # from cvat.apps.engine.model_utils import filter_with_union
            # q_expr = perm.make_filter_query()
            # queryset = filter_with_union(queryset, q_expr)

            queryset = queryset.prefetch_related(
                "segment__task__source_storage", "segment__task__target_storage"
            )
=======
            queryset = queryset.only("pk").select_related(None)
>>>>>>> 717d02f3
        else:
            queryset = queryset.with_issue_counts() # optimized in JobReadSerializer

        return queryset

    def filter_queryset(self, queryset):
        queryset = super().filter_queryset(queryset)

        from cvat.apps.engine.model_utils import q_from_where
        q = q_from_where(queryset)
        queryset = queryset.model.objects.filter(q)

        return queryset

    def get_serializer_class(self):
        if self.request.method in SAFE_METHODS:
            return JobReadSerializer
        else:
            return JobWriteSerializer

    @transaction.atomic
    def perform_create(self, serializer):
        super().perform_create(serializer)

        # Required for the extra summary information added in the queryset
        serializer.instance = self.get_queryset().get(pk=serializer.instance.pk)

    @transaction.atomic
    def perform_destroy(self, instance):
        if instance.type != JobType.GROUND_TRUTH:
            raise ValidationError("Only ground truth jobs can be removed")

        validation_layout: Optional[models.ValidationLayout] = getattr(
            instance.segment.task.data, 'validation_layout', None
        )
        if (validation_layout and validation_layout.mode == models.ValidationMode.GT_POOL):
            raise ValidationError(
                'GT jobs cannot be removed when task validation mode is "{}"'.format(
                    models.ValidationMode.GT_POOL
                )
            )

        super().perform_destroy(instance)

        if validation_layout:
            validation_layout.delete()

    # UploadMixin method
    def get_upload_dir(self):
        return self._object.get_tmp_dirname()

    # UploadMixin method
    def upload_finished(self, request: ExtendedRequest):
        if self.action == 'annotations':
            importer = DatasetImporter(request=request, db_instance=self._object)
            return importer.enqueue_job()

        return Response(data='Unknown upload was finished',
                        status=status.HTTP_400_BAD_REQUEST)

    @extend_schema(methods=['GET'],
        summary="Get job annotations",
        description=textwrap.dedent("""\
            Deprecation warning:

            Utilizing this endpoint to export job dataset in a specific format
            is no longer possible.

            Consider using new API:
            - `POST /api/jobs/<job_id>/dataset/export?save_images=True` to initiate export process
            - `GET /api/requests/<rq_id>` to check process status,
                where `rq_id` is request id returned on initializing request
            - `GET result_url` to download a prepared file,
                where `result_url` can be found in the response on checking status request
        """),
        parameters=[
            OpenApiParameter('format', location=OpenApiParameter.QUERY,
                description='This parameter is no longer supported',
                type=OpenApiTypes.STR, required=False,
                deprecated=True,
            ),
            OpenApiParameter('filename', description='This parameter is no longer supported',
                location=OpenApiParameter.QUERY, type=OpenApiTypes.STR, required=False,
                deprecated=True,
            ),
            OpenApiParameter('action', location=OpenApiParameter.QUERY,
                description='This parameter is no longer supported',
                type=OpenApiTypes.STR, required=False,
                deprecated=True,
            ),
            OpenApiParameter('location', description='This parameter is no longer supported',
                location=OpenApiParameter.QUERY, type=OpenApiTypes.STR, required=False,
                enum=Location.list(),
                deprecated=True,
            ),
            OpenApiParameter('cloud_storage_id', description='This parameter is no longer supported',
                location=OpenApiParameter.QUERY, type=OpenApiTypes.INT, required=False,
                deprecated=True,
            ),
        ],
        responses={
            '200': OpenApiResponse(LabeledDataSerializer),
            '410': OpenApiResponse(description="API endpoint no longer handles dataset exporting process"),
        })
    @extend_schema(methods=['POST'],
        summary='Import annotations into a job',
        description=textwrap.dedent("""
            The request POST /api/jobs/id/annotations initiates a background process to import annotations into a job.
            Please, use the GET /api/requests/<rq_id> endpoint for checking status of the process.
            The `rq_id` parameter can be found in the response on initiating request.
        """),
        parameters=[
            OpenApiParameter('format', location=OpenApiParameter.QUERY, type=OpenApiTypes.STR, required=False,
                description='Input format name\nYou can get the list of supported formats at:\n/server/annotation/formats'),
            OpenApiParameter('location', description='where to import the annotation from',
                location=OpenApiParameter.QUERY, type=OpenApiTypes.STR, required=False,
                enum=Location.list()),
            OpenApiParameter('cloud_storage_id', description='Storage id',
                location=OpenApiParameter.QUERY, type=OpenApiTypes.INT, required=False),
            OpenApiParameter('use_default_location', description='Use the location that was configured in the task to import annotation',
                location=OpenApiParameter.QUERY, type=OpenApiTypes.BOOL, required=False,
                default=True, deprecated=True),
            OpenApiParameter('filename', description='Annotation file name',
                location=OpenApiParameter.QUERY, type=OpenApiTypes.STR, required=False),
        ],
        request=AnnotationFileSerializer(required=False),
        responses={
            '201': OpenApiResponse(description='Uploading has finished'),
            '202': OpenApiResponse(RqIdSerializer, description='Uploading has been started'),
            '405': OpenApiResponse(description='Format is not available'),
        })
    @extend_schema(
        methods=['PUT'],
        summary='Replace job annotations',
        request=LabeledDataSerializer,
        responses={
            '200': OpenApiResponse(description='Annotations have been replaced'),
        })
    @extend_schema(methods=['PATCH'], summary='Update job annotations',
        parameters=[
            OpenApiParameter('action', location=OpenApiParameter.QUERY, type=OpenApiTypes.STR,
                required=True, enum=['create', 'update', 'delete'])
        ],
        request=LabeledDataSerializer,
        responses={
            '200': OpenApiResponse(description='Annotations successfully uploaded'),
        })
    @extend_schema(methods=['DELETE'], summary='Delete job annotations',
        responses={
            '204': OpenApiResponse(description='The annotation has been deleted'),
        })
    @action(detail=True, methods=['GET', 'DELETE', 'PUT', 'PATCH', 'POST', 'OPTIONS'], url_path=r'annotations/?$',
        serializer_class=LabeledDataSerializer, parser_classes=_UPLOAD_PARSER_CLASSES)
    def annotations(self, request: ExtendedRequest, pk: int):
        self._object: models.Job = self.get_object() # force call of check_object_permissions()
        if request.method == 'GET':

            if (
                {"format", "filename", "location", "action", "cloud_storage_id"}
                & request.query_params.keys()
            ):
                return get_410_response_for_export_api("/api/jobs/id/dataset/export?save_images=False")

            annotations = dm.task.get_job_data(self._object.pk)
            return Response(annotations)

        elif request.method == 'POST' or request.method == 'OPTIONS':
            return self.upload_data(request)

        elif request.method == 'PUT':
            if {"format", "rq_id"} & set(request.query_params.keys()):
                return get_410_response_when_checking_process_status("import")

            serializer = LabeledDataSerializer(
                data=request.data, context={"annotation_action": dm.task.PatchAction.CREATE}
            )
            if serializer.is_valid(raise_exception=True):
                try:
                    data = dm.task.put_job_data(pk, serializer.validated_data)
                except (AttributeError, IntegrityError) as e:
                    return Response(data=str(e), status=status.HTTP_400_BAD_REQUEST)
                return Response(data)
        elif request.method == 'DELETE':
            dm.task.delete_job_data(pk)
            return Response(status=status.HTTP_204_NO_CONTENT)
        elif request.method == 'PATCH':
            action = self.request.query_params.get("action", None)
            if action not in dm.task.PatchAction.values():
                raise serializers.ValidationError(
                    "Please specify a correct 'action' for the request")
            serializer = LabeledDataSerializer(
                data=request.data, context={"annotation_action": action}
            )
            if serializer.is_valid(raise_exception=True):
                try:
                    data = dm.task.patch_job_data(pk, serializer.validated_data, action)
                except (AttributeError, IntegrityError) as e:
                    return Response(data=str(e), status=status.HTTP_400_BAD_REQUEST)
                return Response(data)


    @tus_chunk_action(detail=True, suffix_base="annotations")
    def append_annotations_chunk(self, request: ExtendedRequest, pk: int, file_id: str):
        self._object = self.get_object()
        return self.append_tus_chunk(request, file_id)

    @extend_schema(exclude=True)
    @action(detail=True, methods=['GET'], serializer_class=None, url_path='dataset')
    def dataset_export(self, request: ExtendedRequest, pk: int):
        return get_410_response_for_export_api("/api/jobs/id/dataset/export?save_images=True")

    @extend_schema(summary='Get data of a job',
        parameters=[
            OpenApiParameter('type', description='Specifies the type of the requested data',
                location=OpenApiParameter.QUERY, required=False, type=OpenApiTypes.STR,
                enum=['chunk', 'frame', 'context_image']),
            OpenApiParameter('quality', location=OpenApiParameter.QUERY, required=False,
                type=OpenApiTypes.STR, enum=['compressed', 'original'],
                description="Specifies the quality level of the requested data"),
            OpenApiParameter('number',
                location=OpenApiParameter.QUERY, required=False, type=OpenApiTypes.INT,
                description="A unique number value identifying chunk or frame. "
                    "The numbers are the same as for the task. "
                    "Deprecated for chunks in favor of 'index'"),
            OpenApiParameter('index',
                location=OpenApiParameter.QUERY, required=False, type=OpenApiTypes.INT,
                description="A unique number value identifying chunk, starts from 0 for each job"),
            ],
        responses={
            '200': OpenApiResponse(OpenApiTypes.BINARY, description='Data of a specific type'),
        })
    @action(detail=True, methods=['GET'],
        simple_filters=[] # type query parameter conflicts with the filter
    )
    def data(self, request: ExtendedRequest, pk: int):
        db_job = self.get_object() # call check_object_permissions as well
        data_type = request.query_params.get('type', None)
        data_num = request.query_params.get('number', None)
        data_index = request.query_params.get('index', None)
        data_quality = request.query_params.get('quality', 'compressed')

        data_getter = _JobDataGetter(
            db_job,
            data_type=data_type, data_quality=data_quality,
            data_index=data_index, data_num=data_num
        )
        return data_getter()


    @extend_schema(methods=['GET'], summary='Get metainformation for media files in a job',
        responses={
            '200': DataMetaReadSerializer,
        })
    @extend_schema(methods=['PATCH'], summary='Update metainformation for media files in a job',
        request=JobDataMetaWriteSerializer,
        responses={
            '200': DataMetaReadSerializer,
        }, versions=['2.0'])
    @action(detail=True, methods=['GET', 'PATCH'], serializer_class=DataMetaReadSerializer,
        url_path='data/meta')
    def metadata(self, request: ExtendedRequest, pk: int):
        self.get_object() # force call of check_object_permissions()

        db_job = models.Job.objects.select_related(
            'segment',
            'segment__task',
        ).prefetch_related(
            Prefetch(
                'segment__task__data',
                queryset=models.Data.objects.select_related(
                    'video',
                    'validation_layout',
                ).prefetch_related(
                    Prefetch(
                        'images',
                        queryset=(
                            models.Image.objects
                            .prefetch_related('related_files')
                            .order_by('frame')
                        )
                    )
                )
            )
        ).get(pk=pk)

        if request.method == 'PATCH':
            serializer = JobDataMetaWriteSerializer(instance=db_job, data=request.data)
            serializer.is_valid(raise_exception=True)
            db_job = serializer.save()

        db_segment = db_job.segment
        db_task = db_segment.task
        db_data = db_task.data
        start_frame = db_segment.start_frame
        stop_frame = db_segment.stop_frame
        frame_step = db_data.get_frame_step()
        data_start_frame = db_data.start_frame + start_frame * frame_step
        data_stop_frame = min(db_data.stop_frame, db_data.start_frame + stop_frame * frame_step)
        segment_frame_set = db_segment.frame_set

        if hasattr(db_data, 'video'):
            media = [db_data.video]
        else:
            media = [
                # Insert placeholders if frames are skipped
                # TODO: remove placeholders, UI supports chunks without placeholders already
                # after https://github.com/cvat-ai/cvat/pull/8272
                f if f.frame in segment_frame_set else SimpleNamespace(
                    path=f'placeholder.jpg', width=f.width, height=f.height
                )
                for f in db_data.images.all()
                if f.frame in range(data_start_frame, data_stop_frame + frame_step, frame_step)
            ]

        deleted_frames = set(db_data.deleted_frames)
        if db_job.type == models.JobType.GROUND_TRUTH:
            deleted_frames.update(db_data.validation_layout.disabled_frames)

        # Keep only frames from the job segment
        task_frame_provider = TaskFrameProvider(db_task)
        segment_rel_frame_set = set(
            map(task_frame_provider.get_rel_frame_number, db_segment.frame_set)
        )
        db_data.deleted_frames = sorted(deleted_frames.intersection(segment_rel_frame_set))

        db_data.start_frame = data_start_frame
        db_data.stop_frame = data_stop_frame
        db_data.size = len(segment_frame_set)
        db_data.included_frames = db_segment.frames or None
        db_data.chunks_updated_date = db_segment.chunks_updated_date

        frame_meta = [{
            'width': item.width,
            'height': item.height,
            'name': item.path,
            'related_files': item.related_files.count() if hasattr(item, 'related_files') else 0
        } for item in media]

        db_data.frames = frame_meta

        serializer = DataMetaReadSerializer(db_data)
        return Response(serializer.data)

    @extend_schema(summary='Get a preview image for a job',
        responses={
            '200': OpenApiResponse(description='Job image preview'),
        })
    @action(detail=True, methods=['GET'], url_path='preview')
    def preview(self, request: ExtendedRequest, pk: int):
        self._object = self.get_object() # call check_object_permissions as well

        data_getter = _JobDataGetter(
            db_job=self._object,
            data_type='preview',
            data_quality='compressed',
        )
        return data_getter()

    @extend_schema(
        methods=["GET"],
        summary="Allows getting current validation configuration",
        responses={
            '200': OpenApiResponse(JobValidationLayoutReadSerializer),
        })
    @extend_schema(
        methods=["PATCH"],
        summary="Allows updating current validation configuration",
        description=textwrap.dedent("""
            WARNING: this operation is not protected from race conditions.
            It's up to the user to ensure no parallel calls to this operation happen.
            It affects image access, including exports with images, backups, chunk downloading etc.
        """),
        request=JobValidationLayoutWriteSerializer,
        responses={
            '200': OpenApiResponse(JobValidationLayoutReadSerializer),
        },
        examples=[
            OpenApiExample("set honeypots to random validation frames", {
                "frame_selection_method": models.JobFrameSelectionMethod.RANDOM_UNIFORM
            }),
            OpenApiExample("set honeypots manually", {
                "frame_selection_method": models.JobFrameSelectionMethod.MANUAL,
                "honeypot_real_frames": [10, 20, 22]
            }),
        ])
    @action(detail=True, methods=["GET", "PATCH"], url_path='validation_layout')
    @transaction.atomic
    def validation_layout(self, request: ExtendedRequest, pk: int):
        self.get_object() # call check_object_permissions as well

        db_job = models.Job.objects.prefetch_related(
            'segment',
            'segment__task',
            Prefetch('segment__task__data',
                queryset=(
                    models.Data.objects
                    .select_related('video', 'validation_layout')
                    .prefetch_related(
                        Prefetch('images', queryset=models.Image.objects.order_by('frame'))
                    )
                )
            )
        ).get(pk=pk)

        if request.method == "PATCH":
            request_serializer = JobValidationLayoutWriteSerializer(db_job, data=request.data)
            request_serializer.is_valid(raise_exception=True)
            db_job = request_serializer.save()

        response_serializer = JobValidationLayoutReadSerializer(db_job)
        return Response(response_serializer.data, status=status.HTTP_200_OK)

@extend_schema(tags=['issues'])
@extend_schema_view(
    retrieve=extend_schema(
        summary='Get issue details',
        responses={
            '200': IssueReadSerializer,
        }),
    list=extend_schema(
        summary='List issues',
        responses={
            '200': IssueReadSerializer(many=True),
        }),
    partial_update=extend_schema(
        summary='Update an issue',
        request=IssueWriteSerializer(partial=True),
        responses={
            '200': IssueReadSerializer, # check IssueWriteSerializer.to_representation
        }),
    create=extend_schema(
        summary='Create an issue',
        request=IssueWriteSerializer,
        parameters=ORGANIZATION_OPEN_API_PARAMETERS,
        responses={
            '201': IssueReadSerializer, # check IssueWriteSerializer.to_representation
        }),
    destroy=extend_schema(
        summary='Delete an issue',
        responses={
            '204': OpenApiResponse(description='The issue has been deleted'),
        })
)
class IssueViewSet(viewsets.GenericViewSet, mixins.ListModelMixin,
    mixins.RetrieveModelMixin, mixins.CreateModelMixin, mixins.DestroyModelMixin,
    PartialUpdateModelMixin
):
    queryset = Issue.objects.prefetch_related(
        'job__segment__task', 'owner', 'assignee', 'job'
    ).all()

    iam_organization_field = 'job__segment__task__organization'
    search_fields = ('owner', 'assignee')
    filter_fields = list(search_fields) + ['id', 'job_id', 'task_id', 'resolved', 'frame_id']
    simple_filters = list(search_fields) + ['job_id', 'task_id', 'resolved', 'frame_id']
    ordering_fields = list(filter_fields)
    lookup_fields = {
        'owner': 'owner__username',
        'assignee': 'assignee__username',
        'job_id': 'job',
        'task_id': 'job__segment__task__id',
        'frame_id': 'frame',
    }
    ordering = '-id'

    def get_queryset(self):
        queryset = super().get_queryset()

        if self.action == 'list':
            perm = IssuePermission.create_scope_list(self.request)
            queryset = perm.filter(queryset)

        return queryset

    def get_serializer_class(self):
        if self.request.method in SAFE_METHODS:
            return IssueReadSerializer
        else:
            return IssueWriteSerializer

    def perform_create(self, serializer, **kwargs):
        serializer.save(owner=self.request.user)

@extend_schema(tags=['comments'])
@extend_schema_view(
    retrieve=extend_schema(
        summary='Get comment details',
        responses={
            '200': CommentReadSerializer,
        }),
    list=extend_schema(
        summary='List comments',
        responses={
            '200': CommentReadSerializer(many=True),
        }),
    partial_update=extend_schema(
        summary='Update a comment',
        request=CommentWriteSerializer(partial=True),
        responses={
            '200': CommentReadSerializer, # check CommentWriteSerializer.to_representation
        }),
    create=extend_schema(
        summary='Create a comment',
        request=CommentWriteSerializer,
        parameters=ORGANIZATION_OPEN_API_PARAMETERS,
        responses={
            '201': CommentReadSerializer, # check CommentWriteSerializer.to_representation
        }),
    destroy=extend_schema(
        summary='Delete a comment',
        responses={
            '204': OpenApiResponse(description='The comment has been deleted'),
        })
)
class CommentViewSet(viewsets.GenericViewSet, mixins.ListModelMixin,
    mixins.RetrieveModelMixin, mixins.CreateModelMixin, mixins.DestroyModelMixin,
    PartialUpdateModelMixin
):
    queryset = Comment.objects.prefetch_related(
        'issue', 'issue__job', 'owner'
    ).all()

    iam_organization_field = 'issue__job__segment__task__organization'
    search_fields = ('owner',)
    filter_fields = list(search_fields) + ['id', 'issue_id', 'frame_id', 'job_id']
    simple_filters = list(search_fields) + ['issue_id', 'frame_id', 'job_id']
    ordering_fields = list(filter_fields)
    ordering = '-id'
    lookup_fields = {
        'owner': 'owner__username',
        'issue_id': 'issue__id',
        'job_id': 'issue__job__id',
        'frame_id': 'issue__frame',
    }

    def get_queryset(self):
        queryset = super().get_queryset()

        if self.action == 'list':
            perm = CommentPermission.create_scope_list(self.request)
            queryset = perm.filter(queryset)

        return queryset

    def get_serializer_class(self):
        if self.request.method in SAFE_METHODS:
            return CommentReadSerializer
        else:
            return CommentWriteSerializer

    def perform_create(self, serializer, **kwargs):
        serializer.save(owner=self.request.user)


@extend_schema(tags=['labels'])
@extend_schema_view(
    retrieve=extend_schema(
        summary='Get label details',
        responses={
            '200': LabelSerializer,
        }),
    list=extend_schema(
        summary='List labels',
        parameters=[
            # These filters are implemented differently from others
            OpenApiParameter('job_id', type=OpenApiTypes.INT,
                description='A simple equality filter for job id'),
            OpenApiParameter('task_id', type=OpenApiTypes.INT,
                description='A simple equality filter for task id'),
            OpenApiParameter('project_id', type=OpenApiTypes.INT,
                description='A simple equality filter for project id'),
            *ORGANIZATION_OPEN_API_PARAMETERS
        ],
        responses={
            '200': LabelSerializer(many=True),
        }),
    partial_update=extend_schema(
        summary='Update a label',
        description='To modify a sublabel, please use the PATCH method of the parent label.',
        request=LabelSerializer(partial=True),
        responses={
            '200': LabelSerializer,
        }),
    destroy=extend_schema(
        summary='Delete a label',
        description='To delete a sublabel, please use the PATCH method of the parent label.',
        responses={
            '204': OpenApiResponse(description='The label has been deleted'),
        })
)
class LabelViewSet(viewsets.GenericViewSet, mixins.ListModelMixin,
    mixins.RetrieveModelMixin, mixins.DestroyModelMixin, PartialUpdateModelMixin
):
    queryset = Label.objects.prefetch_related(
        'attributespec_set',
        'sublabels__attributespec_set',
        'task',
        'task__owner',
        'task__assignee',
        'task__organization',
        'project',
        'project__owner',
        'project__assignee',
        'project__organization'
    ).all()

    iam_organization_field = ('task__organization', 'project__organization')

    search_fields = ('name', 'parent')
    filter_fields = list(search_fields) + ['id', 'type', 'color', 'parent_id']
    simple_filters = list(set(filter_fields) - {'id'})
    ordering_fields = list(filter_fields)
    lookup_fields = {
        'parent': 'parent__name',
    }
    ordering = 'id'
    serializer_class = LabelSerializer

    def get_queryset(self):
        if self.action == 'list':
            job_id = self.request.GET.get('job_id', None)
            task_id = self.request.GET.get('task_id', None)
            project_id = self.request.GET.get('project_id', None)
            if sum(v is not None for v in [job_id, task_id, project_id]) > 1:
                raise ValidationError(
                    "job_id, task_id and project_id parameters cannot be used together",
                    code=status.HTTP_400_BAD_REQUEST
                )

            if job_id or task_id or project_id:
                if job_id:
                    instance = Job.objects.select_related(
                        'assignee', 'segment__task__organization',
                        'segment__task__owner', 'segment__task__assignee',
                        'segment__task__project__organization',
                        'segment__task__project__owner',
                        'segment__task__project__assignee',
                    ).get(id=job_id)
                elif task_id:
                    instance = Task.objects.select_related(
                        'owner', 'assignee', 'organization',
                        'project__owner', 'project__assignee', 'project__organization',
                    ).get(id=task_id)
                elif project_id:
                    instance = Project.objects.select_related(
                        'owner', 'assignee', 'organization',
                    ).get(id=project_id)

                # NOTE: This filter is too complex to be implemented by other means
                # It requires the following filter query:
                # (
                #  project__task__segment__job__id = job_id
                #  OR
                #  task__segment__job__id = job_id
                #  OR
                #  project__task__id = task_id
                # )
                self.check_object_permissions(self.request, instance)
                queryset = instance.get_labels(prefetch=True)
            else:
                # In other cases permissions are checked already
                queryset = super().get_queryset()
                perm = LabelPermission.create_scope_list(self.request)
                # Include only 1st level labels in list responses
                queryset = perm.filter(queryset).filter(parent__isnull=True)
        else:
            queryset = super().get_queryset()

        return queryset

    def get_serializer(self, *args, **kwargs):
        kwargs['local'] = True
        return super().get_serializer(*args, **kwargs)

    def perform_update(self, serializer):
        if serializer.instance.parent is not None:
            # NOTE: this can be relaxed when skeleton updates are implemented properly
            raise ValidationError(
                "Sublabels cannot be modified this way. "
                "Please send a PATCH request with updated parent label data instead.",
                code=status.HTTP_400_BAD_REQUEST)

        return super().perform_update(serializer)

    def perform_destroy(self, instance: models.Label):
        if instance.parent is not None:
            # NOTE: this can be relaxed when skeleton updates are implemented properly
            raise ValidationError(
                "Sublabels cannot be deleted this way. "
                "Please send a PATCH request with updated parent label data instead.",
                code=status.HTTP_400_BAD_REQUEST)

        if project := instance.project:
            project.touch()
            ProjectWriteSerializer(project).update_child_objects_on_labels_update(project)
        elif task := instance.task:
            task.touch()
            TaskWriteSerializer(task).update_child_objects_on_labels_update(task)

        return super().perform_destroy(instance)


@extend_schema(tags=['users'])
@extend_schema_view(
    list=extend_schema(
        summary='List users',
        responses={
            '200': PolymorphicProxySerializer(
                component_name='MetaUser',
                serializers=[
                    UserSerializer,
                    BasicUserSerializer,
                ],
                resource_type_field_name=None,
                many=True, # https://github.com/tfranzel/drf-spectacular/issues/910
            ),
        }),
    retrieve=extend_schema(
        summary='Get user details',
        responses={
            '200': PolymorphicProxySerializer(
                component_name='MetaUser',
                serializers=[
                    UserSerializer,
                    BasicUserSerializer,
                ],
                resource_type_field_name=None,
            ),
        }),
    partial_update=extend_schema(
        summary='Update a user',
        responses={
            '200': PolymorphicProxySerializer(
                component_name='MetaUser',
                serializers=[
                    UserSerializer(partial=True),
                    BasicUserSerializer(partial=True),
                ],
                resource_type_field_name=None,
            ),
        }),
    destroy=extend_schema(
        summary='Delete a user',
        responses={
            '204': OpenApiResponse(description='The user has been deleted'),
        })
)
class UserViewSet(viewsets.GenericViewSet, mixins.ListModelMixin,
    mixins.RetrieveModelMixin, PartialUpdateModelMixin, mixins.DestroyModelMixin):
    queryset = User.objects.prefetch_related('groups').all()
    iam_organization_field = 'memberships__organization'

    search_fields = ('username', 'first_name', 'last_name')
    filter_fields = list(search_fields) + ['id', 'is_active']
    simple_filters = list(search_fields) + ['is_active']
    ordering_fields = list(filter_fields)
    ordering = "-id"

    def get_queryset(self):
        queryset = super().get_queryset()

        if self.action == 'list':
            perm = UserPermission.create_scope_list(self.request)
            queryset = perm.filter(queryset)

        return queryset

    def get_serializer_class(self):
        # Early exit for drf-spectacular compatibility
        if getattr(self, 'swagger_fake_view', False):
            return UserSerializer

        user = self.request.user
        is_self = int(self.kwargs.get("pk", 0)) == user.id or \
            self.action == "self"
        if user.is_staff:
            return UserSerializer if not is_self else UserSerializer
        else:
            if is_self and self.request.method in SAFE_METHODS:
                return UserSerializer
            else:
                return BasicUserSerializer

    @extend_schema(summary='Get details of the current user',
        responses={
            '200': PolymorphicProxySerializer(component_name='MetaUser',
                serializers=[
                    UserSerializer, BasicUserSerializer,
                ], resource_type_field_name=None),
        })
    @action(detail=False, methods=['GET'])
    def self(self, request: ExtendedRequest):
        """
        Method returns an instance of a user who is currently authenticated
        """
        serializer_class = self.get_serializer_class()
        serializer = serializer_class(request.user, context={ "request": request })
        return Response(serializer.data)

@extend_schema(tags=['cloudstorages'])
@extend_schema_view(
    retrieve=extend_schema(
        summary='Get cloud storage details',
        responses={
            '200': CloudStorageReadSerializer,
        }),
    list=extend_schema(
        summary='List cloud storages',
        responses={
            '200': CloudStorageReadSerializer(many=True),
        }),
    destroy=extend_schema(
        summary='Delete a cloud storage',
        responses={
            '204': OpenApiResponse(description='The cloud storage has been removed'),
        }),
    partial_update=extend_schema(
        summary='Update a cloud storage',
        request=CloudStorageWriteSerializer(partial=True),
        responses={
            '200': CloudStorageReadSerializer, # check CloudStorageWriteSerializer.to_representation
        }),
    create=extend_schema(
        summary='Create a cloud storage',
        request=CloudStorageWriteSerializer,
        parameters=ORGANIZATION_OPEN_API_PARAMETERS,
        responses={
            '201': CloudStorageReadSerializer, # check CloudStorageWriteSerializer.to_representation
        })
)
class CloudStorageViewSet(viewsets.GenericViewSet, mixins.ListModelMixin,
    mixins.RetrieveModelMixin, mixins.CreateModelMixin, mixins.DestroyModelMixin,
    PartialUpdateModelMixin
):
    queryset = CloudStorage.objects.all()

    search_fields = ('provider_type', 'name', 'resource',
                    'credentials_type', 'owner', 'description')
    filter_fields = list(search_fields) + ['id']
    simple_filters = list(set(search_fields) - {'description'})
    ordering_fields = list(filter_fields)
    ordering = "-id"
    lookup_fields = {'owner': 'owner__username', 'name': 'display_name'}
    iam_organization_field = 'organization'

    # Multipart support is necessary here, as CloudStorageWriteSerializer
    # contains a file field (key_file).
    parser_classes = _UPLOAD_PARSER_CLASSES

    def get_serializer_class(self):
        if self.request.method in ('POST', 'PATCH'):
            return CloudStorageWriteSerializer
        else:
            return CloudStorageReadSerializer

    def get_queryset(self):
        queryset = super().get_queryset()

        if self.action == 'list':
            perm = CloudStoragePermission.create_scope_list(self.request)
            queryset = perm.filter(queryset)
            queryset = queryset.prefetch_related('owner', 'manifests')

        provider_type = self.request.query_params.get('provider_type', None)
        if provider_type:
            if provider_type in CloudProviderChoice.list():
                return queryset.filter(provider_type=provider_type)
            raise ValidationError('Unsupported type of cloud provider')
        return queryset

    def perform_create(self, serializer):
        serializer.save(
            owner=self.request.user,
            organization=self.request.iam_context['organization'])

    def create(self, request: ExtendedRequest, *args, **kwargs):
        try:
            response = super().create(request, *args, **kwargs)
        except ValidationError as exceptions:
            msg_body = ""
            for ex in exceptions.args:
                for field, ex_msg in ex.items():
                    msg_body += ': '.join([field, ex_msg if isinstance(ex_msg, str) else str(ex_msg[0])])
                    msg_body += '\n'
            return HttpResponseBadRequest(msg_body)
        except APIException as ex:
            return Response(data=ex.get_full_details(), status=ex.status_code)
        except Exception as ex:
            response = HttpResponseBadRequest(str(ex))
        return response

    @extend_schema(summary='Get cloud storage content',
        parameters=[
            OpenApiParameter('manifest_path', description='Path to the manifest file in a cloud storage',
                location=OpenApiParameter.QUERY, type=OpenApiTypes.STR),
            OpenApiParameter('prefix', description='Prefix to filter data',
                location=OpenApiParameter.QUERY, type=OpenApiTypes.STR),
            OpenApiParameter('next_token', description='Used to continue listing files in the bucket',
                location=OpenApiParameter.QUERY, type=OpenApiTypes.STR),
            OpenApiParameter('page_size', location=OpenApiParameter.QUERY, type=OpenApiTypes.INT),
        ],
        responses={
            '200': OpenApiResponse(response=CloudStorageContentSerializer, description='A manifest content'),
        },
    )
    @action(detail=True, methods=['GET'], url_path='content-v2')
    def content_v2(self, request: ExtendedRequest, pk: int):
        storage = None
        try:
            db_storage = self.get_object()
            storage = db_storage_to_storage_instance(db_storage)
            prefix = request.query_params.get('prefix', "")
            page_size = request.query_params.get('page_size', str(settings.BUCKET_CONTENT_MAX_PAGE_SIZE))
            if not page_size.isnumeric():
                return HttpResponseBadRequest('Wrong value for page_size was found')
            page_size = min(int(page_size), settings.BUCKET_CONTENT_MAX_PAGE_SIZE)

            # make api identical to share api
            if prefix and prefix.startswith('/'):
                prefix = prefix[1:]


            next_token = request.query_params.get('next_token')

            if (manifest_path := request.query_params.get('manifest_path')):
                manifest_prefix = os.path.dirname(manifest_path)

                full_manifest_path = os.path.join(db_storage.get_storage_dirname(), manifest_path)
                if not os.path.exists(full_manifest_path) or \
                        datetime.fromtimestamp(os.path.getmtime(full_manifest_path), tz=timezone.utc) < storage.get_file_last_modified(manifest_path):
                    storage.download_file(manifest_path, full_manifest_path)
                manifest = ImageManifestManager(full_manifest_path, db_storage.get_storage_dirname())
                # need to update index
                manifest.set_index()
                try:
                    start_index = int(next_token or '0')
                except ValueError:
                    return HttpResponseBadRequest('Wrong value for the next_token parameter was found.')
                content = manifest.emulate_hierarchical_structure(
                    page_size, manifest_prefix=manifest_prefix, prefix=prefix, default_prefix=storage.prefix, start_index=start_index)
            else:
                content = storage.list_files_on_one_page(prefix, next_token=next_token, page_size=page_size, _use_sort=True)
            for i in content['content']:
                mime_type = get_mime(i['name']) if i['type'] != 'DIR' else 'DIR' # identical to share point
                if mime_type == 'zip':
                    mime_type = 'archive'
                i['mime_type'] = mime_type
            serializer = CloudStorageContentSerializer(data=content)
            serializer.is_valid(raise_exception=True)
            content = serializer.data
            return Response(data=content)

        except CloudStorage.DoesNotExist:
            message = f"Storage {pk} does not exist"
            slogger.glob.error(message)
            return HttpResponseNotFound(message)
        except (ValidationError, PermissionDenied, NotFound) as ex:
            msg = str(ex) if not isinstance(ex, ValidationError) else \
                '\n'.join([str(d) for d in ex.detail])
            slogger.cloud_storage[pk].info(msg)
            return Response(data=msg, status=ex.status_code)
        except Exception as ex:
            slogger.glob.error(str(ex))
            return Response("An internal error has occurred",
                status=status.HTTP_500_INTERNAL_SERVER_ERROR)

    @extend_schema(summary='Get a preview image for a cloud storage',
        responses={
            '200': OpenApiResponse(description='Cloud Storage preview'),
            '400': OpenApiResponse(description='Failed to get cloud storage preview'),
            '404': OpenApiResponse(description='Cloud Storage preview not found'),
        })
    @action(detail=True, methods=['GET'], url_path='preview')
    def preview(self, request: ExtendedRequest, pk: int):
        try:
            db_storage = self.get_object()
            cache = MediaCache()

            # The idea is try to define real manifest preview only for the storages that have related manifests
            # because otherwise it can lead to extra calls to a bucket, that are usually not free.
            if not db_storage.has_at_least_one_manifest:
                result = cache.get_cloud_preview(db_storage)
                if not result:
                    return HttpResponseNotFound('Cloud storage preview not found')
                return HttpResponse(result[0].getvalue(), result[1])

            preview, mime = cache.get_or_set_cloud_preview(db_storage)
            return HttpResponse(preview.getvalue(), mime)
        except CloudStorage.DoesNotExist:
            message = f"Storage {pk} does not exist"
            slogger.glob.error(message)
            return HttpResponseNotFound(message)
        except (ValidationError, PermissionDenied, NotFound) as ex:
            msg = str(ex) if not isinstance(ex, ValidationError) else \
                '\n'.join([str(d) for d in ex.detail])
            slogger.cloud_storage[pk].info(msg)
            return Response(data=msg, status=ex.status_code)
        except (TimeoutError, CvatChunkTimestampMismatchError, LockError):
            return Response(
                status=status.HTTP_429_TOO_MANY_REQUESTS,
                headers={'Retry-After': _RETRY_AFTER_TIMEOUT},
            )
        except Exception as ex:
            slogger.glob.error(str(ex))
            return Response("An internal error has occurred",
                status=status.HTTP_500_INTERNAL_SERVER_ERROR)

    @extend_schema(summary='Get the status of a cloud storage',
        responses={
            '200': OpenApiResponse(response=OpenApiTypes.STR, description='Cloud Storage status (AVAILABLE | NOT_FOUND | FORBIDDEN)'),
        })
    @action(detail=True, methods=['GET'], url_path='status')
    def status(self, request: ExtendedRequest, pk: int):
        try:
            db_storage = self.get_object()
            storage = db_storage_to_storage_instance(db_storage)
            storage_status = storage.get_status()
            return Response(storage_status)
        except CloudStorage.DoesNotExist:
            message = f"Storage {pk} does not exist"
            slogger.glob.error(message)
            return HttpResponseNotFound(message)
        except Exception as ex:
            msg = str(ex)
            return HttpResponseBadRequest(msg)

    @extend_schema(summary='Get allowed actions for a cloud storage',
        responses={
            '200': OpenApiResponse(response=OpenApiTypes.STR, description='Cloud Storage actions (GET | PUT | DELETE)'),
        })
    @action(detail=True, methods=['GET'], url_path='actions')
    def actions(self, request: ExtendedRequest, pk: int):
        '''
        Method return allowed actions for cloud storage. It's required for reading/writing
        '''
        try:
            db_storage = self.get_object()
            storage = db_storage_to_storage_instance(db_storage)
            actions = storage.supported_actions
            return Response(actions, content_type="text/plain")
        except CloudStorage.DoesNotExist:
            message = f"Storage {pk} does not exist"
            slogger.glob.error(message)
            return HttpResponseNotFound(message)
        except Exception as ex:
            msg = str(ex)
            return HttpResponseBadRequest(msg)

@extend_schema(tags=['assets'])
@extend_schema_view(
    create=extend_schema(
        summary='Create an asset',
        request=AssetWriteSerializer,
        responses={
            '201': AssetReadSerializer,
        }),
    retrieve=extend_schema(
        summary='Get an asset',
        responses={
            '200': OpenApiResponse(description='Asset file')
        }),
    destroy=extend_schema(
        summary='Delete an asset',
        responses={
            '204': OpenApiResponse(description='The asset has been deleted'),
        }),
)
class AssetsViewSet(
    viewsets.GenericViewSet, mixins.RetrieveModelMixin,
    mixins.CreateModelMixin, mixins.DestroyModelMixin
):
    queryset = Asset.objects.select_related(
        'owner', 'guide', 'guide__project', 'guide__task', 'guide__project__organization', 'guide__task__organization',
    ).all()
    parser_classes = [MultiPartParser]
    search_fields = ()
    ordering = "uuid"

    def check_object_permissions(self, request: ExtendedRequest, obj):
        super().check_object_permissions(request, obj.guide)

    def get_permissions(self):
        if self.action == 'retrieve':
            return [IsAuthenticatedOrReadPublicResource(), PolicyEnforcer()]
        return super().get_permissions()

    def get_serializer_class(self):
        if self.request.method in SAFE_METHODS:
            return AssetReadSerializer
        else:
            return AssetWriteSerializer

    def create(self, request: ExtendedRequest, *args, **kwargs):
        serializer = AssetWriteSerializer(data=request.data)
        serializer.is_valid(raise_exception=True)

        db_guide = AnnotationGuide.objects.prefetch_related("assets").get(pk=serializer.validated_data['guide_id'])
        if db_guide.assets.count() >= settings.ASSET_MAX_COUNT_PER_GUIDE:
            raise ValidationError(f"Maximum number of assets per guide reached")

        serializer.save(owner=self.request.user)
        return Response(
            AssetReadSerializer(
                instance=serializer.instance,
                context={ "request": self.request }
            ).data,
            status=status.HTTP_201_CREATED,
        )

    def retrieve(self, request: ExtendedRequest, *args, **kwargs):
        instance = self.get_object()
        return sendfile(request, os.path.join(settings.ASSETS_ROOT, str(instance.uuid), instance.filename))

    def perform_destroy(self, instance):
        full_path = os.path.join(instance.get_asset_dir(), instance.filename)
        if os.path.exists(full_path):
            os.remove(full_path)
        instance.delete()


@extend_schema(tags=['guides'])
@extend_schema_view(
    create=extend_schema(
        summary='Create an annotation guide',
        description='The new guide will be bound either to a project or a task, depending on parameters.',
        request=AnnotationGuideWriteSerializer,
        responses={
            '201': AnnotationGuideReadSerializer,
        }),
    retrieve=extend_schema(
        summary='Get annotation guide details',
        responses={
            '200': AnnotationGuideReadSerializer,
        }),
    destroy=extend_schema(
        summary='Delete an annotation guide',
        description='This also deletes all assets attached to the guide.',
        responses={
            '204': OpenApiResponse(description='The annotation guide has been deleted'),
        }),
    partial_update=extend_schema(
        summary='Update an annotation guide',
        request=AnnotationGuideWriteSerializer(partial=True),
        responses={
            '200': AnnotationGuideReadSerializer, # check TaskWriteSerializer.to_representation
        })
)
class AnnotationGuidesViewSet(
    viewsets.GenericViewSet, mixins.RetrieveModelMixin,
    mixins.CreateModelMixin, mixins.DestroyModelMixin, PartialUpdateModelMixin
):
    queryset = AnnotationGuide.objects.order_by('-id').select_related(
        'project', 'project__owner', 'project__organization', 'task', 'task__owner', 'task__organization'
    ).prefetch_related('assets').all()
    search_fields = ()
    ordering = "-id"
    iam_organization_field = None

    def _update_related_assets(self, request: ExtendedRequest, guide: AnnotationGuide):
        existing_assets = list(guide.assets.all())
        new_assets = []

        pattern = re.compile(r'\(/api/assets/([0-9a-fA-F]{8}-[0-9a-fA-F]{4}-[0-9a-fA-F]{4}-[0-9a-fA-F]{4}-[0-9a-fA-F]{12})\)')
        results = set(re.findall(pattern, guide.markdown))

        db_assets_to_copy = {}

        # first check if we need to copy some assets and if user has permissions to access them
        for asset_id in results:
            with suppress(models.Asset.DoesNotExist):
                db_asset = models.Asset.objects.select_related('guide').get(pk=asset_id)
                if db_asset.guide.id != guide.id:
                    perm = AnnotationGuidePermission.create_base_perm(
                        request,
                        self,
                        AnnotationGuidePermission.Scopes.VIEW,
                        get_iam_context(request, db_asset.guide),
                        db_asset.guide
                    )

                    if perm.check_access().allow:
                        db_assets_to_copy[asset_id] = db_asset
                else:
                    new_assets.append(db_asset)

        # then copy those assets, where user has permissions
        assets_mapping = {}
        with transaction.atomic():
            for asset_id in results:
                db_asset = db_assets_to_copy.get(asset_id)
                if db_asset is not None:
                    copied_asset = Asset(
                        filename=db_asset.filename,
                        owner=request.user,
                        guide=guide,
                    )
                    copied_asset.save()
                    assets_mapping[asset_id] = copied_asset

        # finally apply changes on filesystem out of transaction
        try:
            for asset_id in results:
                copied_asset = assets_mapping.get(asset_id)
                if copied_asset is not None:
                    db_asset = db_assets_to_copy.get(asset_id)
                    os.makedirs(copied_asset.get_asset_dir())
                    shutil.copyfile(
                        os.path.join(db_asset.get_asset_dir(), db_asset.filename),
                        os.path.join(copied_asset.get_asset_dir(), db_asset.filename),
                    )

                    guide.markdown = guide.markdown.replace(
                        f'(/api/assets/{asset_id})',
                        f'(/api/assets/{assets_mapping[asset_id].uuid})',
                    )

                    new_assets.append(copied_asset)
        except Exception as ex:
            # in case of any errors, remove copied assets
            for asset_id in assets_mapping:
                assets_mapping[asset_id].delete()
            raise ex

        guide.save()
        for existing_asset in existing_assets:
            if existing_asset not in new_assets:
                existing_asset.delete()

    def get_serializer_class(self):
        if self.request.method in SAFE_METHODS:
            return AnnotationGuideReadSerializer
        else:
            return AnnotationGuideWriteSerializer

    def perform_create(self, serializer):
        super().perform_create(serializer)
        self._update_related_assets(self.request, serializer.instance)
        serializer.instance.target.touch()

    def perform_update(self, serializer):
        super().perform_update(serializer)
        self._update_related_assets(self.request, serializer.instance)
        serializer.instance.target.touch()

    def perform_destroy(self, instance):
        target = instance.target
        super().perform_destroy(instance)
        target.touch()

def rq_exception_handler(rq_job: RQJob, exc_type: type[Exception], exc_value: Exception, tb):
    rq_job_meta = RQMetaWithFailureInfo.for_job(rq_job)
    rq_job_meta.formatted_exception = "".join(
        traceback.format_exception_only(exc_type, exc_value))
    if rq_job.origin == settings.CVAT_QUEUES.CHUNKS.value:
        rq_job_meta.exc_type = exc_type
        rq_job_meta.exc_args = exc_value.args
    rq_job_meta.save()

    return True<|MERGE_RESOLUTION|>--- conflicted
+++ resolved
@@ -1688,18 +1688,12 @@
             perm = JobPermission.create_scope_list(self.request)
             queryset = perm.filter(queryset)
 
-<<<<<<< HEAD
             # queryset = queryset.only("pk").select_related(None).prefetch_related(None)
             # from cvat.apps.engine.model_utils import filter_with_union
             # q_expr = perm.make_filter_query()
             # queryset = filter_with_union(queryset, q_expr)
 
-            queryset = queryset.prefetch_related(
-                "segment__task__source_storage", "segment__task__target_storage"
-            )
-=======
             queryset = queryset.only("pk").select_related(None)
->>>>>>> 717d02f3
         else:
             queryset = queryset.with_issue_counts() # optimized in JobReadSerializer
 
