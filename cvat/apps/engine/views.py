# Copyright (C) 2018-2022 Intel Corporation
# Copyright (C) CVAT.ai Corporation
#
# SPDX-License-Identifier: MIT

import functools
import itertools
import os
import os.path as osp
import re
import shutil
import textwrap
import traceback
import zlib
from abc import ABCMeta, abstractmethod
from collections import namedtuple
from collections.abc import Iterable
from contextlib import suppress
from copy import copy
from datetime import datetime
from pathlib import Path
from tempfile import NamedTemporaryFile
from types import SimpleNamespace
from typing import Any, Callable, Optional, Union, cast

import django_rq
from attr.converters import to_bool
from django.conf import settings
from django.contrib.auth.models import User
from django.core.files.storage import storages
from django.db import IntegrityError, transaction
from django.db.models.query import Prefetch
from django.http import HttpResponse, HttpResponseBadRequest, HttpResponseGone, HttpResponseNotFound
from django.utils import timezone
from django.utils.decorators import method_decorator
from django.views.decorators.cache import never_cache
from django_rq.queues import DjangoRQ
from drf_spectacular.types import OpenApiTypes
from drf_spectacular.utils import (
    OpenApiExample,
    OpenApiParameter,
    OpenApiResponse,
    PolymorphicProxySerializer,
    extend_schema,
    extend_schema_view,
)
from PIL import Image
from redis.exceptions import ConnectionError as RedisConnectionError
from rest_framework import mixins, serializers, status, viewsets
from rest_framework.decorators import action
from rest_framework.exceptions import APIException, NotFound, PermissionDenied, ValidationError
from rest_framework.parsers import MultiPartParser
from rest_framework.permissions import SAFE_METHODS
from rest_framework.response import Response
from rest_framework.settings import api_settings
from rq.job import Job as RQJob
from rq.job import JobStatus as RQJobStatus

import cvat.apps.dataset_manager as dm
import cvat.apps.dataset_manager.views  # pylint: disable=unused-import
from cvat.apps.dataset_manager.bindings import CvatImportError
from cvat.apps.dataset_manager.serializers import DatasetFormatsSerializer
from cvat.apps.engine import backup
from cvat.apps.engine.cache import CvatChunkTimestampMismatchError, LockError, MediaCache
from cvat.apps.engine.cloud_provider import (
    db_storage_to_storage_instance,
    import_resource_from_cloud_storage,
)
from cvat.apps.engine.filters import (
    NonModelJsonLogicFilter,
    NonModelOrderingFilter,
    NonModelSimpleFilter,
)
from cvat.apps.engine.frame_provider import (
    DataWithMeta,
    FrameQuality,
    IFrameProvider,
    JobFrameProvider,
    TaskFrameProvider,
)
from cvat.apps.engine.location import StorageType, get_location_configuration
from cvat.apps.engine.media_extractors import get_mime
from cvat.apps.engine.mixins import BackupMixin, DatasetMixin, PartialUpdateModelMixin, UploadMixin
from cvat.apps.engine.model_utils import bulk_create
from cvat.apps.engine.models import AnnotationGuide, Asset, ClientFile, CloudProviderChoice
from cvat.apps.engine.models import CloudStorage as CloudStorageModel
from cvat.apps.engine.models import (
    Comment,
    Data,
    Issue,
    Job,
    JobType,
    Label,
    Location,
    Project,
    RequestAction,
    RequestStatus,
    RequestSubresource,
    RequestTarget,
    StorageChoice,
    StorageMethodChoice,
    Task,
)
from cvat.apps.engine.permissions import (
    AnnotationGuidePermission,
    CloudStoragePermission,
    CommentPermission,
    IssuePermission,
    JobPermission,
    LabelPermission,
    ProjectPermission,
    TaskPermission,
    UserPermission,
    get_cloud_storage_for_import_or_export,
    get_iam_context,
)
from cvat.apps.engine.rq import (
    ImportRQMeta,
    RQId,
    RQMetaWithFailureInfo,
    define_dependent_job,
    is_rq_job_owner,
)
from cvat.apps.engine.serializers import (
    AboutSerializer,
    AnnotationFileSerializer,
    AnnotationGuideReadSerializer,
    AnnotationGuideWriteSerializer,
    AssetReadSerializer,
    AssetWriteSerializer,
    BasicUserSerializer,
    CloudStorageContentSerializer,
    CloudStorageReadSerializer,
    CloudStorageWriteSerializer,
    CommentReadSerializer,
    CommentWriteSerializer,
    DataMetaReadSerializer,
    DataMetaWriteSerializer,
    DataSerializer,
    DatasetFileSerializer,
    FileInfoSerializer,
    IssueReadSerializer,
    IssueWriteSerializer,
    JobDataMetaWriteSerializer,
    JobReadSerializer,
    JobValidationLayoutReadSerializer,
    JobValidationLayoutWriteSerializer,
    JobWriteSerializer,
    LabeledDataSerializer,
    LabelSerializer,
    PluginsSerializer,
    ProjectFileSerializer,
    ProjectReadSerializer,
    ProjectWriteSerializer,
    RequestSerializer,
    RqIdSerializer,
    RqStatusSerializer,
    TaskFileSerializer,
    TaskReadSerializer,
    TaskValidationLayoutReadSerializer,
    TaskValidationLayoutWriteSerializer,
    TaskWriteSerializer,
    UserSerializer,
)
from cvat.apps.engine.types import ExtendedRequest
from cvat.apps.engine.utils import (
    av_scan_paths,
    get_rq_lock_by_user,
    get_rq_lock_for_job,
    import_resource_with_clean_up_after,
    parse_exception_message,
    process_failed_job,
    sendfile,
)
from cvat.apps.engine.view_utils import tus_chunk_action
from cvat.apps.events.handlers import handle_dataset_import
from cvat.apps.iam.filters import ORGANIZATION_OPEN_API_PARAMETERS
from cvat.apps.iam.permissions import IsAuthenticatedOrReadPublicResource, PolicyEnforcer
from utils.dataset_manifest import ImageManifestManager

from . import models, task
from .log import ServerLogManager

slogger = ServerLogManager(__name__)

_UPLOAD_PARSER_CLASSES = api_settings.DEFAULT_PARSER_CLASSES + [MultiPartParser]

_DATA_CHECKSUM_HEADER_NAME = 'X-Checksum'
_DATA_UPDATED_DATE_HEADER_NAME = 'X-Updated-Date'
_RETRY_AFTER_TIMEOUT = 10

def get_410_response_for_export_api(path: str) -> HttpResponseGone:
    return HttpResponseGone(textwrap.dedent(f"""\
        This endpoint is no longer supported.
        To initiate the export process, use POST {path}.
        To check the process status, use GET /api/requests/rq_id,
        where rq_id is obtained from the response of the previous request.
        To download the prepared file, use the result_url obtained from the response of the previous request.
    """))

@extend_schema(tags=['server'])
class ServerViewSet(viewsets.ViewSet):
    serializer_class = None
    iam_organization_field = None

    # To get nice documentation about ServerViewSet actions it is necessary
    # to implement the method. By default, ViewSet doesn't provide it.
    def get_serializer(self, *args, **kwargs):
        pass

    @staticmethod
    @extend_schema(summary='Get basic CVAT information',
        responses={
            '200': AboutSerializer,
        })
    @action(detail=False, methods=['GET'], serializer_class=AboutSerializer,
        permission_classes=[] # This endpoint is available for everyone
    )
    def about(request: ExtendedRequest):
        from cvat import __version__ as cvat_version
        about = {
            "name": "Computer Vision Annotation Tool",
            "subtitle": settings.ABOUT_INFO["subtitle"],
            "description": "CVAT is completely re-designed and re-implemented " +
                "version of Video Annotation Tool from Irvine, California " +
                "tool. It is free, online, interactive video and image annotation " +
                "tool for computer vision. It is being used by our team to " +
                "annotate million of objects with different properties. Many UI " +
                "and UX decisions are based on feedbacks from professional data " +
                "annotation team.",
            "version": cvat_version,
            "logo_url": request.build_absolute_uri(storages["staticfiles"].url(settings.LOGO_FILENAME)),
        }
        serializer = AboutSerializer(data=about)
        if serializer.is_valid(raise_exception=True):
            return Response(data=serializer.data)

    @staticmethod
    @extend_schema(
        summary='List files/directories in the mounted share',
        parameters=[
            OpenApiParameter('directory', description='Directory to browse',
                location=OpenApiParameter.QUERY, type=OpenApiTypes.STR),
            OpenApiParameter('search', description='Search for specific files',
                location=OpenApiParameter.QUERY, type=OpenApiTypes.STR)
        ],
        responses={
            '200' : FileInfoSerializer(many=True)
        })
    @action(detail=False, methods=['GET'], serializer_class=FileInfoSerializer)
    def share(request: ExtendedRequest):
        directory_param = request.query_params.get('directory', '/')
        search_param = request.query_params.get('search', '')

        if directory_param.startswith("/"):
            directory_param = directory_param[1:]

        directory = (Path(settings.SHARE_ROOT) / directory_param).absolute()

        if str(directory).startswith(settings.SHARE_ROOT) and directory.is_dir():
            data = []
            generator = directory.iterdir() if not search_param else (f for f in directory.iterdir() if f.name.startswith(search_param))

            for entry in generator:
                entry_type, entry_mime_type = None, None
                if entry.is_file():
                    entry_type = "REG"
                    entry_mime_type = get_mime(entry)
                    if entry_mime_type == 'zip':
                        entry_mime_type = 'archive'
                elif entry.is_dir():
                    entry_type = entry_mime_type = "DIR"

                if entry_type:
                    data.append({
                        "name": entry.name,
                        "type": entry_type,
                        "mime_type": entry_mime_type,
                    })

            # return directories at the top of the list
            serializer = FileInfoSerializer(many=True, data=sorted(data, key=lambda x: (x['type'], x['name'])))
            if serializer.is_valid(raise_exception=True):
                return Response(serializer.data)
        else:
            return Response("{} is an invalid directory".format(directory_param),
                status=status.HTTP_400_BAD_REQUEST)

    @staticmethod
    @extend_schema(
        summary='Get supported annotation formats',
        responses={
            '200': DatasetFormatsSerializer,
        })
    @action(detail=False, methods=['GET'], url_path='annotation/formats')
    def annotation_formats(request: ExtendedRequest):
        data = dm.views.get_all_formats()
        return Response(DatasetFormatsSerializer(data).data)

    @staticmethod
    @extend_schema(
        summary='Get enabled plugins',
        responses={
            '200': PluginsSerializer,
        })
    @action(detail=False, methods=['GET'], url_path='plugins', serializer_class=PluginsSerializer)
    def plugins(request: ExtendedRequest):
        data = {
            'GIT_INTEGRATION': False, # kept for backwards compatibility
            'ANALYTICS': settings.ANALYTICS_ENABLED,
            'MODELS': to_bool(os.environ.get("CVAT_SERVERLESS", False)),
            'PREDICT': False, # FIXME: it is unused anymore (for UI only)
        }
        return Response(PluginsSerializer(data).data)

@extend_schema(tags=['projects'])
@extend_schema_view(
    list=extend_schema(
        summary='List projects',
        responses={
            '200': ProjectReadSerializer(many=True),
        }),
    create=extend_schema(
        summary='Create a project',
        request=ProjectWriteSerializer,
        parameters=ORGANIZATION_OPEN_API_PARAMETERS,
        responses={
            '201': ProjectReadSerializer, # check ProjectWriteSerializer.to_representation
        }),
    retrieve=extend_schema(
        summary='Get project details',
        responses={
            '200': ProjectReadSerializer,
        }),
    destroy=extend_schema(
        summary='Delete a project',
        responses={
            '204': OpenApiResponse(description='The project has been deleted'),
        }),
    partial_update=extend_schema(
        summary='Update a project',
        request=ProjectWriteSerializer(partial=True),
        responses={
            '200': ProjectReadSerializer, # check ProjectWriteSerializer.to_representation
        })
)
class ProjectViewSet(viewsets.GenericViewSet, mixins.ListModelMixin,
    mixins.RetrieveModelMixin, mixins.CreateModelMixin, mixins.DestroyModelMixin,
    PartialUpdateModelMixin, UploadMixin, DatasetMixin, BackupMixin
):
    # NOTE: The search_fields attribute should be a list of names of text
    # type fields on the model,such as CharField or TextField
    queryset = models.Project.objects.select_related(
        'owner', 'assignee', 'organization',
        'annotation_guide', 'source_storage', 'target_storage',
    )

    search_fields = ('name', 'owner', 'assignee', 'status')
    filter_fields = list(search_fields) + ['id', 'updated_date']
    simple_filters = list(search_fields)
    ordering_fields = list(filter_fields)
    ordering = "-id"
    lookup_fields = {'owner': 'owner__username', 'assignee': 'assignee__username'}
    iam_organization_field = 'organization'
    IMPORT_RQ_ID_FACTORY = functools.partial(RQId,
        RequestAction.IMPORT, RequestTarget.PROJECT, subresource=RequestSubresource.DATASET
    )

    def get_serializer_class(self):
        if self.request.method in SAFE_METHODS:
            return ProjectReadSerializer
        else:
            return ProjectWriteSerializer

    def get_queryset(self):
        queryset = super().get_queryset()
        if self.action in ('list', 'retrieve', 'partial_update', 'update') :
            queryset = queryset.prefetch_related('tasks')

            if self.action == 'list':
                perm = ProjectPermission.create_scope_list(self.request)
                return perm.filter(queryset)

        return queryset

    @transaction.atomic
    def perform_create(self, serializer, **kwargs):
        serializer.save(
            owner=self.request.user,
            organization=self.request.iam_context['organization']
        )

        # Required for the extra summary information added in the queryset
        serializer.instance = self.get_queryset().get(pk=serializer.instance.pk)

    @extend_schema(methods=['GET'], summary='Check dataset import status',
        description=textwrap.dedent("""
            Utilizing this endpoint to check the status of the process
            of importing a project dataset from a file is deprecated.
            In addition, this endpoint no longer handles the project dataset export process.

            Consider using new API:
            - `POST /api/projects/<project_id>/dataset/export/?save_images=True` to initiate export process
            - `GET /api/requests/<rq_id>` to check process status
            - `GET result_url` to download a prepared file

            Where:
            - `rq_id` can be found in the response on initializing request
            - `result_url` can be found in the response on checking status request
        """),
        parameters=[
            OpenApiParameter('format', description='This parameter is no longer supported',
                location=OpenApiParameter.QUERY, type=OpenApiTypes.STR, required=False,
                deprecated=True
            ),
            OpenApiParameter('filename', description='This parameter is no longer supported',
                location=OpenApiParameter.QUERY, type=OpenApiTypes.STR, required=False,
                deprecated=True
            ),
            OpenApiParameter('action', description='Used to check the import status',
                location=OpenApiParameter.QUERY, type=OpenApiTypes.STR, required=False, enum=['import_status'],
                deprecated=True
            ),
            OpenApiParameter('location', description='This parameter is no longer supported',
                location=OpenApiParameter.QUERY, type=OpenApiTypes.STR, required=False,
                enum=Location.list(),
                deprecated=True
            ),
            OpenApiParameter('cloud_storage_id', description='This parameter is no longer supported',
                location=OpenApiParameter.QUERY, type=OpenApiTypes.INT, required=False,
                deprecated=True
            ),
            OpenApiParameter('rq_id', description='This parameter is no longer supported',
                location=OpenApiParameter.QUERY, type=OpenApiTypes.STR, required=True),
        ],
        deprecated=True,
        responses={
            '410': OpenApiResponse(description='API endpoint no longer supports exporting datasets'),
        })
    @extend_schema(methods=['POST'],
        summary='Import a dataset into a project',
        description=textwrap.dedent("""
            The request POST /api/projects/id/dataset initiates a background process to import dataset into a project.
            Please, use the GET /api/requests/<rq_id> endpoint for checking status of the process.
            The `rq_id` parameter can be found in the response on initiating request.
        """),
        parameters=[
            OpenApiParameter('format', description='Desired dataset format name\n'
                'You can get the list of supported formats at:\n/server/annotation/formats',
                location=OpenApiParameter.QUERY, type=OpenApiTypes.STR, required=False),
            OpenApiParameter('location', description='Where to import the dataset from',
                location=OpenApiParameter.QUERY, type=OpenApiTypes.STR, required=False,
                enum=Location.list()),
            OpenApiParameter('cloud_storage_id', description='Storage id',
                location=OpenApiParameter.QUERY, type=OpenApiTypes.INT, required=False),
            OpenApiParameter('use_default_location', description='Use the location that was configured in the project to import annotations',
                location=OpenApiParameter.QUERY, type=OpenApiTypes.BOOL, required=False,
                default=True, deprecated=True),
            OpenApiParameter('filename', description='Dataset file name',
                location=OpenApiParameter.QUERY, type=OpenApiTypes.STR, required=False),
        ],
        request=PolymorphicProxySerializer('DatasetWrite',
            # TODO: refactor to use required=False when possible
            serializers=[DatasetFileSerializer, OpenApiTypes.NONE],
            resource_type_field_name=None
        ),
        responses={
            '202': OpenApiResponse(RqIdSerializer, description='Importing has been started'),
            '400': OpenApiResponse(description='Failed to import dataset'),
            '405': OpenApiResponse(description='Format is not available'),
        })
    @action(detail=True, methods=['GET', 'POST', 'OPTIONS'], serializer_class=None,
        url_path=r'dataset/?$', parser_classes=_UPLOAD_PARSER_CLASSES,
    )
    def dataset(self, request: ExtendedRequest, pk: int):
        self._object = self.get_object() # force call of check_object_permissions()

        if request.method == "GET":
            if request.query_params.get("action") == "import_status":
                # We cannot redirect to the requests API here because
                # it wouldn't be compatible with the outdated API:
                # the current API endpoint returns a different status codes
                # depends on rq job status (like 201 - finished),
                # while GET /api/requests/rq_id returns a 200 status code
                # if such a request exists regardless of job status.

                deprecation_timestamp = int(datetime(2025, 2, 27, tzinfo=timezone.utc).timestamp())
                response_headers  = {
                    "Deprecation": f"@{deprecation_timestamp}"
                }

                queue = django_rq.get_queue(settings.CVAT_QUEUES.IMPORT_DATA.value)
                rq_id = request.query_params.get('rq_id')
                if not rq_id:
                    return Response(
                        'The rq_id param should be specified in the query parameters',
                        status=status.HTTP_400_BAD_REQUEST,
                        headers=response_headers,
                    )

                rq_job = queue.fetch_job(rq_id)

                if rq_job is None:
                    return Response(status=status.HTTP_404_NOT_FOUND, headers=response_headers)
                # check that the user has access to the current rq_job
                elif not is_rq_job_owner(rq_job, request.user.id):
                    return Response(status=status.HTTP_403_FORBIDDEN, headers=response_headers)

                if rq_job.is_finished:
                    rq_job.delete()
                    return Response(status=status.HTTP_201_CREATED, headers=response_headers)
                elif rq_job.is_failed:
                    exc_info = process_failed_job(rq_job)

                    return Response(
                        data=str(exc_info),
                        status=status.HTTP_500_INTERNAL_SERVER_ERROR,
                        headers=response_headers
                    )
                else:
                    return Response(
                        data=self._get_rq_response(
                            settings.CVAT_QUEUES.IMPORT_DATA.value,
                            rq_id,
                        ),
                        status=status.HTTP_202_ACCEPTED,
                        headers=response_headers
                    )

            # we cannot redirect to the new API here since this endpoint used not only to check the status
            # of exporting process|download a result file, but also to initiate export process
            return get_410_response_for_export_api("/api/projects/id/dataset/export?save_images=True")

        return self.import_annotations(
            request=request,
            db_obj=self._object,
            import_func=_import_project_dataset,
            rq_func=dm.project.import_dataset_as_project,
            rq_id_factory=self.IMPORT_RQ_ID_FACTORY,
        )


    @tus_chunk_action(detail=True, suffix_base="dataset")
    def append_dataset_chunk(self, request: ExtendedRequest, pk: int, file_id: str):
        self._object = self.get_object()
        return self.append_tus_chunk(request, file_id)

    def get_upload_dir(self):
        if 'dataset' in self.action:
            return self._object.get_tmp_dirname()
        elif 'backup' in self.action:
            return backup.get_backup_dirname()
        assert False

    def upload_finished(self, request: ExtendedRequest):
        if self.action == 'dataset':
            format_name = request.query_params.get("format", "")
            filename = request.query_params.get("filename", "")
            conv_mask_to_poly = to_bool(request.query_params.get('conv_mask_to_poly', True))
            tmp_dir = self._object.get_tmp_dirname()
            uploaded_file = os.path.join(tmp_dir, filename)
            if not os.path.isfile(uploaded_file):
                uploaded_file = None

            return _import_project_dataset(
                request=request,
                filename=uploaded_file,
                rq_id_factory=self.IMPORT_RQ_ID_FACTORY,
                rq_func=dm.project.import_dataset_as_project,
                db_obj=self._object,
                format_name=format_name,
                conv_mask_to_poly=conv_mask_to_poly
            )
        elif self.action == 'import_backup':
            filename = request.query_params.get("filename", "")
            if filename:
                tmp_dir = backup.get_backup_dirname()
                backup_file = os.path.join(tmp_dir, filename)
                if os.path.isfile(backup_file):
                    return backup.import_project(
                        request,
                        settings.CVAT_QUEUES.IMPORT_DATA.value,
                        filename=backup_file,
                    )
                return Response(data='No such file were uploaded',
                        status=status.HTTP_400_BAD_REQUEST)
            return backup.import_project(request, settings.CVAT_QUEUES.IMPORT_DATA.value)
        return Response(data='Unknown upload was finished',
                        status=status.HTTP_400_BAD_REQUEST)

    @extend_schema(exclude=True)
    @action(detail=True, methods=['GET'])
    def annotations(self, request: ExtendedRequest, pk: int):
        return get_410_response_for_export_api("/api/projects/id/dataset/export?save_images=False")

    @extend_schema(exclude=True)
    @action(methods=['GET'], detail=True, url_path='backup')
    def export_backup(self, request: ExtendedRequest, pk: int):
        return get_410_response_for_export_api("/api/projects/id/backup/export")

    @extend_schema(methods=['POST'], summary='Recreate a project from a backup',
        description=textwrap.dedent("""
            The backup import process is as follows:

            The first request POST /api/projects/backup will initiate file upload and will create
            the rq job on the server in which the process of a project creating from an uploaded backup
            will be carried out.

            After initiating the backup upload, you will receive an rq_id parameter.
            Make sure to include this parameter as a query parameter in your subsequent requests
            to track the status of the project creation.
            Once the project has been successfully created, the server will return the id of the newly created project.
        """),
        parameters=[
            *ORGANIZATION_OPEN_API_PARAMETERS,
            OpenApiParameter('location', description='Where to import the backup file from',
                location=OpenApiParameter.QUERY, type=OpenApiTypes.STR, required=False,
                enum=Location.list(), default=Location.LOCAL),
            OpenApiParameter('cloud_storage_id', description='Storage id',
                location=OpenApiParameter.QUERY, type=OpenApiTypes.INT, required=False),
            OpenApiParameter('filename', description='Backup file name',
                location=OpenApiParameter.QUERY, type=OpenApiTypes.STR, required=False),
            OpenApiParameter('rq_id', description='rq id',
                location=OpenApiParameter.QUERY, type=OpenApiTypes.STR, required=False),
        ],
        request=PolymorphicProxySerializer('BackupWrite',
            # TODO: refactor to use required=False when possible
            serializers=[ProjectFileSerializer, OpenApiTypes.NONE],
            resource_type_field_name=None
        ),
        # TODO: for some reason the code generated by the openapi generator from schema with different serializers
        # contains only one serializer, need to fix that.
        # https://github.com/OpenAPITools/openapi-generator/issues/6126
        responses={
            # 201: OpenApiResponse(inline_serializer("ImportedProjectIdSerializer", fields={"id": serializers.IntegerField(required=True)})
            '201': OpenApiResponse(description='The project has been imported'),
            '202': OpenApiResponse(RqIdSerializer, description='Importing a backup file has been started'),
        })
    @action(detail=False, methods=['OPTIONS', 'POST'], url_path=r'backup/?$',
        serializer_class=None,
        parser_classes=_UPLOAD_PARSER_CLASSES)
    def import_backup(self, request: ExtendedRequest):
        return self.import_backup_v1(request, backup.import_project)

    @tus_chunk_action(detail=False, suffix_base="backup")
    def append_backup_chunk(self, request: ExtendedRequest, file_id: str):
        return self.append_tus_chunk(request, file_id)

    @extend_schema(summary='Get a preview image for a project',
        responses={
            '200': OpenApiResponse(description='Project image preview'),
            '404': OpenApiResponse(description='Project image preview not found'),

        })
    @action(detail=True, methods=['GET'], url_path='preview')
    def preview(self, request: ExtendedRequest, pk: int):
        self._object = self.get_object() # call check_object_permissions as well

        first_task: Optional[models.Task] = self._object.tasks.order_by('-id').first()
        if not first_task:
            return HttpResponseNotFound('Project image preview not found')

        data_getter = _TaskDataGetter(
            db_task=first_task,
            data_type='preview',
            data_quality='compressed',
        )

        return data_getter()

    @staticmethod
    def _get_rq_response(queue, job_id):
        queue = django_rq.get_queue(queue)
        job = queue.fetch_job(job_id)
        rq_job_meta = ImportRQMeta.for_job(job)
        response = {}
        if job is None or job.is_finished:
            response = { "state": "Finished" }
        elif job.is_queued or job.is_deferred:
            response = { "state": "Queued" }
        elif job.is_failed:
            response = { "state": "Failed", "message": job.exc_info }
        else:
            response = { "state": "Started" }
            response['message'] = rq_job_meta.status or ""
            response['progress'] = rq_job_meta.progress or 0.

        return response

class _DataGetter(metaclass=ABCMeta):
    def __init__(
        self, data_type: str, data_num: Optional[Union[str, int]], data_quality: str
    ) -> None:
        possible_data_type_values = ('chunk', 'frame', 'preview', 'context_image')
        possible_quality_values = ('compressed', 'original')

        if not data_type or data_type not in possible_data_type_values:
            raise ValidationError('Data type not specified or has wrong value')
        elif data_type == 'chunk' or data_type == 'frame' or data_type == 'preview':
            if data_num is None and data_type != 'preview':
                raise ValidationError('Number is not specified')
            elif data_quality not in possible_quality_values:
                raise ValidationError('Wrong quality value')

        self.type = data_type
        self.number = int(data_num) if data_num is not None else None
        self.quality = FrameQuality.COMPRESSED \
            if data_quality == 'compressed' else FrameQuality.ORIGINAL

    @abstractmethod
    def _get_frame_provider(self) -> IFrameProvider: ...

    def __call__(self):
        frame_provider = self._get_frame_provider()

        try:
            if self.type == 'chunk':
                data = frame_provider.get_chunk(self.number, quality=self.quality)
                return HttpResponse(
                    data.data.getvalue(),
                    content_type=data.mime,
                    headers=self._get_chunk_response_headers(data),
                )
            elif self.type == 'frame' or self.type == 'preview':
                if self.type == 'preview':
                    data = frame_provider.get_preview()
                else:
                    data = frame_provider.get_frame(self.number, quality=self.quality)

                return HttpResponse(data.data.getvalue(), content_type=data.mime)

            elif self.type == 'context_image':
                data = frame_provider.get_frame_context_images_chunk(self.number)
                if not data:
                    return HttpResponseNotFound()

                return HttpResponse(data.data, content_type=data.mime)
            else:
                return Response(data='unknown data type {}.'.format(self.type),
                    status=status.HTTP_400_BAD_REQUEST)
        except (ValidationError, PermissionDenied, NotFound) as ex:
            msg = str(ex) if not isinstance(ex, ValidationError) else \
                '\n'.join([str(d) for d in ex.detail])
            return Response(data=msg, status=ex.status_code)
        except (TimeoutError, CvatChunkTimestampMismatchError, LockError):
            return Response(
                status=status.HTTP_429_TOO_MANY_REQUESTS,
                headers={'Retry-After': _RETRY_AFTER_TIMEOUT},
            )

    @abstractmethod
    def _get_chunk_response_headers(self, chunk_data: DataWithMeta) -> dict[str, str]: ...

    _CHUNK_HEADER_BYTES_LENGTH = 1000
    "The number of significant bytes from the chunk header, used for checksum computation"

    def _get_chunk_checksum(self, chunk_data: DataWithMeta) -> str:
        data = chunk_data.data.getbuffer()
        size_checksum = zlib.crc32(str(len(data)).encode())
        return str(zlib.crc32(data[:self._CHUNK_HEADER_BYTES_LENGTH], size_checksum))

    def _make_chunk_response_headers(self, checksum: str, updated_date: datetime) -> dict[str, str]:
        return {
            _DATA_CHECKSUM_HEADER_NAME: str(checksum or ''),
            _DATA_UPDATED_DATE_HEADER_NAME: serializers.DateTimeField().to_representation(updated_date),
        }

class _TaskDataGetter(_DataGetter):
    def __init__(
        self,
        db_task: models.Task,
        *,
        data_type: str,
        data_quality: str,
        data_num: Optional[Union[str, int]] = None,
    ) -> None:
        super().__init__(data_type=data_type, data_num=data_num, data_quality=data_quality)
        self._db_task = db_task

    def _get_frame_provider(self) -> TaskFrameProvider:
        return TaskFrameProvider(self._db_task)

    def _get_chunk_response_headers(self, chunk_data: DataWithMeta) -> dict[str, str]:
        return self._make_chunk_response_headers(
            self._get_chunk_checksum(chunk_data), self._db_task.get_chunks_updated_date(),
        )


class _JobDataGetter(_DataGetter):
    def __init__(
        self,
        db_job: models.Job,
        *,
        data_type: str,
        data_quality: str,
        data_num: Optional[Union[str, int]] = None,
        data_index: Optional[Union[str, int]] = None,
    ) -> None:
        possible_data_type_values = ('chunk', 'frame', 'preview', 'context_image')
        possible_quality_values = ('compressed', 'original')

        if not data_type or data_type not in possible_data_type_values:
            raise ValidationError('Data type not specified or has wrong value')
        elif data_type == 'chunk' or data_type == 'frame' or data_type == 'preview':
            if data_type == 'chunk':
                if data_num is None and data_index is None:
                    raise ValidationError('Number or Index is not specified')
                if data_num is not None and data_index is not None:
                    raise ValidationError('Number and Index cannot be used together')
            elif data_num is None and data_type != 'preview':
                raise ValidationError('Number is not specified')
            elif data_quality not in possible_quality_values:
                raise ValidationError('Wrong quality value')

        self.type = data_type

        self.index = int(data_index) if data_index is not None else None
        self.number = int(data_num) if data_num is not None else None

        self.quality = FrameQuality.COMPRESSED \
            if data_quality == 'compressed' else FrameQuality.ORIGINAL

        self._db_job = db_job

    def _get_frame_provider(self) -> JobFrameProvider:
        return JobFrameProvider(self._db_job)

    def __call__(self):
        if self.type == 'chunk':
            # Reproduce the task chunk indexing
            frame_provider = self._get_frame_provider()

            try:
                if self.index is not None:
                    data = frame_provider.get_chunk(
                        self.index, quality=self.quality, is_task_chunk=False
                    )
                else:
                    data = frame_provider.get_chunk(
                        self.number, quality=self.quality, is_task_chunk=True
                    )

                return HttpResponse(
                    data.data.getvalue(),
                    content_type=data.mime,
                    headers=self._get_chunk_response_headers(data),
                )
            except (TimeoutError, CvatChunkTimestampMismatchError, LockError):
                return Response(
                    status=status.HTTP_429_TOO_MANY_REQUESTS,
                    headers={'Retry-After': _RETRY_AFTER_TIMEOUT},
                )
        else:
            return super().__call__()

    def _get_chunk_response_headers(self, chunk_data: DataWithMeta) -> dict[str, str]:
        return self._make_chunk_response_headers(
            self._get_chunk_checksum(chunk_data),
            self._db_job.segment.chunks_updated_date
        )


@extend_schema(tags=['tasks'])
@extend_schema_view(
    list=extend_schema(
        summary='List tasks',
        responses={
            '200': TaskReadSerializer(many=True),
        }),
    create=extend_schema(
        summary='Create a task',
        description=textwrap.dedent("""\
            The new task will not have any attached images or videos.
            To attach them, use the /api/tasks/<id>/data endpoint.
        """),
        request=TaskWriteSerializer,
        parameters=ORGANIZATION_OPEN_API_PARAMETERS,
        responses={
            '201': TaskReadSerializer, # check TaskWriteSerializer.to_representation
        }),
    retrieve=extend_schema(
        summary='Get task details',
        responses={
            '200': TaskReadSerializer
        }),
    destroy=extend_schema(
        summary='Delete a task',
        description='All attached jobs, annotations and data will be deleted as well.',
        responses={
            '204': OpenApiResponse(description='The task has been deleted'),
        }),
    partial_update=extend_schema(
        summary='Update a task',
        request=TaskWriteSerializer(partial=True),
        responses={
            '200': TaskReadSerializer, # check TaskWriteSerializer.to_representation
        })
)

class TaskViewSet(viewsets.GenericViewSet, mixins.ListModelMixin,
    mixins.RetrieveModelMixin, mixins.CreateModelMixin, mixins.DestroyModelMixin,
    PartialUpdateModelMixin, UploadMixin, DatasetMixin, BackupMixin
):
    queryset = Task.objects.select_related(
        'data',
        'assignee',
        'owner',
        'target_storage',
        'source_storage',
        'annotation_guide',
    ).prefetch_related(
        # avoid loading heavy data in select related
        # this reduces performance of the COUNT request in the list endpoint
        'data__validation_layout',
    )

    lookup_fields = {
        'project_name': 'project__name',
        'owner': 'owner__username',
        'assignee': 'assignee__username',
        'tracker_link': 'bug_tracker',
        'validation_mode': 'data__validation_layout__mode',
    }
    search_fields = (
        'project_name', 'name', 'owner', 'status', 'assignee',
        'subset', 'mode', 'dimension', 'tracker_link', 'validation_mode'
    )
    filter_fields = list(search_fields) + ['id', 'project_id', 'updated_date']
    filter_description = textwrap.dedent("""

        There are few examples for complex filtering tasks:\n
            - Get all tasks from 1,2,3 projects - { "and" : [{ "in" : [{ "var" : "project_id" }, [1, 2, 3]]}]}\n
            - Get all completed tasks from 1 project - { "and": [{ "==": [{ "var" : "status" }, "completed"]}, { "==" : [{ "var" : "project_id"}, 1]}]}\n
    """)
    simple_filters = list(search_fields) + ['project_id']
    ordering_fields = list(filter_fields)
    ordering = "-id"
    iam_organization_field = 'organization'
    IMPORT_RQ_ID_FACTORY = functools.partial(RQId,
        RequestAction.IMPORT, RequestTarget.TASK, subresource=RequestSubresource.ANNOTATIONS,
    )

    def get_serializer_class(self):
        if self.request.method in SAFE_METHODS:
            return TaskReadSerializer
        else:
            return TaskWriteSerializer

    def get_queryset(self):
        queryset = super().get_queryset()

        if self.action == 'list':
            perm = TaskPermission.create_scope_list(self.request)
            queryset = perm.filter(queryset)
            # with_job_summary() is optimized in the serializer
        elif self.action == 'preview':
            queryset = Task.objects.select_related('data')
        elif self.action == 'validation_layout':
            queryset = Task.objects.select_related('data', 'data__validation_layout')
<<<<<<< HEAD
=======
        else:
            queryset = queryset.with_job_summary()
>>>>>>> 44603db0

        return queryset

    @extend_schema(summary='Recreate a task from a backup',
        description=textwrap.dedent("""
            The backup import process is as follows:

            The first request POST /api/tasks/backup will initiate file upload and will create
            the rq job on the server in which the process of a task creating from an uploaded backup
            will be carried out.

            After initiating the backup upload, you will receive an rq_id parameter.
            Make sure to include this parameter as a query parameter in your subsequent requests
            to track the status of the task creation.
            Once the task has been successfully created, the server will return the id of the newly created task.
        """),
        parameters=[
            *ORGANIZATION_OPEN_API_PARAMETERS,
            OpenApiParameter('location', description='Where to import the backup file from',
                location=OpenApiParameter.QUERY, type=OpenApiTypes.STR, required=False,
                enum=Location.list(), default=Location.LOCAL),
            OpenApiParameter('cloud_storage_id', description='Storage id',
                location=OpenApiParameter.QUERY, type=OpenApiTypes.INT, required=False),
            OpenApiParameter('filename', description='Backup file name',
                location=OpenApiParameter.QUERY, type=OpenApiTypes.STR, required=False),
            OpenApiParameter('rq_id', description='rq id',
                location=OpenApiParameter.QUERY, type=OpenApiTypes.STR, required=False),
        ],
        request=TaskFileSerializer(required=False),
        # TODO: for some reason the code generated by the openapi generator from schema with different serializers
        # contains only one serializer, need to fix that.
        # https://github.com/OpenAPITools/openapi-generator/issues/6126
        responses={
            # 201: OpenApiResponse(inline_serializer("ImportedTaskIdSerializer", fields={"id": serializers.IntegerField(required=True)})
            '201': OpenApiResponse(description='The task has been imported'),
            '202': OpenApiResponse(RqIdSerializer, description='Importing a backup file has been started'),
        })

    @action(detail=False, methods=['OPTIONS', 'POST'], url_path=r'backup/?$',
        serializer_class=None,
        parser_classes=_UPLOAD_PARSER_CLASSES)
    def import_backup(self, request: ExtendedRequest):
        return self.import_backup_v1(request, backup.import_task)

    @tus_chunk_action(detail=False, suffix_base="backup")
    def append_backup_chunk(self, request: ExtendedRequest, file_id: str):
        return self.append_tus_chunk(request, file_id)

    @extend_schema(exclude=True)
    @action(methods=['GET'], detail=True, url_path='backup')
    def export_backup(self, request: ExtendedRequest, pk: int):
        return get_410_response_for_export_api("/api/tasks/id/backup/export")

    @transaction.atomic
    def perform_update(self, serializer):
        instance = serializer.instance

        super().perform_update(serializer)

        updated_instance = serializer.instance

        if instance.project:
            instance.project.touch()
        if updated_instance.project and updated_instance.project != instance.project:
            updated_instance.project.touch()

    @transaction.atomic
    def perform_create(self, serializer, **kwargs):
        serializer.save(
            owner=self.request.user,
            organization=self.request.iam_context['organization']
        )

        if db_project := serializer.instance.project:
            db_project.touch()
            assert serializer.instance.organization == db_project.organization

        # Required for the extra summary information added in the queryset
        serializer.instance = self.get_queryset().get(pk=serializer.instance.pk)

    def _is_data_uploading(self) -> bool:
        return 'data' in self.action

    # UploadMixin method
    def get_upload_dir(self):
        if 'annotations' in self.action:
            return self._object.get_tmp_dirname()
        elif self._is_data_uploading():
            return self._object.data.get_upload_dirname()
        elif 'backup' in self.action:
            return backup.get_backup_dirname()

        assert False

    def _prepare_upload_info_entry(self, filename: str) -> str:
        filename = osp.normpath(filename)
        upload_dir = self.get_upload_dir()
        return osp.join(upload_dir, filename)

    def _maybe_append_upload_info_entry(self, filename: str):
        task_data = cast(Data, self._object.data)

        filename = self._prepare_upload_info_entry(filename)
        task_data.client_files.get_or_create(file=filename)

    def _append_upload_info_entries(self, client_files: list[dict[str, Any]]):
        # batch version of _maybe_append_upload_info_entry() without optional insertion
        task_data = cast(Data, self._object.data)
        bulk_create(
            ClientFile,
            [
                ClientFile(file=self._prepare_upload_info_entry(cf['file'].name), data=task_data)
                for cf in client_files
            ]
        )

    def _sort_uploaded_files(self, uploaded_files: list[str], ordering: list[str]) -> list[str]:
        """
        Applies file ordering for the "predefined" file sorting method of the task creation.

        Read more: https://github.com/cvat-ai/cvat/issues/5061
        """

        expected_files = ordering

        uploaded_file_names = set(uploaded_files)
        mismatching_files = list(uploaded_file_names.symmetric_difference(expected_files))
        if mismatching_files:
            DISPLAY_ENTRIES_COUNT = 5
            mismatching_display = [
                fn + (" (extra)" if fn in uploaded_file_names else " (missing)")
                for fn in mismatching_files[:DISPLAY_ENTRIES_COUNT]
            ]
            remaining_count = len(mismatching_files) - DISPLAY_ENTRIES_COUNT
            raise ValidationError(
                "Uploaded files do not match the '{}' field contents. "
                "Please check the uploaded data and the list of uploaded files. "
                "Mismatching files: {}{}"
                .format(
                    self._UPLOAD_FILE_ORDER_FIELD,
                    ", ".join(mismatching_display),
                    f" (and {remaining_count} more). " if 0 < remaining_count else ""
                )
            )

        return list(expected_files)

    # UploadMixin method
    def init_tus_upload(self, request):
        response = super().init_tus_upload(request)

        if self._is_data_uploading() and response.status_code == status.HTTP_201_CREATED:
            self._maybe_append_upload_info_entry(self._get_metadata(request)['filename'])

        return response

    # UploadMixin method
    @transaction.atomic
    def append_files(self, request):
        client_files = self._get_request_client_files(request)
        if self._is_data_uploading() and client_files:
            self._append_upload_info_entries(client_files)

        return super().append_files(request)

    # UploadMixin method
    def upload_finished(self, request: ExtendedRequest):
        @transaction.atomic
        def _handle_upload_annotations(request: ExtendedRequest):
            format_name = request.query_params.get("format", "")
            filename = request.query_params.get("filename", "")
            conv_mask_to_poly = to_bool(request.query_params.get('conv_mask_to_poly', True))
            tmp_dir = self._object.get_tmp_dirname()
            annotation_file = os.path.join(tmp_dir, filename)
            if os.path.isfile(annotation_file):
                return _import_annotations(
                        request=request,
                        filename=annotation_file,
                        rq_id_factory=self.IMPORT_RQ_ID_FACTORY,
                        rq_func=dm.task.import_task_annotations,
                        db_obj=self._object,
                        format_name=format_name,
                        conv_mask_to_poly=conv_mask_to_poly,
                    )
            return Response(data='No such file were uploaded',
                    status=status.HTTP_400_BAD_REQUEST)

        def _handle_upload_data(request: ExtendedRequest):
            with transaction.atomic():
                task_data = self._object.data
                serializer = DataSerializer(task_data, data=request.data)
                serializer.is_valid(raise_exception=True)

                # Append new files to the previous ones
                if uploaded_files := serializer.validated_data.get('client_files', None):
                    self.append_files(request)
                    serializer.validated_data['client_files'] = [] # avoid file info duplication

                # Refresh the db value with the updated file list and other request parameters
                db_data = serializer.save()
                self._object.data = db_data
                self._object.save()

                # Create a temporary copy of the parameters we will try to create the task with
                data = copy(serializer.data)

                for optional_field in ['job_file_mapping', 'server_files_exclude', 'validation_params']:
                    if optional_field in serializer.validated_data:
                        data[optional_field] = serializer.validated_data[optional_field]

                if validation_params := getattr(db_data, 'validation_params', None):
                    data['validation_params']['frames'] = set(itertools.chain(
                        data['validation_params'].get('frames', []),
                        validation_params.frames.values_list('path', flat=True).all()
                    ))

                if (
                    data['sorting_method'] == models.SortingMethod.PREDEFINED
                    and (uploaded_files := data['client_files'])
                    and (
                        uploaded_file_order := serializer.validated_data[self._UPLOAD_FILE_ORDER_FIELD]
                    )
                ):
                    # In the case of predefined sorting and custom file ordering,
                    # the requested order must be applied
                    data['client_files'] = self._sort_uploaded_files(
                        uploaded_files, uploaded_file_order
                    )

                data['use_zip_chunks'] = serializer.validated_data['use_zip_chunks']
                data['use_cache'] = serializer.validated_data['use_cache']
                data['copy_data'] = serializer.validated_data['copy_data']

                if data['use_cache']:
                    self._object.data.storage_method = StorageMethodChoice.CACHE
                    self._object.data.save(update_fields=['storage_method'])
                if data['server_files'] and not data.get('copy_data'):
                    self._object.data.storage = StorageChoice.SHARE
                    self._object.data.save(update_fields=['storage'])
                if db_data.cloud_storage:
                    self._object.data.storage = StorageChoice.CLOUD_STORAGE
                    self._object.data.save(update_fields=['storage'])
                if 'stop_frame' not in serializer.validated_data:
                    # if the value of stop_frame is 0, then inside the function we cannot know
                    # the value specified by the user or it's default value from the database
                    data['stop_frame'] = None

            # Need to process task data when the transaction is committed
            rq_id = task.create(self._object, data, request)
            rq_id_serializer = RqIdSerializer(data={'rq_id': rq_id})
            rq_id_serializer.is_valid(raise_exception=True)

            return Response(rq_id_serializer.data, status=status.HTTP_202_ACCEPTED)

        @transaction.atomic
        def _handle_upload_backup(request: ExtendedRequest):
            filename = request.query_params.get("filename", "")
            if filename:
                tmp_dir = backup.get_backup_dirname()
                backup_file = os.path.join(tmp_dir, filename)
                if os.path.isfile(backup_file):
                    return backup.import_task(
                        request,
                        settings.CVAT_QUEUES.IMPORT_DATA.value,
                        filename=backup_file,
                    )
                return Response(data='No such file were uploaded',
                        status=status.HTTP_400_BAD_REQUEST)
            return backup.import_task(request, settings.CVAT_QUEUES.IMPORT_DATA.value)

        if self.action == 'annotations':
            return _handle_upload_annotations(request)
        elif self.action == 'data':
            return _handle_upload_data(request)
        elif self.action == 'import_backup':
            return _handle_upload_backup(request)

        return Response(data='Unknown upload was finished',
                        status=status.HTTP_400_BAD_REQUEST)

    _UPLOAD_FILE_ORDER_FIELD = 'upload_file_order'
    assert _UPLOAD_FILE_ORDER_FIELD in DataSerializer().fields

    @extend_schema(methods=['POST'],
        summary="Attach data to a task",
        description=textwrap.dedent("""\
            Allows to upload data (images, video, etc.) to a task.
            Supports the TUS open file uploading protocol (https://tus.io/).

            Supports the following protocols:

            1. A single Data request

            and

            2.1. An Upload-Start request
            2.2.a. Regular TUS protocol requests (Upload-Length + Chunks)
            2.2.b. Upload-Multiple requests
            2.3. An Upload-Finish request

            Requests:
            - Data - POST, no extra headers or 'Upload-Start' + 'Upload-Finish' headers.
              Contains data in the body.
            - Upload-Start - POST, has an 'Upload-Start' header. No body is expected.
            - Upload-Length - POST, has an 'Upload-Length' header (see the TUS specification)
            - Chunk - HEAD/PATCH (see the TUS specification). Sent to /data/<file id> endpoints.
            - Upload-Finish - POST, has an 'Upload-Finish' header. Can contain data in the body.
            - Upload-Multiple - POST, has an 'Upload-Multiple' header. Contains data in the body.

            The 'Upload-Finish' request allows to specify the uploaded files should be ordered.
            This may be needed if the files can be sent unordered. To state that the input files
            are sent ordered, pass an empty list of files in the '{upload_file_order_field}' field.
            If the files are sent unordered, the ordered file list is expected
            in the '{upload_file_order_field}' field. It must be a list of string file paths,
            relative to the dataset root.

            Example:
            files = [
                "cats/cat_1.jpg",
                "dogs/dog2.jpg",
                "image_3.png",
                ...
            ]

            Independently of the file declaration field used
            ('client_files', 'server_files', etc.), when the 'predefined'
            sorting method is selected, the uploaded files will be ordered according
            to the '.jsonl' manifest file, if it is found in the list of files.
            For archives (e.g. '.zip'), a manifest file ('*.jsonl') is required when using
            the 'predefined' file ordering. Such file must be provided next to the archive
            in the list of files. Read more about manifest files here:
            https://docs.cvat.ai/docs/manual/advanced/dataset_manifest/

            After all data is sent, the operation status can be retrieved via
            the `GET /api/requests/<rq_id>`, where **rq_id** is request ID returned for this request.

            Once data is attached to a task, it cannot be detached or replaced.
        """.format_map(
            {'upload_file_order_field': _UPLOAD_FILE_ORDER_FIELD}
        )),
        # TODO: add a tutorial on this endpoint in the REST API docs
        request=DataSerializer(required=False),
        parameters=[
            OpenApiParameter('Upload-Start', location=OpenApiParameter.HEADER, type=OpenApiTypes.BOOL,
                description='Initializes data upload. Optionally, can include upload metadata in the request body.'),
            OpenApiParameter('Upload-Multiple', location=OpenApiParameter.HEADER, type=OpenApiTypes.BOOL,
                description='Indicates that data with this request are single or multiple files that should be attached to a task'),
            OpenApiParameter('Upload-Finish', location=OpenApiParameter.HEADER, type=OpenApiTypes.BOOL,
                description='Finishes data upload. Can be combined with Upload-Start header to create task data with one request'),
        ],
        responses={
            '202': OpenApiResponse(
                response=PolymorphicProxySerializer(
                    component_name='DataResponse',
                    # FUTURE-FIXME: endpoint should return RqIdSerializer or OpenApiTypes.NONE
                    # but SDK generated from a schema with nullable RqIdSerializer
                    # throws an error when tried to convert empty response to a specific type
                    serializers=[RqIdSerializer, OpenApiTypes.BINARY],
                    resource_type_field_name=None
                ),

                description='Request to attach a data to a task has been accepted'
            ),
        })
    @extend_schema(methods=['GET'],
        summary='Get data of a task',
        parameters=[
            OpenApiParameter('type', location=OpenApiParameter.QUERY, required=False,
                type=OpenApiTypes.STR, enum=['chunk', 'frame', 'context_image'],
                description='Specifies the type of the requested data'),
            OpenApiParameter('quality', location=OpenApiParameter.QUERY, required=False,
                type=OpenApiTypes.STR, enum=['compressed', 'original'],
                description="Specifies the quality level of the requested data"),
            OpenApiParameter('number', location=OpenApiParameter.QUERY, required=False, type=OpenApiTypes.INT,
                description="A unique number value identifying chunk or frame"),
            OpenApiParameter(
                _DATA_CHECKSUM_HEADER_NAME,
                location=OpenApiParameter.HEADER, type=OpenApiTypes.STR, required=False,
                response=[200],
                description="Data checksum, applicable for chunks only",
            ),
            OpenApiParameter(
                _DATA_UPDATED_DATE_HEADER_NAME,
                location=OpenApiParameter.HEADER, type=OpenApiTypes.DATETIME, required=False,
                response=[200],
                description="Data update date, applicable for chunks only",
            )
        ],
        responses={
            '200': OpenApiResponse(description='Data of a specific type'),
        })
    @action(detail=True, methods=['OPTIONS', 'POST', 'GET'], url_path=r'data/?$',
        parser_classes=_UPLOAD_PARSER_CLASSES)
    def data(self, request: ExtendedRequest, pk: int):
        self._object = self.get_object() # call check_object_permissions as well
        if request.method == 'POST' or request.method == 'OPTIONS':
            with transaction.atomic():
                # Need to make sure that only one Data object can be attached to the task,
                # otherwise this can lead to many problems such as Data objects without a task,
                # multiple RQ data processing jobs at least.
                # It is not possible to use select_for_update with GROUP BY statement and
                # other aggregations that are defined by the viewset queryset,
                # we just need to lock 1 row with the target Task entity.
                locked_instance = Task.objects.select_for_update().get(pk=pk)
                task_data = locked_instance.data
                if not task_data:
                    task_data = Data.objects.create()
                    task_data.make_dirs()
                    locked_instance.data = task_data
                    self._object.data = task_data
                    locked_instance.save()
                elif task_data.size != 0:
                    return Response(data='Adding more data is not supported',
                        status=status.HTTP_400_BAD_REQUEST)
                return self.upload_data(request)
        else:
            data_type = request.query_params.get('type', None)
            data_num = request.query_params.get('number', None)
            data_quality = request.query_params.get('quality', 'compressed')

            data_getter = _TaskDataGetter(
                self._object, data_type=data_type, data_num=data_num, data_quality=data_quality
            )
            return data_getter()

    @tus_chunk_action(detail=True, suffix_base="data")
    def append_data_chunk(self, request: ExtendedRequest, pk: int, file_id: str):
        self._object = self.get_object()
        return self.append_tus_chunk(request, file_id)

    @extend_schema(methods=['GET'], summary='Get task annotations',
        description=textwrap.dedent("""\
            Deprecation warning:

            Utilizing this endpoint to export annotations as a dataset in
            a specific format is no longer possible.

            Consider using new API:
            - `POST /api/tasks/<task_id>/dataset/export?save_images=False` to initiate export process
            - `GET /api/requests/<rq_id>` to check process status,
                where `rq_id` is request id returned on initializing request
            - `GET result_url` to download a prepared file,
                where `result_url` can be found in the response on checking status request
        """),
        parameters=[
            # FUTURE-TODO: the following parameters should be removed after a few releases
            OpenApiParameter('format', location=OpenApiParameter.QUERY, type=OpenApiTypes.STR, required=False,
                description="This parameter is no longer supported",
                deprecated=True
            ),
            OpenApiParameter('filename', description='This parameter is no longer supported',
                location=OpenApiParameter.QUERY, type=OpenApiTypes.STR, required=False,
                deprecated=True
            ),
            OpenApiParameter('action', location=OpenApiParameter.QUERY,
                description='This parameter is no longer supported',
                type=OpenApiTypes.STR, required=False, enum=['download'],
                deprecated=True
            ),
            OpenApiParameter('location', description='This parameter is no longer supported',
                location=OpenApiParameter.QUERY, type=OpenApiTypes.STR, required=False,
                enum=Location.list(),
                deprecated=True
            ),
            OpenApiParameter('cloud_storage_id', description='This parameter is no longer supported',
                location=OpenApiParameter.QUERY, type=OpenApiTypes.INT, required=False,
                deprecated=True
            ),
        ],
        responses={
            '200': OpenApiResponse(LabeledDataSerializer),
            '400': OpenApiResponse(description="Exporting without data is not allowed"),
            '410': OpenApiResponse(description="API endpoint no longer handles exporting process"),
        })
    @extend_schema(methods=['PUT'], summary='Replace task annotations / Get annotation import status',
        description=textwrap.dedent("""
            Utilizing this endpoint to check status of the import process is deprecated
            in favor of the new requests API:

            GET /api/requests/<rq_id>, where `rq_id` parameter is returned in the response
            on initializing request.
        """),
        parameters=[
            # deprecated parameters
            OpenApiParameter(
                'format', location=OpenApiParameter.QUERY, type=OpenApiTypes.STR, required=False,
                description='Input format name\nYou can get the list of supported formats at:\n/server/annotation/formats',
                deprecated=True,
            ),
            OpenApiParameter(
                'rq_id', location=OpenApiParameter.QUERY, type=OpenApiTypes.STR, required=False,
                description='rq id',
                deprecated=True,
            ),
        ],
        request=PolymorphicProxySerializer('TaskAnnotationsUpdate',
            # TODO: refactor to use required=False when possible
            serializers=[LabeledDataSerializer, AnnotationFileSerializer, OpenApiTypes.NONE],
            resource_type_field_name=None
        ),
        responses={
            '201': OpenApiResponse(description='Import has finished'),
            '202': OpenApiResponse(description='Import is in progress'),
            '405': OpenApiResponse(description='Format is not available'),
        })
    @extend_schema(methods=['POST'],
        summary="Import annotations into a task",
        description=textwrap.dedent("""
            The request POST /api/tasks/id/annotations initiates a background process to import annotations into a task.
            Please, use the GET /api/requests/<rq_id> endpoint for checking status of the process.
            The `rq_id` parameter can be found in the response on initiating request.
        """),
        parameters=[
            OpenApiParameter('format', location=OpenApiParameter.QUERY, type=OpenApiTypes.STR, required=False,
                description='Input format name\nYou can get the list of supported formats at:\n/server/annotation/formats'),
            OpenApiParameter('location', description='where to import the annotation from',
                location=OpenApiParameter.QUERY, type=OpenApiTypes.STR, required=False,
                enum=Location.list()),
            OpenApiParameter('cloud_storage_id', description='Storage id',
                location=OpenApiParameter.QUERY, type=OpenApiTypes.INT, required=False),
            OpenApiParameter('use_default_location', description='Use the location that was configured in task to import annotations',
                location=OpenApiParameter.QUERY, type=OpenApiTypes.BOOL, required=False,
                default=True, deprecated=True),
            OpenApiParameter('filename', description='Annotation file name',
                location=OpenApiParameter.QUERY, type=OpenApiTypes.STR, required=False),
        ],
        request=PolymorphicProxySerializer('TaskAnnotationsWrite',
            # TODO: refactor to use required=False when possible
            serializers=[AnnotationFileSerializer, OpenApiTypes.NONE],
            resource_type_field_name=None
        ),
        responses={
            '201': OpenApiResponse(description='Uploading has finished'),
            '202': OpenApiResponse(RqIdSerializer, description='Uploading has been started'),
            '405': OpenApiResponse(description='Format is not available'),
        })
    @extend_schema(methods=['PATCH'], summary='Update task annotations',
        parameters=[
            OpenApiParameter('action', location=OpenApiParameter.QUERY, required=True,
                type=OpenApiTypes.STR, enum=['create', 'update', 'delete']),
        ],
        request=LabeledDataSerializer,
        responses={
            '200': LabeledDataSerializer,
        })
    @extend_schema(methods=['DELETE'], summary='Delete task annotations',
        responses={
            '204': OpenApiResponse(description='The annotation has been deleted'),
        })
    @action(detail=True, methods=['GET', 'DELETE', 'PUT', 'PATCH', 'POST', 'OPTIONS'], url_path=r'annotations/?$',
        serializer_class=None, parser_classes=_UPLOAD_PARSER_CLASSES)
    def annotations(self, request: ExtendedRequest, pk: int):
        self._object = self.get_object() # force call of check_object_permissions()
        if request.method == 'GET':
            if not self._object.data:
                return HttpResponseBadRequest("Exporting annotations from a task without data is not allowed")

            if (
                {"format", "filename", "action", "location", "cloud_storage_id"}
                & request.query_params.keys()
            ):
                return get_410_response_for_export_api("/api/tasks/id/dataset/export?save_images=False")

            data = dm.task.get_task_data(self._object.pk)
            return Response(data)

        elif request.method == 'POST' or request.method == 'OPTIONS':
            # NOTE: initialization process of annotations import
            format_name = request.query_params.get('format', '')
            return self.import_annotations(
                request=request,
                db_obj=self._object,
                import_func=_import_annotations,
                rq_func=dm.task.import_task_annotations,
                rq_id_factory=self.IMPORT_RQ_ID_FACTORY,
            )
        elif request.method == 'PUT':
            format_name = request.query_params.get('format', '')
            # deprecated logic, will be removed in one of the next releases
            if format_name:
                # NOTE: continue process of import annotations
                conv_mask_to_poly = to_bool(request.query_params.get('conv_mask_to_poly', True))
                location_conf = get_location_configuration(
                    db_instance=self._object, query_params=request.query_params, field_name=StorageType.SOURCE
                )
                return _import_annotations(
                    request=request,
                    rq_id_factory=self.IMPORT_RQ_ID_FACTORY,
                    rq_func=dm.task.import_task_annotations,
                    db_obj=self._object,
                    format_name=format_name,
                    location_conf=location_conf,
                    conv_mask_to_poly=conv_mask_to_poly
                )
            else:
                serializer = LabeledDataSerializer(data=request.data)
                if serializer.is_valid(raise_exception=True):
                    data = dm.task.put_task_data(pk, serializer.validated_data)
                    return Response(data)
        elif request.method == 'DELETE':
            dm.task.delete_task_data(pk)
            return Response(status=status.HTTP_204_NO_CONTENT)
        elif request.method == 'PATCH':
            action = self.request.query_params.get("action", None)
            if action not in dm.task.PatchAction.values():
                raise serializers.ValidationError(
                    "Please specify a correct 'action' for the request")
            serializer = LabeledDataSerializer(data=request.data)
            if serializer.is_valid(raise_exception=True):
                try:
                    data = dm.task.patch_task_data(pk, serializer.validated_data, action)
                except (AttributeError, IntegrityError) as e:
                    return Response(data=str(e), status=status.HTTP_400_BAD_REQUEST)
                return Response(data)

    @tus_chunk_action(detail=True, suffix_base="annotations")
    def append_annotations_chunk(self, request: ExtendedRequest, pk: int, file_id: str):
        self._object = self.get_object()
        return self.append_tus_chunk(request, file_id)

    ### --- DEPRECATED METHOD --- ###
    @extend_schema(
        summary='Get the creation status of a task',
        responses={
            '200': RqStatusSerializer,
        },
        deprecated=True,
        description="This method is deprecated and will be removed in one of the next releases. "
                    "To check status of task creation, use new common API "
                    "for managing background operations: GET /api/requests/?action=create&task_id=<task_id>",
    )
    @action(detail=True, methods=['GET'], serializer_class=RqStatusSerializer)
    def status(self, request, pk):
        task = self.get_object() # force call of check_object_permissions()
        response = self._get_rq_response(
            queue=settings.CVAT_QUEUES.IMPORT_DATA.value,
            job_id=RQId(RequestAction.CREATE, RequestTarget.TASK, task.id).render()
        )
        serializer = RqStatusSerializer(data=response)

        serializer.is_valid(raise_exception=True)
        return Response(serializer.data,  headers={'Deprecation': 'true'})

    ### --- DEPRECATED METHOD--- ###
    @staticmethod
    def _get_rq_response(queue, job_id):
        queue = django_rq.get_queue(queue)
        job = queue.fetch_job(job_id)
        rq_job_meta = ImportRQMeta.for_job(job)
        response = {}
        if job is None or job.is_finished:
            response = { "state": "Finished" }
        elif job.is_queued or job.is_deferred:
            response = { "state": "Queued" }
        elif job.is_failed:
            # FIXME: It seems that in some cases exc_info can be None.
            # It's not really clear how it is possible, but it can
            # lead to an error in serializing the response
            # https://github.com/cvat-ai/cvat/issues/5215
            response = { "state": "Failed", "message": parse_exception_message(job.exc_info or "Unknown error") }
        else:
            response = { "state": "Started" }
            if rq_job_meta.status:
                response['message'] = rq_job_meta.status
            response['progress'] = rq_job_meta.progress or 0.

        return response

    @extend_schema(methods=['GET'], summary='Get metainformation for media files in a task',
        responses={
            '200': DataMetaReadSerializer,
        })
    @extend_schema(methods=['PATCH'], summary='Update metainformation for media files in a task',
        request=DataMetaWriteSerializer,
        responses={
            '200': DataMetaReadSerializer,
        })
    @action(detail=True, methods=['GET', 'PATCH'], serializer_class=DataMetaReadSerializer,
        url_path='data/meta')
    def metadata(self, request: ExtendedRequest, pk: int):
        self.get_object() #force to call check_object_permissions
        db_task = models.Task.objects.prefetch_related(
            'segment_set',
            Prefetch('data', queryset=models.Data.objects.select_related('video').prefetch_related(
                Prefetch('images', queryset=models.Image.objects.prefetch_related('related_files').order_by('frame'))
            ))
        ).get(pk=pk)

        if request.method == 'PATCH':
            serializer = DataMetaWriteSerializer(instance=db_task.data, data=request.data)
            serializer.is_valid(raise_exception=True)
            db_task.data = serializer.save()

        if hasattr(db_task.data, 'video'):
            media = [db_task.data.video]
        else:
            media = list(db_task.data.images.all())

        frame_meta = [{
            'width': item.width,
            'height': item.height,
            'name': item.path,
            'related_files': item.related_files.count() if hasattr(item, 'related_files') else 0
        } for item in media]

        db_data = db_task.data
        db_data.frames = frame_meta
        db_data.chunks_updated_date = db_task.get_chunks_updated_date()

        serializer = DataMetaReadSerializer(db_data)
        return Response(serializer.data)

    @extend_schema(exclude=True)
    @action(detail=True, methods=['GET'], serializer_class=None, url_path='dataset')
    def dataset_export(self, request: ExtendedRequest, pk: int):
        return get_410_response_for_export_api("/api/tasks/id/dataset/export?save_images=True")

    @extend_schema(summary='Get a preview image for a task',
        responses={
            '200': OpenApiResponse(description='Task image preview'),
            '404': OpenApiResponse(description='Task image preview not found'),
        })
    @action(detail=True, methods=['GET'], url_path='preview')
    def preview(self, request: ExtendedRequest, pk: int):
        self._object = self.get_object() # call check_object_permissions as well

        if not self._object.data:
            return HttpResponseNotFound('Task image preview not found')

        data_getter = _TaskDataGetter(
            db_task=self._object,
            data_type='preview',
            data_quality='compressed',
        )
        return data_getter()

    @extend_schema(
        methods=["GET"],
        summary="Allows getting current validation configuration",
        responses={
            '200': OpenApiResponse(TaskValidationLayoutReadSerializer),
        })
    @extend_schema(
        methods=["PATCH"],
        summary="Allows updating current validation configuration",
        description=textwrap.dedent("""
            WARNING: this operation is not protected from race conditions.
            It's up to the user to ensure no parallel calls to this operation happen.
            It affects image access, including exports with images, backups, chunk downloading etc.
        """),
        request=TaskValidationLayoutWriteSerializer,
        responses={
            '200': OpenApiResponse(TaskValidationLayoutReadSerializer),
        },
        examples=[
            OpenApiExample("set honeypots to random validation frames", {
                "frame_selection_method": models.JobFrameSelectionMethod.RANDOM_UNIFORM
            }),
            OpenApiExample("set honeypots manually", {
                "frame_selection_method": models.JobFrameSelectionMethod.MANUAL,
                "honeypot_real_frames": [10, 20, 22]
            }),
            OpenApiExample("disable validation frames", {
                "disabled_frames": [4, 5, 8]
            }),
            OpenApiExample("restore all validation frames", {
                "disabled_frames": []
            }),
        ])
    @action(detail=True, methods=["GET", "PATCH"], url_path='validation_layout')
    @transaction.atomic
    def validation_layout(self, request: ExtendedRequest, pk: int):
        db_task = cast(models.Task, self.get_object()) # call check_object_permissions as well

        validation_layout = getattr(db_task.data, 'validation_layout', None)

        if request.method == "PATCH":
            if not validation_layout:
                return ValidationError(
                    "Task has no validation setup configured. "
                    "Validation must be initialized during task creation"
                )

            request_serializer = TaskValidationLayoutWriteSerializer(db_task, data=request.data)
            request_serializer.is_valid(raise_exception=True)
            validation_layout = request_serializer.save().data.validation_layout

        if not validation_layout:
            response_serializer = TaskValidationLayoutReadSerializer(SimpleNamespace(mode=None))
            return Response(response_serializer.data, status=status.HTTP_200_OK)

        response_serializer = TaskValidationLayoutReadSerializer(validation_layout)
        return Response(response_serializer.data, status=status.HTTP_200_OK)


@extend_schema(tags=['jobs'])
@extend_schema_view(
    create=extend_schema(
        summary='Create a job',
        request=JobWriteSerializer,
        responses={
            '201': JobReadSerializer, # check JobWriteSerializer.to_representation
        },
        examples=[
            OpenApiExample("create gt job with random 10 frames", {
                "type": models.JobType.GROUND_TRUTH,
                "task_id": 42,
                "frame_selection_method": models.JobFrameSelectionMethod.RANDOM_UNIFORM,
                "frame_count": 10,
                "random_seed": 1,
            }),
            OpenApiExample("create gt job with random 15% frames", {
                "type": models.JobType.GROUND_TRUTH,
                "task_id": 42,
                "frame_selection_method": models.JobFrameSelectionMethod.RANDOM_UNIFORM,
                "frame_share": 0.15,
                "random_seed": 1,
            }),
            OpenApiExample("create gt job with 3 random frames in each job", {
                "type": models.JobType.GROUND_TRUTH,
                "task_id": 42,
                "frame_selection_method": models.JobFrameSelectionMethod.RANDOM_PER_JOB,
                "frames_per_job_count": 3,
                "random_seed": 1,
            }),
            OpenApiExample("create gt job with 20% random frames in each job", {
                "type": models.JobType.GROUND_TRUTH,
                "task_id": 42,
                "frame_selection_method": models.JobFrameSelectionMethod.RANDOM_PER_JOB,
                "frames_per_job_share": 0.2,
                "random_seed": 1,
            }),
            OpenApiExample("create gt job with manual frame selection", {
                "type": models.JobType.GROUND_TRUTH,
                "task_id": 42,
                "frame_selection_method": models.JobFrameSelectionMethod.MANUAL,
                "frames": [1, 5, 10, 18],
            }),
        ]),
    retrieve=extend_schema(
        summary='Get job details',
        responses={
            '200': JobReadSerializer,
        }),
    list=extend_schema(
        summary='List jobs',
        responses={
            '200': JobReadSerializer(many=True),
        }),
    partial_update=extend_schema(
        summary='Update a job',
        request=JobWriteSerializer(partial=True),
        responses={
            '200': JobReadSerializer, # check JobWriteSerializer.to_representation
        }),
    destroy=extend_schema(
        summary='Delete a job',
        description=textwrap.dedent("""\
            Related annotations will be deleted as well.

            Please note, that not every job can be removed. Currently,
            it is only available for Ground Truth jobs.
            """),
        responses={
            '204': OpenApiResponse(description='The job has been deleted'),
        }),
)
class JobViewSet(viewsets.GenericViewSet, mixins.ListModelMixin, mixins.CreateModelMixin,
    mixins.RetrieveModelMixin, PartialUpdateModelMixin, mixins.DestroyModelMixin,
    UploadMixin, DatasetMixin
):
    queryset = Job.objects.select_related(
        'assignee',
        'segment__task__data',
        'segment__task__project',
        'segment__task__annotation_guide',
        'segment__task__project__annotation_guide',
    )

    iam_organization_field = 'segment__task__organization'
    search_fields = ('task_name', 'project_name', 'assignee', 'state', 'stage')
    filter_fields = list(search_fields) + [
        'id', 'task_id', 'project_id', 'updated_date', 'dimension', 'type', 'parent_job_id',
    ]
    simple_filters = list(set(filter_fields) - {'id', 'updated_date'})
    ordering_fields = list(filter_fields)
    ordering = "-id"
    lookup_fields = {
        'dimension': 'segment__task__dimension',
        'task_id': 'segment__task_id',
        'project_id': 'segment__task__project_id',
        'task_name': 'segment__task__name',
        'project_name': 'segment__task__project__name',
        'assignee': 'assignee__username'
    }
    IMPORT_RQ_ID_FACTORY = functools.partial(RQId,
        RequestAction.IMPORT, RequestTarget.JOB, subresource=RequestSubresource.ANNOTATIONS
    )

    def get_queryset(self):
        queryset = super().get_queryset()

        if self.action == 'list':
            perm = JobPermission.create_scope_list(self.request)
            queryset = perm.filter(queryset)

            queryset = queryset.prefetch_related(
                "segment__task__source_storage", "segment__task__target_storage"
            )
        else:
            queryset = queryset.with_issue_counts() # optimized in JobReadSerializer

        return queryset

    def get_serializer_class(self):
        if self.request.method in SAFE_METHODS:
            return JobReadSerializer
        else:
            return JobWriteSerializer

    @transaction.atomic
    def perform_create(self, serializer):
        super().perform_create(serializer)

        # Required for the extra summary information added in the queryset
        serializer.instance = self.get_queryset().get(pk=serializer.instance.pk)

    @transaction.atomic
    def perform_destroy(self, instance):
        if instance.type != JobType.GROUND_TRUTH:
            raise ValidationError("Only ground truth jobs can be removed")

        validation_layout: Optional[models.ValidationLayout] = getattr(
            instance.segment.task.data, 'validation_layout', None
        )
        if (validation_layout and validation_layout.mode == models.ValidationMode.GT_POOL):
            raise ValidationError(
                'GT jobs cannot be removed when task validation mode is "{}"'.format(
                    models.ValidationMode.GT_POOL
                )
            )

        super().perform_destroy(instance)

        if validation_layout:
            validation_layout.delete()

    # UploadMixin method
    def get_upload_dir(self):
        return self._object.get_tmp_dirname()

    # UploadMixin method
    def upload_finished(self, request: ExtendedRequest):
        if self.action == 'annotations':
            format_name = request.query_params.get("format", "")
            filename = request.query_params.get("filename", "")
            conv_mask_to_poly = to_bool(request.query_params.get('conv_mask_to_poly', True))
            tmp_dir = self.get_upload_dir()
            annotation_file = os.path.join(tmp_dir, filename)
            if os.path.isfile(annotation_file):
                return _import_annotations(
                        request=request,
                        filename=annotation_file,
                        rq_id_factory=self.IMPORT_RQ_ID_FACTORY,
                        rq_func=dm.task.import_job_annotations,
                        db_obj=self._object,
                        format_name=format_name,
                        conv_mask_to_poly=conv_mask_to_poly,
                    )
            else:
                return Response(data='No such file were uploaded',
                        status=status.HTTP_400_BAD_REQUEST)
        return Response(data='Unknown upload was finished',
                        status=status.HTTP_400_BAD_REQUEST)

    @extend_schema(methods=['GET'],
        summary="Get job annotations",
        description=textwrap.dedent("""\
            Deprecation warning:

            Utilizing this endpoint to export job dataset in a specific format
            is no longer possible.

            Consider using new API:
            - `POST /api/jobs/<job_id>/dataset/export?save_images=True` to initiate export process
            - `GET /api/requests/<rq_id>` to check process status,
                where `rq_id` is request id returned on initializing request
            - `GET result_url` to download a prepared file,
                where `result_url` can be found in the response on checking status request
        """),
        parameters=[
            OpenApiParameter('format', location=OpenApiParameter.QUERY,
                description='This parameter is no longer supported',
                type=OpenApiTypes.STR, required=False,
                deprecated=True,
            ),
            OpenApiParameter('filename', description='This parameter is no longer supported',
                location=OpenApiParameter.QUERY, type=OpenApiTypes.STR, required=False,
                deprecated=True,
            ),
            OpenApiParameter('action', location=OpenApiParameter.QUERY,
                description='This parameter is no longer supported',
                type=OpenApiTypes.STR, required=False,
                deprecated=True,
            ),
            OpenApiParameter('location', description='This parameter is no longer supported',
                location=OpenApiParameter.QUERY, type=OpenApiTypes.STR, required=False,
                enum=Location.list(),
                deprecated=True,
            ),
            OpenApiParameter('cloud_storage_id', description='This parameter is no longer supported',
                location=OpenApiParameter.QUERY, type=OpenApiTypes.INT, required=False,
                deprecated=True,
            ),
        ],
        responses={
            '200': OpenApiResponse(LabeledDataSerializer),
            '410': OpenApiResponse(description="API endpoint no longer handles dataset exporting process"),
        })
    @extend_schema(methods=['POST'],
        summary='Import annotations into a job',
        description=textwrap.dedent("""
            The request POST /api/jobs/id/annotations initiates a background process to import annotations into a job.
            Please, use the GET /api/requests/<rq_id> endpoint for checking status of the process.
            The `rq_id` parameter can be found in the response on initiating request.
        """),
        parameters=[
            OpenApiParameter('format', location=OpenApiParameter.QUERY, type=OpenApiTypes.STR, required=False,
                description='Input format name\nYou can get the list of supported formats at:\n/server/annotation/formats'),
            OpenApiParameter('location', description='where to import the annotation from',
                location=OpenApiParameter.QUERY, type=OpenApiTypes.STR, required=False,
                enum=Location.list()),
            OpenApiParameter('cloud_storage_id', description='Storage id',
                location=OpenApiParameter.QUERY, type=OpenApiTypes.INT, required=False),
            OpenApiParameter('use_default_location', description='Use the location that was configured in the task to import annotation',
                location=OpenApiParameter.QUERY, type=OpenApiTypes.BOOL, required=False,
                default=True, deprecated=True),
            OpenApiParameter('filename', description='Annotation file name',
                location=OpenApiParameter.QUERY, type=OpenApiTypes.STR, required=False),
        ],
        request=AnnotationFileSerializer(required=False),
        responses={
            '201': OpenApiResponse(description='Uploading has finished'),
            '202': OpenApiResponse(RqIdSerializer, description='Uploading has been started'),
            '405': OpenApiResponse(description='Format is not available'),
        })
    @extend_schema(methods=['PUT'],
                   summary='Replace job annotations / Get annotation import status',
        description=textwrap.dedent("""
            Utilizing this endpoint to check status of the import process is deprecated
            in favor of the new requests API:
            GET /api/requests/<rq_id>, where `rq_id` parameter is returned in the response
            on initializing request.
        """),
        parameters=[

            OpenApiParameter('format', location=OpenApiParameter.QUERY, type=OpenApiTypes.STR, required=False,
                description='Input format name\nYou can get the list of supported formats at:\n/server/annotation/formats',
                deprecated=True,
            ),
            OpenApiParameter('location', description='where to import the annotation from',
                location=OpenApiParameter.QUERY, type=OpenApiTypes.STR, required=False,
                enum=Location.list(),
                deprecated=True,
            ),
            OpenApiParameter('cloud_storage_id', description='Storage id',
                location=OpenApiParameter.QUERY, type=OpenApiTypes.INT, required=False,
                deprecated=True,
            ),
            OpenApiParameter('filename', description='Annotation file name',
                location=OpenApiParameter.QUERY, type=OpenApiTypes.STR, required=False,
                deprecated=True,
            ),
            OpenApiParameter('rq_id', location=OpenApiParameter.QUERY, type=OpenApiTypes.STR, required=False,
                description='rq id',
                deprecated=True,
            ),
        ],
        request=PolymorphicProxySerializer(
            component_name='JobAnnotationsUpdate',
            serializers=[LabeledDataSerializer, AnnotationFileSerializer(required=False)],
            resource_type_field_name=None
        ),
        responses={
            '201': OpenApiResponse(description='Import has finished'),
            '202': OpenApiResponse(description='Import is in progress'),
            '405': OpenApiResponse(description='Format is not available'),
        })
    @extend_schema(methods=['PATCH'], summary='Update job annotations',
        parameters=[
            OpenApiParameter('action', location=OpenApiParameter.QUERY, type=OpenApiTypes.STR,
                required=True, enum=['create', 'update', 'delete'])
        ],
        request=LabeledDataSerializer,
        responses={
            '200': OpenApiResponse(description='Annotations successfully uploaded'),
        })
    @extend_schema(methods=['DELETE'], summary='Delete job annotations',
        responses={
            '204': OpenApiResponse(description='The annotation has been deleted'),
        })
    @action(detail=True, methods=['GET', 'DELETE', 'PUT', 'PATCH', 'POST', 'OPTIONS'], url_path=r'annotations/?$',
        serializer_class=LabeledDataSerializer, parser_classes=_UPLOAD_PARSER_CLASSES)
    def annotations(self, request: ExtendedRequest, pk: int):
        self._object: models.Job = self.get_object() # force call of check_object_permissions()
        if request.method == 'GET':

            if (
                {"format", "filename", "location", "action", "cloud_storage_id"}
                & request.query_params.keys()
            ):
                return get_410_response_for_export_api("/api/jobs/id/dataset/export?save_images=False")

            annotations = dm.task.get_job_data(self._object.pk)
            return Response(annotations)

        elif request.method == 'POST' or request.method == 'OPTIONS':
            format_name = request.query_params.get('format', '')
            return self.import_annotations(
                request=request,
                db_obj=self._object,
                import_func=_import_annotations,
                rq_func=dm.task.import_job_annotations,
                rq_id_factory=self.IMPORT_RQ_ID_FACTORY,
            )

        elif request.method == 'PUT':
            format_name = request.query_params.get('format', '')
            if format_name:
                # deprecated logic, will be removed in one of the next releases
                conv_mask_to_poly = to_bool(request.query_params.get('conv_mask_to_poly', True))
                location_conf = get_location_configuration(
                    db_instance=self._object, query_params=request.query_params, field_name=StorageType.SOURCE
                )
                return _import_annotations(
                    request=request,
                    rq_id_factory=self.IMPORT_RQ_ID_FACTORY,
                    rq_func=dm.task.import_job_annotations,
                    db_obj=self._object,
                    format_name=format_name,
                    location_conf=location_conf,
                    conv_mask_to_poly=conv_mask_to_poly
                )
            else:
                serializer = LabeledDataSerializer(data=request.data)
                if serializer.is_valid(raise_exception=True):
                    try:
                        data = dm.task.put_job_data(pk, serializer.validated_data)
                    except (AttributeError, IntegrityError) as e:
                        return Response(data=str(e), status=status.HTTP_400_BAD_REQUEST)
                    return Response(data)
        elif request.method == 'DELETE':
            dm.task.delete_job_data(pk)
            return Response(status=status.HTTP_204_NO_CONTENT)
        elif request.method == 'PATCH':
            action = self.request.query_params.get("action", None)
            if action not in dm.task.PatchAction.values():
                raise serializers.ValidationError(
                    "Please specify a correct 'action' for the request")
            serializer = LabeledDataSerializer(data=request.data)
            if serializer.is_valid(raise_exception=True):
                try:
                    data = dm.task.patch_job_data(pk, serializer.validated_data, action)
                except (AttributeError, IntegrityError) as e:
                    return Response(data=str(e), status=status.HTTP_400_BAD_REQUEST)
                return Response(data)


    @tus_chunk_action(detail=True, suffix_base="annotations")
    def append_annotations_chunk(self, request: ExtendedRequest, pk: int, file_id: str):
        self._object = self.get_object()
        return self.append_tus_chunk(request, file_id)

    @extend_schema(exclude=True)
    @action(detail=True, methods=['GET'], serializer_class=None, url_path='dataset')
    def dataset_export(self, request: ExtendedRequest, pk: int):
        return get_410_response_for_export_api("/api/jobs/id/dataset/export?save_images=True")

    @extend_schema(summary='Get data of a job',
        parameters=[
            OpenApiParameter('type', description='Specifies the type of the requested data',
                location=OpenApiParameter.QUERY, required=False, type=OpenApiTypes.STR,
                enum=['chunk', 'frame', 'context_image']),
            OpenApiParameter('quality', location=OpenApiParameter.QUERY, required=False,
                type=OpenApiTypes.STR, enum=['compressed', 'original'],
                description="Specifies the quality level of the requested data"),
            OpenApiParameter('number',
                location=OpenApiParameter.QUERY, required=False, type=OpenApiTypes.INT,
                description="A unique number value identifying chunk or frame. "
                    "The numbers are the same as for the task. "
                    "Deprecated for chunks in favor of 'index'"),
            OpenApiParameter('index',
                location=OpenApiParameter.QUERY, required=False, type=OpenApiTypes.INT,
                description="A unique number value identifying chunk, starts from 0 for each job"),
            ],
        responses={
            '200': OpenApiResponse(OpenApiTypes.BINARY, description='Data of a specific type'),
        })
    @action(detail=True, methods=['GET'],
        simple_filters=[] # type query parameter conflicts with the filter
    )
    def data(self, request: ExtendedRequest, pk: int):
        db_job = self.get_object() # call check_object_permissions as well
        data_type = request.query_params.get('type', None)
        data_num = request.query_params.get('number', None)
        data_index = request.query_params.get('index', None)
        data_quality = request.query_params.get('quality', 'compressed')

        data_getter = _JobDataGetter(
            db_job,
            data_type=data_type, data_quality=data_quality,
            data_index=data_index, data_num=data_num
        )
        return data_getter()


    @extend_schema(methods=['GET'], summary='Get metainformation for media files in a job',
        responses={
            '200': DataMetaReadSerializer,
        })
    @extend_schema(methods=['PATCH'], summary='Update metainformation for media files in a job',
        request=JobDataMetaWriteSerializer,
        responses={
            '200': DataMetaReadSerializer,
        }, versions=['2.0'])
    @action(detail=True, methods=['GET', 'PATCH'], serializer_class=DataMetaReadSerializer,
        url_path='data/meta')
    def metadata(self, request: ExtendedRequest, pk: int):
        self.get_object() # force call of check_object_permissions()

        db_job = models.Job.objects.select_related(
            'segment',
            'segment__task',
        ).prefetch_related(
            Prefetch(
                'segment__task__data',
                queryset=models.Data.objects.select_related(
                    'video',
                    'validation_layout',
                ).prefetch_related(
                    Prefetch(
                        'images',
                        queryset=(
                            models.Image.objects
                            .prefetch_related('related_files')
                            .order_by('frame')
                        )
                    )
                )
            )
        ).get(pk=pk)

        if request.method == 'PATCH':
            serializer = JobDataMetaWriteSerializer(instance=db_job, data=request.data)
            serializer.is_valid(raise_exception=True)
            db_job = serializer.save()

        db_segment = db_job.segment
        db_task = db_segment.task
        db_data = db_task.data
        start_frame = db_segment.start_frame
        stop_frame = db_segment.stop_frame
        frame_step = db_data.get_frame_step()
        data_start_frame = db_data.start_frame + start_frame * frame_step
        data_stop_frame = min(db_data.stop_frame, db_data.start_frame + stop_frame * frame_step)
        segment_frame_set = db_segment.frame_set

        if hasattr(db_data, 'video'):
            media = [db_data.video]
        else:
            media = [
                # Insert placeholders if frames are skipped
                # TODO: remove placeholders, UI supports chunks without placeholders already
                # after https://github.com/cvat-ai/cvat/pull/8272
                f if f.frame in segment_frame_set else SimpleNamespace(
                    path=f'placeholder.jpg', width=f.width, height=f.height
                )
                for f in db_data.images.all()
                if f.frame in range(data_start_frame, data_stop_frame + frame_step, frame_step)
            ]

        deleted_frames = set(db_data.deleted_frames)
        if db_job.type == models.JobType.GROUND_TRUTH:
            deleted_frames.update(db_data.validation_layout.disabled_frames)

        # Filter data with segment size
        db_data.deleted_frames = sorted(filter(
            lambda frame: frame >= start_frame and frame <= stop_frame,
            deleted_frames,
        ))

        db_data.start_frame = data_start_frame
        db_data.stop_frame = data_stop_frame
        db_data.size = len(segment_frame_set)
        db_data.included_frames = db_segment.frames or None
        db_data.chunks_updated_date = db_segment.chunks_updated_date

        frame_meta = [{
            'width': item.width,
            'height': item.height,
            'name': item.path,
            'related_files': item.related_files.count() if hasattr(item, 'related_files') else 0
        } for item in media]

        db_data.frames = frame_meta

        serializer = DataMetaReadSerializer(db_data)
        return Response(serializer.data)

    @extend_schema(summary='Get a preview image for a job',
        responses={
            '200': OpenApiResponse(description='Job image preview'),
        })
    @action(detail=True, methods=['GET'], url_path='preview')
    def preview(self, request: ExtendedRequest, pk: int):
        self._object = self.get_object() # call check_object_permissions as well

        data_getter = _JobDataGetter(
            db_job=self._object,
            data_type='preview',
            data_quality='compressed',
        )
        return data_getter()

    @extend_schema(
        methods=["GET"],
        summary="Allows getting current validation configuration",
        responses={
            '200': OpenApiResponse(JobValidationLayoutReadSerializer),
        })
    @extend_schema(
        methods=["PATCH"],
        summary="Allows updating current validation configuration",
        description=textwrap.dedent("""
            WARNING: this operation is not protected from race conditions.
            It's up to the user to ensure no parallel calls to this operation happen.
            It affects image access, including exports with images, backups, chunk downloading etc.
        """),
        request=JobValidationLayoutWriteSerializer,
        responses={
            '200': OpenApiResponse(JobValidationLayoutReadSerializer),
        },
        examples=[
            OpenApiExample("set honeypots to random validation frames", {
                "frame_selection_method": models.JobFrameSelectionMethod.RANDOM_UNIFORM
            }),
            OpenApiExample("set honeypots manually", {
                "frame_selection_method": models.JobFrameSelectionMethod.MANUAL,
                "honeypot_real_frames": [10, 20, 22]
            }),
        ])
    @action(detail=True, methods=["GET", "PATCH"], url_path='validation_layout')
    @transaction.atomic
    def validation_layout(self, request: ExtendedRequest, pk: int):
        self.get_object() # call check_object_permissions as well

        db_job = models.Job.objects.prefetch_related(
            'segment',
            'segment__task',
            Prefetch('segment__task__data',
                queryset=(
                    models.Data.objects
                    .select_related('video', 'validation_layout')
                    .prefetch_related(
                        Prefetch('images', queryset=models.Image.objects.order_by('frame'))
                    )
                )
            )
        ).get(pk=pk)

        if request.method == "PATCH":
            request_serializer = JobValidationLayoutWriteSerializer(db_job, data=request.data)
            request_serializer.is_valid(raise_exception=True)
            db_job = request_serializer.save()

        response_serializer = JobValidationLayoutReadSerializer(db_job)
        return Response(response_serializer.data, status=status.HTTP_200_OK)

@extend_schema(tags=['issues'])
@extend_schema_view(
    retrieve=extend_schema(
        summary='Get issue details',
        responses={
            '200': IssueReadSerializer,
        }),
    list=extend_schema(
        summary='List issues',
        responses={
            '200': IssueReadSerializer(many=True),
        }),
    partial_update=extend_schema(
        summary='Update an issue',
        request=IssueWriteSerializer(partial=True),
        responses={
            '200': IssueReadSerializer, # check IssueWriteSerializer.to_representation
        }),
    create=extend_schema(
        summary='Create an issue',
        request=IssueWriteSerializer,
        parameters=ORGANIZATION_OPEN_API_PARAMETERS,
        responses={
            '201': IssueReadSerializer, # check IssueWriteSerializer.to_representation
        }),
    destroy=extend_schema(
        summary='Delete an issue',
        responses={
            '204': OpenApiResponse(description='The issue has been deleted'),
        })
)
class IssueViewSet(viewsets.GenericViewSet, mixins.ListModelMixin,
    mixins.RetrieveModelMixin, mixins.CreateModelMixin, mixins.DestroyModelMixin,
    PartialUpdateModelMixin
):
    queryset = Issue.objects.prefetch_related(
        'job__segment__task', 'owner', 'assignee', 'job'
    ).all()

    iam_organization_field = 'job__segment__task__organization'
    search_fields = ('owner', 'assignee')
    filter_fields = list(search_fields) + ['id', 'job_id', 'task_id', 'resolved', 'frame_id']
    simple_filters = list(search_fields) + ['job_id', 'task_id', 'resolved', 'frame_id']
    ordering_fields = list(filter_fields)
    lookup_fields = {
        'owner': 'owner__username',
        'assignee': 'assignee__username',
        'job_id': 'job',
        'task_id': 'job__segment__task__id',
        'frame_id': 'frame',
    }
    ordering = '-id'

    def get_queryset(self):
        queryset = super().get_queryset()

        if self.action == 'list':
            perm = IssuePermission.create_scope_list(self.request)
            queryset = perm.filter(queryset)

        return queryset

    def get_serializer_class(self):
        if self.request.method in SAFE_METHODS:
            return IssueReadSerializer
        else:
            return IssueWriteSerializer

    def perform_create(self, serializer, **kwargs):
        serializer.save(owner=self.request.user)

@extend_schema(tags=['comments'])
@extend_schema_view(
    retrieve=extend_schema(
        summary='Get comment details',
        responses={
            '200': CommentReadSerializer,
        }),
    list=extend_schema(
        summary='List comments',
        responses={
            '200': CommentReadSerializer(many=True),
        }),
    partial_update=extend_schema(
        summary='Update a comment',
        request=CommentWriteSerializer(partial=True),
        responses={
            '200': CommentReadSerializer, # check CommentWriteSerializer.to_representation
        }),
    create=extend_schema(
        summary='Create a comment',
        request=CommentWriteSerializer,
        parameters=ORGANIZATION_OPEN_API_PARAMETERS,
        responses={
            '201': CommentReadSerializer, # check CommentWriteSerializer.to_representation
        }),
    destroy=extend_schema(
        summary='Delete a comment',
        responses={
            '204': OpenApiResponse(description='The comment has been deleted'),
        })
)
class CommentViewSet(viewsets.GenericViewSet, mixins.ListModelMixin,
    mixins.RetrieveModelMixin, mixins.CreateModelMixin, mixins.DestroyModelMixin,
    PartialUpdateModelMixin
):
    queryset = Comment.objects.prefetch_related(
        'issue', 'issue__job', 'owner'
    ).all()

    iam_organization_field = 'issue__job__segment__task__organization'
    search_fields = ('owner',)
    filter_fields = list(search_fields) + ['id', 'issue_id', 'frame_id', 'job_id']
    simple_filters = list(search_fields) + ['issue_id', 'frame_id', 'job_id']
    ordering_fields = list(filter_fields)
    ordering = '-id'
    lookup_fields = {
        'owner': 'owner__username',
        'issue_id': 'issue__id',
        'job_id': 'issue__job__id',
        'frame_id': 'issue__frame',
    }

    def get_queryset(self):
        queryset = super().get_queryset()

        if self.action == 'list':
            perm = CommentPermission.create_scope_list(self.request)
            queryset = perm.filter(queryset)

        return queryset

    def get_serializer_class(self):
        if self.request.method in SAFE_METHODS:
            return CommentReadSerializer
        else:
            return CommentWriteSerializer

    def perform_create(self, serializer, **kwargs):
        serializer.save(owner=self.request.user)


@extend_schema(tags=['labels'])
@extend_schema_view(
    retrieve=extend_schema(
        summary='Get label details',
        responses={
            '200': LabelSerializer,
        }),
    list=extend_schema(
        summary='List labels',
        parameters=[
            # These filters are implemented differently from others
            OpenApiParameter('job_id', type=OpenApiTypes.INT,
                description='A simple equality filter for job id'),
            OpenApiParameter('task_id', type=OpenApiTypes.INT,
                description='A simple equality filter for task id'),
            OpenApiParameter('project_id', type=OpenApiTypes.INT,
                description='A simple equality filter for project id'),
            *ORGANIZATION_OPEN_API_PARAMETERS
        ],
        responses={
            '200': LabelSerializer(many=True),
        }),
    partial_update=extend_schema(
        summary='Update a label',
        description='To modify a sublabel, please use the PATCH method of the parent label.',
        request=LabelSerializer(partial=True),
        responses={
            '200': LabelSerializer,
        }),
    destroy=extend_schema(
        summary='Delete a label',
        description='To delete a sublabel, please use the PATCH method of the parent label.',
        responses={
            '204': OpenApiResponse(description='The label has been deleted'),
        })
)
class LabelViewSet(viewsets.GenericViewSet, mixins.ListModelMixin,
    mixins.RetrieveModelMixin, mixins.DestroyModelMixin, PartialUpdateModelMixin
):
    queryset = Label.objects.prefetch_related(
        'attributespec_set',
        'sublabels__attributespec_set',
        'task',
        'task__owner',
        'task__assignee',
        'task__organization',
        'project',
        'project__owner',
        'project__assignee',
        'project__organization'
    ).all()

    iam_organization_field = ('task__organization', 'project__organization')

    search_fields = ('name', 'parent')
    filter_fields = list(search_fields) + ['id', 'type', 'color', 'parent_id']
    simple_filters = list(set(filter_fields) - {'id'})
    ordering_fields = list(filter_fields)
    lookup_fields = {
        'parent': 'parent__name',
    }
    ordering = 'id'
    serializer_class = LabelSerializer

    def get_queryset(self):
        if self.action == 'list':
            job_id = self.request.GET.get('job_id', None)
            task_id = self.request.GET.get('task_id', None)
            project_id = self.request.GET.get('project_id', None)
            if sum(v is not None for v in [job_id, task_id, project_id]) > 1:
                raise ValidationError(
                    "job_id, task_id and project_id parameters cannot be used together",
                    code=status.HTTP_400_BAD_REQUEST
                )

            if job_id or task_id or project_id:
                if job_id:
                    instance = Job.objects.select_related(
                        'assignee', 'segment__task__organization',
                        'segment__task__owner', 'segment__task__assignee',
                        'segment__task__project__organization',
                        'segment__task__project__owner',
                        'segment__task__project__assignee',
                    ).get(id=job_id)
                elif task_id:
                    instance = Task.objects.select_related(
                        'owner', 'assignee', 'organization',
                        'project__owner', 'project__assignee', 'project__organization',
                    ).get(id=task_id)
                elif project_id:
                    instance = Project.objects.select_related(
                        'owner', 'assignee', 'organization',
                    ).get(id=project_id)

                # NOTE: This filter is too complex to be implemented by other means
                # It requires the following filter query:
                # (
                #  project__task__segment__job__id = job_id
                #  OR
                #  task__segment__job__id = job_id
                #  OR
                #  project__task__id = task_id
                # )
                self.check_object_permissions(self.request, instance)
                queryset = instance.get_labels(prefetch=True)
            else:
                # In other cases permissions are checked already
                queryset = super().get_queryset()
                perm = LabelPermission.create_scope_list(self.request)
                # Include only 1st level labels in list responses
                queryset = perm.filter(queryset).filter(parent__isnull=True)
        else:
            queryset = super().get_queryset()

        return queryset

    def get_serializer(self, *args, **kwargs):
        kwargs['local'] = True
        return super().get_serializer(*args, **kwargs)

    def perform_update(self, serializer):
        if serializer.instance.parent is not None:
            # NOTE: this can be relaxed when skeleton updates are implemented properly
            raise ValidationError(
                "Sublabels cannot be modified this way. "
                "Please send a PATCH request with updated parent label data instead.",
                code=status.HTTP_400_BAD_REQUEST)

        return super().perform_update(serializer)

    def perform_destroy(self, instance: models.Label):
        if instance.parent is not None:
            # NOTE: this can be relaxed when skeleton updates are implemented properly
            raise ValidationError(
                "Sublabels cannot be deleted this way. "
                "Please send a PATCH request with updated parent label data instead.",
                code=status.HTTP_400_BAD_REQUEST)

        if project := instance.project:
            project.touch()
            ProjectWriteSerializer(project).update_child_objects_on_labels_update(project)
        elif task := instance.task:
            task.touch()
            TaskWriteSerializer(task).update_child_objects_on_labels_update(task)

        return super().perform_destroy(instance)


@extend_schema(tags=['users'])
@extend_schema_view(
    list=extend_schema(
        summary='List users',
        responses={
            '200': PolymorphicProxySerializer(
                component_name='MetaUser',
                serializers=[
                    UserSerializer,
                    BasicUserSerializer,
                ],
                resource_type_field_name=None,
                many=True, # https://github.com/tfranzel/drf-spectacular/issues/910
            ),
        }),
    retrieve=extend_schema(
        summary='Get user details',
        responses={
            '200': PolymorphicProxySerializer(
                component_name='MetaUser',
                serializers=[
                    UserSerializer,
                    BasicUserSerializer,
                ],
                resource_type_field_name=None,
            ),
        }),
    partial_update=extend_schema(
        summary='Update a user',
        responses={
            '200': PolymorphicProxySerializer(
                component_name='MetaUser',
                serializers=[
                    UserSerializer(partial=True),
                    BasicUserSerializer(partial=True),
                ],
                resource_type_field_name=None,
            ),
        }),
    destroy=extend_schema(
        summary='Delete a user',
        responses={
            '204': OpenApiResponse(description='The user has been deleted'),
        })
)
class UserViewSet(viewsets.GenericViewSet, mixins.ListModelMixin,
    mixins.RetrieveModelMixin, PartialUpdateModelMixin, mixins.DestroyModelMixin):
    queryset = User.objects.prefetch_related('groups').all()
    iam_organization_field = 'memberships__organization'

    search_fields = ('username', 'first_name', 'last_name')
    filter_fields = list(search_fields) + ['id', 'is_active']
    simple_filters = list(search_fields) + ['is_active']
    ordering_fields = list(filter_fields)
    ordering = "-id"

    def get_queryset(self):
        queryset = super().get_queryset()

        if self.action == 'list':
            perm = UserPermission.create_scope_list(self.request)
            queryset = perm.filter(queryset)

        return queryset

    def get_serializer_class(self):
        # Early exit for drf-spectacular compatibility
        if getattr(self, 'swagger_fake_view', False):
            return UserSerializer

        user = self.request.user
        is_self = int(self.kwargs.get("pk", 0)) == user.id or \
            self.action == "self"
        if user.is_staff:
            return UserSerializer if not is_self else UserSerializer
        else:
            if is_self and self.request.method in SAFE_METHODS:
                return UserSerializer
            else:
                return BasicUserSerializer

    @extend_schema(summary='Get details of the current user',
        responses={
            '200': PolymorphicProxySerializer(component_name='MetaUser',
                serializers=[
                    UserSerializer, BasicUserSerializer,
                ], resource_type_field_name=None),
        })
    @action(detail=False, methods=['GET'])
    def self(self, request: ExtendedRequest):
        """
        Method returns an instance of a user who is currently authenticated
        """
        serializer_class = self.get_serializer_class()
        serializer = serializer_class(request.user, context={ "request": request })
        return Response(serializer.data)

@extend_schema(tags=['cloudstorages'])
@extend_schema_view(
    retrieve=extend_schema(
        summary='Get cloud storage details',
        responses={
            '200': CloudStorageReadSerializer,
        }),
    list=extend_schema(
        summary='List cloud storages',
        responses={
            '200': CloudStorageReadSerializer(many=True),
        }),
    destroy=extend_schema(
        summary='Delete a cloud storage',
        responses={
            '204': OpenApiResponse(description='The cloud storage has been removed'),
        }),
    partial_update=extend_schema(
        summary='Update a cloud storage',
        request=CloudStorageWriteSerializer(partial=True),
        responses={
            '200': CloudStorageReadSerializer, # check CloudStorageWriteSerializer.to_representation
        }),
    create=extend_schema(
        summary='Create a cloud storage',
        request=CloudStorageWriteSerializer,
        parameters=ORGANIZATION_OPEN_API_PARAMETERS,
        responses={
            '201': CloudStorageReadSerializer, # check CloudStorageWriteSerializer.to_representation
        })
)
class CloudStorageViewSet(viewsets.GenericViewSet, mixins.ListModelMixin,
    mixins.RetrieveModelMixin, mixins.CreateModelMixin, mixins.DestroyModelMixin,
    PartialUpdateModelMixin
):
    queryset = CloudStorageModel.objects.all()

    search_fields = ('provider_type', 'name', 'resource',
                    'credentials_type', 'owner', 'description')
    filter_fields = list(search_fields) + ['id']
    simple_filters = list(set(search_fields) - {'description'})
    ordering_fields = list(filter_fields)
    ordering = "-id"
    lookup_fields = {'owner': 'owner__username', 'name': 'display_name'}
    iam_organization_field = 'organization'

    # Multipart support is necessary here, as CloudStorageWriteSerializer
    # contains a file field (key_file).
    parser_classes = _UPLOAD_PARSER_CLASSES

    def get_serializer_class(self):
        if self.request.method in ('POST', 'PATCH'):
            return CloudStorageWriteSerializer
        else:
            return CloudStorageReadSerializer

    def get_queryset(self):
        queryset = super().get_queryset()

        if self.action == 'list':
            perm = CloudStoragePermission.create_scope_list(self.request)
            queryset = perm.filter(queryset)
            queryset = queryset.prefetch_related('owner', 'manifests')

        provider_type = self.request.query_params.get('provider_type', None)
        if provider_type:
            if provider_type in CloudProviderChoice.list():
                return queryset.filter(provider_type=provider_type)
            raise ValidationError('Unsupported type of cloud provider')
        return queryset

    def perform_create(self, serializer):
        serializer.save(
            owner=self.request.user,
            organization=self.request.iam_context['organization'])

    def create(self, request: ExtendedRequest, *args, **kwargs):
        try:
            response = super().create(request, *args, **kwargs)
        except ValidationError as exceptions:
            msg_body = ""
            for ex in exceptions.args:
                for field, ex_msg in ex.items():
                    msg_body += ': '.join([field, ex_msg if isinstance(ex_msg, str) else str(ex_msg[0])])
                    msg_body += '\n'
            return HttpResponseBadRequest(msg_body)
        except APIException as ex:
            return Response(data=ex.get_full_details(), status=ex.status_code)
        except Exception as ex:
            response = HttpResponseBadRequest(str(ex))
        return response

    @extend_schema(summary='Get cloud storage content',
        parameters=[
            OpenApiParameter('manifest_path', description='Path to the manifest file in a cloud storage',
                location=OpenApiParameter.QUERY, type=OpenApiTypes.STR),
            OpenApiParameter('prefix', description='Prefix to filter data',
                location=OpenApiParameter.QUERY, type=OpenApiTypes.STR),
            OpenApiParameter('next_token', description='Used to continue listing files in the bucket',
                location=OpenApiParameter.QUERY, type=OpenApiTypes.STR),
            OpenApiParameter('page_size', location=OpenApiParameter.QUERY, type=OpenApiTypes.INT),
        ],
        responses={
            '200': OpenApiResponse(response=CloudStorageContentSerializer, description='A manifest content'),
        },
    )
    @action(detail=True, methods=['GET'], url_path='content-v2')
    def content_v2(self, request: ExtendedRequest, pk: int):
        storage = None
        try:
            db_storage = self.get_object()
            storage = db_storage_to_storage_instance(db_storage)
            prefix = request.query_params.get('prefix', "")
            page_size = request.query_params.get('page_size', str(settings.BUCKET_CONTENT_MAX_PAGE_SIZE))
            if not page_size.isnumeric():
                return HttpResponseBadRequest('Wrong value for page_size was found')
            page_size = min(int(page_size), settings.BUCKET_CONTENT_MAX_PAGE_SIZE)

            # make api identical to share api
            if prefix and prefix.startswith('/'):
                prefix = prefix[1:]


            next_token = request.query_params.get('next_token')

            if (manifest_path := request.query_params.get('manifest_path')):
                manifest_prefix = os.path.dirname(manifest_path)

                full_manifest_path = os.path.join(db_storage.get_storage_dirname(), manifest_path)
                if not os.path.exists(full_manifest_path) or \
                        datetime.fromtimestamp(os.path.getmtime(full_manifest_path), tz=timezone.utc) < storage.get_file_last_modified(manifest_path):
                    storage.download_file(manifest_path, full_manifest_path)
                manifest = ImageManifestManager(full_manifest_path, db_storage.get_storage_dirname())
                # need to update index
                manifest.set_index()
                try:
                    start_index = int(next_token or '0')
                except ValueError:
                    return HttpResponseBadRequest('Wrong value for the next_token parameter was found.')
                content = manifest.emulate_hierarchical_structure(
                    page_size, manifest_prefix=manifest_prefix, prefix=prefix, default_prefix=storage.prefix, start_index=start_index)
            else:
                content = storage.list_files_on_one_page(prefix, next_token=next_token, page_size=page_size, _use_sort=True)
            for i in content['content']:
                mime_type = get_mime(i['name']) if i['type'] != 'DIR' else 'DIR' # identical to share point
                if mime_type == 'zip':
                    mime_type = 'archive'
                i['mime_type'] = mime_type
            serializer = CloudStorageContentSerializer(data=content)
            serializer.is_valid(raise_exception=True)
            content = serializer.data
            return Response(data=content)

        except CloudStorageModel.DoesNotExist:
            message = f"Storage {pk} does not exist"
            slogger.glob.error(message)
            return HttpResponseNotFound(message)
        except (ValidationError, PermissionDenied, NotFound) as ex:
            msg = str(ex) if not isinstance(ex, ValidationError) else \
                '\n'.join([str(d) for d in ex.detail])
            slogger.cloud_storage[pk].info(msg)
            return Response(data=msg, status=ex.status_code)
        except Exception as ex:
            slogger.glob.error(str(ex))
            return Response("An internal error has occurred",
                status=status.HTTP_500_INTERNAL_SERVER_ERROR)

    @extend_schema(summary='Get a preview image for a cloud storage',
        responses={
            '200': OpenApiResponse(description='Cloud Storage preview'),
            '400': OpenApiResponse(description='Failed to get cloud storage preview'),
            '404': OpenApiResponse(description='Cloud Storage preview not found'),
        })
    @action(detail=True, methods=['GET'], url_path='preview')
    def preview(self, request: ExtendedRequest, pk: int):
        try:
            db_storage = self.get_object()
            cache = MediaCache()

            # The idea is try to define real manifest preview only for the storages that have related manifests
            # because otherwise it can lead to extra calls to a bucket, that are usually not free.
            if not db_storage.has_at_least_one_manifest:
                result = cache.get_cloud_preview(db_storage)
                if not result:
                    return HttpResponseNotFound('Cloud storage preview not found')
                return HttpResponse(result[0].getvalue(), result[1])

            preview, mime = cache.get_or_set_cloud_preview(db_storage)
            return HttpResponse(preview.getvalue(), mime)
        except CloudStorageModel.DoesNotExist:
            message = f"Storage {pk} does not exist"
            slogger.glob.error(message)
            return HttpResponseNotFound(message)
        except (ValidationError, PermissionDenied, NotFound) as ex:
            msg = str(ex) if not isinstance(ex, ValidationError) else \
                '\n'.join([str(d) for d in ex.detail])
            slogger.cloud_storage[pk].info(msg)
            return Response(data=msg, status=ex.status_code)
        except (TimeoutError, CvatChunkTimestampMismatchError, LockError):
            return Response(
                status=status.HTTP_429_TOO_MANY_REQUESTS,
                headers={'Retry-After': _RETRY_AFTER_TIMEOUT},
            )
        except Exception as ex:
            slogger.glob.error(str(ex))
            return Response("An internal error has occurred",
                status=status.HTTP_500_INTERNAL_SERVER_ERROR)

    @extend_schema(summary='Get the status of a cloud storage',
        responses={
            '200': OpenApiResponse(response=OpenApiTypes.STR, description='Cloud Storage status (AVAILABLE | NOT_FOUND | FORBIDDEN)'),
        })
    @action(detail=True, methods=['GET'], url_path='status')
    def status(self, request: ExtendedRequest, pk: int):
        try:
            db_storage = self.get_object()
            storage = db_storage_to_storage_instance(db_storage)
            storage_status = storage.get_status()
            return Response(storage_status)
        except CloudStorageModel.DoesNotExist:
            message = f"Storage {pk} does not exist"
            slogger.glob.error(message)
            return HttpResponseNotFound(message)
        except Exception as ex:
            msg = str(ex)
            return HttpResponseBadRequest(msg)

    @extend_schema(summary='Get allowed actions for a cloud storage',
        responses={
            '200': OpenApiResponse(response=OpenApiTypes.STR, description='Cloud Storage actions (GET | PUT | DELETE)'),
        })
    @action(detail=True, methods=['GET'], url_path='actions')
    def actions(self, request: ExtendedRequest, pk: int):
        '''
        Method return allowed actions for cloud storage. It's required for reading/writing
        '''
        try:
            db_storage = self.get_object()
            storage = db_storage_to_storage_instance(db_storage)
            actions = storage.supported_actions
            return Response(actions, content_type="text/plain")
        except CloudStorageModel.DoesNotExist:
            message = f"Storage {pk} does not exist"
            slogger.glob.error(message)
            return HttpResponseNotFound(message)
        except Exception as ex:
            msg = str(ex)
            return HttpResponseBadRequest(msg)

@extend_schema(tags=['assets'])
@extend_schema_view(
    create=extend_schema(
        summary='Create an asset',
        request={
            'multipart/form-data': {
                'type': 'object',
                'properties': {
                    'file': {
                        'type': 'string',
                        'format': 'binary'
                    }
                }
            }
        },
        responses={
            '201': AssetReadSerializer,
        }),
    retrieve=extend_schema(
        summary='Get an asset',
        responses={
            '200': OpenApiResponse(description='Asset file')
        }),
    destroy=extend_schema(
        summary='Delete an asset',
        responses={
            '204': OpenApiResponse(description='The asset has been deleted'),
        }),
)
class AssetsViewSet(
    viewsets.GenericViewSet, mixins.RetrieveModelMixin,
    mixins.CreateModelMixin, mixins.DestroyModelMixin
):
    queryset = Asset.objects.select_related(
        'owner', 'guide', 'guide__project', 'guide__task', 'guide__project__organization', 'guide__task__organization',
    ).all()
    parser_classes=_UPLOAD_PARSER_CLASSES
    search_fields = ()
    ordering = "uuid"

    def check_object_permissions(self, request: ExtendedRequest, obj):
        super().check_object_permissions(request, obj.guide)

    def get_permissions(self):
        if self.action == 'retrieve':
            return [IsAuthenticatedOrReadPublicResource(), PolicyEnforcer()]
        return super().get_permissions()

    def get_serializer_class(self):
        if self.request.method in SAFE_METHODS:
            return AssetReadSerializer
        else:
            return AssetWriteSerializer

    def create(self, request: ExtendedRequest, *args, **kwargs):
        file = request.data.get('file', None)
        if not file:
            raise ValidationError('Asset file was not provided')

        if file.size / (1024 * 1024) > settings.ASSET_MAX_SIZE_MB:
            raise ValidationError(f'Maximum size of asset is {settings.ASSET_MAX_SIZE_MB} MB')

        if file.content_type not in settings.ASSET_SUPPORTED_TYPES:
            raise ValidationError(f'File is not supported as an asset. Supported are {settings.ASSET_SUPPORTED_TYPES}')

        guide_id = request.data.get('guide_id')
        db_guide = AnnotationGuide.objects.prefetch_related('assets').get(pk=guide_id)
        if db_guide.assets.count() >= settings.ASSET_MAX_COUNT_PER_GUIDE:
            raise ValidationError(f'Maximum number of assets per guide reached')

        serializer = self.get_serializer(data={
            'filename': file.name,
            'guide_id': guide_id,
        })

        serializer.is_valid(raise_exception=True)
        self.perform_create(serializer)
        path = os.path.join(settings.ASSETS_ROOT, str(serializer.instance.uuid))
        os.makedirs(path)
        if file.content_type in ('image/jpeg', 'image/png'):
            image = Image.open(file)
            if any(map(lambda x: x > settings.ASSET_MAX_IMAGE_SIZE, image.size)):
                scale_factor = settings.ASSET_MAX_IMAGE_SIZE / max(image.size)
                image = image.resize((map(lambda x: int(x * scale_factor), image.size)))
            image.save(os.path.join(path, file.name))
        else:
            with open(os.path.join(path, file.name), 'wb+') as destination:
                for chunk in file.chunks():
                    destination.write(chunk)

        headers = self.get_success_headers(serializer.data)
        return Response(serializer.data, status=status.HTTP_201_CREATED, headers=headers)

    def perform_create(self, serializer):
        serializer.save(owner=self.request.user)

    def retrieve(self, request: ExtendedRequest, *args, **kwargs):
        instance = self.get_object()
        return sendfile(request, os.path.join(settings.ASSETS_ROOT, str(instance.uuid), instance.filename))

    def perform_destroy(self, instance):
        full_path = os.path.join(instance.get_asset_dir(), instance.filename)
        if os.path.exists(full_path):
            os.remove(full_path)
        instance.delete()


@extend_schema(tags=['guides'])
@extend_schema_view(
    create=extend_schema(
        summary='Create an annotation guide',
        description='The new guide will be bound either to a project or a task, depending on parameters.',
        request=AnnotationGuideWriteSerializer,
        responses={
            '201': AnnotationGuideReadSerializer,
        }),
    retrieve=extend_schema(
        summary='Get annotation guide details',
        responses={
            '200': AnnotationGuideReadSerializer,
        }),
    destroy=extend_schema(
        summary='Delete an annotation guide',
        description='This also deletes all assets attached to the guide.',
        responses={
            '204': OpenApiResponse(description='The annotation guide has been deleted'),
        }),
    partial_update=extend_schema(
        summary='Update an annotation guide',
        request=AnnotationGuideWriteSerializer(partial=True),
        responses={
            '200': AnnotationGuideReadSerializer, # check TaskWriteSerializer.to_representation
        })
)
class AnnotationGuidesViewSet(
    viewsets.GenericViewSet, mixins.RetrieveModelMixin,
    mixins.CreateModelMixin, mixins.DestroyModelMixin, PartialUpdateModelMixin
):
    queryset = AnnotationGuide.objects.order_by('-id').select_related(
        'project', 'project__owner', 'project__organization', 'task', 'task__owner', 'task__organization'
    ).prefetch_related('assets').all()
    search_fields = ()
    ordering = "-id"
    iam_organization_field = None

    def _update_related_assets(self, request: ExtendedRequest, guide: AnnotationGuide):
        existing_assets = list(guide.assets.all())
        new_assets = []

        # pylint: disable=anomalous-backslash-in-string
        pattern = re.compile(r'\(/api/assets/([0-9a-fA-F]{8}-[0-9a-fA-F]{4}-[0-9a-fA-F]{4}-[0-9a-fA-F]{4}-[0-9a-fA-F]{12})\)')
        results = set(re.findall(pattern, guide.markdown))

        db_assets_to_copy = {}

        # first check if we need to copy some assets and if user has permissions to access them
        for asset_id in results:
            with suppress(models.Asset.DoesNotExist):
                db_asset = models.Asset.objects.select_related('guide').get(pk=asset_id)
                if db_asset.guide.id != guide.id:
                    perm = AnnotationGuidePermission.create_base_perm(
                        request,
                        self,
                        AnnotationGuidePermission.Scopes.VIEW,
                        get_iam_context(request, db_asset.guide),
                        db_asset.guide
                    )

                    if perm.check_access().allow:
                        db_assets_to_copy[asset_id] = db_asset
                else:
                    new_assets.append(db_asset)

        # then copy those assets, where user has permissions
        assets_mapping = {}
        with transaction.atomic():
            for asset_id in results:
                db_asset = db_assets_to_copy.get(asset_id)
                if db_asset is not None:
                    copied_asset = Asset(
                        filename=db_asset.filename,
                        owner=request.user,
                        guide=guide,
                    )
                    copied_asset.save()
                    assets_mapping[asset_id] = copied_asset

        # finally apply changes on filesystem out of transaction
        try:
            for asset_id in results:
                copied_asset = assets_mapping.get(asset_id)
                if copied_asset is not None:
                    db_asset = db_assets_to_copy.get(asset_id)
                    os.makedirs(copied_asset.get_asset_dir())
                    shutil.copyfile(
                        os.path.join(db_asset.get_asset_dir(), db_asset.filename),
                        os.path.join(copied_asset.get_asset_dir(), db_asset.filename),
                    )

                    guide.markdown = guide.markdown.replace(
                        f'(/api/assets/{asset_id})',
                        f'(/api/assets/{assets_mapping[asset_id].uuid})',
                    )

                    new_assets.append(copied_asset)
        except Exception as ex:
            # in case of any errors, remove copied assets
            for asset_id in assets_mapping:
                assets_mapping[asset_id].delete()
            raise ex

        guide.save()
        for existing_asset in existing_assets:
            if existing_asset not in new_assets:
                existing_asset.delete()

    def get_serializer_class(self):
        if self.request.method in SAFE_METHODS:
            return AnnotationGuideReadSerializer
        else:
            return AnnotationGuideWriteSerializer

    def perform_create(self, serializer):
        super().perform_create(serializer)
        self._update_related_assets(self.request, serializer.instance)
        serializer.instance.target.touch()

    def perform_update(self, serializer):
        super().perform_update(serializer)
        self._update_related_assets(self.request, serializer.instance)
        serializer.instance.target.touch()

    def perform_destroy(self, instance):
        target = instance.target
        super().perform_destroy(instance)
        target.touch()

def rq_exception_handler(rq_job: RQJob, exc_type: type[Exception], exc_value: Exception, tb):
    rq_job_meta = RQMetaWithFailureInfo.for_job(rq_job)
    rq_job_meta.formatted_exception = "".join(
        traceback.format_exception_only(exc_type, exc_value))
    if rq_job.origin == settings.CVAT_QUEUES.CHUNKS.value:
        rq_job_meta.exc_type = exc_type
        rq_job_meta.exc_args = exc_value.args
    rq_job_meta.save()

    return True

def _import_annotations(
    request: ExtendedRequest,
    rq_id_factory: Callable[..., RQId],
    rq_func: Callable[..., None],
    db_obj: Task | Job,
    format_name: str,
    filename: str = None,
    location_conf: dict[str, Any] | None = None,
    conv_mask_to_poly: bool = True,
):

    format_desc = {f.DISPLAY_NAME: f
        for f in dm.views.get_import_formats()}.get(format_name)
    if format_desc is None:
        raise serializers.ValidationError(
            "Unknown input format '{}'".format(format_name))
    elif not format_desc.ENABLED:
        return Response(status=status.HTTP_405_METHOD_NOT_ALLOWED)

    rq_id = request.query_params.get('rq_id')
    rq_id_should_be_checked = bool(rq_id)
    if not rq_id:
        rq_id = rq_id_factory(db_obj.pk).render()

    queue = django_rq.get_queue(settings.CVAT_QUEUES.IMPORT_DATA.value)

    # ensure that there is no race condition when processing parallel requests
    with get_rq_lock_for_job(queue, rq_id):
        rq_job = queue.fetch_job(rq_id)

        if rq_job:
            if rq_id_should_be_checked and not is_rq_job_owner(rq_job, request.user.id):
                return Response(status=status.HTTP_403_FORBIDDEN)

            if request.method == 'POST':
                if rq_job.get_status(refresh=False) not in (RQJobStatus.FINISHED, RQJobStatus.FAILED):
                    return Response(status=status.HTTP_409_CONFLICT, data='Import job already exists')

                rq_job.delete()
                rq_job = None

        if not rq_job:
            # If filename is specified we consider that file was uploaded via TUS, so it exists in filesystem
            # Then we dont need to create temporary file
            # Or filename specify key in cloud storage so we need to download file
            location = location_conf.get('location') if location_conf else Location.LOCAL
            db_storage = None

            if not filename or location == Location.CLOUD_STORAGE:
                if location != Location.CLOUD_STORAGE:
                    serializer = AnnotationFileSerializer(data=request.data)
                    if serializer.is_valid(raise_exception=True):
                        anno_file = serializer.validated_data['annotation_file']
                        with NamedTemporaryFile(
                            prefix='cvat_{}'.format(db_obj.pk),
                            dir=settings.TMP_FILES_ROOT,
                            delete=False) as tf:
                            filename = tf.name
                            for chunk in anno_file.chunks():
                                tf.write(chunk)
                else:
                    assert filename, 'The filename was not specified'

                    try:
                        storage_id = location_conf['storage_id']
                    except KeyError:
                        raise serializers.ValidationError(
                            'Cloud storage location was selected as the source,'
                            ' but cloud storage id was not specified')
                    db_storage = get_cloud_storage_for_import_or_export(
                        storage_id=storage_id, request=request,
                        is_default=location_conf['is_default'])

                    key = filename
                    with NamedTemporaryFile(
                        prefix='cvat_{}'.format(db_obj.pk),
                        dir=settings.TMP_FILES_ROOT,
                        delete=False) as tf:
                        filename = tf.name

            func = import_resource_with_clean_up_after
            func_args = (rq_func, filename, db_obj.pk, format_name, conv_mask_to_poly)

            if location == Location.CLOUD_STORAGE:
                func_args = (db_storage, key, func) + func_args
                func = import_resource_from_cloud_storage

            av_scan_paths(filename)
            user_id = request.user.id

            with get_rq_lock_by_user(queue, user_id):
                meta = ImportRQMeta.build_for(request=request, db_obj=db_obj, tmp_file=filename)
                queue.enqueue_call(
                    func=func,
                    args=func_args,
                    job_id=rq_id,
                    depends_on=define_dependent_job(queue, user_id, rq_id=rq_id),
                    meta=meta,
                    result_ttl=settings.IMPORT_CACHE_SUCCESS_TTL.total_seconds(),
                    failure_ttl=settings.IMPORT_CACHE_FAILED_TTL.total_seconds()
                )

    # log events after releasing Redis lock
    if not rq_job:
        handle_dataset_import(db_obj, format_name=format_name, cloud_storage_id=db_storage.id if db_storage else None)

        serializer = RqIdSerializer(data={'rq_id': rq_id})
        serializer.is_valid(raise_exception=True)

        return Response(serializer.data, status=status.HTTP_202_ACCEPTED)

    # Deprecated logic, /api/requests API should be used instead
    # https://greenbytes.de/tech/webdav/draft-ietf-httpapi-deprecation-header-latest.html#the-deprecation-http-response-header-field
    deprecation_timestamp = int(datetime(2025, 2, 14, tzinfo=timezone.utc).timestamp())
    response_headers  = {
        "Deprecation": f"@{deprecation_timestamp}"
    }

    rq_job_status = rq_job.get_status(refresh=False)
    if RQJobStatus.FINISHED == rq_job_status:
        rq_job.delete()
        return Response(status=status.HTTP_201_CREATED, headers=response_headers)
    elif RQJobStatus.FAILED == rq_job_status:
        exc_info = process_failed_job(rq_job)

        import_error_prefix = f'{CvatImportError.__module__}.{CvatImportError.__name__}:'
        if exc_info.startswith("Traceback") and import_error_prefix in exc_info:
            exc_message = exc_info.split(import_error_prefix)[-1].strip()
            return Response(data=exc_message, status=status.HTTP_400_BAD_REQUEST, headers=response_headers)
        else:
            return Response(data=exc_info,
                status=status.HTTP_500_INTERNAL_SERVER_ERROR, headers=response_headers)

    return Response(status=status.HTTP_202_ACCEPTED, headers=response_headers)

def _import_project_dataset(
    request: ExtendedRequest,
    rq_id_factory: Callable[..., RQId],
    rq_func: Callable[..., None],
    db_obj: Project,
    format_name: str,
    filename: str | None = None,
    conv_mask_to_poly: bool = True,
    location_conf: dict[str, Any] | None = None
):
    format_desc = {f.DISPLAY_NAME: f
        for f in dm.views.get_import_formats()}.get(format_name)
    if format_desc is None:
        raise serializers.ValidationError(
            "Unknown input format '{}'".format(format_name))
    elif not format_desc.ENABLED:
        return Response(status=status.HTTP_405_METHOD_NOT_ALLOWED)

    rq_id = rq_id_factory(db_obj.pk).render()

    queue: DjangoRQ = django_rq.get_queue(settings.CVAT_QUEUES.IMPORT_DATA.value)

    # ensure that there is no race condition when processing parallel requests
    with get_rq_lock_for_job(queue, rq_id):
        rq_job = queue.fetch_job(rq_id)

        if rq_job:
            rq_job_status = rq_job.get_status(refresh=False)
            if rq_job_status not in (RQJobStatus.FINISHED, RQJobStatus.FAILED):
                return Response(status=status.HTTP_409_CONFLICT, data='Import job already exists')

            # for some reason the previous job has not been deleted
            # (e.g the user closed the browser tab when job has been created
            # but no one requests for checking status were not made)
            rq_job.delete()
            rq_job = None

        location = location_conf.get('location') if location_conf else None
        db_storage = None

        if not filename and location != Location.CLOUD_STORAGE:
            serializer = DatasetFileSerializer(data=request.data)
            if serializer.is_valid(raise_exception=True):
                dataset_file = serializer.validated_data['dataset_file']
                with NamedTemporaryFile(
                    prefix='cvat_{}'.format(db_obj.pk),
                    dir=settings.TMP_FILES_ROOT,
                    delete=False) as tf:
                    filename = tf.name
                    for chunk in dataset_file.chunks():
                        tf.write(chunk)

        elif location == Location.CLOUD_STORAGE:
            assert filename, 'The filename was not specified'
            try:
                storage_id = location_conf['storage_id']
            except KeyError:
                raise serializers.ValidationError(
                    'Cloud storage location was selected as the source,'
                    ' but cloud storage id was not specified')
            db_storage = get_cloud_storage_for_import_or_export(
                storage_id=storage_id, request=request,
                is_default=location_conf['is_default'])

            key = filename
            with NamedTemporaryFile(
                prefix='cvat_{}'.format(db_obj.pk),
                dir=settings.TMP_FILES_ROOT,
                delete=False) as tf:
                filename = tf.name

        func = import_resource_with_clean_up_after
        func_args = (rq_func, filename, db_obj.pk, format_name, conv_mask_to_poly)

        if location == Location.CLOUD_STORAGE:
            func_args = (db_storage, key, func) + func_args
            func = import_resource_from_cloud_storage

        user_id = request.user.id

        with get_rq_lock_by_user(queue, user_id):
            meta = ImportRQMeta.build_for(request=request, db_obj=db_obj, tmp_file=filename)
            queue.enqueue_call(
                func=func,
                args=func_args,
                job_id=rq_id,
                meta=meta,
                depends_on=define_dependent_job(queue, user_id, rq_id=rq_id),
                result_ttl=settings.IMPORT_CACHE_SUCCESS_TTL.total_seconds(),
                failure_ttl=settings.IMPORT_CACHE_FAILED_TTL.total_seconds()
            )


    handle_dataset_import(db_obj, format_name=format_name, cloud_storage_id=db_storage.id if db_storage else None)

    serializer = RqIdSerializer(data={'rq_id': rq_id})
    serializer.is_valid(raise_exception=True)

    return Response(serializer.data, status=status.HTTP_202_ACCEPTED)

@extend_schema(tags=['requests'])
@extend_schema_view(
    list=extend_schema(
        summary='List requests',
        responses={
            '200': RequestSerializer(many=True),
        }
    ),
    retrieve=extend_schema(
        summary='Get request details',
        responses={
            '200': RequestSerializer,
        }
    ),
)
class RequestViewSet(viewsets.GenericViewSet):
    # FUTURE-TODO: support re-enqueue action
    SUPPORTED_QUEUES = (
        settings.CVAT_QUEUES.IMPORT_DATA.value,
        settings.CVAT_QUEUES.EXPORT_DATA.value,
    )

    serializer_class = RequestSerializer
    iam_organization_field = None
    filter_backends = [
        NonModelSimpleFilter,
        NonModelJsonLogicFilter,
        NonModelOrderingFilter,
    ]

    ordering_fields = ['created_date', 'status', 'action']
    ordering = '-created_date'

    filter_fields = [
        # RQ job fields
        'status',
        # derivatives fields (from meta)
        'project_id',
        'task_id',
        'job_id',
        # derivatives fields (from parsed rq_id)
        'action',
        'target',
        'subresource',
        'format',
    ]

    simple_filters = filter_fields + ['org']

    lookup_fields = {
        'created_date': 'created_at',
        'action': 'parsed_rq_id.action',
        'target': 'parsed_rq_id.target',
        'subresource': 'parsed_rq_id.subresource',
        'format': 'parsed_rq_id.format',
        'status': 'get_status',
        'project_id': 'meta.project_id',
        'task_id': 'meta.task_id',
        'job_id': 'meta.job_id',
        'org': 'meta.org_slug',
    }

    SchemaField = namedtuple('SchemaField', ['type', 'choices'], defaults=(None,))

    simple_filters_schema = {
        'status': SchemaField('string', RequestStatus.choices),
        'project_id': SchemaField('integer'),
        'task_id': SchemaField('integer'),
        'job_id': SchemaField('integer'),
        'action': SchemaField('string', RequestAction.choices),
        'target': SchemaField('string', RequestTarget.choices),
        'subresource': SchemaField('string', RequestSubresource.choices),
        'format': SchemaField('string'),
        'org': SchemaField('string'),
    }

    def get_queryset(self):
        return None

    @property
    def queues(self) -> Iterable[DjangoRQ]:
        return (django_rq.get_queue(queue_name) for queue_name in self.SUPPORTED_QUEUES)

    def _get_rq_jobs_from_queue(self, queue: DjangoRQ, user_id: int) -> list[RQJob]:
        job_ids = set(queue.get_job_ids() +
            queue.started_job_registry.get_job_ids() +
            queue.finished_job_registry.get_job_ids() +
            queue.failed_job_registry.get_job_ids() +
            queue.deferred_job_registry.get_job_ids()
        )
        jobs = []
        for job in queue.job_class.fetch_many(job_ids, queue.connection):
            if job and is_rq_job_owner(job, user_id):
                try:
                    parsed_rq_id = RQId.parse(job.id)
                except Exception: # nosec B112
                    continue
                job.parsed_rq_id = parsed_rq_id
                jobs.append(job)

        return jobs


    def _get_rq_jobs(self, user_id: int) -> list[RQJob]:
        """
        Get all RQ jobs for a specific user and return them as a list of RQJob objects.

        Parameters:
            user_id (int): The ID of the user for whom to retrieve jobs.

        Returns:
            List[RQJob]: A list of RQJob objects representing all jobs for the specified user.
        """
        all_jobs = []
        for queue in self.queues:
            jobs = self._get_rq_jobs_from_queue(queue, user_id)
            all_jobs.extend(jobs)

        return all_jobs

    def _get_rq_job_by_id(self, rq_id: str) -> Optional[RQJob]:
        """
        Get a RQJob by its ID from the queues.

        Args:
            rq_id (str): The ID of the RQJob to retrieve.

        Returns:
            Optional[RQJob]: The retrieved RQJob, or None if not found.
        """
        try:
            parsed_rq_id = RQId.parse(rq_id)
        except Exception:
            return None

        job: Optional[RQJob] = None

        for queue in self.queues:
            job = queue.fetch_job(rq_id)
            if job:
                job.parsed_rq_id = parsed_rq_id
                break

        return job

    def _handle_redis_exceptions(func):
        @functools.wraps(func)
        def wrapper(*args, **kwargs):
            try:
                return func(*args, **kwargs)
            except RedisConnectionError as ex:
                msg = 'Redis service is not available'
                slogger.glob.exception(f'{msg}: {str(ex)}')
                return Response(msg, status=status.HTTP_503_SERVICE_UNAVAILABLE)
        return wrapper

    @method_decorator(never_cache)
    @_handle_redis_exceptions
    def retrieve(self, request: ExtendedRequest, pk: str):
        job = self._get_rq_job_by_id(pk)

        if not job:
            return HttpResponseNotFound("There is no request with specified id")

        self.check_object_permissions(request, job)

        serializer = self.get_serializer(job, context={'request': request})
        return Response(data=serializer.data, status=status.HTTP_200_OK)

    @method_decorator(never_cache)
    @_handle_redis_exceptions
    def list(self, request: ExtendedRequest):
        user_id = request.user.id
        user_jobs = self._get_rq_jobs(user_id)

        filtered_jobs = self.filter_queryset(user_jobs)

        page = self.paginate_queryset(filtered_jobs)
        if page is not None:
            serializer = self.get_serializer(page, many=True, context={'request': request})
            return self.get_paginated_response(serializer.data)

        serializer = self.get_serializer(filtered_jobs, many=True, context={'request': request})
        return Response(data=serializer.data, status=status.HTTP_200_OK)

    @extend_schema(
        summary='Cancel request',
        request=None,
        responses={
            '200': OpenApiResponse(description='The request has been cancelled'),
        },
    )
    @method_decorator(never_cache)
    @action(detail=True, methods=['POST'], url_path='cancel')
    @_handle_redis_exceptions
    def cancel(self, request: ExtendedRequest, pk: str):
        rq_job = self._get_rq_job_by_id(pk)

        if not rq_job:
            return HttpResponseNotFound("There is no request with specified id")

        self.check_object_permissions(request, rq_job)

        if rq_job.get_status(refresh=False) not in {RQJobStatus.QUEUED, RQJobStatus.DEFERRED}:
            return HttpResponseBadRequest("Only requests that have not yet been started can be cancelled")

        # FUTURE-TODO: race condition is possible here
        rq_job.cancel(enqueue_dependents=settings.ONE_RUNNING_JOB_IN_QUEUE_PER_USER)
        rq_job.delete()

        return Response(status=status.HTTP_200_OK)<|MERGE_RESOLUTION|>--- conflicted
+++ resolved
@@ -957,11 +957,8 @@
             queryset = Task.objects.select_related('data')
         elif self.action == 'validation_layout':
             queryset = Task.objects.select_related('data', 'data__validation_layout')
-<<<<<<< HEAD
-=======
         else:
             queryset = queryset.with_job_summary()
->>>>>>> 44603db0
 
         return queryset
 
