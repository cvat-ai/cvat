--- conflicted
+++ resolved
@@ -123,18 +123,11 @@
     get_cloud_storage_for_import_or_export,
     get_iam_context,
 )
-<<<<<<< HEAD
-from cvat.apps.engine.rq_job_handler import (
-    ImportRQMeta,
-    RQId,
-    RQMetaWithFailureInfo,
-=======
 from cvat.apps.engine.rq import (
     ImportRQMeta,
     RQId,
     RQMetaWithFailureInfo,
     define_dependent_job,
->>>>>>> 47e2ed13
     is_rq_job_owner,
 )
 from cvat.apps.engine.serializers import (
@@ -169,6 +162,7 @@
     ProjectReadSerializer,
     ProjectWriteSerializer,
     RequestSerializer,
+    RqStatusSerializer,
     RqIdSerializer,
     TaskFileSerializer,
     TaskReadSerializer,
@@ -180,10 +174,6 @@
 from cvat.apps.engine.types import ExtendedRequest
 from cvat.apps.engine.utils import (
     av_scan_paths,
-<<<<<<< HEAD
-    define_dependent_job,
-=======
->>>>>>> 47e2ed13
     get_rq_lock_by_user,
     get_rq_lock_for_job,
     import_resource_with_clean_up_after,
@@ -670,8 +660,6 @@
 
         return data_getter()
 
-<<<<<<< HEAD
-=======
     @staticmethod
     def _get_rq_response(queue, job_id):
         queue = django_rq.get_queue(queue)
@@ -690,7 +678,7 @@
             response['progress'] = rq_job_meta.progress or 0.
 
         return response
->>>>>>> 47e2ed13
+
 
 class _DataGetter(metaclass=ABCMeta):
     def __init__(
@@ -1599,8 +1587,26 @@
         return self.append_tus_chunk(request, file_id)
 
 
-<<<<<<< HEAD
-=======
+    ### --- DEPRECATED METHOD --- ###
+    @extend_schema(
+        summary='Get the creation status of a task',
+        responses={
+            '200': RqStatusSerializer,
+        },
+        deprecated=True,
+        description="This method is deprecated and will be removed in one of the next releases. "
+                    "To check status of task creation, use new common API "
+                    "for managing background operations: GET /api/requests/?action=create&task_id=<task_id>",
+    )
+    @action(detail=True, methods=['GET'], serializer_class=RqStatusSerializer)
+    def status(self, request, pk):
+        task = self.get_object() # force call of check_object_permissions()
+        response = self._get_rq_response(
+            queue=settings.CVAT_QUEUES.IMPORT_DATA.value,
+            job_id=RQId(RequestAction.CREATE, RequestTarget.TASK, task.id).render()
+        )
+        serializer = RqStatusSerializer(data=response)
+
         serializer.is_valid(raise_exception=True)
         return Response(serializer.data,  headers={'Deprecation': 'true'})
 
@@ -1628,7 +1634,6 @@
             response['progress'] = rq_job_meta.progress or 0.
 
         return response
->>>>>>> 47e2ed13
 
     @extend_schema(methods=['GET'], summary='Get metainformation for media files in a task',
         responses={
@@ -3192,13 +3197,8 @@
         super().perform_destroy(instance)
         target.touch()
 
-<<<<<<< HEAD
-def rq_exception_handler(rq_job: RQJob, exc_type: Type[Exception], exc_value, tb):
-    rq_job_meta = RQMetaWithFailureInfo.from_job(rq_job)
-=======
 def rq_exception_handler(rq_job: RQJob, exc_type: type[Exception], exc_value: Exception, tb):
     rq_job_meta = RQMetaWithFailureInfo.for_job(rq_job)
->>>>>>> 47e2ed13
     rq_job_meta.formatted_exception = "".join(
         traceback.format_exception_only(exc_type, exc_value))
     if rq_job.origin == settings.CVAT_QUEUES.CHUNKS.value:
@@ -3288,46 +3288,6 @@
                         delete=False) as tf:
                         filename = tf.name
 
-<<<<<<< HEAD
-                try:
-                    storage_id = location_conf['storage_id']
-                except KeyError:
-                    raise serializers.ValidationError(
-                        'Cloud storage location was selected as the source,'
-                        ' but cloud storage id was not specified')
-                db_storage = get_cloud_storage_for_import_or_export(
-                    storage_id=storage_id, request=request,
-                    is_default=location_conf['is_default'])
-
-                key = filename
-                with NamedTemporaryFile(
-                    prefix='cvat_{}'.format(db_obj.pk),
-                    dir=settings.TMP_FILES_ROOT,
-                    delete=False) as tf:
-                    filename = tf.name
-
-        func = import_resource_with_clean_up_after
-        func_args = (rq_func, filename, db_obj.pk, format_name, conv_mask_to_poly)
-
-        if location == Location.CLOUD_STORAGE:
-            func_args = (db_storage, key, func) + func_args
-            func = import_resource_from_cloud_storage
-
-        av_scan_paths(filename)
-        user_id = request.user.id
-
-        with get_rq_lock_by_user(queue, user_id):
-            meta = ImportRQMeta.build(request=request, db_obj=db_obj, tmp_file=filename)
-            rq_job = queue.enqueue_call(
-                func=func,
-                args=func_args,
-                job_id=rq_id,
-                depends_on=define_dependent_job(queue, user_id, rq_id=rq_id),
-                meta=meta,
-                result_ttl=settings.IMPORT_CACHE_SUCCESS_TTL.total_seconds(),
-                failure_ttl=settings.IMPORT_CACHE_FAILED_TTL.total_seconds()
-            )
-=======
             func = import_resource_with_clean_up_after
             func_args = (rq_func, filename, db_obj.pk, format_name, conv_mask_to_poly)
 
@@ -3349,7 +3309,6 @@
                     result_ttl=settings.IMPORT_CACHE_SUCCESS_TTL.total_seconds(),
                     failure_ttl=settings.IMPORT_CACHE_FAILED_TTL.total_seconds()
                 )
->>>>>>> 47e2ed13
 
     # log events after releasing Redis lock
     if not rq_job:
@@ -3465,13 +3424,8 @@
         user_id = request.user.id
 
         with get_rq_lock_by_user(queue, user_id):
-<<<<<<< HEAD
-            meta = ImportRQMeta.build(request=request, db_obj=db_obj, tmp_file=filename)
-            rq_job = queue.enqueue_call(
-=======
             meta = ImportRQMeta.build_for(request=request, db_obj=db_obj, tmp_file=filename)
             queue.enqueue_call(
->>>>>>> 47e2ed13
                 func=func,
                 args=func_args,
                 job_id=rq_id,
