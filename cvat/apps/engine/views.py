# Copyright (C) 2018-2019 Intel Corporation
#
# SPDX-License-Identifier: MIT

import os
import os.path as osp
import re
import traceback
import shutil
from datetime import datetime
from tempfile import mkstemp, NamedTemporaryFile

from django.views.generic import RedirectView
from django.http import HttpResponse, HttpResponseBadRequest, HttpResponseNotFound
from django.shortcuts import render
from django.conf import settings
from sendfile import sendfile
from rest_framework.permissions import IsAuthenticated
from rest_framework.response import Response
from rest_framework.renderers import JSONRenderer
from rest_framework import status
from rest_framework import viewsets
from rest_framework import serializers
from rest_framework.decorators import action
from rest_framework import mixins
from django_filters import rest_framework as filters
import django_rq
from django.db import IntegrityError
from django.utils import timezone


from . import annotation, task, models
from cvat.settings.base import JS_3RDPARTY, CSS_3RDPARTY
from cvat.apps.authentication.decorators import login_required
from .log import slogger, clogger
from cvat.apps.engine.models import StatusChoice, Task, Job, Plugin
from cvat.apps.engine.serializers import (TaskSerializer, UserSerializer,
   ExceptionSerializer, AboutSerializer, JobSerializer, ImageMetaSerializer,
   RqStatusSerializer, DataSerializer, LabeledDataSerializer,
   PluginSerializer, FileInfoSerializer, LogEventSerializer,
   ProjectSerializer, BasicUserSerializer)
from cvat.apps.annotation.serializers import AnnotationFileSerializer, AnnotationFormatSerializer
from django.contrib.auth.models import User
from django.core.exceptions import ObjectDoesNotExist
from cvat.apps.authentication import auth
from rest_framework.permissions import SAFE_METHODS
from cvat.apps.annotation.models import AnnotationDumper, AnnotationLoader
from cvat.apps.annotation.format import get_annotation_formats
from cvat.apps.engine.frame_provider import FrameProvider
import cvat.apps.dataset_manager.task as DatumaroTask

from drf_yasg.utils import swagger_auto_schema
from drf_yasg import openapi
from django.utils.decorators import method_decorator
from drf_yasg.inspectors import NotHandled, CoreAPICompatInspector
from django_filters.rest_framework import DjangoFilterBackend

# drf-yasg component doesn't handle correctly URL_FORMAT_OVERRIDE and
# send requests with ?format=openapi suffix instead of ?scheme=openapi.
# We map the required paramater explicitly and add it into query arguments
# on the server side.
def wrap_swagger(view):
    @login_required
    def _map_format_to_schema(request, scheme=None):
        if 'format' in request.GET:
            request.GET = request.GET.copy()
            format_alias = settings.REST_FRAMEWORK['URL_FORMAT_OVERRIDE']
            request.GET[format_alias] = request.GET['format']

        return view(request, format=scheme)

    return _map_format_to_schema

# Server REST API
@login_required
def dispatch_request(request):
    """An entry point to dispatch legacy requests"""
    if 'dashboard' in request.path or (request.path == '/' and 'id' not in request.GET):
        return RedirectView.as_view(
            url=settings.UI_URL,
            permanent=True,
            query_string=True
        )(request)
    elif request.method == 'GET' and 'id' in request.GET and request.path == '/':
        return render(request, 'engine/annotation.html', {
            'css_3rdparty': CSS_3RDPARTY.get('engine', []),
            'js_3rdparty': JS_3RDPARTY.get('engine', []),
            'status_list': [str(i) for i in StatusChoice],
            'ui_url': settings.UI_URL
        })
    else:
        return HttpResponseNotFound()


class ServerViewSet(viewsets.ViewSet):
    serializer_class = None

    # To get nice documentation about ServerViewSet actions it is necessary
    # to implement the method. By default, ViewSet doesn't provide it.
    def get_serializer(self, *args, **kwargs):
        pass

    @staticmethod
    @swagger_auto_schema(method='get', operation_summary='Method provides basic CVAT information',
        responses={'200': AboutSerializer})
    @action(detail=False, methods=['GET'], serializer_class=AboutSerializer)
    def about(request):
        from cvat import __version__ as cvat_version
        about = {
            "name": "Computer Vision Annotation Tool",
            "version": cvat_version,
            "description": "CVAT is completely re-designed and re-implemented " +
                "version of Video Annotation Tool from Irvine, California " +
                "tool. It is free, online, interactive video and image annotation " +
                "tool for computer vision. It is being used by our team to " +
                "annotate million of objects with different properties. Many UI " +
                "and UX decisions are based on feedbacks from professional data " +
                "annotation team."
        }
        serializer = AboutSerializer(data=about)
        if serializer.is_valid(raise_exception=True):
            return Response(data=serializer.data)

    @staticmethod
    @swagger_auto_schema(method='post', request_body=ExceptionSerializer)
    @action(detail=False, methods=['POST'], serializer_class=ExceptionSerializer)
    def exception(request):
        """
        Saves an exception from a client on the server

        Sends logs to the ELK if it is connected
        """
        serializer = ExceptionSerializer(data=request.data)
        if serializer.is_valid(raise_exception=True):
            additional_info = {
                "username": request.user.username,
                "name": "Send exception",
            }
            message = JSONRenderer().render({**serializer.data, **additional_info}).decode('UTF-8')
            jid = serializer.data.get("job_id")
            tid = serializer.data.get("task_id")
            if jid:
                clogger.job[jid].error(message)
            elif tid:
                clogger.task[tid].error(message)
            else:
                clogger.glob.error(message)

            return Response(serializer.data, status=status.HTTP_201_CREATED)

    @staticmethod
    @swagger_auto_schema(method='post', request_body=LogEventSerializer(many=True))
    @action(detail=False, methods=['POST'], serializer_class=LogEventSerializer)
    def logs(request):
        """
        Saves logs from a client on the server

        Sends logs to the ELK if it is connected
        """
        serializer = LogEventSerializer(many=True, data=request.data)
        if serializer.is_valid(raise_exception=True):
            user = { "username": request.user.username }
            for event in serializer.data:
                message = JSONRenderer().render({**event, **user}).decode('UTF-8')
                jid = event.get("job_id")
                tid = event.get("task_id")
                if jid:
                    clogger.job[jid].info(message)
                elif tid:
                    clogger.task[tid].info(message)
                else:
                    clogger.glob.info(message)
            return Response(serializer.data, status=status.HTTP_201_CREATED)

    @staticmethod
    @swagger_auto_schema(
        method='get', operation_summary='Returns all files and folders that are on the server along specified path',
        manual_parameters=[openapi.Parameter('directory', openapi.IN_QUERY, type=openapi.TYPE_STRING, description='Directory to browse')],
        responses={'200' : FileInfoSerializer(many=True)}
    )
    @action(detail=False, methods=['GET'], serializer_class=FileInfoSerializer)
    def share(request):
        param = request.query_params.get('directory', '/')
        if param.startswith("/"):
            param = param[1:]
        directory = os.path.abspath(os.path.join(settings.SHARE_ROOT, param))

        if directory.startswith(settings.SHARE_ROOT) and os.path.isdir(directory):
            data = []
            content = os.scandir(directory)
            for entry in content:
                entry_type = None
                if entry.is_file():
                    entry_type = "REG"
                elif entry.is_dir():
                    entry_type = "DIR"

                if entry_type:
                    data.append({"name": entry.name, "type": entry_type})

            serializer = FileInfoSerializer(many=True, data=data)
            if serializer.is_valid(raise_exception=True):
                return Response(serializer.data)
        else:
            return Response("{} is an invalid directory".format(param),
                status=status.HTTP_400_BAD_REQUEST)

    @staticmethod
    @swagger_auto_schema(method='get', operation_summary='Method provides the list of available annotations formats supported by the server',
        responses={'200': AnnotationFormatSerializer(many=True)})
    @action(detail=False, methods=['GET'], url_path='annotation/formats')
    def annotation_formats(request):
        data = get_annotation_formats()
        return Response(data)

    @staticmethod
    @action(detail=False, methods=['GET'], url_path='dataset/formats')
    def dataset_formats(request):
        data = DatumaroTask.get_export_formats()
        data = JSONRenderer().render(data)
        return Response(data)

class ProjectFilter(filters.FilterSet):
    name = filters.CharFilter(field_name="name", lookup_expr="icontains")
    owner = filters.CharFilter(field_name="owner__username", lookup_expr="icontains")
    status = filters.CharFilter(field_name="status", lookup_expr="icontains")
    assignee = filters.CharFilter(field_name="assignee__username", lookup_expr="icontains")

    class Meta:
        model = models.Project
        fields = ("id", "name", "owner", "status", "assignee")

@method_decorator(name='list', decorator=swagger_auto_schema(
    operation_summary='Returns a paginated list of projects according to query parameters (10 projects per page)',
    manual_parameters=[
        openapi.Parameter('id', openapi.IN_QUERY, description="A unique number value identifying this project",
            type=openapi.TYPE_NUMBER),
        openapi.Parameter('name', openapi.IN_QUERY, description="Find all projects where name contains a parameter value",
            type=openapi.TYPE_STRING),
        openapi.Parameter('owner', openapi.IN_QUERY, description="Find all project where owner name contains a parameter value",
            type=openapi.TYPE_STRING),
        openapi.Parameter('status', openapi.IN_QUERY, description="Find all projects with a specific status",
            type=openapi.TYPE_STRING, enum=[str(i) for i in StatusChoice]),
        openapi.Parameter('assignee', openapi.IN_QUERY, description="Find all projects where assignee name contains a parameter value",
            type=openapi.TYPE_STRING)]))
@method_decorator(name='create', decorator=swagger_auto_schema(operation_summary='Method creates a new project'))
@method_decorator(name='retrieve', decorator=swagger_auto_schema(operation_summary='Method returns details of a specific project'))
@method_decorator(name='destroy', decorator=swagger_auto_schema(operation_summary='Method deletes a specific project'))
@method_decorator(name='partial_update', decorator=swagger_auto_schema(operation_summary='Methods does a partial update of chosen fields in a project'))
class ProjectViewSet(auth.ProjectGetQuerySetMixin, viewsets.ModelViewSet):
    queryset = models.Project.objects.all().order_by('-id')
    serializer_class = ProjectSerializer
    search_fields = ("name", "owner__username", "assignee__username", "status")
    filterset_class = ProjectFilter
    ordering_fields = ("id", "name", "owner", "status", "assignee")
    http_method_names = ['get', 'post', 'head', 'patch', 'delete']

    def get_permissions(self):
        http_method = self.request.method
        permissions = [IsAuthenticated]

        if http_method in SAFE_METHODS:
            permissions.append(auth.ProjectAccessPermission)
        elif http_method in ["POST"]:
            permissions.append(auth.ProjectCreatePermission)
        elif http_method in ["PATCH"]:
            permissions.append(auth.ProjectChangePermission)
        elif http_method in ["DELETE"]:
            permissions.append(auth.ProjectDeletePermission)
        else:
            permissions.append(auth.AdminRolePermission)

        return [perm() for perm in permissions]

    def perform_create(self, serializer):
        if self.request.data.get('owner', None):
            serializer.save()
        else:
            serializer.save(owner=self.request.user)

    @swagger_auto_schema(method='get', operation_summary='Returns information of the tasks of the project with the selected id',
        responses={'200': TaskSerializer(many=True)})
    @action(detail=True, methods=['GET'], serializer_class=TaskSerializer)
    def tasks(self, request, pk):
        self.get_object() # force to call check_object_permissions
        queryset = Task.objects.filter(project_id=pk).order_by('-id')
        queryset = auth.filter_task_queryset(queryset, request.user)

        page = self.paginate_queryset(queryset)
        if page is not None:
            serializer = self.get_serializer(page, many=True,
                context={"request": request})
            return self.get_paginated_response(serializer.data)

        serializer = self.get_serializer(queryset, many=True,
            context={"request": request})
        return Response(serializer.data)

class TaskFilter(filters.FilterSet):
    project = filters.CharFilter(field_name="project__name", lookup_expr="icontains")
    name = filters.CharFilter(field_name="name", lookup_expr="icontains")
    owner = filters.CharFilter(field_name="owner__username", lookup_expr="icontains")
    mode = filters.CharFilter(field_name="mode", lookup_expr="icontains")
    status = filters.CharFilter(field_name="status", lookup_expr="icontains")
    assignee = filters.CharFilter(field_name="assignee__username", lookup_expr="icontains")

    class Meta:
        model = Task
        fields = ("id", "project_id", "project", "name", "owner", "mode", "status",
            "assignee")

class DjangoFilterInspector(CoreAPICompatInspector):
    def get_filter_parameters(self, filter_backend):
        if isinstance(filter_backend, DjangoFilterBackend):
            result = super(DjangoFilterInspector, self).get_filter_parameters(filter_backend)
            res = result.copy()

            for param in result:
                if param.get('name') == 'project_id' or param.get('name') == 'project':
                    res.remove(param)
            return res

        return NotHandled

@method_decorator(name='list', decorator=swagger_auto_schema(
    operation_summary='Returns a paginated list of tasks according to query parameters (10 tasks per page)',
    manual_parameters=[
            openapi.Parameter('id',openapi.IN_QUERY,description="A unique number value identifying this task",type=openapi.TYPE_NUMBER),
            openapi.Parameter('name', openapi.IN_QUERY, description="Find all tasks where name contains a parameter value", type=openapi.TYPE_STRING),
            openapi.Parameter('owner', openapi.IN_QUERY, description="Find all tasks where owner name contains a parameter value", type=openapi.TYPE_STRING),
            openapi.Parameter('mode', openapi.IN_QUERY, description="Find all tasks with a specific mode", type=openapi.TYPE_STRING, enum=['annotation', 'interpolation']),
            openapi.Parameter('status', openapi.IN_QUERY, description="Find all tasks with a specific status", type=openapi.TYPE_STRING,enum=['annotation','validation','completed']),
            openapi.Parameter('assignee', openapi.IN_QUERY, description="Find all tasks where assignee name contains a parameter value", type=openapi.TYPE_STRING)
        ],
    filter_inspectors=[DjangoFilterInspector]))
@method_decorator(name='create', decorator=swagger_auto_schema(operation_summary='Method creates a new task in a database without any attached images and videos'))
@method_decorator(name='retrieve', decorator=swagger_auto_schema(operation_summary='Method returns details of a specific task'))
@method_decorator(name='update', decorator=swagger_auto_schema(operation_summary='Method updates a task by id'))
@method_decorator(name='destroy', decorator=swagger_auto_schema(operation_summary='Method deletes a specific task, all attached jobs, annotations, and data'))
@method_decorator(name='partial_update', decorator=swagger_auto_schema(operation_summary='Methods does a partial update of chosen fields in a task'))
class TaskViewSet(auth.TaskGetQuerySetMixin, viewsets.ModelViewSet):
    queryset = Task.objects.all().prefetch_related(
            "label_set__attributespec_set",
            "segment_set__job_set",
        ).order_by('-id')
    serializer_class = TaskSerializer
    search_fields = ("name", "owner__username", "mode", "status")
    filterset_class = TaskFilter
    ordering_fields = ("id", "name", "owner", "status", "assignee")

    def get_permissions(self):
        http_method = self.request.method
        permissions = [IsAuthenticated]

        if http_method in SAFE_METHODS:
            permissions.append(auth.TaskAccessPermission)
        elif http_method in ["POST"]:
            permissions.append(auth.TaskCreatePermission)
        elif self.action == 'annotations' or http_method in ["PATCH", "PUT"]:
            permissions.append(auth.TaskChangePermission)
        elif http_method in ["DELETE"]:
            permissions.append(auth.TaskDeletePermission)
        else:
            permissions.append(auth.AdminRolePermission)

        return [perm() for perm in permissions]

    def perform_create(self, serializer):
        if self.request.data.get('owner', None):
            serializer.save()
        else:
            serializer.save(owner=self.request.user)

    def perform_destroy(self, instance):
        task_dirname = instance.get_task_dirname()
        super().perform_destroy(instance)
        shutil.rmtree(task_dirname, ignore_errors=True)
        if instance.data and not instance.data.tasks.all():
            shutil.rmtree(instance.data.get_data_dirname(), ignore_errors=True)
            instance.data.delete()

    @swagger_auto_schema(method='get', operation_summary='Returns a list of jobs for a specific task',
        responses={'200': JobSerializer(many=True)})
    @action(detail=True, methods=['GET'], serializer_class=JobSerializer)
    def jobs(self, request, pk):
        self.get_object() # force to call check_object_permissions
        queryset = Job.objects.filter(segment__task_id=pk)
        serializer = JobSerializer(queryset, many=True,
            context={"request": request})

        return Response(serializer.data)

<<<<<<< HEAD
    @action(detail=True, methods=['POST', 'GET'])
    def data(self, request, pk):
        if request.method == 'POST':
            db_task = self.get_object() # call check_object_permissions as well
            serializer = DataSerializer(data=request.data)
            serializer.is_valid(raise_exception=True)
            db_data = serializer.save()
            db_task.data = db_data
            db_task.save()
            data = {k:v for k, v in serializer.data.items()}
            data['use_zip_chunks'] = serializer.validated_data['use_zip_chunks']
            task.create(db_task.id, data)
=======
    @swagger_auto_schema(method='post', operation_summary='Method permanently attaches images or video to a task')
    @action(detail=True, methods=['POST'], serializer_class=TaskDataSerializer)
    def data(self, request, pk):
        """
        These data cannot be changed later
        """
        db_task = self.get_object() # call check_object_permissions as well
        serializer = TaskDataSerializer(db_task, data=request.data)
        if serializer.is_valid(raise_exception=True):
            serializer.save()
            task.create(db_task.id, serializer.data)
>>>>>>> 458bd232
            return Response(serializer.data, status=status.HTTP_202_ACCEPTED)
        else:
            data_type = request.query_params.get('type', None)
            data_id = request.query_params.get('number', None)
            data_quality = request.query_params.get('quality', 'compressed')

            possible_data_type_values = ('chunk', 'frame', 'preview')
            possible_quality_values = ('compressed', 'original')

            if not data_type or data_type not in possible_data_type_values:
                return Response(data='data type not specified or has wrong value', status=status.HTTP_400_BAD_REQUEST)
            elif data_type == 'chunk' or data_type == 'frame':
                if not data_id:
                    return Response(data='number not specified', status=status.HTTP_400_BAD_REQUEST)
                elif data_quality not in possible_quality_values:
                    return Response(data='wrong quality value', status=status.HTTP_400_BAD_REQUEST)

            try:
                db_task = self.get_object()
                frame_provider = FrameProvider(db_task.data)

                if data_type == 'chunk':
                    data_id = int(data_id)
                    if data_quality == 'compressed':
                        path = os.path.realpath(frame_provider.get_compressed_chunk(data_id))
                    else:
                        path = os.path.realpath(frame_provider.get_original_chunk(data_id))
                    # Follow symbol links if the chunk is a link on a real image otherwise
                    # mimetype detection inside sendfile will work incorrectly.
                    return sendfile(request, path)

                elif data_type == 'frame':
                    data_id = int(data_id)
                    if data_quality == 'compressed':
                        buf, mime = frame_provider.get_compressed_frame(data_id)
                    else:
                        buf, mime = frame_provider.get_original_frame(data_id)

                    return HttpResponse(buf.getvalue(), content_type=mime)

                elif data_type == 'preview':
                    return sendfile(request, frame_provider.get_preview())
                else:
                    return Response(data='unknown data type {}.'.format(data_type), status=status.HTTP_400_BAD_REQUEST)
            except Exception as e:
                msg = 'cannot get requested data type: {}, number: {}, quality: {}'.format(data_type, data_id, data_quality)
                slogger.task[pk].error(msg, exc_info=True)
                return Response(data=msg + '\n' + str(e), status=status.HTTP_400_BAD_REQUEST)

    @swagger_auto_schema(method='get', operation_summary='Method returns annotations for a specific task')
    @swagger_auto_schema(method='put', operation_summary='Method performs an update of all annotations in a specific task')
    @swagger_auto_schema(method='patch', operation_summary='Method performs a partial update of annotations in a specific task',
        manual_parameters=[openapi.Parameter('action', in_=openapi.IN_QUERY, required=True, type=openapi.TYPE_STRING,
            enum=['create', 'update', 'delete'])])
    @swagger_auto_schema(method='delete', operation_summary='Method deletes all annotations for a specific task')
    @action(detail=True, methods=['GET', 'DELETE', 'PUT', 'PATCH'],
        serializer_class=LabeledDataSerializer)
    def annotations(self, request, pk):
        self.get_object() # force to call check_object_permissions
        if request.method == 'GET':
            data = annotation.get_task_data(pk, request.user)
            serializer = LabeledDataSerializer(data=data)
            if serializer.is_valid(raise_exception=True):
                return Response(serializer.data)
        elif request.method == 'PUT':
            if request.query_params.get("format", ""):
                return load_data_proxy(
                    request=request,
                    rq_id="{}@/api/v1/tasks/{}/annotations/upload".format(request.user, pk),
                    rq_func=annotation.load_task_data,
                    pk=pk,
                )
            else:
                serializer = LabeledDataSerializer(data=request.data)
                if serializer.is_valid(raise_exception=True):
                    data = annotation.put_task_data(pk, request.user, serializer.data)
                    return Response(data)
        elif request.method == 'DELETE':
            annotation.delete_task_data(pk, request.user)
            return Response(status=status.HTTP_204_NO_CONTENT)
        elif request.method == 'PATCH':
            action = self.request.query_params.get("action", None)
            if action not in annotation.PatchAction.values():
                raise serializers.ValidationError(
                    "Please specify a correct 'action' for the request")
            serializer = LabeledDataSerializer(data=request.data)
            if serializer.is_valid(raise_exception=True):
                try:
                    data = annotation.patch_task_data(pk, request.user, serializer.data, action)
                except (AttributeError, IntegrityError) as e:
                    return Response(data=str(e), status=status.HTTP_400_BAD_REQUEST)
                return Response(data)

    @swagger_auto_schema(method='get', operation_summary='Method allows to download annotations as a file',
        manual_parameters=[openapi.Parameter('filename', openapi.IN_PATH, description="A name of a file with annotations",
                type=openapi.TYPE_STRING, required=True),
            openapi.Parameter('format', openapi.IN_QUERY, description="A name of a dumper\nYou can get annotation dumpers from this API:\n/server/annotation/formats",
                type=openapi.TYPE_STRING, required=True),
            openapi.Parameter('action', in_=openapi.IN_QUERY, description='Used to start downloading process after annotation file had been created',
                required=False, enum=['download'], type=openapi.TYPE_STRING)],
        responses={'202': openapi.Response(description='Dump of annotations has been started'),
            '201': openapi.Response(description='Annotations file is ready to download'),
            '200': openapi.Response(description='Download of file started')})
    @action(detail=True, methods=['GET'], serializer_class=None,
        url_path='annotations/(?P<filename>[^/]+)')
    def dump(self, request, pk, filename):
        """
        Dump of annotations in common case is a long process which cannot be performed within one request.
        First request starts dumping process. When the file is ready (code 201) you can get it with query parameter action=download.
        """
        filename = re.sub(r'[\\/*?:"<>|]', '_', filename)
        username = request.user.username
        db_task = self.get_object() # call check_object_permissions as well
        timestamp = datetime.now().strftime("%Y_%m_%d_%H_%M_%S")
        action = request.query_params.get("action")
        if action not in [None, "download"]:
            raise serializers.ValidationError(
                "Please specify a correct 'action' for the request")

        dump_format = request.query_params.get("format", "")
        try:
            db_dumper = AnnotationDumper.objects.get(display_name=dump_format)
        except ObjectDoesNotExist:
            raise serializers.ValidationError(
                "Please specify a correct 'format' parameter for the request")

        file_path = os.path.join(db_task.get_task_artifacts_dirname(),
            "{}.{}.{}.{}".format(filename, username, timestamp, db_dumper.format.lower()))

        queue = django_rq.get_queue("default")
        rq_id = "{}@/api/v1/tasks/{}/annotations/{}/{}".format(username, pk, dump_format, filename)
        rq_job = queue.fetch_job(rq_id)

        if rq_job:
            if rq_job.is_finished:
                if not rq_job.meta.get("download"):
                    if action == "download":
                        rq_job.meta[action] = True
                        rq_job.save_meta()
                        return sendfile(request, rq_job.meta["file_path"], attachment=True,
                            attachment_filename="{}.{}".format(filename, db_dumper.format.lower()))
                    else:
                        return Response(status=status.HTTP_201_CREATED)
                else: # Remove the old dump file
                    try:
                        os.remove(rq_job.meta["file_path"])
                    except OSError:
                        pass
                    finally:
                        rq_job.delete()
            elif rq_job.is_failed:
                exc_info = str(rq_job.exc_info)
                rq_job.delete()
                return Response(data=exc_info, status=status.HTTP_500_INTERNAL_SERVER_ERROR)
            else:
                return Response(status=status.HTTP_202_ACCEPTED)

        rq_job = queue.enqueue_call(
            func=annotation.dump_task_data,
            args=(pk, request.user, file_path, db_dumper,
                  request.scheme, request.get_host()),
            job_id=rq_id,
        )
        rq_job.meta["file_path"] = file_path
        rq_job.save_meta()

        return Response(status=status.HTTP_202_ACCEPTED)

    @swagger_auto_schema(method='get', operation_summary='When task is being created the method returns information about a status of the creation process')
    @action(detail=True, methods=['GET'], serializer_class=RqStatusSerializer)
    def status(self, request, pk):
        self.get_object() # force to call check_object_permissions
        response = self._get_rq_response(queue="default",
            job_id="/api/{}/tasks/{}".format(request.version, pk))
        serializer = RqStatusSerializer(data=response)

        if serializer.is_valid(raise_exception=True):
            return Response(serializer.data)

    @staticmethod
    def _get_rq_response(queue, job_id):
        queue = django_rq.get_queue(queue)
        job = queue.fetch_job(job_id)
        response = {}
        if job is None or job.is_finished:
            response = { "state": "Finished" }
        elif job.is_queued:
            response = { "state": "Queued" }
        elif job.is_failed:
            response = { "state": "Failed", "message": job.exc_info }
        else:
            response = { "state": "Started" }
            if 'status' in job.meta:
                response['message'] = job.meta['status']

        return response

<<<<<<< HEAD
    @staticmethod
=======
    @swagger_auto_schema(method='get', operation_summary='Method provides a list of sizes (width, height) of media files which are related with the task',
        responses={'200': ImageMetaSerializer(many=True)})
>>>>>>> 458bd232
    @action(detail=True, methods=['GET'], serializer_class=ImageMetaSerializer,
        url_path='data/meta')
    def data_info(request, pk):
        data = {
            'original_size': [],
        }

        db_task = models.Task.objects.prefetch_related('data__images').select_related('data__video').get(pk=pk)

        if db_task.data.compressed_chunk_type == models.DataChoice.VIDEO:
            media = [db_task.data.video]
        else:
            media = list(db_task.data.images.order_by('frame'))

        for item in media:
            data['original_size'].append({
            'width': item.width,
            'height': item.height,
        })

        serializer = ImageMetaSerializer(many=True, data=data['original_size'])
        if serializer.is_valid(raise_exception=True):
            return Response(serializer.data)

    @swagger_auto_schema(method='get', manual_parameters=[openapi.Parameter('frame', openapi.IN_PATH, required=True,
            description="A unique integer value identifying this frame", type=openapi.TYPE_INTEGER)],
        operation_summary='Method returns a specific frame for a specific task',
        responses={'200': openapi.Response(description='frame')})
    @action(detail=True, methods=['GET'], serializer_class=None,
<<<<<<< HEAD
        url_path='dataset')
    def dataset_export(self, request, pk):
        """Export task as a dataset in a specific format"""

        db_task = self.get_object()

        action = request.query_params.get("action", "")
        action = action.lower()
        if action not in ["", "download"]:
            raise serializers.ValidationError(
                "Unexpected parameter 'action' specified for the request")

        dst_format = request.query_params.get("format", "")
        if not dst_format:
            dst_format = DatumaroTask.DEFAULT_FORMAT
        dst_format = dst_format.lower()
        if dst_format not in [f['tag']
                for f in DatumaroTask.get_export_formats()]:
            raise serializers.ValidationError(
                "Unexpected parameter 'format' specified for the request")

        rq_id = "task_dataset_export.{}.{}".format(pk, dst_format)
        queue = django_rq.get_queue("default")

        rq_job = queue.fetch_job(rq_id)
        if rq_job:
            task_time = timezone.localtime(db_task.updated_date)
            request_time = rq_job.meta.get('request_time',
                timezone.make_aware(datetime.min))
            if request_time < task_time:
                rq_job.cancel()
                rq_job.delete()
            else:
                if rq_job.is_finished:
                    file_path = rq_job.return_value
                    if action == "download" and osp.exists(file_path):
                        rq_job.delete()

                        timestamp = datetime.now().strftime("%Y_%m_%d_%H_%M_%S")
                        filename = "task_{}-{}-{}.zip".format(
                            db_task.name, timestamp, dst_format)
                        return sendfile(request, file_path, attachment=True,
                            attachment_filename=filename.lower())
                    else:
                        if osp.exists(file_path):
                            return Response(status=status.HTTP_201_CREATED)
                elif rq_job.is_failed:
                    exc_info = str(rq_job.exc_info)
                    rq_job.delete()
                    return Response(exc_info,
                        status=status.HTTP_500_INTERNAL_SERVER_ERROR)
                else:
                    return Response(status=status.HTTP_202_ACCEPTED)

=======
        url_path='frames/(?P<frame>\d+)')
    def frame(self, request, pk, frame):
>>>>>>> 458bd232
        try:
            server_address = request.get_host()
        except Exception:
            server_address = None

        ttl = DatumaroTask.CACHE_TTL.total_seconds()
        queue.enqueue_call(func=DatumaroTask.export_project,
            args=(pk, request.user, dst_format, server_address), job_id=rq_id,
            meta={ 'request_time': timezone.localtime() },
            result_ttl=ttl, failure_ttl=ttl)
        return Response(status=status.HTTP_202_ACCEPTED)

    @swagger_auto_schema(method='get', operation_summary='Export task as a dataset in a specific format',
        manual_parameters=[openapi.Parameter('action', in_=openapi.IN_QUERY,
                required=False, type=openapi.TYPE_STRING, enum=['download']),
            openapi.Parameter('format', in_=openapi.IN_QUERY, required=False, type=openapi.TYPE_STRING)],
        responses={'202': openapi.Response(description='Dump of annotations has been started'),
            '201': openapi.Response(description='Annotations file is ready to download'),
            '200': openapi.Response(description='Download of file started')})
    @action(detail=True, methods=['GET'], serializer_class=None,
        url_path='dataset')
    def dataset_export(self, request, pk):

        db_task = self.get_object()

        action = request.query_params.get("action", "")
        action = action.lower()
        if action not in ["", "download"]:
            raise serializers.ValidationError(
                "Unexpected parameter 'action' specified for the request")

        dst_format = request.query_params.get("format", "")
        if not dst_format:
            dst_format = DatumaroTask.DEFAULT_FORMAT
        dst_format = dst_format.lower()
        if dst_format not in [f['tag']
                for f in DatumaroTask.get_export_formats()]:
            raise serializers.ValidationError(
                "Unexpected parameter 'format' specified for the request")

        rq_id = "task_dataset_export.{}.{}".format(pk, dst_format)
        queue = django_rq.get_queue("default")

        rq_job = queue.fetch_job(rq_id)
        if rq_job:
            task_time = timezone.localtime(db_task.updated_date)
            request_time = rq_job.meta.get('request_time',
                timezone.make_aware(datetime.min))
            if request_time < task_time:
                rq_job.cancel()
                rq_job.delete()
            else:
                if rq_job.is_finished:
                    file_path = rq_job.return_value
                    if action == "download" and osp.exists(file_path):
                        rq_job.delete()

                        timestamp = datetime.now().strftime("%Y_%m_%d_%H_%M_%S")
                        filename = "task_{}-{}-{}.zip".format(
                            db_task.name, timestamp, dst_format)
                        return sendfile(request, file_path, attachment=True,
                            attachment_filename=filename.lower())
                    else:
                        if osp.exists(file_path):
                            return Response(status=status.HTTP_201_CREATED)
                elif rq_job.is_failed:
                    exc_info = str(rq_job.exc_info)
                    rq_job.delete()
                    return Response(exc_info,
                        status=status.HTTP_500_INTERNAL_SERVER_ERROR)
                else:
                    return Response(status=status.HTTP_202_ACCEPTED)

        try:
            server_address = request.get_host()
        except Exception:
            server_address = None

        ttl = DatumaroTask.CACHE_TTL.total_seconds()
        queue.enqueue_call(func=DatumaroTask.export_project,
            args=(pk, request.user, dst_format, server_address), job_id=rq_id,
            meta={ 'request_time': timezone.localtime() },
            result_ttl=ttl, failure_ttl=ttl)
        return Response(status=status.HTTP_202_ACCEPTED)

@method_decorator(name='retrieve', decorator=swagger_auto_schema(operation_summary='Method returns details of a job'))
@method_decorator(name='update', decorator=swagger_auto_schema(operation_summary='Method updates a job by id'))
@method_decorator(name='partial_update', decorator=swagger_auto_schema(
    operation_summary='Methods does a partial update of chosen fields in a job'))
class JobViewSet(viewsets.GenericViewSet,
    mixins.RetrieveModelMixin, mixins.UpdateModelMixin):
    queryset = Job.objects.all().order_by('id')
    serializer_class = JobSerializer

    def get_permissions(self):
        http_method = self.request.method
        permissions = [IsAuthenticated]

        if http_method in SAFE_METHODS:
            permissions.append(auth.JobAccessPermission)
        elif http_method in ["PATCH", "PUT", "DELETE"]:
            permissions.append(auth.JobChangePermission)
        else:
            permissions.append(auth.AdminRolePermission)

        return [perm() for perm in permissions]

    @swagger_auto_schema(method='get', operation_summary='Method returns annotations for a specific job')
    @swagger_auto_schema(method='put', operation_summary='Method performs an update of all annotations in a specific job')
    @swagger_auto_schema(method='patch', manual_parameters=[
        openapi.Parameter('action', in_=openapi.IN_QUERY, type=openapi.TYPE_STRING, required=True,
            enum=['create', 'update', 'delete'])],
            operation_summary='Method performs a partial update of annotations in a specific job')
    @swagger_auto_schema(method='delete', operation_summary='Method deletes all annotations for a specific job')
    @action(detail=True, methods=['GET', 'DELETE', 'PUT', 'PATCH'],
        serializer_class=LabeledDataSerializer)
    def annotations(self, request, pk):
        self.get_object() # force to call check_object_permissions
        if request.method == 'GET':
            data = annotation.get_job_data(pk, request.user)
            return Response(data)
        elif request.method == 'PUT':
            if request.query_params.get("format", ""):
                return load_data_proxy(
                    request=request,
                    rq_id="{}@/api/v1/jobs/{}/annotations/upload".format(request.user, pk),
                    rq_func=annotation.load_job_data,
                    pk=pk,
                )
            else:
                serializer = LabeledDataSerializer(data=request.data)
                if serializer.is_valid(raise_exception=True):
                    try:
                        data = annotation.put_job_data(pk, request.user, serializer.data)
                    except (AttributeError, IntegrityError) as e:
                        return Response(data=str(e), status=status.HTTP_400_BAD_REQUEST)
                    return Response(data)
        elif request.method == 'DELETE':
            annotation.delete_job_data(pk, request.user)
            return Response(status=status.HTTP_204_NO_CONTENT)
        elif request.method == 'PATCH':
            action = self.request.query_params.get("action", None)
            if action not in annotation.PatchAction.values():
                raise serializers.ValidationError(
                    "Please specify a correct 'action' for the request")
            serializer = LabeledDataSerializer(data=request.data)
            if serializer.is_valid(raise_exception=True):
                try:
                    data = annotation.patch_job_data(pk, request.user,
                        serializer.data, action)
                except (AttributeError, IntegrityError) as e:
                    return Response(data=str(e), status=status.HTTP_400_BAD_REQUEST)
                return Response(data)

@method_decorator(name='list', decorator=swagger_auto_schema(
    operation_summary='Method provides a paginated list of users registered on the server'))
@method_decorator(name='retrieve', decorator=swagger_auto_schema(
    operation_summary='Method provides information of a specific user'))
@method_decorator(name='partial_update', decorator=swagger_auto_schema(
    operation_summary='Method updates chosen fields of a user'))
@method_decorator(name='destroy', decorator=swagger_auto_schema(
    operation_summary='Method deletes a specific user from the server'))
class UserViewSet(viewsets.GenericViewSet, mixins.ListModelMixin,
    mixins.RetrieveModelMixin, mixins.UpdateModelMixin, mixins.DestroyModelMixin):
    queryset = User.objects.all().order_by('id')
    http_method_names = ['get', 'post', 'head', 'patch', 'delete']

    def get_serializer_class(self):
        user = self.request.user
        if user.is_staff:
            return UserSerializer
        else:
            is_self = int(self.kwargs.get("pk", 0)) == user.id or \
                self.action == "self"
            if is_self and self.request.method in SAFE_METHODS:
                return UserSerializer
            else:
                return BasicUserSerializer

    def get_permissions(self):
        permissions = [IsAuthenticated]
        user = self.request.user

        if not self.request.method in SAFE_METHODS:
            is_self = int(self.kwargs.get("pk", 0)) == user.id
            if not is_self:
                permissions.append(auth.AdminRolePermission)

        return [perm() for perm in permissions]

    @swagger_auto_schema(method='get', operation_summary='Method returns an instance of a user who is currently authorized')
    @action(detail=False, methods=['GET'])
    def self(self, request):
        """
        Method returns an instance of a user who is currently authorized
        """
        serializer_class = self.get_serializer_class()
        serializer = serializer_class(request.user, context={ "request": request })
        return Response(serializer.data)

class PluginViewSet(viewsets.ModelViewSet):
    queryset = Plugin.objects.all()
    serializer_class = PluginSerializer

    # @action(detail=True, methods=['GET', 'PATCH', 'PUT'], serializer_class=None)
    # def config(self, request, name):
    #     pass

    # @action(detail=True, methods=['GET', 'POST'], serializer_class=None)
    # def data(self, request, name):
    #     pass

    # @action(detail=True, methods=['GET', 'DELETE', 'PATCH', 'PUT'],
    #     serializer_class=None, url_path='data/(?P<id>\d+)')
    # def data_detail(self, request, name, id):
    #     pass


    @action(detail=True, methods=['GET', 'POST'], serializer_class=RqStatusSerializer)
    def requests(self, request, name):
        pass

    @action(detail=True, methods=['GET', 'DELETE'],
        serializer_class=RqStatusSerializer, url_path='requests/(?P<id>\d+)')
    def request_detail(self, request, name, rq_id):
        pass

def rq_handler(job, exc_type, exc_value, tb):
    job.exc_info = "".join(
        traceback.format_exception_only(exc_type, exc_value))
    job.save()
    if "tasks" in job.id.split("/"):
        return task.rq_handler(job, exc_type, exc_value, tb)

    return True

# TODO: Method should be reimplemented as a separated view
# @swagger_auto_schema(method='put', manual_parameters=[openapi.Parameter('format', in_=openapi.IN_QUERY,
#         description='A name of a loader\nYou can get annotation loaders from this API:\n/server/annotation/formats',
#         required=True, type=openapi.TYPE_STRING)],
#     operation_summary='Method allows to upload annotations',
#     responses={'202': openapi.Response(description='Load of annotations has been started'),
#         '201': openapi.Response(description='Annotations have been uploaded')},
#     tags=['tasks'])
# @api_view(['PUT'])
def load_data_proxy(request, rq_id, rq_func, pk):
    queue = django_rq.get_queue("default")
    rq_job = queue.fetch_job(rq_id)
    upload_format = request.query_params.get("format", "")

    if not rq_job:
        serializer = AnnotationFileSerializer(data=request.data)
        if serializer.is_valid(raise_exception=True):
            try:
                db_parser = AnnotationLoader.objects.get(pk=upload_format)
            except ObjectDoesNotExist:
                raise serializers.ValidationError(
                    "Please specify a correct 'format' parameter for the upload request")

            anno_file = serializer.validated_data['annotation_file']
            fd, filename = mkstemp(prefix='cvat_{}'.format(pk))
            with open(filename, 'wb+') as f:
                for chunk in anno_file.chunks():
                    f.write(chunk)
            rq_job = queue.enqueue_call(
                func=rq_func,
                args=(pk, request.user, filename, db_parser),
                job_id=rq_id
            )
            rq_job.meta['tmp_file'] = filename
            rq_job.meta['tmp_file_descriptor'] = fd
            rq_job.save_meta()
    else:
        if rq_job.is_finished:
            os.close(rq_job.meta['tmp_file_descriptor'])
            os.remove(rq_job.meta['tmp_file'])
            rq_job.delete()
            return Response(status=status.HTTP_201_CREATED)
        elif rq_job.is_failed:
            os.close(rq_job.meta['tmp_file_descriptor'])
            os.remove(rq_job.meta['tmp_file'])
            exc_info = str(rq_job.exc_info)
            rq_job.delete()
            return Response(data=exc_info, status=status.HTTP_500_INTERNAL_SERVER_ERROR)

    return Response(status=status.HTTP_202_ACCEPTED)<|MERGE_RESOLUTION|>--- conflicted
+++ resolved
@@ -390,7 +390,7 @@
 
         return Response(serializer.data)
 
-<<<<<<< HEAD
+    @swagger_auto_schema(method='post', operation_summary='Method permanently attaches images or video to a task')
     @action(detail=True, methods=['POST', 'GET'])
     def data(self, request, pk):
         if request.method == 'POST':
@@ -403,19 +403,6 @@
             data = {k:v for k, v in serializer.data.items()}
             data['use_zip_chunks'] = serializer.validated_data['use_zip_chunks']
             task.create(db_task.id, data)
-=======
-    @swagger_auto_schema(method='post', operation_summary='Method permanently attaches images or video to a task')
-    @action(detail=True, methods=['POST'], serializer_class=TaskDataSerializer)
-    def data(self, request, pk):
-        """
-        These data cannot be changed later
-        """
-        db_task = self.get_object() # call check_object_permissions as well
-        serializer = TaskDataSerializer(db_task, data=request.data)
-        if serializer.is_valid(raise_exception=True):
-            serializer.save()
-            task.create(db_task.id, serializer.data)
->>>>>>> 458bd232
             return Response(serializer.data, status=status.HTTP_202_ACCEPTED)
         else:
             data_type = request.query_params.get('type', None)
@@ -613,15 +600,11 @@
 
         return response
 
-<<<<<<< HEAD
-    @staticmethod
-=======
     @swagger_auto_schema(method='get', operation_summary='Method provides a list of sizes (width, height) of media files which are related with the task',
         responses={'200': ImageMetaSerializer(many=True)})
->>>>>>> 458bd232
     @action(detail=True, methods=['GET'], serializer_class=ImageMetaSerializer,
         url_path='data/meta')
-    def data_info(request, pk):
+    def data_info(self, request, pk):
         data = {
             'original_size': [],
         }
@@ -642,82 +625,6 @@
         serializer = ImageMetaSerializer(many=True, data=data['original_size'])
         if serializer.is_valid(raise_exception=True):
             return Response(serializer.data)
-
-    @swagger_auto_schema(method='get', manual_parameters=[openapi.Parameter('frame', openapi.IN_PATH, required=True,
-            description="A unique integer value identifying this frame", type=openapi.TYPE_INTEGER)],
-        operation_summary='Method returns a specific frame for a specific task',
-        responses={'200': openapi.Response(description='frame')})
-    @action(detail=True, methods=['GET'], serializer_class=None,
-<<<<<<< HEAD
-        url_path='dataset')
-    def dataset_export(self, request, pk):
-        """Export task as a dataset in a specific format"""
-
-        db_task = self.get_object()
-
-        action = request.query_params.get("action", "")
-        action = action.lower()
-        if action not in ["", "download"]:
-            raise serializers.ValidationError(
-                "Unexpected parameter 'action' specified for the request")
-
-        dst_format = request.query_params.get("format", "")
-        if not dst_format:
-            dst_format = DatumaroTask.DEFAULT_FORMAT
-        dst_format = dst_format.lower()
-        if dst_format not in [f['tag']
-                for f in DatumaroTask.get_export_formats()]:
-            raise serializers.ValidationError(
-                "Unexpected parameter 'format' specified for the request")
-
-        rq_id = "task_dataset_export.{}.{}".format(pk, dst_format)
-        queue = django_rq.get_queue("default")
-
-        rq_job = queue.fetch_job(rq_id)
-        if rq_job:
-            task_time = timezone.localtime(db_task.updated_date)
-            request_time = rq_job.meta.get('request_time',
-                timezone.make_aware(datetime.min))
-            if request_time < task_time:
-                rq_job.cancel()
-                rq_job.delete()
-            else:
-                if rq_job.is_finished:
-                    file_path = rq_job.return_value
-                    if action == "download" and osp.exists(file_path):
-                        rq_job.delete()
-
-                        timestamp = datetime.now().strftime("%Y_%m_%d_%H_%M_%S")
-                        filename = "task_{}-{}-{}.zip".format(
-                            db_task.name, timestamp, dst_format)
-                        return sendfile(request, file_path, attachment=True,
-                            attachment_filename=filename.lower())
-                    else:
-                        if osp.exists(file_path):
-                            return Response(status=status.HTTP_201_CREATED)
-                elif rq_job.is_failed:
-                    exc_info = str(rq_job.exc_info)
-                    rq_job.delete()
-                    return Response(exc_info,
-                        status=status.HTTP_500_INTERNAL_SERVER_ERROR)
-                else:
-                    return Response(status=status.HTTP_202_ACCEPTED)
-
-=======
-        url_path='frames/(?P<frame>\d+)')
-    def frame(self, request, pk, frame):
->>>>>>> 458bd232
-        try:
-            server_address = request.get_host()
-        except Exception:
-            server_address = None
-
-        ttl = DatumaroTask.CACHE_TTL.total_seconds()
-        queue.enqueue_call(func=DatumaroTask.export_project,
-            args=(pk, request.user, dst_format, server_address), job_id=rq_id,
-            meta={ 'request_time': timezone.localtime() },
-            result_ttl=ttl, failure_ttl=ttl)
-        return Response(status=status.HTTP_202_ACCEPTED)
 
     @swagger_auto_schema(method='get', operation_summary='Export task as a dataset in a specific format',
         manual_parameters=[openapi.Parameter('action', in_=openapi.IN_QUERY,
