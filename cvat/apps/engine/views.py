--- conflicted
+++ resolved
@@ -892,19 +892,15 @@
 
         return response
 
-<<<<<<< HEAD
-    @swagger_auto_schema(method='get', operation_summary='Method provides a meta information about media files which are related with the task',
-        responses={'200': DataMetaSerializer()})
-    @swagger_auto_schema(method='patch', operation_summary='Method performs an update of data meta fields (deleted frames)')
-    @action(detail=True, methods=['GET', 'PATCH'], serializer_class=DataMetaSerializer,
-=======
-    @staticmethod
     @extend_schema(summary='Method provides a meta information about media files which are related with the task',
         responses={
             '200': DataMetaSerializer,
         }, tags=['tasks'], versions=['2.0'])
-    @action(detail=True, methods=['GET'], serializer_class=DataMetaSerializer,
->>>>>>> c3d2088c
+    @extend_schema(methods=['PATCH'], summary='Method performs an update of data meta fields (deleted frames)',
+        responses={
+            '200': DataMetaSerializer,
+        }, tags=['tasks'], versions=['2.0'])
+    @action(detail=True, methods=['GET', 'PATCH'], serializer_class=DataMetaSerializer,
         url_path='data/meta')
     def data_info(self, request, pk):
         self.get_object() #force to call check_object_permissions
@@ -1127,10 +1123,14 @@
         return data_getter(request, db_job.segment.start_frame,
             db_job.segment.stop_frame, db_job.segment.task.data)
 
-<<<<<<< HEAD
-    @swagger_auto_schema(method='get', operation_summary='Method provides a meta information about media files which are related with the job',
-        responses={'200': DataMetaSerializer()})
-    @swagger_auto_schema(method='patch', operation_summary='Method performs an update of data meta fields (deleted frames)')
+    @extend_schema(summary='Method provides a meta information about media files which are related with the job',
+        responses={
+            '200': DataMetaSerializer,
+        }, tags=['tasks'], versions=['2.0'])
+    @extend_schema(methods=['PATCH'], summary='Method performs an update of data meta fields (deleted frames)',
+        responses={
+            '200': DataMetaSerializer,
+        }, tags=['tasks'], versions=['2.0'])
     @action(detail=True, methods=['GET', 'PATCH'], serializer_class=DataMetaSerializer,
         url_path='data/meta')
     def data_info(self, request, pk):
@@ -1194,7 +1194,6 @@
         serializer = DataMetaSerializer(db_data)
         return Response(serializer.data)
 
-=======
 @extend_schema_view(retrieve=extend_schema(
     summary='Method returns details of an issue',
     responses={
@@ -1225,7 +1224,6 @@
     responses={
         '204': OpenApiResponse(description='The issue has been deleted'),
     }, tags=['issues'], versions=['2.0']))
->>>>>>> c3d2088c
 class IssueViewSet(viewsets.ModelViewSet):
     queryset = Issue.objects.all().order_by('-id')
     http_method_names = ['get', 'post', 'patch', 'delete', 'options']
