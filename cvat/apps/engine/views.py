# Copyright (C) 2018-2022 Intel Corporation
# Copyright (C) 2022-2024 CVAT.ai Corporation
#
# SPDX-License-Identifier: MIT

from abc import ABCMeta, abstractmethod
import os
import os.path as osp
import re
import shutil
import functools
<<<<<<< HEAD
import random
=======

from contextlib import suppress
>>>>>>> ef0dce9b
from PIL import Image
from types import SimpleNamespace
from typing import Optional, Any, Dict, List, Union, cast, Callable, Mapping, Iterable
import traceback
import textwrap
from collections import namedtuple
from copy import copy
from datetime import datetime
from redis.exceptions import ConnectionError as RedisConnectionError
from tempfile import NamedTemporaryFile
from textwrap import dedent

import django_rq
from attr.converters import to_bool
from django.conf import settings
from django.contrib.auth.models import User
from django.db import IntegrityError, transaction
from django.db.models import Count
from django.db.models.query import Prefetch
from django.http import HttpResponse, HttpRequest, HttpResponseNotFound, HttpResponseBadRequest
from django.utils import timezone
from django.utils.decorators import method_decorator
from django.views.decorators.cache import never_cache
from django_rq.queues import DjangoRQ

from drf_spectacular.types import OpenApiTypes
from drf_spectacular.utils import (
    OpenApiParameter, OpenApiResponse, PolymorphicProxySerializer,
    extend_schema_view, extend_schema
)

from pathlib import Path
from rest_framework import mixins, serializers, status, viewsets
from rest_framework.decorators import action
from rest_framework.exceptions import APIException, NotFound, ValidationError, PermissionDenied
from rest_framework.parsers import MultiPartParser
from rest_framework.permissions import SAFE_METHODS
from rest_framework.response import Response
from rest_framework.settings import api_settings

from rq.job import Job as RQJob, JobStatus as RQJobStatus

import cvat.apps.dataset_manager as dm
import cvat.apps.dataset_manager.views  # pylint: disable=unused-import
from cvat.apps.engine.cloud_provider import db_storage_to_storage_instance, import_resource_from_cloud_storage
from cvat.apps.events.handlers import handle_dataset_import
from cvat.apps.dataset_manager.bindings import CvatImportError
from cvat.apps.dataset_manager.serializers import DatasetFormatsSerializer
from cvat.apps.engine.frame_provider import (
    IFrameProvider, TaskFrameProvider, JobFrameProvider, FrameQuality
)
from cvat.apps.engine.filters import NonModelSimpleFilter, NonModelOrderingFilter, NonModelJsonLogicFilter
from cvat.apps.engine.media_extractors import get_mime
from cvat.apps.engine.permissions import AnnotationGuidePermission, get_iam_context
from cvat.apps.engine.models import (
    ClientFile, Job, JobType, Label, Task, Project, Issue, Data,
    Comment, StorageMethodChoice, StorageChoice,
    CloudProviderChoice, Location, CloudStorage as CloudStorageModel,
    Asset, AnnotationGuide, RequestStatus, RequestAction, RequestTarget, RequestSubresource
)
from cvat.apps.engine.serializers import (
    AboutSerializer, AnnotationFileSerializer, BasicUserSerializer,
    DataMetaReadSerializer, DataMetaWriteSerializer, DataSerializer,
    FileInfoSerializer, JobHoneypotReadSerializer, JobHoneypotWriteSerializer, JobReadSerializer, JobWriteSerializer, LabelSerializer,
    LabeledDataSerializer,
    ProjectReadSerializer, ProjectWriteSerializer,
    RqStatusSerializer, TaskReadSerializer, TaskWriteSerializer,
    UserSerializer, PluginsSerializer, IssueReadSerializer,
    AnnotationGuideReadSerializer, AnnotationGuideWriteSerializer,
    AssetReadSerializer, AssetWriteSerializer,
    IssueWriteSerializer, CommentReadSerializer, CommentWriteSerializer, CloudStorageWriteSerializer,
    CloudStorageReadSerializer, DatasetFileSerializer,
    ProjectFileSerializer, TaskFileSerializer, RqIdSerializer, CloudStorageContentSerializer,
    RequestSerializer,
)
from cvat.apps.engine.permissions import get_cloud_storage_for_import_or_export

from utils.dataset_manifest import ImageManifestManager
from cvat.apps.engine.utils import (
    av_scan_paths, format_list, process_failed_job,
    parse_exception_message, get_rq_job_meta,
    import_resource_with_clean_up_after, sendfile, define_dependent_job, get_rq_lock_by_user,
)
from cvat.apps.engine.rq_job_handler import RQId, is_rq_job_owner, RQJobMetaField
from cvat.apps.engine import backup
from cvat.apps.engine.mixins import (
    PartialUpdateModelMixin, UploadMixin, DatasetMixin, BackupMixin, CsrfWorkaroundMixin
)
from cvat.apps.engine.location import get_location_configuration, StorageType

from . import models, task
from .log import ServerLogManager
from cvat.apps.iam.filters import ORGANIZATION_OPEN_API_PARAMETERS
from cvat.apps.iam.permissions import PolicyEnforcer, IsAuthenticatedOrReadPublicResource
from cvat.apps.engine.cache import MediaCache
from cvat.apps.engine.permissions import (CloudStoragePermission,
    CommentPermission, IssuePermission, JobPermission, LabelPermission, ProjectPermission,
    TaskPermission, UserPermission)
from cvat.apps.engine.view_utils import tus_chunk_action

slogger = ServerLogManager(__name__)

_UPLOAD_PARSER_CLASSES = api_settings.DEFAULT_PARSER_CLASSES + [MultiPartParser]

@extend_schema(tags=['server'])
class ServerViewSet(viewsets.ViewSet):
    serializer_class = None
    iam_organization_field = None

    # To get nice documentation about ServerViewSet actions it is necessary
    # to implement the method. By default, ViewSet doesn't provide it.
    def get_serializer(self, *args, **kwargs):
        pass

    @staticmethod
    @extend_schema(summary='Get basic CVAT information',
        responses={
            '200': AboutSerializer,
        })
    @action(detail=False, methods=['GET'], serializer_class=AboutSerializer,
        permission_classes=[] # This endpoint is available for everyone
    )
    def about(request):
        from cvat import __version__ as cvat_version
        about = {
            "name": "Computer Vision Annotation Tool",
            "version": cvat_version,
            "description": "CVAT is completely re-designed and re-implemented " +
                "version of Video Annotation Tool from Irvine, California " +
                "tool. It is free, online, interactive video and image annotation " +
                "tool for computer vision. It is being used by our team to " +
                "annotate million of objects with different properties. Many UI " +
                "and UX decisions are based on feedbacks from professional data " +
                "annotation team."
        }
        serializer = AboutSerializer(data=about)
        if serializer.is_valid(raise_exception=True):
            return Response(data=serializer.data)

    @staticmethod
    @extend_schema(
        summary='List files/directories in the mounted share',
        parameters=[
            OpenApiParameter('directory', description='Directory to browse',
                location=OpenApiParameter.QUERY, type=OpenApiTypes.STR),
            OpenApiParameter('search', description='Search for specific files',
                location=OpenApiParameter.QUERY, type=OpenApiTypes.STR)
        ],
        responses={
            '200' : FileInfoSerializer(many=True)
        })
    @action(detail=False, methods=['GET'], serializer_class=FileInfoSerializer)
    def share(request):
        directory_param = request.query_params.get('directory', '/')
        search_param = request.query_params.get('search', '')

        if directory_param.startswith("/"):
            directory_param = directory_param[1:]

        directory = (Path(settings.SHARE_ROOT) / directory_param).absolute()

        if str(directory).startswith(settings.SHARE_ROOT) and directory.is_dir():
            data = []
            generator = directory.iterdir() if not search_param else (f for f in directory.iterdir() if f.name.startswith(search_param))

            for entry in generator:
                entry_type, entry_mime_type = None, None
                if entry.is_file():
                    entry_type = "REG"
                    entry_mime_type = get_mime(entry)
                    if entry_mime_type == 'zip':
                        entry_mime_type = 'archive'
                elif entry.is_dir():
                    entry_type = entry_mime_type = "DIR"

                if entry_type:
                    data.append({
                        "name": entry.name,
                        "type": entry_type,
                        "mime_type": entry_mime_type,
                    })

            # return directories at the top of the list
            serializer = FileInfoSerializer(many=True, data=sorted(data, key=lambda x: (x['type'], x['name'])))
            if serializer.is_valid(raise_exception=True):
                return Response(serializer.data)
        else:
            return Response("{} is an invalid directory".format(directory_param),
                status=status.HTTP_400_BAD_REQUEST)

    @staticmethod
    @extend_schema(
        summary='Get supported annotation formats',
        responses={
            '200': DatasetFormatsSerializer,
        })
    @action(detail=False, methods=['GET'], url_path='annotation/formats')
    def annotation_formats(request):
        data = dm.views.get_all_formats()
        return Response(DatasetFormatsSerializer(data).data)

    @staticmethod
    @extend_schema(
        summary='Get enabled plugins',
        responses={
            '200': PluginsSerializer,
        })
    @action(detail=False, methods=['GET'], url_path='plugins', serializer_class=PluginsSerializer)
    def plugins(request):
        data = {
            'GIT_INTEGRATION': False, # kept for backwards compatibility
            'ANALYTICS': to_bool(os.environ.get("CVAT_ANALYTICS", False)),
            'MODELS': to_bool(os.environ.get("CVAT_SERVERLESS", False)),
            'PREDICT': False, # FIXME: it is unused anymore (for UI only)
        }
        return Response(PluginsSerializer(data).data)

def csrf_workaround_is_needed_for_backup(query_params: Mapping[str, str]) -> bool:
    return query_params.get('action') != 'download'

def csrf_workaround_is_needed_for_export(query_params: Mapping[str, str]) -> bool:
    return 'format' in query_params and query_params.get('action') != 'download'

@extend_schema(tags=['projects'])
@extend_schema_view(
    list=extend_schema(
        summary='List projects',
        responses={
            '200': ProjectReadSerializer(many=True),
        }),
    create=extend_schema(
        summary='Create a project',
        request=ProjectWriteSerializer,
        parameters=ORGANIZATION_OPEN_API_PARAMETERS,
        responses={
            '201': ProjectReadSerializer, # check ProjectWriteSerializer.to_representation
        }),
    retrieve=extend_schema(
        summary='Get project details',
        responses={
            '200': ProjectReadSerializer,
        }),
    destroy=extend_schema(
        summary='Delete a project',
        responses={
            '204': OpenApiResponse(description='The project has been deleted'),
        }),
    partial_update=extend_schema(
        summary='Update a project',
        request=ProjectWriteSerializer(partial=True),
        responses={
            '200': ProjectReadSerializer, # check ProjectWriteSerializer.to_representation
        })
)
class ProjectViewSet(viewsets.GenericViewSet, mixins.ListModelMixin,
    mixins.RetrieveModelMixin, mixins.CreateModelMixin, mixins.DestroyModelMixin,
    PartialUpdateModelMixin, UploadMixin, DatasetMixin, BackupMixin, CsrfWorkaroundMixin
):
    # NOTE: The search_fields attribute should be a list of names of text
    # type fields on the model,such as CharField or TextField
    queryset = models.Project.objects.select_related(
        'owner', 'assignee', 'organization',
        'annotation_guide', 'source_storage', 'target_storage',
    )

    search_fields = ('name', 'owner', 'assignee', 'status')
    filter_fields = list(search_fields) + ['id', 'updated_date']
    simple_filters = list(search_fields)
    ordering_fields = list(filter_fields)
    ordering = "-id"
    lookup_fields = {'owner': 'owner__username', 'assignee': 'assignee__username'}
    iam_organization_field = 'organization'
    IMPORT_RQ_ID_FACTORY = functools.partial(RQId,
        RequestAction.IMPORT, RequestTarget.PROJECT, subresource=RequestSubresource.DATASET
    )

    def get_serializer_class(self):
        if self.request.method in SAFE_METHODS:
            return ProjectReadSerializer
        else:
            return ProjectWriteSerializer

    def get_queryset(self):
        queryset = super().get_queryset()
        if self.action in ('list', 'retrieve', 'partial_update', 'update') :
            queryset = queryset.prefetch_related('tasks')

            if self.action == 'list':
                perm = ProjectPermission.create_scope_list(self.request)
                return perm.filter(queryset)

        return queryset

    @transaction.atomic
    def perform_create(self, serializer, **kwargs):
        serializer.save(
            owner=self.request.user,
            organization=self.request.iam_context['organization']
        )

        # Required for the extra summary information added in the queryset
        serializer.instance = self.get_queryset().get(pk=serializer.instance.pk)

    def get_export_callback(self, save_images: bool) -> Callable:
        return dm.views.export_project_as_dataset if save_images else dm.views.export_project_annotations

    @extend_schema(methods=['GET'], summary='Export a project as a dataset / Check dataset import status',
        description=textwrap.dedent("""
            To check the status of the process of importing a project dataset from a file:

            After initiating the dataset upload, you will receive an rq_id parameter.
            Make sure to include this parameter as a query parameter in your subsequent
            GET /api/projects/id/dataset requests to track the status of the dataset import.
            Also you should specify action parameter: action=import_status.

            Deprecation warning:
            Utilizing this endpoint to export project dataset in
            a specific format will be deprecated in one of the next releases.
            Consider using new API:
            - POST /api/projects/<project_id>/dataset/export/?save_images=True to initiate export process
            - GET /api/requests/<rq_id> to check process status,
                where rq_id is request id returned on initializing request
        """),
        parameters=[
            OpenApiParameter('format', description='Desired output format name\n'
                'You can get the list of supported formats at:\n/server/annotation/formats',
                location=OpenApiParameter.QUERY, type=OpenApiTypes.STR, required=False),
            OpenApiParameter('filename', description='Desired output file name',
                location=OpenApiParameter.QUERY, type=OpenApiTypes.STR, required=False),
            OpenApiParameter('action', description='Used to start downloading process locally after annotation file has been created',
                location=OpenApiParameter.QUERY, type=OpenApiTypes.STR, required=False, enum=['download', 'import_status']),
            OpenApiParameter('location', description='Where need to save downloaded dataset',
                location=OpenApiParameter.QUERY, type=OpenApiTypes.STR, required=False,
                enum=Location.list()),
            OpenApiParameter('cloud_storage_id', description='Storage id',
                location=OpenApiParameter.QUERY, type=OpenApiTypes.INT, required=False),
            OpenApiParameter('use_default_location', description='Use the location that was configured in project to import dataset',
                location=OpenApiParameter.QUERY, type=OpenApiTypes.BOOL, required=False,
                default=True, deprecated=True),
            OpenApiParameter('rq_id', description='rq id',
                location=OpenApiParameter.QUERY, type=OpenApiTypes.STR, required=False),
        ],
        # deprecated=True, FUTURE-TODO: uncomment when new API for result downloading will be implemented
        responses={
            '200': OpenApiResponse(OpenApiTypes.BINARY, description='Download of file started'),
            '201': OpenApiResponse(description='Output file is ready for downloading'),
            '202': OpenApiResponse(description='Exporting has been started'),
            '405': OpenApiResponse(description='Format is not available'),
        })
    @extend_schema(methods=['POST'],
        summary='Import a dataset into a project',
        description=textwrap.dedent("""
            The request POST /api/projects/id/dataset will initiate file upload and will create
            the rq job on the server in which the process of dataset import from a file
            will be carried out. Please, use the GET /api/projects/id/dataset endpoint for checking status of the process.
        """),
        parameters=[
            OpenApiParameter('format', description='Desired dataset format name\n'
                'You can get the list of supported formats at:\n/server/annotation/formats',
                location=OpenApiParameter.QUERY, type=OpenApiTypes.STR, required=False),
            OpenApiParameter('location', description='Where to import the dataset from',
                location=OpenApiParameter.QUERY, type=OpenApiTypes.STR, required=False,
                enum=Location.list()),
            OpenApiParameter('cloud_storage_id', description='Storage id',
                location=OpenApiParameter.QUERY, type=OpenApiTypes.INT, required=False),
            OpenApiParameter('use_default_location', description='Use the location that was configured in the project to import annotations',
                location=OpenApiParameter.QUERY, type=OpenApiTypes.BOOL, required=False,
                default=True, deprecated=True),
            OpenApiParameter('filename', description='Dataset file name',
                location=OpenApiParameter.QUERY, type=OpenApiTypes.STR, required=False),
        ],
        request=PolymorphicProxySerializer('DatasetWrite',
            # TODO: refactor to use required=False when possible
            serializers=[DatasetFileSerializer, OpenApiTypes.NONE],
            resource_type_field_name=None
        ),
        responses={
            '202': OpenApiResponse(RqIdSerializer, description='Importing has been started'),
            '400': OpenApiResponse(description='Failed to import dataset'),
            '405': OpenApiResponse(description='Format is not available'),
        })
    @action(detail=True, methods=['GET', 'POST', 'OPTIONS'], serializer_class=None,
        url_path=r'dataset/?$', parser_classes=_UPLOAD_PARSER_CLASSES,
        csrf_workaround_is_needed=lambda qp:
            csrf_workaround_is_needed_for_export(qp) and qp.get("action") != "import_status")
    def dataset(self, request, pk):
        self._object = self.get_object() # force call of check_object_permissions()

        if request.method in {'POST', 'OPTIONS'}:
            return self.import_annotations(
                request=request,
                db_obj=self._object,
                import_func=_import_project_dataset,
                rq_func=dm.project.import_dataset_as_project,
                rq_id_factory=self.IMPORT_RQ_ID_FACTORY,
            )
        else:
            action = request.query_params.get("action", "").lower()
            if action in ("import_status",):
                queue = django_rq.get_queue(settings.CVAT_QUEUES.IMPORT_DATA.value)
                rq_id = request.query_params.get('rq_id')
                if not rq_id:
                    return Response(
                        'The rq_id param should be specified in the query parameters',
                        status=status.HTTP_400_BAD_REQUEST,
                    )

                rq_job = queue.fetch_job(rq_id)

                if rq_job is None:
                    return Response(status=status.HTTP_404_NOT_FOUND)
                # check that the user has access to the current rq_job
                elif not is_rq_job_owner(rq_job, request.user.id):
                    return Response(status=status.HTTP_403_FORBIDDEN)

                if rq_job.is_finished:
                    rq_job.delete()
                    return Response(status=status.HTTP_201_CREATED)
                elif rq_job.is_failed:
                    exc_info = process_failed_job(rq_job)

                    return Response(
                        data=str(exc_info),
                        status=status.HTTP_500_INTERNAL_SERVER_ERROR,
                    )
                else:
                    return Response(
                        data=self._get_rq_response(
                            settings.CVAT_QUEUES.IMPORT_DATA.value,
                            rq_id,
                        ),
                        status=status.HTTP_202_ACCEPTED,
                    )
            else:
                return self.export_dataset_v1(request=request, save_images=True)

    @tus_chunk_action(detail=True, suffix_base="dataset")
    def append_dataset_chunk(self, request, pk, file_id):
        self._object = self.get_object()
        return self.append_tus_chunk(request, file_id)

    def get_upload_dir(self):
        if 'dataset' in self.action:
            return self._object.get_tmp_dirname()
        elif 'backup' in self.action:
            return backup.get_backup_dirname()
        return ""

    def upload_finished(self, request):
        if self.action == 'dataset':
            format_name = request.query_params.get("format", "")
            filename = request.query_params.get("filename", "")
            conv_mask_to_poly = to_bool(request.query_params.get('conv_mask_to_poly', True))
            tmp_dir = self._object.get_tmp_dirname()
            uploaded_file = None
            if os.path.isfile(os.path.join(tmp_dir, filename)):
                uploaded_file = os.path.join(tmp_dir, filename)
            return _import_project_dataset(
                request=request,
                filename=uploaded_file,
                rq_id_factory=self.IMPORT_RQ_ID_FACTORY,
                rq_func=dm.project.import_dataset_as_project,
                db_obj=self._object,
                format_name=format_name,
                conv_mask_to_poly=conv_mask_to_poly
            )
        elif self.action == 'import_backup':
            filename = request.query_params.get("filename", "")
            if filename:
                tmp_dir = backup.get_backup_dirname()
                backup_file = os.path.join(tmp_dir, filename)
                if os.path.isfile(backup_file):
                    return backup.import_project(
                        request,
                        settings.CVAT_QUEUES.IMPORT_DATA.value,
                        filename=backup_file,
                    )
                return Response(data='No such file were uploaded',
                        status=status.HTTP_400_BAD_REQUEST)
            return backup.import_project(request, settings.CVAT_QUEUES.IMPORT_DATA.value)
        return Response(data='Unknown upload was finished',
                        status=status.HTTP_400_BAD_REQUEST)

    @extend_schema(summary='Export project annotations as a dataset',
        description=textwrap.dedent("""\
            Deprecation warning:

            Using this endpoint to initiate export of annotations as a dataset or to check export status is deprecated.
            Consider using new API:
            - POST /api/projects/<project_id>/dataset/export?save_images=False to initiate exporting process
            - GET /api/requests/<rq_id> to check export status,
                where rq_id is request id returned on initializing request'
        """),
        parameters=[
            OpenApiParameter('format', description='Desired output format name\n'
                'You can get the list of supported formats at:\n/server/annotation/formats',
                location=OpenApiParameter.QUERY, type=OpenApiTypes.STR, required=True),
            OpenApiParameter('filename', description='Desired output file name',
                location=OpenApiParameter.QUERY, type=OpenApiTypes.STR, required=False),
            OpenApiParameter('action', description='Used to start downloading process locally after annotation file has been created',
                location=OpenApiParameter.QUERY, type=OpenApiTypes.STR, required=False, enum=['download']),
            OpenApiParameter('location', description='Where need to save downloaded dataset',
                location=OpenApiParameter.QUERY, type=OpenApiTypes.STR, required=False,
                enum=Location.list()),
            OpenApiParameter('cloud_storage_id', description='Storage id',
                location=OpenApiParameter.QUERY, type=OpenApiTypes.INT, required=False),
            OpenApiParameter('use_default_location', description='Use the location that was configured in project to export annotation',
                location=OpenApiParameter.QUERY, type=OpenApiTypes.BOOL, required=False,
                default=True, deprecated=True),
        ],
        responses={
            '200': OpenApiResponse(PolymorphicProxySerializer(
                component_name='AnnotationsRead',
                serializers=[LabeledDataSerializer, OpenApiTypes.BINARY],
                resource_type_field_name=None
            ), description='Download of file started'),
            '201': OpenApiResponse(description='Annotations file is ready to download'),
            '202': OpenApiResponse(description='Dump of annotations has been started'),
            '401': OpenApiResponse(description='Format is not specified'),
            '405': OpenApiResponse(description='Format is not available'),
        })
    @action(detail=True, methods=['GET'],
        serializer_class=LabeledDataSerializer,
        csrf_workaround_is_needed=csrf_workaround_is_needed_for_export)
    def annotations(self, request, pk):
        # FUTURE-TODO: mark exporting dataset using this endpoint as deprecated when new API for result file downloading will be implemented
        self._object = self.get_object() # force call of check_object_permissions()
        return self.export_dataset_v1(request=request, save_images=False)

    @extend_schema(summary='Back up a project',
        description=textwrap.dedent("""\
        Deprecation warning:

        This endpoint will be deprecated in one of the next releases.
        Consider using new API:
        - POST /api/projects/<project_id>/backup/export to initiate backup process
        - GET /api/requests/<rq_id> to check process status,
            where rq_id is request id returned on initializing request
        """),
        parameters=[
            OpenApiParameter('action', location=OpenApiParameter.QUERY,
                description='Used to start downloading process after backup file had been created',
                type=OpenApiTypes.STR, required=False, enum=['download']),
            OpenApiParameter('filename', description='Backup file name',
                location=OpenApiParameter.QUERY, type=OpenApiTypes.STR, required=False),
            OpenApiParameter('location', description='Where need to save downloaded backup',
                location=OpenApiParameter.QUERY, type=OpenApiTypes.STR, required=False,
                enum=Location.list()),
            OpenApiParameter('cloud_storage_id', description='Storage id',
                location=OpenApiParameter.QUERY, type=OpenApiTypes.INT, required=False),
            OpenApiParameter('use_default_location', description='Use the location that was configured in project to export backup',
                location=OpenApiParameter.QUERY, type=OpenApiTypes.BOOL, required=False,
                default=True, deprecated=True),
        ],
        responses={
            '200': OpenApiResponse(description='Download of file started'),
            '201': OpenApiResponse(description='Output backup file is ready for downloading'),
            '202': OpenApiResponse(description='Creating a backup file has been started'),
        })
    @action(methods=['GET'], detail=True, url_path='backup',
        csrf_workaround_is_needed=csrf_workaround_is_needed_for_backup)
    def export_backup(self, request, pk=None):
        # FUTURE-TODO: mark this endpoint as deprecated when new API for result file downloading will be implemented
        return self.export_backup_v1(request)

    @extend_schema(methods=['POST'], summary='Recreate a project from a backup',
        description=textwrap.dedent("""
            The backup import process is as follows:

            The first request POST /api/projects/backup will initiate file upload and will create
            the rq job on the server in which the process of a project creating from an uploaded backup
            will be carried out.

            After initiating the backup upload, you will receive an rq_id parameter.
            Make sure to include this parameter as a query parameter in your subsequent requests
            to track the status of the project creation.
            Once the project has been successfully created, the server will return the id of the newly created project.
        """),
        parameters=[
            *ORGANIZATION_OPEN_API_PARAMETERS,
            OpenApiParameter('location', description='Where to import the backup file from',
                location=OpenApiParameter.QUERY, type=OpenApiTypes.STR, required=False,
                enum=Location.list(), default=Location.LOCAL),
            OpenApiParameter('cloud_storage_id', description='Storage id',
                location=OpenApiParameter.QUERY, type=OpenApiTypes.INT, required=False),
            OpenApiParameter('filename', description='Backup file name',
                location=OpenApiParameter.QUERY, type=OpenApiTypes.STR, required=False),
            OpenApiParameter('rq_id', description='rq id',
                location=OpenApiParameter.QUERY, type=OpenApiTypes.STR, required=False),
        ],
        request=PolymorphicProxySerializer('BackupWrite',
            # TODO: refactor to use required=False when possible
            serializers=[ProjectFileSerializer, OpenApiTypes.NONE],
            resource_type_field_name=None
        ),
        # TODO: for some reason the code generated by the openapi generator from schema with different serializers
        # contains only one serializer, need to fix that.
        # https://github.com/OpenAPITools/openapi-generator/issues/6126
        responses={
            # 201: OpenApiResponse(inline_serializer("ImportedProjectIdSerializer", fields={"id": serializers.IntegerField(required=True)})
            '201': OpenApiResponse(description='The project has been imported'),
            '202': OpenApiResponse(RqIdSerializer, description='Importing a backup file has been started'),
        })
    @action(detail=False, methods=['OPTIONS', 'POST'], url_path=r'backup/?$',
        serializer_class=None,
        parser_classes=_UPLOAD_PARSER_CLASSES)
    def import_backup(self, request, pk=None):
        return self.import_backup_v1(request, backup.import_project)

    @tus_chunk_action(detail=False, suffix_base="backup")
    def append_backup_chunk(self, request, file_id):
        return self.append_tus_chunk(request, file_id)

    @extend_schema(summary='Get a preview image for a project',
        responses={
            '200': OpenApiResponse(description='Project image preview'),
            '404': OpenApiResponse(description='Project image preview not found'),

        })
    @action(detail=True, methods=['GET'], url_path='preview')
    def preview(self, request, pk):
        self._object = self.get_object() # call check_object_permissions as well

        first_task: Optional[models.Task] = self._object.tasks.order_by('-id').first()
        if not first_task:
            return HttpResponseNotFound('Project image preview not found')

        data_getter = _TaskDataGetter(
            db_task=first_task,
            data_type='preview',
            data_quality='compressed',
        )

        return data_getter()

    @staticmethod
    def _get_rq_response(queue, job_id):
        queue = django_rq.get_queue(queue)
        job = queue.fetch_job(job_id)
        response = {}
        if job is None or job.is_finished:
            response = { "state": "Finished" }
        elif job.is_queued or job.is_deferred:
            response = { "state": "Queued" }
        elif job.is_failed:
            response = { "state": "Failed", "message": job.exc_info }
        else:
            response = { "state": "Started" }
            response['message'] = job.meta.get('status', '')
            response['progress'] = job.meta.get('progress', 0.)

        return response

class _DataGetter(metaclass=ABCMeta):
    def __init__(
        self, data_type: str, data_num: Optional[Union[str, int]], data_quality: str
    ) -> None:
        possible_data_type_values = ('chunk', 'frame', 'preview', 'context_image')
        possible_quality_values = ('compressed', 'original')

        if not data_type or data_type not in possible_data_type_values:
            raise ValidationError('Data type not specified or has wrong value')
        elif data_type == 'chunk' or data_type == 'frame' or data_type == 'preview':
            if data_num is None and data_type != 'preview':
                raise ValidationError('Number is not specified')
            elif data_quality not in possible_quality_values:
                raise ValidationError('Wrong quality value')

        self.type = data_type
        self.number = int(data_num) if data_num is not None else None
        self.quality = FrameQuality.COMPRESSED \
            if data_quality == 'compressed' else FrameQuality.ORIGINAL

    @abstractmethod
    def _get_frame_provider(self) -> IFrameProvider:
        ...

    def __call__(self):
        frame_provider = self._get_frame_provider()

        try:
            if self.type == 'chunk':
                data = frame_provider.get_chunk(self.number, quality=self.quality)
                return HttpResponse(data.data.getvalue(), content_type=data.mime) # TODO: add new headers
            elif self.type == 'frame' or self.type == 'preview':
                if self.type == 'preview':
                    data = frame_provider.get_preview()
                else:
                    data = frame_provider.get_frame(self.number, quality=self.quality)

                return HttpResponse(data.data.getvalue(), content_type=data.mime)

            elif self.type == 'context_image':
                data = frame_provider.get_frame_context_images(self.number)
                if not data:
                    return HttpResponseNotFound()

                return HttpResponse(data.data, content_type=data.mime)
            else:
                return Response(data='unknown data type {}.'.format(self.type),
                    status=status.HTTP_400_BAD_REQUEST)
        except (ValidationError, PermissionDenied, NotFound) as ex:
            msg = str(ex) if not isinstance(ex, ValidationError) else \
                '\n'.join([str(d) for d in ex.detail])
            return Response(data=msg, status=ex.status_code)

<<<<<<< HEAD

class JobDataGetter(DataChunkGetter):
    def __init__(self, job: Job, data_type, data_num, data_quality):
        super().__init__(data_type, data_num, data_quality, task_dim=job.segment.task.dimension)
        self.job = job

    def _check_frame_range(self, frame: int):
        if frame not in self.job.segment.frame_set:
            raise ValidationError("The frame number doesn't belong to the job")

    def __call__(self, request, start, stop, db_data):
        if self.type == 'chunk' and self.job.segment.type == SegmentType.SPECIFIC_FRAMES:
            frame_provider = FrameProvider(db_data, self.dimension)

            start_chunk = frame_provider.get_chunk_number(start)
            stop_chunk = frame_provider.get_chunk_number(stop)
            # pylint: disable=superfluous-parens
            if not (start_chunk <= self.number <= stop_chunk):
                raise ValidationError('The chunk number should be in the ' +
                    f'[{start_chunk}, {stop_chunk}] range')

            cache = MediaCache()

            if settings.USE_CACHE and db_data.storage_method == StorageMethodChoice.CACHE:
                buf, mime = cache.get_selective_job_chunk_data_with_mime(
                    chunk_number=self.number, quality=self.quality, job=self.job
                )
            else:
                buf, mime = cache.prepare_selective_job_chunk(
                    chunk_number=self.number, quality=self.quality, db_job=self.job
                )

            return HttpResponse(buf.getvalue(), content_type=mime)

        else:
            return super().__call__(request, start, stop, db_data)
=======
class _TaskDataGetter(_DataGetter):
    def __init__(
        self,
        db_task: models.Task,
        *,
        data_type: str,
        data_quality: str,
        data_num: Optional[Union[str, int]] = None,
    ) -> None:
        super().__init__(data_type=data_type, data_num=data_num, data_quality=data_quality)
        self._db_task = db_task

    def _get_frame_provider(self) -> IFrameProvider:
        return TaskFrameProvider(self._db_task)


class _JobDataGetter(_DataGetter):
    def __init__(
        self,
        db_job: models.Job,
        *,
        data_type: str,
        data_quality: str,
        data_num: Optional[Union[str, int]] = None,
    ) -> None:
        super().__init__(data_type=data_type, data_num=data_num, data_quality=data_quality)
        self._db_job = db_job

    def _get_frame_provider(self) -> IFrameProvider:
        return JobFrameProvider(self._db_job)
>>>>>>> ef0dce9b


@extend_schema(tags=['tasks'])
@extend_schema_view(
    list=extend_schema(
        summary='List tasks',
        responses={
            '200': TaskReadSerializer(many=True),
        }),
    create=extend_schema(
        summary='Create a task',
        description=textwrap.dedent("""\
            The new task will not have any attached images or videos.
            To attach them, use the /api/tasks/<id>/data endpoint.
        """),
        request=TaskWriteSerializer,
        parameters=ORGANIZATION_OPEN_API_PARAMETERS,
        responses={
            '201': TaskReadSerializer, # check TaskWriteSerializer.to_representation
        }),
    retrieve=extend_schema(
        summary='Get task details',
        responses={
            '200': TaskReadSerializer
        }),
    destroy=extend_schema(
        summary='Delete a task',
        description='All attached jobs, annotations and data will be deleted as well.',
        responses={
            '204': OpenApiResponse(description='The task has been deleted'),
        }),
    partial_update=extend_schema(
        summary='Update a task',
        request=TaskWriteSerializer(partial=True),
        responses={
            '200': TaskReadSerializer, # check TaskWriteSerializer.to_representation
        })
)

class TaskViewSet(viewsets.GenericViewSet, mixins.ListModelMixin,
    mixins.RetrieveModelMixin, mixins.CreateModelMixin, mixins.DestroyModelMixin,
    PartialUpdateModelMixin, UploadMixin, DatasetMixin, BackupMixin, CsrfWorkaroundMixin
):
    queryset = Task.objects.select_related(
        'data', 'assignee', 'owner',
        'target_storage', 'source_storage', 'annotation_guide',
    ).prefetch_related(
        'segment_set__job_set',
        'segment_set__job_set__assignee',
    ).with_job_summary().all()

    lookup_fields = {
        'project_name': 'project__name',
        'owner': 'owner__username',
        'assignee': 'assignee__username',
        'tracker_link': 'bug_tracker',
    }
    search_fields = (
        'project_name', 'name', 'owner', 'status', 'assignee',
        'subset', 'mode', 'dimension', 'tracker_link'
    )
    filter_fields = list(search_fields) + ['id', 'project_id', 'updated_date']
    filter_description = dedent("""

        There are few examples for complex filtering tasks:\n
            - Get all tasks from 1,2,3 projects - { "and" : [{ "in" : [{ "var" : "project_id" }, [1, 2, 3]]}]}\n
            - Get all completed tasks from 1 project - { "and": [{ "==": [{ "var" : "status" }, "completed"]}, { "==" : [{ "var" : "project_id"}, 1]}]}\n
    """)
    simple_filters = list(search_fields) + ['project_id']
    ordering_fields = list(filter_fields)
    ordering = "-id"
    iam_organization_field = 'organization'
    IMPORT_RQ_ID_FACTORY = functools.partial(RQId,
        RequestAction.IMPORT, RequestTarget.TASK, subresource=RequestSubresource.ANNOTATIONS,
    )

    def get_serializer_class(self):
        if self.request.method in SAFE_METHODS:
            return TaskReadSerializer
        else:
            return TaskWriteSerializer

    def get_queryset(self):
        queryset = super().get_queryset()

        if self.action == 'list':
            perm = TaskPermission.create_scope_list(self.request)
            queryset = perm.filter(queryset)
        elif self.action == 'preview':
            queryset = Task.objects.select_related('data')

        return queryset

    @extend_schema(summary='Recreate a task from a backup',
        description=textwrap.dedent("""
            The backup import process is as follows:

            The first request POST /api/tasks/backup will initiate file upload and will create
            the rq job on the server in which the process of a task creating from an uploaded backup
            will be carried out.

            After initiating the backup upload, you will receive an rq_id parameter.
            Make sure to include this parameter as a query parameter in your subsequent requests
            to track the status of the task creation.
            Once the task has been successfully created, the server will return the id of the newly created task.
        """),
        parameters=[
            *ORGANIZATION_OPEN_API_PARAMETERS,
            OpenApiParameter('location', description='Where to import the backup file from',
                location=OpenApiParameter.QUERY, type=OpenApiTypes.STR, required=False,
                enum=Location.list(), default=Location.LOCAL),
            OpenApiParameter('cloud_storage_id', description='Storage id',
                location=OpenApiParameter.QUERY, type=OpenApiTypes.INT, required=False),
            OpenApiParameter('filename', description='Backup file name',
                location=OpenApiParameter.QUERY, type=OpenApiTypes.STR, required=False),
            OpenApiParameter('rq_id', description='rq id',
                location=OpenApiParameter.QUERY, type=OpenApiTypes.STR, required=False),
        ],
        request=TaskFileSerializer(required=False),
        # TODO: for some reason the code generated by the openapi generator from schema with different serializers
        # contains only one serializer, need to fix that.
        # https://github.com/OpenAPITools/openapi-generator/issues/6126
        responses={
            # 201: OpenApiResponse(inline_serializer("ImportedTaskIdSerializer", fields={"id": serializers.IntegerField(required=True)})
            '201': OpenApiResponse(description='The task has been imported'),
            '202': OpenApiResponse(RqIdSerializer, description='Importing a backup file has been started'),
        })

    @action(detail=False, methods=['OPTIONS', 'POST'], url_path=r'backup/?$',
        serializer_class=None,
        parser_classes=_UPLOAD_PARSER_CLASSES)
    def import_backup(self, request, pk=None):
        return self.import_backup_v1(request, backup.import_task)

    @tus_chunk_action(detail=False, suffix_base="backup")
    def append_backup_chunk(self, request, file_id):
        return self.append_tus_chunk(request, file_id)

    @extend_schema(summary='Back up a task',
        description=textwrap.dedent("""\
        Deprecation warning:
            This endpoint will be deprecated in one of the next releases.
            Consider using new API:
            - POST /api/tasks/<task_id>/backup/export to initiate backup process
            - GET /api/requests/<rq_id> to check process status,
                where rq_id is request id returned on initializing request'
        """),
        parameters=[
            OpenApiParameter('action', location=OpenApiParameter.QUERY,
                description='Used to start downloading process after backup file had been created',
                type=OpenApiTypes.STR, required=False, enum=['download']),
            OpenApiParameter('filename', description='Backup file name',
                location=OpenApiParameter.QUERY, type=OpenApiTypes.STR, required=False),
            OpenApiParameter('location', description='Where need to save downloaded backup',
                location=OpenApiParameter.QUERY, type=OpenApiTypes.STR, required=False,
                enum=Location.list()),
            OpenApiParameter('cloud_storage_id', description='Storage id',
                location=OpenApiParameter.QUERY, type=OpenApiTypes.INT, required=False),
            OpenApiParameter('use_default_location', description='Use the location that was configured in the task to export backup',
                location=OpenApiParameter.QUERY, type=OpenApiTypes.BOOL, required=False,
                default=True, deprecated=True),
        ],
        responses={
            '200': OpenApiResponse(description='Download of file started'),
            '201': OpenApiResponse(description='Output backup file is ready for downloading'),
            '202': OpenApiResponse(description='Creating a backup file has been started'),
            '400': OpenApiResponse(description='Backup of a task without data is not allowed'),
        })
    @action(methods=['GET'], detail=True, url_path='backup',
        csrf_workaround_is_needed=csrf_workaround_is_needed_for_backup)
    def export_backup(self, request, pk=None):
        # FUTURE-TODO: mark this endpoint as deprecated when new API for result file downloading will be implemented
        if self.get_object().data is None:
            return Response(
                data='Backup of a task without data is not allowed',
                status=status.HTTP_400_BAD_REQUEST
            )
        return self.export_backup_v1(request)

    @transaction.atomic
    def perform_update(self, serializer):
        instance = serializer.instance

        super().perform_update(serializer)

        updated_instance = serializer.instance

        if instance.project:
            instance.project.touch()
        if updated_instance.project and updated_instance.project != instance.project:
            updated_instance.project.touch()

    @transaction.atomic
    def perform_create(self, serializer, **kwargs):
        serializer.save(
            owner=self.request.user,
            organization=self.request.iam_context['organization']
        )

        if db_project := serializer.instance.project:
            db_project.touch()
            assert serializer.instance.organization == db_project.organization

        # Required for the extra summary information added in the queryset
        serializer.instance = self.get_queryset().get(pk=serializer.instance.pk)

    def _is_data_uploading(self) -> bool:
        return 'data' in self.action

    # UploadMixin method
    def get_upload_dir(self):
        if 'annotations' in self.action:
            return self._object.get_tmp_dirname()
        elif self._is_data_uploading():
            return self._object.data.get_upload_dirname()
        elif 'backup' in self.action:
            return backup.get_backup_dirname()
        return ""

    def _prepare_upload_info_entry(self, filename: str) -> str:
        filename = osp.normpath(filename)
        upload_dir = self.get_upload_dir()
        return osp.join(upload_dir, filename)

    def _maybe_append_upload_info_entry(self, filename: str):
        task_data = cast(Data, self._object.data)

        filename = self._prepare_upload_info_entry(filename)
        task_data.client_files.get_or_create(file=filename)

    def _append_upload_info_entries(self, client_files: List[Dict[str, Any]]):
        # batch version of _maybe_append_upload_info_entry() without optional insertion
        task_data = cast(Data, self._object.data)
        task_data.client_files.bulk_create([
            ClientFile(file=self._prepare_upload_info_entry(cf['file'].name), data=task_data)
            for cf in client_files
        ])

    def _sort_uploaded_files(self, uploaded_files: List[str], ordering: List[str]) -> List[str]:
        """
        Applies file ordering for the "predefined" file sorting method of the task creation.

        Read more: https://github.com/cvat-ai/cvat/issues/5061
        """

        expected_files = ordering

        uploaded_file_names = set(uploaded_files)
        mismatching_files = list(uploaded_file_names.symmetric_difference(expected_files))
        if mismatching_files:
            DISPLAY_ENTRIES_COUNT = 5
            mismatching_display = [
                fn + (" (extra)" if fn in uploaded_file_names else " (missing)")
                for fn in mismatching_files[:DISPLAY_ENTRIES_COUNT]
            ]
            remaining_count = len(mismatching_files) - DISPLAY_ENTRIES_COUNT
            raise ValidationError(
                "Uploaded files do not match the '{}' field contents. "
                "Please check the uploaded data and the list of uploaded files. "
                "Mismatching files: {}{}"
                .format(
                    self._UPLOAD_FILE_ORDER_FIELD,
                    ", ".join(mismatching_display),
                    f" (and {remaining_count} more). " if 0 < remaining_count else ""
                )
            )

        return list(expected_files)

    # UploadMixin method
    def init_tus_upload(self, request):
        response = super().init_tus_upload(request)

        if self._is_data_uploading() and response.status_code == status.HTTP_201_CREATED:
            self._maybe_append_upload_info_entry(self._get_metadata(request)['filename'])

        return response

    # UploadMixin method
    @transaction.atomic
    def append_files(self, request):
        client_files = self._get_request_client_files(request)
        if self._is_data_uploading() and client_files:
            self._append_upload_info_entries(client_files)

        return super().append_files(request)

    # UploadMixin method
    def upload_finished(self, request):
        @transaction.atomic
        def _handle_upload_annotations(request):
            format_name = request.query_params.get("format", "")
            filename = request.query_params.get("filename", "")
            conv_mask_to_poly = to_bool(request.query_params.get('conv_mask_to_poly', True))
            tmp_dir = self._object.get_tmp_dirname()
            if os.path.isfile(os.path.join(tmp_dir, filename)):
                annotation_file = os.path.join(tmp_dir, filename)
                return _import_annotations(
                        request=request,
                        filename=annotation_file,
                        rq_id_factory=self.IMPORT_RQ_ID_FACTORY,
                        rq_func=dm.task.import_task_annotations,
                        db_obj=self._object,
                        format_name=format_name,
                        conv_mask_to_poly=conv_mask_to_poly,
                    )
            return Response(data='No such file were uploaded',
                    status=status.HTTP_400_BAD_REQUEST)

        def _handle_upload_data(request):
            with transaction.atomic():
                task_data = self._object.data
                serializer = DataSerializer(task_data, data=request.data)
                serializer.is_valid(raise_exception=True)

                # Append new files to the previous ones
                if uploaded_files := serializer.validated_data.get('client_files', None):
                    self.append_files(request)
                    serializer.validated_data['client_files'] = [] # avoid file info duplication

                # Refresh the db value with the updated file list and other request parameters
                db_data = serializer.save()
                self._object.data = db_data
                self._object.save()

                # Create a temporary copy of the parameters we will try to create the task with
                data = copy(serializer.data)

                for optional_field in ['job_file_mapping', 'server_files_exclude', 'validation_params']:
                    if optional_field in serializer.validated_data:
                        data[optional_field] = serializer.validated_data[optional_field]

                if (
                    data['sorting_method'] == models.SortingMethod.PREDEFINED
                    and (uploaded_files := data['client_files'])
                    and (
                        uploaded_file_order := serializer.validated_data[self._UPLOAD_FILE_ORDER_FIELD]
                    )
                ):
                    # In the case of predefined sorting and custom file ordering,
                    # the requested order must be applied
                    data['client_files'] = self._sort_uploaded_files(
                        uploaded_files, uploaded_file_order
                    )

                data['use_zip_chunks'] = serializer.validated_data['use_zip_chunks']
                data['use_cache'] = serializer.validated_data['use_cache']
                data['copy_data'] = serializer.validated_data['copy_data']

                if data['use_cache']:
                    self._object.data.storage_method = StorageMethodChoice.CACHE
                    self._object.data.save(update_fields=['storage_method'])
                if data['server_files'] and not data.get('copy_data'):
                    self._object.data.storage = StorageChoice.SHARE
                    self._object.data.save(update_fields=['storage'])
                if db_data.cloud_storage:
                    self._object.data.storage = StorageChoice.CLOUD_STORAGE
                    self._object.data.save(update_fields=['storage'])
                if 'stop_frame' not in serializer.validated_data:
                    # if the value of stop_frame is 0, then inside the function we cannot know
                    # the value specified by the user or it's default value from the database
                    data['stop_frame'] = None

            # Need to process task data when the transaction is committed
            rq_id = task.create(self._object, data, request)
            rq_id_serializer = RqIdSerializer(data={'rq_id': rq_id})
            rq_id_serializer.is_valid(raise_exception=True)

            return Response(rq_id_serializer.data, status=status.HTTP_202_ACCEPTED)

        @transaction.atomic
        def _handle_upload_backup(request):
            filename = request.query_params.get("filename", "")
            if filename:
                tmp_dir = backup.get_backup_dirname()
                backup_file = os.path.join(tmp_dir, filename)
                if os.path.isfile(backup_file):
                    return backup.import_task(
                        request,
                        settings.CVAT_QUEUES.IMPORT_DATA.value,
                        filename=backup_file,
                    )
                return Response(data='No such file were uploaded',
                        status=status.HTTP_400_BAD_REQUEST)
            return backup.import_task(request, settings.CVAT_QUEUES.IMPORT_DATA.value)

        if self.action == 'annotations':
            return _handle_upload_annotations(request)
        elif self.action == 'data':
            return _handle_upload_data(request)
        elif self.action == 'import_backup':
            return _handle_upload_backup(request)

        return Response(data='Unknown upload was finished',
                        status=status.HTTP_400_BAD_REQUEST)

    _UPLOAD_FILE_ORDER_FIELD = 'upload_file_order'
    assert _UPLOAD_FILE_ORDER_FIELD in DataSerializer().fields

    @extend_schema(methods=['POST'],
        summary="Attach data to a task",
        description=textwrap.dedent("""\
            Allows to upload data (images, video, etc.) to a task.
            Supports the TUS open file uploading protocol (https://tus.io/).

            Supports the following protocols:

            1. A single Data request

            and

            2.1. An Upload-Start request
            2.2.a. Regular TUS protocol requests (Upload-Length + Chunks)
            2.2.b. Upload-Multiple requests
            2.3. An Upload-Finish request

            Requests:
            - Data - POST, no extra headers or 'Upload-Start' + 'Upload-Finish' headers.
              Contains data in the body.
            - Upload-Start - POST, has an 'Upload-Start' header. No body is expected.
            - Upload-Length - POST, has an 'Upload-Length' header (see the TUS specification)
            - Chunk - HEAD/PATCH (see the TUS specification). Sent to /data/<file id> endpoints.
            - Upload-Finish - POST, has an 'Upload-Finish' header. Can contain data in the body.
            - Upload-Multiple - POST, has an 'Upload-Multiple' header. Contains data in the body.

            The 'Upload-Finish' request allows to specify the uploaded files should be ordered.
            This may be needed if the files can be sent unordered. To state that the input files
            are sent ordered, pass an empty list of files in the '{upload_file_order_field}' field.
            If the files are sent unordered, the ordered file list is expected
            in the '{upload_file_order_field}' field. It must be a list of string file paths,
            relative to the dataset root.

            Example:
            files = [
                "cats/cat_1.jpg",
                "dogs/dog2.jpg",
                "image_3.png",
                ...
            ]

            Independently of the file declaration field used
            ('client_files', 'server_files', etc.), when the 'predefined'
            sorting method is selected, the uploaded files will be ordered according
            to the '.jsonl' manifest file, if it is found in the list of files.
            For archives (e.g. '.zip'), a manifest file ('*.jsonl') is required when using
            the 'predefined' file ordering. Such file must be provided next to the archive
            in the list of files. Read more about manifest files here:
            https://docs.cvat.ai/docs/manual/advanced/dataset_manifest/

            After all data is sent, the operation status can be retrieved via
            the `GET /api/requests/<rq_id>`, where **rq_id** is request ID returned for this request.

            Once data is attached to a task, it cannot be detached or replaced.
        """.format_map(
            {'upload_file_order_field': _UPLOAD_FILE_ORDER_FIELD}
        )),
        # TODO: add a tutorial on this endpoint in the REST API docs
        request=DataSerializer(required=False),
        parameters=[
            OpenApiParameter('Upload-Start', location=OpenApiParameter.HEADER, type=OpenApiTypes.BOOL,
                description='Initializes data upload. Optionally, can include upload metadata in the request body.'),
            OpenApiParameter('Upload-Multiple', location=OpenApiParameter.HEADER, type=OpenApiTypes.BOOL,
                description='Indicates that data with this request are single or multiple files that should be attached to a task'),
            OpenApiParameter('Upload-Finish', location=OpenApiParameter.HEADER, type=OpenApiTypes.BOOL,
                description='Finishes data upload. Can be combined with Upload-Start header to create task data with one request'),
        ],
        responses={
            '202': OpenApiResponse(
                response=PolymorphicProxySerializer(
                    component_name='DataResponse',
                    # FUTURE-FIXME: endpoint should return RqIdSerializer or OpenApiTypes.NONE
                    # but SDK generated from a schema with nullable RqIdSerializer
                    # throws an error when tried to convert empty response to a specific type
                    serializers=[RqIdSerializer, OpenApiTypes.BINARY],
                    resource_type_field_name=None
                ),

                description='Request to attach a data to a task has been accepted'
            ),
        })
    @extend_schema(methods=['GET'],
        summary='Get data of a task',
        parameters=[
            OpenApiParameter('type', location=OpenApiParameter.QUERY, required=False,
                type=OpenApiTypes.STR, enum=['chunk', 'frame', 'context_image'],
                description='Specifies the type of the requested data'),
            OpenApiParameter('quality', location=OpenApiParameter.QUERY, required=False,
                type=OpenApiTypes.STR, enum=['compressed', 'original'],
                description="Specifies the quality level of the requested data"),
            OpenApiParameter('number', location=OpenApiParameter.QUERY, required=False, type=OpenApiTypes.INT,
                description="A unique number value identifying chunk or frame"),
        ],
        responses={
            '200': OpenApiResponse(description='Data of a specific type'),
        })
    @action(detail=True, methods=['OPTIONS', 'POST', 'GET'], url_path=r'data/?$',
        parser_classes=_UPLOAD_PARSER_CLASSES)
    def data(self, request, pk):
        self._object = self.get_object() # call check_object_permissions as well
        if request.method == 'POST' or request.method == 'OPTIONS':
            with transaction.atomic():
                # Need to make sure that only one Data object can be attached to the task,
                # otherwise this can lead to many problems such as Data objects without a task,
                # multiple RQ data processing jobs at least.
                # It is not possible to use select_for_update with GROUP BY statement and
                # other aggregations that are defined by the viewset queryset,
                # we just need to lock 1 row with the target Task entity.
                locked_instance = Task.objects.select_for_update().get(pk=pk)
                task_data = locked_instance.data
                if not task_data:
                    task_data = Data.objects.create()
                    task_data.make_dirs()
                    locked_instance.data = task_data
                    self._object.data = task_data
                    locked_instance.save()
                elif task_data.size != 0:
                    return Response(data='Adding more data is not supported',
                        status=status.HTTP_400_BAD_REQUEST)
                return self.upload_data(request)
        else:
            data_type = request.query_params.get('type', None)
            data_num = request.query_params.get('number', None)
            data_quality = request.query_params.get('quality', 'compressed')

            data_getter = _TaskDataGetter(
                self._object, data_type=data_type, data_num=data_num, data_quality=data_quality
            )
            return data_getter()

    @tus_chunk_action(detail=True, suffix_base="data")
    def append_data_chunk(self, request, pk, file_id):
        self._object = self.get_object()
        return self.append_tus_chunk(request, file_id)

    def get_export_callback(self, save_images: bool) -> Callable:
        return dm.views.export_task_as_dataset if save_images else dm.views.export_task_annotations

    # TODO: mark this endpoint as deprecated when new endpoint for downloading results will be implemented
    @extend_schema(methods=['GET'], summary='Get task annotations or export them as a dataset in a specific format',
        description=textwrap.dedent("""\
            Deprecation warning:

            Utilizing this endpoint ot export annotations as a dataset in
            a specific format will be deprecated in one of the next releases.

            Consider using new API:
            - POST /api/tasks/<task_id>/dataset/export?save_images=False to initiate export process
            - GET /api/requests/<rq_id> to check process status,
                where rq_id is request id returned on initializing request
        """),
        parameters=[
            OpenApiParameter('format', location=OpenApiParameter.QUERY, type=OpenApiTypes.STR, required=False,
                description="Desired output format name\nYou can get the list of supported formats at:\n/server/annotation/formats",
            ),
            OpenApiParameter('filename', description='Desired output file name',
                location=OpenApiParameter.QUERY, type=OpenApiTypes.STR, required=False),
            OpenApiParameter('action', location=OpenApiParameter.QUERY,
                description='Used to start downloading process locally after annotation file has been created',
                type=OpenApiTypes.STR, required=False, enum=['download']),
            OpenApiParameter('location', description='Where need to save downloaded dataset',
                location=OpenApiParameter.QUERY, type=OpenApiTypes.STR, required=False,
                enum=Location.list()),
            OpenApiParameter('cloud_storage_id', description='Storage id',
                location=OpenApiParameter.QUERY, type=OpenApiTypes.INT, required=False),
            OpenApiParameter('use_default_location', description='Use the location that was configured in the task to export annotation',
                location=OpenApiParameter.QUERY, type=OpenApiTypes.BOOL, required=False,
                default=True, deprecated=True),
        ],
        responses={
            '200': OpenApiResponse(PolymorphicProxySerializer(
                component_name='AnnotationsRead',
                serializers=[LabeledDataSerializer, OpenApiTypes.BINARY],
                resource_type_field_name=None
            ), description='Download of file started'),
            '201': OpenApiResponse(description='Annotations file is ready to download'),
            '202': OpenApiResponse(description='Dump of annotations has been started'),
            '400': OpenApiResponse(description='Exporting without data is not allowed'),
            '405': OpenApiResponse(description='Format is not available'),
        })
    @extend_schema(methods=['PUT'], summary='Replace task annotations / Get annotation import status',
        description=textwrap.dedent("""
            To check the status of an import request:

            After initiating the annotation import, you will receive an rq_id parameter.
            Make sure to include this parameter as a query parameter in your subsequent
            PUT /api/tasks/id/annotations requests to track the status of the import.
        """),
        parameters=[
            OpenApiParameter('format', location=OpenApiParameter.QUERY, type=OpenApiTypes.STR, required=False,
                description='Input format name\nYou can get the list of supported formats at:\n/server/annotation/formats'),
            OpenApiParameter('rq_id', location=OpenApiParameter.QUERY, type=OpenApiTypes.STR, required=False,
                description='rq id'),
        ],
        request=PolymorphicProxySerializer('TaskAnnotationsUpdate',
            # TODO: refactor to use required=False when possible
            serializers=[LabeledDataSerializer, AnnotationFileSerializer, OpenApiTypes.NONE],
            resource_type_field_name=None
        ),
        responses={
            '201': OpenApiResponse(description='Import has finished'),
            '202': OpenApiResponse(description='Import is in progress'),
            '405': OpenApiResponse(description='Format is not available'),
        })
    @extend_schema(methods=['POST'],
        summary="Import annotations into a task",
        description=textwrap.dedent("""
            The request POST /api/tasks/id/annotations will initiate the import and will create
            the rq job on the server in which the import will be carried out.
            Please, use the PUT /api/tasks/id/annotations endpoint for checking status of the process.
        """),
        parameters=[
            OpenApiParameter('format', location=OpenApiParameter.QUERY, type=OpenApiTypes.STR, required=False,
                description='Input format name\nYou can get the list of supported formats at:\n/server/annotation/formats'),
            OpenApiParameter('location', description='where to import the annotation from',
                location=OpenApiParameter.QUERY, type=OpenApiTypes.STR, required=False,
                enum=Location.list()),
            OpenApiParameter('cloud_storage_id', description='Storage id',
                location=OpenApiParameter.QUERY, type=OpenApiTypes.INT, required=False),
            OpenApiParameter('use_default_location', description='Use the location that was configured in task to import annotations',
                location=OpenApiParameter.QUERY, type=OpenApiTypes.BOOL, required=False,
                default=True, deprecated=True),
            OpenApiParameter('filename', description='Annotation file name',
                location=OpenApiParameter.QUERY, type=OpenApiTypes.STR, required=False),
        ],
        request=PolymorphicProxySerializer('TaskAnnotationsWrite',
            # TODO: refactor to use required=False when possible
            serializers=[AnnotationFileSerializer, OpenApiTypes.NONE],
            resource_type_field_name=None
        ),
        responses={
            '201': OpenApiResponse(description='Uploading has finished'),
            '202': OpenApiResponse(RqIdSerializer, description='Uploading has been started'),
            '405': OpenApiResponse(description='Format is not available'),
        })
    @extend_schema(methods=['PATCH'], summary='Update task annotations',
        parameters=[
            OpenApiParameter('action', location=OpenApiParameter.QUERY, required=True,
                type=OpenApiTypes.STR, enum=['create', 'update', 'delete']),
        ],
        request=LabeledDataSerializer,
        responses={
            '200': LabeledDataSerializer,
        })
    @extend_schema(methods=['DELETE'], summary='Delete task annotations',
        responses={
            '204': OpenApiResponse(description='The annotation has been deleted'),
        })
    @action(detail=True, methods=['GET', 'DELETE', 'PUT', 'PATCH', 'POST', 'OPTIONS'], url_path=r'annotations/?$',
        serializer_class=None, parser_classes=_UPLOAD_PARSER_CLASSES,
        csrf_workaround_is_needed=csrf_workaround_is_needed_for_export)
    def annotations(self, request, pk):
        self._object = self.get_object() # force call of check_object_permissions()
        if request.method == 'GET':
            if self._object.data:
                return self.export_dataset_v1(
                    request=request,
                    save_images=False,
                    get_data=dm.task.get_task_data,
                )
            else:
                return HttpResponseBadRequest("Exporting annotations from a task without data is not allowed")

        elif request.method == 'POST' or request.method == 'OPTIONS':
            # NOTE: initialization process of annotations import
            format_name = request.query_params.get('format', '')
            return self.import_annotations(
                request=request,
                db_obj=self._object,
                import_func=_import_annotations,
                rq_func=dm.task.import_task_annotations,
                rq_id_factory=self.IMPORT_RQ_ID_FACTORY,
            )
        elif request.method == 'PUT':
            format_name = request.query_params.get('format', '')
            if format_name:
                # NOTE: continue process of import annotations
                conv_mask_to_poly = to_bool(request.query_params.get('conv_mask_to_poly', True))
                location_conf = get_location_configuration(
                    db_instance=self._object, query_params=request.query_params, field_name=StorageType.SOURCE
                )
                return _import_annotations(
                    request=request,
                    rq_id_factory=self.IMPORT_RQ_ID_FACTORY,
                    rq_func=dm.task.import_task_annotations,
                    db_obj=self._object,
                    format_name=format_name,
                    location_conf=location_conf,
                    conv_mask_to_poly=conv_mask_to_poly
                )
            else:
                serializer = LabeledDataSerializer(data=request.data)
                if serializer.is_valid(raise_exception=True):
                    data = dm.task.put_task_data(pk, serializer.validated_data)
                    return Response(data)
        elif request.method == 'DELETE':
            dm.task.delete_task_data(pk)
            return Response(status=status.HTTP_204_NO_CONTENT)
        elif request.method == 'PATCH':
            action = self.request.query_params.get("action", None)
            if action not in dm.task.PatchAction.values():
                raise serializers.ValidationError(
                    "Please specify a correct 'action' for the request")
            serializer = LabeledDataSerializer(data=request.data)
            if serializer.is_valid(raise_exception=True):
                try:
                    data = dm.task.patch_task_data(pk, serializer.validated_data, action)
                except (AttributeError, IntegrityError) as e:
                    return Response(data=str(e), status=status.HTTP_400_BAD_REQUEST)
                return Response(data)

    @tus_chunk_action(detail=True, suffix_base="annotations")
    def append_annotations_chunk(self, request, pk, file_id):
        self._object = self.get_object()
        return self.append_tus_chunk(request, file_id)

    ### --- DEPRECATED METHOD --- ###
    @extend_schema(
        summary='Get the creation status of a task',
        responses={
            '200': RqStatusSerializer,
        },
        deprecated=True,
        description="This method is deprecated and will be removed in one of the next releases. "
                    "To check status of task creation, use new common API "
                    "for managing background operations: GET /api/requests/?action=create&task_id=<task_id>",
    )
    @action(detail=True, methods=['GET'], serializer_class=RqStatusSerializer)
    def status(self, request, pk):
        task = self.get_object() # force call of check_object_permissions()
        response = self._get_rq_response(
            queue=settings.CVAT_QUEUES.IMPORT_DATA.value,
            job_id=RQId(RequestAction.CREATE, RequestTarget.TASK, task.id).render()
        )
        serializer = RqStatusSerializer(data=response)

        serializer.is_valid(raise_exception=True)
        return Response(serializer.data,  headers={'Deprecation': 'true'})

    ### --- DEPRECATED METHOD--- ###
    @staticmethod
    def _get_rq_response(queue, job_id):
        queue = django_rq.get_queue(queue)
        job = queue.fetch_job(job_id)
        response = {}
        if job is None or job.is_finished:
            response = { "state": "Finished" }
        elif job.is_queued or job.is_deferred:
            response = { "state": "Queued" }
        elif job.is_failed:
            # FIXME: It seems that in some cases exc_info can be None.
            # It's not really clear how it is possible, but it can
            # lead to an error in serializing the response
            # https://github.com/cvat-ai/cvat/issues/5215
            response = { "state": "Failed", "message": parse_exception_message(job.exc_info or "Unknown error") }
        else:
            response = { "state": "Started" }
            if job.meta.get('status'):
                response['message'] = job.meta['status']
            response['progress'] = job.meta.get('task_progress', 0.)

        return response

    @extend_schema(methods=['GET'], summary='Get metainformation for media files in a task',
        responses={
            '200': DataMetaReadSerializer,
        })
    @extend_schema(methods=['PATCH'], summary='Update metainformation for media files in a task',
        request=DataMetaWriteSerializer,
        responses={
            '200': DataMetaReadSerializer,
        })
    @action(detail=True, methods=['GET', 'PATCH'], serializer_class=DataMetaReadSerializer,
        url_path='data/meta')
    def metadata(self, request, pk):
        self.get_object() #force to call check_object_permissions
        db_task = models.Task.objects.prefetch_related(
            Prefetch('data', queryset=models.Data.objects.select_related('video').prefetch_related(
                Prefetch('images', queryset=models.Image.objects.prefetch_related('related_files').order_by('frame'))
            ))
        ).get(pk=pk)

        if request.method == 'PATCH':
            serializer = DataMetaWriteSerializer(instance=db_task.data, data=request.data)
            if serializer.is_valid(raise_exception=True):
                db_task.data = serializer.save()

        if hasattr(db_task.data, 'video'):
            media = [db_task.data.video]
        else:
            media = list(db_task.data.images.all())

        frame_meta = [{
            'width': item.width,
            'height': item.height,
            'name': item.path,
            'related_files': item.related_files.count() if hasattr(item, 'related_files') else 0
        } for item in media]

        db_data = db_task.data
        db_data.frames = frame_meta

        serializer = DataMetaReadSerializer(db_data)
        return Response(serializer.data)

    @extend_schema(summary='Export task as a dataset in a specific format',
        description=textwrap.dedent("""\
            Deprecation warning:

            Utilizing this endpoint to export task dataset in
            a specific format will be deprecated in one of the next releases.

            Consider using new API:
            - POST /api/tasks/<task_id>/dataset/export?save_images=True to initiate export process
            - GET /api/requests/<rq_id> to check process status,
                where rq_id is request id returned on initializing request
        """),
        parameters=[
            OpenApiParameter('format', location=OpenApiParameter.QUERY,
                description='Desired output format name\nYou can get the list of supported formats at:\n/server/annotation/formats',
                type=OpenApiTypes.STR, required=True),
            OpenApiParameter('filename', description='Desired output file name',
                location=OpenApiParameter.QUERY, type=OpenApiTypes.STR, required=False),
            OpenApiParameter('action', location=OpenApiParameter.QUERY,
                description='Used to start downloading process locally after annotation file has been created',
                type=OpenApiTypes.STR, required=False, enum=['download']),
            OpenApiParameter('use_default_location', description='Use the location that was configured in task to export annotations',
                location=OpenApiParameter.QUERY, type=OpenApiTypes.BOOL, required=False,
                default=True, deprecated=True),
            OpenApiParameter('location', description='Where need to save downloaded dataset',
                location=OpenApiParameter.QUERY, type=OpenApiTypes.STR, required=False,
                enum=Location.list()),
            OpenApiParameter('cloud_storage_id', description='Storage id',
                location=OpenApiParameter.QUERY, type=OpenApiTypes.INT, required=False),
        ],
        responses={
            '200': OpenApiResponse(OpenApiTypes.BINARY, description='Download of file started'),
            '201': OpenApiResponse(description='Output file is ready for downloading'),
            '202': OpenApiResponse(description='Exporting has been started'),
            '400': OpenApiResponse(description='Exporting without data is not allowed'),
            '405': OpenApiResponse(description='Format is not available'),
        },
    )
    @action(detail=True, methods=['GET'], serializer_class=None,
        url_path='dataset', csrf_workaround_is_needed=csrf_workaround_is_needed_for_export)
    def dataset_export(self, request, pk):
        # FUTURE-TODO: mark this endpoint as deprecated when new API for result file downloading will be implemented
        self._object = self.get_object() # force call of check_object_permissions()

        if self._object.data:
            return self.export_dataset_v1(
                request=request,
                save_images=True
            )

        return HttpResponseBadRequest("Exporting a dataset from a task without data is not allowed")

    @extend_schema(summary='Get a preview image for a task',
        responses={
            '200': OpenApiResponse(description='Task image preview'),
            '404': OpenApiResponse(description='Task image preview not found'),
        })
    @action(detail=True, methods=['GET'], url_path='preview')
    def preview(self, request, pk):
        self._object = self.get_object() # call check_object_permissions as well

        if not self._object.data:
            return HttpResponseNotFound('Task image preview not found')

        data_getter = _TaskDataGetter(
            db_task=self._object,
            data_type='preview',
            data_quality='compressed',
        )
        return data_getter()


@extend_schema(tags=['jobs'])
@extend_schema_view(
    create=extend_schema(
        summary='Create a job',
        request=JobWriteSerializer,
        responses={
            '201': JobReadSerializer, # check JobWriteSerializer.to_representation
        }),
    retrieve=extend_schema(
        summary='Get job details',
        responses={
            '200': JobReadSerializer,
        }),
    list=extend_schema(
        summary='List jobs',
        responses={
            '200': JobReadSerializer(many=True),
        }),
    partial_update=extend_schema(
        summary='Update a job',
        request=JobWriteSerializer(partial=True),
        responses={
            '200': JobReadSerializer, # check JobWriteSerializer.to_representation
        }),
    destroy=extend_schema(
        summary='Delete a job',
        description=textwrap.dedent("""\
            Related annotations will be deleted as well.

            Please note, that not every job can be removed. Currently,
            it is only available for Ground Truth jobs.
            """),
        responses={
            '204': OpenApiResponse(description='The job has been deleted'),
        }),
)
class JobViewSet(viewsets.GenericViewSet, mixins.ListModelMixin, mixins.CreateModelMixin,
    mixins.RetrieveModelMixin, PartialUpdateModelMixin, mixins.DestroyModelMixin,
    UploadMixin, DatasetMixin, CsrfWorkaroundMixin
):
    queryset = Job.objects.select_related('assignee', 'segment__task__data',
        'segment__task__project', 'segment__task__annotation_guide', 'segment__task__project__annotation_guide',
    ).annotate(
        Count('issues', distinct=True),
    ).all()

    iam_organization_field = 'segment__task__organization'
    search_fields = ('task_name', 'project_name', 'assignee', 'state', 'stage')
    filter_fields = list(search_fields) + [
        'id', 'task_id', 'project_id', 'updated_date', 'dimension', 'type'
    ]
    simple_filters = list(set(filter_fields) - {'id', 'updated_date'})
    ordering_fields = list(filter_fields)
    ordering = "-id"
    lookup_fields = {
        'dimension': 'segment__task__dimension',
        'task_id': 'segment__task_id',
        'project_id': 'segment__task__project_id',
        'task_name': 'segment__task__name',
        'project_name': 'segment__task__project__name',
        'assignee': 'assignee__username'
    }
    IMPORT_RQ_ID_FACTORY = functools.partial(RQId,
        RequestAction.IMPORT, RequestTarget.JOB, subresource=RequestSubresource.ANNOTATIONS
    )

    def get_queryset(self):
        queryset = super().get_queryset()

        if self.action == 'list':
            perm = JobPermission.create_scope_list(self.request)
            queryset = perm.filter(queryset)

        return queryset

    def get_serializer_class(self):
        if self.request.method in SAFE_METHODS:
            return JobReadSerializer
        else:
            return JobWriteSerializer

    @transaction.atomic
    def perform_create(self, serializer):
        super().perform_create(serializer)

        # Required for the extra summary information added in the queryset
        serializer.instance = self.get_queryset().get(pk=serializer.instance.pk)

    def perform_destroy(self, instance):
        if instance.type != JobType.GROUND_TRUTH:
            raise ValidationError("Only ground truth jobs can be removed")

        return super().perform_destroy(instance)

    # UploadMixin method
    def get_upload_dir(self):
        return self._object.get_tmp_dirname()

    # UploadMixin method
    def upload_finished(self, request):
        if self.action == 'annotations':
            format_name = request.query_params.get("format", "")
            filename = request.query_params.get("filename", "")
            conv_mask_to_poly = to_bool(request.query_params.get('conv_mask_to_poly', True))
            tmp_dir = self.get_upload_dir()
            if os.path.isfile(os.path.join(tmp_dir, filename)):
                annotation_file = os.path.join(tmp_dir, filename)
                return _import_annotations(
                        request=request,
                        filename=annotation_file,
                        rq_id_factory=self.IMPORT_RQ_ID_FACTORY,
                        rq_func=dm.task.import_job_annotations,
                        db_obj=self._object,
                        format_name=format_name,
                        conv_mask_to_poly=conv_mask_to_poly,
                    )
            else:
                return Response(data='No such file were uploaded',
                        status=status.HTTP_400_BAD_REQUEST)
        return Response(data='Unknown upload was finished',
                        status=status.HTTP_400_BAD_REQUEST)

    @extend_schema(methods=['GET'],
        summary="Get job annotations or export job annotations as a dataset in a specific format",
        description=textwrap.dedent("""\
            If format is specified, a ZIP archive will be returned. Otherwise,
            the annotations will be returned as a JSON document.

            Deprecation warning:

            Utilizing this endpoint to export annotations as a dataset in
            a specific format will be deprecated in one of the next releases.

            Consider using new API:
            - POST /api/jobs/<job_id>/dataset/export?save_images=False to initiate export process
            - GET /api/requests/<rq_id> to check process status,
                where rq_id is request id returned on initializing request
        """),
        parameters=[
            OpenApiParameter('format', location=OpenApiParameter.QUERY,
                description='Desired output format name\nYou can get the list of supported formats at:\n/server/annotation/formats',
                type=OpenApiTypes.STR, required=False),
            OpenApiParameter('filename', description='Desired output file name',
                location=OpenApiParameter.QUERY, type=OpenApiTypes.STR, required=False),
            OpenApiParameter('action', location=OpenApiParameter.QUERY,
                description='Used to start downloading process locally after annotation file has been created',
                type=OpenApiTypes.STR, required=False, enum=['download']),
            OpenApiParameter('location', description='Where need to save downloaded annotation',
                location=OpenApiParameter.QUERY, type=OpenApiTypes.STR, required=False,
                enum=Location.list()),
            OpenApiParameter('cloud_storage_id', description='Storage id',
                location=OpenApiParameter.QUERY, type=OpenApiTypes.INT, required=False),
            OpenApiParameter('use_default_location', description='Use the location that was configured in the task to export annotation',
                location=OpenApiParameter.QUERY, type=OpenApiTypes.BOOL, required=False,
                default=True, deprecated=True),
        ],
        responses={
            '200': OpenApiResponse(PolymorphicProxySerializer(
                component_name='AnnotationsRead',
                serializers=[LabeledDataSerializer, OpenApiTypes.BINARY],
                resource_type_field_name=None
            ), description='Download of file started'),
            '201': OpenApiResponse(description='Output file is ready for downloading'),
            '202': OpenApiResponse(description='Exporting has been started'),
            '405': OpenApiResponse(description='Format is not available'),
        })
    @extend_schema(methods=['POST'],
        summary='Import annotations into a job',
        description=textwrap.dedent("""
            The request POST /api/jobs/id/annotations will initiate the import and will create
            the rq job on the server in which the import will be carried out.
            Please, use the PUT /api/jobs/id/annotations endpoint for checking status of the process.
        """),
        parameters=[
            OpenApiParameter('format', location=OpenApiParameter.QUERY, type=OpenApiTypes.STR, required=False,
                description='Input format name\nYou can get the list of supported formats at:\n/server/annotation/formats'),
            OpenApiParameter('location', description='where to import the annotation from',
                location=OpenApiParameter.QUERY, type=OpenApiTypes.STR, required=False,
                enum=Location.list()),
            OpenApiParameter('cloud_storage_id', description='Storage id',
                location=OpenApiParameter.QUERY, type=OpenApiTypes.INT, required=False),
            OpenApiParameter('use_default_location', description='Use the location that was configured in the task to import annotation',
                location=OpenApiParameter.QUERY, type=OpenApiTypes.BOOL, required=False,
                default=True, deprecated=True),
            OpenApiParameter('filename', description='Annotation file name',
                location=OpenApiParameter.QUERY, type=OpenApiTypes.STR, required=False),
        ],
        request=AnnotationFileSerializer(required=False),
        responses={
            '201': OpenApiResponse(description='Uploading has finished'),
            '202': OpenApiResponse(RqIdSerializer, description='Uploading has been started'),
            '405': OpenApiResponse(description='Format is not available'),
        })
    @extend_schema(methods=['PUT'],
                   summary='Replace job annotations / Get annotation import status',
        description=textwrap.dedent("""
            To check the status of an import request:

            After initiating the annotation import, you will receive an rq_id parameter.
            Make sure to include this parameter as a query parameter in your subsequent
            PUT /api/jobs/id/annotations requests to track the status of the import.
        """),
        parameters=[
            OpenApiParameter('format', location=OpenApiParameter.QUERY, type=OpenApiTypes.STR, required=False,
                description='Input format name\nYou can get the list of supported formats at:\n/server/annotation/formats'),
            OpenApiParameter('location', description='where to import the annotation from',
                location=OpenApiParameter.QUERY, type=OpenApiTypes.STR, required=False,
                enum=Location.list()),
            OpenApiParameter('cloud_storage_id', description='Storage id',
                location=OpenApiParameter.QUERY, type=OpenApiTypes.INT, required=False),
            OpenApiParameter('use_default_location', description='Use the location that was configured in the task to import annotation',
                location=OpenApiParameter.QUERY, type=OpenApiTypes.BOOL, required=False,
                default=True, deprecated=True),
            OpenApiParameter('filename', description='Annotation file name',
                location=OpenApiParameter.QUERY, type=OpenApiTypes.STR, required=False),
            OpenApiParameter('rq_id', location=OpenApiParameter.QUERY, type=OpenApiTypes.STR, required=False,
                description='rq id'),
        ],
        request=PolymorphicProxySerializer(
            component_name='JobAnnotationsUpdate',
            serializers=[LabeledDataSerializer, AnnotationFileSerializer(required=False)],
            resource_type_field_name=None
        ),
        responses={
            '201': OpenApiResponse(description='Import has finished'),
            '202': OpenApiResponse(description='Import is in progress'),
            '405': OpenApiResponse(description='Format is not available'),
        })
    @extend_schema(methods=['PATCH'], summary='Update job annotations',
        parameters=[
            OpenApiParameter('action', location=OpenApiParameter.QUERY, type=OpenApiTypes.STR,
                required=True, enum=['create', 'update', 'delete'])
        ],
        request=LabeledDataSerializer,
        responses={
            '200': OpenApiResponse(description='Annotations successfully uploaded'),
        })
    @extend_schema(methods=['DELETE'], summary='Delete job annotations',
        responses={
            '204': OpenApiResponse(description='The annotation has been deleted'),
        })
    @action(detail=True, methods=['GET', 'DELETE', 'PUT', 'PATCH', 'POST', 'OPTIONS'], url_path=r'annotations/?$',
        serializer_class=LabeledDataSerializer, parser_classes=_UPLOAD_PARSER_CLASSES,
        csrf_workaround_is_needed=csrf_workaround_is_needed_for_export)
    def annotations(self, request, pk):
        self._object = self.get_object() # force call of check_object_permissions()
        if request.method == 'GET':
            # FUTURE-TODO: mark as deprecated using this endpoint to export annotations when new API for result file downloading will be implemented
            return self.export_dataset_v1(
                request=request,
                save_images=False,
                get_data=dm.task.get_job_data,
            )

        elif request.method == 'POST' or request.method == 'OPTIONS':
            format_name = request.query_params.get('format', '')
            return self.import_annotations(
                request=request,
                db_obj=self._object,
                import_func=_import_annotations,
                rq_func=dm.task.import_job_annotations,
                rq_id_factory=self.IMPORT_RQ_ID_FACTORY,
            )

        elif request.method == 'PUT':
            format_name = request.query_params.get('format', '')
            if format_name:
                conv_mask_to_poly = to_bool(request.query_params.get('conv_mask_to_poly', True))
                location_conf = get_location_configuration(
                    db_instance=self._object, query_params=request.query_params, field_name=StorageType.SOURCE
                )
                return _import_annotations(
                    request=request,
                    rq_id_factory=self.IMPORT_RQ_ID_FACTORY,
                    rq_func=dm.task.import_job_annotations,
                    db_obj=self._object,
                    format_name=format_name,
                    location_conf=location_conf,
                    conv_mask_to_poly=conv_mask_to_poly
                )
            else:
                serializer = LabeledDataSerializer(data=request.data)
                if serializer.is_valid(raise_exception=True):
                    try:
                        data = dm.task.put_job_data(pk, serializer.validated_data)
                    except (AttributeError, IntegrityError) as e:
                        return Response(data=str(e), status=status.HTTP_400_BAD_REQUEST)
                    return Response(data)
        elif request.method == 'DELETE':
            dm.task.delete_job_data(pk)
            return Response(status=status.HTTP_204_NO_CONTENT)
        elif request.method == 'PATCH':
            action = self.request.query_params.get("action", None)
            if action not in dm.task.PatchAction.values():
                raise serializers.ValidationError(
                    "Please specify a correct 'action' for the request")
            serializer = LabeledDataSerializer(data=request.data)
            if serializer.is_valid(raise_exception=True):
                try:
                    data = dm.task.patch_job_data(pk, serializer.validated_data, action)
                except (AttributeError, IntegrityError) as e:
                    return Response(data=str(e), status=status.HTTP_400_BAD_REQUEST)
                return Response(data)


    @tus_chunk_action(detail=True, suffix_base="annotations")
    def append_annotations_chunk(self, request, pk, file_id):
        self._object = self.get_object()
        return self.append_tus_chunk(request, file_id)


    @extend_schema(summary='Export job as a dataset in a specific format',
        description=textwrap.dedent("""\
            Deprecation warning:
                This endpoint will be deprecated in one of the next releases.
                Consider using new API:
                - POST /api/jobs/<job_id>/dataset/export?save_images=True to initiate export process
                - GET /api/requests/<rq_id> to check process status,
                    where rq_id is request id returned on initializing request
        """),
        parameters=[
            OpenApiParameter('format', location=OpenApiParameter.QUERY,
                description='Desired output format name\nYou can get the list of supported formats at:\n/server/annotation/formats',
                type=OpenApiTypes.STR, required=True),
            OpenApiParameter('filename', description='Desired output file name',
                location=OpenApiParameter.QUERY, type=OpenApiTypes.STR, required=False),
            OpenApiParameter('action', location=OpenApiParameter.QUERY,
                description='Used to start downloading process locally after annotation file has been created',
                type=OpenApiTypes.STR, required=False, enum=['download']),
            OpenApiParameter('use_default_location', description='Use the location that was configured in the task to export dataset',
                location=OpenApiParameter.QUERY, type=OpenApiTypes.BOOL, required=False,
                default=True, deprecated=True),
            OpenApiParameter('location', description='Where need to save downloaded dataset',
                location=OpenApiParameter.QUERY, type=OpenApiTypes.STR, required=False,
                enum=Location.list()),
            OpenApiParameter('cloud_storage_id', description='Storage id',
                location=OpenApiParameter.QUERY, type=OpenApiTypes.INT, required=False),
        ],
        responses={
            '200': OpenApiResponse(OpenApiTypes.BINARY, description='Download of file started'),
            '201': OpenApiResponse(description='Output file is ready for downloading'),
            '202': OpenApiResponse(description='Exporting has been started'),
            '405': OpenApiResponse(description='Format is not available'),
        },
    )
    @action(detail=True, methods=['GET'], serializer_class=None,
        url_path='dataset', csrf_workaround_is_needed=csrf_workaround_is_needed_for_export)
    def dataset_export(self, request, pk):
        # FUTURE-TODO: mark this endpoint as deprecated when new API for result file downloading will be implemented
        self._object = self.get_object() # force call of check_object_permissions()

        return self.export_dataset_v1(request=request, save_images=True)

    def get_export_callback(self, save_images: bool) -> Callable:
        return dm.views.export_job_as_dataset if save_images else dm.views.export_job_annotations

    @extend_schema(summary='Get data of a job',
        parameters=[
            OpenApiParameter('type', description='Specifies the type of the requested data',
                location=OpenApiParameter.QUERY, required=False, type=OpenApiTypes.STR,
                enum=['chunk', 'frame', 'context_image']),
            OpenApiParameter('quality', location=OpenApiParameter.QUERY, required=False,
                type=OpenApiTypes.STR, enum=['compressed', 'original'],
                description="Specifies the quality level of the requested data"),
            OpenApiParameter('number', location=OpenApiParameter.QUERY, required=False, type=OpenApiTypes.INT,
                description="A unique number value identifying chunk or frame"),
            ],
        responses={
            '200': OpenApiResponse(OpenApiTypes.BINARY, description='Data of a specific type'),
        })
    @action(detail=True, methods=['GET'],
        simple_filters=[] # type query parameter conflicts with the filter
    )
    def data(self, request, pk):
        db_job = self.get_object() # call check_object_permissions as well
        data_type = request.query_params.get('type', None)
        data_num = request.query_params.get('number', None)
        data_quality = request.query_params.get('quality', 'compressed')

        data_getter = _JobDataGetter(
            db_job, data_type=data_type, data_num=data_num, data_quality=data_quality
        )
        return data_getter()


    @extend_schema(methods=['GET'], summary='Get metainformation for media files in a job',
        responses={
            '200': DataMetaReadSerializer,
        })
    @extend_schema(methods=['PATCH'], summary='Update metainformation for media files in a job',
        request=DataMetaWriteSerializer,
        responses={
            '200': DataMetaReadSerializer,
        }, tags=['tasks'], versions=['2.0'])
    @action(detail=True, methods=['GET', 'PATCH'], serializer_class=DataMetaReadSerializer,
        url_path='data/meta')
    def metadata(self, request, pk):
        self.get_object() # force call of check_object_permissions()
        db_job = models.Job.objects.prefetch_related(
            'segment',
            'segment__task',
            Prefetch('segment__task__data', queryset=models.Data.objects.select_related('video').prefetch_related(
                Prefetch('images', queryset=models.Image.objects.prefetch_related('related_files').order_by('frame'))
            ))
        ).get(pk=pk)

        db_data = db_job.segment.task.data
        start_frame = db_job.segment.start_frame
        stop_frame = db_job.segment.stop_frame
        frame_step = db_data.get_frame_step()
        data_start_frame = db_data.start_frame + start_frame * frame_step
        data_stop_frame = min(db_data.stop_frame, db_data.start_frame + stop_frame * frame_step)
        frame_set = db_job.segment.frame_set

        if request.method == 'PATCH':
            serializer = DataMetaWriteSerializer(instance=db_data, data=request.data)
            if serializer.is_valid(raise_exception=True):
                serializer.validated_data['deleted_frames'] = list(filter(
                    lambda frame: frame >= start_frame and frame <= stop_frame,
                    serializer.validated_data['deleted_frames']
                )) + list(filter(
                    lambda frame: frame < start_frame or frame > stop_frame,
                    db_data.deleted_frames,
                ))
                db_data = serializer.save()
                db_job.segment.task.touch()
                if db_job.segment.task.project:
                    db_job.segment.task.project.touch()

        if hasattr(db_data, 'video'):
            media = [db_data.video]
        else:
            media = [
                # Insert placeholders if frames are skipped
                # We could skip them here too, but UI can't decode chunks then
                f if f.frame in frame_set else SimpleNamespace(
                    path=f'placeholder.jpg', width=f.width, height=f.height
                )
                for f in db_data.images.filter(
                    frame__gte=data_start_frame,
                    frame__lte=data_stop_frame,
                ).all()
            ]

        # Filter data with segment size
        # Should data.size also be cropped by segment size?
        db_data.deleted_frames = filter(
            lambda frame: frame >= start_frame and frame <= stop_frame,
            db_data.deleted_frames,
        )
        db_data.start_frame = data_start_frame
        db_data.stop_frame = data_stop_frame
        db_data.size = len(frame_set)
        db_data.included_frames = db_job.segment.frames or None

        frame_meta = [{
            'width': item.width,
            'height': item.height,
            'name': item.path,
            'related_files': item.related_files.count() if hasattr(item, 'related_files') else 0
        } for item in media]

        db_data.frames = frame_meta

        serializer = DataMetaReadSerializer(db_data)
        return Response(serializer.data)

    @extend_schema(summary='Get a preview image for a job',
        responses={
            '200': OpenApiResponse(description='Job image preview'),
        })
    @action(detail=True, methods=['GET'], url_path='preview')
    def preview(self, request, pk):
        self._object = self.get_object() # call check_object_permissions as well

        data_getter = _JobDataGetter(
            db_job=self._object,
            data_type='preview',
            data_quality='compressed',
        )
        return data_getter()

    @extend_schema(
        methods=["GET"],
        summary="Allows to get current honeypot frames",
        responses={
            '200': OpenApiResponse(JobHoneypotReadSerializer),
        })
    @extend_schema(
        methods=["PATCH"],
        summary="Allows to update current honeypot frames",
        request=JobHoneypotWriteSerializer,
        responses={
            '200': OpenApiResponse(JobHoneypotReadSerializer),
        })
    @action(detail=True, methods=["GET", "PATCH"], url_path='honeypot')
    def honeypot(self, request, pk):
        self.get_object() # call check_object_permissions as well

        db_job = models.Job.objects.prefetch_related(
            'segment',
            'segment__task',
            Prefetch('segment__task__data', queryset=models.Data.objects.select_related('video').prefetch_related(
                Prefetch('images', queryset=models.Image.objects.prefetch_related('related_files').order_by('frame'))
            ))
        ).get(pk=pk)

        if (
            not db_job.segment.task.data.validation_params or
            db_job.segment.task.data.validation_params.mode != models.ValidationMode.GT_POOL
        ):
            raise ValidationError("Honeypots are not configured in the task")

        db_segment = db_job.segment
        task_all_honeypots = set(db_segment.task.gt_job.segment.frame_set)

        db_task_frames: dict[int, models.Image] = {
            frame.frame: frame for frame in db_segment.task.data.images.all()
        }
        task_placeholder_frames = set(
            frame_id for frame_id, frame in db_task_frames.items()
            if frame.is_placeholder
        )
        segment_honeypots = set(db_segment.frame_set) & task_placeholder_frames

        if request.method == "PATCH":
            request_serializer = JobHoneypotWriteSerializer(data=request.data)
            request_serializer.is_valid(raise_exception=True)
            input_data = request_serializer.validated_data

            deleted_task_frames = db_segment.task.data.deleted_frames
            task_active_honeypots = task_all_honeypots.difference(deleted_task_frames)

            segment_honeypots_count = len(segment_honeypots)

            frame_selection_method = input_data['frame_selection_method']
            if frame_selection_method == models.JobFrameSelectionMethod.MANUAL:
                task_honeypot_frame_map: dict[str, int] = {
                    v.path: k for k, v in db_task_frames.items()
                }

                requested_frame_names: list[str] = input_data['frames']
                requested_frame_ids: list[int] = []
                requested_unknown_frames: list[str] = []
                requested_inactive_frames: list[str] = []
                for requested_frame_name in requested_frame_names:
                    requested_frame_id = task_honeypot_frame_map.get(requested_frame_name)

                    if requested_frame_id is None:
                        requested_unknown_frames.append(requested_frame_name)
                        continue

                    if requested_frame_id not in task_active_honeypots:
                        requested_inactive_frames.append(requested_frame_name)
                        continue

                    requested_frame_ids.append(task_honeypot_frame_map)

                if len(set(requested_frame_ids)) != len(requested_frame_names):
                    raise ValidationError(
                        "Could not update honeypot frames: validation frames cannot repeat"
                    )

                if requested_unknown_frames:
                    raise ValidationError(
                        "Could not update honeypot frames: "
                        "frames {} do not exist in the task".format(
                            format_list(requested_unknown_frames)
                        )
                    )

                if requested_inactive_frames:
                    raise ValidationError(
                        "Could not update honeypot frames: frames {} are removed. "
                        "Restore them in the honeypot pool first.".format(
                            format_list(requested_inactive_frames)
                        )
                    )

                if len(requested_frame_names) != segment_honeypots_count:
                    raise ValidationError(
                        "Could not update honeypot frames: "
                        "the requested number of validation frames must be remain the same."
                        "Requested {}, current {}".format(
                            len(requested_frame_names), segment_honeypots_count
                        )
                    )

            elif frame_selection_method == models.JobFrameSelectionMethod.RANDOM_UNIFORM:
                # TODO: take current validation frames distribution into account
                # simply using random here will break uniformity
                requested_frame_ids = random.sample(
                    task_active_honeypots, k=segment_honeypots_count
                )

            # Replace validation frames in the job
            updated_db_frames = []
            new_validation_frame_iter = iter(requested_frame_ids)
            for current_frame_id in db_segment.frame_set:
                if current_frame_id in segment_honeypots:
                    requested_frame_id = next(new_validation_frame_iter)
                    db_requested_frame = db_task_frames[requested_frame_id]
                    db_segment_frame = db_task_frames[current_frame_id]
                    assert db_segment_frame.is_placeholder

                    # Change image in the current segment frame
                    db_segment_frame.path = db_requested_frame.path
                    db_segment_frame.width = db_requested_frame.width
                    db_segment_frame.height = db_requested_frame.height

                    updated_db_frames.append(db_segment_frame)

            assert next(new_validation_frame_iter, None) is None

            models.Image.objects.bulk_update(updated_db_frames, fields=['path', 'width', 'height'])
            db_segment.save()

            frame_provider = FrameProvider(db_job.segment.task.data)
            updated_segment_chunk_ids = set(
                frame_provider.get_chunk_number(updated_segment_frame_id)
                for updated_segment_frame_id in requested_frame_ids
            )

            # TODO: replace specific files directly in chunks
            media_cache = MediaCache(dimension=models.DimensionType(db_segment.task.dimension))
            for chunk_id in updated_segment_chunk_ids:
                for quality in FrameProvider.Quality.__members__.values():
                    media_cache.remove_task_chunk(
                        chunk_id, quality=quality, db_data=db_segment.task.data
                    )

            segment_honeypots = set(requested_frame_ids)

        response_serializer = JobHoneypotReadSerializer({'frames': sorted(segment_honeypots)})
        return Response(response_serializer.data, status=status.HTTP_200_OK)

@extend_schema(tags=['issues'])
@extend_schema_view(
    retrieve=extend_schema(
        summary='Get issue details',
        responses={
            '200': IssueReadSerializer,
        }),
    list=extend_schema(
        summary='List issues',
        responses={
            '200': IssueReadSerializer(many=True),
        }),
    partial_update=extend_schema(
        summary='Update an issue',
        request=IssueWriteSerializer(partial=True),
        responses={
            '200': IssueReadSerializer, # check IssueWriteSerializer.to_representation
        }),
    create=extend_schema(
        summary='Create an issue',
        request=IssueWriteSerializer,
        parameters=ORGANIZATION_OPEN_API_PARAMETERS,
        responses={
            '201': IssueReadSerializer, # check IssueWriteSerializer.to_representation
        }),
    destroy=extend_schema(
        summary='Delete an issue',
        responses={
            '204': OpenApiResponse(description='The issue has been deleted'),
        })
)
class IssueViewSet(viewsets.GenericViewSet, mixins.ListModelMixin,
    mixins.RetrieveModelMixin, mixins.CreateModelMixin, mixins.DestroyModelMixin,
    PartialUpdateModelMixin
):
    queryset = Issue.objects.prefetch_related(
        'job__segment__task', 'owner', 'assignee', 'job'
    ).all()

    iam_organization_field = 'job__segment__task__organization'
    search_fields = ('owner', 'assignee')
    filter_fields = list(search_fields) + ['id', 'job_id', 'task_id', 'resolved', 'frame_id']
    simple_filters = list(search_fields) + ['job_id', 'task_id', 'resolved', 'frame_id']
    ordering_fields = list(filter_fields)
    lookup_fields = {
        'owner': 'owner__username',
        'assignee': 'assignee__username',
        'job_id': 'job',
        'task_id': 'job__segment__task__id',
        'frame_id': 'frame',
    }
    ordering = '-id'

    def get_queryset(self):
        queryset = super().get_queryset()

        if self.action == 'list':
            perm = IssuePermission.create_scope_list(self.request)
            queryset = perm.filter(queryset)

        return queryset

    def get_serializer_class(self):
        if self.request.method in SAFE_METHODS:
            return IssueReadSerializer
        else:
            return IssueWriteSerializer

    def perform_create(self, serializer, **kwargs):
        serializer.save(owner=self.request.user)

@extend_schema(tags=['comments'])
@extend_schema_view(
    retrieve=extend_schema(
        summary='Get comment details',
        responses={
            '200': CommentReadSerializer,
        }),
    list=extend_schema(
        summary='List comments',
        responses={
            '200': CommentReadSerializer(many=True),
        }),
    partial_update=extend_schema(
        summary='Update a comment',
        request=CommentWriteSerializer(partial=True),
        responses={
            '200': CommentReadSerializer, # check CommentWriteSerializer.to_representation
        }),
    create=extend_schema(
        summary='Create a comment',
        request=CommentWriteSerializer,
        parameters=ORGANIZATION_OPEN_API_PARAMETERS,
        responses={
            '201': CommentReadSerializer, # check CommentWriteSerializer.to_representation
        }),
    destroy=extend_schema(
        summary='Delete a comment',
        responses={
            '204': OpenApiResponse(description='The comment has been deleted'),
        })
)
class CommentViewSet(viewsets.GenericViewSet, mixins.ListModelMixin,
    mixins.RetrieveModelMixin, mixins.CreateModelMixin, mixins.DestroyModelMixin,
    PartialUpdateModelMixin
):
    queryset = Comment.objects.prefetch_related(
        'issue', 'issue__job', 'owner'
    ).all()

    iam_organization_field = 'issue__job__segment__task__organization'
    search_fields = ('owner',)
    filter_fields = list(search_fields) + ['id', 'issue_id', 'frame_id', 'job_id']
    simple_filters = list(search_fields) + ['issue_id', 'frame_id', 'job_id']
    ordering_fields = list(filter_fields)
    ordering = '-id'
    lookup_fields = {
        'owner': 'owner__username',
        'issue_id': 'issue__id',
        'job_id': 'issue__job__id',
        'frame_id': 'issue__frame',
    }

    def get_queryset(self):
        queryset = super().get_queryset()

        if self.action == 'list':
            perm = CommentPermission.create_scope_list(self.request)
            queryset = perm.filter(queryset)

        return queryset

    def get_serializer_class(self):
        if self.request.method in SAFE_METHODS:
            return CommentReadSerializer
        else:
            return CommentWriteSerializer

    def perform_create(self, serializer, **kwargs):
        serializer.save(owner=self.request.user)


@extend_schema(tags=['labels'])
@extend_schema_view(
    retrieve=extend_schema(
        summary='Get label details',
        responses={
            '200': LabelSerializer,
        }),
    list=extend_schema(
        summary='List labels',
        parameters=[
            # These filters are implemented differently from others
            OpenApiParameter('job_id', type=OpenApiTypes.INT,
                description='A simple equality filter for job id'),
            OpenApiParameter('task_id', type=OpenApiTypes.INT,
                description='A simple equality filter for task id'),
            OpenApiParameter('project_id', type=OpenApiTypes.INT,
                description='A simple equality filter for project id'),
            *ORGANIZATION_OPEN_API_PARAMETERS
        ],
        responses={
            '200': LabelSerializer(many=True),
        }),
    partial_update=extend_schema(
        summary='Update a label',
        description='To modify a sublabel, please use the PATCH method of the parent label.',
        request=LabelSerializer(partial=True),
        responses={
            '200': LabelSerializer,
        }),
    destroy=extend_schema(
        summary='Delete a label',
        description='To delete a sublabel, please use the PATCH method of the parent label.',
        responses={
            '204': OpenApiResponse(description='The label has been deleted'),
        })
)
class LabelViewSet(viewsets.GenericViewSet, mixins.ListModelMixin,
    mixins.RetrieveModelMixin, mixins.DestroyModelMixin, PartialUpdateModelMixin
):
    queryset = Label.objects.prefetch_related(
        'attributespec_set',
        'sublabels__attributespec_set',
        'task',
        'task__owner',
        'task__assignee',
        'task__organization',
        'project',
        'project__owner',
        'project__assignee',
        'project__organization'
    ).all()

    iam_organization_field = ('task__organization', 'project__organization')

    search_fields = ('name', 'parent')
    filter_fields = list(search_fields) + ['id', 'type', 'color', 'parent_id']
    simple_filters = list(set(filter_fields) - {'id'})
    ordering_fields = list(filter_fields)
    lookup_fields = {
        'parent': 'parent__name',
    }
    ordering = 'id'
    serializer_class = LabelSerializer

    def get_queryset(self):
        if self.action == 'list':
            job_id = self.request.GET.get('job_id', None)
            task_id = self.request.GET.get('task_id', None)
            project_id = self.request.GET.get('project_id', None)
            if sum(v is not None for v in [job_id, task_id, project_id]) > 1:
                raise ValidationError(
                    "job_id, task_id and project_id parameters cannot be used together",
                    code=status.HTTP_400_BAD_REQUEST
                )

            if job_id or task_id or project_id:
                if job_id:
                    instance = Job.objects.select_related(
                        'assignee', 'segment__task__organization',
                        'segment__task__owner', 'segment__task__assignee',
                        'segment__task__project__organization',
                        'segment__task__project__owner',
                        'segment__task__project__assignee',
                    ).get(id=job_id)
                elif task_id:
                    instance = Task.objects.select_related(
                        'owner', 'assignee', 'organization',
                        'project__owner', 'project__assignee', 'project__organization',
                    ).get(id=task_id)
                elif project_id:
                    instance = Project.objects.select_related(
                        'owner', 'assignee', 'organization',
                    ).get(id=project_id)

                # NOTE: This filter is too complex to be implemented by other means
                # It requires the following filter query:
                # (
                #  project__task__segment__job__id = job_id
                #  OR
                #  task__segment__job__id = job_id
                #  OR
                #  project__task__id = task_id
                # )
                self.check_object_permissions(self.request, instance)
                queryset = instance.get_labels(prefetch=True)
            else:
                # In other cases permissions are checked already
                queryset = super().get_queryset()
                perm = LabelPermission.create_scope_list(self.request)
                # Include only 1st level labels in list responses
                queryset = perm.filter(queryset).filter(parent__isnull=True)
        else:
            queryset = super().get_queryset()

        return queryset

    def get_serializer(self, *args, **kwargs):
        kwargs['local'] = True
        return super().get_serializer(*args, **kwargs)

    def perform_update(self, serializer):
        if serializer.instance.parent is not None:
            # NOTE: this can be relaxed when skeleton updates are implemented properly
            raise ValidationError(
                "Sublabels cannot be modified this way. "
                "Please send a PATCH request with updated parent label data instead.",
                code=status.HTTP_400_BAD_REQUEST)

        return super().perform_update(serializer)

    def perform_destroy(self, instance: models.Label):
        if instance.parent is not None:
            # NOTE: this can be relaxed when skeleton updates are implemented properly
            raise ValidationError(
                "Sublabels cannot be deleted this way. "
                "Please send a PATCH request with updated parent label data instead.",
                code=status.HTTP_400_BAD_REQUEST)

        if project := instance.project:
            project.touch()
            ProjectWriteSerializer(project).update_child_objects_on_labels_update(project)
        elif task := instance.task:
            task.touch()
            TaskWriteSerializer(task).update_child_objects_on_labels_update(task)

        return super().perform_destroy(instance)


@extend_schema(tags=['users'])
@extend_schema_view(
    list=extend_schema(
        summary='List users',
        responses={
            '200': PolymorphicProxySerializer(
                component_name='MetaUser',
                serializers=[
                    UserSerializer,
                    BasicUserSerializer,
                ],
                resource_type_field_name=None,
                many=True, # https://github.com/tfranzel/drf-spectacular/issues/910
            ),
        }),
    retrieve=extend_schema(
        summary='Get user details',
        responses={
            '200': PolymorphicProxySerializer(
                component_name='MetaUser',
                serializers=[
                    UserSerializer,
                    BasicUserSerializer,
                ],
                resource_type_field_name=None,
            ),
        }),
    partial_update=extend_schema(
        summary='Update a user',
        responses={
            '200': PolymorphicProxySerializer(
                component_name='MetaUser',
                serializers=[
                    UserSerializer(partial=True),
                    BasicUserSerializer(partial=True),
                ],
                resource_type_field_name=None,
            ),
        }),
    destroy=extend_schema(
        summary='Delete a user',
        responses={
            '204': OpenApiResponse(description='The user has been deleted'),
        })
)
class UserViewSet(viewsets.GenericViewSet, mixins.ListModelMixin,
    mixins.RetrieveModelMixin, PartialUpdateModelMixin, mixins.DestroyModelMixin):
    queryset = User.objects.prefetch_related('groups').all()
    iam_organization_field = 'memberships__organization'

    search_fields = ('username', 'first_name', 'last_name')
    filter_fields = list(search_fields) + ['id', 'is_active']
    simple_filters = list(search_fields) + ['is_active']
    ordering_fields = list(filter_fields)
    ordering = "-id"

    def get_queryset(self):
        queryset = super().get_queryset()

        if self.action == 'list':
            perm = UserPermission.create_scope_list(self.request)
            queryset = perm.filter(queryset)

        return queryset

    def get_serializer_class(self):
        # Early exit for drf-spectacular compatibility
        if getattr(self, 'swagger_fake_view', False):
            return UserSerializer

        user = self.request.user
        is_self = int(self.kwargs.get("pk", 0)) == user.id or \
            self.action == "self"
        if user.is_staff:
            return UserSerializer if not is_self else UserSerializer
        else:
            if is_self and self.request.method in SAFE_METHODS:
                return UserSerializer
            else:
                return BasicUserSerializer

    @extend_schema(summary='Get details of the current user',
        responses={
            '200': PolymorphicProxySerializer(component_name='MetaUser',
                serializers=[
                    UserSerializer, BasicUserSerializer,
                ], resource_type_field_name=None),
        })
    @action(detail=False, methods=['GET'])
    def self(self, request):
        """
        Method returns an instance of a user who is currently authenticated
        """
        serializer_class = self.get_serializer_class()
        serializer = serializer_class(request.user, context={ "request": request })
        return Response(serializer.data)

@extend_schema(tags=['cloudstorages'])
@extend_schema_view(
    retrieve=extend_schema(
        summary='Get cloud storage details',
        responses={
            '200': CloudStorageReadSerializer,
        }),
    list=extend_schema(
        summary='List cloud storages',
        responses={
            '200': CloudStorageReadSerializer(many=True),
        }),
    destroy=extend_schema(
        summary='Delete a cloud storage',
        responses={
            '204': OpenApiResponse(description='The cloud storage has been removed'),
        }),
    partial_update=extend_schema(
        summary='Update a cloud storage',
        request=CloudStorageWriteSerializer(partial=True),
        responses={
            '200': CloudStorageReadSerializer, # check CloudStorageWriteSerializer.to_representation
        }),
    create=extend_schema(
        summary='Create a cloud storage',
        request=CloudStorageWriteSerializer,
        parameters=ORGANIZATION_OPEN_API_PARAMETERS,
        responses={
            '201': CloudStorageReadSerializer, # check CloudStorageWriteSerializer.to_representation
        })
)
class CloudStorageViewSet(viewsets.GenericViewSet, mixins.ListModelMixin,
    mixins.RetrieveModelMixin, mixins.CreateModelMixin, mixins.DestroyModelMixin,
    PartialUpdateModelMixin
):
    queryset = CloudStorageModel.objects.prefetch_related('data').all()

    search_fields = ('provider_type', 'name', 'resource',
                    'credentials_type', 'owner', 'description')
    filter_fields = list(search_fields) + ['id']
    simple_filters = list(set(search_fields) - {'description'})
    ordering_fields = list(filter_fields)
    ordering = "-id"
    lookup_fields = {'owner': 'owner__username', 'name': 'display_name'}
    iam_organization_field = 'organization'

    # Multipart support is necessary here, as CloudStorageWriteSerializer
    # contains a file field (key_file).
    parser_classes = _UPLOAD_PARSER_CLASSES

    def get_serializer_class(self):
        if self.request.method in ('POST', 'PATCH'):
            return CloudStorageWriteSerializer
        else:
            return CloudStorageReadSerializer

    def get_queryset(self):
        queryset = super().get_queryset()

        if self.action == 'list':
            perm = CloudStoragePermission.create_scope_list(self.request)
            queryset = perm.filter(queryset)

        provider_type = self.request.query_params.get('provider_type', None)
        if provider_type:
            if provider_type in CloudProviderChoice.list():
                return queryset.filter(provider_type=provider_type)
            raise ValidationError('Unsupported type of cloud provider')
        return queryset

    def perform_create(self, serializer):
        serializer.save(
            owner=self.request.user,
            organization=self.request.iam_context['organization'])

    def create(self, request, *args, **kwargs):
        try:
            response = super().create(request, *args, **kwargs)
        except ValidationError as exceptions:
            msg_body = ""
            for ex in exceptions.args:
                for field, ex_msg in ex.items():
                    msg_body += ': '.join([field, ex_msg if isinstance(ex_msg, str) else str(ex_msg[0])])
                    msg_body += '\n'
            return HttpResponseBadRequest(msg_body)
        except APIException as ex:
            return Response(data=ex.get_full_details(), status=ex.status_code)
        except Exception as ex:
            response = HttpResponseBadRequest(str(ex))
        return response

    @extend_schema(summary='Get cloud storage content',
        parameters=[
            OpenApiParameter('manifest_path', description='Path to the manifest file in a cloud storage',
                location=OpenApiParameter.QUERY, type=OpenApiTypes.STR),
            OpenApiParameter('prefix', description='Prefix to filter data',
                location=OpenApiParameter.QUERY, type=OpenApiTypes.STR),
            OpenApiParameter('next_token', description='Used to continue listing files in the bucket',
                location=OpenApiParameter.QUERY, type=OpenApiTypes.STR),
            OpenApiParameter('page_size', location=OpenApiParameter.QUERY, type=OpenApiTypes.INT),
        ],
        responses={
            '200': OpenApiResponse(response=CloudStorageContentSerializer, description='A manifest content'),
        },
    )
    @action(detail=True, methods=['GET'], url_path='content-v2')
    def content_v2(self, request, pk):
        storage = None
        try:
            db_storage = self.get_object()
            storage = db_storage_to_storage_instance(db_storage)
            prefix = request.query_params.get('prefix', "")
            page_size = request.query_params.get('page_size', str(settings.BUCKET_CONTENT_MAX_PAGE_SIZE))
            if not page_size.isnumeric():
                return HttpResponseBadRequest('Wrong value for page_size was found')
            page_size = min(int(page_size), settings.BUCKET_CONTENT_MAX_PAGE_SIZE)

            # make api identical to share api
            if prefix and prefix.startswith('/'):
                prefix = prefix[1:]


            next_token = request.query_params.get('next_token')

            if (manifest_path := request.query_params.get('manifest_path')):
                manifest_prefix = os.path.dirname(manifest_path)

                full_manifest_path = os.path.join(db_storage.get_storage_dirname(), manifest_path)
                if not os.path.exists(full_manifest_path) or \
                        datetime.fromtimestamp(os.path.getmtime(full_manifest_path), tz=timezone.utc) < storage.get_file_last_modified(manifest_path):
                    storage.download_file(manifest_path, full_manifest_path)
                manifest = ImageManifestManager(full_manifest_path, db_storage.get_storage_dirname())
                # need to update index
                manifest.set_index()
                try:
                    start_index = int(next_token or '0')
                except ValueError:
                    return HttpResponseBadRequest('Wrong value for the next_token parameter was found.')
                content = manifest.emulate_hierarchical_structure(
                    page_size, manifest_prefix=manifest_prefix, prefix=prefix, default_prefix=storage.prefix, start_index=start_index)
            else:
                content = storage.list_files_on_one_page(prefix, next_token, page_size, _use_sort=True)
            for i in content['content']:
                mime_type = get_mime(i['name']) if i['type'] != 'DIR' else 'DIR' # identical to share point
                if mime_type == 'zip':
                    mime_type = 'archive'
                i['mime_type'] = mime_type
            serializer = CloudStorageContentSerializer(data=content)
            serializer.is_valid(raise_exception=True)
            content = serializer.data
            return Response(data=content)

        except CloudStorageModel.DoesNotExist:
            message = f"Storage {pk} does not exist"
            slogger.glob.error(message)
            return HttpResponseNotFound(message)
        except (ValidationError, PermissionDenied, NotFound) as ex:
            msg = str(ex) if not isinstance(ex, ValidationError) else \
                '\n'.join([str(d) for d in ex.detail])
            slogger.cloud_storage[pk].info(msg)
            return Response(data=msg, status=ex.status_code)
        except Exception as ex:
            slogger.glob.error(str(ex))
            return Response("An internal error has occurred",
                status=status.HTTP_500_INTERNAL_SERVER_ERROR)

    @extend_schema(summary='Get a preview image for a cloud storage',
        responses={
            '200': OpenApiResponse(description='Cloud Storage preview'),
            '400': OpenApiResponse(description='Failed to get cloud storage preview'),
            '404': OpenApiResponse(description='Cloud Storage preview not found'),
        })
    @action(detail=True, methods=['GET'], url_path='preview')
    def preview(self, request, pk):
        try:
            db_storage = self.get_object()
            cache = MediaCache()

            # The idea is try to define real manifest preview only for the storages that have related manifests
            # because otherwise it can lead to extra calls to a bucket, that are usually not free.
            if not db_storage.has_at_least_one_manifest:
                result = cache.get_cloud_preview(db_storage)
                if not result:
                    return HttpResponseNotFound('Cloud storage preview not found')
                return HttpResponse(result[0], result[1])

            preview, mime = cache.get_or_set_cloud_preview(db_storage)
            return HttpResponse(preview, mime)
        except CloudStorageModel.DoesNotExist:
            message = f"Storage {pk} does not exist"
            slogger.glob.error(message)
            return HttpResponseNotFound(message)
        except (ValidationError, PermissionDenied, NotFound) as ex:
            msg = str(ex) if not isinstance(ex, ValidationError) else \
                '\n'.join([str(d) for d in ex.detail])
            slogger.cloud_storage[pk].info(msg)
            return Response(data=msg, status=ex.status_code)
        except Exception as ex:
            slogger.glob.error(str(ex))
            return Response("An internal error has occurred",
                status=status.HTTP_500_INTERNAL_SERVER_ERROR)

    @extend_schema(summary='Get the status of a cloud storage',
        responses={
            '200': OpenApiResponse(response=OpenApiTypes.STR, description='Cloud Storage status (AVAILABLE | NOT_FOUND | FORBIDDEN)'),
        })
    @action(detail=True, methods=['GET'], url_path='status')
    def status(self, request, pk):
        try:
            db_storage = self.get_object()
            storage = db_storage_to_storage_instance(db_storage)
            storage_status = storage.get_status()
            return Response(storage_status)
        except CloudStorageModel.DoesNotExist:
            message = f"Storage {pk} does not exist"
            slogger.glob.error(message)
            return HttpResponseNotFound(message)
        except Exception as ex:
            msg = str(ex)
            return HttpResponseBadRequest(msg)

    @extend_schema(summary='Get allowed actions for a cloud storage',
        responses={
            '200': OpenApiResponse(response=OpenApiTypes.STR, description='Cloud Storage actions (GET | PUT | DELETE)'),
        })
    @action(detail=True, methods=['GET'], url_path='actions')
    def actions(self, request, pk):
        '''
        Method return allowed actions for cloud storage. It's required for reading/writing
        '''
        try:
            db_storage = self.get_object()
            storage = db_storage_to_storage_instance(db_storage)
            actions = storage.supported_actions
            return Response(actions, content_type="text/plain")
        except CloudStorageModel.DoesNotExist:
            message = f"Storage {pk} does not exist"
            slogger.glob.error(message)
            return HttpResponseNotFound(message)
        except Exception as ex:
            msg = str(ex)
            return HttpResponseBadRequest(msg)

@extend_schema(tags=['assets'])
@extend_schema_view(
    create=extend_schema(
        summary='Create an asset',
        request={
            'multipart/form-data': {
                'type': 'object',
                'properties': {
                    'file': {
                        'type': 'string',
                        'format': 'binary'
                    }
                }
            }
        },
        responses={
            '201': AssetReadSerializer,
        }),
    retrieve=extend_schema(
        summary='Get an asset',
        responses={
            '200': OpenApiResponse(description='Asset file')
        }),
    destroy=extend_schema(
        summary='Delete an asset',
        responses={
            '204': OpenApiResponse(description='The asset has been deleted'),
        }),
)
class AssetsViewSet(
    viewsets.GenericViewSet, mixins.RetrieveModelMixin,
    mixins.CreateModelMixin, mixins.DestroyModelMixin
):
    queryset = Asset.objects.select_related(
        'owner', 'guide', 'guide__project', 'guide__task', 'guide__project__organization', 'guide__task__organization',
    ).all()
    parser_classes=_UPLOAD_PARSER_CLASSES
    search_fields = ()
    ordering = "uuid"

    def check_object_permissions(self, request, obj):
        super().check_object_permissions(request, obj.guide)

    def get_permissions(self):
        if self.action == 'retrieve':
            return [IsAuthenticatedOrReadPublicResource(), PolicyEnforcer()]
        return super().get_permissions()

    def get_serializer_class(self):
        if self.request.method in SAFE_METHODS:
            return AssetReadSerializer
        else:
            return AssetWriteSerializer

    def create(self, request, *args, **kwargs):
        file = request.data.get('file', None)
        if not file:
            raise ValidationError('Asset file was not provided')

        if file.size / (1024 * 1024) > settings.ASSET_MAX_SIZE_MB:
            raise ValidationError(f'Maximum size of asset is {settings.ASSET_MAX_SIZE_MB} MB')

        if file.content_type not in settings.ASSET_SUPPORTED_TYPES:
            raise ValidationError(f'File is not supported as an asset. Supported are {settings.ASSET_SUPPORTED_TYPES}')

        guide_id = request.data.get('guide_id')
        db_guide = AnnotationGuide.objects.prefetch_related('assets').get(pk=guide_id)
        if db_guide.assets.count() >= settings.ASSET_MAX_COUNT_PER_GUIDE:
            raise ValidationError(f'Maximum number of assets per guide reached')

        serializer = self.get_serializer(data={
            'filename': file.name,
            'guide_id': guide_id,
        })

        serializer.is_valid(raise_exception=True)
        self.perform_create(serializer)
        path = os.path.join(settings.ASSETS_ROOT, str(serializer.instance.uuid))
        os.makedirs(path)
        if file.content_type in ('image/jpeg', 'image/png'):
            image = Image.open(file)
            if any(map(lambda x: x > settings.ASSET_MAX_IMAGE_SIZE, image.size)):
                scale_factor = settings.ASSET_MAX_IMAGE_SIZE / max(image.size)
                image = image.resize((map(lambda x: int(x * scale_factor), image.size)))
            image.save(os.path.join(path, file.name))
        else:
            with open(os.path.join(path, file.name), 'wb+') as destination:
                for chunk in file.chunks():
                    destination.write(chunk)

        headers = self.get_success_headers(serializer.data)
        return Response(serializer.data, status=status.HTTP_201_CREATED, headers=headers)

    def perform_create(self, serializer):
        serializer.save(owner=self.request.user)

    def retrieve(self, request, *args, **kwargs):
        instance = self.get_object()
        return sendfile(request, os.path.join(settings.ASSETS_ROOT, str(instance.uuid), instance.filename))

    def perform_destroy(self, instance):
        full_path = os.path.join(instance.get_asset_dir(), instance.filename)
        if os.path.exists(full_path):
            os.remove(full_path)
        instance.delete()


@extend_schema(tags=['guides'])
@extend_schema_view(
    create=extend_schema(
        summary='Create an annotation guide',
        description='The new guide will be bound either to a project or a task, depending on parameters.',
        request=AnnotationGuideWriteSerializer,
        responses={
            '201': AnnotationGuideReadSerializer,
        }),
    retrieve=extend_schema(
        summary='Get annotation guide details',
        responses={
            '200': AnnotationGuideReadSerializer,
        }),
    destroy=extend_schema(
        summary='Delete an annotation guide',
        description='This also deletes all assets attached to the guide.',
        responses={
            '204': OpenApiResponse(description='The annotation guide has been deleted'),
        }),
    partial_update=extend_schema(
        summary='Update an annotation guide',
        request=AnnotationGuideWriteSerializer(partial=True),
        responses={
            '200': AnnotationGuideReadSerializer, # check TaskWriteSerializer.to_representation
        })
)
class AnnotationGuidesViewSet(
    viewsets.GenericViewSet, mixins.RetrieveModelMixin,
    mixins.CreateModelMixin, mixins.DestroyModelMixin, PartialUpdateModelMixin
):
    queryset = AnnotationGuide.objects.order_by('-id').select_related(
        'project', 'project__owner', 'project__organization', 'task', 'task__owner', 'task__organization'
    ).prefetch_related('assets').all()
    search_fields = ()
    ordering = "-id"
    iam_organization_field = None

    def _update_related_assets(self, request, guide: AnnotationGuide):
        existing_assets = list(guide.assets.all())
        new_assets = []

        # pylint: disable=anomalous-backslash-in-string
        pattern = re.compile(r'\(/api/assets/([0-9a-fA-F]{8}-[0-9a-fA-F]{4}-[0-9a-fA-F]{4}-[0-9a-fA-F]{4}-[0-9a-fA-F]{12})\)')
        results = set(re.findall(pattern, guide.markdown))

        db_assets_to_copy = {}

        # first check if we need to copy some assets and if user has permissions to access them
        for asset_id in results:
            with suppress(models.Asset.DoesNotExist):
                db_asset = models.Asset.objects.select_related('guide').get(pk=asset_id)
                if db_asset.guide.id != guide.id:
                    perm = AnnotationGuidePermission.create_base_perm(
                        request,
                        self,
                        AnnotationGuidePermission.Scopes.VIEW,
                        get_iam_context(request, db_asset.guide),
                        db_asset.guide
                    )

                    if perm.check_access().allow:
                        db_assets_to_copy[asset_id] = db_asset
                else:
                    new_assets.append(db_asset)

        # then copy those assets, where user has permissions
        assets_mapping = {}
        with transaction.atomic():
            for asset_id in results:
                db_asset = db_assets_to_copy.get(asset_id)
                if db_asset is not None:
                    copied_asset = Asset(
                        filename=db_asset.filename,
                        owner=request.user,
                        guide=guide,
                    )
                    copied_asset.save()
                    assets_mapping[asset_id] = copied_asset

        # finally apply changes on filesystem out of transaction
        try:
            for asset_id in results:
                copied_asset = assets_mapping.get(asset_id)
                if copied_asset is not None:
                    db_asset = db_assets_to_copy.get(asset_id)
                    os.makedirs(copied_asset.get_asset_dir())
                    shutil.copyfile(
                        os.path.join(db_asset.get_asset_dir(), db_asset.filename),
                        os.path.join(copied_asset.get_asset_dir(), db_asset.filename),
                    )

                    guide.markdown = guide.markdown.replace(
                        f'(/api/assets/{asset_id})',
                        f'(/api/assets/{assets_mapping[asset_id].uuid})',
                    )

                    new_assets.append(copied_asset)
        except Exception as ex:
            # in case of any errors, remove copied assets
            for asset_id in assets_mapping:
                assets_mapping[asset_id].delete()
            raise ex

        guide.save()
        for existing_asset in existing_assets:
            if existing_asset not in new_assets:
                existing_asset.delete()

    def get_serializer_class(self):
        if self.request.method in SAFE_METHODS:
            return AnnotationGuideReadSerializer
        else:
            return AnnotationGuideWriteSerializer

    def perform_create(self, serializer):
        super().perform_create(serializer)
        self._update_related_assets(self.request, serializer.instance)
        serializer.instance.target.touch()

    def perform_update(self, serializer):
        super().perform_update(serializer)
        self._update_related_assets(self.request, serializer.instance)
        serializer.instance.target.touch()

    def perform_destroy(self, instance):
        target = instance.target
        super().perform_destroy(instance)
        target.touch()

def rq_exception_handler(rq_job, exc_type, exc_value, tb):
    rq_job.meta[RQJobMetaField.FORMATTED_EXCEPTION] = "".join(
        traceback.format_exception_only(exc_type, exc_value))
    rq_job.save_meta()

    return True

def _import_annotations(request, rq_id_factory, rq_func, db_obj, format_name,
                        filename=None, location_conf=None, conv_mask_to_poly=True):

    format_desc = {f.DISPLAY_NAME: f
        for f in dm.views.get_import_formats()}.get(format_name)
    if format_desc is None:
        raise serializers.ValidationError(
            "Unknown input format '{}'".format(format_name))
    elif not format_desc.ENABLED:
        return Response(status=status.HTTP_405_METHOD_NOT_ALLOWED)

    rq_id = request.query_params.get('rq_id')
    rq_id_should_be_checked = bool(rq_id)
    if not rq_id:
        rq_id = rq_id_factory(db_obj.pk).render()

    queue = django_rq.get_queue(settings.CVAT_QUEUES.IMPORT_DATA.value)
    rq_job = queue.fetch_job(rq_id)

    if rq_job and rq_id_should_be_checked and not is_rq_job_owner(rq_job, request.user.id):
        return Response(status=status.HTTP_403_FORBIDDEN)

    if rq_job and request.method == 'POST':
        # If there is a previous job that has not been deleted
        if rq_job.is_finished or rq_job.is_failed:
            rq_job.delete()
            rq_job = queue.fetch_job(rq_id)
        else:
            return Response(status=status.HTTP_409_CONFLICT, data='Import job already exists')

    if not rq_job:
        # If filename is specified we consider that file was uploaded via TUS, so it exists in filesystem
        # Then we dont need to create temporary file
        # Or filename specify key in cloud storage so we need to download file
        location = location_conf.get('location') if location_conf else Location.LOCAL
        db_storage = None

        if not filename or location == Location.CLOUD_STORAGE:
            if location != Location.CLOUD_STORAGE:
                serializer = AnnotationFileSerializer(data=request.data)
                if serializer.is_valid(raise_exception=True):
                    anno_file = serializer.validated_data['annotation_file']
                    with NamedTemporaryFile(
                        prefix='cvat_{}'.format(db_obj.pk),
                        dir=settings.TMP_FILES_ROOT,
                        delete=False) as tf:
                        filename = tf.name
                        for chunk in anno_file.chunks():
                            tf.write(chunk)
            else:
                assert filename, 'The filename was not specified'

                try:
                    storage_id = location_conf['storage_id']
                except KeyError:
                    raise serializers.ValidationError(
                        'Cloud storage location was selected as the source,'
                        ' but cloud storage id was not specified')
                db_storage = get_cloud_storage_for_import_or_export(
                    storage_id=storage_id, request=request,
                    is_default=location_conf['is_default'])

                key = filename
                with NamedTemporaryFile(
                    prefix='cvat_{}'.format(db_obj.pk),
                    dir=settings.TMP_FILES_ROOT,
                    delete=False) as tf:
                    filename = tf.name

        func = import_resource_with_clean_up_after
        func_args = (rq_func, filename, db_obj.pk, format_name, conv_mask_to_poly)

        if location == Location.CLOUD_STORAGE:
            func_args = (db_storage, key, func) + func_args
            func = import_resource_from_cloud_storage

        av_scan_paths(filename)
        user_id = request.user.id

        with get_rq_lock_by_user(queue, user_id):
            rq_job = queue.enqueue_call(
                func=func,
                args=func_args,
                job_id=rq_id,
                depends_on=define_dependent_job(queue, user_id, rq_id=rq_id),
                meta={
                    'tmp_file': filename,
                    **get_rq_job_meta(request=request, db_obj=db_obj),
                },
                result_ttl=settings.IMPORT_CACHE_SUCCESS_TTL.total_seconds(),
                failure_ttl=settings.IMPORT_CACHE_FAILED_TTL.total_seconds()
            )

        handle_dataset_import(db_obj, format_name=format_name, cloud_storage_id=db_storage.id if db_storage else None)

        serializer = RqIdSerializer(data={'rq_id': rq_id})
        serializer.is_valid(raise_exception=True)

        return Response(serializer.data, status=status.HTTP_202_ACCEPTED)
    else:
        if rq_job.is_finished:
            rq_job.delete()
            return Response(status=status.HTTP_201_CREATED)
        elif rq_job.is_failed:
            exc_info = process_failed_job(rq_job)

            import_error_prefix = f'{CvatImportError.__module__}.{CvatImportError.__name__}:'
            if exc_info.startswith("Traceback") and import_error_prefix in exc_info:
                exc_message = exc_info.split(import_error_prefix)[-1].strip()
                return Response(data=exc_message, status=status.HTTP_400_BAD_REQUEST)
            else:
                return Response(data=exc_info,
                    status=status.HTTP_500_INTERNAL_SERVER_ERROR)

    return Response(status=status.HTTP_202_ACCEPTED)

def _import_project_dataset(
    request, rq_id_factory, rq_func, db_obj, format_name,
    filename=None, conv_mask_to_poly=True, location_conf=None
):
    format_desc = {f.DISPLAY_NAME: f
        for f in dm.views.get_import_formats()}.get(format_name)
    if format_desc is None:
        raise serializers.ValidationError(
            "Unknown input format '{}'".format(format_name))
    elif not format_desc.ENABLED:
        return Response(status=status.HTTP_405_METHOD_NOT_ALLOWED)

    rq_id = rq_id_factory(db_obj.pk).render()

    queue = django_rq.get_queue(settings.CVAT_QUEUES.IMPORT_DATA.value)
    rq_job = queue.fetch_job(rq_id)

    if not rq_job or rq_job.is_finished or rq_job.is_failed:
        if rq_job and (rq_job.is_finished or rq_job.is_failed):
            # for some reason the previous job has not been deleted
            # (e.g the user closed the browser tab when job has been created
            # but no one requests for checking status were not made)
            rq_job.delete()

        location = location_conf.get('location') if location_conf else None
        db_storage = None

        if not filename and location != Location.CLOUD_STORAGE:
            serializer = DatasetFileSerializer(data=request.data)
            if serializer.is_valid(raise_exception=True):
                dataset_file = serializer.validated_data['dataset_file']
                with NamedTemporaryFile(
                    prefix='cvat_{}'.format(db_obj.pk),
                    dir=settings.TMP_FILES_ROOT,
                    delete=False) as tf:
                    filename = tf.name
                    for chunk in dataset_file.chunks():
                        tf.write(chunk)

        elif location == Location.CLOUD_STORAGE:
            assert filename, 'The filename was not specified'
            try:
                storage_id = location_conf['storage_id']
            except KeyError:
                raise serializers.ValidationError(
                    'Cloud storage location was selected as the source,'
                    ' but cloud storage id was not specified')
            db_storage = get_cloud_storage_for_import_or_export(
                storage_id=storage_id, request=request,
                is_default=location_conf['is_default'])

            key = filename
            with NamedTemporaryFile(
                prefix='cvat_{}'.format(db_obj.pk),
                dir=settings.TMP_FILES_ROOT,
                delete=False) as tf:
                filename = tf.name

        func = import_resource_with_clean_up_after
        func_args = (rq_func, filename, db_obj.pk, format_name, conv_mask_to_poly)

        if location == Location.CLOUD_STORAGE:
            func_args = (db_storage, key, func) + func_args
            func = import_resource_from_cloud_storage

        user_id = request.user.id

        with get_rq_lock_by_user(queue, user_id):
            rq_job = queue.enqueue_call(
                func=func,
                args=func_args,
                job_id=rq_id,
                meta={
                    'tmp_file': filename,
                    **get_rq_job_meta(request=request, db_obj=db_obj),
                },
                depends_on=define_dependent_job(queue, user_id, rq_id=rq_id),
                result_ttl=settings.IMPORT_CACHE_SUCCESS_TTL.total_seconds(),
                failure_ttl=settings.IMPORT_CACHE_FAILED_TTL.total_seconds()
            )

        handle_dataset_import(db_obj, format_name=format_name, cloud_storage_id=db_storage.id if db_storage else None)
    else:
        return Response(status=status.HTTP_409_CONFLICT, data='Import job already exists')

    serializer = RqIdSerializer(data={'rq_id': rq_id})
    serializer.is_valid(raise_exception=True)

    return Response(serializer.data, status=status.HTTP_202_ACCEPTED)

@extend_schema(tags=['requests'])
@extend_schema_view(
    list=extend_schema(
        summary='List requests',
        responses={
            '200': RequestSerializer(many=True),
        }
    ),
    retrieve=extend_schema(
        summary='Get request details',
        responses={
            '200': RequestSerializer,
        }
    ),
)
class RequestViewSet(viewsets.GenericViewSet):
    # FUTURE-TODO: support re-enqueue action
    # FUTURE-TODO: implement endpoint to download result file
    SUPPORTED_QUEUES = (
        settings.CVAT_QUEUES.IMPORT_DATA.value,
        settings.CVAT_QUEUES.EXPORT_DATA.value,
    )

    serializer_class = RequestSerializer
    iam_organization_field = None
    filter_backends = [
        NonModelSimpleFilter,
        NonModelJsonLogicFilter,
        NonModelOrderingFilter,
    ]

    ordering_fields = ['created_date', 'status', 'action']
    ordering = '-created_date'

    filter_fields = [
        # RQ job fields
        'status',
        # derivatives fields (from meta)
        'project_id',
        'task_id',
        'job_id',
        # derivatives fields (from parsed rq_id)
        'action',
        'target',
        'subresource',
        'format',
    ]

    simple_filters = filter_fields + ['org']

    lookup_fields = {
        'created_date': 'created_at',
        'action': 'parsed_rq_id.action',
        'target': 'parsed_rq_id.target',
        'subresource': 'parsed_rq_id.subresource',
        'format': 'parsed_rq_id.format',
        'status': 'get_status',
        'project_id': 'meta.project_id',
        'task_id': 'meta.task_id',
        'job_id': 'meta.job_id',
        'org': 'meta.org_slug',
    }

    SchemaField = namedtuple('SchemaField', ['type', 'choices'], defaults=(None,))

    simple_filters_schema = {
        'status': SchemaField('string', RequestStatus.choices),
        'project_id': SchemaField('integer'),
        'task_id': SchemaField('integer'),
        'job_id': SchemaField('integer'),
        'action': SchemaField('string', RequestAction.choices),
        'target': SchemaField('string', RequestTarget.choices),
        'subresource': SchemaField('string', RequestSubresource.choices),
        'format': SchemaField('string'),
        'org': SchemaField('string'),
    }

    def get_queryset(self):
        return None

    @property
    def queues(self) -> Iterable[DjangoRQ]:
        return (django_rq.get_queue(queue_name) for queue_name in self.SUPPORTED_QUEUES)

    def _get_rq_jobs_from_queue(self, queue: DjangoRQ, user_id: int) -> List[RQJob]:
        job_ids = set(queue.get_job_ids() +
            queue.started_job_registry.get_job_ids() +
            queue.finished_job_registry.get_job_ids() +
            queue.failed_job_registry.get_job_ids() +
            queue.deferred_job_registry.get_job_ids()
        )
        jobs = []
        for job in queue.job_class.fetch_many(job_ids, queue.connection):
            if job and is_rq_job_owner(job, user_id):
                try:
                    parsed_rq_id = RQId.parse(job.id)
                except Exception: # nosec B112
                    continue
                job.parsed_rq_id = parsed_rq_id
                jobs.append(job)

        return jobs


    def _get_rq_jobs(self, user_id: int) -> List[RQJob]:
        """
        Get all RQ jobs for a specific user and return them as a list of RQJob objects.

        Parameters:
            user_id (int): The ID of the user for whom to retrieve jobs.

        Returns:
            List[RQJob]: A list of RQJob objects representing all jobs for the specified user.
        """
        all_jobs = []
        for queue in self.queues:
            jobs = self._get_rq_jobs_from_queue(queue, user_id)
            all_jobs.extend(jobs)

        return all_jobs

    def _get_rq_job_by_id(self, rq_id: str) -> Optional[RQJob]:
        """
        Get a RQJob by its ID from the queues.

        Args:
            rq_id (str): The ID of the RQJob to retrieve.

        Returns:
            Optional[RQJob]: The retrieved RQJob, or None if not found.
        """
        try:
            parsed_rq_id = RQId.parse(rq_id)
        except Exception:
            return None

        job: Optional[RQJob] = None

        for queue in self.queues:
            job = queue.fetch_job(rq_id)
            if job:
                job.parsed_rq_id = parsed_rq_id
                break

        return job

    def _handle_redis_exceptions(func):
        @functools.wraps(func)
        def wrapper(*args, **kwargs):
            try:
                return func(*args, **kwargs)
            except RedisConnectionError as ex:
                msg = 'Redis service is not available'
                slogger.glob.exception(f'{msg}: {str(ex)}')
                return Response(msg, status=status.HTTP_503_SERVICE_UNAVAILABLE)
        return wrapper

    @method_decorator(never_cache)
    @_handle_redis_exceptions
    def retrieve(self, request: HttpRequest, pk: str):
        job = self._get_rq_job_by_id(pk)

        if not job:
            return HttpResponseNotFound(f"There is no request with specified id: {pk}")

        self.check_object_permissions(request, job)

        serializer = self.get_serializer(job, context={'request': request})
        return Response(data=serializer.data, status=status.HTTP_200_OK)

    @method_decorator(never_cache)
    @_handle_redis_exceptions
    def list(self, request: HttpRequest):
        user_id = request.user.id
        user_jobs = self._get_rq_jobs(user_id)

        filtered_jobs = self.filter_queryset(user_jobs)

        page = self.paginate_queryset(filtered_jobs)
        if page is not None:
            serializer = self.get_serializer(page, many=True, context={'request': request})
            return self.get_paginated_response(serializer.data)

        serializer = self.get_serializer(filtered_jobs, many=True, context={'request': request})
        return Response(data=serializer.data, status=status.HTTP_200_OK)

    @extend_schema(
        summary='Cancel request',
        request=None,
        responses={
            '200': OpenApiResponse(description='The request has been cancelled'),
        },
    )
    @method_decorator(never_cache)
    @action(detail=True, methods=['POST'], url_path='cancel')
    @_handle_redis_exceptions
    def cancel(self, request: HttpRequest, pk: str):
        rq_job = self._get_rq_job_by_id(pk)

        if not rq_job:
            return HttpResponseNotFound(f"There is no request with specified id: {pk!r}")

        self.check_object_permissions(request, rq_job)

        if rq_job.get_status(refresh=False) not in {RQJobStatus.QUEUED, RQJobStatus.DEFERRED}:
            return HttpResponseBadRequest("Only requests that have not yet been started can be cancelled")

        # FUTURE-TODO: race condition is possible here
        rq_job.cancel(enqueue_dependents=settings.ONE_RUNNING_JOB_IN_QUEUE_PER_USER)
        rq_job.delete()

        return Response(status=status.HTTP_200_OK)<|MERGE_RESOLUTION|>--- conflicted
+++ resolved
@@ -9,12 +9,9 @@
 import re
 import shutil
 import functools
-<<<<<<< HEAD
 import random
-=======
 
 from contextlib import suppress
->>>>>>> ef0dce9b
 from PIL import Image
 from types import SimpleNamespace
 from typing import Optional, Any, Dict, List, Union, cast, Callable, Mapping, Iterable
@@ -721,44 +718,6 @@
                 '\n'.join([str(d) for d in ex.detail])
             return Response(data=msg, status=ex.status_code)
 
-<<<<<<< HEAD
-
-class JobDataGetter(DataChunkGetter):
-    def __init__(self, job: Job, data_type, data_num, data_quality):
-        super().__init__(data_type, data_num, data_quality, task_dim=job.segment.task.dimension)
-        self.job = job
-
-    def _check_frame_range(self, frame: int):
-        if frame not in self.job.segment.frame_set:
-            raise ValidationError("The frame number doesn't belong to the job")
-
-    def __call__(self, request, start, stop, db_data):
-        if self.type == 'chunk' and self.job.segment.type == SegmentType.SPECIFIC_FRAMES:
-            frame_provider = FrameProvider(db_data, self.dimension)
-
-            start_chunk = frame_provider.get_chunk_number(start)
-            stop_chunk = frame_provider.get_chunk_number(stop)
-            # pylint: disable=superfluous-parens
-            if not (start_chunk <= self.number <= stop_chunk):
-                raise ValidationError('The chunk number should be in the ' +
-                    f'[{start_chunk}, {stop_chunk}] range')
-
-            cache = MediaCache()
-
-            if settings.USE_CACHE and db_data.storage_method == StorageMethodChoice.CACHE:
-                buf, mime = cache.get_selective_job_chunk_data_with_mime(
-                    chunk_number=self.number, quality=self.quality, job=self.job
-                )
-            else:
-                buf, mime = cache.prepare_selective_job_chunk(
-                    chunk_number=self.number, quality=self.quality, db_job=self.job
-                )
-
-            return HttpResponse(buf.getvalue(), content_type=mime)
-
-        else:
-            return super().__call__(request, start, stop, db_data)
-=======
 class _TaskDataGetter(_DataGetter):
     def __init__(
         self,
@@ -789,7 +748,6 @@
 
     def _get_frame_provider(self) -> IFrameProvider:
         return JobFrameProvider(self._db_job)
->>>>>>> ef0dce9b
 
 
 @extend_schema(tags=['tasks'])
@@ -2168,9 +2126,15 @@
         db_job = models.Job.objects.prefetch_related(
             'segment',
             'segment__task',
-            Prefetch('segment__task__data', queryset=models.Data.objects.select_related('video').prefetch_related(
-                Prefetch('images', queryset=models.Image.objects.prefetch_related('related_files').order_by('frame'))
-            ))
+            Prefetch('segment__task__data',
+                queryset=(
+                    models.Data.objects
+                    .select_related('video')
+                    .prefetch_related(
+                        Prefetch('images', queryset=models.Image.objects.order_by('frame'))
+                    )
+                )
+            )
         ).get(pk=pk)
 
         if (
@@ -2283,19 +2247,17 @@
             models.Image.objects.bulk_update(updated_db_frames, fields=['path', 'width', 'height'])
             db_segment.save()
 
-            frame_provider = FrameProvider(db_job.segment.task.data)
+            frame_provider = JobFrameProvider(db_job)
             updated_segment_chunk_ids = set(
                 frame_provider.get_chunk_number(updated_segment_frame_id)
                 for updated_segment_frame_id in requested_frame_ids
             )
 
             # TODO: replace specific files directly in chunks
-            media_cache = MediaCache(dimension=models.DimensionType(db_segment.task.dimension))
+            media_cache = MediaCache()
             for chunk_id in updated_segment_chunk_ids:
-                for quality in FrameProvider.Quality.__members__.values():
-                    media_cache.remove_task_chunk(
-                        chunk_id, quality=quality, db_data=db_segment.task.data
-                    )
+                for quality in FrameQuality.__members__.values():
+                    media_cache.remove_segment_chunk(db_segment, chunk_id, quality=quality)
 
             segment_honeypots = set(requested_frame_ids)
 
