--- conflicted
+++ resolved
@@ -831,18 +831,6 @@
                 description='Input format name\nYou can get the list of supported formats at:\n/server/annotation/formats'),
         ],
         responses={
-<<<<<<< HEAD
-            '202': openapi.Response(description='Uploading has been started'),
-            '201': openapi.Response(description='Uploading has finished'),
-            '405': openapi.Response(description='Format is not available'),
-        }
-    )
-    @swagger_auto_schema(method='patch', operation_summary='Method performs a partial update of annotations in a specific task',
-        manual_parameters=[openapi.Parameter('action', in_=openapi.IN_QUERY, required=True, type=openapi.TYPE_STRING,
-            enum=['create', 'update', 'delete'])])
-    @swagger_auto_schema(method='delete', operation_summary='Method deletes all annotations for a specific task')
-    @action(detail=True, methods=['GET', 'DELETE', 'PUT', 'PATCH', 'POST', 'OPTIONS'], url_path=r'annotations/?$',
-=======
             '201': OpenApiResponse(description='Uploading has finished'),
             '202': OpenApiResponse(description='Uploading has been started'),
             '405': OpenApiResponse(description='Format is not available'),
@@ -856,8 +844,7 @@
         responses={
             '204': OpenApiResponse(description='The annotation has been deleted'),
         }, tags=['tasks'], versions=['2.0'])
-    @action(detail=True, methods=['GET', 'DELETE', 'PUT', 'PATCH'],
->>>>>>> 2f1e89cc
+    @action(detail=True, methods=['GET', 'DELETE', 'PUT', 'PATCH', 'POST', 'OPTIONS'], url_path=r'annotations/?$',
         serializer_class=LabeledDataSerializer)
     def annotations(self, request, pk):
         db_task = self.get_object() # force to call check_object_permissions
@@ -1663,20 +1650,7 @@
 
     return True
 
-<<<<<<< HEAD
-# TODO: Method should be reimplemented as a separated view
-# @swagger_auto_schema(method='put', manual_parameters=[openapi.Parameter('format', in_=openapi.IN_QUERY,
-#         description='A name of a loader\nYou can get annotation loaders from this API:\n/server/annotation/formats',
-#         required=True, type=openapi.TYPE_STRING)],
-#     operation_summary='Method allows to upload annotations',
-#     responses={'202': openapi.Response(description='Load of annotations has been started'),
-#         '201': openapi.Response(description='Annotations have been uploaded')},
-#     tags=['tasks'])
-# @api_view(['PUT'])
 def _import_annotations(request, rq_id, rq_func, pk, format_name, filename=None):
-=======
-def _import_annotations(request, rq_id, rq_func, pk, format_name):
->>>>>>> 2f1e89cc
     format_desc = {f.DISPLAY_NAME: f
         for f in dm.views.get_import_formats()}.get(format_name)
     if format_desc is None:
