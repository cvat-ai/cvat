# Copyright (C) 2018-2021 Intel Corporation
#
# SPDX-License-Identifier: MIT

import io
import json
import os
import os.path as osp
import shutil
import traceback
import uuid
from datetime import datetime
from distutils.util import strtobool
from tempfile import mkstemp, NamedTemporaryFile

import cv2
from django.db.models.query import Prefetch
import django_rq
from django.apps import apps
from django.conf import settings
from django.contrib.auth.models import User
from django.db import IntegrityError
from django.http import HttpResponse, HttpResponseNotFound, HttpResponseBadRequest
from django.shortcuts import get_object_or_404
from django.utils import timezone
from django.utils.decorators import method_decorator
from django_filters import rest_framework as filters
from django_filters.rest_framework import DjangoFilterBackend
from drf_yasg import openapi
from drf_yasg.inspectors import CoreAPICompatInspector, NotHandled, FieldInspector
from drf_yasg.utils import swagger_auto_schema
from rest_framework import mixins, serializers, status, viewsets
from rest_framework.decorators import action, api_view
from rest_framework.exceptions import APIException, NotFound, ValidationError
from rest_framework.permissions import SAFE_METHODS, IsAuthenticated
from rest_framework.renderers import JSONRenderer
from rest_framework.response import Response
from sendfile import sendfile

import cvat.apps.dataset_manager as dm
import cvat.apps.dataset_manager.views  # pylint: disable=unused-import
from cvat.apps.authentication import auth
from cvat.apps.engine.cloud_provider import get_cloud_storage_instance, Credentials
from cvat.apps.dataset_manager.bindings import CvatImportError
from cvat.apps.dataset_manager.serializers import DatasetFormatsSerializer
from cvat.apps.engine.clowder_api import ClowderApi
from cvat.apps.engine.frame_provider import FrameProvider
from cvat.apps.engine.models import (
    Job, StatusChoice, Task, Project, Review, Issue,
    Comment, StorageMethodChoice, ReviewStatus, StorageChoice, Image,
    CredentialsTypeChoice, CloudProviderChoice
)
from cvat.apps.engine.models import CloudStorage as CloudStorageModel
from cvat.apps.engine.serializers import (
    AboutSerializer, AnnotationFileSerializer, BasicUserSerializer,
    DataMetaSerializer, DataSerializer, ExceptionSerializer,
    FileInfoSerializer, JobSerializer, LabeledDataSerializer,
    LogEventSerializer, ProjectSerializer, ProjectSearchSerializer, ProjectWithoutTaskSerializer,
    RqStatusSerializer, TaskSerializer, UserSerializer, PluginsSerializer, ReviewSerializer,
<<<<<<< HEAD
    CombinedReviewSerializer, IssueSerializer, CombinedIssueSerializer, CommentSerializer, ClowderFileSerializer
)
=======
    CombinedReviewSerializer, IssueSerializer, CombinedIssueSerializer, CommentSerializer,
    CloudStorageSerializer, BaseCloudStorageSerializer, TaskFileSerializer,)
from utils.dataset_manifest import ImageManifestManager
>>>>>>> 0d56e292
from cvat.apps.engine.utils import av_scan_paths
from cvat.apps.engine.backup import import_task
from . import models, task
from .log import clogger, slogger

class ServerViewSet(viewsets.ViewSet):
    serializer_class = None

    # To get nice documentation about ServerViewSet actions it is necessary
    # to implement the method. By default, ViewSet doesn't provide it.
    def get_serializer(self, *args, **kwargs):
        pass

    @staticmethod
    @swagger_auto_schema(method='get', operation_summary='Method provides basic CVAT information',
        responses={'200': AboutSerializer})
    @action(detail=False, methods=['GET'], serializer_class=AboutSerializer)
    def about(request):
        from cvat import __version__ as cvat_version
        about = {
            "name": "Computer Vision Annotation Tool",
            "version": cvat_version,
            "description": "CVAT is completely re-designed and re-implemented " +
                "version of Video Annotation Tool from Irvine, California " +
                "tool. It is free, online, interactive video and image annotation " +
                "tool for computer vision. It is being used by our team to " +
                "annotate million of objects with different properties. Many UI " +
                "and UX decisions are based on feedbacks from professional data " +
                "annotation team."
        }
        serializer = AboutSerializer(data=about)
        if serializer.is_valid(raise_exception=True):
            return Response(data=serializer.data)

    @staticmethod
    @swagger_auto_schema(method='post', request_body=ExceptionSerializer)
    @action(detail=False, methods=['POST'], serializer_class=ExceptionSerializer)
    def exception(request):
        """
        Saves an exception from a client on the server

        Sends logs to the ELK if it is connected
        """
        serializer = ExceptionSerializer(data=request.data)
        if serializer.is_valid(raise_exception=True):
            additional_info = {
                "username": request.user.username,
                "name": "Send exception",
            }
            message = JSONRenderer().render({**serializer.data, **additional_info}).decode('UTF-8')
            jid = serializer.data.get("job_id")
            tid = serializer.data.get("task_id")
            if jid:
                clogger.job[jid].error(message)
            elif tid:
                clogger.task[tid].error(message)
            else:
                clogger.glob.error(message)

            return Response(serializer.data, status=status.HTTP_201_CREATED)

    @staticmethod
    @swagger_auto_schema(method='post', request_body=LogEventSerializer(many=True))
    @action(detail=False, methods=['POST'], serializer_class=LogEventSerializer)
    def logs(request):
        """
        Saves logs from a client on the server

        Sends logs to the ELK if it is connected
        """
        serializer = LogEventSerializer(many=True, data=request.data)
        if serializer.is_valid(raise_exception=True):
            user = { "username": request.user.username }
            for event in serializer.data:
                message = JSONRenderer().render({**event, **user}).decode('UTF-8')
                jid = event.get("job_id")
                tid = event.get("task_id")
                if jid:
                    clogger.job[jid].info(message)
                elif tid:
                    clogger.task[tid].info(message)
                else:
                    clogger.glob.info(message)
            return Response(serializer.data, status=status.HTTP_201_CREATED)

    @staticmethod
    @swagger_auto_schema(
        method='get', operation_summary='Returns all files and folders that are on the server along specified path',
        manual_parameters=[openapi.Parameter('directory', openapi.IN_QUERY, type=openapi.TYPE_STRING, description='Directory to browse')],
        responses={'200' : FileInfoSerializer(many=True)}
    )
    @action(detail=False, methods=['GET'], serializer_class=FileInfoSerializer)
    def share(request):
        param = request.query_params.get('directory', '/')
        if param.startswith("/"):
            param = param[1:]
        directory = os.path.abspath(os.path.join(settings.SHARE_ROOT, param))

        if directory.startswith(settings.SHARE_ROOT) and os.path.isdir(directory):
            data = []
            content = os.scandir(directory)
            for entry in content:
                entry_type = None
                if entry.is_file():
                    entry_type = "REG"
                elif entry.is_dir():
                    entry_type = "DIR"

                if entry_type:
                    data.append({"name": entry.name, "type": entry_type})

            serializer = FileInfoSerializer(many=True, data=data)
            if serializer.is_valid(raise_exception=True):
                return Response(serializer.data)
        else:
            return Response("{} is an invalid directory".format(param),
                status=status.HTTP_400_BAD_REQUEST)

    @staticmethod
    @swagger_auto_schema(method='get', operation_summary='Method provides the list of supported annotations formats',
        responses={'200': DatasetFormatsSerializer()})
    @action(detail=False, methods=['GET'], url_path='annotation/formats')
    def annotation_formats(request):
        data = dm.views.get_all_formats()
        return Response(DatasetFormatsSerializer(data).data)

    @staticmethod
    @swagger_auto_schema(method='get', operation_summary='Method provides allowed plugins.',
        responses={'200': PluginsSerializer()})
    @action(detail=False, methods=['GET'], url_path='plugins', serializer_class=PluginsSerializer)
    def plugins(request):
        response = {
            'GIT_INTEGRATION': apps.is_installed('cvat.apps.dataset_repo'),
            'ANALYTICS':       False,
            'MODELS':          False,
            'PREDICT':         apps.is_installed('cvat.apps.training')
        }
        if strtobool(os.environ.get("CVAT_ANALYTICS", '0')):
            response['ANALYTICS'] = True
        if strtobool(os.environ.get("CVAT_SERVERLESS", '0')):
            response['MODELS'] = True
        return Response(response)


class ProjectFilter(filters.FilterSet):
    name = filters.CharFilter(field_name="name", lookup_expr="icontains")
    owner = filters.CharFilter(field_name="owner__username", lookup_expr="icontains")
    status = filters.CharFilter(field_name="status", lookup_expr="icontains")

    class Meta:
        model = models.Project
        fields = ("id", "name", "owner", "status")

@method_decorator(name='list', decorator=swagger_auto_schema(
    operation_summary='Returns a paginated list of projects according to query parameters (12 projects per page)',
    manual_parameters=[
        openapi.Parameter('id', openapi.IN_QUERY, description="A unique number value identifying this project",
            type=openapi.TYPE_NUMBER),
        openapi.Parameter('name', openapi.IN_QUERY, description="Find all projects where name contains a parameter value",
            type=openapi.TYPE_STRING),
        openapi.Parameter('owner', openapi.IN_QUERY, description="Find all project where owner name contains a parameter value",
            type=openapi.TYPE_STRING),
        openapi.Parameter('status', openapi.IN_QUERY, description="Find all projects with a specific status",
            type=openapi.TYPE_STRING, enum=[str(i) for i in StatusChoice]),
        openapi.Parameter('names_only', openapi.IN_QUERY, description="Returns only names and id's of projects.",
            type=openapi.TYPE_BOOLEAN),
        openapi.Parameter('without_tasks', openapi.IN_QUERY, description="Returns only projects entities without related tasks",
            type=openapi.TYPE_BOOLEAN)],))
@method_decorator(name='create', decorator=swagger_auto_schema(operation_summary='Method creates a new project'))
@method_decorator(name='retrieve', decorator=swagger_auto_schema(operation_summary='Method returns details of a specific project'))
@method_decorator(name='destroy', decorator=swagger_auto_schema(operation_summary='Method deletes a specific project'))
@method_decorator(name='partial_update', decorator=swagger_auto_schema(operation_summary='Methods does a partial update of chosen fields in a project'))
class ProjectViewSet(auth.ProjectGetQuerySetMixin, viewsets.ModelViewSet):
    queryset = models.Project.objects.all().order_by('-id')
    search_fields = ("name", "owner__username", "status")
    filterset_class = ProjectFilter
    ordering_fields = ("id", "name", "owner", "status", "assignee")
    http_method_names = ['get', 'post', 'head', 'patch', 'delete']

    def get_serializer_class(self):
        if self.request.query_params and self.request.query_params.get("names_only") == "true":
            return ProjectSearchSerializer
        if self.request.query_params and self.request.query_params.get("without_tasks") == "true":
            return ProjectWithoutTaskSerializer
        else:
            return ProjectSerializer

    def get_permissions(self):
        http_method = self.request.method
        permissions = [IsAuthenticated]

        if http_method in SAFE_METHODS:
            permissions.append(auth.ProjectAccessPermission)
        elif http_method in ["POST"]:
            permissions.append(auth.ProjectCreatePermission)
        elif http_method in ["PATCH"]:
            permissions.append(auth.ProjectChangePermission)
        elif http_method in ["DELETE"]:
            permissions.append(auth.ProjectDeletePermission)
        else:
            permissions.append(auth.AdminRolePermission)

        return [perm() for perm in permissions]

    def perform_create(self, serializer):
        def validate_project_limit(owner):
            admin_perm = auth.AdminRolePermission()
            is_admin = admin_perm.has_permission(self.request, self)
            if not is_admin and settings.RESTRICTIONS['project_limit'] is not None and \
                Project.objects.filter(owner=owner).count() >= settings.RESTRICTIONS['project_limit']:
                raise serializers.ValidationError('The user has the maximum number of projects')

        owner = self.request.data.get('owner', None)
        if owner:
            validate_project_limit(owner)
            serializer.save()
        else:
            validate_project_limit(self.request.user)
            serializer.save(owner=self.request.user)

    @swagger_auto_schema(method='get', operation_summary='Returns information of the tasks of the project with the selected id',
        responses={'200': TaskSerializer(many=True)})
    @action(detail=True, methods=['GET'], serializer_class=TaskSerializer)
    def tasks(self, request, pk):
        self.get_object() # force to call check_object_permissions
        queryset = Task.objects.filter(project_id=pk).order_by('-id')
        queryset = auth.filter_task_queryset(queryset, request.user)

        page = self.paginate_queryset(queryset)
        if page is not None:
            serializer = self.get_serializer(page, many=True,
                context={"request": request})
            return self.get_paginated_response(serializer.data)

        serializer = self.get_serializer(queryset, many=True,
            context={"request": request})
        return Response(serializer.data)


class TaskFilter(filters.FilterSet):
    project = filters.CharFilter(field_name="project__name", lookup_expr="icontains")
    name = filters.CharFilter(field_name="name", lookup_expr="icontains")
    owner = filters.CharFilter(field_name="owner__username", lookup_expr="icontains")
    mode = filters.CharFilter(field_name="mode", lookup_expr="icontains")
    status = filters.CharFilter(field_name="status", lookup_expr="icontains")
    assignee = filters.CharFilter(field_name="assignee__username", lookup_expr="icontains")

    class Meta:
        model = Task
        fields = ("id", "project_id", "project", "name", "owner", "mode", "status",
            "assignee")

class DjangoFilterInspector(CoreAPICompatInspector):
    def get_filter_parameters(self, filter_backend):
        if isinstance(filter_backend, DjangoFilterBackend):
            result = super(DjangoFilterInspector, self).get_filter_parameters(filter_backend)
            res = result.copy()

            for param in result:
                if param.get('name') == 'project_id' or param.get('name') == 'project':
                    res.remove(param)
            return res

        return NotHandled

@method_decorator(name='list', decorator=swagger_auto_schema(
    operation_summary='Returns a paginated list of tasks according to query parameters (10 tasks per page)',
    manual_parameters=[
            openapi.Parameter('id',openapi.IN_QUERY,description="A unique number value identifying this task",type=openapi.TYPE_NUMBER),
            openapi.Parameter('name', openapi.IN_QUERY, description="Find all tasks where name contains a parameter value", type=openapi.TYPE_STRING),
            openapi.Parameter('owner', openapi.IN_QUERY, description="Find all tasks where owner name contains a parameter value", type=openapi.TYPE_STRING),
            openapi.Parameter('mode', openapi.IN_QUERY, description="Find all tasks with a specific mode", type=openapi.TYPE_STRING, enum=['annotation', 'interpolation']),
            openapi.Parameter('status', openapi.IN_QUERY, description="Find all tasks with a specific status", type=openapi.TYPE_STRING,enum=['annotation','validation','completed']),
            openapi.Parameter('assignee', openapi.IN_QUERY, description="Find all tasks where assignee name contains a parameter value", type=openapi.TYPE_STRING)
        ],
    filter_inspectors=[DjangoFilterInspector]))
@method_decorator(name='create', decorator=swagger_auto_schema(operation_summary='Method creates a new task in a database without any attached images and videos'))
@method_decorator(name='retrieve', decorator=swagger_auto_schema(operation_summary='Method returns details of a specific task'))
@method_decorator(name='update', decorator=swagger_auto_schema(operation_summary='Method updates a task by id'))
@method_decorator(name='destroy', decorator=swagger_auto_schema(operation_summary='Method deletes a specific task, all attached jobs, annotations, and data'))
@method_decorator(name='partial_update', decorator=swagger_auto_schema(operation_summary='Methods does a partial update of chosen fields in a task'))
class TaskViewSet(auth.TaskGetQuerySetMixin, viewsets.ModelViewSet):
    queryset = Task.objects.all().prefetch_related(
            "label_set__attributespec_set",
            "segment_set__job_set",
        ).order_by('-id')
    serializer_class = TaskSerializer
    search_fields = ("name", "owner__username", "mode", "status")
    filterset_class = TaskFilter
    ordering_fields = ("id", "name", "owner", "status", "assignee")

    def get_permissions(self):
        http_method = self.request.method
        permissions = [IsAuthenticated]

        if http_method in SAFE_METHODS:
            permissions.append(auth.TaskAccessPermission)
        elif http_method in ["POST"]:
            permissions.append(auth.TaskCreatePermission)
        elif self.action == 'annotations' or http_method in ["PATCH", "PUT"]:
            permissions.append(auth.TaskChangePermission)
        elif http_method in ["DELETE"]:
            permissions.append(auth.TaskDeletePermission)
        else:
            permissions.append(auth.AdminRolePermission)

        return [perm() for perm in permissions]

    def _validate_task_limit(self, owner):
        admin_perm = auth.AdminRolePermission()
        is_admin = admin_perm.has_permission(self.request, self)
        if not is_admin and settings.RESTRICTIONS['task_limit'] is not None and \
            Task.objects.filter(owner=owner).count() >= settings.RESTRICTIONS['task_limit']:
            raise serializers.ValidationError('The user has the maximum number of tasks')

    def create(self, request):
        action = self.request.query_params.get('action', None)
        if action is None:
            return super().create(request)
        elif action == 'import':
            self._validate_task_limit(owner=self.request.user)
            if 'rq_id' in request.data:
                rq_id = request.data['rq_id']
            else:
                rq_id = "{}@/api/v1/tasks/{}/import".format(request.user, uuid.uuid4())

            queue = django_rq.get_queue("default")
            rq_job = queue.fetch_job(rq_id)

            if not rq_job:
                serializer = TaskFileSerializer(data=request.data)
                serializer.is_valid(raise_exception=True)
                task_file = serializer.validated_data['task_file']
                fd, filename = mkstemp(prefix='cvat_')
                with open(filename, 'wb+') as f:
                    for chunk in task_file.chunks():
                        f.write(chunk)
                rq_job = queue.enqueue_call(
                    func=import_task,
                    args=(filename, request.user.id),
                    job_id=rq_id,
                    meta={
                        'tmp_file': filename,
                        'tmp_file_descriptor': fd,
                    },
                )

            else:
                if rq_job.is_finished:
                    task_id = rq_job.return_value
                    os.close(rq_job.meta['tmp_file_descriptor'])
                    os.remove(rq_job.meta['tmp_file'])
                    rq_job.delete()
                    return Response({'id': task_id}, status=status.HTTP_201_CREATED)
                elif rq_job.is_failed:
                    os.close(rq_job.meta['tmp_file_descriptor'])
                    os.remove(rq_job.meta['tmp_file'])
                    exc_info = str(rq_job.exc_info)
                    rq_job.delete()

                    # RQ adds a prefix with exception class name
                    import_error_prefix = '{}.{}'.format(
                        CvatImportError.__module__, CvatImportError.__name__)
                    if exc_info.startswith(import_error_prefix):
                        exc_info = exc_info.replace(import_error_prefix + ': ', '')
                        return Response(data=exc_info,
                            status=status.HTTP_400_BAD_REQUEST)
                    else:
                        return Response(data=exc_info,
                            status=status.HTTP_500_INTERNAL_SERVER_ERROR)

            return Response({'rq_id': rq_id}, status=status.HTTP_202_ACCEPTED)
        else:
            raise serializers.ValidationError(
                "Unexpected action specified for the request")

    def retrieve(self, request, pk=None):
        db_task = self.get_object() # force to call check_object_permissions
        action = self.request.query_params.get('action', None)
        if action is None:
            return super().retrieve(request, pk)
        elif action in ('export', 'download'):
            queue = django_rq.get_queue("default")
            rq_id = "/api/v1/tasks/{}/export".format(pk)

            rq_job = queue.fetch_job(rq_id)
            if rq_job:
                last_task_update_time = timezone.localtime(db_task.updated_date)
                request_time = rq_job.meta.get('request_time', None)
                if request_time is None or request_time < last_task_update_time:
                    rq_job.cancel()
                    rq_job.delete()
                else:
                    if rq_job.is_finished:
                        file_path = rq_job.return_value
                        if action == "download" and osp.exists(file_path):
                            rq_job.delete()

                            timestamp = datetime.strftime(last_task_update_time,
                                "%Y_%m_%d_%H_%M_%S")
                            filename = "task_{}_backup_{}{}".format(
                                db_task.name, timestamp,
                                osp.splitext(file_path)[1])
                            return sendfile(request, file_path, attachment=True,
                                attachment_filename=filename.lower())
                        else:
                            if osp.exists(file_path):
                                return Response(status=status.HTTP_201_CREATED)
                    elif rq_job.is_failed:
                        exc_info = str(rq_job.exc_info)
                        rq_job.delete()
                        return Response(exc_info,
                            status=status.HTTP_500_INTERNAL_SERVER_ERROR)
                    else:
                        return Response(status=status.HTTP_202_ACCEPTED)

            ttl = dm.views.CACHE_TTL.total_seconds()
            queue.enqueue_call(
                func=dm.views.backup_task,
                args=(pk, 'task_dump.zip'),
                job_id=rq_id,
                meta={ 'request_time': timezone.localtime() },
                result_ttl=ttl, failure_ttl=ttl)
            return Response(status=status.HTTP_202_ACCEPTED)

        else:
            raise serializers.ValidationError(
                "Unexpected action specified for the request")

    def perform_create(self, serializer):
        owner = self.request.data.get('owner', None)
        if owner:
            self._validate_task_limit(owner)
            serializer.save()
        else:
            self._validate_task_limit(self.request.user)
            serializer.save(owner=self.request.user)

    def perform_destroy(self, instance):
        task_dirname = instance.get_task_dirname()
        super().perform_destroy(instance)
        shutil.rmtree(task_dirname, ignore_errors=True)
        if instance.data and not instance.data.tasks.all():
            shutil.rmtree(instance.data.get_data_dirname(), ignore_errors=True)
            instance.data.delete()

    @swagger_auto_schema(method='get', operation_summary='Returns a list of jobs for a specific task',
        responses={'200': JobSerializer(many=True)})
    @action(detail=True, methods=['GET'], serializer_class=JobSerializer)
    def jobs(self, request, pk):
        self.get_object() # force to call check_object_permissions
        queryset = Job.objects.filter(segment__task_id=pk)
        serializer = JobSerializer(queryset, many=True,
            context={"request": request})

        return Response(serializer.data)

    @swagger_auto_schema(method='post', operation_summary='Method permanently attaches images or video to a task',
        request_body=DataSerializer,
    )
    @swagger_auto_schema(method='get', operation_summary='Method returns data for a specific task',
        manual_parameters=[
            openapi.Parameter('type', in_=openapi.IN_QUERY, required=True, type=openapi.TYPE_STRING,
                enum=['chunk', 'frame', 'preview', 'context_image'],
                description="Specifies the type of the requested data"),
            openapi.Parameter('quality', in_=openapi.IN_QUERY, required=True, type=openapi.TYPE_STRING,
                enum=['compressed', 'original'],
                description="Specifies the quality level of the requested data, doesn't matter for 'preview' type"),
            openapi.Parameter('number', in_=openapi.IN_QUERY, required=True, type=openapi.TYPE_NUMBER,
                description="A unique number value identifying chunk or frame, doesn't matter for 'preview' type"),
            ]
    )
    @action(detail=True, methods=['POST', 'GET'])
    def data(self, request, pk):
        if request.method == 'POST':
            db_task = self.get_object() # call check_object_permissions as well
            if db_task.data:
                return Response(data='Adding more data is not supported',
                    status=status.HTTP_400_BAD_REQUEST)
            serializer = DataSerializer(data=request.data)
            serializer.is_valid(raise_exception=True)
            db_data = serializer.save()
            db_task.data = db_data
            db_task.save()
            data = {k:v for k, v in serializer.data.items()}
            data['use_zip_chunks'] = serializer.validated_data['use_zip_chunks']
            data['use_cache'] = serializer.validated_data['use_cache']
            data['copy_data'] = serializer.validated_data['copy_data']
            if data['use_cache']:
                db_task.data.storage_method = StorageMethodChoice.CACHE
                db_task.data.save(update_fields=['storage_method'])
            if data['server_files'] and not data.get('copy_data'):
                db_task.data.storage = StorageChoice.SHARE
                db_task.data.save(update_fields=['storage'])
            if db_data.cloud_storage:
                db_task.data.storage = StorageChoice.CLOUD_STORAGE
                db_task.data.save(update_fields=['storage'])
            # if the value of stop_frame is 0, then inside the function we cannot know
            # the value specified by the user or it's default value from the database
            if 'stop_frame' not in serializer.validated_data:
                data['stop_frame'] = None
            task.create(db_task.id, data)
            return Response(serializer.data, status=status.HTTP_202_ACCEPTED)
        else:
            data_type = request.query_params.get('type', None)
            data_id = request.query_params.get('number', None)
            data_quality = request.query_params.get('quality', 'compressed')

            possible_data_type_values = ('chunk', 'frame', 'preview', 'context_image')
            possible_quality_values = ('compressed', 'original')

            try:
                if not data_type or data_type not in possible_data_type_values:
                    raise ValidationError(detail='Data type not specified or has wrong value')
                elif data_type == 'chunk' or data_type == 'frame':
                    if not data_id:
                        raise ValidationError(detail='Number is not specified')
                    elif data_quality not in possible_quality_values:
                        raise ValidationError(detail='Wrong quality value')

                db_task = self.get_object()
                db_data = db_task.data
                if not db_data:
                    raise NotFound(detail='Cannot find requested data for the task')

                frame_provider = FrameProvider(db_task.data, db_task.dimension)

                if data_type == 'chunk':
                    data_id = int(data_id)

                    data_quality = FrameProvider.Quality.COMPRESSED \
                        if data_quality == 'compressed' else FrameProvider.Quality.ORIGINAL

                    #TODO: av.FFmpegError processing
                    if settings.USE_CACHE and db_data.storage_method == StorageMethodChoice.CACHE:
                        buff, mime_type = frame_provider.get_chunk(data_id, data_quality)
                        return HttpResponse(buff.getvalue(), content_type=mime_type)

                    # Follow symbol links if the chunk is a link on a real image otherwise
                    # mimetype detection inside sendfile will work incorrectly.
                    path = os.path.realpath(frame_provider.get_chunk(data_id, data_quality))
                    return sendfile(request, path)

                elif data_type == 'frame':
                    data_id = int(data_id)
                    data_quality = FrameProvider.Quality.COMPRESSED \
                        if data_quality == 'compressed' else FrameProvider.Quality.ORIGINAL
                    buf, mime = frame_provider.get_frame(data_id, data_quality)

                    return HttpResponse(buf.getvalue(), content_type=mime)

                elif data_type == 'preview':
                    return sendfile(request, frame_provider.get_preview())

                elif data_type == 'context_image':
                    data_id = int(data_id)
                    image = Image.objects.get(data_id=db_data.id, frame=data_id)
                    for i in image.related_files.all():
                        path = os.path.realpath(str(i.path))
                        image = cv2.imread(path)
                        success, result = cv2.imencode('.JPEG', image)
                        if not success:
                            raise Exception('Failed to encode image to ".jpeg" format')
                        return HttpResponse(io.BytesIO(result.tobytes()), content_type='image/jpeg')
                    return Response(data='No context image related to the frame',
                                    status=status.HTTP_404_NOT_FOUND)
                else:
                    return Response(data='unknown data type {}.'.format(data_type), status=status.HTTP_400_BAD_REQUEST)
            except APIException as e:
                return Response(data=e.get_full_details(), status=e.status_code)
            except FileNotFoundError as ex:
                msg = f"{ex.strerror} {ex.filename}"
                slogger.task[pk].error(msg, exc_info=True)
                return Response(data=msg, status=status.HTTP_404_NOT_FOUND)
            except Exception as e:
                msg = 'cannot get requested data type: {}, number: {}, quality: {}'.format(data_type, data_id, data_quality)
                slogger.task[pk].error(msg, exc_info=True)
                return Response(data=msg + '\n' + str(e), status=status.HTTP_400_BAD_REQUEST)

    @swagger_auto_schema(method='get', operation_summary='Method allows to download task annotations',
        manual_parameters=[
            openapi.Parameter('format', openapi.IN_QUERY,
                description="Desired output format name\nYou can get the list of supported formats at:\n/server/annotation/formats",
                type=openapi.TYPE_STRING, required=False),
            openapi.Parameter('filename', openapi.IN_QUERY,
                description="Desired output file name",
                type=openapi.TYPE_STRING, required=False),
            openapi.Parameter('action', in_=openapi.IN_QUERY,
                description='Used to start downloading process after annotation file had been created',
                type=openapi.TYPE_STRING, required=False, enum=['download'])
        ],
        responses={
            '202': openapi.Response(description='Dump of annotations has been started'),
            '201': openapi.Response(description='Annotations file is ready to download'),
            '200': openapi.Response(description='Download of file started'),
            '405': openapi.Response(description='Format is not available'),
        }
    )
    @swagger_auto_schema(method='put', operation_summary='Method allows to upload task annotations',
        manual_parameters=[
            openapi.Parameter('format', openapi.IN_QUERY,
                description="Input format name\nYou can get the list of supported formats at:\n/server/annotation/formats",
                type=openapi.TYPE_STRING, required=False),
        ],
        responses={
            '202': openapi.Response(description='Uploading has been started'),
            '201': openapi.Response(description='Uploading has finished'),
            '405': openapi.Response(description='Format is not available'),
        }
    )
    @swagger_auto_schema(method='patch', operation_summary='Method performs a partial update of annotations in a specific task',
        manual_parameters=[openapi.Parameter('action', in_=openapi.IN_QUERY, required=True, type=openapi.TYPE_STRING,
            enum=['create', 'update', 'delete'])])
    @swagger_auto_schema(method='delete', operation_summary='Method deletes all annotations for a specific task')
    @action(detail=True, methods=['GET', 'DELETE', 'PUT', 'PATCH'],
        serializer_class=LabeledDataSerializer)
    def annotations(self, request, pk):
        db_task = self.get_object() # force to call check_object_permissions
        if request.method == 'GET':
            format_name = request.query_params.get('format')
            if format_name:
                return _export_annotations(db_task=db_task,
                    rq_id="/api/v1/tasks/{}/annotations/{}".format(pk, format_name),
                    request=request,
                    action=request.query_params.get("action", "").lower(),
                    callback=dm.views.export_task_annotations,
                    format_name=format_name,
                    filename=request.query_params.get("filename", "").lower(),
                )
            else:
                data = dm.task.get_task_data(pk)
                serializer = LabeledDataSerializer(data=data)
                if serializer.is_valid(raise_exception=True):
                    return Response(serializer.data)
        elif request.method == 'PUT':
            format_name = request.query_params.get('format')
            if format_name:
                return _import_annotations(
                    request=request,
                    rq_id="{}@/api/v1/tasks/{}/annotations/upload".format(request.user, pk),
                    rq_func=dm.task.import_task_annotations,
                    pk=pk,
                    format_name=format_name,
                )
            else:
                serializer = LabeledDataSerializer(data=request.data)
                if serializer.is_valid(raise_exception=True):
                    data = dm.task.put_task_data(pk, serializer.data)
                    return Response(data)
        elif request.method == 'DELETE':
            dm.task.delete_task_data(pk)
            return Response(status=status.HTTP_204_NO_CONTENT)
        elif request.method == 'PATCH':
            action = self.request.query_params.get("action", None)
            if action not in dm.task.PatchAction.values():
                raise serializers.ValidationError(
                    "Please specify a correct 'action' for the request")
            serializer = LabeledDataSerializer(data=request.data)
            if serializer.is_valid(raise_exception=True):
                try:
                    data = dm.task.patch_task_data(pk, serializer.data, action)
                except (AttributeError, IntegrityError) as e:
                    return Response(data=str(e), status=status.HTTP_400_BAD_REQUEST)
                return Response(data)

    @swagger_auto_schema(method='get', operation_summary='When task is being created the method returns information about a status of the creation process')
    @action(detail=True, methods=['GET'], serializer_class=RqStatusSerializer)
    def status(self, request, pk):
        self.get_object() # force to call check_object_permissions
        response = self._get_rq_response(queue="default",
            job_id="/api/{}/tasks/{}".format(request.version, pk))
        serializer = RqStatusSerializer(data=response)

        if serializer.is_valid(raise_exception=True):
            return Response(serializer.data)

    @staticmethod
    def _get_rq_response(queue, job_id):
        queue = django_rq.get_queue(queue)
        job = queue.fetch_job(job_id)
        response = {}
        if job is None or job.is_finished:
            response = { "state": "Finished" }
        elif job.is_queued:
            response = { "state": "Queued" }
        elif job.is_failed:
            response = { "state": "Failed", "message": job.exc_info }
        else:
            response = { "state": "Started" }
            if 'status' in job.meta:
                response['message'] = job.meta['status']

        return response

    @staticmethod
    @swagger_auto_schema(method='get', operation_summary='Method provides a meta information about media files which are related with the task',
        responses={'200': DataMetaSerializer()})
    @action(detail=True, methods=['GET'], serializer_class=DataMetaSerializer,
        url_path='data/meta')
    def data_info(request, pk):
        db_task = models.Task.objects.prefetch_related(
            Prefetch('data', queryset=models.Data.objects.select_related('video').prefetch_related(
                Prefetch('images', queryset=models.Image.objects.prefetch_related('related_files').order_by('frame'))
            ))
        ).get(pk=pk)

        if hasattr(db_task.data, 'video'):
            media = [db_task.data.video]
        else:
            media = list(db_task.data.images.all())

        frame_meta = [{
            'width': item.width,
            'height': item.height,
            'name': item.path,
            'has_related_context': hasattr(item, 'related_files') and item.related_files.exists()
        } for item in media]

        db_data = db_task.data
        db_data.frames = frame_meta

        serializer = DataMetaSerializer(db_data)
        return Response(serializer.data)

    @swagger_auto_schema(method='get', operation_summary='Export task as a dataset in a specific format',
        manual_parameters=[
            openapi.Parameter('format', openapi.IN_QUERY,
                description="Desired output format name\nYou can get the list of supported formats at:\n/server/annotation/formats",
                type=openapi.TYPE_STRING, required=True),
            openapi.Parameter('filename', openapi.IN_QUERY,
                description="Desired output file name",
                type=openapi.TYPE_STRING, required=False),
            openapi.Parameter('action', in_=openapi.IN_QUERY,
                description='Used to start downloading process after annotation file had been created',
                type=openapi.TYPE_STRING, required=False, enum=['download'])
        ],
        responses={'202': openapi.Response(description='Exporting has been started'),
            '201': openapi.Response(description='Output file is ready for downloading'),
            '200': openapi.Response(description='Download of file started'),
            '405': openapi.Response(description='Format is not available'),
        }
    )
    @action(detail=True, methods=['GET'], serializer_class=None,
        url_path='dataset')
    def dataset_export(self, request, pk):
        db_task = self.get_object() # force to call check_object_permissions

        format_name = request.query_params.get("format", "")
        return _export_annotations(db_task=db_task,
            rq_id="/api/v1/tasks/{}/dataset/{}".format(pk, format_name),
            request=request,
            action=request.query_params.get("action", "").lower(),
            callback=dm.views.export_task_as_dataset,
            format_name=format_name,
            filename=request.query_params.get("filename", "").lower(),
        )

@method_decorator(name='retrieve', decorator=swagger_auto_schema(operation_summary='Method returns details of a job'))
@method_decorator(name='update', decorator=swagger_auto_schema(operation_summary='Method updates a job by id'))
@method_decorator(name='partial_update', decorator=swagger_auto_schema(
    operation_summary='Methods does a partial update of chosen fields in a job'))
class JobViewSet(viewsets.GenericViewSet,
    mixins.RetrieveModelMixin, mixins.UpdateModelMixin):
    queryset = Job.objects.all().order_by('id')
    serializer_class = JobSerializer

    def get_permissions(self):
        http_method = self.request.method
        permissions = [IsAuthenticated]

        if http_method in SAFE_METHODS:
            permissions.append(auth.JobAccessPermission)
        elif http_method in ['PATCH', 'PUT', 'DELETE']:
            permissions.append(auth.JobChangePermission)
        else:
            permissions.append(auth.AdminRolePermission)

        return [perm() for perm in permissions]

    @swagger_auto_schema(method='get', operation_summary='Method returns annotations for a specific job')
    @swagger_auto_schema(method='put', operation_summary='Method performs an update of all annotations in a specific job')
    @swagger_auto_schema(method='patch', manual_parameters=[
        openapi.Parameter('action', in_=openapi.IN_QUERY, type=openapi.TYPE_STRING, required=True,
            enum=['create', 'update', 'delete'])],
            operation_summary='Method performs a partial update of annotations in a specific job')
    @swagger_auto_schema(method='delete', operation_summary='Method deletes all annotations for a specific job')
    @action(detail=True, methods=['GET', 'DELETE', 'PUT', 'PATCH'],
        serializer_class=LabeledDataSerializer)
    def annotations(self, request, pk):
        self.get_object() # force to call check_object_permissions
        if request.method == 'GET':
            data = dm.task.get_job_data(pk)
            return Response(data)
        elif request.method == 'PUT':
            format_name = request.query_params.get("format", "")
            if format_name:
                return _import_annotations(
                    request=request,
                    rq_id="{}@/api/v1/jobs/{}/annotations/upload".format(request.user, pk),
                    rq_func=dm.task.import_job_annotations,
                    pk=pk,
                    format_name=format_name
                )
            else:
                serializer = LabeledDataSerializer(data=request.data)
                if serializer.is_valid(raise_exception=True):
                    try:
                        data = dm.task.put_job_data(pk, serializer.data)
                    except (AttributeError, IntegrityError) as e:
                        return Response(data=str(e), status=status.HTTP_400_BAD_REQUEST)
                    return Response(data)
        elif request.method == 'DELETE':
            dm.task.delete_job_data(pk)
            return Response(status=status.HTTP_204_NO_CONTENT)
        elif request.method == 'PATCH':
            action = self.request.query_params.get("action", None)
            if action not in dm.task.PatchAction.values():
                raise serializers.ValidationError(
                    "Please specify a correct 'action' for the request")
            serializer = LabeledDataSerializer(data=request.data)
            if serializer.is_valid(raise_exception=True):
                try:
                    data = dm.task.patch_job_data(pk, serializer.data, action)
                except (AttributeError, IntegrityError) as e:
                    return Response(data=str(e), status=status.HTTP_400_BAD_REQUEST)
                return Response(data)

    @swagger_auto_schema(method='get', operation_summary='Method returns list of reviews for the job',
        responses={'200': ReviewSerializer(many=True)}
    )
    @action(detail=True, methods=['GET'], serializer_class=ReviewSerializer)
    def reviews(self, request, pk):
        db_job = self.get_object()
        queryset = db_job.review_set
        serializer = ReviewSerializer(queryset, context={'request': request}, many=True)
        return Response(serializer.data)

    @swagger_auto_schema(method='get', operation_summary='Method returns list of issues for the job',
        responses={'200': CombinedIssueSerializer(many=True)}
    )
    @action(detail=True, methods=['GET'], serializer_class=CombinedIssueSerializer)
    def issues(self, request, pk):
        db_job = self.get_object()
        queryset = db_job.issue_set
        serializer = CombinedIssueSerializer(queryset, context={'request': request}, many=True)
        return Response(serializer.data)

@method_decorator(name='create', decorator=swagger_auto_schema(operation_summary='Submit a review for a job'))
@method_decorator(name='destroy', decorator=swagger_auto_schema(operation_summary='Method removes a review from a job'))
class ReviewViewSet(viewsets.GenericViewSet, mixins.DestroyModelMixin, mixins.CreateModelMixin):
    queryset = Review.objects.all().order_by('id')

    def get_serializer_class(self):
        if self.request.method == 'POST':
            return CombinedReviewSerializer
        else:
            return ReviewSerializer

    def get_permissions(self):
        permissions = [IsAuthenticated]
        if self.request.method == 'POST':
            permissions.append(auth.JobReviewPermission)
        else:
            permissions.append(auth.AdminRolePermission)

        return [perm() for perm in permissions]

    def create(self, request, *args, **kwargs):
        job_id = request.data['job']
        db_job = get_object_or_404(Job, pk=job_id)
        self.check_object_permissions(self.request, db_job)

        if request.data['status'] == ReviewStatus.REVIEW_FURTHER:
            if 'reviewer_id' not in request.data:
                return Response('Must provide a new reviewer', status=status.HTTP_400_BAD_REQUEST)
            reviewer_id = request.data['reviewer_id']
            reviewer = get_object_or_404(User, pk=reviewer_id)

        request.data.update({
            'reviewer_id': request.user.id,
        })
        if db_job.assignee:
            request.data.update({
                'assignee_id': db_job.assignee.id,
            })

        issue_set = request.data['issue_set']
        for issue in issue_set:
            issue['job'] = db_job.id
            issue['owner_id'] = request.user.id
            comment_set = issue['comment_set']
            for comment in comment_set:
                comment['author_id'] = request.user.id

        serializer = self.get_serializer(data=request.data, partial=True)
        serializer.is_valid(raise_exception=True)
        self.perform_create(serializer)
        headers = self.get_success_headers(serializer.data)

        if serializer.data['status'] == ReviewStatus.ACCEPTED:
            db_job.status = StatusChoice.COMPLETED
            db_job.save()
        elif serializer.data['status'] == ReviewStatus.REJECTED:
            db_job.status = StatusChoice.ANNOTATION
            db_job.save()
        else:
            db_job.reviewer = reviewer
            db_job.save()

        return Response(serializer.data, status=status.HTTP_201_CREATED, headers=headers)

@method_decorator(name='destroy', decorator=swagger_auto_schema(operation_summary='Method removes an issue from a job'))
@method_decorator(name='partial_update', decorator=swagger_auto_schema(operation_summary='Method updates an issue. It is used to resolve/reopen an issue'))
class IssueViewSet(viewsets.GenericViewSet,  mixins.DestroyModelMixin, mixins.UpdateModelMixin):
    queryset = Issue.objects.all().order_by('id')
    http_method_names = ['get', 'patch', 'delete', 'options']

    def get_serializer_class(self):
        return IssueSerializer

    def partial_update(self, request, *args, **kwargs):
        db_issue = self.get_object()
        if 'resolver_id' in request.data and request.data['resolver_id'] and db_issue.resolver is None:
            # resolve
            db_issue.resolver = request.user
            db_issue.resolved_date = datetime.now()
            db_issue.save(update_fields=['resolver', 'resolved_date'])
        elif 'resolver_id' in request.data and not request.data['resolver_id'] and db_issue.resolver is not None:
            # reopen
            db_issue.resolver = None
            db_issue.resolved_date = None
            db_issue.save(update_fields=['resolver', 'resolved_date'])
        serializer = self.get_serializer(db_issue)
        return Response(serializer.data)

    def get_permissions(self):
        http_method = self.request.method
        permissions = [IsAuthenticated]

        if http_method in SAFE_METHODS:
            permissions.append(auth.IssueAccessPermission)
        elif http_method in ['DELETE']:
            permissions.append(auth.IssueDestroyPermission)
        elif http_method in ['PATCH']:
            permissions.append(auth.IssueChangePermission)
        else:
            permissions.append(auth.AdminRolePermission)

        return [perm() for perm in permissions]

    @swagger_auto_schema(method='get', operation_summary='The action returns all comments of a specific issue',
        responses={'200': CommentSerializer(many=True)}
    )
    @action(detail=True, methods=['GET'], serializer_class=CommentSerializer)
    def comments(self, request, pk):
        db_issue = self.get_object()
        queryset = db_issue.comment_set
        serializer = CommentSerializer(queryset, context={'request': request}, many=True)
        return Response(serializer.data)

@method_decorator(name='partial_update', decorator=swagger_auto_schema(operation_summary='Method updates comment in an issue'))
@method_decorator(name='destroy', decorator=swagger_auto_schema(operation_summary='Method removes a comment from an issue'))
class CommentViewSet(viewsets.GenericViewSet,
    mixins.DestroyModelMixin, mixins.UpdateModelMixin, mixins.CreateModelMixin):
    queryset = Comment.objects.all().order_by('id')
    serializer_class = CommentSerializer
    http_method_names = ['get', 'post', 'patch', 'delete', 'options']

    def create(self, request, *args, **kwargs):
        request.data.update({
            'author_id': request.user.id,
        })
        issue_id = request.data['issue']
        db_issue = get_object_or_404(Issue, pk=issue_id)
        self.check_object_permissions(self.request, db_issue.job)
        return super().create(request, args, kwargs)

    def get_permissions(self):
        http_method = self.request.method
        permissions = [IsAuthenticated]

        if http_method in ['PATCH', 'DELETE']:
            permissions.append(auth.CommentChangePermission)
        elif http_method in ['POST']:
            permissions.append(auth.CommentCreatePermission)
        else:
            permissions.append(auth.AdminRolePermission)

        return [perm() for perm in permissions]

class UserFilter(filters.FilterSet):
    class Meta:
        model = User
        fields = ("id", "is_active")

@method_decorator(name='list', decorator=swagger_auto_schema(
    manual_parameters=[
            openapi.Parameter('id',openapi.IN_QUERY,description="A unique number value identifying this user",type=openapi.TYPE_NUMBER),
            openapi.Parameter('is_active',openapi.IN_QUERY,description="Returns only active users",type=openapi.TYPE_BOOLEAN),
    ],
    operation_summary='Method provides a paginated list of users registered on the server'))
@method_decorator(name='retrieve', decorator=swagger_auto_schema(
    operation_summary='Method provides information of a specific user'))
@method_decorator(name='partial_update', decorator=swagger_auto_schema(
    operation_summary='Method updates chosen fields of a user'))
@method_decorator(name='destroy', decorator=swagger_auto_schema(
    operation_summary='Method deletes a specific user from the server'))
class UserViewSet(viewsets.GenericViewSet, mixins.ListModelMixin,
    mixins.RetrieveModelMixin, mixins.UpdateModelMixin, mixins.DestroyModelMixin):
    queryset = User.objects.prefetch_related('groups').all().order_by('id')
    http_method_names = ['get', 'post', 'head', 'patch', 'delete']
    search_fields = ('username', 'first_name', 'last_name')
    filterset_class = UserFilter

    def get_serializer_class(self):
        user = self.request.user
        if user.is_staff:
            return UserSerializer
        else:
            is_self = int(self.kwargs.get("pk", 0)) == user.id or \
                self.action == "self"
            if is_self and self.request.method in SAFE_METHODS:
                return UserSerializer
            else:
                return BasicUserSerializer

    def get_permissions(self):
        permissions = [IsAuthenticated]
        user = self.request.user

        if not self.request.method in SAFE_METHODS:
            is_self = int(self.kwargs.get("pk", 0)) == user.id
            if not is_self:
                permissions.append(auth.AdminRolePermission)

        return [perm() for perm in permissions]

    @swagger_auto_schema(method='get', operation_summary='Method returns an instance of a user who is currently authorized')
    @action(detail=False, methods=['GET'])
    def self(self, request):
        """
        Method returns an instance of a user who is currently authorized
        """
        serializer_class = self.get_serializer_class()
        serializer = serializer_class(request.user, context={ "request": request })
        return Response(serializer.data)

<<<<<<< HEAD
# TODO: document for swagger
@api_view(['POST'])
def clowder_dataset_root_contents(request, dataset_id):
    try:
        if 'api_key' not in request.data:
            raise PermissionError('Clowder api_key not provided')
        content = _clowder_get_content(request.data['api_key'], dataset_id)
        serializer = ClowderFileSerializer(data=content, many=True)
        serializer.is_valid(raise_exception=True)
        return Response(serializer.validated_data)
    except Exception as e:
        return Response(str(e), status=status.HTTP_400_BAD_REQUEST, exception=True)

@api_view(['POST'])
def clowder_folder_contents(request, dataset_id, folder_id):
    try:
        if 'api_key' not in request.data:
            raise PermissionError('Clowder api_key not provided')
        content = _clowder_get_content(request.data['api_key'], dataset_id, folder_id)
        serializer = ClowderFileSerializer(data=content, many=True)
        serializer.is_valid(raise_exception=True)
        return Response(serializer.validated_data)
    except Exception as e:
        return Response(str(e), status=status.HTTP_400_BAD_REQUEST, exception=True)

def _clowder_get_content(api_key, datasetid, folderid=None):
    with ClowderApi(api_key) as clowder:
        files = clowder.get_files(datasetid, folderid)
        for file in files:
            file['srcdatasetid'] = datasetid
            file['is_file'] = True
        folders_raw = clowder.get_folders(datasetid, folderid)
        folders = [{
            'clowderid': raw['id'],
            'name': raw['path'][-1],
            'is_file': False,
            'srcdatasetid': datasetid
        } for raw in folders_raw]
        return folders + files

@api_view(['GET'])
def clowder_export_task(request, task_id):
    try:
        api_key = Task.objects.get(pk=task_id).data.clowder_api_key
        if api_key == '': raise Exception(
            'Task {} has no Clowder user API key assosiated with it, and cannot be exported to Clowder'
            .format(task_id))
        with ClowderApi(api_key) as clowder:
            clowder.load_coco2clowder(task_id)
        return Response(status=status.HTTP_200_OK)
    except Exception as e:
        return Response(str(e), status=status.HTTP_400_BAD_REQUEST, exception=True)
=======
class RedefineDescriptionField(FieldInspector):
    # pylint: disable=no-self-use
    def process_result(self, result, method_name, obj, **kwargs):
        if isinstance(result, openapi.Schema):
            if hasattr(result, 'title') and result.title == 'Specific attributes':
                result.description = 'structure like key1=value1&key2=value2\n' \
                    'supported: range=aws_range'
        return result

@method_decorator(
    name='retrieve',
    decorator=swagger_auto_schema(
        operation_summary='Method returns details of a specific cloud storage',
        responses={
            '200': openapi.Response(description='A details of a storage'),
        },
        tags=['cloud storages']
    )
)
@method_decorator(name='list', decorator=swagger_auto_schema(
        operation_summary='Returns a paginated list of storages according to query parameters',
        manual_parameters=[
                openapi.Parameter('provider_type', openapi.IN_QUERY, description="A supported provider of cloud storages",
                                type=openapi.TYPE_STRING, enum=CloudProviderChoice.list()),
                openapi.Parameter('display_name', openapi.IN_QUERY, description="A display name of storage", type=openapi.TYPE_STRING),
                openapi.Parameter('resource', openapi.IN_QUERY, description="A name of bucket or container", type=openapi.TYPE_STRING),
                openapi.Parameter('owner', openapi.IN_QUERY, description="A resource owner", type=openapi.TYPE_STRING),
                openapi.Parameter('credentials_type', openapi.IN_QUERY, description="A type of a granting access", type=openapi.TYPE_STRING, enum=CredentialsTypeChoice.list()),
            ],
        responses={'200': BaseCloudStorageSerializer(many=True)},
        tags=['cloud storages'],
        field_inspectors=[RedefineDescriptionField]
    )
)
@method_decorator(name='destroy', decorator=swagger_auto_schema(
        operation_summary='Method deletes a specific cloud storage',
        tags=['cloud storages']
    )
)
@method_decorator(name='partial_update', decorator=swagger_auto_schema(
        operation_summary='Methods does a partial update of chosen fields in a cloud storage instance',
        tags=['cloud storages'],
        field_inspectors=[RedefineDescriptionField]
    )
)
class CloudStorageViewSet(auth.CloudStorageGetQuerySetMixin, viewsets.ModelViewSet):
    http_method_names = ['get', 'post', 'patch', 'delete']
    queryset = CloudStorageModel.objects.all().prefetch_related('data').order_by('-id')
    search_fields = ('provider_type', 'display_name', 'resource', 'owner__username')
    filterset_fields = ['provider_type', 'display_name', 'resource', 'credentials_type']

    def get_permissions(self):
        http_method = self.request.method
        permissions = [IsAuthenticated]

        if http_method in SAFE_METHODS:
            permissions.append(auth.CloudStorageAccessPermission)
        elif http_method in ("POST", "PATCH", "DELETE"):
            permissions.append(auth.CloudStorageChangePermission)
        else:
            permissions.append(auth.AdminRolePermission)
        return [perm() for perm in permissions]

    def get_serializer_class(self):
        if self.request.method in ("POST", "PATCH"):
            return CloudStorageSerializer
        else:
            return BaseCloudStorageSerializer

    def get_queryset(self):
        queryset = super().get_queryset()
        if (provider_type := self.request.query_params.get('provider_type', None)):
            if provider_type in CloudProviderChoice.list():
                return queryset.filter(provider_type=provider_type)
            raise ValidationError('Unsupported type of cloud provider')
        return queryset

    def perform_create(self, serializer):
        # check that instance of cloud storage exists
        provider_type = serializer.validated_data.get('provider_type')
        credentials = Credentials(
            session_token=serializer.validated_data.get('session_token', ''),
            account_name=serializer.validated_data.get('account_name', ''),
            key=serializer.validated_data.get('key', ''),
            secret_key=serializer.validated_data.get('secret_key', '')
        )
        details = {
            'resource': serializer.validated_data.get('resource'),
            'credentials': credentials,
            'specific_attributes': {
                    item.split('=')[0].strip(): item.split('=')[1].strip()
                        for item in serializer.validated_data.get('specific_attributes').split('&')
                    } if len(serializer.validated_data.get('specific_attributes', ''))
                        else dict()
        }
        storage = get_cloud_storage_instance(cloud_provider=provider_type, **details)
        try:
            storage.exists()
        except Exception as ex:
            message = str(ex)
            slogger.glob.error(message)
            raise

        owner = self.request.data.get('owner')
        if owner:
            serializer.save()
        else:
            serializer.save(owner=self.request.user)

    def perform_destroy(self, instance):
        cloud_storage_dirname = instance.get_storage_dirname()
        super().perform_destroy(instance)
        shutil.rmtree(cloud_storage_dirname, ignore_errors=True)

    @method_decorator(name='create', decorator=swagger_auto_schema(
            operation_summary='Method creates a cloud storage with a specified characteristics',
            responses={
                '201': openapi.Response(description='A storage has beed created')
            },
            tags=['cloud storages'],
            field_inspectors=[RedefineDescriptionField],
        )
    )
    def create(self, request, *args, **kwargs):
        try:
            response = super().create(request, *args, **kwargs)
        except IntegrityError:
            response = HttpResponseBadRequest('Same storage already exists')
        except ValidationError as exceptions:
                msg_body = ""
                for ex in exceptions.args:
                    for field, ex_msg in ex.items():
                        msg_body += ": ".join([field, str(ex_msg[0])])
                        msg_body += '\n'
                return HttpResponseBadRequest(msg_body)
        except APIException as ex:
            return Response(data=ex.get_full_details(), status=ex.status_code)
        except Exception as ex:
            response = HttpResponseBadRequest(str(ex))
        return response

    @swagger_auto_schema(
        method='get',
        operation_summary='Method returns a mapped names of an available files from a storage and a manifest content',
        manual_parameters=[
            openapi.Parameter('manifest_path', openapi.IN_QUERY,
                description="Path to the manifest file in a cloud storage",
                type=openapi.TYPE_STRING)
        ],
        responses={
            '200': openapi.Response(description='Mapped names of an available files from a storage and a manifest content'),
        },
        tags=['cloud storages']
    )
    @action(detail=True, methods=['GET'], url_path='content')
    def content(self, request, pk):
        try:
            db_storage = CloudStorageModel.objects.get(pk=pk)
            credentials = Credentials()
            credentials.convert_from_db({
                'type': db_storage.credentials_type,
                'value': db_storage.credentials,
            })
            details = {
                'resource': db_storage.resource,
                'credentials': credentials,
                'specific_attributes': db_storage.get_specific_attributes()
            }
            storage = get_cloud_storage_instance(cloud_provider=db_storage.provider_type, **details)
            storage.initialize_content()
            storage_files = storage.content

            manifest_path = request.query_params.get('manifest_path', 'manifest.jsonl')
            with NamedTemporaryFile(mode='w+b', suffix='manifest', prefix='cvat') as tmp_manifest:
                storage.download_file(manifest_path, tmp_manifest.name)
                manifest = ImageManifestManager(tmp_manifest.name)
                manifest.init_index()
                manifest_files = manifest.data
            content = {f:[] for f in set(storage_files) | set(manifest_files)}
            for key, _ in content.items():
                if key in storage_files: content[key].append('s') # storage
                if key in manifest_files: content[key].append('m') # manifest

            data = json.dumps(content)
            return Response(data=data, content_type="aplication/json")

        except CloudStorageModel.DoesNotExist:
            message = f"Storage {pk} does not exist"
            slogger.glob.error(message)
            return HttpResponseNotFound(message)
        except Exception as ex:
            return HttpResponseBadRequest(str(ex))
>>>>>>> 0d56e292

def rq_handler(job, exc_type, exc_value, tb):
    job.exc_info = "".join(
        traceback.format_exception_only(exc_type, exc_value))
    job.save()
    if "tasks" in job.id.split("/"):
        return task.rq_handler(job, exc_type, exc_value, tb)

    return True

# TODO: Method should be reimplemented as a separated view
# @swagger_auto_schema(method='put', manual_parameters=[openapi.Parameter('format', in_=openapi.IN_QUERY,
#         description='A name of a loader\nYou can get annotation loaders from this API:\n/server/annotation/formats',
#         required=True, type=openapi.TYPE_STRING)],
#     operation_summary='Method allows to upload annotations',
#     responses={'202': openapi.Response(description='Load of annotations has been started'),
#         '201': openapi.Response(description='Annotations have been uploaded')},
#     tags=['tasks'])
# @api_view(['PUT'])
def _import_annotations(request, rq_id, rq_func, pk, format_name):
    format_desc = {f.DISPLAY_NAME: f
        for f in dm.views.get_import_formats()}.get(format_name)
    if format_desc is None:
        raise serializers.ValidationError(
            "Unknown input format '{}'".format(format_name))
    elif not format_desc.ENABLED:
        return Response(status=status.HTTP_405_METHOD_NOT_ALLOWED)

    queue = django_rq.get_queue("default")
    rq_job = queue.fetch_job(rq_id)

    if not rq_job:
        serializer = AnnotationFileSerializer(data=request.data)
        if serializer.is_valid(raise_exception=True):
            anno_file = serializer.validated_data['annotation_file']
            fd, filename = mkstemp(prefix='cvat_{}'.format(pk))
            with open(filename, 'wb+') as f:
                for chunk in anno_file.chunks():
                    f.write(chunk)

            av_scan_paths(filename)
            rq_job = queue.enqueue_call(
                func=rq_func,
                args=(pk, filename, format_name),
                job_id=rq_id
            )
            rq_job.meta['tmp_file'] = filename
            rq_job.meta['tmp_file_descriptor'] = fd
            rq_job.save_meta()
    else:
        if rq_job.is_finished:
            os.close(rq_job.meta['tmp_file_descriptor'])
            os.remove(rq_job.meta['tmp_file'])
            rq_job.delete()
            return Response(status=status.HTTP_201_CREATED)
        elif rq_job.is_failed:
            os.close(rq_job.meta['tmp_file_descriptor'])
            os.remove(rq_job.meta['tmp_file'])
            exc_info = str(rq_job.exc_info)
            rq_job.delete()

            # RQ adds a prefix with exception class name
            import_error_prefix = '{}.{}'.format(
                CvatImportError.__module__, CvatImportError.__name__)
            if exc_info.startswith(import_error_prefix):
                exc_info = exc_info.replace(import_error_prefix + ': ', '')
                return Response(data=exc_info,
                    status=status.HTTP_400_BAD_REQUEST)
            else:
                return Response(data=exc_info,
                    status=status.HTTP_500_INTERNAL_SERVER_ERROR)

    return Response(status=status.HTTP_202_ACCEPTED)

def _export_annotations(db_task, rq_id, request, format_name, action, callback, filename):
    if action not in {"", "download"}:
        raise serializers.ValidationError(
            "Unexpected action specified for the request")

    format_desc = {f.DISPLAY_NAME: f
        for f in dm.views.get_export_formats()}.get(format_name)
    if format_desc is None:
        raise serializers.ValidationError(
            "Unknown format specified for the request")
    elif not format_desc.ENABLED:
        return Response(status=status.HTTP_405_METHOD_NOT_ALLOWED)

    queue = django_rq.get_queue("default")

    rq_job = queue.fetch_job(rq_id)
    if rq_job:
        last_task_update_time = timezone.localtime(db_task.updated_date)
        request_time = rq_job.meta.get('request_time', None)
        if request_time is None or request_time < last_task_update_time:
            rq_job.cancel()
            rq_job.delete()
        else:
            if rq_job.is_finished:
                file_path = rq_job.return_value
                if action == "download" and osp.exists(file_path):
                    rq_job.delete()

                    timestamp = datetime.strftime(last_task_update_time,
                        "%Y_%m_%d_%H_%M_%S")
                    filename = filename or \
                        "task_{}-{}-{}{}".format(
                        db_task.name, timestamp,
                        format_name, osp.splitext(file_path)[1])
                    return sendfile(request, file_path, attachment=True,
                        attachment_filename=filename.lower())
                else:
                    if osp.exists(file_path):
                        return Response(status=status.HTTP_201_CREATED)
            elif rq_job.is_failed:
                exc_info = str(rq_job.exc_info)
                rq_job.delete()
                return Response(exc_info,
                    status=status.HTTP_500_INTERNAL_SERVER_ERROR)
            else:
                return Response(status=status.HTTP_202_ACCEPTED)

    try:
        if request.scheme:
            server_address = request.scheme + '://'
        server_address += request.get_host()
    except Exception:
        server_address = None

    ttl = dm.views.CACHE_TTL.total_seconds()
    queue.enqueue_call(func=callback,
        args=(db_task.id, format_name, server_address), job_id=rq_id,
        meta={ 'request_time': timezone.localtime() },
        result_ttl=ttl, failure_ttl=ttl)
    return Response(status=status.HTTP_202_ACCEPTED)

<|MERGE_RESOLUTION|>--- conflicted
+++ resolved
@@ -57,14 +57,9 @@
     FileInfoSerializer, JobSerializer, LabeledDataSerializer,
     LogEventSerializer, ProjectSerializer, ProjectSearchSerializer, ProjectWithoutTaskSerializer,
     RqStatusSerializer, TaskSerializer, UserSerializer, PluginsSerializer, ReviewSerializer,
-<<<<<<< HEAD
-    CombinedReviewSerializer, IssueSerializer, CombinedIssueSerializer, CommentSerializer, ClowderFileSerializer
-)
-=======
     CombinedReviewSerializer, IssueSerializer, CombinedIssueSerializer, CommentSerializer,
-    CloudStorageSerializer, BaseCloudStorageSerializer, TaskFileSerializer,)
+    CloudStorageSerializer, BaseCloudStorageSerializer, TaskFileSerializer, ClowderFileSerializer)
 from utils.dataset_manifest import ImageManifestManager
->>>>>>> 0d56e292
 from cvat.apps.engine.utils import av_scan_paths
 from cvat.apps.engine.backup import import_task
 from . import models, task
@@ -1112,60 +1107,6 @@
         serializer = serializer_class(request.user, context={ "request": request })
         return Response(serializer.data)
 
-<<<<<<< HEAD
-# TODO: document for swagger
-@api_view(['POST'])
-def clowder_dataset_root_contents(request, dataset_id):
-    try:
-        if 'api_key' not in request.data:
-            raise PermissionError('Clowder api_key not provided')
-        content = _clowder_get_content(request.data['api_key'], dataset_id)
-        serializer = ClowderFileSerializer(data=content, many=True)
-        serializer.is_valid(raise_exception=True)
-        return Response(serializer.validated_data)
-    except Exception as e:
-        return Response(str(e), status=status.HTTP_400_BAD_REQUEST, exception=True)
-
-@api_view(['POST'])
-def clowder_folder_contents(request, dataset_id, folder_id):
-    try:
-        if 'api_key' not in request.data:
-            raise PermissionError('Clowder api_key not provided')
-        content = _clowder_get_content(request.data['api_key'], dataset_id, folder_id)
-        serializer = ClowderFileSerializer(data=content, many=True)
-        serializer.is_valid(raise_exception=True)
-        return Response(serializer.validated_data)
-    except Exception as e:
-        return Response(str(e), status=status.HTTP_400_BAD_REQUEST, exception=True)
-
-def _clowder_get_content(api_key, datasetid, folderid=None):
-    with ClowderApi(api_key) as clowder:
-        files = clowder.get_files(datasetid, folderid)
-        for file in files:
-            file['srcdatasetid'] = datasetid
-            file['is_file'] = True
-        folders_raw = clowder.get_folders(datasetid, folderid)
-        folders = [{
-            'clowderid': raw['id'],
-            'name': raw['path'][-1],
-            'is_file': False,
-            'srcdatasetid': datasetid
-        } for raw in folders_raw]
-        return folders + files
-
-@api_view(['GET'])
-def clowder_export_task(request, task_id):
-    try:
-        api_key = Task.objects.get(pk=task_id).data.clowder_api_key
-        if api_key == '': raise Exception(
-            'Task {} has no Clowder user API key assosiated with it, and cannot be exported to Clowder'
-            .format(task_id))
-        with ClowderApi(api_key) as clowder:
-            clowder.load_coco2clowder(task_id)
-        return Response(status=status.HTTP_200_OK)
-    except Exception as e:
-        return Response(str(e), status=status.HTTP_400_BAD_REQUEST, exception=True)
-=======
 class RedefineDescriptionField(FieldInspector):
     # pylint: disable=no-self-use
     def process_result(self, result, method_name, obj, **kwargs):
@@ -1358,7 +1299,59 @@
             return HttpResponseNotFound(message)
         except Exception as ex:
             return HttpResponseBadRequest(str(ex))
->>>>>>> 0d56e292
+
+# TODO: document for swagger
+@api_view(['POST'])
+def clowder_dataset_root_contents(request, dataset_id):
+    try:
+        if 'api_key' not in request.data:
+            raise PermissionError('Clowder api_key not provided')
+        content = _clowder_get_content(request.data['api_key'], dataset_id)
+        serializer = ClowderFileSerializer(data=content, many=True)
+        serializer.is_valid(raise_exception=True)
+        return Response(serializer.validated_data)
+    except Exception as e:
+        return Response(str(e), status=status.HTTP_400_BAD_REQUEST, exception=True)
+
+@api_view(['POST'])
+def clowder_folder_contents(request, dataset_id, folder_id):
+    try:
+        if 'api_key' not in request.data:
+            raise PermissionError('Clowder api_key not provided')
+        content = _clowder_get_content(request.data['api_key'], dataset_id, folder_id)
+        serializer = ClowderFileSerializer(data=content, many=True)
+        serializer.is_valid(raise_exception=True)
+        return Response(serializer.validated_data)
+    except Exception as e:
+        return Response(str(e), status=status.HTTP_400_BAD_REQUEST, exception=True)
+
+def _clowder_get_content(api_key, datasetid, folderid=None):
+    with ClowderApi(api_key) as clowder:
+        files = clowder.get_files(datasetid, folderid)
+        for file in files:
+            file['srcdatasetid'] = datasetid
+            file['is_file'] = True
+        folders_raw = clowder.get_folders(datasetid, folderid)
+        folders = [{
+            'clowderid': raw['id'],
+            'name': raw['path'][-1],
+            'is_file': False,
+            'srcdatasetid': datasetid
+        } for raw in folders_raw]
+        return folders + files
+
+@api_view(['GET'])
+def clowder_export_task(request, task_id):
+    try:
+        api_key = Task.objects.get(pk=task_id).data.clowder_api_key
+        if api_key == '': raise Exception(
+            'Task {} has no Clowder user API key assosiated with it, and cannot be exported to Clowder'
+            .format(task_id))
+        with ClowderApi(api_key) as clowder:
+            clowder.load_coco2clowder(task_id)
+        return Response(status=status.HTTP_200_OK)
+    except Exception as e:
+        return Response(str(e), status=status.HTTP_400_BAD_REQUEST, exception=True)
 
 def rq_handler(job, exc_type, exc_value, tb):
     job.exc_info = "".join(
