/*
 * Copyright (C) 2018 Intel Corporation
 *
 * SPDX-License-Identifier: MIT
 */

/* exported ShapeCreatorModel ShapeCreatorController ShapeCreatorView */

/* global
    AREA_TRESHOLD:false
    drawBoxSize:false
    Listener:false
    Logger:false
    Mousetrap:false
    PolyShapeModel:false
    showMessage:false
    STROKE_WIDTH:false
    SVG:false
    BorderSticker: false
    CuboidModel:false
    Cuboid2PointViewModel:false
*/

class ShapeCreatorModel extends Listener {
    constructor(shapeCollection) {
        super("onShapeCreatorUpdate", () => this);
        this._createMode = false;
        this._saveCurrent = false;
        this._defaultType = null;
        this._defaultMode = null;
        this._defaultLabel = null;
        this._currentFrame = null;
        this._createEvent = null;
        this._shapeCollection = shapeCollection;
    }

    finish(result) {
        const data = {};
        const frame = window.cvat.player.frames.current;

        data.label_id = this._defaultLabel;
        data.group = 0;
        data.frame = frame;
        data.occluded = false;
        data.outside = false;
        data.z_order = this._shapeCollection.zOrder(frame).max;
        data.attributes = [];

        if (this._createEvent) {
            this._createEvent.addValues({
                mode: this._defaultMode,
                type: this._defaultType,
                label: this._defaultLabel,
                frame,
            });
        }

        // FIXME: In the future we have to make some generic solution
        if (this._defaultMode === "interpolation" && ["box", "points"].includes(this._defaultType)) {
            data.shapes = [];
            data.shapes.push(Object.assign({}, result, data));
            this._shapeCollection.add(data, `interpolation_${this._defaultType}`);
        } else {
            Object.assign(data, result);
            this._shapeCollection.add(data, `annotation_${this._defaultType}`);
        }

        const model = this._shapeCollection.shapes.slice(-1)[0];

        // Undo/redo code
        window.cvat.addAction("Draw Object", () => {
            model.removed = true;
            model.unsubscribe(this._shapeCollection);
        }, () => {
            model.subscribe(this._shapeCollection);
            model.removed = false;
        }, window.cvat.player.frames.current);
        // End of undo/redo code

        this._shapeCollection.update();
    }

    switchCreateMode(forceClose, usingShortkey) {
        this._usingShortkey = usingShortkey;
        // if parameter force (bool) setup to true, current result will not save
        if (!forceClose) {
            this._createMode = !this._createMode && window.cvat.mode == null;
            if (this._createMode) {
                this._createEvent = Logger.addContinuedEvent(Logger.EventType.drawObject);
                window.cvat.mode = "creation";
            } else if (window.cvat.mode === "creation") {
                window.cvat.mode = null;
            }
        } else {
            this._createMode = false;
            if (window.cvat.mode === "creation") {
                window.cvat.mode = null;
                if (this._createEvent) {
                    this._createEvent.close();
                    this._createEvent = null;
                }
            }
        }
        this._saveCurrent = !forceClose;
        this.notify();
    }

    get currentShapes() {
        this._shapeCollection.update();
        return this._shapeCollection.currentShapes;
    }

    get saveCurrent() {
        return this._saveCurrent;
    }

    get createMode() {
        return this._createMode;
    }

    get usingShortkey() {
        return this._usingShortkey;
    }

    get defaultType() {
        return this._defaultType;
    }

    set defaultType(type) {
        if (!["box", "points", "polygon", "polyline", "cuboid"].includes(type)) {
            throw Error(`Unknown shape type found ${type}`);
        }
        this._defaultType = type;
    }

    get defaultMode() {
        return this._defaultMode;
    }

    set defaultMode(mode) {
        this._defaultMode = mode;
    }

    set defaultLabel(labelId) {
        this._defaultLabel = +labelId;
    }
}


class ShapeCreatorController {
    constructor(drawerModel) {
        this._model = drawerModel;
        function setupShortkeys() {
            const { shortkeys } = window.cvat.config;

            const switchDrawHandler = Logger.shortkeyLogDecorator(() => {
                this.switchCreateMode(false, true);
            });

            Mousetrap.bind(shortkeys.switch_draw_mode.value, switchDrawHandler.bind(this), "keydown");
        }

        setupShortkeys.call(this);
    }

    switchCreateMode(force, usingShortkey = false) {
        this._model.switchCreateMode(force, usingShortkey);
    }

    setDefaultShapeType(type) {
        this._model.defaultType = type;
    }

    setDefaultShapeMode(mode) {
        this._model.defaultMode = mode;
    }

    setDefaultShapeLabel(labelId) {
        this._model.defaultLabel = labelId;
    }

    finish(result) {
        this._model.finish(result);
    }

    get currentShapes() {
        return this._model.currentShapes;
    }
}

class ShapeCreatorView {
    constructor(drawerModel, drawerController) {
        drawerModel.subscribe(this);
        this._controller = drawerController;
        this._createButton = $("#createShapeButton");
        this._labelSelector = $("#shapeLabelSelector");
        this._modeSelector = $("#shapeModeSelector");
        this._typeSelector = $("#shapeTypeSelector");
        this._polyShapeSizeInput = $("#polyShapeSize");
        this._commonBordersCheckbox = $("#commonBordersCheckbox");
        this._frameContent = SVG.adopt($("#frameContent")[0]);
        this._frameText = SVG.adopt($("#frameText")[0]);
        this._playerFrame = $("#playerFrame");
        this._createButton.on("click", () => this._controller.switchCreateMode(false));
        this._drawInstance = null;
        this._aim = null;
        this._aimCoord = {
            x: 0,
            y: 0,
        };
        this._polyShapeSize = 0;
        this._type = null;
        this._mode = null;
        this._cancel = false;
        this._scale = 1;
        this._borderSticker = null;

        const { shortkeys } = window.cvat.config;
        this._createButton.attr("title", `
            ${shortkeys.switch_draw_mode.view_value} - ${shortkeys.switch_draw_mode.description}`);

        this._labelSelector.attr("title", `
            ${shortkeys.change_default_label.view_value} - ${shortkeys.change_default_label.description}`);

        const labels = window.cvat.labelsInfo.labels();
        const labelsKeys = Object.keys(labels);
        for (let i = 0; i < labelsKeys.length; i += 1) {
            this._labelSelector.append(
                // eslint-disable-next-line
                $(`<option value=${labelsKeys[i]}> ${labels[labelsKeys[i]].normalize()} </option>`)
            );
        }
        this._labelSelector.val(labelsKeys[0]);

        this._typeSelector.val("box");
        this._typeSelector.on("change", (e) => {
            // FIXME: In the future we have to make some generic solution
            const mode = this._modeSelector.prop("value");
            const type = $(e.target).prop("value");
            if (type !== "box" && !(type === "points" && this._polyShapeSize === 1)
                && mode !== "annotation") {
                this._modeSelector.prop("value", "annotation");
                this._controller.setDefaultShapeMode("annotation");
                showMessage("Only the annotation mode allowed for the shape");
            }
            this._controller.setDefaultShapeType(type);
        }).trigger("change");

        this._labelSelector.on("change", (e) => {
            this._controller.setDefaultShapeLabel($(e.target).prop("value"));
        }).trigger("change");

        this._modeSelector.on("change", (e) => {
            // FIXME: In the future we have to make some generic solution
            const mode = $(e.target).prop("value");
            const type = this._typeSelector.prop("value");
            if (mode !== "annotation" && !(type === "points" && this._polyShapeSize === 1)
                && type !== "box") {
                this._typeSelector.prop("value", "box");
                this._controller.setDefaultShapeType("box");
                showMessage("Only boxes and single point allowed in the interpolation mode");
            }
            this._controller.setDefaultShapeMode(mode);
        }).trigger("change");

        this._polyShapeSizeInput.on("change", (e) => {
            e.stopPropagation();
            let size = +e.target.value;
            if (size < 0) size = 0;
            if (size > 100) size = 0;
            const mode = this._modeSelector.prop("value");
            const type = this._typeSelector.prop("value");
            if (mode === "interpolation" && type === "points" && size !== 1) {
                showMessage("Only single point allowed in the interpolation mode");
                size = 1;
            }

            e.target.value = size || "";
            this._polyShapeSize = size;
        }).trigger("change");

        this._polyShapeSizeInput.on("keydown", (e) => {
            e.stopPropagation();
        });

        this._playerFrame.on("mousemove.shapeCreatorAIM", (e) => {
            if (!["polygon", "polyline", "points"].includes(this._type)) {
                this._aimCoord = window.cvat.translate.point.clientToCanvas(
                    this._frameContent.node, e.clientX, e.clientY,
                );
                if (this._aim) {
                    this._aim.x.attr({
                        y1: this._aimCoord.y,
                        y2: this._aimCoord.y,
                    });

                    this._aim.y.attr({
                        x1: this._aimCoord.x,
                        x2: this._aimCoord.x,
                    });
                }
            }
        });

        this._commonBordersCheckbox.on("change.shapeCreator", (e) => {
            if (this._drawInstance) {
                if (!e.target.checked) {
                    if (this._borderSticker) {
                        this._borderSticker.disable();
                        this._borderSticker = null;
                    }
                } else {
                    this._borderSticker = new BorderSticker(this._drawInstance, this._frameContent,
                        this._controller.currentShapes, this._scale);
                }
            }
        });
    }

    _createCuboidEvent() {
        let sizeUI = null;
        const backFaceOffset = 20;
        this._drawInstance = this._frameContent.rect().draw({ snapToGrid: 0.1 }).addClass("shapeCreation").attr({
            "stroke-width": STROKE_WIDTH / this._scale,
        })
            .on("drawstop", (e) => {
                if (this._cancel) {
                    return;
                }
                if (sizeUI) {
                    sizeUI.rm();
                    sizeUI = null;
                }

                const rect = window.cvat.translate.box.canvasToActual(e.target.getBBox());

                const p1 = { x: rect.x, y: rect.y + 1 };
                const p2 = { x: rect.x, y: rect.y - 1 + rect.height };
                const p3 = { x: rect.x + rect.width, y: rect.y };
                const p4 = { x: rect.x + rect.width, y: rect.y + rect.height };

                const p5 = { x: p3.x + backFaceOffset, y: p3.y - backFaceOffset + 1 };
                const p6 = { x: p3.x + backFaceOffset, y: p4.y - backFaceOffset - 1 };

                let points = [p1, p2, p3, p4, p5, p6];

                if (!CuboidModel.isWithinFrame(points)) {
                    this._controller.switchCreateMode(true);
                    return;
                }

                const viewModel = new Cuboid2PointViewModel(points);
                points = viewModel.getPoints();

                points = PolyShapeModel.convertNumberArrayToString(points);
                e.target.setAttribute("points",
                    window.cvat.translate.points.actualToCanvas(points));
                this._controller.finish({ points }, this._type);
                this._controller.switchCreateMode(true);
            })
            .on("drawupdate", (e) => {
                sizeUI = drawBoxSize.call(sizeUI, this._frameContent,
                    this._frameText, e.target.getBBox());
            })
            .on("drawcancel", () => {
                if (sizeUI) {
                    sizeUI.rm();
                    sizeUI = null;
                }
            });
    }

    _createPolyEvents() {
        // If number of points for poly shape specified, use it.
        // Dicrement number on draw new point events. Drawstart trigger when create first point
        let lastPoint = {
            x: null,
            y: null,
        };

        let numberOfPoints = 0;
        this._drawInstance.attr({
            z_order: Number.MAX_SAFE_INTEGER,
        });

        if (this._polyShapeSize) {
            let size = this._polyShapeSize;
            const sizeDecrement = function sizeDecrement() {
                size -= 1;
                if (!size) {
                    numberOfPoints = this._polyShapeSize;
                    this._drawInstance.draw("done");
                }
            }.bind(this);

            const sizeIncrement = function sizeIncrement() {
                size += 1;
            };

            this._drawInstance.on("drawstart", sizeDecrement);
            this._drawInstance.on("drawpoint", sizeDecrement);
            this._drawInstance.on("undopoint", sizeIncrement);
        }
        // Otherwise draw will stop by Ctrl + N press

        this._drawInstance.on("drawpoint", () => {
            if (this._borderSticker) {
                this._borderSticker.reset();
            }
        });

        // Callbacks for point scale
        this._drawInstance.on("drawstart", this._rescaleDrawPoints.bind(this));
        this._drawInstance.on("drawpoint", this._rescaleDrawPoints.bind(this));

        this._drawInstance.on("drawstart", (e) => {
            lastPoint = {
                x: e.detail.event.clientX,
                y: e.detail.event.clientY,
            };
            numberOfPoints += 1;
        });

        this._drawInstance.on("drawpoint", (e) => {
            lastPoint = {
                x: e.detail.event.clientX,
                y: e.detail.event.clientY,
            };
            numberOfPoints += 1;
            if (this._type === "cuboid" && numberOfPoints === 4) {
                this._drawInstance.draw("done");
            }
        });

        this._commonBordersCheckbox.css("display", "").trigger("change.shapeCreator");
        this._commonBordersCheckbox.parent().css("display", "");
        $("body").on("keydown.shapeCreator", (e) => {
            if (e.ctrlKey && e.keyCode === 17) {
                this._commonBordersCheckbox.prop("checked", !this._borderSticker);
                this._commonBordersCheckbox.trigger("change.shapeCreator");
            }
        });

        this._frameContent.on("mousedown.shapeCreator", (e) => {
            if (e.which === 3) {
                const lenBefore = this._drawInstance.array().value.length;
                this._drawInstance.draw("undo");
                if (this._borderSticker) {
                    this._borderSticker.reset();
                }
                const lenAfter = this._drawInstance.array().value.length;
                if (lenBefore !== lenAfter) {
                    numberOfPoints -= 1;
                }
            }
        });

        this._frameContent.on("mousemove.shapeCreator", (e) => {
            if (e.shiftKey && ["polygon", "polyline"].includes(this._type)) {
                if (lastPoint.x === null || lastPoint.y === null) {
                    this._drawInstance.draw("point", e);
                } else {
                    const delta = Math.sqrt(Math.pow(e.clientX - lastPoint.x, 2)
                        + Math.pow(e.clientY - lastPoint.y, 2));
                    const deltaTreshold = 15;
                    if (delta > deltaTreshold) {
                        this._drawInstance.draw("point", e);
                        lastPoint = {
                            x: e.clientX,
                            y: e.clientY,
                        };
                    }
                }
            }
        });

        this._drawInstance.on("drawstop", () => {
            this._frameContent.off("mousedown.shapeCreator");
            this._frameContent.off("mousemove.shapeCreator");
            this._commonBordersCheckbox.css("display", "none");
            this._commonBordersCheckbox.parent().css("display", "none");
            $("body").off("keydown.shapeCreator");
            if (this._borderSticker) {
                this._borderSticker.disable();
                this._borderSticker = null;
            }
        });
        // Also we need callback on drawdone event for get points
        this._drawInstance.on("drawdone", (e) => {
            let actualPoints = window.cvat.translate.points.canvasToActual(e.target.getAttribute("points"));
            actualPoints = PolyShapeModel.convertStringToNumberArray(actualPoints);

            // Min 2 points for polyline and 3 points for polygon
            if (actualPoints.length) {
                if (this._type === "polyline" && actualPoints.length < 2) {
                    showMessage("Min 2 points must be for polyline drawing.");
                } else if (this._type === "polygon" && actualPoints.length < 3) {
                    showMessage("Min 3 points must be for polygon drawing.");
                } else if (this._type === "cuboid" && (actualPoints.length !== 4)) {
                    showMessage("Exactly 4 points must be used for cuboid drawing."
                        + " Second point must be below the first point."
                        + "(HINT) The first 3 points define the front face"
                        + " and the last point should define the depth and orientation of the cuboid ");
                } else if (this._type === "cuboid") {
                    let points = null;

                    // const height = Math.abs(actualPoints[1].y - actualPoints[0].y);
                    const height = Math.abs(actualPoints[0].x - actualPoints[1].x)
                        < Math.abs(actualPoints[1].x - actualPoints[2].x)
                        ? Math.abs(actualPoints[1].y - actualPoints[0].y)
                        : Math.abs(actualPoints[1].y - actualPoints[2].y);

                    // seperate into left and right point
                    // we pick the first and third point because we know assume they will be on
                    // opposite corners
                    const left = actualPoints[0].x < actualPoints[2].x ? actualPoints[0]
                        : actualPoints[2];
                    const right = actualPoints[0].x > actualPoints[2].x ? actualPoints[0]
                        : actualPoints[2];

                    // get other 2 points using the given height
                    const left2 = left.y < right.y ? { x: left.x, y: left.y + height }
                        : { x: left.x, y: left.y - height };
                    const right2 = left.y < right.y ? { x: right.x, y: right.y - height }
                        : { x: right.x, y: right.y + height };

                    // get the vector for the last point relative to the previous point
                    const vec = {
                        x: actualPoints[3].x - actualPoints[2].x,
                        y: actualPoints[3].y - actualPoints[2].y,
                    };

                    const p1 = left.y < left2.y ? left : left2;
                    const p2 = left.y < left2.y ? left2 : left;
                    const p3 = right.y < right2.y ? right : right2;
                    const p4 = right.y < right2.y ? right2 : right;

                    const p5 = { x: p3.x + vec.x, y: p3.y + vec.y + 0.1 };
                    const p6 = { x: p4.x + vec.x, y: p4.y + vec.y - 0.1 };

                    p1.y += 0.1;

                    points = [p1, p2, p3, p4, p5, p6];
                    const viewModel = new Cuboid2PointViewModel(points);
                    if (!CuboidModel.isWithinFrame(points)) {
                        this._controller.switchCreateMode(true);
                        return;
                    }

                    points = viewModel.getPoints();

                    points = PolyShapeModel.convertNumberArrayToString(points);
                    e.target.setAttribute("points",
                        window.cvat.translate.points.actualToCanvas(points));
                    this._controller.finish({ points }, this._type);
                    this._controller.switchCreateMode(true);
                } else {
                    const { frameWidth } = window.cvat.player.geometry;
                    const { frameHeight } = window.cvat.player.geometry;
                    for (const point of actualPoints) {
                        point.x = Math.clamp(point.x, 0, frameWidth);
                        point.y = Math.clamp(point.y, 0, frameHeight);
                    }
                    actualPoints = PolyShapeModel.convertNumberArrayToString(actualPoints);

                    // Update points in a view in order to get an updated box
                    e.target.setAttribute("points", window.cvat.translate.points.actualToCanvas(actualPoints));
                    const polybox = e.target.getBBox();
                    const w = polybox.width;
                    const h = polybox.height;
                    const area = w * h;
                    const type = this._type;

                    if (area >= AREA_TRESHOLD || type === "points" && numberOfPoints || type === "polyline" && (w >= AREA_TRESHOLD || h >= AREA_TRESHOLD)) {
                        this._controller.finish({ points: actualPoints }, type);
                    }
                }
            }

            this._controller.switchCreateMode(true);
        });
    }

    _checKValidCuboidTrace(actualPoints) {
        return (actualPoints[0].y < actualPoints[1].y);
    }

    _create() {
        let sizeUI = null;
<<<<<<< HEAD
        switch (this._type) {
        case "box":
            this._drawInstance = this._frameContent.rect().draw({ snapToGrid: 0.1 }).addClass("shapeCreation").attr({
                "stroke-width": STROKE_WIDTH / this._scale,
            })
                .on("drawstop", (e) => {
                    if (this._cancel){
                        return;
                    }
                    if (sizeUI) {
                        sizeUI.rm();
                        sizeUI = null;
                    }
=======
        switch(this._type) {
        case 'box':
            this._drawInstance = this._frameContent.rect().draw({ snapToGrid: 0.1 }).addClass('shapeCreation').attr({
                'stroke-width': STROKE_WIDTH / this._scale,
                z_order: Number.MAX_SAFE_INTEGER,
            }).on('drawstop', function(e) {
                if (this._cancel) return;
                if (sizeUI) {
                    sizeUI.rm();
                    sizeUI = null;
                }
>>>>>>> 604be638

                    const { frameWidth } = window.cvat.player.geometry;
                    const { frameHeight } = window.cvat.player.geometry;
                    const rect = window.cvat.translate.box.canvasToActual(e.target.getBBox());

                    const xtl = Math.clamp(rect.x, 0, frameWidth);
                    const ytl = Math.clamp(rect.y, 0, frameHeight);
                    const xbr = Math.clamp(rect.x + rect.width, 0, frameWidth);
                    const ybr = Math.clamp(rect.y + rect.height, 0, frameHeight);
                    if ((ybr - ytl) * (xbr - xtl) >= AREA_TRESHOLD) {
                        const box = {
                            xtl,
                            ytl,
                            xbr,
                            ybr,
                        };

                        if (this._mode === "interpolation") {
                            box.outside = false;
                        }

                        this._controller.finish(box, this._type);
                    }

                    this._controller.switchCreateMode(true);
                })
                .on("drawupdate", (e) => {
                    sizeUI = drawBoxSize.call(sizeUI, this._frameContent,
                        this._frameText, e.target.getBBox());
                })
                .on("drawcancel", () => {
                    if (sizeUI) {
                        sizeUI.rm();
                        sizeUI = null;
                    }
                });
            break;
        case "points":
            this._drawInstance = this._frameContent.polyline().draw({ snapToGrid: 0.1 })
                .addClass("shapeCreation").attr({
                    "stroke-width": 0,
                });
            this._createPolyEvents();
            break;
        case "polygon":
            if (this._polyShapeSize && this._polyShapeSize < 3) {
                if (!$(".drawAllert").length) {
                    showMessage("Min 3 points must be for polygon drawing.").addClass("drawAllert");
                }
                this._controller.switchCreateMode(true);
                return;
            }
            this._drawInstance = this._frameContent.polygon().draw({ snapToGrid: 0.1 })
                .addClass("shapeCreation").attr({
                    "stroke-width": STROKE_WIDTH / this._scale,
                });
            this._createPolyEvents();
            break;
        case "polyline":
            if (this._polyShapeSize && this._polyShapeSize < 2) {
                if (!$(".drawAllert").length) {
                    showMessage("Min 2 points must be for polyline drawing.").addClass("drawAllert");
                }
                this._controller.switchCreateMode(true);
                return;
            }
            this._drawInstance = this._frameContent.polyline().draw({ snapToGrid: 0.1 })
                .addClass("shapeCreation").attr({
                    "stroke-width": STROKE_WIDTH / this._scale,
                });
            this._createPolyEvents();
            break;
        case "cuboid":
            this._drawInstance = this._frameContent.polyline().draw({ snapToGrid: 0.1 }).addClass("shapeCreation").attr({
                "stroke-width": STROKE_WIDTH / this._scale,
            });
            this._createPolyEvents();
            break;
        default:
            throw Error(`Bad type found ${this._type}`);
        }
<<<<<<< HEAD

        this._drawInstance.attr({
            // eslint-disable-next-line
            z_order: Number.MAX_SAFE_INTEGER,
        });
=======
>>>>>>> 604be638
    }

    _rescaleDrawPoints() {
        const scale = this._scale;
        $(".svg_draw_point").each(function () {
            this.instance.radius(2.5 / scale).attr("stroke-width", 1 / scale);
        });
    }

    _drawAim() {
        if (!(this._aim)) {
            this._aim = {
                x: this._frameContent.line(0, this._aimCoord.y,
                    this._frameContent.node.clientWidth, this._aimCoord.y)
                    .attr({
                        "stroke-width": STROKE_WIDTH / this._scale,
                        stroke: "red",
                        // eslint-disable-next-line
                        z_order: Number.MAX_SAFE_INTEGER,
                    }).addClass("aim"),
                y: this._frameContent.line(this._aimCoord.x, 0, this._aimCoord.x,
                    this._frameContent.node.clientHeight)
                    .attr({
                        "stroke-width": STROKE_WIDTH / this._scale,
                        stroke: "red",
                        // eslint-disable-next-line
                        z_order: Number.MAX_SAFE_INTEGER,
                    }).addClass("aim"),
            };
        }
    }

    _removeAim() {
        if (this._aim) {
            this._aim.x.remove();
            this._aim.y.remove();
            this._aim = null;
        }
    }

    onShapeCreatorUpdate(model) {
        if (model.createMode && !this._drawInstance) {
            this._cancel = false;
            this._type = model.defaultType;
            this._mode = model.defaultMode;

            if (!["polygon", "polyline", "points"].includes(this._type)) {
                if (!model.usingShortkey) {
                    this._aimCoord = {
                        x: 0,
                        y: 0,
                    };
                }
                this._drawAim();
            }

            this._createButton.text("Stop Creation");
            document.oncontextmenu = () => false;
            this._create();
        } else {
            this._removeAim();
            this._cancel = true;
            this._createButton.text("Create Shape");
            document.oncontextmenu = null;
            if (this._drawInstance) {
                // We save current result for poly shape if it's need
                // drawInstance will be removed after save when draw done handler calls
                // switchCreateMode with force argument
                if (model.saveCurrent && this._type !== "box") {
                    this._drawInstance.draw("done");
                } else {
                    this._drawInstance.draw("cancel");
                    this._drawInstance.remove();
                    this._drawInstance = null;
                }
            }
        }

        this._typeSelector.prop("disabled", model.createMode);
        this._modeSelector.prop("disabled", model.createMode);
        this._polyShapeSizeInput.prop("disabled", model.createMode);
    }

    onPlayerUpdate(player) {
        if (!player.ready()) {
            return;
        }
        if (this._scale !== player.geometry.scale) {
            this._scale = player.geometry.scale;
            if (this._drawInstance) {
                this._rescaleDrawPoints();
                if (this._borderSticker) {
                    this._borderSticker.scale(this._scale);
                }
                if (this._aim) {
                    this._aim.x.attr("stroke-width", STROKE_WIDTH / this._scale);
                    this._aim.y.attr("stroke-width", STROKE_WIDTH / this._scale);
                }
                if (["box", "polygon", "polyline"].includes(this._type)) {
                    this._drawInstance.attr("stroke-width", STROKE_WIDTH / this._scale);
                }
            }
        }
    }
}<|MERGE_RESOLUTION|>--- conflicted
+++ resolved
@@ -504,7 +504,6 @@
                 } else if (this._type === "cuboid") {
                     let points = null;
 
-                    // const height = Math.abs(actualPoints[1].y - actualPoints[0].y);
                     const height = Math.abs(actualPoints[0].x - actualPoints[1].x)
                         < Math.abs(actualPoints[1].x - actualPoints[2].x)
                         ? Math.abs(actualPoints[1].y - actualPoints[0].y)
@@ -587,21 +586,6 @@
 
     _create() {
         let sizeUI = null;
-<<<<<<< HEAD
-        switch (this._type) {
-        case "box":
-            this._drawInstance = this._frameContent.rect().draw({ snapToGrid: 0.1 }).addClass("shapeCreation").attr({
-                "stroke-width": STROKE_WIDTH / this._scale,
-            })
-                .on("drawstop", (e) => {
-                    if (this._cancel){
-                        return;
-                    }
-                    if (sizeUI) {
-                        sizeUI.rm();
-                        sizeUI = null;
-                    }
-=======
         switch(this._type) {
         case 'box':
             this._drawInstance = this._frameContent.rect().draw({ snapToGrid: 0.1 }).addClass('shapeCreation').attr({
@@ -613,7 +597,6 @@
                     sizeUI.rm();
                     sizeUI = null;
                 }
->>>>>>> 604be638
 
                     const { frameWidth } = window.cvat.player.geometry;
                     const { frameHeight } = window.cvat.player.geometry;
@@ -695,14 +678,6 @@
         default:
             throw Error(`Bad type found ${this._type}`);
         }
-<<<<<<< HEAD
-
-        this._drawInstance.attr({
-            // eslint-disable-next-line
-            z_order: Number.MAX_SAFE_INTEGER,
-        });
-=======
->>>>>>> 604be638
     }
 
     _rescaleDrawPoints() {
