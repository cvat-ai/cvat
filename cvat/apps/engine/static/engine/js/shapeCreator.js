--- conflicted
+++ resolved
@@ -1,4 +1,3 @@
-/* eslint-disable no-plusplus */
 /*
  * Copyright (C) 2018 Intel Corporation
  *
@@ -17,12 +16,9 @@
     showMessage:false
     STROKE_WIDTH:false
     SVG:false
-<<<<<<< HEAD
+    BorderSticker: false
     CuboidModel:false
     Cuboid2PointViewModel:false
-=======
-    BorderSticker: false
->>>>>>> d89763c1
 */
 
 class ShapeCreatorModel extends Listener {
@@ -227,18 +223,12 @@
             ${shortkeys.change_default_label.view_value} - ${shortkeys.change_default_label.description}`);
 
         const labels = window.cvat.labelsInfo.labels();
-<<<<<<< HEAD
-        for (const labelId in labels) {
-            const option = $(`<option value=${labelId}> ${labels[labelId].normalize()} </option>`);
-            option.appendTo(this._labelSelector);
-=======
         const labelsKeys = Object.keys(labels);
         for (let i = 0; i < labelsKeys.length; i += 1) {
             this._labelSelector.append(
                 // eslint-disable-next-line
                 $(`<option value=${labelsKeys[i]}> ${labels[labelsKeys[i]].normalize()} </option>`)
             );
->>>>>>> d89763c1
         }
         this._labelSelector.val(labelsKeys[0]);
 
@@ -312,7 +302,21 @@
             }
         });
 
-<<<<<<< HEAD
+        this._commonBordersCheckbox.on('change.shapeCreator', (e) => {
+            if (this._drawInstance) {
+                if (!e.target.checked) {
+                    if (this._borderSticker) {
+                        this._borderSticker.disable();
+                        this._borderSticker = null;
+                    }
+                } else {
+                    this._borderSticker = new BorderSticker(this._drawInstance, this._frameContent,
+                        this._controller.currentShapes, this._scale);
+                }
+            }
+        });
+    }
+
     _createCuboidEvent() {
         let sizeUI = null;
         const backFaceOffset = 20;
@@ -362,21 +366,6 @@
                     sizeUI = null;
                 }
             });
-=======
-        this._commonBordersCheckbox.on('change.shapeCreator', (e) => {
-            if (this._drawInstance) {
-                if (!e.target.checked) {
-                    if (this._borderSticker) {
-                        this._borderSticker.disable();
-                        this._borderSticker = null;
-                    }
-                } else {
-                    this._borderSticker = new BorderSticker(this._drawInstance, this._frameContent,
-                        this._controller.currentShapes, this._scale);
-                }
-            }
-        });
->>>>>>> d89763c1
     }
 
     _createPolyEvents() {
@@ -391,26 +380,16 @@
 
         if (this._polyShapeSize) {
             let size = this._polyShapeSize;
-<<<<<<< HEAD
-            const sizeDecrement = function () {
-                if (!--size) {
-=======
             const sizeDecrement = function sizeDecrement() {
                 size -= 1;
                 if (!size) {
->>>>>>> d89763c1
                     numberOfPoints = this._polyShapeSize;
                     this._drawInstance.draw('done');
                 }
             }.bind(this);
 
-<<<<<<< HEAD
-            const sizeIncrement = function () {
-                size++;
-=======
             const sizeIncrement = function sizeIncrement() {
                 size += 1;
->>>>>>> d89763c1
             };
 
             this._drawInstance.on('drawstart', sizeDecrement);
@@ -434,7 +413,7 @@
                 x: e.detail.event.clientX,
                 y: e.detail.event.clientY,
             };
-            numberOfPoints++;
+            numberOfPoints += 1;
         });
 
         this._drawInstance.on('drawpoint', (e) => {
@@ -442,7 +421,7 @@
                 x: e.detail.event.clientX,
                 y: e.detail.event.clientY,
             };
-            numberOfPoints++;
+            numberOfPoints += 1;
             if (this._type === 'cuboid' && numberOfPoints === 4) {
                 this._drawInstance.draw('done');
             }
@@ -461,18 +440,12 @@
             if (e.which === 3) {
                 const lenBefore = this._drawInstance.array().value.length;
                 this._drawInstance.draw('undo');
-<<<<<<< HEAD
+                if (this._borderSticker) {
+                    this._borderSticker.reset();
+                }
                 const lenAfter = this._drawInstance.array().value.length;
                 if (lenBefore !== lenAfter) {
-                    numberOfPoints--;
-=======
-                if (this._borderSticker) {
-                    this._borderSticker.reset();
-                }
-                let lenAfter = this._drawInstance.array().value.length;
-                if (lenBefore != lenAfter) {
-                    numberOfPoints --;
->>>>>>> d89763c1
+                    numberOfPoints -= 1;
                 }
             }
         });
@@ -660,16 +633,10 @@
                 });
             break;
         case 'points':
-<<<<<<< HEAD
-            this._drawInstance = this._frameContent.polyline().draw({ snapToGrid: 0.1 }).addClass('shapeCreation').attr({
-                'stroke-width': 0,
-            });
-=======
             this._drawInstance = this._frameContent.polyline().draw({ snapToGrid: 0.1 })
                 .addClass('shapeCreation').attr({
                     'stroke-width': 0,
                 });
->>>>>>> d89763c1
             this._createPolyEvents();
             break;
         case 'polygon':
@@ -680,16 +647,10 @@
                 this._controller.switchCreateMode(true);
                 return;
             }
-<<<<<<< HEAD
-            this._drawInstance = this._frameContent.polygon().draw({ snapToGrid: 0.1 }).addClass('shapeCreation').attr({
-                'stroke-width': STROKE_WIDTH / this._scale,
-            });
-=======
             this._drawInstance = this._frameContent.polygon().draw({ snapToGrid: 0.1 })
                 .addClass('shapeCreation').attr({
-                    'stroke-width':  STROKE_WIDTH / this._scale,
+                    'stroke-width': STROKE_WIDTH / this._scale,
                 });
->>>>>>> d89763c1
             this._createPolyEvents();
             break;
         case 'polyline':
@@ -700,22 +661,16 @@
                 this._controller.switchCreateMode(true);
                 return;
             }
-<<<<<<< HEAD
-            this._drawInstance = this._frameContent.polyline().draw({ snapToGrid: 0.1 }).addClass('shapeCreation').attr({
-                'stroke-width': STROKE_WIDTH / this._scale,
-            });
+            this._drawInstance = this._frameContent.polyline().draw({ snapToGrid: 0.1 })
+                .addClass('shapeCreation').attr({
+                    'stroke-width': STROKE_WIDTH / this._scale,
+                });
             this._createPolyEvents();
             break;
         case 'cuboid':
             this._drawInstance = this._frameContent.polyline().draw({ snapToGrid: 0.1 }).addClass('shapeCreation').attr({
                 'stroke-width': STROKE_WIDTH / this._scale,
             });
-=======
-            this._drawInstance = this._frameContent.polyline().draw({ snapToGrid: 0.1 })
-                .addClass('shapeCreation').attr({
-                    'stroke-width':  STROKE_WIDTH / this._scale,
-                });
->>>>>>> d89763c1
             this._createPolyEvents();
             break;
         default:
