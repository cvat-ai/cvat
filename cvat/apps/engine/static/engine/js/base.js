--- conflicted
+++ resolved
@@ -163,7 +163,6 @@
     }
 }
 
-<<<<<<< HEAD
 const ExportType = Object.freeze({
     'create': 0,
     'update': 1,
@@ -239,8 +238,6 @@
     return shape_container_target;
 }
 
-=======
->>>>>>> c5550899
 /* These HTTP methods do not require CSRF protection */
 function csrfSafeMethod(method) {
     return (/^(GET|HEAD|OPTIONS|TRACE)$/.test(method));
