/* exported buildAnnotationSaver */

/* global
    showOverlay:false
    showMessage:false
    Listener:false
    objectHash:false
    Logger:false
    Mousetrap:false
*/


class AnnotationSaverModel extends Listener {
    constructor(initialData, shapeCollection) {
        super('onAnnotationSaverUpdate', () => this._state);

        this._state = {
            status: null,
            message: null,
        };

        this._version = initialData.version;
        this._shapeCollection = shapeCollection;
        this._initialObjects = [];

        this._hash = this._getHash();

        for (const shape of initialData.shapes) {
            this._initialObjects[shape.id] = shape;
        }

        for (const track of initialData.tracks) {
            this._initialObjects[track.id] = track;
        }
    }

    async _request(data, action) {
        return new Promise((resolve, reject) => {
            $.ajax({
                url: `/api/v1/jobs/${window.cvat.job.id}/annotations?action=${action}`,
                type: 'PATCH',
                data: JSON.stringify(data),
                contentType: 'application/json',
            }).done((savedData) => {
                resolve(savedData);
            }).fail((errorData) => {
                const message = `Could not make ${action} annotations. Code: ${errorData.status}. `
                    + `Message: ${errorData.responseText || errorData.statusText}`;
                reject(new Error(message));
            });
        });
    }

    async _put(data) {
        return new Promise((resolve, reject) => {
            $.ajax({
                url: `/api/v1/jobs/${window.cvat.job.id}/annotations`,
                type: 'PUT',
                data: JSON.stringify(data),
                contentType: 'application/json',
            }).done((savedData) => {
                resolve(savedData);
            }).fail((errorData) => {
                const message = `Could not put annotations. Code: ${errorData.status}. `
                    + `Message: ${errorData.responseText || errorData.statusText}`;
                reject(new Error(message));
            });
        });
    }

    async _create(created) {
        return this._request(created, 'create');
    }

    async _update(updated) {
        return this._request(updated, 'update');
    }

    async _delete(deleted) {
        return this._request(deleted, 'delete');
    }

    async _logs() {
        Logger.addEvent(Logger.EventType.saveJob);
        const totalStat = this._shapeCollection.collectStatistic()[1];
        Logger.addEvent(Logger.EventType.sendTaskInfo, {
            'track count': totalStat.boxes.annotation + totalStat.boxes.interpolation
                + totalStat.polygons.annotation + totalStat.polygons.interpolation
                + totalStat.polylines.annotation + totalStat.polylines.interpolation
                + totalStat.points.annotation + totalStat.points.interpolation,
            'frame count': window.cvat.player.frames.stop - window.cvat.player.frames.start + 1,
            'object count': totalStat.total,
            'box count': totalStat.boxes.annotation + totalStat.boxes.interpolation,
            'polygon count': totalStat.polygons.annotation + totalStat.polygons.interpolation,
            'polyline count': totalStat.polylines.annotation + totalStat.polylines.interpolation,
            'points count': totalStat.points.annotation + totalStat.points.interpolation,
        });

        const annotationLogs = Logger.getLogs();

        return new Promise((resolve, reject) => {
            $.ajax({
                url: '/api/v1/server/logs',
                type: 'POST',
<<<<<<< HEAD
                data: JSON.stringify(annotationLogs.export()),
                contentType: 'application/json',
=======
                data: JSON.stringify(annotationLogs),
            }).done(() => {
                resolve();
            }).fail((errorData) => {
                annotationLogs.save();
                const message = `Could not send logs. Code: ${errorData.status}. `
                    + `Message: ${errorData.responseText || errorData.statusText}`;
                reject(new Error(message));
>>>>>>> 03a91752
            });
        });
    }

    _split(exported) {
        const exportedIDs = Array.from(exported.shapes, shape => +shape.id)
            .concat(Array.from(exported.tracks, track => +track.id));

        const created = {
            version: this._version,
            shapes: [],
            tracks: [],
            tags: [],
        };

        const updated = {
            version: this._version + 1,
            shapes: [],
            tracks: [],
            tags: [],
        };

        const deleted = {
            version: this._version + 2,
            shapes: [],
            tracks: [],
            tags: [],
        };

        // Compare initial state objects and export state objects
        // in order to get updated and created objects
        for (const obj of exported.shapes.concat(exported.tracks)) {
            if (obj.id in this._initialObjects) {
                const exportedHash = objectHash(obj);
                const initialSash = objectHash(this._initialObjects[obj.id]);
                if (exportedHash !== initialSash) {
                    const target = 'shapes' in obj ? updated.tracks : updated.shapes;
                    target.push(obj);
                }
            } else if (typeof obj.id === 'undefined') {
                const target = 'shapes' in obj ? created.tracks : created.shapes;
                target.push(obj);
            } else {
                throw Error(`Bad object ID found: ${obj.id}. `
                    + 'It is not contained in initial state and have server ID');
            }
        }

        // Compare initial state indexes and export state indexes
        // in order to get removed objects
        for (const shapeID in this._initialObjects) {
            if (!exportedIDs.includes(+shapeID)) {
                const initialShape = this._initialObjects[shapeID];
                const target = 'shapes' in initialShape ? deleted.tracks : deleted.shapes;
                target.push(initialShape);
            }
        }

        return [created, updated, deleted];
    }

    _getHash() {
        const exported = this._shapeCollection.export()[0];
        return objectHash(exported);
    }

    _updateCreatedObjects(objectsToSave, savedObjects, mapping) {
        const allSavedObjects = savedObjects.shapes.concat(savedObjects.tracks);
        const allObjectsToSave = objectsToSave.shapes.concat(objectsToSave.tracks);
        if (allSavedObjects.length !== allObjectsToSave.length) {
            throw Error('Number of saved objects and objects to save is not match');
        }

        for (let idx = 0; idx < allSavedObjects.length; idx += 1) {
            const objectModel = mapping.filter(el => el[0] === allObjectsToSave[idx])[0][1];
            objectModel.serverID = allSavedObjects[idx].id;
        }

        this._shapeCollection.update();
    }

    notify(status, message = null) {
        this._state.status = status;
        this._state.message = message;
        Listener.prototype.notify.call(this);
    }

    hasUnsavedChanges() {
        return this._getHash() !== this._hash;
    }

    async save() {
        this.notify('saveStart');
        try {
            const [exported, mapping] = this._shapeCollection.export();
            const { flush } = this._shapeCollection;
            if (flush) {
                const data = Object.assign({}, exported, {
                    version: this._version,
                    tags: [],
                });

                this._version += 1;

                this.notify('saveCreated');
                const savedObjects = await this._put(data);
                this._updateCreatedObjects(exported, savedObjects, mapping);
                this._shapeCollection.flush = false;
                for (const object of savedObjects.shapes.concat(savedObjects.tracks)) {
                    this._initialObjects[object.id] = object;
                }

                this._version = savedObjects.version;
            } else {
                const [created, updated, deleted] = this._split(exported);
                this.notify('saveCreated');
                const savedCreated = await this._create(created);
                this._updateCreatedObjects(created, savedCreated, mapping);
                for (const object of savedCreated.shapes.concat(savedCreated.tracks)) {
                    this._initialObjects[object.id] = object;
                }

                this.notify('saveUpdated');
                const savedUpdated = await this._update(updated);
                for (const object of savedUpdated.shapes.concat(savedUpdated.tracks)) {
                    if (object.id in this._initialObjects) {
                        this._initialObjects[object.id] = object;
                    }
                }

                this.notify('saveDeleted');
                const savedDeleted = await this._delete(deleted);
                for (const object of savedDeleted.shapes.concat(savedDeleted.tracks)) {
                    if (object.id in this._initialObjects) {
                        delete this._initialObjects[object.id];
                    }
                }

                this._version = savedDeleted.version;
            }

            await this._logs();
        } catch (error) {
            this.notify('saveUnlocked');
            this.notify('saveError', error.message);
            this._state = {
                status: null,
                message: null,
            };
            throw Error(error);
        }

        this._hash = this._getHash();
        this.notify('saveDone');

        setTimeout(() => {
            this.notify('saveUnlocked');
            this._state = {
                status: null,
                message: null,
            };
        }, 15000);
    }

    get state() {
        return JSON.parse(JSON.stringify(this._state));
    }
}

class AnnotationSaverController {
    constructor(model) {
        this._model = model;
        this._autoSaveInterval = null;

        const { shortkeys } = window.cvat.config;
        Mousetrap.bind(shortkeys.save_work.value, () => {
            this.save();
            return false;
        }, 'keydown');
    }

    autoSave(enabled, time) {
        if (this._autoSaveInterval) {
            clearInterval(this._autoSaveInterval);
            this._autoSaveInterval = null;
        }

        if (enabled) {
            this._autoSaveInterval = setInterval(() => {
                this.save();
            }, time * 1000 * 60);
        }
    }

    hasUnsavedChanges() {
        return this._model.hasUnsavedChanges();
    }

    save() {
        if (this._model.state.status === null) {
            this._model.save().catch((error) => {
                setTimeout(() => {
                    throw error;
                });
            });
        }
    }
}


class AnnotationSaverView {
    constructor(model, controller) {
        model.subscribe(this);

        this._controller = controller;
        this._overlay = null;

        const { shortkeys } = window.cvat.config;
        const saveHelp = `${shortkeys.save_work.view_value} - ${shortkeys.save_work.description}`;

        this._saveButton = $('#saveButton').on('click', () => {
            this._controller.save();
        }).attr('title', saveHelp);

        this._autoSaveBox = $('#autoSaveBox').on('change', (e) => {
            const enabled = e.target.checked;
            const time = +this._autoSaveTime.prop('value');
            this._controller.autoSave(enabled, time);
        });

        this._autoSaveTime = $('#autoSaveTime').on('change', (e) => {
            e.target.value = Math.clamp(+e.target.value, +e.target.min, +e.target.max);
            this._autoSaveBox.trigger('change');
        });

        window.onbeforeunload = (e) => {
            if (this._controller.hasUnsavedChanges()) {
                const message = 'You have unsaved changes. Leave this page?';
                e.returnValue = message;
                return message;
            }
            return null;
        };
    }

    onAnnotationSaverUpdate(state) {
        if (state.status === 'saveStart') {
            this._overlay = showOverlay('Annotations are being saved..');
            this._saveButton.prop('disabled', true).text('Saving..');
        } else if (state.status === 'saveDone') {
            this._saveButton.text('Successful save');
            this._overlay.remove();
        } else if (state.status === 'saveError') {
            this._saveButton.prop('disabled', false).text('Save Work');
            const message = `Couldn't to save the job. Errors occured: ${state.message}. `
                + 'Please report the problem to support team immediately.';
            showMessage(message);
            this._overlay.remove();
        } else if (state.status === 'saveCreated') {
            this._overlay.setMessage(`${this._overlay.getMessage()} <br /> - Created objects are being saved..`);
        } else if (state.status === 'saveUpdated') {
            this._overlay.setMessage(`${this._overlay.getMessage()} <br /> - Updated objects are being saved..`);
        } else if (state.status === 'saveDeleted') {
            this._overlay.setMessage(`${this._overlay.getMessage()} <br /> - Deleted objects are being saved..`);
        } else if (state.status === 'saveUnlocked') {
            this._saveButton.prop('disabled', false).text('Save Work');
        } else {
            const message = `Unknown state has been reached during annotation saving: ${state.status} `
                + 'Please report the problem to support team immediately.';
            showMessage(message);
        }
    }
}


function buildAnnotationSaver(initialData, shapeCollection) {
    const model = new AnnotationSaverModel(initialData, shapeCollection);
    const controller = new AnnotationSaverController(model);
    new AnnotationSaverView(model, controller);
}<|MERGE_RESOLUTION|>--- conflicted
+++ resolved
@@ -102,11 +102,8 @@
             $.ajax({
                 url: '/api/v1/server/logs',
                 type: 'POST',
-<<<<<<< HEAD
-                data: JSON.stringify(annotationLogs.export()),
-                contentType: 'application/json',
-=======
                 data: JSON.stringify(annotationLogs),
+		contentType: 'application/json',
             }).done(() => {
                 resolve();
             }).fail((errorData) => {
@@ -114,7 +111,6 @@
                 const message = `Could not send logs. Code: ${errorData.status}. `
                     + `Message: ${errorData.responseText || errorData.statusText}`;
                 reject(new Error(message));
->>>>>>> 03a91752
             });
         });
     }
