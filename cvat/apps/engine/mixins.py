# Copyright (C) 2021-2022 Intel Corporation
#
# SPDX-License-Identifier: MIT

import os
import base64
import uuid

from django.conf import settings
from django.core.cache import cache
from distutils.util import strtobool
from rest_framework import status, mixins
from rest_framework.response import Response

from cvat.apps.engine.models import Location
from cvat.apps.engine.location import StorageType, get_location_configuration
from cvat.apps.engine.serializers import DataSerializer, LabeledDataSerializer

class TusFile:
    _tus_cache_timeout = 3600
    def __init__(self, file_id, upload_dir):
        self.file_id = file_id
        self.upload_dir = upload_dir
        self.file_path = os.path.join(self.upload_dir, self.file_id)
        self.filename = cache.get("tus-uploads/{}/filename".format(file_id))
        self.file_size = int(cache.get("tus-uploads/{}/file_size".format(file_id)))
        self.metadata = cache.get("tus-uploads/{}/metadata".format(file_id))
        self.offset = cache.get("tus-uploads/{}/offset".format(file_id))

    def init_file(self):
        os.makedirs(self.upload_dir, exist_ok=True)
        file_path = os.path.join(self.upload_dir, self.file_id)
        with open(file_path, 'wb') as file:
            file.seek(self.file_size - 1)
            file.write(b'\0')

    def write_chunk(self, chunk):
        with open(self.file_path, 'r+b') as file:
            file.seek(chunk.offset)
            file.write(chunk.content)
        self.offset = cache.incr("tus-uploads/{}/offset".format(self.file_id), chunk.size)

    def is_complete(self):
        return self.offset == self.file_size

    def rename(self):
        file_id_path = os.path.join(self.upload_dir, self.file_id)
        file_path = os.path.join(self.upload_dir, self.filename)
        file_exists = os.path.lexists(os.path.join(self.upload_dir, self.filename))
        if file_exists:
            original_file_name, extension = os.path.splitext(self.filename)
            file_amount = 1
            while os.path.lexists(os.path.join(self.upload_dir, self.filename)):
                self.filename = "{}_{}{}".format(original_file_name, file_amount, extension)
                file_path = os.path.join(self.upload_dir, self.filename)
                file_amount += 1
        os.rename(file_id_path, file_path)

    def clean(self):
        cache.delete_many([
            "tus-uploads/{}/file_size".format(self.file_id),
            "tus-uploads/{}/filename".format(self.file_id),
            "tus-uploads/{}/offset".format(self.file_id),
            "tus-uploads/{}/metadata".format(self.file_id),
        ])

    @staticmethod
    def get_tusfile(file_id, upload_dir):
        file_exists = cache.get("tus-uploads/{}/filename".format(file_id), None) is not None
        if file_exists:
            return TusFile(file_id, upload_dir)
        return None

    @staticmethod
    def create_file(metadata, file_size, upload_dir):
        file_id = str(uuid.uuid4())
        filename = metadata.get("filename")
        cache.add("tus-uploads/{}/filename".format(file_id), "{}".format(filename), TusFile._tus_cache_timeout)
        cache.add("tus-uploads/{}/file_size".format(file_id), file_size, TusFile._tus_cache_timeout)
        cache.add("tus-uploads/{}/offset".format(file_id), 0, TusFile._tus_cache_timeout)
        cache.add("tus-uploads/{}/metadata".format(file_id), metadata, TusFile._tus_cache_timeout)

        tus_file = TusFile(file_id, upload_dir)
        tus_file.init_file()
        return tus_file

class TusChunk:
    def __init__(self, request):
        self.META = request.META
        self.offset = int(request.META.get("HTTP_UPLOAD_OFFSET", 0))
        self.size = int(request.META.get("CONTENT_LENGTH", settings.TUS_DEFAULT_CHUNK_SIZE))
        self.content = request.body

# This upload mixin is implemented using tus
# tus is open protocol for file uploads (see more https://tus.io/)
<<<<<<< HEAD
class UploadMixin(object):
    # SAVING FILES: This one, who really uploads the files
=======
class UploadMixin:
>>>>>>> 26c0a650
    _tus_api_version = '1.0.0'
    _tus_api_version_supported = ['1.0.0']
    _tus_api_extensions = []
    _tus_max_file_size = str(settings.TUS_MAX_FILE_SIZE)
    _base_tus_headers = {
        'Tus-Resumable': _tus_api_version,
        'Tus-Version': ",".join(_tus_api_version_supported),
        'Tus-Extension': ",".join(_tus_api_extensions),
        'Tus-Max-Size': _tus_max_file_size,
        'Access-Control-Allow-Origin': "*",
        'Access-Control-Allow-Methods': "PATCH,HEAD,GET,POST,OPTIONS",
        'Access-Control-Expose-Headers': "Tus-Resumable,upload-length,upload-metadata,Location,Upload-Offset",
        'Access-Control-Allow-Headers': "Tus-Resumable,upload-length,upload-metadata,Location,Upload-Offset,content-type",
        'Cache-Control': 'no-store'
    }
    file_id_regex = r'(?P<file_id>\b[0-9a-f]{8}\b-[0-9a-f]{4}-[0-9a-f]{4}-[0-9a-f]{4}-\b[0-9a-f]{12}\b)'

    def _tus_response(self, status, data=None, extra_headers=None):
        response = Response(data, status)
        for key, value in self._base_tus_headers.items():
            response.__setitem__(key, value)
        if extra_headers:
            for key, value in extra_headers.items():
                response.__setitem__(key, value)
        return response

    def _get_metadata(self, request):
        metadata = {}
        if request.META.get("HTTP_UPLOAD_METADATA"):
            for kv in request.META.get("HTTP_UPLOAD_METADATA").split(","):
                splited_metadata = kv.split(" ")
                if len(splited_metadata) == 2:
                    key, value = splited_metadata
                    value = base64.b64decode(value)
                    if isinstance(value, bytes):
                        value = value.decode()
                    metadata[key] = value
                else:
                    metadata[splited_metadata[0]] = ""
        return metadata

    def upload_data(self, request):
        tus_request = request.headers.get('Upload-Length', None) is not None or request.method == 'OPTIONS'
        bulk_file_upload = request.headers.get('Upload-Multiple', None) is not None
        start_upload = request.headers.get('Upload-Start', None) is not None
        finish_upload = request.headers.get('Upload-Finish', None) is not None
        one_request_upload = start_upload and finish_upload
        if one_request_upload or finish_upload:
            return self.upload_finished(request)
        elif start_upload:
            return Response(status=status.HTTP_202_ACCEPTED)
        elif tus_request:
            return self.init_tus_upload(request)
        elif bulk_file_upload:
            return self.append(request)
        else: # backward compatibility case - no upload headers were found
            return self.upload_finished(request)

    def init_tus_upload(self, request):
        if request.method == 'OPTIONS':
            return self._tus_response(status=status.HTTP_204)
        else:
            metadata = self._get_metadata(request)
            filename = metadata.get('filename', '')
            if not self.validate_filename(filename):
                return self._tus_response(status=status.HTTP_400_BAD_REQUEST,
                    data="File name {} is not allowed".format(filename))


            message_id = request.META.get("HTTP_MESSAGE_ID")
            if message_id:
                metadata["message_id"] = base64.b64decode(message_id)

            file_exists = os.path.lexists(os.path.join(self.get_upload_dir(), filename))
            if file_exists:
                return self._tus_response(status=status.HTTP_409_CONFLICT,
                    data="File with same name already exists")

            file_size = int(request.META.get("HTTP_UPLOAD_LENGTH", "0"))
            if file_size > int(self._tus_max_file_size):
                return self._tus_response(status=status.HTTP_413_REQUEST_ENTITY_TOO_LARGE,
                    data="File size exceeds max limit of {} bytes".format(self._tus_max_file_size))

            tus_file = TusFile.create_file(metadata, file_size, self.get_upload_dir())

            location = request.build_absolute_uri()
            if 'HTTP_X_FORWARDED_HOST' not in request.META:
                location = request.META.get('HTTP_ORIGIN') + request.META.get('PATH_INFO')
            return self._tus_response(
                status=status.HTTP_201_CREATED,
                extra_headers={'Location': '{}{}'.format(location, tus_file.file_id),
                               'Upload-Filename': tus_file.filename})

    def append_tus_chunk(self, request, file_id):
        if request.method == 'HEAD':
            tus_file = TusFile.get_tusfile(str(file_id), self.get_upload_dir())
            if tus_file:
                return self._tus_response(status=status.HTTP_200_OK, extra_headers={
                               'Upload-Offset': tus_file.offset,
                               'Upload-Length': tus_file.file_size})
            return self._tus_response(status=status.HTTP_404_NOT_FOUND)
        else:
            tus_file = TusFile.get_tusfile(str(file_id), self.get_upload_dir())
            chunk = TusChunk(request)

            if chunk.offset != tus_file.offset:
                return self._tus_response(status=status.HTTP_409_CONFLICT)

            if chunk.offset > tus_file.file_size:
                return self._tus_response(status=status.HTTP_413_REQUEST_ENTITY_TOO_LARGE)

            tus_file.write_chunk(chunk)

            if tus_file.is_complete():
                tus_file.rename()
                tus_file.clean()

            return self._tus_response(status=status.HTTP_204_NO_CONTENT,
                                      extra_headers={'Upload-Offset': tus_file.offset,
                                                     'Upload-Filename': tus_file.filename})

    def validate_filename(self, filename):
        upload_dir = self.get_upload_dir()
        file_path = os.path.join(upload_dir, filename)
        return os.path.commonprefix((os.path.realpath(file_path), upload_dir)) == upload_dir

    def get_upload_dir(self):
        return self._object.data.get_upload_dirname()

    def get_request_client_files(self, request):
        serializer = DataSerializer(self._object, data=request.data)
        serializer.is_valid(raise_exception=True)
        data = {k: v for k, v in serializer.validated_data.items()}
        return data.get('client_files', None)

    def append(self, request):
        client_files = self.get_request_client_files(request)
        if client_files:
            upload_dir = self.get_upload_dir()
            for client_file in client_files:
                with open(os.path.join(upload_dir, client_file['file'].name), 'ab+') as destination:
                    destination.write(client_file['file'].read())
        return Response(status=status.HTTP_200_OK)

    def upload_finished(self, request):
        raise NotImplementedError('You need to implement upload_finished in UploadMixin')

class AnnotationMixin:
    def export_annotations(self, request, pk, db_obj, export_func, callback, get_data=None):
        format_name = request.query_params.get("format")
        action = request.query_params.get("action", "").lower()
        filename = request.query_params.get("filename", "")

        use_default_location = request.query_params.get("use_default_location", True)
        use_settings = strtobool(str(use_default_location))
        obj = db_obj if use_settings else request.query_params
        location_conf = get_location_configuration(
            obj=obj,
            use_settings=use_settings,
            field_name=StorageType.TARGET,
        )

        rq_id = "/api/{}/{}/annotations/{}".format(self._object.__class__.__name__.lower(), pk, format_name)

        if format_name:
            return export_func(db_instance=self._object,
                rq_id=rq_id,
                request=request,
                action=action,
                callback=callback,
                format_name=format_name,
                filename=filename,
                location_conf=location_conf,
            )

        if not get_data:
            return Response("Format is not specified",status=status.HTTP_400_BAD_REQUEST)

        data = get_data(pk)
        serializer = LabeledDataSerializer(data=data)
        if serializer.is_valid(raise_exception=True):
            return Response(serializer.data)

    def import_annotations(self, request, pk, db_obj, import_func, rq_func, rq_id):
        use_default_location = request.query_params.get('use_default_location', True)
        use_settings = strtobool(str(use_default_location))
        obj = db_obj if use_settings else request.query_params
        location_conf = get_location_configuration(
            obj=obj,
            use_settings=use_settings,
            field_name=StorageType.SOURCE,
        )

        if location_conf['location'] == Location.CLOUD_STORAGE:
            format_name = request.query_params.get('format')
            file_name = request.query_params.get('filename')

            return import_func(
                request=request,
                rq_id=rq_id,
                rq_func=rq_func,
                pk=pk,
                format_name=format_name,
                location_conf=location_conf,
                filename=file_name,
            )

        return self.upload_data(request)

class SerializeMixin:
    def serialize(self, request, export_func):
        db_object = self.get_object() # force to call check_object_permissions
        return export_func(db_object, request)

    def deserialize(self, request, import_func):
        location = request.query_params.get("location", Location.LOCAL)
        if location == Location.CLOUD_STORAGE:
            file_name = request.query_params.get("filename", "")
            return import_func(request, filename=file_name)
        return self.upload_data(request)

class PartialUpdateModelMixin:
    """
    Update fields of a model instance.

    Almost the same as UpdateModelMixin, but has no public PUT / update() method.
    """

    def perform_update(self, serializer):
        mixins.UpdateModelMixin.perform_update(self, serializer=serializer)

    def partial_update(self, request, *args, **kwargs):
        kwargs['partial'] = True
        return mixins.UpdateModelMixin.update(self, request=request, *args, **kwargs)<|MERGE_RESOLUTION|>--- conflicted
+++ resolved
@@ -93,12 +93,7 @@
 
 # This upload mixin is implemented using tus
 # tus is open protocol for file uploads (see more https://tus.io/)
-<<<<<<< HEAD
-class UploadMixin(object):
-    # SAVING FILES: This one, who really uploads the files
-=======
 class UploadMixin:
->>>>>>> 26c0a650
     _tus_api_version = '1.0.0'
     _tus_api_version_supported = ['1.0.0']
     _tus_api_extensions = []
@@ -243,6 +238,7 @@
                     destination.write(client_file['file'].read())
         return Response(status=status.HTTP_200_OK)
 
+    # override this to do stuff after upload
     def upload_finished(self, request):
         raise NotImplementedError('You need to implement upload_finished in UploadMixin')
 
