--- conflicted
+++ resolved
@@ -439,13 +439,8 @@
             return self.init_tus_upload(request)
 
         use_default_location = request.query_params.get('use_default_location', True)
-<<<<<<< HEAD
-        conv_mask_to_poly = parse_mask_to_poly_request_param(request)
-        use_settings = strtobool(str(use_default_location))
-=======
         conv_mask_to_poly = to_bool(request.query_params.get('conv_mask_to_poly', True))
         use_settings = to_bool(use_default_location)
->>>>>>> 7286d659
         obj = db_obj if use_settings else request.query_params
         location_conf = get_location_configuration(
             obj=obj,
