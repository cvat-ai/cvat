--- conflicted
+++ resolved
@@ -25,11 +25,7 @@
 from cvat.apps.engine.models import Location
 from cvat.apps.engine.serializers import DataSerializer
 from cvat.apps.engine.handlers import clear_import_cache
-<<<<<<< HEAD
-from cvat.apps.engine.utils import RQIdManager
-=======
 from cvat.apps.engine.rq_job_handler import RQIdManager
->>>>>>> 455a8db9
 
 slogger = ServerLogManager(__name__)
 
@@ -268,11 +264,7 @@
             if file_exists:
                 # check whether the rq_job is in progress or has been finished/failed
                 object_class_name = self._object.__class__.__name__.lower()
-<<<<<<< HEAD
-                template = RQIdManager.build_rq_id('import', object_class_name, self._object.pk, subresource=import_type, user_id=request.user.id)
-=======
                 template = RQIdManager.build('import', object_class_name, self._object.pk, subresource=import_type)
->>>>>>> 455a8db9
                 queue = django_rq.get_queue(settings.CVAT_QUEUES.IMPORT_DATA.value)
                 finished_job_ids = queue.finished_job_registry.get_job_ids()
                 failed_job_ids = queue.failed_job_registry.get_job_ids()
@@ -416,17 +408,10 @@
         )
 
         object_name = self._object.__class__.__name__.lower()
-<<<<<<< HEAD
-        rq_id = RQIdManager.build_rq_id(
-            'export', object_name, self._object.pk,
-            subresource=request.path.strip('/').split('/')[-1],
-            format=format_name
-=======
         rq_id = RQIdManager.build(
             'export', object_name, self._object.pk,
             subresource=request.path.strip('/').split('/')[-1],
             format=format_name, user_id=request.user.id
->>>>>>> 455a8db9
         )
 
         if format_name:
