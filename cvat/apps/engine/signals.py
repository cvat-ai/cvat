# Copyright (C) 2019-2022 Intel Corporation
# Copyright (C) CVAT.ai Corporation
#
# SPDX-License-Identifier: MIT
import functools
import shutil

from django.conf import settings
from django.contrib.auth.models import User
from django.db import transaction
from django.db.models.signals import m2m_changed, post_delete, post_save
from django.dispatch import receiver

from .models import Asset, CloudStorage, Data, Job, Profile, Project, StatusChoice, Task

# TODO: need to log any problems reported by shutil.rmtree when the new
# analytics feature is available. Now the log system can write information
# into a file inside removed directory.


@receiver(post_save, sender=Job, dispatch_uid=__name__ + ".save_job_handler")
def __save_job_handler(instance, created, raw: bool, **kwargs):
    # no need to update task status for newly created jobs
    if created:
        return

    db_task = instance.segment.task
    db_jobs = list(Job.objects.filter(segment__task_id=db_task.id))
    status = StatusChoice.COMPLETED
    if any(db_job.status == StatusChoice.ANNOTATION for db_job in db_jobs):
        status = StatusChoice.ANNOTATION
    elif any(db_job.status == StatusChoice.VALIDATION for db_job in db_jobs):
        status = StatusChoice.VALIDATION

    if status != db_task.status:
        db_task.status = status
        db_task.save(update_fields=["status", "updated_date"])


@receiver(post_save, sender=User, dispatch_uid=__name__ + ".save_user_handler")
<<<<<<< HEAD
def __save_user_handler(instance: User, **kwargs):
    if kwargs.get("created") and kwargs.get("raw"):
=======
def __save_user_handler(instance: User, created: bool, raw: bool, **kwargs):
    if created and raw:
>>>>>>> 273a3bac
        return

    should_access_analytics = (
        instance.is_superuser or instance.groups.filter(name=settings.IAM_ADMIN_ROLE).exists()
    )
    if not hasattr(instance, "profile"):
        profile = Profile()
        profile.user = instance
        profile.has_analytics_access = should_access_analytics
        profile.save()
    elif should_access_analytics and not instance.profile.has_analytics_access:
        instance.profile.has_analytics_access = True
        instance.profile.save()


@receiver(
    m2m_changed,
    sender=User.groups.through,
    dispatch_uid=__name__ + ".m2m_user_groups_change_handler",
)
def __m2m_user_groups_change_handler(sender, instance: User, action: str, **kwargs):
    if action == "post_add":
        is_admin = instance.groups.filter(name=settings.IAM_ADMIN_ROLE).exists()
        if is_admin and hasattr(instance, "profile") and not instance.profile.has_analytics_access:
            instance.profile.has_analytics_access = True
            instance.profile.save()


@receiver(post_delete, sender=Project, dispatch_uid=__name__ + ".delete_project_handler")
def __delete_project_handler(instance, **kwargs):
    transaction.on_commit(
        functools.partial(shutil.rmtree, instance.get_dirname(), ignore_errors=True)
    )


@receiver(post_delete, sender=Asset, dispatch_uid=__name__ + ".__delete_asset_handler")
def __delete_asset_handler(instance, **kwargs):
    transaction.on_commit(
        functools.partial(shutil.rmtree, instance.get_asset_dir(), ignore_errors=True)
    )


@receiver(post_delete, sender=Task, dispatch_uid=__name__ + ".delete_task_handler")
def __delete_task_handler(instance, **kwargs):
    transaction.on_commit(
        functools.partial(shutil.rmtree, instance.get_dirname(), ignore_errors=True)
    )

    if instance.data and not instance.data.tasks.exists():
        instance.data.delete()

    try:
        if db_project := instance.project:  # update project
            db_project.touch()
    except Project.DoesNotExist:
        pass  # probably the project has been deleted


@receiver(post_delete, sender=Job, dispatch_uid=__name__ + ".delete_job_handler")
def __delete_job_handler(instance, **kwargs):
    transaction.on_commit(
        functools.partial(shutil.rmtree, instance.get_dirname(), ignore_errors=True)
    )


@receiver(post_delete, sender=Data, dispatch_uid=__name__ + ".delete_data_handler")
def __delete_data_handler(instance, **kwargs):
    transaction.on_commit(
        functools.partial(shutil.rmtree, instance.get_data_dirname(), ignore_errors=True)
    )


@receiver(post_delete, sender=CloudStorage, dispatch_uid=__name__ + ".delete_cloudstorage_handler")
def __delete_cloudstorage_handler(instance, **kwargs):
    transaction.on_commit(
        functools.partial(shutil.rmtree, instance.get_storage_dirname(), ignore_errors=True)
    )<|MERGE_RESOLUTION|>--- conflicted
+++ resolved
@@ -38,13 +38,8 @@
 
 
 @receiver(post_save, sender=User, dispatch_uid=__name__ + ".save_user_handler")
-<<<<<<< HEAD
-def __save_user_handler(instance: User, **kwargs):
-    if kwargs.get("created") and kwargs.get("raw"):
-=======
 def __save_user_handler(instance: User, created: bool, raw: bool, **kwargs):
     if created and raw:
->>>>>>> 273a3bac
         return
 
     should_access_analytics = (
