--- conflicted
+++ resolved
@@ -910,16 +910,11 @@
                 serializer = Serializer(data=request.data)
                 serializer.is_valid(raise_exception=True)
                 payload_file = serializer.validated_data[file_field_name]
-<<<<<<< HEAD
-                with NamedTemporaryFile(prefix='cvat_', dir=settings.TMP_FILES_ROOT, delete=False) as f:
-                    filename = f.name
-=======
                 with NamedTemporaryFile(
                     prefix='cvat_',
                     dir=settings.TMP_FILES_ROOT,
                     delete=False) as tf:
                     filename = tf.name
->>>>>>> 2584b963
                     for chunk in payload_file.chunks():
                         tf.write(chunk)
         else:
@@ -937,14 +932,9 @@
                 is_default=location_conf['is_default'])
 
             key = filename
-<<<<<<< HEAD
-            with NamedTemporaryFile(prefix='cvat_', dir=settings.TMP_FILES_ROOT, delete=False) as f:
-                filename = f.name
-=======
             with NamedTemporaryFile(prefix='cvat_', dir=settings.TMP_FILES_ROOT, delete=False) as tf:
                 filename = tf.name
 
->>>>>>> 2584b963
             dependent_job = configure_dependent_job(
                 queue=queue,
                 rq_id=rq_id,
@@ -972,10 +962,6 @@
     else:
         if rq_job.is_finished:
             project_id = rq_job.return_value
-<<<<<<< HEAD
-=======
-            os.remove(rq_job.meta['tmp_file'])
->>>>>>> 2584b963
             rq_job.delete()
             return Response({'id': project_id}, status=status.HTTP_201_CREATED)
         elif rq_job.is_failed or \
