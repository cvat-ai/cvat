--- conflicted
+++ resolved
@@ -58,7 +58,6 @@
 )
 from cvat.apps.engine.location import StorageType, get_location_configuration
 from cvat.apps.engine.log import ServerLogManager
-from cvat.apps.engine.middleware import PatchedRequest
 from cvat.apps.engine.models import (
     DataChoice,
     Location,
@@ -1181,8 +1180,7 @@
         log_exception(logger)
         raise
 
-<<<<<<< HEAD
-=======
+
 def _import(
     importer: TaskImporter | ProjectImporter,
     request: ExtendedRequest,
@@ -1193,11 +1191,6 @@
     location_conf: dict,
     filename: str | None = None,
 ):
-    rq_job = queue.fetch_job(rq_id)
->>>>>>> 3caac72f
-
-
-def _import(importer, request: PatchedRequest, queue, rq_id, Serializer, file_field_name, location_conf, filename=None):
     rq_job: RQJob = queue.fetch_job(rq_id)
 
     if not rq_job:
