--- conflicted
+++ resolved
@@ -18,12 +18,7 @@
 from typing import Any, ClassVar, Optional, Type, Union
 from zipfile import ZipFile
 
-<<<<<<< HEAD
-import json_stream
-=======
-import django_rq
 import rapidjson
->>>>>>> 4b72673b
 from django.conf import settings
 from django.core.exceptions import ObjectDoesNotExist
 from django.db import transaction
