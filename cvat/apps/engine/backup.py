--- conflicted
+++ resolved
@@ -33,7 +33,6 @@
 from rest_framework.parsers import JSONParser
 from rest_framework.renderers import JSONRenderer
 from rest_framework.response import Response
-from rq.job import Job as RQJob
 
 import cvat.apps.dataset_manager as dm
 from cvat.apps.dataset_manager.bindings import CvatImportError
@@ -58,7 +57,6 @@
 )
 from cvat.apps.engine.location import StorageType, get_location_configuration
 from cvat.apps.engine.log import ServerLogManager
-from cvat.apps.engine.middleware import PatchedRequest
 from cvat.apps.engine.models import (
     DataChoice,
     Location,
@@ -1181,8 +1179,7 @@
         log_exception(logger)
         raise
 
-<<<<<<< HEAD
-=======
+
 def _import(
     importer: TaskImporter | ProjectImporter,
     request: ExtendedRequest,
@@ -1194,11 +1191,6 @@
     filename: str | None = None,
 ):
     rq_job = queue.fetch_job(rq_id)
->>>>>>> 3caac72f
-
-
-def _import(importer, request: PatchedRequest, queue, rq_id, Serializer, file_field_name, location_conf, filename=None):
-    rq_job: RQJob = queue.fetch_job(rq_id)
 
     if not rq_job:
         org_id = getattr(request.iam_context['organization'], 'id', None)
