--- conflicted
+++ resolved
@@ -31,29 +31,6 @@
         path("register", RegisterViewEx.as_view(), name=BASIC_REGISTER_PATH_NAME),
     ]
 
-<<<<<<< HEAD
-    password_change_view = PasswordChangeView
-
-    if "cvat.apps.api_tokens" in settings.INSTALLED_APPS:
-        import importlib
-
-        from rest_framework.decorators import authentication_classes
-
-        from cvat.apps.api_tokens.authentication import ApiTokenAuthentication
-
-        no_api_token_auth_classes = []
-        for auth_class_path in settings.REST_FRAMEWORK["DEFAULT_AUTHENTICATION_CLASSES"]:
-            auth_class_module_path, auth_class_name = auth_class_path.rsplit(".", maxsplit=1)
-            auth_class_module = importlib.import_module(auth_class_module_path)
-            auth_class = getattr(auth_class_module, auth_class_name)
-
-            if not issubclass(auth_class, ApiTokenAuthentication):
-                no_api_token_auth_classes.append(auth_class)
-
-        password_change_view = authentication_classes(no_api_token_auth_classes)(
-            password_change_view,
-        )
-=======
     password_change_view_kwargs = {}
 
     if "cvat.apps.access_tokens" in settings.INSTALLED_APPS:
@@ -67,7 +44,6 @@
                 no_access_token_auth_classes.append(auth_class)
 
         password_change_view_kwargs["authentication_classes"] = no_access_token_auth_classes
->>>>>>> 42b583b0
 
     urlpatterns += [
         # password
@@ -77,15 +53,11 @@
             PasswordResetConfirmView.as_view(),
             name="rest_password_reset_confirm",
         ),
-<<<<<<< HEAD
-        path("password/change", password_change_view.as_view(), name="rest_password_change"),
-=======
         path(
             "password/change",
             PasswordChangeView.as_view(**password_change_view_kwargs),
             name="rest_password_change",
         ),
->>>>>>> 42b583b0
     ]
 
     if allauth_settings.EMAIL_VERIFICATION != allauth_settings.EmailVerificationMethod.NONE:
