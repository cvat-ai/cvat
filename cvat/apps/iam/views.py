--- conflicted
+++ resolved
@@ -8,11 +8,7 @@
 
 from django.core.exceptions import BadRequest
 from django.utils.functional import SimpleLazyObject
-<<<<<<< HEAD
-from django.http import Http404, HttpResponseBadRequest
-=======
 from django.http import Http404, HttpResponseBadRequest, HttpResponseRedirect
->>>>>>> 0a5b7112
 from rest_framework import views, serializers
 from rest_framework.exceptions import ValidationError
 from rest_framework.permissions import AllowAny
@@ -157,11 +153,7 @@
                 # because redirect will make a POST request and we'll get a 404 code
                 # (although in the browser request method will be displayed like GET)
                 return HttpResponseBadRequest('Unverified email')
-<<<<<<< HEAD
-        except Exception:
-=======
         except Exception: # nosec
->>>>>>> 0a5b7112
             pass
 
         self.login()
@@ -217,16 +209,6 @@
 
     @_etag(lambda _: RulesView._etag_func(RulesView._get_bundle_path()))
     def get(self, request):
-<<<<<<< HEAD
-        file_path = self._get_bundle_path()
-        return sendfile(request, file_path)
-
-github_oauth2_login = OAuth2LoginView.adapter_view(GitHubAdapter)
-github_oauth2_callback = OAuth2CallbackView.adapter_view(GitHubAdapter)
-
-google_oauth2_login = OAuth2LoginView.adapter_view(GoogleAdapter)
-google_oauth2_callback = OAuth2CallbackView.adapter_view(GoogleAdapter)
-=======
         file_obj = open(self._get_bundle_path() ,"rb")
         return HttpResponse(file_obj, content_type='application/x-tar')
 
@@ -243,7 +225,7 @@
 
 google_oauth2_login = OAuth2LoginView.adapter_view(GoogleAdapter)
 google_oauth2_callback = OAuth2CallbackViewEx.adapter_view(GoogleAdapter)
->>>>>>> 0a5b7112
+
 
 class ConfirmEmailViewEx(ConfirmEmailView):
     template_name = 'account/email/email_confirmation_signup_message.html'
@@ -254,9 +236,4 @@
                 return super().get(*args, **kwargs)
             return self.post(*args, **kwargs)
         except Http404:
-<<<<<<< HEAD
-            return HttpResponseBadRequest('This e-mail confirmation link expired or is invalid.'
-                                        'Please issue a new e-mail confirmation request')
-=======
-            return HttpResponseRedirect(settings.INCORRECT_EMAIL_CONFIRMATION_URL)
->>>>>>> 0a5b7112
+            return HttpResponseRedirect(settings.INCORRECT_EMAIL_CONFIRMATION_URL)