# Copyright (C) 2022 Intel Corporation
# Copyright (C) 2022-2023 CVAT.ai Corporation
#
# SPDX-License-Identifier: MIT

from __future__ import annotations

import operator
from abc import ABCMeta, abstractmethod
from collections import namedtuple
from enum import Enum
from typing import Any, Dict, List, Optional, Sequence, Union, cast

from attrs import define, field
from django.conf import settings
from django.db.models import Q
from rest_framework.exceptions import PermissionDenied, ValidationError
from rest_framework.permissions import BasePermission

from cvat.apps.engine.models import CloudStorage, Label, Project, Task, Job, Issue, AnnotationGuide
from cvat.apps.organizations.models import Membership, Organization
from cvat.apps.quality_control.models import AnnotationConflict, QualityReport, QualitySettings
from cvat.apps.webhooks.models import WebhookTypeChoice
from cvat.utils.http import make_requests_session


class StrEnum(str, Enum):
    def __str__(self) -> str:
        return self.value

def _get_key(d: Dict[str, Any], key_path: Union[str, Sequence[str]]) -> Optional[Any]:
    """
    Like dict.get(), but supports nested fields. If the field is missing, returns None.
    """

    if isinstance(key_path, str):
        key_path = [key_path]
    else:
        assert key_path

    for key_part in key_path:
        d = d.get(key_part)
        if d is None:
            return d

    return d


@define
class PermissionResult:
    allow: bool
    reasons: List[str] = field(factory=list)

def get_organization(request, obj):
    # Try to get organization from an object otherwise, return the organization that is specified in query parameters
    if obj is not None and isinstance(obj, Organization):
        return obj

    if obj:
        try:
            organization_id = getattr(obj, 'organization_id')
        except AttributeError as exc:
            # Skip initialization of organization for those objects that don't related with organization
            view = request.parser_context.get('view')
<<<<<<< HEAD
            if view and view.basename in settings.OBJECTS_NOT_RELATED_WITH_ORG:
=======
            if view and view.basename in ('user', 'function', 'request', 'server'):
>>>>>>> 5a69e67a
                return request.iam_context['organization']

            raise exc

        try:
            return Organization.objects.get(id=organization_id)
        except Organization.DoesNotExist:
            return None

    return request.iam_context['organization']

def get_membership(request, organization):
    if organization is None:
        return None

    return Membership.objects.filter(
        organization=organization,
        user=request.user,
        is_active=True
    ).first()

def get_iam_context(request, obj):
    organization = get_organization(request, obj)
    membership = get_membership(request, organization)

    # TODO
    # if organization and not request.user.is_superuser and membership is None:
    #     raise PermissionDenied({'message': 'You should be an active member in the organization'})

    return {
        'user_id': request.user.id,
        'group_name': request.iam_context['privilege'],
        'org_id': getattr(organization, 'id', None),
        'org_slug': getattr(organization, 'slug', None),
        'org_owner_id': getattr(organization.owner, 'id', None)
            if organization else None,
        'org_role': getattr(membership, 'role', None),
    }


class OpenPolicyAgentPermission(metaclass=ABCMeta):
    url: str
    user_id: int
    group_name: Optional[str]
    org_id: Optional[int]
    org_owner_id: Optional[int]
    org_role: Optional[str]
    scope: str
    obj: Optional[Any]

    @classmethod
    @abstractmethod
    def create(cls, request, view, obj, iam_context) -> Sequence[OpenPolicyAgentPermission]:
        ...

    @classmethod
    def create_base_perm(cls, request, view, scope, iam_context, obj=None, **kwargs):
        if not iam_context and request:
            iam_context = get_iam_context(request, obj)
        return cls(
            scope=scope,
            obj=obj,
            **iam_context, **kwargs)

    @classmethod
    def create_scope_list(cls, request, iam_context=None):
        if not iam_context and request:
            iam_context = get_iam_context(request, None)
        return cls(**iam_context, scope='list')

    def __init__(self, **kwargs):
        self.obj = None
        for name, val in kwargs.items():
            setattr(self, name, val)

        self.payload = {
            'input': {
                'scope': self.scope,
                'auth': {
                    'user': {
                        'id': self.user_id,
                        'privilege': self.group_name
                    },
                    'organization': {
                        'id': self.org_id,
                        'owner': {
                            'id': self.org_owner_id,
                        },
                        'user': {
                            'role': self.org_role,
                        },
                    } if self.org_id is not None else None
                }
            }
        }

        self.payload['input']['resource'] = self.get_resource()

    @abstractmethod
    def get_resource(self):
        return None

    def check_access(self) -> PermissionResult:
        with make_requests_session() as session:
            response = session.post(self.url, json=self.payload)
            output = response.json()['result']

        allow = False
        reasons = []
        if isinstance(output, dict):
            allow = output['allow']
            reasons = output.get('reasons', [])
        elif isinstance(output, bool):
            allow = output
        else:
            raise ValueError("Unexpected response format")

        return PermissionResult(allow=allow, reasons=reasons)

    def filter(self, queryset):
        url = self.url.replace('/allow', '/filter')

        with make_requests_session() as session:
            r = session.post(url, json=self.payload).json()['result']

        q_objects = []
        ops_dict = {
            '|': operator.or_,
            '&': operator.and_,
            '~': operator.not_,
        }
        for item in r:
            if isinstance(item, str):
                val1 = q_objects.pop()
                if item == '~':
                    q_objects.append(ops_dict[item](val1))
                else:
                    val2 = q_objects.pop()
                    q_objects.append(ops_dict[item](val1, val2))
            else:
                q_objects.append(Q(**item))

        if q_objects:
            assert len(q_objects) == 1
        else:
            q_objects.append(Q())

        # By default, a QuerySet will not eliminate duplicate rows. If your
        # query spans multiple tables (e.g. members__user_id, owner_id), it’s
        # possible to get duplicate results when a QuerySet is evaluated.
        # That’s when you’d use distinct().
        return queryset.filter(q_objects[0]).distinct()

class OrganizationPermission(OpenPolicyAgentPermission):
    class Scopes(StrEnum):
        LIST = 'list'
        CREATE = 'create'
        DELETE = 'delete'
        UPDATE = 'update'
        VIEW = 'view'

    @classmethod
    def create(cls, request, view, obj, iam_context):
        permissions = []
        if view.basename == 'organization':
            for scope in cls.get_scopes(request, view, obj):
                self = cls.create_base_perm(request, view, scope, iam_context, obj)
                permissions.append(self)

        return permissions

    def __init__(self, **kwargs):
        super().__init__(**kwargs)
        self.url = settings.IAM_OPA_DATA_URL + '/organizations/allow'

    @staticmethod
    def get_scopes(request, view, obj):
        Scopes = __class__.Scopes
        return [{
            'list': Scopes.LIST,
            'create': Scopes.CREATE,
            'destroy': Scopes.DELETE,
            'partial_update': Scopes.UPDATE,
            'retrieve': Scopes.VIEW,
        }.get(view.action, None)]

    def get_resource(self):
        if self.obj:
            membership = Membership.objects.filter(
                organization=self.obj, user=self.user_id).first()
            return {
                'id': self.obj.id,
                'owner': {
                    'id': getattr(self.obj.owner, 'id', None)
                },
                'user': {
                    'role': membership.role if membership else None
                }
            }
        elif self.scope.startswith(__class__.Scopes.CREATE.value):
            return {
                'id': None,
                'owner': {
                    'id': self.user_id
                },
                'user': {
                    'role': 'owner'
                }
            }
        else:
            return None

class InvitationPermission(OpenPolicyAgentPermission):
    class Scopes(StrEnum):
        LIST = 'list'
        CREATE = 'create'
        DELETE = 'delete'
        ACCEPT = 'accept'
        RESEND = 'resend'
        VIEW = 'view'

    @classmethod
    def create(cls, request, view, obj, iam_context):
        permissions = []
        if view.basename == 'invitation':
            for scope in cls.get_scopes(request, view, obj):
                self = cls.create_base_perm(request, view, scope, iam_context, obj,
                    role=request.data.get('role'))
                permissions.append(self)

        return permissions

    def __init__(self, **kwargs):
        super().__init__(**kwargs)
        self.role = kwargs.get('role')
        self.url = settings.IAM_OPA_DATA_URL + '/invitations/allow'

    @staticmethod
    def get_scopes(request, view, obj):
        Scopes = __class__.Scopes
        return [{
            'list': Scopes.LIST,
            'create': Scopes.CREATE,
            'destroy': Scopes.DELETE,
            'partial_update': Scopes.ACCEPT if 'accepted' in
                request.query_params else Scopes.RESEND,
            'retrieve': Scopes.VIEW,
        }.get(view.action)]

    def get_resource(self):
        data = None
        if self.obj:
            data = {
                'owner': { 'id': getattr(self.obj.owner, 'id', None) },
                'invitee': { 'id': getattr(self.obj.membership.user, 'id', None) },
                'role': self.obj.membership.role,
                'organization': {
                    'id': self.obj.membership.organization.id
                }
            }
        elif self.scope.startswith(__class__.Scopes.CREATE.value):
            data = {
                'owner': { 'id': self.user_id },
                'invitee': {
                    'id': None # unknown yet
                },
                'role': self.role,
                'organization': {
                    'id': self.org_id
                } if self.org_id is not None else None
            }

        return data

class MembershipPermission(OpenPolicyAgentPermission):
    class Scopes(StrEnum):
        LIST = 'list'
        UPDATE = 'change'
        UPDATE_ROLE = 'change:role'
        VIEW = 'view'
        DELETE = 'delete'

    @classmethod
    def create(cls, request, view, obj, iam_context):
        permissions = []
        if view.basename == 'membership':
            for scope in cls.get_scopes(request, view, obj):
                params = {}
                if scope == 'change:role':
                    params['role'] = request.data.get('role')

                self = cls.create_base_perm(request, view, scope, iam_context, obj, **params)
                permissions.append(self)

        return permissions

    def __init__(self, **kwargs):
        super().__init__(**kwargs)
        self.url = settings.IAM_OPA_DATA_URL + '/memberships/allow'

    @staticmethod
    def get_scopes(request, view, obj):
        Scopes = __class__.Scopes
        scopes = []

        scope = {
            'list': Scopes.LIST,
            'partial_update': Scopes.UPDATE,
            'retrieve': Scopes.VIEW,
            'destroy': Scopes.DELETE,
        }.get(view.action)

        if scope == Scopes.UPDATE:
            if request.data.get('role') != cast(Membership, obj).role:
                scopes.append(Scopes.UPDATE_ROLE)
        elif scope:
            scopes.append(scope)

        return scopes

    def get_resource(self):
        if self.obj:
            return {
                'role': self.obj.role,
                'is_active': self.obj.is_active,
                'user': { 'id': self.obj.user.id },
                'organization': { 'id': self.obj.organization.id }
            }
        else:
            return None

class ServerPermission(OpenPolicyAgentPermission):
    class Scopes(StrEnum):
        VIEW = 'view'
        LIST_CONTENT = 'list:content'

    @classmethod
    def create(cls, request, view, obj, iam_context):
        permissions = []
        if view.basename == 'server':
            for scope in cls.get_scopes(request, view, obj):
                self = cls.create_base_perm(request, view, scope, iam_context, obj)
                permissions.append(self)

        return permissions

    def __init__(self, **kwargs):
        super().__init__(**kwargs)
        self.url = settings.IAM_OPA_DATA_URL + '/server/allow'

    @staticmethod
    def get_scopes(request, view, obj):
        Scopes = __class__.Scopes
        return [{
            ('annotation_formats', 'GET'): Scopes.VIEW,
            ('about', 'GET'): Scopes.VIEW,
            ('plugins', 'GET'): Scopes.VIEW,
            ('share', 'GET'): Scopes.LIST_CONTENT,
        }.get((view.action, request.method))]

    def get_resource(self):
        return None

class EventsPermission(OpenPolicyAgentPermission):
    class Scopes(StrEnum):
        SEND_EVENTS = 'send:events'
        DUMP_EVENTS = 'dump:events'

    @classmethod
    def create(cls, request, view, obj, iam_context):
        permissions = []
        if view.basename == 'events':
            for scope in cls.get_scopes(request, view, obj):
                self = cls.create_base_perm(request, view, scope, iam_context, obj)
                permissions.append(self)

        return permissions

    def __init__(self, **kwargs):
        super().__init__(**kwargs)
        self.url = settings.IAM_OPA_DATA_URL + '/events/allow'

    def filter(self, query_params):
        url = self.url.replace('/allow', '/filter')

        with make_requests_session() as session:
            r = session.post(url, json=self.payload).json()['result']

        filter_params = query_params.copy()
        for query in r:
            for attr, value in query.items():
                if filter_params.get(attr, value) != value:
                    raise PermissionDenied(f"You don't have permission to view events with {attr}={filter_params.get(attr)}")
                else:
                    filter_params[attr] = value
        return filter_params

    @staticmethod
    def get_scopes(request, view, obj):
        Scopes = __class__.Scopes
        return [{
            ('create', 'POST'): Scopes.SEND_EVENTS,
            ('list', 'GET'): Scopes.DUMP_EVENTS,
        }.get((view.action, request.method))]

    def get_resource(self):
        return None

class LogViewerPermission(OpenPolicyAgentPermission):
    class Scopes(StrEnum):
        VIEW = 'view'

    @classmethod
    def create(cls, request, view, obj, iam_context):
        permissions = []
        if view.basename == 'analytics':
            for scope in cls.get_scopes(request, view, obj):
                self = cls.create_base_perm(request, view, scope, iam_context, obj)
                permissions.append(self)

        return permissions

    def __init__(self, **kwargs):
        super().__init__(**kwargs)
        self.url = settings.IAM_OPA_DATA_URL + '/analytics/allow'

    @staticmethod
    def get_scopes(request, view, obj):
        Scopes = __class__.Scopes
        return [{
            'list': Scopes.VIEW,
        }.get(view.action, None)]

    def get_resource(self):
        return {
            'visibility': 'public' if settings.RESTRICTIONS['analytics_visibility'] else 'private',
        }

class UserPermission(OpenPolicyAgentPermission):
    class Scopes(StrEnum):
        LIST = 'list'
        VIEW = 'view'
        UPDATE = 'update'
        DELETE = 'delete'

    @classmethod
    def create(cls, request, view, obj, iam_context):
        permissions = []
        if view.basename == 'user':
            for scope in cls.get_scopes(request, view, obj):
                self = cls.create_base_perm(request, view, scope, iam_context, obj)
                permissions.append(self)

        return permissions

    def __init__(self, **kwargs):
        super().__init__(**kwargs)
        self.url = settings.IAM_OPA_DATA_URL + '/users/allow'

    @staticmethod
    def get_scopes(request, view, obj):
        Scopes = __class__.Scopes
        return [{
            'list': Scopes.LIST,
            'self': Scopes.VIEW,
            'retrieve': Scopes.VIEW,
            'partial_update': Scopes.UPDATE,
            'destroy': Scopes.DELETE,
        }.get(view.action)]

    @classmethod
    def create_scope_view(cls, iam_context, user_id):
        obj = namedtuple('User', ['id'])(id=int(user_id))
        return cls(**iam_context, scope=__class__.Scopes.VIEW, obj=obj)

    def get_resource(self):
        data = None
        organization = self.payload['input']['auth']['organization']
        if self.obj:
            data = {
                'id': self.obj.id
            }
        elif self.scope == __class__.Scopes.VIEW: # self
            data = {
                'id': self.user_id
            }

        if data:
            data.update({
                'membership': {
                    'role': organization['user']['role']
                        if organization else None
                }
            })

        return data

class LambdaPermission(OpenPolicyAgentPermission):
    class Scopes(StrEnum):
        LIST = 'list'
        VIEW = 'view'
        CALL_ONLINE = 'call:online'
        CALL_OFFLINE = 'call:offline'
        LIST_OFFLINE = 'list:offline'

    @classmethod
    def create(cls, request, view, obj, iam_context):
        permissions = []
        if view.basename == 'function' or view.basename == 'request':
            scopes = cls.get_scopes(request, view, obj)
            for scope in scopes:
                self = cls.create_base_perm(request, view, scope, iam_context, obj)
                permissions.append(self)

            if job_id := request.data.get('job'):
                perm = JobPermission.create_scope_view_data(iam_context, job_id)
                permissions.append(perm)
            elif task_id := request.data.get('task'):
                perm = TaskPermission.create_scope_view_data(iam_context, task_id)
                permissions.append(perm)

        return permissions

    def __init__(self, **kwargs):
        super().__init__(**kwargs)
        self.url = settings.IAM_OPA_DATA_URL + '/lambda/allow'

    @staticmethod
    def get_scopes(request, view, obj):
        Scopes = __class__.Scopes
        return [{
            ('function', 'list'): Scopes.LIST,
            ('function', 'retrieve'): Scopes.VIEW,
            ('function', 'call'): Scopes.CALL_ONLINE,
            ('request', 'create'): Scopes.CALL_OFFLINE,
            ('request', 'list'): Scopes.LIST_OFFLINE,
            ('request', 'retrieve'): Scopes.CALL_OFFLINE,
            ('request', 'destroy'): Scopes.CALL_OFFLINE,
        }.get((view.basename, view.action), None)]

    def get_resource(self):
        return None

class CloudStoragePermission(OpenPolicyAgentPermission):
    class Scopes(StrEnum):
        LIST = 'list'
        LIST_CONTENT = 'list:content'
        CREATE = 'create'
        VIEW = 'view'
        UPDATE = 'update'
        DELETE = 'delete'

    @classmethod
    def create(cls, request, view, obj, iam_context):
        permissions = []
        if view.basename == 'cloudstorage':
            for scope in cls.get_scopes(request, view, obj):
                self = cls.create_base_perm(request, view, scope, iam_context, obj)
                permissions.append(self)

        return permissions

    @classmethod
    def create_scope_view(cls, iam_context, storage_id, request=None):
        try:
            obj = CloudStorage.objects.get(id=storage_id)
        except CloudStorage.DoesNotExist as ex:
            raise ValidationError(str(ex))

        if not iam_context and request:
            iam_context = get_iam_context(request, obj)

        return cls(**iam_context, obj=obj, scope=__class__.Scopes.VIEW)

    def __init__(self, **kwargs):
        super().__init__(**kwargs)
        self.url = settings.IAM_OPA_DATA_URL + '/cloudstorages/allow'

    @staticmethod
    def get_scopes(request, view, obj):
        Scopes = __class__.Scopes
        return [{
            'list': Scopes.LIST,
            'create': Scopes.CREATE,
            'retrieve': Scopes.VIEW,
            'partial_update': Scopes.UPDATE,
            'destroy': Scopes.DELETE,
            'content': Scopes.LIST_CONTENT,
            'content_v2': Scopes.LIST_CONTENT,
            'preview': Scopes.VIEW,
            'status': Scopes.VIEW,
            'actions': Scopes.VIEW,
        }.get(view.action)]

    def get_resource(self):
        data = None
        if self.scope.startswith('create'):
            data = {
                'owner': { 'id': self.user_id },
                'organization': {
                    'id': self.org_id,
                } if self.org_id is not None else None,
            }
        elif self.obj:
            data = {
                'id': self.obj.id,
                'owner': { 'id': getattr(self.obj.owner, 'id', None) },
                'organization': {
                    'id': self.obj.organization.id
                } if self.obj.organization else None
            }

        return data

class ProjectPermission(OpenPolicyAgentPermission):
    class Scopes(StrEnum):
        LIST = 'list'
        CREATE = 'create'
        DELETE = 'delete'
        UPDATE = 'update'
        UPDATE_OWNER = 'update:owner'
        UPDATE_ASSIGNEE = 'update:assignee'
        UPDATE_DESC = 'update:desc'
        UPDATE_ORG = 'update:organization'
        VIEW = 'view'
        IMPORT_DATASET = 'import:dataset'
        EXPORT_ANNOTATIONS = 'export:annotations'
        EXPORT_DATASET = 'export:dataset'
        EXPORT_BACKUP = 'export:backup'
        IMPORT_BACKUP = 'import:backup'

    @classmethod
    def create(cls, request, view, obj, iam_context):
        permissions = []
        if view.basename == 'project':
            assignee_id = request.data.get('assignee_id') or request.data.get('assignee')
            for scope in cls.get_scopes(request, view, obj):
                self = cls.create_base_perm(request, view, scope, iam_context, obj,
                    assignee_id=assignee_id)
                permissions.append(self)

            if view.action == 'tasks':
                perm = TaskPermission.create_scope_list(request, iam_context)
                permissions.append(perm)

            owner = request.data.get('owner_id') or request.data.get('owner')
            if owner:
                perm = UserPermission.create_scope_view(iam_context, owner)
                permissions.append(perm)

            if assignee_id:
                perm = UserPermission.create_scope_view(iam_context, assignee_id)
                permissions.append(perm)

            for field_source, field in [
                # from ProjectWriteSerializer used in create and partial update endpoints
                (request.data, 'source_storage.cloud_storage_id'),
                (request.data, 'target_storage.cloud_storage_id'),

                # from /backup, /annotations and /dataset endpoints
                (request.query_params, 'cloud_storage_id'),
            ]:
                field_path = field.split('.')
                if cloud_storage_id := _get_key(field_source, field_path):
                    permissions.append(CloudStoragePermission.create_scope_view(
                        iam_context, storage_id=cloud_storage_id))

        return permissions

    def __init__(self, **kwargs):
        super().__init__(**kwargs)
        self.url = settings.IAM_OPA_DATA_URL + '/projects/allow'

    @staticmethod
    def get_scopes(request, view, obj):
        Scopes = __class__.Scopes
        scope = {
            ('list', 'GET'): Scopes.LIST,
            ('create', 'POST'): Scopes.CREATE,
            ('destroy', 'DELETE'): Scopes.DELETE,
            ('partial_update', 'PATCH'): Scopes.UPDATE,
            ('retrieve', 'GET'): Scopes.VIEW,
            ('tasks', 'GET'): Scopes.VIEW,
            ('dataset', 'POST'): Scopes.IMPORT_DATASET,
            ('append_dataset_chunk', 'HEAD'): Scopes.IMPORT_DATASET,
            ('append_dataset_chunk', 'PATCH'): Scopes.IMPORT_DATASET,
            ('annotations', 'GET'): Scopes.EXPORT_ANNOTATIONS,
            ('dataset', 'GET'): Scopes.EXPORT_DATASET,
            ('export_backup', 'GET'): Scopes.EXPORT_BACKUP,
            ('import_backup', 'POST'): Scopes.IMPORT_BACKUP,
            ('append_backup_chunk', 'PATCH'): Scopes.IMPORT_BACKUP,
            ('append_backup_chunk', 'HEAD'): Scopes.IMPORT_BACKUP,
            ('preview', 'GET'): Scopes.VIEW,
        }.get((view.action, request.method))

        scopes = []
        if scope == Scopes.UPDATE:
            if any(k in request.data for k in ('owner_id', 'owner')):
                owner_id = request.data.get('owner_id') or request.data.get('owner')
                if owner_id != getattr(obj.owner, 'id', None):
                    scopes.append(Scopes.UPDATE_OWNER)
            if any(k in request.data for k in ('assignee_id', 'assignee')):
                assignee_id = request.data.get('assignee_id') or request.data.get('assignee')
                if assignee_id != getattr(obj.assignee, 'id', None):
                    scopes.append(Scopes.UPDATE_ASSIGNEE)
            for field in ('name', 'labels', 'bug_tracker'):
                if field in request.data:
                    scopes.append(Scopes.UPDATE_DESC)
                    break
            if 'organization' in request.data:
                scopes.append(Scopes.UPDATE_ORG)
        else:
            scopes.append(scope)

        return scopes

    @classmethod
    def create_scope_view(cls, iam_context, project_id):
        try:
            obj = Project.objects.get(id=project_id)
        except Project.DoesNotExist as ex:
            raise ValidationError(str(ex))
        return cls(**iam_context, obj=obj, scope=__class__.Scopes.VIEW)

    @classmethod
    def create_scope_create(cls, request, org_id):
        organization = None
        membership = None
        privilege = request.iam_context['privilege']
        if org_id:
            try:
                organization = Organization.objects.get(id=org_id)
            except Organization.DoesNotExist as ex:
                raise ValidationError(str(ex))

            membership = get_membership(request, organization)

        return cls(
            user_id=request.user.id,
            group_name=getattr(privilege, 'name', None),
            org_id=getattr(organization, 'id', None),
            org_owner_id=getattr(organization.owner, 'id', None)
                if organization else None,
            org_role=getattr(membership, 'role', None),
            scope=__class__.Scopes.CREATE)

    def get_resource(self):
        data = None
        if self.obj:
            data = {
                "id": self.obj.id,
                "owner": { "id": getattr(self.obj.owner, 'id', None) },
                "assignee": { "id": getattr(self.obj.assignee, 'id', None) },
                'organization': {
                    "id": getattr(self.obj.organization, 'id', None)
                }
            }
        elif self.scope in [__class__.Scopes.CREATE, __class__.Scopes.IMPORT_BACKUP]:
            data = {
                "id": None,
                "owner": { "id": self.user_id },
                "assignee": {
                    "id": self.assignee_id,
                } if getattr(self, 'assignee_id', None) else None,
                'organization': {
                    "id": self.org_id,
                } if self.org_id else None,
            }

        return data

class TaskPermission(OpenPolicyAgentPermission):
    class Scopes(StrEnum):
        LIST = 'list'
        CREATE = 'create'
        CREATE_IN_PROJECT = 'create@project'
        VIEW = 'view'
        UPDATE = 'update'
        UPDATE_DESC = 'update:desc'
        UPDATE_ORGANIZATION = 'update:organization'
        UPDATE_ASSIGNEE = 'update:assignee'
        UPDATE_PROJECT = 'update:project'
        UPDATE_OWNER = 'update:owner'
        DELETE = 'delete'
        VIEW_ANNOTATIONS = 'view:annotations'
        UPDATE_ANNOTATIONS = 'update:annotations'
        DELETE_ANNOTATIONS = 'delete:annotations'
        IMPORT_ANNOTATIONS = 'import:annotations'
        EXPORT_ANNOTATIONS = 'export:annotations'
        EXPORT_DATASET = 'export:dataset'
        VIEW_METADATA = 'view:metadata'
        UPDATE_METADATA = 'update:metadata'
        VIEW_DATA = 'view:data'
        UPLOAD_DATA = 'upload:data'
        IMPORT_BACKUP = 'import:backup'
        EXPORT_BACKUP = 'export:backup'

    @classmethod
    def create(cls, request, view, obj, iam_context):
        permissions = []
        if view.basename == 'task':
            project_id = request.data.get('project_id') or request.data.get('project')
            assignee_id = request.data.get('assignee_id') or request.data.get('assignee')
            owner = request.data.get('owner_id') or request.data.get('owner')

            for scope in cls.get_scopes(request, view, obj):
                params = { 'project_id': project_id, 'assignee_id': assignee_id }

                if scope == __class__.Scopes.UPDATE_ORGANIZATION:
                    org_id = request.data.get('organization')
                    if obj is not None and obj.project is not None:
                        raise ValidationError('Cannot change the organization for '
                            'a task inside a project')
                    # FIX IT: TaskPermission doesn't have create_scope_create method
                    permissions.append(TaskPermission.create_scope_create(request, org_id))
                elif scope == __class__.Scopes.UPDATE_OWNER:
                    params['owner_id'] = owner

                self = cls.create_base_perm(request, view, scope, iam_context, obj, **params)
                permissions.append(self)

            if view.action == 'jobs':
                perm = JobPermission.create_scope_list(request, iam_context)
                permissions.append(perm)

            if owner:
                perm = UserPermission.create_scope_view(iam_context, owner)
                permissions.append(perm)

            if assignee_id:
                perm = UserPermission.create_scope_view(iam_context, assignee_id)
                permissions.append(perm)

            if project_id:
                perm = ProjectPermission.create_scope_view(iam_context, project_id)
                permissions.append(perm)

            for field_source, field in [
                # from TaskWriteSerializer being used in the create and partial_update endpoints
                (request.data, 'source_storage.cloud_storage_id'),
                (request.data, 'target_storage.cloud_storage_id'),

                # from DataSerializer being used in the /data endpoint
                (request.data, 'cloud_storage_id'),

                # from /backup, /annotations and /dataset endpoints
                (request.query_params, 'cloud_storage_id'),
            ]:
                field_path = field.split('.')
                if cloud_storage_id := _get_key(field_source, field_path):
                    permissions.append(CloudStoragePermission.create_scope_view(
                        iam_context, storage_id=cloud_storage_id))

        return permissions

    @classmethod
    def create_scope_view(cls, request, task: Union[int, Task], iam_context=None):
        if isinstance(task, int):
            try:
                task = Task.objects.get(id=task)
            except Task.DoesNotExist as ex:
                raise ValidationError(str(ex))

        if not iam_context and request:
            iam_context = get_iam_context(request, task)

        return cls(**iam_context, obj=task, scope=__class__.Scopes.VIEW)

    def __init__(self, **kwargs):
        super().__init__(**kwargs)
        self.url = settings.IAM_OPA_DATA_URL + '/tasks/allow'

    @staticmethod
    def get_scopes(request, view, obj) -> List[Scopes]:
        Scopes = __class__.Scopes
        scope = {
            ('list', 'GET'): Scopes.LIST,
            ('create', 'POST'): Scopes.CREATE,
            ('retrieve', 'GET'): Scopes.VIEW,
            ('status', 'GET'): Scopes.VIEW,
            ('partial_update', 'PATCH'): Scopes.UPDATE,
            ('update', 'PUT'): Scopes.UPDATE,
            ('destroy', 'DELETE'): Scopes.DELETE,
            ('annotations', 'GET'): Scopes.VIEW_ANNOTATIONS,
            ('annotations', 'PATCH'): Scopes.UPDATE_ANNOTATIONS,
            ('annotations', 'DELETE'): Scopes.DELETE_ANNOTATIONS,
            ('annotations', 'PUT'): Scopes.UPDATE_ANNOTATIONS,
            ('annotations', 'POST'): Scopes.IMPORT_ANNOTATIONS,
            ('append_annotations_chunk', 'PATCH'): Scopes.UPDATE_ANNOTATIONS,
            ('append_annotations_chunk', 'HEAD'): Scopes.UPDATE_ANNOTATIONS,
            ('dataset_export', 'GET'): Scopes.EXPORT_DATASET,
            ('metadata', 'GET'): Scopes.VIEW_METADATA,
            ('metadata', 'PATCH'): Scopes.UPDATE_METADATA,
            ('data', 'GET'): Scopes.VIEW_DATA,
            ('data', 'POST'): Scopes.UPLOAD_DATA,
            ('append_data_chunk', 'PATCH'): Scopes.UPLOAD_DATA,
            ('append_data_chunk', 'HEAD'): Scopes.UPLOAD_DATA,
            ('jobs', 'GET'): Scopes.VIEW,
            ('import_backup', 'POST'): Scopes.IMPORT_BACKUP,
            ('append_backup_chunk', 'PATCH'): Scopes.IMPORT_BACKUP,
            ('append_backup_chunk', 'HEAD'): Scopes.IMPORT_BACKUP,
            ('export_backup', 'GET'): Scopes.EXPORT_BACKUP,
            ('preview', 'GET'): Scopes.VIEW,
        }.get((view.action, request.method))

        scopes = []
        if scope == Scopes.CREATE:
            project_id = request.data.get('project_id') or request.data.get('project')
            if project_id:
                scope = Scopes.CREATE_IN_PROJECT

            scopes.append(scope)

        elif scope == Scopes.UPDATE:
            if any(k in request.data for k in ('owner_id', 'owner')):
                owner_id = request.data.get('owner_id') or request.data.get('owner')
                if owner_id != getattr(obj.owner, 'id', None):
                    scopes.append(Scopes.UPDATE_OWNER)

            if any(k in request.data for k in ('assignee_id', 'assignee')):
                assignee_id = request.data.get('assignee_id') or request.data.get('assignee')
                if assignee_id != getattr(obj.assignee, 'id', None):
                    scopes.append(Scopes.UPDATE_ASSIGNEE)

            if any(k in request.data for k in ('project_id', 'project')):
                project_id = request.data.get('project_id') or request.data.get('project')
                if project_id != getattr(obj.project, 'id', None):
                    scopes.append(Scopes.UPDATE_PROJECT)

            if any(k in request.data for k in ('name', 'labels', 'bug_tracker', 'subset')):
                scopes.append(Scopes.UPDATE_DESC)

            if request.data.get('organization'):
                scopes.append(Scopes.UPDATE_ORGANIZATION)

        elif scope == Scopes.VIEW_ANNOTATIONS:
            if 'format' in request.query_params:
                scope = Scopes.EXPORT_ANNOTATIONS

            scopes.append(scope)

        elif scope == Scopes.UPDATE_ANNOTATIONS:
            if 'format' in request.query_params and request.method == 'PUT':
                scope = Scopes.IMPORT_ANNOTATIONS

            scopes.append(scope)

        elif scope is not None:
            scopes.append(scope)

        else:
            # TODO: think if we can protect from missing endpoints
            # assert False, "Unknown scope"
            pass

        return scopes

    @classmethod
    def create_scope_view_data(cls, iam_context, task_id):
        try:
            obj = Task.objects.get(id=task_id)
        except Task.DoesNotExist as ex:
            raise ValidationError(str(ex))
        return cls(**iam_context, obj=obj, scope=__class__.Scopes.VIEW_DATA)

    def get_resource(self):
        data = None
        if self.obj:
            data = {
                "id": self.obj.id,
                "owner": { "id": getattr(self.obj.owner, 'id', None) },
                "assignee": { "id": getattr(self.obj.assignee, 'id', None) },
                'organization': {
                    "id": getattr(self.obj.organization, 'id', None)
                },
                "project": {
                    "owner": { "id": getattr(self.obj.project.owner, 'id', None) },
                    "assignee": { "id": getattr(self.obj.project.assignee, 'id', None) },
                    'organization': {
                        "id": getattr(self.obj.project.organization, 'id', None)
                    },
                } if self.obj.project else None
            }
        elif self.scope in [
            __class__.Scopes.CREATE,
            __class__.Scopes.CREATE_IN_PROJECT,
            __class__.Scopes.IMPORT_BACKUP
        ]:
            project = None
            if self.project_id:
                try:
                    project = Project.objects.get(id=self.project_id)
                except Project.DoesNotExist as ex:
                    raise ValidationError(str(ex))

            data = {
                "id": None,
                "owner": { "id": self.user_id },
                "assignee": {
                    "id": self.assignee_id
                },
                'organization': {
                    "id": self.org_id
                },
                "project": {
                    "owner": { "id": getattr(project.owner, 'id', None) },
                    "assignee": { "id": getattr(project.assignee, 'id', None) },
                    'organization': {
                        "id": getattr(project.organization, 'id', None),
                    } if project.organization is not None else None,
                } if project is not None else None,
            }

        return data


class WebhookPermission(OpenPolicyAgentPermission):
    class Scopes(StrEnum):
        CREATE = 'create'
        CREATE_IN_PROJECT = 'create@project'
        CREATE_IN_ORG = 'create@organization'
        DELETE = 'delete'
        UPDATE = 'update'
        LIST = 'list'
        VIEW = 'view'

    @classmethod
    def create(cls, request, view, obj, iam_context):
        permissions = []
        if view.basename == 'webhook':
            project_id = request.data.get('project_id')
            for scope in cls.get_scopes(request, view, obj):
                self = cls.create_base_perm(request, view, scope, iam_context, obj,
                    project_id=project_id)
                permissions.append(self)

            owner = request.data.get('owner_id') or request.data.get('owner')
            if owner:
                perm = UserPermission.create_scope_view(iam_context, owner)
                permissions.append(perm)

            if project_id:
                perm = ProjectPermission.create_scope_view(iam_context, project_id)
                permissions.append(perm)

        return permissions

    def __init__(self, **kwargs):
        super().__init__(**kwargs)
        self.url = settings.IAM_OPA_DATA_URL + '/webhooks/allow'

    @staticmethod
    def get_scopes(request, view, obj):
        Scopes = __class__.Scopes
        scope = {
            ('create', 'POST'): Scopes.CREATE,
            ('destroy', 'DELETE'): Scopes.DELETE,
            ('partial_update', 'PATCH'): Scopes.UPDATE,
            ('update', 'PUT'): Scopes.UPDATE,
            ('list', 'GET'): Scopes.LIST,
            ('retrieve', 'GET'): Scopes.VIEW,
        }.get((view.action, request.method))

        scopes = []
        if scope == Scopes.CREATE:
            webhook_type = request.data.get('type')
            if webhook_type in [m.value for m in WebhookTypeChoice]:
                scope = Scopes(str(scope) + f'@{webhook_type}')
            scopes.append(scope)
        elif scope in [Scopes.UPDATE, Scopes.DELETE, Scopes.LIST, Scopes.VIEW]:
            scopes.append(scope)

        return scopes

    def get_resource(self):
        data = None
        if self.obj:
            data = {
                "id": self.obj.id,
                "owner": {"id": getattr(self.obj.owner, 'id', None) },
                'organization': {
                    "id": getattr(self.obj.organization, 'id', None)
                },
                "project": None
            }
            if self.obj.type == 'project' and getattr(self.obj, 'project', None):
                data['project'] = {
                    'owner': {'id': getattr(self.obj.project.owner, 'id', None)}
                }
        elif self.scope in [
            __class__.Scopes.CREATE,
            __class__.Scopes.CREATE_IN_PROJECT,
            __class__.Scopes.CREATE_IN_ORG
        ]:
            project = None
            if self.project_id:
                try:
                    project = Project.objects.get(id=self.project_id)
                except Project.DoesNotExist:
                    raise ValidationError(f"Could not find project with provided id: {self.project_id}")

            data = {
                'id': None,
                'owner': self.user_id,
                'project': {
                    'owner': {
                        'id': project.owner.id,
                    } if project.owner else None,
                } if project else None,
                'organization': {
                    'id': self.org_id,
                } if self.org_id is not None else None,
                'user': {
                    'id': self.user_id,
                }
            }

        return data

class JobPermission(OpenPolicyAgentPermission):
    task_id: Optional[int]

    class Scopes(StrEnum):
        CREATE = 'create'
        LIST = 'list'
        VIEW = 'view'
        UPDATE = 'update'
        UPDATE_ASSIGNEE = 'update:assignee'
        UPDATE_OWNER = 'update:owner'
        UPDATE_PROJECT = 'update:project'
        UPDATE_STAGE = 'update:stage'
        UPDATE_STATE = 'update:state'
        UPDATE_DESC = 'update:desc'
        DELETE = 'delete'
        VIEW_ANNOTATIONS = 'view:annotations'
        UPDATE_ANNOTATIONS = 'update:annotations'
        DELETE_ANNOTATIONS = 'delete:annotations'
        IMPORT_ANNOTATIONS = 'import:annotations'
        EXPORT_ANNOTATIONS = 'export:annotations'
        EXPORT_DATASET = 'export:dataset'
        VIEW_DATA = 'view:data'
        VIEW_METADATA = 'view:metadata'
        UPDATE_METADATA = 'update:metadata'

    @classmethod
    def create(cls, request, view, obj, iam_context):
        permissions = []
        if view.basename == 'job':
            task_id = request.data.get('task_id')
            for scope in cls.get_scopes(request, view, obj):
                scope_params = {}

                if scope == __class__.Scopes.CREATE:
                    scope_params['task_id'] = task_id

                    if task_id:
                        try:
                            task = Task.objects.get(id=task_id)
                        except Task.DoesNotExist as ex:
                            raise ValidationError(str(ex))

                        iam_context = get_iam_context(request, task)
                        permissions.append(TaskPermission.create_scope_view(
                            request, task, iam_context=iam_context
                        ))

                self = cls.create_base_perm(request, view, scope, iam_context, obj, **scope_params)
                permissions.append(self)

            if view.action == 'issues':
                perm = IssuePermission.create_scope_list(request, iam_context)
                permissions.append(perm)

            assignee_id = request.data.get('assignee')
            if assignee_id:
                perm = UserPermission.create_scope_view(iam_context, assignee_id)
                permissions.append(perm)

            for field_source, field in [
                # from /annotations and /dataset endpoints
                (request.query_params, 'cloud_storage_id'),
            ]:
                field_path = field.split('.')
                if cloud_storage_id := _get_key(field_source, field_path):
                    permissions.append(CloudStoragePermission.create_scope_view(
                        iam_context, storage_id=cloud_storage_id))

        return permissions

    @classmethod
    def create_scope_view_data(cls, iam_context, job_id):
        try:
            obj = Job.objects.get(id=job_id)
        except Job.DoesNotExist as ex:
            raise ValidationError(str(ex))
        return cls(**iam_context, obj=obj, scope='view:data')

    @classmethod
    def create_scope_view(cls, iam_context, job_id):
        try:
            obj = Job.objects.get(id=job_id)
        except Job.DoesNotExist as ex:
            raise ValidationError(str(ex))
        return cls(**iam_context, obj=obj, scope=__class__.Scopes.VIEW)

    def __init__(self, **kwargs):
        self.task_id = kwargs.pop('task_id', None)
        super().__init__(**kwargs)
        self.url = settings.IAM_OPA_DATA_URL + '/jobs/allow'

    @staticmethod
    def get_scopes(request, view, obj):
        Scopes = __class__.Scopes
        scope = {
            ('list', 'GET'): Scopes.LIST,
            ('create', 'POST'): Scopes.CREATE,
            ('retrieve', 'GET'): Scopes.VIEW,
            ('partial_update', 'PATCH'): Scopes.UPDATE,
            ('destroy', 'DELETE'): Scopes.DELETE,
            ('annotations', 'GET'): Scopes.VIEW_ANNOTATIONS,
            ('annotations', 'PATCH'): Scopes.UPDATE_ANNOTATIONS,
            ('annotations', 'DELETE'): Scopes.DELETE_ANNOTATIONS,
            ('annotations', 'PUT'): Scopes.UPDATE_ANNOTATIONS,
            ('annotations', 'POST'): Scopes.IMPORT_ANNOTATIONS,
            ('append_annotations_chunk', 'PATCH'): Scopes.UPDATE_ANNOTATIONS,
            ('append_annotations_chunk', 'HEAD'): Scopes.UPDATE_ANNOTATIONS,
            ('data', 'GET'): Scopes.VIEW_DATA,
            ('metadata','GET'): Scopes.VIEW_METADATA,
            ('metadata','PATCH'): Scopes.UPDATE_METADATA,
            ('issues', 'GET'): Scopes.VIEW,
            ('dataset_export', 'GET'): Scopes.EXPORT_DATASET,
            ('preview', 'GET'): Scopes.VIEW,
        }.get((view.action, request.method))

        scopes = []
        if scope == Scopes.UPDATE:
            if any(k in request.data for k in ('owner_id', 'owner')):
                owner_id = request.data.get('owner_id') or request.data.get('owner')
                if owner_id != getattr(obj.owner, 'id', None):
                    scopes.append(Scopes.UPDATE_OWNER)
            if any(k in request.data for k in ('assignee_id', 'assignee')):
                assignee_id = request.data.get('assignee_id') or request.data.get('assignee')
                if assignee_id != getattr(obj.assignee, 'id', None):
                    scopes.append(Scopes.UPDATE_ASSIGNEE)
            if any(k in request.data for k in ('project_id', 'project')):
                project_id = request.data.get('project_id') or request.data.get('project')
                if project_id != getattr(obj.project, 'id', None):
                    scopes.append(Scopes.UPDATE_PROJECT)
            if 'stage' in request.data:
                scopes.append(Scopes.UPDATE_STAGE)
            if 'state' in request.data:
                scopes.append(Scopes.UPDATE_STATE)

            if any(k in request.data for k in ('name', 'labels', 'bug_tracker', 'subset')):
                scopes.append(Scopes.UPDATE_DESC)
        elif scope == Scopes.VIEW_ANNOTATIONS:
            if 'format' in request.query_params:
                scope = Scopes.EXPORT_ANNOTATIONS

            scopes.append(scope)
        elif scope == Scopes.UPDATE_ANNOTATIONS:
            if 'format' in request.query_params and request.method == 'PUT':
                scope = Scopes.IMPORT_ANNOTATIONS

            scopes.append(scope)
        else:
            scopes.append(scope)

        return scopes

    def get_resource(self):
        data = None
        if self.obj:
            if self.obj.segment.task.project:
                organization = self.obj.segment.task.project.organization
            else:
                organization = self.obj.segment.task.organization

            data = {
                "id": self.obj.id,
                "assignee": { "id": getattr(self.obj.assignee, 'id', None) },
                'organization': {
                    "id": getattr(organization, 'id', None)
                },
                "task": {
                    "owner": { "id": getattr(self.obj.segment.task.owner, 'id', None) },
                    "assignee": { "id": getattr(self.obj.segment.task.assignee, 'id', None) }
                },
                "project": {
                    "owner": { "id": getattr(self.obj.segment.task.project.owner, 'id', None) },
                    "assignee": { "id": getattr(self.obj.segment.task.project.assignee, 'id', None) }
                } if self.obj.segment.task.project else None
            }
        elif self.scope == __class__.Scopes.CREATE:
            if self.task_id is None:
                raise ValidationError("task_id is not specified")
            task = Task.objects.get(id=self.task_id)

            if task.project:
                organization = task.project.organization
            else:
                organization = task.organization

            data = {
                'organization': {
                    "id": getattr(organization, 'id', None)
                },
                "task": {
                    "owner": { "id": getattr(task.owner, 'id', None) },
                    "assignee": { "id": getattr(task.assignee, 'id', None) }
                },
                "project": {
                    "owner": { "id": getattr(task.project.owner, 'id', None) },
                    "assignee": { "id": getattr(task.project.assignee, 'id', None) }
                } if task.project else None
            }

        return data

class CommentPermission(OpenPolicyAgentPermission):
    class Scopes(StrEnum):
        LIST = 'list'
        CREATE  = 'create'
        CREATE_IN_ISSUE  = 'create@issue'
        DELETE = 'delete'
        UPDATE = 'update'
        VIEW = 'view'

    @classmethod
    def create(cls, request, view, obj, iam_context):
        permissions = []
        if view.basename == 'comment':
            for scope in cls.get_scopes(request, view, obj):
                self = cls.create_base_perm(request, view, scope, iam_context, obj,
                    issue_id=request.data.get('issue'))
                permissions.append(self)

        return permissions

    def __init__(self, **kwargs):
        super().__init__(**kwargs)
        self.url = settings.IAM_OPA_DATA_URL + '/comments/allow'

    @staticmethod
    def get_scopes(request, view, obj):
        Scopes = __class__.Scopes
        return [{
            'list': Scopes.LIST,
            'create': Scopes.CREATE_IN_ISSUE,
            'destroy': Scopes.DELETE,
            'partial_update': Scopes.UPDATE,
            'retrieve': Scopes.VIEW,
        }.get(view.action, None)]

    def get_resource(self):
        data = None
        def get_common_data(db_issue):
            if db_issue.job.segment.task.project:
                organization = db_issue.job.segment.task.project.organization
            else:
                organization = db_issue.job.segment.task.organization

            data = {
                "project": {
                    "owner": { "id": getattr(db_issue.job.segment.task.project.owner, 'id', None) },
                    "assignee": { "id": getattr(db_issue.job.segment.task.project.assignee, 'id', None) }
                } if db_issue.job.segment.task.project else None,
                "task": {
                    "owner": { "id": getattr(db_issue.job.segment.task.owner, 'id', None) },
                    "assignee": { "id": getattr(db_issue.job.segment.task.assignee, 'id', None) }
                },
                "job": {
                    "assignee": { "id": getattr(db_issue.job.assignee, 'id', None) }
                },
                "issue": {
                    "owner": { "id": getattr(db_issue.owner, 'id', None) },
                    "assignee": { "id": getattr(db_issue.assignee, 'id', None) }
                },
                'organization': {
                    "id": getattr(organization, 'id', None)
                }
            }

            return data

        if self.obj:
            db_issue = self.obj.issue
            data = get_common_data(db_issue)
            data.update({
                "id": self.obj.id,
                "owner": { "id": getattr(self.obj.owner, 'id', None) }
            })
        elif self.scope.startswith(__class__.Scopes.CREATE):
            try:
                db_issue = Issue.objects.get(id=self.issue_id)
            except Issue.DoesNotExist as ex:
                raise ValidationError(str(ex))
            data = get_common_data(db_issue)
            data.update({
                "owner": { "id": self.user_id }
            })

        return data

class IssuePermission(OpenPolicyAgentPermission):
    class Scopes(StrEnum):
        LIST = 'list'
        CREATE  = 'create'
        CREATE_IN_JOB  = 'create@job'
        DELETE = 'delete'
        UPDATE = 'update'
        VIEW = 'view'

    @classmethod
    def create(cls, request, view, obj, iam_context):
        permissions = []
        if view.basename == 'issue':
            assignee_id = request.data.get('assignee')
            for scope in cls.get_scopes(request, view, obj):
                self = cls.create_base_perm(request, view, scope, iam_context, obj,
                    job_id=request.data.get('job'),
                    assignee_id=assignee_id)
                permissions.append(self)

            if assignee_id:
                perm = UserPermission.create_scope_view(iam_context, assignee_id)
                permissions.append(perm)

        return permissions

    def __init__(self, **kwargs):
        super().__init__(**kwargs)
        self.url = settings.IAM_OPA_DATA_URL + '/issues/allow'

    @staticmethod
    def get_scopes(request, view, obj):
        Scopes = __class__.Scopes
        return [{
            'list': Scopes.LIST,
            'create': Scopes.CREATE_IN_JOB,
            'destroy': Scopes.DELETE,
            'partial_update': Scopes.UPDATE,
            'retrieve': Scopes.VIEW,
            'comments': Scopes.VIEW,
        }.get(view.action, None)]

    def get_resource(self):
        data = None
        def get_common_data(db_job):
            if db_job.segment.task.project:
                organization = db_job.segment.task.project.organization
            else:
                organization = db_job.segment.task.organization

            data = {
                "project": {
                    "owner": { "id": getattr(db_job.segment.task.project.owner, 'id', None) },
                    "assignee": { "id": getattr(db_job.segment.task.project.assignee, 'id', None) }
                } if db_job.segment.task.project else None,
                "task": {
                    "owner": { "id": getattr(db_job.segment.task.owner, 'id', None) },
                    "assignee": { "id": getattr(db_job.segment.task.assignee, 'id', None) }
                },
                "job": {
                    "assignee": { "id": getattr(db_job.assignee, 'id', None) }
                },
                'organization': {
                    "id": getattr(organization, 'id', None)
                }
            }

            return data

        if self.obj:
            db_job = self.obj.job
            data = get_common_data(db_job)
            data.update({
                "id": self.obj.id,
                "owner": { "id": getattr(self.obj.owner, 'id', None) },
                "assignee": { "id": getattr(self.obj.assignee, 'id', None) }
            })
        elif self.scope.startswith(__class__.Scopes.CREATE):
            job_id = self.job_id
            try:
                db_job = Job.objects.get(id=job_id)
            except Job.DoesNotExist as ex:
                raise ValidationError(str(ex))
            data = get_common_data(db_job)
            data.update({
                "owner": { "id": self.user_id },
                "assignee": { "id": self.assignee_id },
            })

        return data


class LabelPermission(OpenPolicyAgentPermission):
    obj: Optional[Label]

    class Scopes(StrEnum):
        LIST = 'list'
        DELETE = 'delete'
        UPDATE = 'update'
        VIEW = 'view'

    @classmethod
    def create(cls, request, view, obj, iam_context):
        Scopes = __class__.Scopes

        permissions = []
        if view.basename == 'label':
            for scope in cls.get_scopes(request, view, obj):
                if scope in [Scopes.DELETE, Scopes.UPDATE, Scopes.VIEW]:
                    obj = cast(Label, obj)

                    # Access rights are the same as in the owning objects
                    # Job assignees are not supposed to work with separate labels.
                    # They should only use the list operation.
                    if obj.project:
                        if scope == Scopes.VIEW:
                            owning_perm_scope = ProjectPermission.Scopes.VIEW
                        else:
                            owning_perm_scope = ProjectPermission.Scopes.UPDATE_DESC

                        owning_perm = ProjectPermission.create_base_perm(
                            request, view, owning_perm_scope, iam_context, obj=obj.project
                        )
                    else:
                        if scope == Scopes.VIEW:
                            owning_perm_scope = TaskPermission.Scopes.VIEW
                        else:
                            owning_perm_scope = TaskPermission.Scopes.UPDATE_DESC

                        owning_perm = TaskPermission.create_base_perm(
                            request, view, owning_perm_scope, iam_context, obj=obj.task,
                        )

                    # This component doesn't define its own rules for these cases
                    permissions.append(owning_perm)
                elif scope == Scopes.LIST and isinstance(obj, Job):
                    permissions.append(JobPermission.create_base_perm(
                        request, view, JobPermission.Scopes.VIEW, iam_context, obj=obj,
                    ))
                elif scope == Scopes.LIST and isinstance(obj, Task):
                    permissions.append(TaskPermission.create_base_perm(
                        request, view, TaskPermission.Scopes.VIEW, iam_context, obj=obj,
                    ))
                elif scope == Scopes.LIST and isinstance(obj, Project):
                    permissions.append(ProjectPermission.create_base_perm(
                        request, view, ProjectPermission.Scopes.VIEW, iam_context, obj=obj,
                    ))
                else:
                    permissions.append(cls.create_base_perm(request, view, scope, iam_context, obj))

        return permissions

    def __init__(self, **kwargs):
        super().__init__(**kwargs)
        self.url = settings.IAM_OPA_DATA_URL + '/labels/allow'

    @staticmethod
    def get_scopes(request, view, obj):
        Scopes = __class__.Scopes
        return [{
            'list': Scopes.LIST,
            'destroy': Scopes.DELETE,
            'partial_update': Scopes.UPDATE,
            'retrieve': Scopes.VIEW,
        }.get(view.action, None)]

    def get_resource(self):
        data = None

        if self.obj:
            if self.obj.project:
                organization = self.obj.project.organization
            else:
                organization = self.obj.task.organization

            data = {
                "id": self.obj.id,
                'organization': {
                    "id": getattr(organization, 'id', None)
                },
                "task": {
                    "owner": { "id": getattr(self.obj.task.owner, 'id', None) },
                    "assignee": { "id": getattr(self.obj.task.assignee, 'id', None) }
                } if self.obj.task else None,
                "project": {
                    "owner": { "id": getattr(self.obj.project.owner, 'id', None) },
                    "assignee": { "id": getattr(self.obj.project.assignee, 'id', None) }
                } if self.obj.project else None,
            }

        return data

class AnnotationGuidePermission(OpenPolicyAgentPermission):
    class Scopes(StrEnum):
        VIEW = 'view'
        UPDATE = 'update'
        DELETE = 'delete'
        CREATE  = 'create'

    @classmethod
    def create(cls, request, view, obj, iam_context):
        Scopes = __class__.Scopes
        permissions = []

        if view.basename == 'annotationguide':
            project_id = request.data.get('project_id')
            task_id = request.data.get('task_id')
            params = { 'project_id': project_id, 'task_id': task_id }

            for scope in cls.get_scopes(request, view, obj):
                if scope == Scopes.VIEW and isinstance(obj, Job):
                    permissions.append(JobPermission.create_base_perm(
                        request, view, JobPermission.Scopes.VIEW, iam_context, obj=obj,
                    ))
                else:
                    self = cls.create_base_perm(request, view, scope, iam_context, obj, **params)
                    permissions.append(self)

        return permissions

    def __init__(self, **kwargs):
        super().__init__(**kwargs)
        self.url = settings.IAM_OPA_DATA_URL + '/annotationguides/allow'

    @staticmethod
    def get_scopes(request, view, obj):
        Scopes = __class__.Scopes
        return [{
            'create': Scopes.CREATE,
            'destroy': Scopes.DELETE,
            'partial_update': Scopes.UPDATE,
            'retrieve': Scopes.VIEW,
        }.get(view.action, None)]

    def get_resource(self):
        data = {}
        if self.obj:
            db_target = getattr(self.obj, 'target', {})
            db_organization = getattr(db_target, 'organization', {})
            data.update({
                'id': self.obj.id,
                'target': {
                    'owner': { 'id': getattr(getattr(db_target, 'owner', {}), 'id', None) },
                    'assignee': { 'id': getattr(getattr(db_target, 'assignee', {}), 'id', None) },
                    'is_job_staff': db_target.is_job_staff(self.user_id),
                },
                'organization': { 'id': getattr(db_organization, 'id', None) }
            })
        elif self.scope == __class__.Scopes.CREATE:
            db_target = None
            if self.project_id is not None:
                try:
                    db_target = Project.objects.get(id=self.project_id)
                except Project.DoesNotExist as ex:
                    raise ValidationError(str(ex))
            elif self.task_id is not None:
                try:
                    db_target = Task.objects.get(id=self.task_id)
                except Task.DoesNotExist as ex:
                    raise ValidationError(str(ex))
            db_organization = getattr(db_target, 'organization', {})
            data.update({
                'target': {
                    'owner': { 'id': db_target.owner.id },
                    'assignee': { 'id': getattr(db_target.assignee, 'id', None) }
                },
                'organization': { 'id': getattr(db_organization, 'id', None) }
            })
        return data

class GuideAssetPermission(OpenPolicyAgentPermission):
    class Scopes(StrEnum):
        VIEW = 'view'
        DELETE = 'delete'
        CREATE  = 'create'

    @classmethod
    def create(cls, request, view, obj, iam_context):
        Scopes = __class__.Scopes
        permissions = []

        if view.basename == 'asset':
            for scope in cls.get_scopes(request, view, obj):
                if scope == Scopes.VIEW and isinstance(obj, AnnotationGuide):
                    permissions.append(AnnotationGuidePermission.create_base_perm(
                        request, view, AnnotationGuidePermission.Scopes.VIEW, iam_context, obj=obj)
                    )
                if scope == Scopes.DELETE and isinstance(obj, AnnotationGuide):
                    permissions.append(AnnotationGuidePermission.create_base_perm(
                        request, view, AnnotationGuidePermission.Scopes.UPDATE, iam_context, obj=obj)
                    )
                if scope == Scopes.CREATE:
                    guide_id = request.data.get('guide_id')
                    try:
                        obj = AnnotationGuide.objects.get(id=guide_id)
                        permissions.append(AnnotationGuidePermission.create_base_perm(
                            request, view, AnnotationGuidePermission.Scopes.UPDATE, iam_context, obj=obj)
                        )
                    except AnnotationGuide.DoesNotExist as ex:
                        raise ValidationError(str(ex))

        return permissions

    @staticmethod
    def get_scopes(request, view, obj):
        Scopes = __class__.Scopes
        return [{
            'create': Scopes.CREATE,
            'destroy': Scopes.DELETE,
            'retrieve': Scopes.VIEW,
        }.get(view.action, None)]

class QualityReportPermission(OpenPolicyAgentPermission):
    obj: Optional[QualityReport]
    job_owner_id: Optional[int]

    class Scopes(StrEnum):
        LIST = 'list'
        CREATE = 'create'
        VIEW = 'view'
        VIEW_STATUS = 'view:status'

    @classmethod
    def create_scope_check_status(cls, request, job_owner_id: int, iam_context=None):
        if not iam_context and request:
            iam_context = get_iam_context(request, None)
        return cls(**iam_context, scope='view:status', job_owner_id=job_owner_id)

    @classmethod
    def create_scope_view(cls, request, report: Union[int, QualityReport], iam_context=None):
        if isinstance(report, int):
            try:
                report = QualityReport.objects.get(id=report)
            except QualityReport.DoesNotExist as ex:
                raise ValidationError(str(ex))

        # Access rights are the same as in the owning task
        # This component doesn't define its own rules in this case
        return TaskPermission.create_scope_view(request,
            task=report.get_task(), iam_context=iam_context,
        )

    @classmethod
    def create(cls, request, view, obj, iam_context):
        Scopes = __class__.Scopes

        permissions = []
        if view.basename == 'quality_reports':
            for scope in cls.get_scopes(request, view, obj):
                if scope == Scopes.VIEW:
                    permissions.append(cls.create_scope_view(request, obj, iam_context=iam_context))
                elif scope == Scopes.LIST and isinstance(obj, Task):
                    permissions.append(TaskPermission.create_scope_view(request, task=obj))
                elif scope == Scopes.CREATE:
                    task_id = request.data.get('task_id')
                    if task_id is not None:
                        permissions.append(TaskPermission.create_scope_view(request, task_id))

                    permissions.append(cls.create_base_perm(request, view, scope, iam_context, obj))
                else:
                    permissions.append(cls.create_base_perm(request, view, scope, iam_context, obj))

        return permissions

    def __init__(self, **kwargs):
        if 'job_owner_id' in kwargs:
            self.job_owner_id = int(kwargs.pop('job_owner_id'))

        super().__init__(**kwargs)
        self.url = settings.IAM_OPA_DATA_URL + '/quality_reports/allow'

    @staticmethod
    def get_scopes(request, view, obj):
        Scopes = __class__.Scopes
        return [{
            'list': Scopes.LIST,
            'create': Scopes.CREATE,
            'retrieve': Scopes.VIEW,
            'data': Scopes.VIEW,
        }.get(view.action, None)]

    def get_resource(self):
        data = None

        if self.obj:
            task = self.obj.get_task()
            if task.project:
                organization = task.project.organization
            else:
                organization = task.organization

            data = {
                "id": self.obj.id,
                'organization': {
                    "id": getattr(organization, 'id', None)
                },
                "task": {
                    "owner": { "id": getattr(task.owner, 'id', None) },
                    "assignee": { "id": getattr(task.assignee, 'id', None) }
                } if task else None,
                "project": {
                    "owner": { "id": getattr(task.project.owner, 'id', None) },
                    "assignee": { "id": getattr(task.project.assignee, 'id', None) }
                } if task.project else None,
            }
        elif self.scope == self.Scopes.VIEW_STATUS:
            data = { "owner": self.job_owner_id }

        return data


class AnnotationConflictPermission(OpenPolicyAgentPermission):
    obj: Optional[AnnotationConflict]

    class Scopes(StrEnum):
        LIST = 'list'

    @classmethod
    def create(cls, request, view, obj, iam_context):
        permissions = []
        if view.basename == 'annotation_conflicts':
            for scope in cls.get_scopes(request, view, obj):
                if scope == cls.Scopes.LIST and isinstance(obj, QualityReport):
                    permissions.append(QualityReportPermission.create_scope_view(
                        request, obj, iam_context=iam_context,
                    ))
                else:
                    permissions.append(cls.create_base_perm(request, view, scope, iam_context, obj))

        return permissions

    def __init__(self, **kwargs):
        super().__init__(**kwargs)
        self.url = settings.IAM_OPA_DATA_URL + '/conflicts/allow'

    @staticmethod
    def get_scopes(request, view, obj):
        Scopes = __class__.Scopes
        return [{
            'list': Scopes.LIST,
        }.get(view.action, None)]

    def get_resource(self):
        return None


class QualitySettingPermission(OpenPolicyAgentPermission):
    obj: Optional[QualitySettings]

    class Scopes(StrEnum):
        LIST = 'list'
        VIEW = 'view'
        UPDATE = 'update'

    @classmethod
    def create(cls, request, view, obj, iam_context):
        Scopes = __class__.Scopes

        permissions = []
        if view.basename == 'quality_settings':
            for scope in cls.get_scopes(request, view, obj):
                if scope in [Scopes.VIEW, Scopes.UPDATE]:
                    obj = cast(QualitySettings, obj)

                    if scope == Scopes.VIEW:
                        task_scope = TaskPermission.Scopes.VIEW
                    elif scope == Scopes.UPDATE:
                        task_scope = TaskPermission.Scopes.UPDATE_DESC
                    else:
                        assert False

                    # Access rights are the same as in the owning task
                    # This component doesn't define its own rules in this case
                    permissions.append(TaskPermission.create_base_perm(
                        request, view, iam_context=iam_context, scope=task_scope, obj=obj.task
                    ))
                else:
                    permissions.append(cls.create_base_perm(request, view, scope, iam_context, obj))

        return permissions

    def __init__(self, **kwargs):
        super().__init__(**kwargs)
        self.url = settings.IAM_OPA_DATA_URL + '/quality_settings/allow'

    @staticmethod
    def get_scopes(request, view, obj):
        Scopes = __class__.Scopes
        return [{
            'list': Scopes.LIST,
            'retrieve': Scopes.VIEW,
            'partial_update': Scopes.UPDATE,
        }.get(view.action, None)]

    def get_resource(self):
        data = None

        if self.obj:
            task = self.obj.task
            if task.project:
                organization = task.project.organization
            else:
                organization = task.organization

            data = {
                "id": self.obj.id,
                'organization': {
                    "id": getattr(organization, 'id', None)
                },
                "task": {
                    "owner": { "id": getattr(task.owner, 'id', None) },
                    "assignee": { "id": getattr(task.assignee, 'id', None) }
                } if task else None,
                "project": {
                    "owner": { "id": getattr(task.project.owner, 'id', None) },
                    "assignee": { "id": getattr(task.project.assignee, 'id', None) }
                } if task.project else None,
            }

        return data


class PolicyEnforcer(BasePermission):
    # pylint: disable=no-self-use
    def check_permission(self, request, view, obj):
        permissions: List[OpenPolicyAgentPermission] = []

        iam_context = get_iam_context(request, obj)

        # DRF can send OPTIONS request. Internally it will try to get
        # information about serializers for PUT and POST requests (clone
        # request and replace the http method). To avoid handling
        # ('POST', 'metadata') and ('PUT', 'metadata') in every request,
        # the condition below is enough.
        if not self.is_metadata_request(request, view):
            for perm in OpenPolicyAgentPermission.__subclasses__():
                permissions.extend(perm.create(request, view, obj, iam_context))

        allow = True
        for perm in permissions:
            result = perm.check_access()
            allow &= result.allow

        return allow

    def has_permission(self, request, view):
        if not view.detail:
            return self.check_permission(request, view, None)
        else:
            return True # has_object_permission will be called later

    def has_object_permission(self, request, view, obj):
        return self.check_permission(request, view, obj)

    @staticmethod
    def is_metadata_request(request, view):
        return request.method == 'OPTIONS' \
            or (request.method == 'POST' and view.action == 'metadata' and len(request.data) == 0)

class AnalyticsReportPermission(OpenPolicyAgentPermission):
    class Scopes(StrEnum):
        LIST = 'list'
        CREATE = 'create'

    @classmethod
    def create(cls, request, view, obj, iam_context):
        Scopes = __class__.Scopes
        permissions = []
        if view.basename == 'analytics_reports':
            scopes = cls.get_scopes(request, view, obj)
            for scope in scopes:
                self = cls.create_base_perm(request, view, scope, iam_context, obj)
                permissions.append(self)

            if view.action == Scopes.LIST:
                job_id = request.query_params.get('job_id', None)
                task_id = request.query_params.get('task_id', None)
                project_id = request.query_params.get('project_id', None)
            else:
                job_id = request.data.get('job_id', None)
                task_id = request.data.get('task_id', None)
                project_id = request.data.get('project_id', None)

            if job_id:
                try:
                    job = Job.objects.get(id=job_id)
                except Job.DoesNotExist as ex:
                    raise ValidationError(str(ex))

                iam_context = get_iam_context(request, job)
                perm = JobPermission.create_scope_view(iam_context, int(job_id))
                permissions.append(perm)

            if task_id:
                try:
                    task = Task.objects.get(id=task_id)
                except Task.DoesNotExist as ex:
                    raise ValidationError(str(ex))

                iam_context = get_iam_context(request, task)
                perm = TaskPermission.create_scope_view(request, int(task_id), iam_context)
                permissions.append(perm)

            if project_id:
                try:
                    project = Project.objects.get(id=project_id)
                except Project.DoesNotExist as ex:
                    raise ValidationError(str(ex))

                iam_context = get_iam_context(request, project)
                perm = ProjectPermission.create_scope_view(iam_context, int(project_id))
                permissions.append(perm)

        return permissions

    def __init__(self, **kwargs):
        super().__init__(**kwargs)
        self.url = settings.IAM_OPA_DATA_URL + '/analytics_reports/allow'

    @staticmethod
    def get_scopes(request, view, obj):
        Scopes = __class__.Scopes
        return [{
            'list': Scopes.LIST,
            'create': Scopes.CREATE,
        }.get(view.action, None)]

    def get_resource(self):
        return None<|MERGE_RESOLUTION|>--- conflicted
+++ resolved
@@ -62,11 +62,7 @@
         except AttributeError as exc:
             # Skip initialization of organization for those objects that don't related with organization
             view = request.parser_context.get('view')
-<<<<<<< HEAD
             if view and view.basename in settings.OBJECTS_NOT_RELATED_WITH_ORG:
-=======
-            if view and view.basename in ('user', 'function', 'request', 'server'):
->>>>>>> 5a69e67a
                 return request.iam_context['organization']
 
             raise exc
