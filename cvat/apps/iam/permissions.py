--- conflicted
+++ resolved
@@ -53,18 +53,9 @@
 
             raise exc
 
-<<<<<<< HEAD
-        if not organization_id:
-            return None
-
-        if hasattr(obj, 'organization') and isinstance(obj.organization, Organization):
-            return obj.organization
-
-=======
         if not org_id:
             return None
 
->>>>>>> 29cde3e2
         try:
             # If the object belongs to an organization transitively via the parent object
             # there might be no organization field, because it has to be defined and implemented
