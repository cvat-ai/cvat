# Copyright (C) 2022 Intel Corporation
# Copyright (C) 2022-2024 CVAT.ai Corporation
#
# SPDX-License-Identifier: MIT

from __future__ import annotations

import importlib
import operator
from abc import ABCMeta, abstractmethod
from enum import Enum
from typing import Any, Dict, List, Optional, Sequence, TypeVar

from attrs import define, field
from django.apps import AppConfig
from django.conf import settings
from django.db.models import Q, Model
<<<<<<< HEAD
from django.core.exceptions import ObjectDoesNotExist
from rest_framework.exceptions import PermissionDenied, ValidationError
=======
>>>>>>> 734e7483
from rest_framework.permissions import BasePermission

from cvat.apps.organizations.models import Membership, Organization
from cvat.utils.http import make_requests_session


class StrEnum(str, Enum):
    def __str__(self) -> str:
        return self.value

@define
class PermissionResult:
    allow: bool
    reasons: List[str] = field(factory=list)

def get_organization(request, obj):
    # Try to get organization from an object otherwise, return the organization that is specified in query parameters
    if isinstance(obj, Organization):
        return obj

    if obj:
        try:
            organization_id = getattr(obj, 'organization_id')
        except AttributeError as exc:
            # Skip initialization of organization for those objects that don't related with organization
            view = request.parser_context.get('view')
            if view and view.basename in settings.OBJECTS_NOT_RELATED_WITH_ORG:
                return request.iam_context['organization']

            raise exc

        try:
            return Organization.objects.get(id=organization_id)
        except Organization.DoesNotExist:
            return None

    return request.iam_context['organization']

def get_membership(request, organization):
    if organization is None:
        return None

    return Membership.objects.filter(
        organization=organization,
        user=request.user,
        is_active=True
    ).first()

def build_iam_context(request, organization: Optional[Organization], membership: Optional[Membership]):
    return {
        'user_id': request.user.id,
        'group_name': request.iam_context['privilege'],
        'org_id': getattr(organization, 'id', None),
        'org_slug': getattr(organization, 'slug', None),
        'org_owner_id': getattr(organization.owner, 'id', None)
            if organization else None,
        'org_role': getattr(membership, 'role', None),
    }


def get_iam_context(request, obj) -> Dict[str, Any]:
    organization = get_organization(request, obj)
    membership = get_membership(request, organization)

    return build_iam_context(request, organization, membership)


class OpenPolicyAgentPermission(metaclass=ABCMeta):
    url: str
    user_id: int
    group_name: Optional[str]
    org_id: Optional[int]
    org_owner_id: Optional[int]
    org_role: Optional[str]
    scope: str
    obj: Optional[Any]

    @classmethod
    @abstractmethod
    def create(cls, request, view, obj, iam_context) -> Sequence[OpenPolicyAgentPermission]:
        ...

    @classmethod
    def create_base_perm(cls, request, view, scope, iam_context, obj=None, **kwargs):
        if not iam_context and request:
            iam_context = get_iam_context(request, obj)
        return cls(
            scope=scope,
            obj=obj,
            **iam_context, **kwargs)

    @classmethod
    def create_scope_list(cls, request, iam_context=None):
        if not iam_context and request:
            iam_context = get_iam_context(request, None)
        return cls(**iam_context, scope='list')

    def __init__(self, **kwargs):
        self.obj = None
        for name, val in kwargs.items():
            setattr(self, name, val)

        self.payload = {
            'input': {
                'scope': self.scope,
                'auth': {
                    'user': {
                        'id': self.user_id,
                        'privilege': self.group_name
                    },
                    'organization': {
                        'id': self.org_id,
                        'owner': {
                            'id': self.org_owner_id,
                        },
                        'user': {
                            'role': self.org_role,
                        },
                    } if self.org_id is not None else None
                }
            }
        }

        self.payload['input']['resource'] = self.get_resource()

    @abstractmethod
    def get_resource(self):
        return None

    def check_access(self) -> PermissionResult:
        with make_requests_session() as session:
            response = session.post(self.url, json=self.payload)
            output = response.json()['result']

        allow = False
        reasons = []
        if isinstance(output, dict):
            allow = output['allow']
            reasons = output.get('reasons', [])
        elif isinstance(output, bool):
            allow = output
        else:
            raise ValueError("Unexpected response format")

        return PermissionResult(allow=allow, reasons=reasons)

    def filter(self, queryset):
        url = self.url.replace('/allow', '/filter')

        with make_requests_session() as session:
            r = session.post(url, json=self.payload).json()['result']

        q_objects = []
        ops_dict = {
            '|': operator.or_,
            '&': operator.and_,
            '~': operator.not_,
        }
        for item in r:
            if isinstance(item, str):
                val1 = q_objects.pop()
                if item == '~':
                    q_objects.append(ops_dict[item](val1))
                else:
                    val2 = q_objects.pop()
                    q_objects.append(ops_dict[item](val1, val2))
            else:
                q_objects.append(Q(**item))

        if q_objects:
            assert len(q_objects) == 1
        else:
            q_objects.append(Q())

        # By default, a QuerySet will not eliminate duplicate rows. If your
        # query spans multiple tables (e.g. members__user_id, owner_id), it’s
        # possible to get duplicate results when a QuerySet is evaluated.
        # That’s when you’d use distinct().
        return queryset.filter(q_objects[0]).distinct()

T = TypeVar('T', bound=Model)

def is_public_obj(obj: T) -> bool:
    return getattr(obj, "is_public", False)

class PolicyEnforcer(BasePermission):
    # pylint: disable=no-self-use
    def check_permission(self, request, view, obj) -> bool:
        # DRF can send OPTIONS request. Internally it will try to get
        # information about serializers for PUT and POST requests (clone
        # request and replace the http method). To avoid handling
        # ('POST', 'metadata') and ('PUT', 'metadata') in every request,
        # the condition below is enough.
        if self.is_metadata_request(request, view) or obj and is_public_obj(obj):
            return True

        iam_context = get_iam_context(request, obj)
        for perm_class in OpenPolicyAgentPermission.__subclasses__():
            for perm in perm_class.create(request, view, obj, iam_context):
                result = perm.check_access()
                if not result.allow:
                    return False

        return True

    def has_permission(self, request, view):
        if not view.detail:
            return self.check_permission(request, view, None)
        else:
            return True # has_object_permission will be called later

    def has_object_permission(self, request, view, obj):
        return self.check_permission(request, view, obj)

    @staticmethod
    def is_metadata_request(request, view):
        return request.method == 'OPTIONS' \
            or (request.method == 'POST' and view.action == 'metadata' and len(request.data) == 0)

class IsAuthenticatedOrReadPublicResource(BasePermission):
    def has_object_permission(self, request, view, obj) -> bool:
        return bool(
            request.user and request.user.is_authenticated or
            request.method == 'GET' and is_public_obj(obj)
        )

def load_app_permissions(config: AppConfig) -> None:
    """
    Ensures that permissions from the given app are loaded.

<<<<<<< HEAD
class AnalyticsReportPermission(OpenPolicyAgentPermission):
    class Scopes(StrEnum):
        LIST = 'list'
        CREATE = 'create'

    @classmethod
    def create(cls, request, view, obj, iam_context):
        Scopes = __class__.Scopes
        permissions = []
        if view.basename == 'analytics_reports':
            scopes = cls.get_scopes(request, view, obj)
            for scope in scopes:
                self = cls.create_base_perm(request, view, scope, iam_context, obj)
                permissions.append(self)

            try:
                if view.action == Scopes.LIST:
                    job_id = request.query_params.get('job_id', None)
                    task_id = request.query_params.get('task_id', None)
                    project_id = request.query_params.get('project_id', None)

                    if job_id:
                        job = Job.objects.get(id=job_id)
                        iam_context = get_iam_context(request, job)
                        perm = JobPermission.create_scope_view(iam_context, int(job_id))
                        permissions.append(perm)
                else:
                    job_id = request.data.get('job_id', None)
                    task_id = request.data.get('task_id', None)
                    project_id = request.data.get('project_id', None)

                    if job_id:
                        job = Job.objects.select_related('segment__task').get(id=job_id)
                        task_id = job.segment.task.id

                if task_id:
                    task = Task.objects.get(id=task_id)
                    iam_context = get_iam_context(request, task)
                    perm = TaskPermission.create_scope_view(request, int(task_id), iam_context)
                    permissions.append(perm)

                if project_id:
                    project = Project.objects.get(id=project_id)
                    iam_context = get_iam_context(request, project)
                    perm = ProjectPermission.create_scope_view(iam_context, int(project_id))
                    permissions.append(perm)
            except ObjectDoesNotExist as ex:
                raise ValidationError(str(ex))

        return permissions

    def __init__(self, **kwargs):
        super().__init__(**kwargs)
        self.url = settings.IAM_OPA_DATA_URL + '/analytics_reports/allow'

    @staticmethod
    def get_scopes(request, view, obj):
        Scopes = __class__.Scopes
        return [{
            'list': Scopes.LIST,
            'create': Scopes.CREATE,
        }.get(view.action, None)]
=======
    This function should be called from the AppConfig.ready() method of every
    app that defines a permissions module.
    """
    permissions_module = importlib.import_module(config.name + ".permissions")
>>>>>>> 734e7483

    assert any(
        isinstance(attr, type) and issubclass(attr, OpenPolicyAgentPermission)
        for attr in vars(permissions_module).values()
    )<|MERGE_RESOLUTION|>--- conflicted
+++ resolved
@@ -15,11 +15,6 @@
 from django.apps import AppConfig
 from django.conf import settings
 from django.db.models import Q, Model
-<<<<<<< HEAD
-from django.core.exceptions import ObjectDoesNotExist
-from rest_framework.exceptions import PermissionDenied, ValidationError
-=======
->>>>>>> 734e7483
 from rest_framework.permissions import BasePermission
 
 from cvat.apps.organizations.models import Membership, Organization
@@ -250,75 +245,10 @@
     """
     Ensures that permissions from the given app are loaded.
 
-<<<<<<< HEAD
-class AnalyticsReportPermission(OpenPolicyAgentPermission):
-    class Scopes(StrEnum):
-        LIST = 'list'
-        CREATE = 'create'
-
-    @classmethod
-    def create(cls, request, view, obj, iam_context):
-        Scopes = __class__.Scopes
-        permissions = []
-        if view.basename == 'analytics_reports':
-            scopes = cls.get_scopes(request, view, obj)
-            for scope in scopes:
-                self = cls.create_base_perm(request, view, scope, iam_context, obj)
-                permissions.append(self)
-
-            try:
-                if view.action == Scopes.LIST:
-                    job_id = request.query_params.get('job_id', None)
-                    task_id = request.query_params.get('task_id', None)
-                    project_id = request.query_params.get('project_id', None)
-
-                    if job_id:
-                        job = Job.objects.get(id=job_id)
-                        iam_context = get_iam_context(request, job)
-                        perm = JobPermission.create_scope_view(iam_context, int(job_id))
-                        permissions.append(perm)
-                else:
-                    job_id = request.data.get('job_id', None)
-                    task_id = request.data.get('task_id', None)
-                    project_id = request.data.get('project_id', None)
-
-                    if job_id:
-                        job = Job.objects.select_related('segment__task').get(id=job_id)
-                        task_id = job.segment.task.id
-
-                if task_id:
-                    task = Task.objects.get(id=task_id)
-                    iam_context = get_iam_context(request, task)
-                    perm = TaskPermission.create_scope_view(request, int(task_id), iam_context)
-                    permissions.append(perm)
-
-                if project_id:
-                    project = Project.objects.get(id=project_id)
-                    iam_context = get_iam_context(request, project)
-                    perm = ProjectPermission.create_scope_view(iam_context, int(project_id))
-                    permissions.append(perm)
-            except ObjectDoesNotExist as ex:
-                raise ValidationError(str(ex))
-
-        return permissions
-
-    def __init__(self, **kwargs):
-        super().__init__(**kwargs)
-        self.url = settings.IAM_OPA_DATA_URL + '/analytics_reports/allow'
-
-    @staticmethod
-    def get_scopes(request, view, obj):
-        Scopes = __class__.Scopes
-        return [{
-            'list': Scopes.LIST,
-            'create': Scopes.CREATE,
-        }.get(view.action, None)]
-=======
     This function should be called from the AppConfig.ready() method of every
     app that defines a permissions module.
     """
     permissions_module = importlib.import_module(config.name + ".permissions")
->>>>>>> 734e7483
 
     assert any(
         isinstance(attr, type) and issubclass(attr, OpenPolicyAgentPermission)
