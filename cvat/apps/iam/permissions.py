--- conflicted
+++ resolved
@@ -1,5 +1,5 @@
 # Copyright (C) 2022 Intel Corporation
-# Copyright (C) 2022 CVAT.ai Corporation
+# Copyright (C) 2022-2023 CVAT.ai Corporation
 #
 # SPDX-License-Identifier: MIT
 
@@ -334,10 +334,6 @@
 class ServerPermission(OpenPolicyAgentPermission):
     class Scopes(StrEnum):
         VIEW = 'view'
-<<<<<<< HEAD
-=======
-        SEND_EXCEPTION = 'send:exception'
->>>>>>> 647b2e55
         LIST_CONTENT = 'list:content'
 
     @classmethod
@@ -358,20 +354,11 @@
     def get_scopes(request, view, obj):
         Scopes = __class__.Scopes
         return [{
-<<<<<<< HEAD
-            'annotation_formats': Scopes.VIEW,
-            'about': Scopes.VIEW,
-            'plugins': Scopes.VIEW,
-            'share': Scopes.LIST_CONTENT,
-        }.get(view.action, None)]
-=======
             ('annotation_formats', 'GET'): Scopes.VIEW,
             ('about', 'GET'): Scopes.VIEW,
             ('plugins', 'GET'): Scopes.VIEW,
-            ('exception', 'POST'): Scopes.SEND_EXCEPTION,
             ('share', 'GET'): Scopes.LIST_CONTENT,
         }.get((view.action, request.method))]
->>>>>>> 647b2e55
 
     def get_resource(self):
         return None
@@ -379,11 +366,7 @@
 class EventsPermission(OpenPolicyAgentPermission):
     class Scopes(StrEnum):
         SEND_EVENTS = 'send:events'
-<<<<<<< HEAD
         DUMP_EVENTS = 'dump:events'
-=======
-        LIST_EVENTS = 'list:events'
->>>>>>> 647b2e55
 
     @classmethod
     def create(cls, request, view, obj):
@@ -399,8 +382,6 @@
         super().__init__(**kwargs)
         self.url = settings.IAM_OPA_DATA_URL + '/events/allow'
 
-<<<<<<< HEAD
-=======
     def filter(self, query_params):
         url = self.url.replace('/allow', '/filter')
         r = requests.post(url, json=self.payload)
@@ -413,20 +394,13 @@
                     filter_params[attr] = value
         return filter_params
 
->>>>>>> 647b2e55
     @staticmethod
     def get_scopes(request, view, obj):
         Scopes = __class__.Scopes
         return [{
-<<<<<<< HEAD
-            'create': Scopes.SEND_EVENTS,
-            'list': Scopes.DUMP_EVENTS,
-        }.get(view.action, None)]
-=======
             ('events', 'POST'): Scopes.SEND_EVENTS,
-            ('events', 'GET'): Scopes.LIST_EVENTS,
+            ('events', 'GET'): Scopes.DUMP_EVENTS,
         }.get((view.action, request.method))]
->>>>>>> 647b2e55
 
     def get_resource(self):
         return None
