# Copyright (C) 2022 Intel Corporation
# Copyright (C) CVAT.ai Corporation
#
# SPDX-License-Identifier: MIT

from __future__ import annotations

import importlib
import operator
from abc import ABCMeta, abstractmethod
from collections.abc import Sequence
from enum import Enum
from pathlib import Path
from typing import Any, Optional, TypeVar

from attrs import define, field
from django.apps import AppConfig
from django.conf import settings
from django.db.models import Model, Q
from rest_framework.exceptions import PermissionDenied
from rest_framework.permissions import BasePermission

from cvat.apps.organizations.models import Membership, Organization
from cvat.utils.http import make_requests_session

from .utils import add_opa_rules_path


class StrEnum(str, Enum):
    def __str__(self) -> str:
        return self.value


@define
class PermissionResult:
    allow: bool
    reasons: list[str] = field(factory=list)


def get_organization(request, obj):
    # Try to get organization from an object otherwise, return the organization that is specified in query parameters
    if isinstance(obj, Organization):
        return obj

    if obj:
        try:
            org_id = obj.organization_id
        except AttributeError as exc:
            # Skip initialization of organization for those objects that don't related with organization
            view = request.parser_context.get("view")
            if view and view.basename in settings.OBJECTS_NOT_RELATED_WITH_ORG:
                return request.iam_context["organization"]

            raise exc

        if not org_id:
            return None

        try:
<<<<<<< HEAD
            if hasattr(obj, "organization"):
                return obj.organization
            else:
=======
            # If the object belongs to an organization transitively via the parent object
            # there might be no organization field, because it has to be defined and implemented
            # manually
            try:
                return obj.organization
            except AttributeError:
>>>>>>> 29cde3e2
                return Organization.objects.get(id=org_id)
        except Organization.DoesNotExist:
            return None

    return request.iam_context["organization"]


def get_membership(request, organization):
    if organization is None:
        return None

    return Membership.objects.filter(
        organization=organization, user=request.user, is_active=True
    ).first()


def build_iam_context(
    request, organization: Optional[Organization], membership: Optional[Membership]
):
    return {
        "user_id": request.user.id,
        "group_name": request.iam_context["privilege"],
        "org_id": getattr(organization, "id", None),
        "org_slug": getattr(organization, "slug", None),
<<<<<<< HEAD
        "org_owner_id": getattr(organization, "owner_id", None) if organization else None,
=======
        "org_owner_id": organization.owner_id if organization else None,
>>>>>>> 29cde3e2
        "org_role": getattr(membership, "role", None),
    }


def get_iam_context(request, obj) -> dict[str, Any]:
    organization = get_organization(request, obj)
    membership = get_membership(request, organization)

    return build_iam_context(request, organization, membership)


class OpenPolicyAgentPermission(metaclass=ABCMeta):
    url: str
    user_id: int
    group_name: Optional[str]
    org_id: Optional[int]
    org_owner_id: Optional[int]
    org_role: Optional[str]
    scope: str
    obj: Optional[Any]

    @classmethod
    @abstractmethod
    def create(cls, request, view, obj, iam_context) -> Sequence[OpenPolicyAgentPermission]: ...

    @classmethod
    def create_base_perm(cls, request, view, scope, iam_context, obj=None, **kwargs):
        if not iam_context and request:
            iam_context = get_iam_context(request, obj)
        return cls(scope=scope, obj=obj, **iam_context, **kwargs)

    @classmethod
    def create_scope_list(cls, request, iam_context=None):
        if not iam_context and request:
            iam_context = get_iam_context(request, None)
        return cls(**iam_context, scope="list")

    def __init__(self, **kwargs):
        self.obj = None
        for name, val in kwargs.items():
            setattr(self, name, val)

        self.payload = {
            "input": {
                "scope": self.scope,
                "auth": {
                    "user": {
                        "id": self.user_id,
                        "privilege": self.group_name,
                    },
                    "organization": (
                        {
                            "id": self.org_id,
                            "owner": {
                                "id": self.org_owner_id,
                            },
                            "user": {
                                "role": self.org_role,
                            },
                        }
                        if self.org_id is not None
                        else None
                    ),
                },
            }
        }

        self.payload["input"]["resource"] = self.get_resource()

    @abstractmethod
    def get_resource(self):
        return None

    def check_access(self) -> PermissionResult:
        with make_requests_session() as session:
            response = session.post(self.url, json=self.payload)
            output = response.json()["result"]

        allow = False
        reasons = []
        if isinstance(output, dict):
            allow = output["allow"]
            reasons = output.get("reasons", [])
        elif isinstance(output, bool):
            allow = output
        else:
            raise ValueError("Unexpected response format")

        return PermissionResult(allow=allow, reasons=reasons)

    def filter(self, queryset):
        url = self.url.replace("/allow", "/filter")

        with make_requests_session() as session:
            r = session.post(url, json=self.payload).json()["result"]

        q_objects = []
        ops_dict = {
            "|": operator.or_,
            "&": operator.and_,
            "~": operator.not_,
        }
        for item in r:
            if isinstance(item, str):
                val1 = q_objects.pop()
                if item == "~":
                    q_objects.append(ops_dict[item](val1))
                else:
                    val2 = q_objects.pop()
                    q_objects.append(ops_dict[item](val1, val2))
            else:
                q_objects.append(Q(**item))

        if q_objects:
            assert len(q_objects) == 1
        else:
            q_objects.append(Q())

        # By default, a QuerySet will not eliminate duplicate rows. If your
        # query spans multiple tables (e.g. members__user_id, owner_id), it's
        # possible to get duplicate results when a QuerySet is evaluated.
        # That's when you'd use distinct().
        return queryset.filter(q_objects[0]).distinct()

    @classmethod
    def get_per_field_update_scopes(cls, request, scopes_per_field):
        """
        Returns the list of required scopes for a PATCH endpoint where different
        request body fields are associated with different scopes.
        """

        assert request.method == "PATCH"

        # Even if no fields are modified, a PATCH request typically returns the
        # new state of the object, so we need to make sure the user has permissions
        # to view it.
        scopes = [cls.Scopes.VIEW]

        try:
            scopes.extend({scopes_per_field[field_name] for field_name in request.data})
        except KeyError as ex:
            raise PermissionDenied("Attempted to update an unknown field") from ex

        return scopes


T = TypeVar("T", bound=Model)


def is_public_obj(obj: T) -> bool:
    return getattr(obj, "is_public", False)


class PolicyEnforcer(BasePermission):
    # pylint: disable=no-self-use
    def check_permission(self, request, view, obj) -> bool:
        # DRF can send OPTIONS request. Internally it will try to get
        # information about serializers for PUT and POST requests (clone
        # request and replace the http method). To avoid handling
        # ('POST', 'metadata') and ('PUT', 'metadata') in every request,
        # the condition below is enough.
        if self.is_metadata_request(request, view) or obj and is_public_obj(obj):
            return True

        iam_context = get_iam_context(request, obj)
        for perm_class in OpenPolicyAgentPermission.__subclasses__():
            for perm in perm_class.create(request, view, obj, iam_context):
                result = perm.check_access()
                if not result.allow:
                    return False

        return True

    def has_permission(self, request, view):
        if not view.detail:
            return self.check_permission(request, view, None)
        else:
            return True  # has_object_permission will be called later

    def has_object_permission(self, request, view, obj):
        return self.check_permission(request, view, obj)

    @staticmethod
    def is_metadata_request(request, view):
        return request.method == "OPTIONS" or (
            request.method == "POST" and view.action == "metadata" and len(request.data) == 0
        )


class IsAuthenticatedOrReadPublicResource(BasePermission):
    def has_object_permission(self, request, view, obj) -> bool:
        return bool(
            (request.user and request.user.is_authenticated)
            or (request.method == "GET" and is_public_obj(obj))
        )


def load_app_permissions(config: AppConfig) -> None:
    """
    Ensures that permissions and OPA rules from the given app are loaded.

    This function should be called from the AppConfig.ready() method of every
    app that defines a permissions module.
    """
    permissions_module = importlib.import_module(config.name + ".permissions")

    assert any(
        isinstance(attr, type) and issubclass(attr, OpenPolicyAgentPermission)
        for attr in vars(permissions_module).values()
    )

    add_opa_rules_path(Path(config.path, "rules"))<|MERGE_RESOLUTION|>--- conflicted
+++ resolved
@@ -57,18 +57,12 @@
             return None
 
         try:
-<<<<<<< HEAD
-            if hasattr(obj, "organization"):
-                return obj.organization
-            else:
-=======
             # If the object belongs to an organization transitively via the parent object
             # there might be no organization field, because it has to be defined and implemented
             # manually
             try:
                 return obj.organization
             except AttributeError:
->>>>>>> 29cde3e2
                 return Organization.objects.get(id=org_id)
         except Organization.DoesNotExist:
             return None
@@ -93,11 +87,7 @@
         "group_name": request.iam_context["privilege"],
         "org_id": getattr(organization, "id", None),
         "org_slug": getattr(organization, "slug", None),
-<<<<<<< HEAD
-        "org_owner_id": getattr(organization, "owner_id", None) if organization else None,
-=======
         "org_owner_id": organization.owner_id if organization else None,
->>>>>>> 29cde3e2
         "org_role": getattr(membership, "role", None),
     }
 
