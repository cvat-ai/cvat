openapi: 3.0.3
info:
  title: CVAT REST API
  version: 2.17.0
  description: REST API for Computer Vision Annotation Tool (CVAT)
  termsOfService: https://www.google.com/policies/terms/
  contact:
    name: CVAT.ai team
    url: https://github.com/cvat-ai/cvat
    email: support@cvat.ai
  license:
    name: MIT License
    url: https://en.wikipedia.org/wiki/MIT_License
paths:
  /api/analytics/reports:
    get:
      operationId: analytics_get_reports
      description: Receive analytics report
      summary: Get an analytics report
      parameters:
      - in: query
        name: end_date
        schema:
          type: string
          format: date-time
        description: Specify the end date for filtering report data.
      - in: query
        name: job_id
        schema:
          type: integer
        description: Specify job ID
      - in: query
        name: project_id
        schema:
          type: integer
        description: Specify project ID
      - in: query
        name: start_date
        schema:
          type: string
          format: date-time
        description: Specify a start date for filtering report data.
      - in: query
        name: task_id
        schema:
          type: integer
        description: Specify task ID
      tags:
      - analytics
      security:
      - sessionAuth: []
        csrfAuth: []
        tokenAuth: []
      - signatureAuth: []
      - basicAuth: []
      responses:
        '200':
          content:
            application/vnd.cvat+json:
              schema:
                $ref: '#/components/schemas/AnalyticsReport'
          description: ''
        '404':
          description: Not found
    post:
      operationId: analytics_create_report
      summary: Create an analytics report
      parameters:
      - in: query
        name: rq_id
        schema:
          type: string
        description: |
          The report creation request id. Can be specified to check the report
          creation status.
      tags:
      - analytics
      requestBody:
        content:
          application/json:
            schema:
              $ref: '#/components/schemas/AnalyticsReportCreateRequest'
      security:
      - sessionAuth: []
        csrfAuth: []
        tokenAuth: []
      - signatureAuth: []
      - basicAuth: []
      responses:
        '201':
          description: A analytics report request has been computed
        '202':
          content:
            application/vnd.cvat+json:
              schema:
                $ref: '#/components/schemas/RqId'
          description: |
            A analytics report request has been enqueued, the request id is returned.
            The request status can be checked at this endpoint by passing the rq_id
            as the query parameter. If the request id is specified, this response
            means the analytics report request is queued or is being processed.
        '400':
          description: Invalid or failed request, check the response data for details
  /api/assets:
    post:
      operationId: assets_create
      summary: Create an asset
      tags:
      - assets
      requestBody:
        content:
          multipart/form-data:
            schema:
              type: object
              properties:
                file:
                  type: string
                  format: binary
      security:
      - sessionAuth: []
        csrfAuth: []
        tokenAuth: []
      - signatureAuth: []
      - basicAuth: []
      responses:
        '201':
          content:
            application/vnd.cvat+json:
              schema:
                $ref: '#/components/schemas/AssetRead'
          description: ''
  /api/assets/{uuid}:
    get:
      operationId: assets_retrieve
      summary: Get an asset
      parameters:
      - in: path
        name: uuid
        schema:
          type: string
          format: uuid
        description: A UUID string identifying this asset.
        required: true
      tags:
      - assets
      security:
      - sessionAuth: []
        csrfAuth: []
        tokenAuth: []
      - signatureAuth: []
      - basicAuth: []
      responses:
        '200':
          description: Asset file
    delete:
      operationId: assets_destroy
      summary: Delete an asset
      parameters:
      - in: path
        name: uuid
        schema:
          type: string
          format: uuid
        description: A UUID string identifying this asset.
        required: true
      tags:
      - assets
      security:
      - sessionAuth: []
        csrfAuth: []
        tokenAuth: []
      - signatureAuth: []
      - basicAuth: []
      responses:
        '204':
          description: The asset has been deleted
  /api/auth/login:
    post:
      operationId: auth_create_login
      description: |-
        Check the credentials and return the REST Token
        if the credentials are valid and authenticated.
        If email verification is enabled and the user has the unverified email,
        an email with a confirmation link will be sent.
        Calls Django Auth login method to register User ID
        in Django session framework.

        Accept the following POST parameters: username, email, password
        Return the REST Framework Token Object's key.
      tags:
      - auth
      requestBody:
        content:
          application/json:
            schema:
              $ref: '#/components/schemas/LoginSerializerExRequest'
        required: true
      security:
      - sessionAuth: []
        csrfAuth: []
        tokenAuth: []
      - signatureAuth: []
      - basicAuth: []
      - {}
      responses:
        '200':
          content:
            application/vnd.cvat+json:
              schema:
                $ref: '#/components/schemas/Token'
          description: ''
  /api/auth/logout:
    post:
      operationId: auth_create_logout
      description: |-
        Calls Django logout method and delete the Token object
        assigned to the current User object.

        Accepts/Returns nothing.
      tags:
      - auth
      security:
      - sessionAuth: []
        csrfAuth: []
        tokenAuth: []
      - signatureAuth: []
      - basicAuth: []
      - {}
      responses:
        '200':
          content:
            application/vnd.cvat+json:
              schema:
                $ref: '#/components/schemas/RestAuthDetail'
          description: ''
  /api/auth/password/change:
    post:
      operationId: auth_create_password_change
      description: |-
        Calls Django Auth SetPasswordForm save method.

        Accepts the following POST parameters: new_password1, new_password2
        Returns the success/fail message.
      tags:
      - auth
      requestBody:
        content:
          application/json:
            schema:
              $ref: '#/components/schemas/PasswordChangeRequest'
        required: true
      security:
      - sessionAuth: []
        csrfAuth: []
        tokenAuth: []
      - signatureAuth: []
      - basicAuth: []
      responses:
        '200':
          content:
            application/vnd.cvat+json:
              schema:
                $ref: '#/components/schemas/RestAuthDetail'
          description: ''
  /api/auth/password/reset:
    post:
      operationId: auth_create_password_reset
      description: |-
        Calls Django Auth PasswordResetForm save method.

        Accepts the following POST parameters: email
        Returns the success/fail message.
      tags:
      - auth
      requestBody:
        content:
          application/json:
            schema:
              $ref: '#/components/schemas/PasswordResetSerializerExRequest'
        required: true
      security:
      - sessionAuth: []
        csrfAuth: []
        tokenAuth: []
      - signatureAuth: []
      - basicAuth: []
      - {}
      responses:
        '200':
          content:
            application/vnd.cvat+json:
              schema:
                $ref: '#/components/schemas/RestAuthDetail'
          description: ''
  /api/auth/password/reset/confirm:
    post:
      operationId: auth_create_password_reset_confirm
      description: |-
        Password reset e-mail link is confirmed, therefore
        this resets the user's password.

        Accepts the following POST parameters: token, uid,
            new_password1, new_password2
        Returns the success/fail message.
      tags:
      - auth
      requestBody:
        content:
          application/json:
            schema:
              $ref: '#/components/schemas/PasswordResetConfirmRequest'
        required: true
      security:
      - sessionAuth: []
        csrfAuth: []
        tokenAuth: []
      - signatureAuth: []
      - basicAuth: []
      - {}
      responses:
        '200':
          content:
            application/vnd.cvat+json:
              schema:
                $ref: '#/components/schemas/RestAuthDetail'
          description: ''
  /api/auth/register:
    post:
      operationId: auth_create_register
      tags:
      - auth
      requestBody:
        content:
          application/json:
            schema:
              $ref: '#/components/schemas/RegisterSerializerExRequest'
        required: true
      security:
      - sessionAuth: []
        csrfAuth: []
        tokenAuth: []
      - signatureAuth: []
      - basicAuth: []
      - {}
      responses:
        '201':
          content:
            application/vnd.cvat+json:
              schema:
                $ref: '#/components/schemas/RegisterSerializerEx'
          description: ''
  /api/auth/rules:
    get:
      operationId: auth_retrieve_rules
      tags:
      - auth
      security:
      - {}
      responses:
        '200':
          description: No response body
  /api/auth/signing:
    post:
      operationId: auth_create_signing
      description: Signed URL contains a token which authenticates a user on the server.Signed
        URL is valid during 30 seconds since signing.
      summary: This method signs URL for access to the server
      tags:
      - auth
      requestBody:
        content:
          application/json:
            schema:
              $ref: '#/components/schemas/SigningRequest'
        required: true
      security:
      - sessionAuth: []
        csrfAuth: []
        tokenAuth: []
      - signatureAuth: []
      - basicAuth: []
      responses:
        '200':
          content:
            application/vnd.cvat+json:
              schema:
                type: string
          description: text URL
  /api/cloudstorages:
    get:
      operationId: cloudstorages_list
      summary: List cloud storages
      parameters:
      - name: X-Organization
        in: header
        description: Organization unique slug
        schema:
          type: string
      - name: credentials_type
        in: query
        description: A simple equality filter for the credentials_type field
        schema:
          type: string
          enum:
          - KEY_SECRET_KEY_PAIR
          - ACCOUNT_NAME_TOKEN_PAIR
          - KEY_FILE_PATH
          - ANONYMOUS_ACCESS
          - CONNECTION_STRING
      - name: filter
        required: false
        in: query
        description: |2-

          JSON Logic filter. This filter can be used to perform complex filtering by grouping rules.

          For example, using such a filter you can get all resources created by you:

              - {"and":[{"==":[{"var":"owner"},"<user>"]}]}

          Details about the syntax used can be found at the link: https://jsonlogic.com/

           Available filter_fields: ['provider_type', 'name', 'resource', 'credentials_type', 'owner', 'description', 'id'].
        schema:
          type: string
      - name: name
        in: query
        description: A simple equality filter for the name field
        schema:
          type: string
      - name: org
        in: query
        description: Organization unique slug
        schema:
          type: string
      - name: org_id
        in: query
        description: Organization identifier
        schema:
          type: integer
      - name: owner
        in: query
        description: A simple equality filter for the owner field
        schema:
          type: string
      - name: page
        required: false
        in: query
        description: A page number within the paginated result set.
        schema:
          type: integer
      - name: page_size
        required: false
        in: query
        description: Number of results to return per page.
        schema:
          type: integer
      - name: provider_type
        in: query
        description: A simple equality filter for the provider_type field
        schema:
          type: string
          enum:
          - AWS_S3_BUCKET
          - AZURE_CONTAINER
          - GOOGLE_DRIVE
          - GOOGLE_CLOUD_STORAGE
      - name: resource
        in: query
        description: A simple equality filter for the resource field
        schema:
          type: string
      - name: search
        required: false
        in: query
        description: 'A search term. Available search_fields: (''provider_type'',
          ''name'', ''resource'', ''credentials_type'', ''owner'', ''description'')'
        schema:
          type: string
      - name: sort
        required: false
        in: query
        description: 'Which field to use when ordering the results. Available ordering_fields:
          [''provider_type'', ''name'', ''resource'', ''credentials_type'', ''owner'',
          ''description'', ''id'']'
        schema:
          type: string
      tags:
      - cloudstorages
      security:
      - sessionAuth: []
        csrfAuth: []
        tokenAuth: []
      - signatureAuth: []
      - basicAuth: []
      responses:
        '200':
          content:
            application/vnd.cvat+json:
              schema:
                $ref: '#/components/schemas/PaginatedCloudStorageReadList'
          description: ''
    post:
      operationId: cloudstorages_create
      summary: Create a cloud storage
      parameters:
      - in: header
        name: X-Organization
        schema:
          type: string
        description: Organization unique slug
      - in: query
        name: org
        schema:
          type: string
        description: Organization unique slug
      - in: query
        name: org_id
        schema:
          type: integer
        description: Organization identifier
      tags:
      - cloudstorages
      requestBody:
        content:
          application/json:
            schema:
              $ref: '#/components/schemas/CloudStorageWriteRequest'
            examples:
              CreateAWSS3CloudStorageWithCredentials:
                value:
                  provider_type: AWS_S3_BUCKET
                  resource: somebucket
                  display_name: Bucket
                  credentials_type: KEY_SECRET_KEY_PAIR
                  key: XXX
                  secret_key: XXX
                  specific_attributes: region=eu-central-1
                  description: Some description
                  manifests:
                  - manifest.jsonl
                summary: Create AWS S3 cloud storage with credentials
              CreateAWSS3CloudStorageWithoutCredentials:
                value:
                  provider_type: AWS_S3_BUCKET
                  resource: somebucket
                  display_name: Bucket
                  credentials_type: ANONYMOUS_ACCESS
                  manifests:
                  - manifest.jsonl
                summary: Create AWS S3 cloud storage without credentials
              CreateAzureCloudStorage:
                value:
                  provider_type: AZURE_CONTAINER
                  resource: sonecontainer
                  display_name: Container
                  credentials_type: ACCOUNT_NAME_TOKEN_PAIR
                  account_name: someaccount
                  session_token: xxx
                  manifests:
                  - manifest.jsonl
                summary: Create Azure cloud storage
              CreateGCS:
                value:
                  provider_type: GOOGLE_CLOUD_STORAGE
                  resource: somebucket
                  display_name: Bucket
                  credentials_type: KEY_FILE_PATH
                  key_file: file
                  manifests:
                  - manifest.jsonl
                summary: Create GCS
          multipart/form-data:
            schema:
              $ref: '#/components/schemas/CloudStorageWriteRequest'
        required: true
      security:
      - sessionAuth: []
        csrfAuth: []
        tokenAuth: []
      - signatureAuth: []
      - basicAuth: []
      responses:
        '201':
          content:
            application/vnd.cvat+json:
              schema:
                $ref: '#/components/schemas/CloudStorageRead'
          description: ''
  /api/cloudstorages/{id}:
    get:
      operationId: cloudstorages_retrieve
      summary: Get cloud storage details
      parameters:
      - in: path
        name: id
        schema:
          type: integer
        description: A unique integer value identifying this cloud storage.
        required: true
      tags:
      - cloudstorages
      security:
      - sessionAuth: []
        csrfAuth: []
        tokenAuth: []
      - signatureAuth: []
      - basicAuth: []
      responses:
        '200':
          content:
            application/vnd.cvat+json:
              schema:
                $ref: '#/components/schemas/CloudStorageRead'
          description: ''
    patch:
      operationId: cloudstorages_partial_update
      summary: Update a cloud storage
      parameters:
      - in: path
        name: id
        schema:
          type: integer
        description: A unique integer value identifying this cloud storage.
        required: true
      tags:
      - cloudstorages
      requestBody:
        content:
          application/json:
            schema:
              $ref: '#/components/schemas/PatchedCloudStorageWriteRequest'
            examples:
              CreateAWSS3CloudStorageWithCredentials:
                value:
                  provider_type: AWS_S3_BUCKET
                  resource: somebucket
                  display_name: Bucket
                  credentials_type: KEY_SECRET_KEY_PAIR
                  key: XXX
                  secret_key: XXX
                  specific_attributes: region=eu-central-1
                  description: Some description
                  manifests:
                  - manifest.jsonl
                summary: Create AWS S3 cloud storage with credentials
              CreateAWSS3CloudStorageWithoutCredentials:
                value:
                  provider_type: AWS_S3_BUCKET
                  resource: somebucket
                  display_name: Bucket
                  credentials_type: ANONYMOUS_ACCESS
                  manifests:
                  - manifest.jsonl
                summary: Create AWS S3 cloud storage without credentials
              CreateAzureCloudStorage:
                value:
                  provider_type: AZURE_CONTAINER
                  resource: sonecontainer
                  display_name: Container
                  credentials_type: ACCOUNT_NAME_TOKEN_PAIR
                  account_name: someaccount
                  session_token: xxx
                  manifests:
                  - manifest.jsonl
                summary: Create Azure cloud storage
              CreateGCS:
                value:
                  provider_type: GOOGLE_CLOUD_STORAGE
                  resource: somebucket
                  display_name: Bucket
                  credentials_type: KEY_FILE_PATH
                  key_file: file
                  manifests:
                  - manifest.jsonl
                summary: Create GCS
          multipart/form-data:
            schema:
              $ref: '#/components/schemas/PatchedCloudStorageWriteRequest'
      security:
      - sessionAuth: []
        csrfAuth: []
        tokenAuth: []
      - signatureAuth: []
      - basicAuth: []
      responses:
        '200':
          content:
            application/vnd.cvat+json:
              schema:
                $ref: '#/components/schemas/CloudStorageRead'
          description: ''
    delete:
      operationId: cloudstorages_destroy
      summary: Delete a cloud storage
      parameters:
      - in: path
        name: id
        schema:
          type: integer
        description: A unique integer value identifying this cloud storage.
        required: true
      tags:
      - cloudstorages
      security:
      - sessionAuth: []
        csrfAuth: []
        tokenAuth: []
      - signatureAuth: []
      - basicAuth: []
      responses:
        '204':
          description: The cloud storage has been removed
  /api/cloudstorages/{id}/actions:
    get:
      operationId: cloudstorages_retrieve_actions
      description: Method return allowed actions for cloud storage. It's required
        for reading/writing
      summary: Get allowed actions for a cloud storage
      parameters:
      - in: path
        name: id
        schema:
          type: integer
        description: A unique integer value identifying this cloud storage.
        required: true
      tags:
      - cloudstorages
      security:
      - sessionAuth: []
        csrfAuth: []
        tokenAuth: []
      - signatureAuth: []
      - basicAuth: []
      responses:
        '200':
          content:
            application/vnd.cvat+json:
              schema:
                type: string
          description: Cloud Storage actions (GET | PUT | DELETE)
  /api/cloudstorages/{id}/content-v2:
    get:
      operationId: cloudstorages_retrieve_content_v2
      summary: Get cloud storage content
      parameters:
      - in: path
        name: id
        schema:
          type: integer
        description: A unique integer value identifying this cloud storage.
        required: true
      - in: query
        name: manifest_path
        schema:
          type: string
        description: Path to the manifest file in a cloud storage
      - in: query
        name: next_token
        schema:
          type: string
        description: Used to continue listing files in the bucket
      - in: query
        name: page_size
        schema:
          type: integer
      - in: query
        name: prefix
        schema:
          type: string
        description: Prefix to filter data
      tags:
      - cloudstorages
      security:
      - sessionAuth: []
        csrfAuth: []
        tokenAuth: []
      - signatureAuth: []
      - basicAuth: []
      responses:
        '200':
          content:
            application/vnd.cvat+json:
              schema:
                $ref: '#/components/schemas/CloudStorageContent'
          description: A manifest content
  /api/cloudstorages/{id}/preview:
    get:
      operationId: cloudstorages_retrieve_preview
      summary: Get a preview image for a cloud storage
      parameters:
      - in: path
        name: id
        schema:
          type: integer
        description: A unique integer value identifying this cloud storage.
        required: true
      tags:
      - cloudstorages
      security:
      - sessionAuth: []
        csrfAuth: []
        tokenAuth: []
      - signatureAuth: []
      - basicAuth: []
      responses:
        '200':
          description: Cloud Storage preview
        '400':
          description: Failed to get cloud storage preview
        '404':
          description: Cloud Storage preview not found
  /api/cloudstorages/{id}/status:
    get:
      operationId: cloudstorages_retrieve_status
      summary: Get the status of a cloud storage
      parameters:
      - in: path
        name: id
        schema:
          type: integer
        description: A unique integer value identifying this cloud storage.
        required: true
      tags:
      - cloudstorages
      security:
      - sessionAuth: []
        csrfAuth: []
        tokenAuth: []
      - signatureAuth: []
      - basicAuth: []
      responses:
        '200':
          content:
            application/vnd.cvat+json:
              schema:
                type: string
          description: Cloud Storage status (AVAILABLE | NOT_FOUND | FORBIDDEN)
  /api/comments:
    get:
      operationId: comments_list
      summary: List comments
      parameters:
      - name: X-Organization
        in: header
        description: Organization unique slug
        schema:
          type: string
      - name: filter
        required: false
        in: query
        description: |2-

          JSON Logic filter. This filter can be used to perform complex filtering by grouping rules.

          For example, using such a filter you can get all resources created by you:

              - {"and":[{"==":[{"var":"owner"},"<user>"]}]}

          Details about the syntax used can be found at the link: https://jsonlogic.com/

           Available filter_fields: ['owner', 'id', 'issue_id', 'frame_id', 'job_id'].
        schema:
          type: string
      - name: frame_id
        in: query
        description: A simple equality filter for the frame_id field
        schema:
          type: integer
      - name: issue_id
        in: query
        description: A simple equality filter for the issue_id field
        schema:
          type: integer
      - name: job_id
        in: query
        description: A simple equality filter for the job_id field
        schema:
          type: integer
      - name: org
        in: query
        description: Organization unique slug
        schema:
          type: string
      - name: org_id
        in: query
        description: Organization identifier
        schema:
          type: integer
      - name: owner
        in: query
        description: A simple equality filter for the owner field
        schema:
          type: string
      - name: page
        required: false
        in: query
        description: A page number within the paginated result set.
        schema:
          type: integer
      - name: page_size
        required: false
        in: query
        description: Number of results to return per page.
        schema:
          type: integer
      - name: search
        required: false
        in: query
        description: 'A search term. Available search_fields: (''owner'',)'
        schema:
          type: string
      - name: sort
        required: false
        in: query
        description: 'Which field to use when ordering the results. Available ordering_fields:
          [''owner'', ''id'', ''issue_id'', ''frame_id'', ''job_id'']'
        schema:
          type: string
      tags:
      - comments
      security:
      - sessionAuth: []
        csrfAuth: []
        tokenAuth: []
      - signatureAuth: []
      - basicAuth: []
      responses:
        '200':
          content:
            application/vnd.cvat+json:
              schema:
                $ref: '#/components/schemas/PaginatedCommentReadList'
          description: ''
    post:
      operationId: comments_create
      summary: Create a comment
      parameters:
      - in: header
        name: X-Organization
        schema:
          type: string
        description: Organization unique slug
      - in: query
        name: org
        schema:
          type: string
        description: Organization unique slug
      - in: query
        name: org_id
        schema:
          type: integer
        description: Organization identifier
      tags:
      - comments
      requestBody:
        content:
          application/json:
            schema:
              $ref: '#/components/schemas/CommentWriteRequest'
        required: true
      security:
      - sessionAuth: []
        csrfAuth: []
        tokenAuth: []
      - signatureAuth: []
      - basicAuth: []
      responses:
        '201':
          content:
            application/vnd.cvat+json:
              schema:
                $ref: '#/components/schemas/CommentRead'
          description: ''
  /api/comments/{id}:
    get:
      operationId: comments_retrieve
      summary: Get comment details
      parameters:
      - in: path
        name: id
        schema:
          type: integer
        description: A unique integer value identifying this comment.
        required: true
      tags:
      - comments
      security:
      - sessionAuth: []
        csrfAuth: []
        tokenAuth: []
      - signatureAuth: []
      - basicAuth: []
      responses:
        '200':
          content:
            application/vnd.cvat+json:
              schema:
                $ref: '#/components/schemas/CommentRead'
          description: ''
    patch:
      operationId: comments_partial_update
      summary: Update a comment
      parameters:
      - in: path
        name: id
        schema:
          type: integer
        description: A unique integer value identifying this comment.
        required: true
      tags:
      - comments
      requestBody:
        content:
          application/json:
            schema:
              $ref: '#/components/schemas/PatchedCommentWriteRequest'
      security:
      - sessionAuth: []
        csrfAuth: []
        tokenAuth: []
      - signatureAuth: []
      - basicAuth: []
      responses:
        '200':
          content:
            application/vnd.cvat+json:
              schema:
                $ref: '#/components/schemas/CommentRead'
          description: ''
    delete:
      operationId: comments_destroy
      summary: Delete a comment
      parameters:
      - in: path
        name: id
        schema:
          type: integer
        description: A unique integer value identifying this comment.
        required: true
      tags:
      - comments
      security:
      - sessionAuth: []
        csrfAuth: []
        tokenAuth: []
      - signatureAuth: []
      - basicAuth: []
      responses:
        '204':
          description: The comment has been deleted
  /api/events:
    get:
      operationId: events_list
      description: The log is returned in the CSV format.
      summary: Get an event log
      parameters:
      - in: query
        name: action
        schema:
          type: string
          enum:
          - download
        description: Used to start downloading process after annotation file had been
          created
      - in: query
        name: filename
        schema:
          type: string
        description: Desired output file name
      - in: query
        name: from
        schema:
          type: string
          format: date-time
        description: Filter events after the datetime. If no 'from' or 'to' parameters
          are passed, the last 30 days will be set.
      - in: query
        name: job_id
        schema:
          type: integer
        description: Filter events by job ID
      - in: query
        name: org_id
        schema:
          type: integer
        description: Filter events by organization ID
      - in: query
        name: project_id
        schema:
          type: integer
        description: Filter events by project ID
      - in: query
        name: query_id
        schema:
          type: string
        description: ID of query request that need to check or download
      - in: query
        name: task_id
        schema:
          type: integer
        description: Filter events by task ID
      - in: query
        name: to
        schema:
          type: string
          format: date-time
        description: Filter events before the datetime. If no 'from' or 'to' parameters
          are passed, the last 30 days will be set.
      - in: query
        name: user_id
        schema:
          type: integer
        description: Filter events by user ID
      tags:
      - events
      security:
      - sessionAuth: []
        csrfAuth: []
        tokenAuth: []
      - signatureAuth: []
      - basicAuth: []
      responses:
        '200':
          description: Download of file started
        '201':
          description: CSV log file is ready for downloading
        '202':
          description: Creating a CSV log file has been started
    post:
      operationId: events_create
      description: Sends logs to the Clickhouse if it is connected
      summary: Log client events
      parameters:
      - in: header
        name: X-Organization
        schema:
          type: string
        description: Organization unique slug
      - in: query
        name: org
        schema:
          type: string
        description: Organization unique slug
      - in: query
        name: org_id
        schema:
          type: integer
        description: Organization identifier
      tags:
      - events
      requestBody:
        content:
          application/json:
            schema:
              $ref: '#/components/schemas/ClientEventsRequest'
        required: true
      security:
      - sessionAuth: []
        csrfAuth: []
        tokenAuth: []
      - signatureAuth: []
      - basicAuth: []
      responses:
        '201':
          content:
            application/vnd.cvat+json:
              schema:
                $ref: '#/components/schemas/ClientEvents'
          description: ''
  /api/guides:
    post:
      operationId: guides_create
      description: The new guide will be bound either to a project or a task, depending
        on parameters.
      summary: Create an annotation guide
      tags:
      - guides
      requestBody:
        content:
          application/json:
            schema:
              $ref: '#/components/schemas/AnnotationGuideWriteRequest'
      security:
      - sessionAuth: []
        csrfAuth: []
        tokenAuth: []
      - signatureAuth: []
      - basicAuth: []
      responses:
        '201':
          content:
            application/vnd.cvat+json:
              schema:
                $ref: '#/components/schemas/AnnotationGuideRead'
          description: ''
  /api/guides/{id}:
    get:
      operationId: guides_retrieve
      summary: Get annotation guide details
      parameters:
      - in: path
        name: id
        schema:
          type: integer
        description: A unique integer value identifying this annotation guide.
        required: true
      tags:
      - guides
      security:
      - sessionAuth: []
        csrfAuth: []
        tokenAuth: []
      - signatureAuth: []
      - basicAuth: []
      responses:
        '200':
          content:
            application/vnd.cvat+json:
              schema:
                $ref: '#/components/schemas/AnnotationGuideRead'
          description: ''
    patch:
      operationId: guides_partial_update
      summary: Update an annotation guide
      parameters:
      - in: path
        name: id
        schema:
          type: integer
        description: A unique integer value identifying this annotation guide.
        required: true
      tags:
      - guides
      requestBody:
        content:
          application/json:
            schema:
              $ref: '#/components/schemas/PatchedAnnotationGuideWriteRequest'
      security:
      - sessionAuth: []
        csrfAuth: []
        tokenAuth: []
      - signatureAuth: []
      - basicAuth: []
      responses:
        '200':
          content:
            application/vnd.cvat+json:
              schema:
                $ref: '#/components/schemas/AnnotationGuideRead'
          description: ''
    delete:
      operationId: guides_destroy
      description: This also deletes all assets attached to the guide.
      summary: Delete an annotation guide
      parameters:
      - in: path
        name: id
        schema:
          type: integer
        description: A unique integer value identifying this annotation guide.
        required: true
      tags:
      - guides
      security:
      - sessionAuth: []
        csrfAuth: []
        tokenAuth: []
      - signatureAuth: []
      - basicAuth: []
      responses:
        '204':
          description: The annotation guide has been deleted
  /api/invitations:
    get:
      operationId: invitations_list
      summary: List invitations
      parameters:
      - name: X-Organization
        in: header
        description: Organization unique slug
        schema:
          type: string
      - name: filter
        required: false
        in: query
        description: |2-

          JSON Logic filter. This filter can be used to perform complex filtering by grouping rules.

          For example, using such a filter you can get all resources created by you:

              - {"and":[{"==":[{"var":"owner"},"<user>"]}]}

          Details about the syntax used can be found at the link: https://jsonlogic.com/

           Available filter_fields: ['owner', 'user_id', 'accepted'].
        schema:
          type: string
      - name: org
        in: query
        description: Organization unique slug
        schema:
          type: string
      - name: org_id
        in: query
        description: Organization identifier
        schema:
          type: integer
      - name: owner
        in: query
        description: A simple equality filter for the owner field
        schema:
          type: string
      - name: page
        required: false
        in: query
        description: A page number within the paginated result set.
        schema:
          type: integer
      - name: page_size
        required: false
        in: query
        description: Number of results to return per page.
        schema:
          type: integer
      - name: search
        required: false
        in: query
        description: 'A search term. Available search_fields: (''owner'',)'
        schema:
          type: string
      - name: sort
        required: false
        in: query
        description: 'Which field to use when ordering the results. Available ordering_fields:
          [''owner'', ''created_date'']'
        schema:
          type: string
      tags:
      - invitations
      security:
      - sessionAuth: []
        csrfAuth: []
        tokenAuth: []
      - signatureAuth: []
      - basicAuth: []
      responses:
        '200':
          content:
            application/vnd.cvat+json:
              schema:
                $ref: '#/components/schemas/PaginatedInvitationReadList'
          description: ''
    post:
      operationId: invitations_create
      summary: Create an invitation
      parameters:
      - in: header
        name: X-Organization
        schema:
          type: string
        description: Organization unique slug
      - in: query
        name: org
        schema:
          type: string
        description: Organization unique slug
      - in: query
        name: org_id
        schema:
          type: integer
        description: Organization identifier
      tags:
      - invitations
      requestBody:
        content:
          application/json:
            schema:
              $ref: '#/components/schemas/InvitationWriteRequest'
        required: true
      security:
      - sessionAuth: []
        csrfAuth: []
        tokenAuth: []
      - signatureAuth: []
      - basicAuth: []
      responses:
        '201':
          content:
            application/vnd.cvat+json:
              schema:
                $ref: '#/components/schemas/InvitationRead'
          description: ''
  /api/invitations/{key}:
    get:
      operationId: invitations_retrieve
      summary: Get invitation details
      parameters:
      - in: path
        name: key
        schema:
          type: string
        description: A unique value identifying this invitation.
        required: true
      tags:
      - invitations
      security:
      - sessionAuth: []
        csrfAuth: []
        tokenAuth: []
      - signatureAuth: []
      - basicAuth: []
      responses:
        '200':
          content:
            application/vnd.cvat+json:
              schema:
                $ref: '#/components/schemas/InvitationRead'
          description: ''
    patch:
      operationId: invitations_partial_update
      summary: Update an invitation
      parameters:
      - in: path
        name: key
        schema:
          type: string
        description: A unique value identifying this invitation.
        required: true
      tags:
      - invitations
      requestBody:
        content:
          application/json:
            schema:
              $ref: '#/components/schemas/PatchedInvitationWriteRequest'
      security:
      - sessionAuth: []
        csrfAuth: []
        tokenAuth: []
      - signatureAuth: []
      - basicAuth: []
      responses:
        '200':
          content:
            application/vnd.cvat+json:
              schema:
                $ref: '#/components/schemas/InvitationRead'
          description: ''
    delete:
      operationId: invitations_destroy
      summary: Delete an invitation
      parameters:
      - in: path
        name: key
        schema:
          type: string
        description: A unique value identifying this invitation.
        required: true
      tags:
      - invitations
      security:
      - sessionAuth: []
        csrfAuth: []
        tokenAuth: []
      - signatureAuth: []
      - basicAuth: []
      responses:
        '204':
          description: The invitation has been deleted
  /api/invitations/{key}/accept:
    post:
      operationId: invitations_accept
      summary: Accept an invitation
      parameters:
      - in: path
        name: key
        schema:
          type: string
        description: A unique value identifying this invitation.
        required: true
      tags:
      - invitations
      security:
      - sessionAuth: []
        csrfAuth: []
        tokenAuth: []
      - signatureAuth: []
      - basicAuth: []
      responses:
        '200':
          content:
            application/vnd.cvat+json:
              schema:
                $ref: '#/components/schemas/AcceptInvitationRead'
          description: The invitation is accepted
        '400':
          description: The invitation is expired or already accepted
  /api/invitations/{key}/decline:
    post:
      operationId: invitations_decline
      summary: Decline an invitation
      parameters:
      - in: path
        name: key
        schema:
          type: string
        description: A unique value identifying this invitation.
        required: true
      tags:
      - invitations
      security:
      - sessionAuth: []
        csrfAuth: []
        tokenAuth: []
      - signatureAuth: []
      - basicAuth: []
      responses:
        '204':
          description: The invitation has been declined
  /api/invitations/{key}/resend:
    post:
      operationId: invitations_resend
      summary: Resend an invitation
      parameters:
      - in: path
        name: key
        schema:
          type: string
        description: A unique value identifying this invitation.
        required: true
      tags:
      - invitations
      security:
      - sessionAuth: []
        csrfAuth: []
        tokenAuth: []
      - signatureAuth: []
      - basicAuth: []
      responses:
        '204':
          description: Invitation has been sent
        '400':
          description: The invitation is already accepted
  /api/issues:
    get:
      operationId: issues_list
      summary: List issues
      parameters:
      - name: X-Organization
        in: header
        description: Organization unique slug
        schema:
          type: string
      - name: assignee
        in: query
        description: A simple equality filter for the assignee field
        schema:
          type: string
      - name: filter
        required: false
        in: query
        description: |2-

          JSON Logic filter. This filter can be used to perform complex filtering by grouping rules.

          For example, using such a filter you can get all resources created by you:

              - {"and":[{"==":[{"var":"owner"},"<user>"]}]}

          Details about the syntax used can be found at the link: https://jsonlogic.com/

           Available filter_fields: ['owner', 'assignee', 'id', 'job_id', 'task_id', 'resolved', 'frame_id'].
        schema:
          type: string
      - name: frame_id
        in: query
        description: A simple equality filter for the frame_id field
        schema:
          type: integer
      - name: job_id
        in: query
        description: A simple equality filter for the job_id field
        schema:
          type: integer
      - name: org
        in: query
        description: Organization unique slug
        schema:
          type: string
      - name: org_id
        in: query
        description: Organization identifier
        schema:
          type: integer
      - name: owner
        in: query
        description: A simple equality filter for the owner field
        schema:
          type: string
      - name: page
        required: false
        in: query
        description: A page number within the paginated result set.
        schema:
          type: integer
      - name: page_size
        required: false
        in: query
        description: Number of results to return per page.
        schema:
          type: integer
      - name: resolved
        in: query
        description: A simple equality filter for the resolved field
        schema:
          type: boolean
      - name: search
        required: false
        in: query
        description: 'A search term. Available search_fields: (''owner'', ''assignee'')'
        schema:
          type: string
      - name: sort
        required: false
        in: query
        description: 'Which field to use when ordering the results. Available ordering_fields:
          [''owner'', ''assignee'', ''id'', ''job_id'', ''task_id'', ''resolved'',
          ''frame_id'']'
        schema:
          type: string
      - name: task_id
        in: query
        description: A simple equality filter for the task_id field
        schema:
          type: integer
      tags:
      - issues
      security:
      - sessionAuth: []
        csrfAuth: []
        tokenAuth: []
      - signatureAuth: []
      - basicAuth: []
      responses:
        '200':
          content:
            application/vnd.cvat+json:
              schema:
                $ref: '#/components/schemas/PaginatedIssueReadList'
          description: ''
    post:
      operationId: issues_create
      summary: Create an issue
      parameters:
      - in: header
        name: X-Organization
        schema:
          type: string
        description: Organization unique slug
      - in: query
        name: org
        schema:
          type: string
        description: Organization unique slug
      - in: query
        name: org_id
        schema:
          type: integer
        description: Organization identifier
      tags:
      - issues
      requestBody:
        content:
          application/json:
            schema:
              $ref: '#/components/schemas/IssueWriteRequest'
        required: true
      security:
      - sessionAuth: []
        csrfAuth: []
        tokenAuth: []
      - signatureAuth: []
      - basicAuth: []
      responses:
        '201':
          content:
            application/vnd.cvat+json:
              schema:
                $ref: '#/components/schemas/IssueRead'
          description: ''
  /api/issues/{id}:
    get:
      operationId: issues_retrieve
      summary: Get issue details
      parameters:
      - in: path
        name: id
        schema:
          type: integer
        description: A unique integer value identifying this issue.
        required: true
      tags:
      - issues
      security:
      - sessionAuth: []
        csrfAuth: []
        tokenAuth: []
      - signatureAuth: []
      - basicAuth: []
      responses:
        '200':
          content:
            application/vnd.cvat+json:
              schema:
                $ref: '#/components/schemas/IssueRead'
          description: ''
    patch:
      operationId: issues_partial_update
      summary: Update an issue
      parameters:
      - in: path
        name: id
        schema:
          type: integer
        description: A unique integer value identifying this issue.
        required: true
      tags:
      - issues
      requestBody:
        content:
          application/json:
            schema:
              $ref: '#/components/schemas/PatchedIssueWriteRequest'
      security:
      - sessionAuth: []
        csrfAuth: []
        tokenAuth: []
      - signatureAuth: []
      - basicAuth: []
      responses:
        '200':
          content:
            application/vnd.cvat+json:
              schema:
                $ref: '#/components/schemas/IssueRead'
          description: ''
    delete:
      operationId: issues_destroy
      summary: Delete an issue
      parameters:
      - in: path
        name: id
        schema:
          type: integer
        description: A unique integer value identifying this issue.
        required: true
      tags:
      - issues
      security:
      - sessionAuth: []
        csrfAuth: []
        tokenAuth: []
      - signatureAuth: []
      - basicAuth: []
      responses:
        '204':
          description: The issue has been deleted
  /api/jobs:
    get:
      operationId: jobs_list
      summary: List jobs
      parameters:
      - name: X-Organization
        in: header
        description: Organization unique slug
        schema:
          type: string
      - name: assignee
        in: query
        description: A simple equality filter for the assignee field
        schema:
          type: string
      - name: dimension
        in: query
        description: A simple equality filter for the dimension field
        schema:
          type: string
          enum:
          - 3d
          - 2d
      - name: filter
        required: false
        in: query
        description: |2-

          JSON Logic filter. This filter can be used to perform complex filtering by grouping rules.

          For example, using such a filter you can get all resources created by you:

              - {"and":[{"==":[{"var":"owner"},"<user>"]}]}

          Details about the syntax used can be found at the link: https://jsonlogic.com/

           Available filter_fields: ['task_name', 'project_name', 'assignee', 'state', 'stage', 'id', 'task_id', 'project_id', 'updated_date', 'dimension', 'type'].
        schema:
          type: string
      - name: org
        in: query
        description: Organization unique slug
        schema:
          type: string
      - name: org_id
        in: query
        description: Organization identifier
        schema:
          type: integer
      - name: page
        required: false
        in: query
        description: A page number within the paginated result set.
        schema:
          type: integer
      - name: page_size
        required: false
        in: query
        description: Number of results to return per page.
        schema:
          type: integer
      - name: project_id
        in: query
        description: A simple equality filter for the project_id field
        schema:
          type: integer
      - name: project_name
        in: query
        description: A simple equality filter for the project_name field
        schema:
          type: string
      - name: search
        required: false
        in: query
        description: 'A search term. Available search_fields: (''task_name'', ''project_name'',
          ''assignee'', ''state'', ''stage'')'
        schema:
          type: string
      - name: sort
        required: false
        in: query
        description: 'Which field to use when ordering the results. Available ordering_fields:
          [''task_name'', ''project_name'', ''assignee'', ''state'', ''stage'', ''id'',
          ''task_id'', ''project_id'', ''updated_date'', ''dimension'', ''type'']'
        schema:
          type: string
      - name: stage
        in: query
        description: A simple equality filter for the stage field
        schema:
          type: string
          enum:
          - annotation
          - validation
          - acceptance
      - name: state
        in: query
        description: A simple equality filter for the state field
        schema:
          type: string
          enum:
          - new
          - in progress
          - completed
          - rejected
      - name: task_id
        in: query
        description: A simple equality filter for the task_id field
        schema:
          type: integer
      - name: task_name
        in: query
        description: A simple equality filter for the task_name field
        schema:
          type: string
      - name: type
        in: query
        description: A simple equality filter for the type field
        schema:
          type: string
          enum:
          - annotation
          - ground_truth
      tags:
      - jobs
      security:
      - sessionAuth: []
        csrfAuth: []
        tokenAuth: []
      - signatureAuth: []
      - basicAuth: []
      responses:
        '200':
          content:
            application/vnd.cvat+json:
              schema:
                $ref: '#/components/schemas/PaginatedJobReadList'
          description: ''
    post:
      operationId: jobs_create
      summary: Create a job
      tags:
      - jobs
      requestBody:
        content:
          application/json:
            schema:
              $ref: '#/components/schemas/JobWriteRequest'
        required: true
      security:
      - sessionAuth: []
        csrfAuth: []
        tokenAuth: []
      - signatureAuth: []
      - basicAuth: []
      responses:
        '201':
          content:
            application/vnd.cvat+json:
              schema:
                $ref: '#/components/schemas/JobRead'
          description: ''
  /api/jobs/{id}:
    get:
      operationId: jobs_retrieve
      summary: Get job details
      parameters:
      - in: path
        name: id
        schema:
          type: integer
        description: A unique integer value identifying this job.
        required: true
      tags:
      - jobs
      security:
      - sessionAuth: []
        csrfAuth: []
        tokenAuth: []
      - signatureAuth: []
      - basicAuth: []
      responses:
        '200':
          content:
            application/vnd.cvat+json:
              schema:
                $ref: '#/components/schemas/JobRead'
          description: ''
    patch:
      operationId: jobs_partial_update
      summary: Update a job
      parameters:
      - in: path
        name: id
        schema:
          type: integer
        description: A unique integer value identifying this job.
        required: true
      tags:
      - jobs
      requestBody:
        content:
          application/json:
            schema:
              $ref: '#/components/schemas/PatchedJobWriteRequest'
      security:
      - sessionAuth: []
        csrfAuth: []
        tokenAuth: []
      - signatureAuth: []
      - basicAuth: []
      responses:
        '200':
          content:
            application/vnd.cvat+json:
              schema:
                $ref: '#/components/schemas/JobRead'
          description: ''
    delete:
      operationId: jobs_destroy
      description: |
        Related annotations will be deleted as well.

        Please note, that not every job can be removed. Currently,
        it is only available for Ground Truth jobs.
      summary: Delete a job
      parameters:
      - in: path
        name: id
        schema:
          type: integer
        description: A unique integer value identifying this job.
        required: true
      tags:
      - jobs
      security:
      - sessionAuth: []
        csrfAuth: []
        tokenAuth: []
      - signatureAuth: []
      - basicAuth: []
      responses:
        '204':
          description: The job has been deleted
  /api/jobs/{id}/annotations/:
    get:
      operationId: jobs_retrieve_annotations
      description: |
        If format is specified, a ZIP archive will be returned. Otherwise,
        the annotations will be returned as a JSON document.

        Deprecation warning:

        Utilizing this endpoint to export annotations as a dataset in
        a specific format will be deprecated in one of the next releases.

        Consider using new API:
        - POST /api/jobs/<job_id>/dataset/export?save_images=False to initiate export process
        - GET /api/requests/<rq_id> to check process status,
            where rq_id is request id returned on initializing request
      summary: Get job annotations or export job annotations as a dataset in a specific
        format
      parameters:
      - in: query
        name: action
        schema:
          type: string
          enum:
          - download
        description: Used to start downloading process locally after annotation file
          has been created
      - in: query
        name: cloud_storage_id
        schema:
          type: integer
        description: Storage id
      - in: query
        name: filename
        schema:
          type: string
        description: Desired output file name
      - in: query
        name: format
        schema:
          type: string
        description: |-
          Desired output format name
          You can get the list of supported formats at:
          /server/annotation/formats
      - in: path
        name: id
        schema:
          type: integer
        description: A unique integer value identifying this job.
        required: true
      - in: query
        name: location
        schema:
          type: string
          enum:
          - cloud_storage
          - local
        description: Where need to save downloaded annotation
      - in: query
        name: use_default_location
        schema:
          type: boolean
          default: true
        description: Use the location that was configured in the task to export annotation
        deprecated: true
      tags:
      - jobs
      security:
      - sessionAuth: []
        csrfAuth: []
        tokenAuth: []
      - signatureAuth: []
      - basicAuth: []
      responses:
        '200':
          content:
            application/vnd.cvat+json:
              schema:
                $ref: '#/components/schemas/AnnotationsRead'
          description: Download of file started
        '201':
          description: Output file is ready for downloading
        '202':
          description: Exporting has been started
        '405':
          description: Format is not available
    post:
      operationId: jobs_create_annotations
      description: |2

        The request POST /api/jobs/id/annotations will initiate the import and will create
        the rq job on the server in which the import will be carried out.
        Please, use the PUT /api/jobs/id/annotations endpoint for checking status of the process.
      summary: Import annotations into a job
      parameters:
      - in: query
        name: cloud_storage_id
        schema:
          type: integer
        description: Storage id
      - in: query
        name: filename
        schema:
          type: string
        description: Annotation file name
      - in: query
        name: format
        schema:
          type: string
        description: |-
          Input format name
          You can get the list of supported formats at:
          /server/annotation/formats
      - in: path
        name: id
        schema:
          type: integer
        description: A unique integer value identifying this job.
        required: true
      - in: query
        name: location
        schema:
          type: string
          enum:
          - cloud_storage
          - local
        description: where to import the annotation from
      - in: query
        name: use_default_location
        schema:
          type: boolean
          default: true
        description: Use the location that was configured in the task to import annotation
        deprecated: true
      tags:
      - jobs
      requestBody:
        content:
          application/json:
            schema:
              $ref: '#/components/schemas/AnnotationFileRequest'
          multipart/form-data:
            schema:
              $ref: '#/components/schemas/AnnotationFileRequest'
      security:
      - sessionAuth: []
        csrfAuth: []
        tokenAuth: []
      - signatureAuth: []
      - basicAuth: []
      responses:
        '201':
          description: Uploading has finished
        '202':
          content:
            application/vnd.cvat+json:
              schema:
                $ref: '#/components/schemas/RqId'
          description: Uploading has been started
        '405':
          description: Format is not available
    put:
      operationId: jobs_update_annotations
      description: |2

        To check the status of an import request:

        After initiating the annotation import, you will receive an rq_id parameter.
        Make sure to include this parameter as a query parameter in your subsequent
        PUT /api/jobs/id/annotations requests to track the status of the import.
      summary: Replace job annotations / Get annotation import status
      parameters:
      - in: query
        name: cloud_storage_id
        schema:
          type: integer
        description: Storage id
      - in: query
        name: filename
        schema:
          type: string
        description: Annotation file name
      - in: query
        name: format
        schema:
          type: string
        description: |-
          Input format name
          You can get the list of supported formats at:
          /server/annotation/formats
      - in: path
        name: id
        schema:
          type: integer
        description: A unique integer value identifying this job.
        required: true
      - in: query
        name: location
        schema:
          type: string
          enum:
          - cloud_storage
          - local
        description: where to import the annotation from
      - in: query
        name: rq_id
        schema:
          type: string
        description: rq id
      - in: query
        name: use_default_location
        schema:
          type: boolean
          default: true
        description: Use the location that was configured in the task to import annotation
        deprecated: true
      tags:
      - jobs
      requestBody:
        content:
          application/json:
            schema:
              $ref: '#/components/schemas/JobAnnotationsUpdateRequest'
          multipart/form-data:
            schema:
              $ref: '#/components/schemas/JobAnnotationsUpdateRequest'
      security:
      - sessionAuth: []
        csrfAuth: []
        tokenAuth: []
      - signatureAuth: []
      - basicAuth: []
      responses:
        '201':
          description: Import has finished
        '202':
          description: Import is in progress
        '405':
          description: Format is not available
    patch:
      operationId: jobs_partial_update_annotations
      summary: Update job annotations
      parameters:
      - in: query
        name: action
        schema:
          type: string
          enum:
          - create
          - delete
          - update
        required: true
      - in: path
        name: id
        schema:
          type: integer
        description: A unique integer value identifying this job.
        required: true
      tags:
      - jobs
      requestBody:
        content:
          application/json:
            schema:
              $ref: '#/components/schemas/PatchedLabeledDataRequest'
          multipart/form-data:
            schema:
              $ref: '#/components/schemas/PatchedLabeledDataRequest'
      security:
      - sessionAuth: []
        csrfAuth: []
        tokenAuth: []
      - signatureAuth: []
      - basicAuth: []
      responses:
        '200':
          description: Annotations successfully uploaded
    delete:
      operationId: jobs_destroy_annotations
      summary: Delete job annotations
      parameters:
      - in: path
        name: id
        schema:
          type: integer
        description: A unique integer value identifying this job.
        required: true
      tags:
      - jobs
      security:
      - sessionAuth: []
        csrfAuth: []
        tokenAuth: []
      - signatureAuth: []
      - basicAuth: []
      responses:
        '204':
          description: The annotation has been deleted
  /api/jobs/{id}/data:
    get:
      operationId: jobs_retrieve_data
      summary: Get data of a job
      parameters:
      - in: path
        name: id
        schema:
          type: integer
        description: A unique integer value identifying this job.
        required: true
      - in: query
        name: number
        schema:
          type: integer
        description: A unique number value identifying chunk or frame
      - in: query
        name: quality
        schema:
          type: string
          enum:
          - compressed
          - original
        description: Specifies the quality level of the requested data
      - in: query
        name: type
        schema:
          type: string
          enum:
          - chunk
          - context_image
          - frame
        description: Specifies the type of the requested data
      tags:
      - jobs
      security:
      - sessionAuth: []
        csrfAuth: []
        tokenAuth: []
      - signatureAuth: []
      - basicAuth: []
      responses:
        '200':
          content:
            application/vnd.cvat+json:
              schema:
                type: string
                format: binary
          description: Data of a specific type
  /api/jobs/{id}/data/meta:
    get:
      operationId: jobs_retrieve_data_meta
      summary: Get metainformation for media files in a job
      parameters:
      - in: path
        name: id
        schema:
          type: integer
        description: A unique integer value identifying this job.
        required: true
      tags:
      - jobs
      security:
      - sessionAuth: []
        csrfAuth: []
        tokenAuth: []
      - signatureAuth: []
      - basicAuth: []
      responses:
        '200':
          content:
            application/vnd.cvat+json:
              schema:
                $ref: '#/components/schemas/DataMetaRead'
          description: ''
    patch:
      operationId: jobs_partial_update_data_meta
      summary: Update metainformation for media files in a job
      parameters:
      - in: path
        name: id
        schema:
          type: integer
        description: A unique integer value identifying this job.
        required: true
      tags:
      - tasks
      requestBody:
        content:
          application/json:
            schema:
              $ref: '#/components/schemas/PatchedDataMetaWriteRequest'
      security:
      - sessionAuth: []
        csrfAuth: []
        tokenAuth: []
      - signatureAuth: []
      - basicAuth: []
      responses:
        '200':
          content:
            application/vnd.cvat+json:
              schema:
                $ref: '#/components/schemas/DataMetaRead'
          description: ''
  /api/jobs/{id}/dataset:
    get:
      operationId: jobs_retrieve_dataset
      description: |
        Deprecation warning:
            This endpoint will be deprecated in one of the next releases.
            Consider using new API:
            - POST /api/jobs/<job_id>/dataset/export?save_images=True to initiate export process
            - GET /api/requests/<rq_id> to check process status,
                where rq_id is request id returned on initializing request
      summary: Export job as a dataset in a specific format
      parameters:
      - in: query
        name: action
        schema:
          type: string
          enum:
          - download
        description: Used to start downloading process locally after annotation file
          has been created
      - in: query
        name: cloud_storage_id
        schema:
          type: integer
        description: Storage id
      - in: query
        name: filename
        schema:
          type: string
        description: Desired output file name
      - in: query
        name: format
        schema:
          type: string
        description: |-
          Desired output format name
          You can get the list of supported formats at:
          /server/annotation/formats
        required: true
      - in: path
        name: id
        schema:
          type: integer
        description: A unique integer value identifying this job.
        required: true
      - in: query
        name: location
        schema:
          type: string
          enum:
          - cloud_storage
          - local
        description: Where need to save downloaded dataset
      - in: query
        name: use_default_location
        schema:
          type: boolean
          default: true
        description: Use the location that was configured in the task to export dataset
        deprecated: true
      tags:
      - jobs
      security:
      - sessionAuth: []
        csrfAuth: []
        tokenAuth: []
      - signatureAuth: []
      - basicAuth: []
      responses:
        '200':
          content:
            application/vnd.cvat+json:
              schema:
                type: string
                format: binary
          description: Download of file started
        '201':
          description: Output file is ready for downloading
        '202':
          description: Exporting has been started
        '405':
          description: Format is not available
  /api/jobs/{id}/dataset/export:
    post:
      operationId: jobs_create_dataset_export
      description: |
        The request `POST /api/<projects|tasks|jobs>/id/dataset/export` will initialize
        a background process to export a dataset. To check status of the process
        please, use `GET /api/requests/<rq_id>` where **rq_id** is request ID returned in the response for this endpoint.
      summary: Initialize process to export resource as a dataset in a specific format
      parameters:
      - in: query
        name: cloud_storage_id
        schema:
          type: integer
        description: Storage id
      - in: query
        name: filename
        schema:
          type: string
        description: Desired output file name
      - in: query
        name: format
        schema:
          type: string
        description: |-
          Desired output format name
          You can get the list of supported formats at:
          /server/annotation/formats
        required: true
      - in: path
        name: id
        schema:
          type: integer
        description: A unique integer value identifying this job.
        required: true
      - in: query
        name: location
        schema:
          type: string
          enum:
          - cloud_storage
          - local
        description: Where need to save downloaded dataset
      - in: query
        name: save_images
        schema:
          type: boolean
          default: false
        description: Include images or not
      tags:
      - jobs
      security:
      - sessionAuth: []
        csrfAuth: []
        tokenAuth: []
      - signatureAuth: []
      - basicAuth: []
      responses:
        '202':
          content:
            application/vnd.cvat+json:
              schema:
                $ref: '#/components/schemas/RqId'
          description: Exporting has been started
        '405':
          description: Format is not available
        '409':
          description: Exporting is already in progress
  /api/jobs/{id}/preview:
    get:
      operationId: jobs_retrieve_preview
      summary: Get a preview image for a job
      parameters:
      - in: path
        name: id
        schema:
          type: integer
        description: A unique integer value identifying this job.
        required: true
      tags:
      - jobs
      security:
      - sessionAuth: []
        csrfAuth: []
        tokenAuth: []
      - signatureAuth: []
      - basicAuth: []
      responses:
        '200':
          description: Job image preview
  /api/labels:
    get:
      operationId: labels_list
      summary: List labels
      parameters:
      - in: header
        name: X-Organization
        schema:
          type: string
        description: Organization unique slug
      - name: color
        in: query
        description: A simple equality filter for the color field
        schema:
          type: string
      - name: filter
        required: false
        in: query
        description: |2-

          JSON Logic filter. This filter can be used to perform complex filtering by grouping rules.

          For example, using such a filter you can get all resources created by you:

              - {"and":[{"==":[{"var":"owner"},"<user>"]}]}

          Details about the syntax used can be found at the link: https://jsonlogic.com/

           Available filter_fields: ['name', 'parent', 'id', 'type', 'color', 'parent_id'].
        schema:
          type: string
      - in: query
        name: job_id
        schema:
          type: integer
        description: A simple equality filter for job id
      - name: name
        in: query
        description: A simple equality filter for the name field
        schema:
          type: string
      - in: query
        name: org
        schema:
          type: string
        description: Organization unique slug
      - in: query
        name: org_id
        schema:
          type: integer
        description: Organization identifier
      - name: page
        required: false
        in: query
        description: A page number within the paginated result set.
        schema:
          type: integer
      - name: page_size
        required: false
        in: query
        description: Number of results to return per page.
        schema:
          type: integer
      - name: parent
        in: query
        description: A simple equality filter for the parent field
        schema:
          type: string
      - name: parent_id
        in: query
        description: A simple equality filter for the parent_id field
        schema:
          type: integer
      - in: query
        name: project_id
        schema:
          type: integer
        description: A simple equality filter for project id
      - name: search
        required: false
        in: query
        description: 'A search term. Available search_fields: (''name'', ''parent'')'
        schema:
          type: string
      - name: sort
        required: false
        in: query
        description: 'Which field to use when ordering the results. Available ordering_fields:
          [''name'', ''parent'', ''id'', ''type'', ''color'', ''parent_id'']'
        schema:
          type: string
      - in: query
        name: task_id
        schema:
          type: integer
        description: A simple equality filter for task id
      - name: type
        in: query
        description: A simple equality filter for the type field
        schema:
          type: string
          enum:
          - bbox
          - ellipse
          - polygon
          - polyline
          - points
          - cuboid
          - cuboid_3d
          - skeleton
          - tag
          - any
      tags:
      - labels
      security:
      - sessionAuth: []
        csrfAuth: []
        tokenAuth: []
      - signatureAuth: []
      - basicAuth: []
      responses:
        '200':
          content:
            application/vnd.cvat+json:
              schema:
                $ref: '#/components/schemas/PaginatedLabelList'
          description: ''
  /api/labels/{id}:
    get:
      operationId: labels_retrieve
      summary: Get label details
      parameters:
      - in: path
        name: id
        schema:
          type: integer
        description: A unique integer value identifying this label.
        required: true
      tags:
      - labels
      security:
      - sessionAuth: []
        csrfAuth: []
        tokenAuth: []
      - signatureAuth: []
      - basicAuth: []
      responses:
        '200':
          content:
            application/vnd.cvat+json:
              schema:
                $ref: '#/components/schemas/Label'
          description: ''
    patch:
      operationId: labels_partial_update
      description: To modify a sublabel, please use the PATCH method of the parent
        label.
      summary: Update a label
      parameters:
      - in: path
        name: id
        schema:
          type: integer
        description: A unique integer value identifying this label.
        required: true
      tags:
      - labels
      requestBody:
        content:
          application/json:
            schema:
              $ref: '#/components/schemas/PatchedLabelRequest'
      security:
      - sessionAuth: []
        csrfAuth: []
        tokenAuth: []
      - signatureAuth: []
      - basicAuth: []
      responses:
        '200':
          content:
            application/vnd.cvat+json:
              schema:
                $ref: '#/components/schemas/Label'
          description: ''
    delete:
      operationId: labels_destroy
      description: To delete a sublabel, please use the PATCH method of the parent
        label.
      summary: Delete a label
      parameters:
      - in: path
        name: id
        schema:
          type: integer
        description: A unique integer value identifying this label.
        required: true
      tags:
      - labels
      security:
      - sessionAuth: []
        csrfAuth: []
        tokenAuth: []
      - signatureAuth: []
      - basicAuth: []
      responses:
        '204':
          description: The label has been deleted
  /api/lambda/functions:
    get:
      operationId: lambda_list_functions
      summary: Method returns a list of functions
      tags:
      - lambda
      security:
      - sessionAuth: []
        csrfAuth: []
        tokenAuth: []
      - signatureAuth: []
      - basicAuth: []
      responses:
        '200':
          description: No response body
  /api/lambda/functions/{func_id}:
    get:
      operationId: lambda_retrieve_functions
      summary: Method returns the information about the function
      parameters:
      - in: path
        name: func_id
        schema:
          type: string
          pattern: ^[a-zA-Z0-9_.-]+$
        required: true
      tags:
      - lambda
      security:
      - sessionAuth: []
        csrfAuth: []
        tokenAuth: []
      - signatureAuth: []
      - basicAuth: []
      responses:
        '200':
          content:
            application/vnd.cvat+json:
              schema:
                type: object
          description: Information about the function
    post:
      operationId: lambda_create_functions
      description: |
        Allows to execute a function for immediate computation.

        Intended for short-lived executions, useful for interactive calls.

        When executed for interactive annotation, the job id must be specified
        in the 'job' input field. The task id is not required in this case,
        but if it is specified, it must match the job task id.
      parameters:
      - in: path
        name: func_id
        schema:
          type: string
          pattern: ^[a-zA-Z0-9_.-]+$
        required: true
      tags:
      - lambda
      requestBody:
        content:
          application/json:
            schema:
              $ref: '#/components/schemas/OnlineFunctionCallRequest'
      security:
      - sessionAuth: []
        csrfAuth: []
        tokenAuth: []
      - signatureAuth: []
      - basicAuth: []
      responses:
        '200':
          description: Returns function invocation results
  /api/lambda/requests:
    get:
      operationId: lambda_list_requests
      summary: Method returns a list of requests
      tags:
      - lambda
      security:
      - sessionAuth: []
        csrfAuth: []
        tokenAuth: []
      - signatureAuth: []
      - basicAuth: []
      responses:
        '200':
          content:
            application/vnd.cvat+json:
              schema:
                type: array
                items:
                  $ref: '#/components/schemas/FunctionCall'
          description: ''
    post:
      operationId: lambda_create_requests
      summary: Method calls the function
      parameters:
      - in: header
        name: X-Organization
        schema:
          type: string
        description: Organization unique slug
      - in: query
        name: org
        schema:
          type: string
        description: Organization unique slug
      - in: query
        name: org_id
        schema:
          type: integer
        description: Organization identifier
      tags:
      - lambda
      requestBody:
        content:
          application/json:
            schema:
              $ref: '#/components/schemas/FunctionCallRequest'
        required: true
      security:
      - sessionAuth: []
        csrfAuth: []
        tokenAuth: []
      - signatureAuth: []
      - basicAuth: []
      responses:
        '200':
          content:
            application/vnd.cvat+json:
              schema:
                $ref: '#/components/schemas/FunctionCall'
          description: ''
  /api/lambda/requests/{id}:
    get:
      operationId: lambda_retrieve_requests
      summary: Method returns the status of the request
      parameters:
      - in: path
        name: id
        schema:
          type: string
        description: Request id
        required: true
      tags:
      - lambda
      security:
      - sessionAuth: []
        csrfAuth: []
        tokenAuth: []
      - signatureAuth: []
      - basicAuth: []
      responses:
        '200':
          content:
            application/vnd.cvat+json:
              schema:
                $ref: '#/components/schemas/FunctionCall'
          description: ''
    delete:
      operationId: lambda_delete_requests
      summary: Method cancels the request
      parameters:
      - in: path
        name: id
        schema:
          type: string
        description: Request id
        required: true
      tags:
      - lambda
      security:
      - sessionAuth: []
        csrfAuth: []
        tokenAuth: []
      - signatureAuth: []
      - basicAuth: []
      responses:
        '204':
          description: No response body
  /api/memberships:
    get:
      operationId: memberships_list
      summary: List memberships
      parameters:
      - name: X-Organization
        in: header
        description: Organization unique slug
        schema:
          type: string
      - name: filter
        required: false
        in: query
        description: |2-

          JSON Logic filter. This filter can be used to perform complex filtering by grouping rules.

          For example, using such a filter you can get all resources created by you:

              - {"and":[{"==":[{"var":"owner"},"<user>"]}]}

          Details about the syntax used can be found at the link: https://jsonlogic.com/

           Available filter_fields: ['user', 'role', 'id'].
        schema:
          type: string
      - name: org
        in: query
        description: Organization unique slug
        schema:
          type: string
      - name: org_id
        in: query
        description: Organization identifier
        schema:
          type: integer
      - name: page
        required: false
        in: query
        description: A page number within the paginated result set.
        schema:
          type: integer
      - name: page_size
        required: false
        in: query
        description: Number of results to return per page.
        schema:
          type: integer
      - name: role
        in: query
        description: A simple equality filter for the role field
        schema:
          type: string
          enum:
          - worker
          - supervisor
          - maintainer
          - owner
      - name: search
        required: false
        in: query
        description: 'A search term. Available search_fields: (''user'', ''role'')'
        schema:
          type: string
      - name: sort
        required: false
        in: query
        description: 'Which field to use when ordering the results. Available ordering_fields:
          [''user'', ''role'', ''id'']'
        schema:
          type: string
      - name: user
        in: query
        description: A simple equality filter for the user field
        schema:
          type: string
      tags:
      - memberships
      security:
      - sessionAuth: []
        csrfAuth: []
        tokenAuth: []
      - signatureAuth: []
      - basicAuth: []
      responses:
        '200':
          content:
            application/vnd.cvat+json:
              schema:
                $ref: '#/components/schemas/PaginatedMembershipReadList'
          description: ''
  /api/memberships/{id}:
    get:
      operationId: memberships_retrieve
      summary: Get membership details
      parameters:
      - in: path
        name: id
        schema:
          type: integer
        description: A unique integer value identifying this membership.
        required: true
      tags:
      - memberships
      security:
      - sessionAuth: []
        csrfAuth: []
        tokenAuth: []
      - signatureAuth: []
      - basicAuth: []
      responses:
        '200':
          content:
            application/vnd.cvat+json:
              schema:
                $ref: '#/components/schemas/MembershipRead'
          description: ''
    patch:
      operationId: memberships_partial_update
      summary: Update a membership
      parameters:
      - in: path
        name: id
        schema:
          type: integer
        description: A unique integer value identifying this membership.
        required: true
      tags:
      - memberships
      requestBody:
        content:
          application/json:
            schema:
              $ref: '#/components/schemas/PatchedMembershipWriteRequest'
      security:
      - sessionAuth: []
        csrfAuth: []
        tokenAuth: []
      - signatureAuth: []
      - basicAuth: []
      responses:
        '200':
          content:
            application/vnd.cvat+json:
              schema:
                $ref: '#/components/schemas/MembershipRead'
          description: ''
    delete:
      operationId: memberships_destroy
      summary: Delete a membership
      parameters:
      - in: path
        name: id
        schema:
          type: integer
        description: A unique integer value identifying this membership.
        required: true
      tags:
      - memberships
      security:
      - sessionAuth: []
        csrfAuth: []
        tokenAuth: []
      - signatureAuth: []
      - basicAuth: []
      responses:
        '204':
          description: The membership has been deleted
  /api/organizations:
    get:
      operationId: organizations_list
      summary: List organizations
      parameters:
      - name: filter
        required: false
        in: query
        description: |2-

          JSON Logic filter. This filter can be used to perform complex filtering by grouping rules.

          For example, using such a filter you can get all resources created by you:

              - {"and":[{"==":[{"var":"owner"},"<user>"]}]}

          Details about the syntax used can be found at the link: https://jsonlogic.com/

           Available filter_fields: ['name', 'owner', 'slug', 'id'].
        schema:
          type: string
      - name: name
        in: query
        description: A simple equality filter for the name field
        schema:
          type: string
      - name: owner
        in: query
        description: A simple equality filter for the owner field
        schema:
          type: string
      - name: page
        required: false
        in: query
        description: A page number within the paginated result set.
        schema:
          type: integer
      - name: page_size
        required: false
        in: query
        description: Number of results to return per page.
        schema:
          type: integer
      - name: search
        required: false
        in: query
        description: 'A search term. Available search_fields: (''name'', ''owner'',
          ''slug'')'
        schema:
          type: string
      - name: slug
        in: query
        description: A simple equality filter for the slug field
        schema:
          type: string
      - name: sort
        required: false
        in: query
        description: 'Which field to use when ordering the results. Available ordering_fields:
          [''name'', ''owner'', ''slug'', ''id'']'
        schema:
          type: string
      tags:
      - organizations
      security:
      - sessionAuth: []
        csrfAuth: []
        tokenAuth: []
      - signatureAuth: []
      - basicAuth: []
      responses:
        '200':
          content:
            application/vnd.cvat+json:
              schema:
                $ref: '#/components/schemas/PaginatedOrganizationReadList'
          description: ''
    post:
      operationId: organizations_create
      summary: Create an organization
      tags:
      - organizations
      requestBody:
        content:
          application/json:
            schema:
              $ref: '#/components/schemas/OrganizationWriteRequest'
        required: true
      security:
      - sessionAuth: []
        csrfAuth: []
        tokenAuth: []
      - signatureAuth: []
      - basicAuth: []
      responses:
        '201':
          content:
            application/vnd.cvat+json:
              schema:
                $ref: '#/components/schemas/OrganizationRead'
          description: ''
  /api/organizations/{id}:
    get:
      operationId: organizations_retrieve
      summary: Get organization details
      parameters:
      - in: path
        name: id
        schema:
          type: integer
        description: A unique integer value identifying this organization.
        required: true
      tags:
      - organizations
      security:
      - sessionAuth: []
        csrfAuth: []
        tokenAuth: []
      - signatureAuth: []
      - basicAuth: []
      responses:
        '200':
          content:
            application/vnd.cvat+json:
              schema:
                $ref: '#/components/schemas/OrganizationRead'
          description: ''
    patch:
      operationId: organizations_partial_update
      summary: Update an organization
      parameters:
      - in: path
        name: id
        schema:
          type: integer
        description: A unique integer value identifying this organization.
        required: true
      tags:
      - organizations
      requestBody:
        content:
          application/json:
            schema:
              $ref: '#/components/schemas/PatchedOrganizationWriteRequest'
      security:
      - sessionAuth: []
        csrfAuth: []
        tokenAuth: []
      - signatureAuth: []
      - basicAuth: []
      responses:
        '200':
          content:
            application/vnd.cvat+json:
              schema:
                $ref: '#/components/schemas/OrganizationRead'
          description: ''
    delete:
      operationId: organizations_destroy
      summary: Delete an organization
      parameters:
      - in: path
        name: id
        schema:
          type: integer
        description: A unique integer value identifying this organization.
        required: true
      tags:
      - organizations
      security:
      - sessionAuth: []
        csrfAuth: []
        tokenAuth: []
      - signatureAuth: []
      - basicAuth: []
      responses:
        '204':
          description: The organization has been deleted
  /api/projects:
    get:
      operationId: projects_list
      summary: List projects
      parameters:
      - name: X-Organization
        in: header
        description: Organization unique slug
        schema:
          type: string
      - name: assignee
        in: query
        description: A simple equality filter for the assignee field
        schema:
          type: string
      - name: filter
        required: false
        in: query
        description: |2-

          JSON Logic filter. This filter can be used to perform complex filtering by grouping rules.

          For example, using such a filter you can get all resources created by you:

              - {"and":[{"==":[{"var":"owner"},"<user>"]}]}

          Details about the syntax used can be found at the link: https://jsonlogic.com/

           Available filter_fields: ['name', 'owner', 'assignee', 'status', 'id', 'updated_date'].
        schema:
          type: string
      - name: name
        in: query
        description: A simple equality filter for the name field
        schema:
          type: string
      - name: org
        in: query
        description: Organization unique slug
        schema:
          type: string
      - name: org_id
        in: query
        description: Organization identifier
        schema:
          type: integer
      - name: owner
        in: query
        description: A simple equality filter for the owner field
        schema:
          type: string
      - name: page
        required: false
        in: query
        description: A page number within the paginated result set.
        schema:
          type: integer
      - name: page_size
        required: false
        in: query
        description: Number of results to return per page.
        schema:
          type: integer
      - name: search
        required: false
        in: query
        description: 'A search term. Available search_fields: (''name'', ''owner'',
          ''assignee'', ''status'')'
        schema:
          type: string
      - name: sort
        required: false
        in: query
        description: 'Which field to use when ordering the results. Available ordering_fields:
          [''name'', ''owner'', ''assignee'', ''status'', ''id'', ''updated_date'']'
        schema:
          type: string
      - name: status
        in: query
        description: A simple equality filter for the status field
        schema:
          type: string
          enum:
          - annotation
          - validation
          - completed
      tags:
      - projects
      security:
      - sessionAuth: []
        csrfAuth: []
        tokenAuth: []
      - signatureAuth: []
      - basicAuth: []
      responses:
        '200':
          content:
            application/vnd.cvat+json:
              schema:
                $ref: '#/components/schemas/PaginatedProjectReadList'
          description: ''
    post:
      operationId: projects_create
      summary: Create a project
      parameters:
      - in: header
        name: X-Organization
        schema:
          type: string
        description: Organization unique slug
      - in: query
        name: org
        schema:
          type: string
        description: Organization unique slug
      - in: query
        name: org_id
        schema:
          type: integer
        description: Organization identifier
      tags:
      - projects
      requestBody:
        content:
          application/json:
            schema:
              $ref: '#/components/schemas/ProjectWriteRequest'
        required: true
      security:
      - sessionAuth: []
        csrfAuth: []
        tokenAuth: []
      - signatureAuth: []
      - basicAuth: []
      responses:
        '201':
          content:
            application/vnd.cvat+json:
              schema:
                $ref: '#/components/schemas/ProjectRead'
          description: ''
  /api/projects/{id}:
    get:
      operationId: projects_retrieve
      summary: Get project details
      parameters:
      - in: path
        name: id
        schema:
          type: integer
        description: A unique integer value identifying this project.
        required: true
      tags:
      - projects
      security:
      - sessionAuth: []
        csrfAuth: []
        tokenAuth: []
      - signatureAuth: []
      - basicAuth: []
      responses:
        '200':
          content:
            application/vnd.cvat+json:
              schema:
                $ref: '#/components/schemas/ProjectRead'
          description: ''
    patch:
      operationId: projects_partial_update
      summary: Update a project
      parameters:
      - in: path
        name: id
        schema:
          type: integer
        description: A unique integer value identifying this project.
        required: true
      tags:
      - projects
      requestBody:
        content:
          application/json:
            schema:
              $ref: '#/components/schemas/PatchedProjectWriteRequest'
      security:
      - sessionAuth: []
        csrfAuth: []
        tokenAuth: []
      - signatureAuth: []
      - basicAuth: []
      responses:
        '200':
          content:
            application/vnd.cvat+json:
              schema:
                $ref: '#/components/schemas/ProjectRead'
          description: ''
    delete:
      operationId: projects_destroy
      summary: Delete a project
      parameters:
      - in: path
        name: id
        schema:
          type: integer
        description: A unique integer value identifying this project.
        required: true
      tags:
      - projects
      security:
      - sessionAuth: []
        csrfAuth: []
        tokenAuth: []
      - signatureAuth: []
      - basicAuth: []
      responses:
        '204':
          description: The project has been deleted
  /api/projects/{id}/annotations:
    get:
      operationId: projects_retrieve_annotations
      description: |
        Deprecation warning:

        Using this endpoint to initiate export of annotations as a dataset or to check export status is deprecated.
        Consider using new API:
        - POST /api/projects/<project_id>/dataset/export?save_images=False to initiate exporting process
        - GET /api/requests/<rq_id> to check export status,
            where rq_id is request id returned on initializing request'
      summary: Export project annotations as a dataset
      parameters:
      - in: query
        name: action
        schema:
          type: string
          enum:
          - download
        description: Used to start downloading process locally after annotation file
          has been created
      - in: query
        name: cloud_storage_id
        schema:
          type: integer
        description: Storage id
      - in: query
        name: filename
        schema:
          type: string
        description: Desired output file name
      - in: query
        name: format
        schema:
          type: string
        description: |-
          Desired output format name
          You can get the list of supported formats at:
          /server/annotation/formats
        required: true
      - in: path
        name: id
        schema:
          type: integer
        description: A unique integer value identifying this project.
        required: true
      - in: query
        name: location
        schema:
          type: string
          enum:
          - cloud_storage
          - local
        description: Where need to save downloaded dataset
      - in: query
        name: use_default_location
        schema:
          type: boolean
          default: true
        description: Use the location that was configured in project to export annotation
        deprecated: true
      tags:
      - projects
      security:
      - sessionAuth: []
        csrfAuth: []
        tokenAuth: []
      - signatureAuth: []
      - basicAuth: []
      responses:
        '200':
          content:
            application/vnd.cvat+json:
              schema:
                $ref: '#/components/schemas/AnnotationsRead'
          description: Download of file started
        '201':
          description: Annotations file is ready to download
        '202':
          description: Dump of annotations has been started
        '401':
          description: Format is not specified
        '405':
          description: Format is not available
  /api/projects/{id}/backup:
    get:
      operationId: projects_retrieve_backup
      description: |
        Deprecation warning:

        This endpoint will be deprecated in one of the next releases.
        Consider using new API:
        - POST /api/projects/<project_id>/backup/export to initiate backup process
        - GET /api/requests/<rq_id> to check process status,
            where rq_id is request id returned on initializing request
      summary: Back up a project
      parameters:
      - in: query
        name: action
        schema:
          type: string
          enum:
          - download
        description: Used to start downloading process after backup file had been
          created
      - in: query
        name: cloud_storage_id
        schema:
          type: integer
        description: Storage id
      - in: query
        name: filename
        schema:
          type: string
        description: Backup file name
      - in: path
        name: id
        schema:
          type: integer
        description: A unique integer value identifying this project.
        required: true
      - in: query
        name: location
        schema:
          type: string
          enum:
          - cloud_storage
          - local
        description: Where need to save downloaded backup
      - in: query
        name: use_default_location
        schema:
          type: boolean
          default: true
        description: Use the location that was configured in project to export backup
        deprecated: true
      tags:
      - projects
      security:
      - sessionAuth: []
        csrfAuth: []
        tokenAuth: []
      - signatureAuth: []
      - basicAuth: []
      responses:
        '200':
          description: Download of file started
        '201':
          description: Output backup file is ready for downloading
        '202':
          description: Creating a backup file has been started
  /api/projects/{id}/backup/export:
    post:
      operationId: projects_create_backup_export
      description: |
        The request `POST /api/<projects|tasks>/id/backup/export` will initialize
        a background process to backup a resource. To check status of the process
        please, use `GET /api/requests/<rq_id>` where **rq_id** is request ID returned in the response for this endpoint.
      summary: Initiate process to backup resource
      parameters:
      - in: query
        name: cloud_storage_id
        schema:
          type: integer
        description: Storage id
      - in: query
        name: filename
        schema:
          type: string
        description: Backup file name
      - in: path
        name: id
        schema:
          type: integer
        description: A unique integer value identifying this project.
        required: true
      - in: query
        name: location
        schema:
          type: string
          enum:
          - cloud_storage
          - local
        description: Where need to save downloaded backup
      tags:
      - projects
      security:
      - sessionAuth: []
        csrfAuth: []
        tokenAuth: []
      - signatureAuth: []
      - basicAuth: []
      responses:
        '202':
          content:
            application/vnd.cvat+json:
              schema:
                $ref: '#/components/schemas/RqId'
          description: Creating a backup file has been started
        '400':
          description: Wrong query parameters were passed
        '409':
          description: The backup process has already been initiated and is not yet
            finished
  /api/projects/{id}/dataset/:
    get:
      operationId: projects_retrieve_dataset
      description: |2

        To check the status of the process of importing a project dataset from a file:

        After initiating the dataset upload, you will receive an rq_id parameter.
        Make sure to include this parameter as a query parameter in your subsequent
        GET /api/projects/id/dataset requests to track the status of the dataset import.
        Also you should specify action parameter: action=import_status.

        Deprecation warning:
        Utilizing this endpoint to export project dataset in
        a specific format will be deprecated in one of the next releases.
        Consider using new API:
        - POST /api/projects/<project_id>/dataset/export/?save_images=True to initiate export process
        - GET /api/requests/<rq_id> to check process status,
            where rq_id is request id returned on initializing request
      summary: Export a project as a dataset / Check dataset import status
      parameters:
      - in: query
        name: action
        schema:
          type: string
          enum:
          - download
          - import_status
        description: Used to start downloading process locally after annotation file
          has been created
      - in: query
        name: cloud_storage_id
        schema:
          type: integer
        description: Storage id
      - in: query
        name: filename
        schema:
          type: string
        description: Desired output file name
      - in: query
        name: format
        schema:
          type: string
        description: |-
          Desired output format name
          You can get the list of supported formats at:
          /server/annotation/formats
      - in: path
        name: id
        schema:
          type: integer
        description: A unique integer value identifying this project.
        required: true
      - in: query
        name: location
        schema:
          type: string
          enum:
          - cloud_storage
          - local
        description: Where need to save downloaded dataset
      - in: query
        name: rq_id
        schema:
          type: string
        description: rq id
      - in: query
        name: use_default_location
        schema:
          type: boolean
          default: true
        description: Use the location that was configured in project to import dataset
        deprecated: true
      tags:
      - projects
      security:
      - sessionAuth: []
        csrfAuth: []
        tokenAuth: []
      - signatureAuth: []
      - basicAuth: []
      responses:
        '200':
          content:
            application/vnd.cvat+json:
              schema:
                type: string
                format: binary
          description: Download of file started
        '201':
          description: Output file is ready for downloading
        '202':
          description: Exporting has been started
        '405':
          description: Format is not available
    post:
      operationId: projects_create_dataset
      description: |2

        The request POST /api/projects/id/dataset will initiate file upload and will create
        the rq job on the server in which the process of dataset import from a file
        will be carried out. Please, use the GET /api/projects/id/dataset endpoint for checking status of the process.
      summary: Import a dataset into a project
      parameters:
      - in: query
        name: cloud_storage_id
        schema:
          type: integer
        description: Storage id
      - in: query
        name: filename
        schema:
          type: string
        description: Dataset file name
      - in: query
        name: format
        schema:
          type: string
        description: |-
          Desired dataset format name
          You can get the list of supported formats at:
          /server/annotation/formats
      - in: path
        name: id
        schema:
          type: integer
        description: A unique integer value identifying this project.
        required: true
      - in: query
        name: location
        schema:
          type: string
          enum:
          - cloud_storage
          - local
        description: Where to import the dataset from
      - in: query
        name: use_default_location
        schema:
          type: boolean
          default: true
        description: Use the location that was configured in the project to import
          annotations
        deprecated: true
      tags:
      - projects
      requestBody:
        content:
          application/json:
            schema:
              $ref: '#/components/schemas/DatasetWriteRequest'
          multipart/form-data:
            schema:
              $ref: '#/components/schemas/DatasetWriteRequest'
      security:
      - sessionAuth: []
        csrfAuth: []
        tokenAuth: []
      - signatureAuth: []
      - basicAuth: []
      responses:
        '202':
          content:
            application/vnd.cvat+json:
              schema:
                $ref: '#/components/schemas/RqId'
          description: Importing has been started
        '400':
          description: Failed to import dataset
        '405':
          description: Format is not available
  /api/projects/{id}/dataset/export:
    post:
      operationId: projects_create_dataset_export
      description: |
        The request `POST /api/<projects|tasks|jobs>/id/dataset/export` will initialize
        a background process to export a dataset. To check status of the process
        please, use `GET /api/requests/<rq_id>` where **rq_id** is request ID returned in the response for this endpoint.
      summary: Initialize process to export resource as a dataset in a specific format
      parameters:
      - in: query
        name: cloud_storage_id
        schema:
          type: integer
        description: Storage id
      - in: query
        name: filename
        schema:
          type: string
        description: Desired output file name
      - in: query
        name: format
        schema:
          type: string
        description: |-
          Desired output format name
          You can get the list of supported formats at:
          /server/annotation/formats
        required: true
      - in: path
        name: id
        schema:
          type: integer
        description: A unique integer value identifying this project.
        required: true
      - in: query
        name: location
        schema:
          type: string
          enum:
          - cloud_storage
          - local
        description: Where need to save downloaded dataset
      - in: query
        name: save_images
        schema:
          type: boolean
          default: false
        description: Include images or not
      tags:
      - projects
      security:
      - sessionAuth: []
        csrfAuth: []
        tokenAuth: []
      - signatureAuth: []
      - basicAuth: []
      responses:
        '202':
          content:
            application/vnd.cvat+json:
              schema:
                $ref: '#/components/schemas/RqId'
          description: Exporting has been started
        '405':
          description: Format is not available
        '409':
          description: Exporting is already in progress
  /api/projects/{id}/preview:
    get:
      operationId: projects_retrieve_preview
      summary: Get a preview image for a project
      parameters:
      - in: path
        name: id
        schema:
          type: integer
        description: A unique integer value identifying this project.
        required: true
      tags:
      - projects
      security:
      - sessionAuth: []
        csrfAuth: []
        tokenAuth: []
      - signatureAuth: []
      - basicAuth: []
      responses:
        '200':
          description: Project image preview
        '404':
          description: Project image preview not found
  /api/projects/backup/:
    post:
      operationId: projects_create_backup
      description: |2

        The backup import process is as follows:

        The first request POST /api/projects/backup will initiate file upload and will create
        the rq job on the server in which the process of a project creating from an uploaded backup
        will be carried out.

        After initiating the backup upload, you will receive an rq_id parameter.
        Make sure to include this parameter as a query parameter in your subsequent requests
        to track the status of the project creation.
        Once the project has been successfully created, the server will return the id of the newly created project.
      summary: Recreate a project from a backup
      parameters:
      - in: header
        name: X-Organization
        schema:
          type: string
        description: Organization unique slug
      - in: query
        name: cloud_storage_id
        schema:
          type: integer
        description: Storage id
      - in: query
        name: filename
        schema:
          type: string
        description: Backup file name
      - in: query
        name: location
        schema:
          type: string
          enum:
          - cloud_storage
          - local
          default: local
        description: Where to import the backup file from
      - in: query
        name: org
        schema:
          type: string
        description: Organization unique slug
      - in: query
        name: org_id
        schema:
          type: integer
        description: Organization identifier
      - in: query
        name: rq_id
        schema:
          type: string
        description: rq id
      tags:
      - projects
      requestBody:
        content:
          application/json:
            schema:
              $ref: '#/components/schemas/BackupWriteRequest'
          multipart/form-data:
            schema:
              $ref: '#/components/schemas/BackupWriteRequest'
      security:
      - sessionAuth: []
        csrfAuth: []
        tokenAuth: []
      - signatureAuth: []
      - basicAuth: []
      responses:
        '201':
          description: The project has been imported
        '202':
          content:
            application/vnd.cvat+json:
              schema:
                $ref: '#/components/schemas/RqId'
          description: Importing a backup file has been started
  /api/quality/conflicts:
    get:
      operationId: quality_list_conflicts
      summary: List annotation conflicts in a quality report
      parameters:
      - name: X-Organization
        in: header
        description: Organization unique slug
        schema:
          type: string
      - name: filter
        required: false
        in: query
        description: |2-

          JSON Logic filter. This filter can be used to perform complex filtering by grouping rules.

          For example, using such a filter you can get all resources created by you:

              - {"and":[{"==":[{"var":"owner"},"<user>"]}]}

          Details about the syntax used can be found at the link: https://jsonlogic.com/

           Available filter_fields: ['id', 'frame', 'type', 'job_id', 'task_id', 'severity'].
        schema:
          type: string
      - name: frame
        in: query
        description: A simple equality filter for the frame field
        schema:
          type: integer
      - name: job_id
        in: query
        description: A simple equality filter for the job_id field
        schema:
          type: integer
      - name: org
        in: query
        description: Organization unique slug
        schema:
          type: string
      - name: org_id
        in: query
        description: Organization identifier
        schema:
          type: integer
      - name: page
        required: false
        in: query
        description: A page number within the paginated result set.
        schema:
          type: integer
      - name: page_size
        required: false
        in: query
        description: Number of results to return per page.
        schema:
          type: integer
      - in: query
        name: report_id
        schema:
          type: integer
        description: A simple equality filter for report id
      - name: severity
        in: query
        description: A simple equality filter for the severity field
        schema:
          type: string
          enum:
          - warning
          - error
      - name: sort
        required: false
        in: query
        description: 'Which field to use when ordering the results. Available ordering_fields:
          [''id'', ''frame'', ''type'', ''job_id'', ''task_id'', ''severity'']'
        schema:
          type: string
      - name: task_id
        in: query
        description: A simple equality filter for the task_id field
        schema:
          type: integer
      - name: type
        in: query
        description: A simple equality filter for the type field
        schema:
          type: string
          enum:
          - missing_annotation
          - extra_annotation
          - mismatching_label
          - low_overlap
          - mismatching_direction
          - mismatching_attributes
          - mismatching_groups
          - covered_annotation
      tags:
      - quality
      security:
      - sessionAuth: []
        csrfAuth: []
        tokenAuth: []
      - signatureAuth: []
      - basicAuth: []
      responses:
        '200':
          content:
            application/vnd.cvat+json:
              schema:
                $ref: '#/components/schemas/PaginatedAnnotationConflictList'
          description: ''
  /api/quality/reports:
    get:
      operationId: quality_list_reports
      summary: List quality reports
      parameters:
      - name: X-Organization
        in: header
        description: Organization unique slug
        schema:
          type: string
      - name: filter
        required: false
        in: query
        description: |2-

          JSON Logic filter. This filter can be used to perform complex filtering by grouping rules.

          For example, using such a filter you can get all resources created by you:

              - {"and":[{"==":[{"var":"owner"},"<user>"]}]}

          Details about the syntax used can be found at the link: https://jsonlogic.com/

           Available filter_fields: ['id', 'job_id', 'created_date', 'gt_last_updated', 'target_last_updated', 'parent_id'].
        schema:
          type: string
      - name: job_id
        in: query
        description: A simple equality filter for the job_id field
        schema:
          type: integer
      - name: org
        in: query
        description: Organization unique slug
        schema:
          type: string
      - name: org_id
        in: query
        description: Organization identifier
        schema:
          type: integer
      - name: page
        required: false
        in: query
        description: A page number within the paginated result set.
        schema:
          type: integer
      - name: page_size
        required: false
        in: query
        description: Number of results to return per page.
        schema:
          type: integer
      - name: parent_id
        in: query
        description: A simple equality filter for the parent_id field
        schema:
          type: integer
      - name: sort
        required: false
        in: query
        description: 'Which field to use when ordering the results. Available ordering_fields:
          [''id'', ''job_id'', ''created_date'', ''gt_last_updated'', ''target_last_updated'',
          ''parent_id'']'
        schema:
          type: string
      - in: query
        name: target
        schema:
          type: string
        description: A simple equality filter for target
      - in: query
        name: task_id
        schema:
          type: integer
        description: A simple equality filter for task id
      tags:
      - quality
      security:
      - sessionAuth: []
        csrfAuth: []
        tokenAuth: []
      - signatureAuth: []
      - basicAuth: []
      responses:
        '200':
          content:
            application/vnd.cvat+json:
              schema:
                $ref: '#/components/schemas/PaginatedQualityReportList'
          description: ''
    post:
      operationId: quality_create_report
      summary: Create a quality report
      parameters:
      - in: query
        name: rq_id
        schema:
          type: string
        description: |
          The report creation request id. Can be specified to check the report
          creation status.
      tags:
      - quality
      requestBody:
        content:
          application/json:
            schema:
              $ref: '#/components/schemas/QualityReportCreateRequest'
      security:
      - sessionAuth: []
        csrfAuth: []
        tokenAuth: []
      - signatureAuth: []
      - basicAuth: []
      responses:
        '201':
          content:
            application/vnd.cvat+json:
              schema:
                $ref: '#/components/schemas/QualityReport'
          description: ''
        '202':
          content:
            application/vnd.cvat+json:
              schema:
                $ref: '#/components/schemas/RqId'
          description: |
            A quality report request has been enqueued, the request id is returned.
            The request status can be checked at this endpoint by passing the rq_id
            as the query parameter. If the request id is specified, this response
            means the quality report request is queued or is being processed.
        '400':
          description: Invalid or failed request, check the response data for details
  /api/quality/reports/{id}:
    get:
      operationId: quality_retrieve_report
      summary: Get quality report details
      parameters:
      - in: path
        name: id
        schema:
          type: integer
        description: A unique integer value identifying this quality report.
        required: true
      tags:
      - quality
      security:
      - sessionAuth: []
        csrfAuth: []
        tokenAuth: []
      - signatureAuth: []
      - basicAuth: []
      responses:
        '200':
          content:
            application/vnd.cvat+json:
              schema:
                $ref: '#/components/schemas/QualityReport'
          description: ''
  /api/quality/reports/{id}/data:
    get:
      operationId: quality_retrieve_report_data
      summary: Get quality report contents
      parameters:
      - in: path
        name: id
        schema:
          type: integer
        description: A unique integer value identifying this quality report.
        required: true
      tags:
      - quality
      security:
      - sessionAuth: []
        csrfAuth: []
        tokenAuth: []
      - signatureAuth: []
      - basicAuth: []
      responses:
        '200':
          content:
            application/vnd.cvat+json:
              schema:
                type: object
          description: ''
  /api/quality/settings:
    get:
      operationId: quality_list_settings
      summary: List quality settings instances
      parameters:
      - name: X-Organization
        in: header
        description: Organization unique slug
        schema:
          type: string
      - name: filter
        required: false
        in: query
        description: |2-

          JSON Logic filter. This filter can be used to perform complex filtering by grouping rules.

          For example, using such a filter you can get all resources created by you:

              - {"and":[{"==":[{"var":"owner"},"<user>"]}]}

          Details about the syntax used can be found at the link: https://jsonlogic.com/

           Available filter_fields: ['id', 'task_id'].
        schema:
          type: string
      - name: org
        in: query
        description: Organization unique slug
        schema:
          type: string
      - name: org_id
        in: query
        description: Organization identifier
        schema:
          type: integer
      - name: page
        required: false
        in: query
        description: A page number within the paginated result set.
        schema:
          type: integer
      - name: page_size
        required: false
        in: query
        description: Number of results to return per page.
        schema:
          type: integer
      - name: sort
        required: false
        in: query
        description: 'Which field to use when ordering the results. Available ordering_fields:
          [''id'']'
        schema:
          type: string
      - name: task_id
        in: query
        description: A simple equality filter for the task_id field
        schema:
          type: integer
      tags:
      - quality
      security:
      - sessionAuth: []
        csrfAuth: []
        tokenAuth: []
      - signatureAuth: []
      - basicAuth: []
      responses:
        '200':
          content:
            application/vnd.cvat+json:
              schema:
                $ref: '#/components/schemas/PaginatedQualitySettingsList'
          description: ''
  /api/quality/settings/{id}:
    get:
      operationId: quality_retrieve_settings
      summary: Get quality settings instance details
      parameters:
      - in: path
        name: id
        schema:
          type: integer
        description: An id of a quality settings instance
        required: true
      tags:
      - quality
      security:
      - sessionAuth: []
        csrfAuth: []
        tokenAuth: []
      - signatureAuth: []
      - basicAuth: []
      responses:
        '200':
          content:
            application/vnd.cvat+json:
              schema:
                $ref: '#/components/schemas/QualitySettings'
          description: ''
    patch:
      operationId: quality_partial_update_settings
      summary: Update a quality settings instance
      parameters:
      - in: path
        name: id
        schema:
          type: integer
        description: An id of a quality settings instance
        required: true
      tags:
      - quality
      requestBody:
        content:
          application/json:
            schema:
              $ref: '#/components/schemas/PatchedQualitySettingsRequest'
      security:
      - sessionAuth: []
        csrfAuth: []
        tokenAuth: []
      - signatureAuth: []
      - basicAuth: []
      responses:
        '200':
          content:
            application/vnd.cvat+json:
              schema:
                $ref: '#/components/schemas/QualitySettings'
          description: ''
  /api/requests:
    get:
      operationId: requests_list
      summary: List requests
      parameters:
      - name: action
        in: query
        description: A simple equality filter for the action field
        schema:
          type: string
          enum:
          - create
          - import
          - export
      - name: filter
        required: false
        in: query
        description: |2-

          JSON Logic filter. This filter can be used to perform complex filtering by grouping rules.

          Details about the syntax used can be found at the link: https://jsonlogic.com/

           Available filter_fields: ['status', 'project_id', 'task_id', 'job_id', 'action', 'target', 'subresource', 'format'].
        schema:
          type: string
      - name: format
        in: query
        description: A simple equality filter for the format field
        schema:
          type: string
      - name: job_id
        in: query
        description: A simple equality filter for the job_id field
        schema:
          type: integer
      - name: org
        in: query
        description: A simple equality filter for the org field
        schema:
          type: string
      - name: page
        required: false
        in: query
        description: A page number within the paginated result set.
        schema:
          type: integer
      - name: page_size
        required: false
        in: query
        description: Number of results to return per page.
        schema:
          type: integer
      - name: project_id
        in: query
        description: A simple equality filter for the project_id field
        schema:
          type: integer
      - name: sort
        required: false
        in: query
        description: 'Which field to use when ordering the results. Available ordering_fields:
          [''created_date'', ''status'', ''action'']'
        schema:
          type: string
      - name: status
        in: query
        description: A simple equality filter for the status field
        schema:
          type: string
          enum:
          - queued
          - started
          - failed
          - finished
      - name: subresource
        in: query
        description: A simple equality filter for the subresource field
        schema:
          type: string
          enum:
          - annotations
          - dataset
          - backup
      - name: target
        in: query
        description: A simple equality filter for the target field
        schema:
          type: string
          enum:
          - project
          - task
          - job
      - name: task_id
        in: query
        description: A simple equality filter for the task_id field
        schema:
          type: integer
      tags:
      - requests
      security:
      - sessionAuth: []
        csrfAuth: []
        tokenAuth: []
      - signatureAuth: []
      - basicAuth: []
      responses:
        '200':
          content:
            application/vnd.cvat+json:
              schema:
                $ref: '#/components/schemas/PaginatedRequestList'
          description: ''
  /api/requests/{id}:
    get:
      operationId: requests_retrieve
      summary: Get request details
      parameters:
      - in: path
        name: id
        schema:
          type: string
        required: true
      tags:
      - requests
      security:
      - sessionAuth: []
        csrfAuth: []
        tokenAuth: []
      - signatureAuth: []
      - basicAuth: []
      responses:
        '200':
          content:
            application/vnd.cvat+json:
              schema:
                $ref: '#/components/schemas/Request'
          description: ''
  /api/requests/{id}/cancel:
    post:
      operationId: requests_create_cancel
      summary: Cancel request
      parameters:
      - in: path
        name: id
        schema:
          type: string
        required: true
      tags:
      - requests
      security:
      - sessionAuth: []
        csrfAuth: []
        tokenAuth: []
      - signatureAuth: []
      - basicAuth: []
      responses:
        '200':
          description: The request has been cancelled
  /api/schema/:
    get:
      operationId: schema_retrieve
      description: |-
        OpenApi3 schema for this API. Format can be selected via content negotiation.

        - YAML: application/vnd.oai.openapi
        - JSON: application/vnd.oai.openapi+json
      parameters:
      - in: query
        name: lang
        schema:
          type: string
          enum:
          - af
          - ar
          - ar-dz
          - ast
          - az
          - be
          - bg
          - bn
          - br
          - bs
          - ca
          - ckb
          - cs
          - cy
          - da
          - de
          - dsb
          - el
          - en
          - en-au
          - en-gb
          - eo
          - es
          - es-ar
          - es-co
          - es-mx
          - es-ni
          - es-ve
          - et
          - eu
          - fa
          - fi
          - fr
          - fy
          - ga
          - gd
          - gl
          - he
          - hi
          - hr
          - hsb
          - hu
          - hy
          - ia
          - id
          - ig
          - io
          - is
          - it
          - ja
          - ka
          - kab
          - kk
          - km
          - kn
          - ko
          - ky
          - lb
          - lt
          - lv
          - mk
          - ml
          - mn
          - mr
          - ms
          - my
          - nb
          - ne
          - nl
          - nn
          - os
          - pa
          - pl
          - pt
          - pt-br
          - ro
          - ru
          - sk
          - sl
          - sq
          - sr
          - sr-latn
          - sv
          - sw
          - ta
          - te
          - tg
          - th
          - tk
          - tr
          - tt
          - udm
          - uk
          - ur
          - uz
          - vi
          - zh-hans
          - zh-hant
      - in: query
        name: scheme
        schema:
          type: string
          enum:
          - json
          - yaml
      tags:
      - schema
      security:
      - sessionAuth: []
        csrfAuth: []
        tokenAuth: []
      - signatureAuth: []
      - basicAuth: []
      responses:
        '200':
          content:
            application/vnd.oai.openapi:
              schema:
                type: object
            application/yaml:
              schema:
                type: object
            application/vnd.oai.openapi+json:
              schema:
                type: object
            application/json:
              schema:
                type: object
          description: ''
  /api/server/about:
    get:
      operationId: server_retrieve_about
      summary: Get basic CVAT information
      tags:
      - server
      security:
      - sessionAuth: []
        csrfAuth: []
        tokenAuth: []
      - signatureAuth: []
      - basicAuth: []
      responses:
        '200':
          content:
            application/vnd.cvat+json:
              schema:
                $ref: '#/components/schemas/About'
          description: ''
  /api/server/annotation/formats:
    get:
      operationId: server_retrieve_annotation_formats
      summary: Get supported annotation formats
      tags:
      - server
      security:
      - sessionAuth: []
        csrfAuth: []
        tokenAuth: []
      - signatureAuth: []
      - basicAuth: []
      responses:
        '200':
          content:
            application/vnd.cvat+json:
              schema:
                $ref: '#/components/schemas/DatasetFormats'
          description: ''
  /api/server/plugins:
    get:
      operationId: server_retrieve_plugins
      summary: Get enabled plugins
      tags:
      - server
      security:
      - sessionAuth: []
        csrfAuth: []
        tokenAuth: []
      - signatureAuth: []
      - basicAuth: []
      responses:
        '200':
          content:
            application/vnd.cvat+json:
              schema:
                $ref: '#/components/schemas/Plugins'
          description: ''
  /api/server/share:
    get:
      operationId: server_list_share
      summary: List files/directories in the mounted share
      parameters:
      - in: query
        name: directory
        schema:
          type: string
        description: Directory to browse
      - in: query
        name: search
        schema:
          type: string
        description: Search for specific files
      tags:
      - server
      security:
      - sessionAuth: []
        csrfAuth: []
        tokenAuth: []
      - signatureAuth: []
      - basicAuth: []
      responses:
        '200':
          content:
            application/vnd.cvat+json:
              schema:
                type: array
                items:
                  $ref: '#/components/schemas/FileInfo'
          description: ''
  /api/tasks:
    get:
      operationId: tasks_list
      summary: List tasks
      parameters:
      - name: X-Organization
        in: header
        description: Organization unique slug
        schema:
          type: string
      - name: assignee
        in: query
        description: A simple equality filter for the assignee field
        schema:
          type: string
      - name: dimension
        in: query
        description: A simple equality filter for the dimension field
        schema:
          type: string
          enum:
          - 3d
          - 2d
      - name: filter
        required: false
        in: query
        description: |2+

          JSON Logic filter. This filter can be used to perform complex filtering by grouping rules.

          For example, using such a filter you can get all resources created by you:

              - {"and":[{"==":[{"var":"owner"},"<user>"]}]}

          Details about the syntax used can be found at the link: https://jsonlogic.com/

           Available filter_fields: ['project_name', 'name', 'owner', 'status', 'assignee', 'subset', 'mode', 'dimension', 'tracker_link', 'id', 'project_id', 'updated_date'].

          There are few examples for complex filtering tasks:

              - Get all tasks from 1,2,3 projects - { "and" : [{ "in" : [{ "var" : "project_id" }, [1, 2, 3]]}]}

              - Get all completed tasks from 1 project - { "and": [{ "==": [{ "var" : "status" }, "completed"]}, { "==" : [{ "var" : "project_id"}, 1]}]}

        schema:
          type: string
      - name: mode
        in: query
        description: A simple equality filter for the mode field
        schema:
          type: string
      - name: name
        in: query
        description: A simple equality filter for the name field
        schema:
          type: string
      - name: org
        in: query
        description: Organization unique slug
        schema:
          type: string
      - name: org_id
        in: query
        description: Organization identifier
        schema:
          type: integer
      - name: owner
        in: query
        description: A simple equality filter for the owner field
        schema:
          type: string
      - name: page
        required: false
        in: query
        description: A page number within the paginated result set.
        schema:
          type: integer
      - name: page_size
        required: false
        in: query
        description: Number of results to return per page.
        schema:
          type: integer
      - name: project_id
        in: query
        description: A simple equality filter for the project_id field
        schema:
          type: integer
      - name: project_name
        in: query
        description: A simple equality filter for the project_name field
        schema:
          type: string
      - name: search
        required: false
        in: query
        description: 'A search term. Available search_fields: (''project_name'', ''name'',
          ''owner'', ''status'', ''assignee'', ''subset'', ''mode'', ''dimension'',
          ''tracker_link'')'
        schema:
          type: string
      - name: sort
        required: false
        in: query
        description: 'Which field to use when ordering the results. Available ordering_fields:
          [''project_name'', ''name'', ''owner'', ''status'', ''assignee'', ''subset'',
          ''mode'', ''dimension'', ''tracker_link'', ''id'', ''project_id'', ''updated_date'']'
        schema:
          type: string
      - name: status
        in: query
        description: A simple equality filter for the status field
        schema:
          type: string
          enum:
          - annotation
          - validation
          - completed
      - name: subset
        in: query
        description: A simple equality filter for the subset field
        schema:
          type: string
      - name: tracker_link
        in: query
        description: A simple equality filter for the tracker_link field
        schema:
          type: string
      tags:
      - tasks
      security:
      - sessionAuth: []
        csrfAuth: []
        tokenAuth: []
      - signatureAuth: []
      - basicAuth: []
      responses:
        '200':
          content:
            application/vnd.cvat+json:
              schema:
                $ref: '#/components/schemas/PaginatedTaskReadList'
          description: ''
    post:
      operationId: tasks_create
      description: |
        The new task will not have any attached images or videos.
        To attach them, use the /api/tasks/<id>/data endpoint.
      summary: Create a task
      parameters:
      - in: header
        name: X-Organization
        schema:
          type: string
        description: Organization unique slug
      - in: query
        name: org
        schema:
          type: string
        description: Organization unique slug
      - in: query
        name: org_id
        schema:
          type: integer
        description: Organization identifier
      tags:
      - tasks
      requestBody:
        content:
          application/json:
            schema:
              $ref: '#/components/schemas/TaskWriteRequest'
        required: true
      security:
      - sessionAuth: []
        csrfAuth: []
        tokenAuth: []
      - signatureAuth: []
      - basicAuth: []
      responses:
        '201':
          content:
            application/vnd.cvat+json:
              schema:
                $ref: '#/components/schemas/TaskRead'
          description: ''
  /api/tasks/{id}:
    get:
      operationId: tasks_retrieve
      summary: Get task details
      parameters:
      - in: path
        name: id
        schema:
          type: integer
        description: A unique integer value identifying this task.
        required: true
      tags:
      - tasks
      security:
      - sessionAuth: []
        csrfAuth: []
        tokenAuth: []
      - signatureAuth: []
      - basicAuth: []
      responses:
        '200':
          content:
            application/vnd.cvat+json:
              schema:
                $ref: '#/components/schemas/TaskRead'
          description: ''
    patch:
      operationId: tasks_partial_update
      summary: Update a task
      parameters:
      - in: path
        name: id
        schema:
          type: integer
        description: A unique integer value identifying this task.
        required: true
      tags:
      - tasks
      requestBody:
        content:
          application/json:
            schema:
              $ref: '#/components/schemas/PatchedTaskWriteRequest'
      security:
      - sessionAuth: []
        csrfAuth: []
        tokenAuth: []
      - signatureAuth: []
      - basicAuth: []
      responses:
        '200':
          content:
            application/vnd.cvat+json:
              schema:
                $ref: '#/components/schemas/TaskRead'
          description: ''
    delete:
      operationId: tasks_destroy
      description: All attached jobs, annotations and data will be deleted as well.
      summary: Delete a task
      parameters:
      - in: path
        name: id
        schema:
          type: integer
        description: A unique integer value identifying this task.
        required: true
      tags:
      - tasks
      security:
      - sessionAuth: []
        csrfAuth: []
        tokenAuth: []
      - signatureAuth: []
      - basicAuth: []
      responses:
        '204':
          description: The task has been deleted
  /api/tasks/{id}/annotations/:
    get:
      operationId: tasks_retrieve_annotations
      description: |
        Deprecation warning:

        Utilizing this endpoint ot export annotations as a dataset in
        a specific format will be deprecated in one of the next releases.

        Consider using new API:
        - POST /api/tasks/<task_id>/dataset/export?save_images=False to initiate export process
        - GET /api/requests/<rq_id> to check process status,
            where rq_id is request id returned on initializing request
      summary: Get task annotations or export them as a dataset in a specific format
      parameters:
      - in: query
        name: action
        schema:
          type: string
          enum:
          - download
        description: Used to start downloading process locally after annotation file
          has been created
      - in: query
        name: cloud_storage_id
        schema:
          type: integer
        description: Storage id
      - in: query
        name: filename
        schema:
          type: string
        description: Desired output file name
      - in: query
        name: format
        schema:
          type: string
        description: |-
          Desired output format name
          You can get the list of supported formats at:
          /server/annotation/formats
      - in: path
        name: id
        schema:
          type: integer
        description: A unique integer value identifying this task.
        required: true
      - in: query
        name: location
        schema:
          type: string
          enum:
          - cloud_storage
          - local
        description: Where need to save downloaded dataset
      - in: query
        name: use_default_location
        schema:
          type: boolean
          default: true
        description: Use the location that was configured in the task to export annotation
        deprecated: true
      tags:
      - tasks
      security:
      - sessionAuth: []
        csrfAuth: []
        tokenAuth: []
      - signatureAuth: []
      - basicAuth: []
      responses:
        '200':
          content:
            application/vnd.cvat+json:
              schema:
                $ref: '#/components/schemas/AnnotationsRead'
          description: Download of file started
        '201':
          description: Annotations file is ready to download
        '202':
          description: Dump of annotations has been started
        '400':
          description: Exporting without data is not allowed
        '405':
          description: Format is not available
    post:
      operationId: tasks_create_annotations
      description: |2

        The request POST /api/tasks/id/annotations will initiate the import and will create
        the rq job on the server in which the import will be carried out.
        Please, use the PUT /api/tasks/id/annotations endpoint for checking status of the process.
      summary: Import annotations into a task
      parameters:
      - in: query
        name: cloud_storage_id
        schema:
          type: integer
        description: Storage id
      - in: query
        name: filename
        schema:
          type: string
        description: Annotation file name
      - in: query
        name: format
        schema:
          type: string
        description: |-
          Input format name
          You can get the list of supported formats at:
          /server/annotation/formats
      - in: path
        name: id
        schema:
          type: integer
        description: A unique integer value identifying this task.
        required: true
      - in: query
        name: location
        schema:
          type: string
          enum:
          - cloud_storage
          - local
        description: where to import the annotation from
      - in: query
        name: use_default_location
        schema:
          type: boolean
          default: true
        description: Use the location that was configured in task to import annotations
        deprecated: true
      tags:
      - tasks
      requestBody:
        content:
          application/json:
            schema:
              $ref: '#/components/schemas/TaskAnnotationsWriteRequest'
          multipart/form-data:
            schema:
              $ref: '#/components/schemas/TaskAnnotationsWriteRequest'
      security:
      - sessionAuth: []
        csrfAuth: []
        tokenAuth: []
      - signatureAuth: []
      - basicAuth: []
      responses:
        '201':
          description: Uploading has finished
        '202':
          content:
            application/vnd.cvat+json:
              schema:
                $ref: '#/components/schemas/RqId'
          description: Uploading has been started
        '405':
          description: Format is not available
    put:
      operationId: tasks_update_annotations
      description: |2

        To check the status of an import request:

        After initiating the annotation import, you will receive an rq_id parameter.
        Make sure to include this parameter as a query parameter in your subsequent
        PUT /api/tasks/id/annotations requests to track the status of the import.
      summary: Replace task annotations / Get annotation import status
      parameters:
      - in: query
        name: format
        schema:
          type: string
        description: |-
          Input format name
          You can get the list of supported formats at:
          /server/annotation/formats
      - in: path
        name: id
        schema:
          type: integer
        description: A unique integer value identifying this task.
        required: true
      - in: query
        name: rq_id
        schema:
          type: string
        description: rq id
      tags:
      - tasks
      requestBody:
        content:
          application/json:
            schema:
              $ref: '#/components/schemas/TaskAnnotationsUpdateRequest'
          multipart/form-data:
            schema:
              $ref: '#/components/schemas/TaskAnnotationsUpdateRequest'
      security:
      - sessionAuth: []
        csrfAuth: []
        tokenAuth: []
      - signatureAuth: []
      - basicAuth: []
      responses:
        '201':
          description: Import has finished
        '202':
          description: Import is in progress
        '405':
          description: Format is not available
    patch:
      operationId: tasks_partial_update_annotations
      summary: Update task annotations
      parameters:
      - in: query
        name: action
        schema:
          type: string
          enum:
          - create
          - delete
          - update
        required: true
      - in: path
        name: id
        schema:
          type: integer
        description: A unique integer value identifying this task.
        required: true
      tags:
      - tasks
      requestBody:
        content:
          application/json:
            schema:
              $ref: '#/components/schemas/PatchedLabeledDataRequest'
          multipart/form-data:
            schema:
              $ref: '#/components/schemas/PatchedLabeledDataRequest'
      security:
      - sessionAuth: []
        csrfAuth: []
        tokenAuth: []
      - signatureAuth: []
      - basicAuth: []
      responses:
        '200':
          content:
            application/vnd.cvat+json:
              schema:
                $ref: '#/components/schemas/LabeledData'
          description: ''
    delete:
      operationId: tasks_destroy_annotations
      summary: Delete task annotations
      parameters:
      - in: path
        name: id
        schema:
          type: integer
        description: A unique integer value identifying this task.
        required: true
      tags:
      - tasks
      security:
      - sessionAuth: []
        csrfAuth: []
        tokenAuth: []
      - signatureAuth: []
      - basicAuth: []
      responses:
        '204':
          description: The annotation has been deleted
  /api/tasks/{id}/backup:
    get:
      operationId: tasks_retrieve_backup
      description: |
        Deprecation warning:
            This endpoint will be deprecated in one of the next releases.
            Consider using new API:
            - POST /api/tasks/<task_id>/backup/export to initiate backup process
            - GET /api/requests/<rq_id> to check process status,
                where rq_id is request id returned on initializing request'
      summary: Back up a task
      parameters:
      - in: query
        name: action
        schema:
          type: string
          enum:
          - download
        description: Used to start downloading process after backup file had been
          created
      - in: query
        name: cloud_storage_id
        schema:
          type: integer
        description: Storage id
      - in: query
        name: filename
        schema:
          type: string
        description: Backup file name
      - in: path
        name: id
        schema:
          type: integer
        description: A unique integer value identifying this task.
        required: true
      - in: query
        name: location
        schema:
          type: string
          enum:
          - cloud_storage
          - local
        description: Where need to save downloaded backup
      - in: query
        name: use_default_location
        schema:
          type: boolean
          default: true
        description: Use the location that was configured in the task to export backup
        deprecated: true
      tags:
      - tasks
      security:
      - sessionAuth: []
        csrfAuth: []
        tokenAuth: []
      - signatureAuth: []
      - basicAuth: []
      responses:
        '200':
          description: Download of file started
        '201':
          description: Output backup file is ready for downloading
        '202':
          description: Creating a backup file has been started
        '400':
          description: Backup of a task without data is not allowed
  /api/tasks/{id}/backup/export:
    post:
      operationId: tasks_create_backup_export
      description: |
        The request `POST /api/<projects|tasks>/id/backup/export` will initialize
        a background process to backup a resource. To check status of the process
        please, use `GET /api/requests/<rq_id>` where **rq_id** is request ID returned in the response for this endpoint.
      summary: Initiate process to backup resource
      parameters:
      - in: query
        name: cloud_storage_id
        schema:
          type: integer
        description: Storage id
      - in: query
        name: filename
        schema:
          type: string
        description: Backup file name
      - in: path
        name: id
        schema:
          type: integer
        description: A unique integer value identifying this task.
        required: true
      - in: query
        name: location
        schema:
          type: string
          enum:
          - cloud_storage
          - local
        description: Where need to save downloaded backup
      tags:
      - tasks
      security:
      - sessionAuth: []
        csrfAuth: []
        tokenAuth: []
      - signatureAuth: []
      - basicAuth: []
      responses:
        '202':
          content:
            application/vnd.cvat+json:
              schema:
                $ref: '#/components/schemas/RqId'
          description: Creating a backup file has been started
        '400':
          description: Wrong query parameters were passed
        '409':
          description: The backup process has already been initiated and is not yet
            finished
  /api/tasks/{id}/data/:
    get:
      operationId: tasks_retrieve_data
      summary: Get data of a task
      parameters:
      - in: path
        name: id
        schema:
          type: integer
        description: A unique integer value identifying this task.
        required: true
      - in: query
        name: number
        schema:
          type: integer
        description: A unique number value identifying chunk or frame
      - in: query
        name: quality
        schema:
          type: string
          enum:
          - compressed
          - original
        description: Specifies the quality level of the requested data
      - in: query
        name: type
        schema:
          type: string
          enum:
          - chunk
          - context_image
          - frame
        description: Specifies the type of the requested data
      tags:
      - tasks
      security:
      - sessionAuth: []
        csrfAuth: []
        tokenAuth: []
      - signatureAuth: []
      - basicAuth: []
      responses:
        '200':
          description: Data of a specific type
    post:
      operationId: tasks_create_data
      description: |
        Allows to upload data (images, video, etc.) to a task.
        Supports the TUS open file uploading protocol (https://tus.io/).

        Supports the following protocols:

        1. A single Data request

        and

        2.1. An Upload-Start request
        2.2.a. Regular TUS protocol requests (Upload-Length + Chunks)
        2.2.b. Upload-Multiple requests
        2.3. An Upload-Finish request

        Requests:
        - Data - POST, no extra headers or 'Upload-Start' + 'Upload-Finish' headers.
          Contains data in the body.
        - Upload-Start - POST, has an 'Upload-Start' header. No body is expected.
        - Upload-Length - POST, has an 'Upload-Length' header (see the TUS specification)
        - Chunk - HEAD/PATCH (see the TUS specification). Sent to /data/<file id> endpoints.
        - Upload-Finish - POST, has an 'Upload-Finish' header. Can contain data in the body.
        - Upload-Multiple - POST, has an 'Upload-Multiple' header. Contains data in the body.

        The 'Upload-Finish' request allows to specify the uploaded files should be ordered.
        This may be needed if the files can be sent unordered. To state that the input files
        are sent ordered, pass an empty list of files in the 'upload_file_order' field.
        If the files are sent unordered, the ordered file list is expected
        in the 'upload_file_order' field. It must be a list of string file paths,
        relative to the dataset root.

        Example:
        files = [
            "cats/cat_1.jpg",
            "dogs/dog2.jpg",
            "image_3.png",
            ...
        ]

        Independently of the file declaration field used
        ('client_files', 'server_files', etc.), when the 'predefined'
        sorting method is selected, the uploaded files will be ordered according
        to the '.jsonl' manifest file, if it is found in the list of files.
        For archives (e.g. '.zip'), a manifest file ('*.jsonl') is required when using
        the 'predefined' file ordering. Such file must be provided next to the archive
        in the list of files. Read more about manifest files here:
        https://docs.cvat.ai/docs/manual/advanced/dataset_manifest/

        After all data is sent, the operation status can be retrieved via
        the `GET /api/requests/<rq_id>`, where **rq_id** is request ID returned for this request.

        Once data is attached to a task, it cannot be detached or replaced.
      summary: Attach data to a task
      parameters:
      - in: header
        name: Upload-Finish
        schema:
          type: boolean
        description: Finishes data upload. Can be combined with Upload-Start header
          to create task data with one request
      - in: header
        name: Upload-Multiple
        schema:
          type: boolean
        description: Indicates that data with this request are single or multiple
          files that should be attached to a task
      - in: header
        name: Upload-Start
        schema:
          type: boolean
        description: Initializes data upload. Optionally, can include upload metadata
          in the request body.
      - in: path
        name: id
        schema:
          type: integer
        description: A unique integer value identifying this task.
        required: true
      tags:
      - tasks
      requestBody:
        content:
          application/json:
            schema:
              $ref: '#/components/schemas/DataRequest'
          multipart/form-data:
            schema:
              $ref: '#/components/schemas/DataRequest'
      security:
      - sessionAuth: []
        csrfAuth: []
        tokenAuth: []
      - signatureAuth: []
      - basicAuth: []
      responses:
        '202':
          content:
            application/vnd.cvat+json:
              schema:
                $ref: '#/components/schemas/DataResponse'
          description: Request to attach a data to a task has been accepted
  /api/tasks/{id}/data/meta:
    get:
      operationId: tasks_retrieve_data_meta
      summary: Get metainformation for media files in a task
      parameters:
      - in: path
        name: id
        schema:
          type: integer
        description: A unique integer value identifying this task.
        required: true
      tags:
      - tasks
      security:
      - sessionAuth: []
        csrfAuth: []
        tokenAuth: []
      - signatureAuth: []
      - basicAuth: []
      responses:
        '200':
          content:
            application/vnd.cvat+json:
              schema:
                $ref: '#/components/schemas/DataMetaRead'
          description: ''
    patch:
      operationId: tasks_partial_update_data_meta
      summary: Update metainformation for media files in a task
      parameters:
      - in: path
        name: id
        schema:
          type: integer
        description: A unique integer value identifying this task.
        required: true
      tags:
      - tasks
      requestBody:
        content:
          application/json:
            schema:
              $ref: '#/components/schemas/PatchedDataMetaWriteRequest'
      security:
      - sessionAuth: []
        csrfAuth: []
        tokenAuth: []
      - signatureAuth: []
      - basicAuth: []
      responses:
        '200':
          content:
            application/vnd.cvat+json:
              schema:
                $ref: '#/components/schemas/DataMetaRead'
          description: ''
  /api/tasks/{id}/dataset:
    get:
      operationId: tasks_retrieve_dataset
      description: |
        Deprecation warning:

        Utilizing this endpoint to export task dataset in
        a specific format will be deprecated in one of the next releases.

        Consider using new API:
        - POST /api/tasks/<task_id>/dataset/export?save_images=True to initiate export process
        - GET /api/requests/<rq_id> to check process status,
            where rq_id is request id returned on initializing request
      summary: Export task as a dataset in a specific format
      parameters:
      - in: query
        name: action
        schema:
          type: string
          enum:
          - download
        description: Used to start downloading process locally after annotation file
          has been created
      - in: query
        name: cloud_storage_id
        schema:
          type: integer
        description: Storage id
      - in: query
        name: filename
        schema:
          type: string
        description: Desired output file name
      - in: query
        name: format
        schema:
          type: string
        description: |-
          Desired output format name
          You can get the list of supported formats at:
          /server/annotation/formats
        required: true
      - in: path
        name: id
        schema:
          type: integer
        description: A unique integer value identifying this task.
        required: true
      - in: query
        name: location
        schema:
          type: string
          enum:
          - cloud_storage
          - local
        description: Where need to save downloaded dataset
      - in: query
        name: use_default_location
        schema:
          type: boolean
          default: true
        description: Use the location that was configured in task to export annotations
        deprecated: true
      tags:
      - tasks
      security:
      - sessionAuth: []
        csrfAuth: []
        tokenAuth: []
      - signatureAuth: []
      - basicAuth: []
      responses:
        '200':
          content:
            application/vnd.cvat+json:
              schema:
                type: string
                format: binary
          description: Download of file started
        '201':
          description: Output file is ready for downloading
        '202':
          description: Exporting has been started
        '400':
          description: Exporting without data is not allowed
        '405':
          description: Format is not available
  /api/tasks/{id}/dataset/export:
    post:
      operationId: tasks_create_dataset_export
      description: |
        The request `POST /api/<projects|tasks|jobs>/id/dataset/export` will initialize
        a background process to export a dataset. To check status of the process
        please, use `GET /api/requests/<rq_id>` where **rq_id** is request ID returned in the response for this endpoint.
      summary: Initialize process to export resource as a dataset in a specific format
      parameters:
      - in: query
        name: cloud_storage_id
        schema:
          type: integer
        description: Storage id
      - in: query
        name: filename
        schema:
          type: string
        description: Desired output file name
      - in: query
        name: format
        schema:
          type: string
        description: |-
          Desired output format name
          You can get the list of supported formats at:
          /server/annotation/formats
        required: true
      - in: path
        name: id
        schema:
          type: integer
        description: A unique integer value identifying this task.
        required: true
      - in: query
        name: location
        schema:
          type: string
          enum:
          - cloud_storage
          - local
        description: Where need to save downloaded dataset
      - in: query
        name: save_images
        schema:
          type: boolean
          default: false
        description: Include images or not
      tags:
      - tasks
      security:
      - sessionAuth: []
        csrfAuth: []
        tokenAuth: []
      - signatureAuth: []
      - basicAuth: []
      responses:
        '202':
          content:
            application/vnd.cvat+json:
              schema:
                $ref: '#/components/schemas/RqId'
          description: Exporting has been started
        '405':
          description: Format is not available
        '409':
          description: Exporting is already in progress
  /api/tasks/{id}/preview:
    get:
      operationId: tasks_retrieve_preview
      summary: Get a preview image for a task
      parameters:
      - in: path
        name: id
        schema:
          type: integer
        description: A unique integer value identifying this task.
        required: true
      tags:
      - tasks
      security:
      - sessionAuth: []
        csrfAuth: []
        tokenAuth: []
      - signatureAuth: []
      - basicAuth: []
      responses:
        '200':
          description: Task image preview
        '404':
          description: Task image preview not found
  /api/tasks/{id}/status:
    get:
      operationId: tasks_retrieve_status
      description: 'This method is deprecated and will be removed in one of the next
        releases. To check status of task creation, use new common API for managing
        background operations: GET /api/requests/?action=create&task_id=<task_id>'
      summary: Get the creation status of a task
      parameters:
      - in: path
        name: id
        schema:
          type: integer
        description: A unique integer value identifying this task.
        required: true
      tags:
      - tasks
      security:
      - sessionAuth: []
        csrfAuth: []
        tokenAuth: []
      - signatureAuth: []
      - basicAuth: []
      deprecated: true
      responses:
        '200':
          content:
            application/vnd.cvat+json:
              schema:
                $ref: '#/components/schemas/RqStatus'
          description: ''
  /api/tasks/backup/:
    post:
      operationId: tasks_create_backup
      description: |2

        The backup import process is as follows:

        The first request POST /api/tasks/backup will initiate file upload and will create
        the rq job on the server in which the process of a task creating from an uploaded backup
        will be carried out.

        After initiating the backup upload, you will receive an rq_id parameter.
        Make sure to include this parameter as a query parameter in your subsequent requests
        to track the status of the task creation.
        Once the task has been successfully created, the server will return the id of the newly created task.
      summary: Recreate a task from a backup
      parameters:
      - in: header
        name: X-Organization
        schema:
          type: string
        description: Organization unique slug
      - in: query
        name: cloud_storage_id
        schema:
          type: integer
        description: Storage id
      - in: query
        name: filename
        schema:
          type: string
        description: Backup file name
      - in: query
        name: location
        schema:
          type: string
          enum:
          - cloud_storage
          - local
          default: local
        description: Where to import the backup file from
      - in: query
        name: org
        schema:
          type: string
        description: Organization unique slug
      - in: query
        name: org_id
        schema:
          type: integer
        description: Organization identifier
      - in: query
        name: rq_id
        schema:
          type: string
        description: rq id
      tags:
      - tasks
      requestBody:
        content:
          application/json:
            schema:
              $ref: '#/components/schemas/TaskFileRequest'
          multipart/form-data:
            schema:
              $ref: '#/components/schemas/TaskFileRequest'
      security:
      - sessionAuth: []
        csrfAuth: []
        tokenAuth: []
      - signatureAuth: []
      - basicAuth: []
      responses:
        '201':
          description: The task has been imported
        '202':
          content:
            application/vnd.cvat+json:
              schema:
                $ref: '#/components/schemas/RqId'
          description: Importing a backup file has been started
  /api/users:
    get:
      operationId: users_list
      summary: List users
      parameters:
      - name: X-Organization
        in: header
        description: Organization unique slug
        schema:
          type: string
      - name: filter
        required: false
        in: query
        description: |2-

          JSON Logic filter. This filter can be used to perform complex filtering by grouping rules.

          For example, using such a filter you can get all resources created by you:

              - {"and":[{"==":[{"var":"owner"},"<user>"]}]}

          Details about the syntax used can be found at the link: https://jsonlogic.com/

           Available filter_fields: ['username', 'first_name', 'last_name', 'id', 'is_active'].
        schema:
          type: string
      - name: first_name
        in: query
        description: A simple equality filter for the first_name field
        schema:
          type: string
      - name: is_active
        in: query
        description: A simple equality filter for the is_active field
        schema:
          type: boolean
      - name: last_name
        in: query
        description: A simple equality filter for the last_name field
        schema:
          type: string
      - name: org
        in: query
        description: Organization unique slug
        schema:
          type: string
      - name: org_id
        in: query
        description: Organization identifier
        schema:
          type: integer
      - name: page
        required: false
        in: query
        description: A page number within the paginated result set.
        schema:
          type: integer
      - name: page_size
        required: false
        in: query
        description: Number of results to return per page.
        schema:
          type: integer
      - name: search
        required: false
        in: query
        description: 'A search term. Available search_fields: (''username'', ''first_name'',
          ''last_name'')'
        schema:
          type: string
      - name: sort
        required: false
        in: query
        description: 'Which field to use when ordering the results. Available ordering_fields:
          [''username'', ''first_name'', ''last_name'', ''id'', ''is_active'']'
        schema:
          type: string
      - name: username
        in: query
        description: A simple equality filter for the username field
        schema:
          type: string
      tags:
      - users
      security:
      - sessionAuth: []
        csrfAuth: []
        tokenAuth: []
      - signatureAuth: []
      - basicAuth: []
      responses:
        '200':
          content:
            application/vnd.cvat+json:
              schema:
                $ref: '#/components/schemas/PaginatedMetaUserList'
          description: ''
  /api/users/{id}:
    get:
      operationId: users_retrieve
      summary: Get user details
      parameters:
      - in: path
        name: id
        schema:
          type: integer
        description: A unique integer value identifying this user.
        required: true
      tags:
      - users
      security:
      - sessionAuth: []
        csrfAuth: []
        tokenAuth: []
      - signatureAuth: []
      - basicAuth: []
      responses:
        '200':
          content:
            application/vnd.cvat+json:
              schema:
                $ref: '#/components/schemas/MetaUser'
          description: ''
    patch:
      operationId: users_partial_update
      summary: Update a user
      parameters:
      - in: path
        name: id
        schema:
          type: integer
        description: A unique integer value identifying this user.
        required: true
      tags:
      - users
      requestBody:
        content:
          application/json:
            schema:
              $ref: '#/components/schemas/PatchedUserRequest'
      security:
      - sessionAuth: []
        csrfAuth: []
        tokenAuth: []
      - signatureAuth: []
      - basicAuth: []
      responses:
        '200':
          content:
            application/vnd.cvat+json:
              schema:
                $ref: '#/components/schemas/MetaUser'
          description: ''
    delete:
      operationId: users_destroy
      summary: Delete a user
      parameters:
      - in: path
        name: id
        schema:
          type: integer
        description: A unique integer value identifying this user.
        required: true
      tags:
      - users
      security:
      - sessionAuth: []
        csrfAuth: []
        tokenAuth: []
      - signatureAuth: []
      - basicAuth: []
      responses:
        '204':
          description: The user has been deleted
  /api/users/self:
    get:
      operationId: users_retrieve_self
      description: Method returns an instance of a user who is currently authenticated
      summary: Get details of the current user
      tags:
      - users
      security:
      - sessionAuth: []
        csrfAuth: []
        tokenAuth: []
      - signatureAuth: []
      - basicAuth: []
      responses:
        '200':
          content:
            application/vnd.cvat+json:
              schema:
                $ref: '#/components/schemas/MetaUser'
          description: ''
  /api/webhooks:
    get:
      operationId: webhooks_list
      summary: List webhooks
      parameters:
      - name: X-Organization
        in: header
        description: Organization unique slug
        schema:
          type: string
      - name: filter
        required: false
        in: query
        description: |2-

          JSON Logic filter. This filter can be used to perform complex filtering by grouping rules.

          For example, using such a filter you can get all resources created by you:

              - {"and":[{"==":[{"var":"owner"},"<user>"]}]}

          Details about the syntax used can be found at the link: https://jsonlogic.com/

           Available filter_fields: ['target_url', 'owner', 'type', 'description', 'id', 'project_id', 'updated_date'].
        schema:
          type: string
      - name: org
        in: query
        description: Organization unique slug
        schema:
          type: string
      - name: org_id
        in: query
        description: Organization identifier
        schema:
          type: integer
      - name: owner
        in: query
        description: A simple equality filter for the owner field
        schema:
          type: string
      - name: page
        required: false
        in: query
        description: A page number within the paginated result set.
        schema:
          type: integer
      - name: page_size
        required: false
        in: query
        description: Number of results to return per page.
        schema:
          type: integer
      - name: project_id
        in: query
        description: A simple equality filter for the project_id field
        schema:
          type: integer
      - name: search
        required: false
        in: query
        description: 'A search term. Available search_fields: (''target_url'', ''owner'',
          ''type'', ''description'')'
        schema:
          type: string
      - name: sort
        required: false
        in: query
        description: 'Which field to use when ordering the results. Available ordering_fields:
          [''target_url'', ''owner'', ''type'', ''description'', ''id'', ''project_id'',
          ''updated_date'']'
        schema:
          type: string
      - name: target_url
        in: query
        description: A simple equality filter for the target_url field
        schema:
          type: string
      - name: type
        in: query
        description: A simple equality filter for the type field
        schema:
          type: string
          enum:
          - organization
          - project
      tags:
      - webhooks
      security:
      - sessionAuth: []
        csrfAuth: []
        tokenAuth: []
      - signatureAuth: []
      - basicAuth: []
      responses:
        '200':
          content:
            application/vnd.cvat+json:
              schema:
                $ref: '#/components/schemas/PaginatedWebhookReadList'
          description: ''
    post:
      operationId: webhooks_create
      summary: Create a webhook
      parameters:
      - in: header
        name: X-Organization
        schema:
          type: string
        description: Organization unique slug
      - in: query
        name: org
        schema:
          type: string
        description: Organization unique slug
      - in: query
        name: org_id
        schema:
          type: integer
        description: Organization identifier
      tags:
      - webhooks
      requestBody:
        content:
          application/json:
            schema:
              $ref: '#/components/schemas/WebhookWriteRequest'
        required: true
      security:
      - sessionAuth: []
        csrfAuth: []
        tokenAuth: []
      - signatureAuth: []
      - basicAuth: []
      responses:
        '201':
          content:
            application/vnd.cvat+json:
              schema:
                $ref: '#/components/schemas/WebhookRead'
          description: ''
  /api/webhooks/{id}:
    get:
      operationId: webhooks_retrieve
      summary: Get webhook details
      parameters:
      - in: path
        name: id
        schema:
          type: integer
        description: A unique integer value identifying this webhook.
        required: true
      tags:
      - webhooks
      security:
      - sessionAuth: []
        csrfAuth: []
        tokenAuth: []
      - signatureAuth: []
      - basicAuth: []
      responses:
        '200':
          content:
            application/vnd.cvat+json:
              schema:
                $ref: '#/components/schemas/WebhookRead'
          description: ''
    put:
      operationId: webhooks_update
      summary: Replace a webhook
      parameters:
      - in: path
        name: id
        schema:
          type: integer
        description: A unique integer value identifying this webhook.
        required: true
      tags:
      - webhooks
      requestBody:
        content:
          application/json:
            schema:
              $ref: '#/components/schemas/WebhookWriteRequest'
        required: true
      security:
      - sessionAuth: []
        csrfAuth: []
        tokenAuth: []
      - signatureAuth: []
      - basicAuth: []
      responses:
        '200':
          content:
            application/vnd.cvat+json:
              schema:
                $ref: '#/components/schemas/WebhookRead'
          description: ''
    patch:
      operationId: webhooks_partial_update
      summary: Update a webhook
      parameters:
      - in: path
        name: id
        schema:
          type: integer
        description: A unique integer value identifying this webhook.
        required: true
      tags:
      - webhooks
      requestBody:
        content:
          application/json:
            schema:
              $ref: '#/components/schemas/PatchedWebhookWriteRequest'
      security:
      - sessionAuth: []
        csrfAuth: []
        tokenAuth: []
      - signatureAuth: []
      - basicAuth: []
      responses:
        '200':
          content:
            application/vnd.cvat+json:
              schema:
                $ref: '#/components/schemas/WebhookRead'
          description: ''
    delete:
      operationId: webhooks_destroy
      summary: Delete a webhook
      parameters:
      - in: path
        name: id
        schema:
          type: integer
        description: A unique integer value identifying this webhook.
        required: true
      tags:
      - webhooks
      security:
      - sessionAuth: []
        csrfAuth: []
        tokenAuth: []
      - signatureAuth: []
      - basicAuth: []
      responses:
        '204':
          description: The webhook has been deleted
  /api/webhooks/{id}/deliveries:
    get:
      operationId: webhooks_list_deliveries
      summary: List deliveries for a webhook
      parameters:
      - in: path
        name: id
        schema:
          type: integer
        description: A unique integer value identifying this webhook.
        required: true
      - name: page
        required: false
        in: query
        description: A page number within the paginated result set.
        schema:
          type: integer
      - name: page_size
        required: false
        in: query
        description: Number of results to return per page.
        schema:
          type: integer
      tags:
      - webhooks
      security:
      - sessionAuth: []
        csrfAuth: []
        tokenAuth: []
      - signatureAuth: []
      - basicAuth: []
      responses:
        '200':
          content:
            application/vnd.cvat+json:
              schema:
                $ref: '#/components/schemas/PaginatedWebhookDeliveryReadList'
          description: ''
  /api/webhooks/{id}/deliveries/{delivery_id}:
    get:
      operationId: webhooks_retrieve_deliveries
      summary: Get details of a webhook delivery
      parameters:
      - in: path
        name: delivery_id
        schema:
          type: string
          pattern: ^\d+$
        required: true
      - in: path
        name: id
        schema:
          type: integer
        description: A unique integer value identifying this webhook.
        required: true
      tags:
      - webhooks
      security:
      - sessionAuth: []
        csrfAuth: []
        tokenAuth: []
      - signatureAuth: []
      - basicAuth: []
      responses:
        '200':
          content:
            application/vnd.cvat+json:
              schema:
                $ref: '#/components/schemas/WebhookDeliveryRead'
          description: ''
  /api/webhooks/{id}/deliveries/{delivery_id}/redelivery:
    post:
      operationId: webhooks_create_deliveries_redelivery
      summary: Redeliver a webhook delivery
      parameters:
      - in: path
        name: delivery_id
        schema:
          type: string
          pattern: ^\d+$
        required: true
      - in: path
        name: id
        schema:
          type: integer
        description: A unique integer value identifying this webhook.
        required: true
      tags:
      - webhooks
      security:
      - sessionAuth: []
        csrfAuth: []
        tokenAuth: []
      - signatureAuth: []
      - basicAuth: []
      responses:
        '200':
          description: No response body
  /api/webhooks/{id}/ping:
    post:
      operationId: webhooks_create_ping
      summary: Send a ping webhook
      parameters:
      - in: path
        name: id
        schema:
          type: integer
        description: A unique integer value identifying this webhook.
        required: true
      tags:
      - webhooks
      security:
      - sessionAuth: []
        csrfAuth: []
        tokenAuth: []
      - signatureAuth: []
      - basicAuth: []
      responses:
        '200':
          content:
            application/vnd.cvat+json:
              schema:
                $ref: '#/components/schemas/WebhookDeliveryRead'
          description: ''
  /api/webhooks/events:
    get:
      operationId: webhooks_retrieve_events
      summary: List available webhook events
      parameters:
      - in: query
        name: type
        schema:
          type: string
        description: Type of webhook
      tags:
      - webhooks
      security:
      - sessionAuth: []
        csrfAuth: []
        tokenAuth: []
      - signatureAuth: []
      - basicAuth: []
      responses:
        '200':
          content:
            application/vnd.cvat+json:
              schema:
                $ref: '#/components/schemas/Events'
          description: ''
components:
  schemas:
    About:
      type: object
      properties:
        name:
          type: string
          maxLength: 128
        description:
          type: string
          maxLength: 2048
        version:
          type: string
          maxLength: 64
      required:
      - description
      - name
      - version
    AcceptInvitationRead:
      type: object
      properties:
        organization_slug:
          type: string
      required:
      - organization_slug
    AnalyticsReport:
      type: object
      properties:
        created_date:
          type: string
          format: date-time
        target:
          $ref: '#/components/schemas/AnalyticsReportTargetEnum'
        job_id:
          type: integer
        task_id:
          type: integer
        project_id:
          type: integer
        statistics:
          type: array
          items:
            $ref: '#/components/schemas/Metric'
      required:
      - created_date
      - statistics
      - target
    AnalyticsReportCreateRequest:
      type: object
      properties:
        job_id:
          type: integer
        task_id:
          type: integer
        project_id:
          type: integer
    AnalyticsReportTargetEnum:
      enum:
      - job
      - task
      - project
      type: string
      description: |-
        * `job` - JOB
        * `task` - TASK
        * `project` - PROJECT
    AnnotationConflict:
      type: object
      properties:
        id:
          type: integer
          readOnly: true
        frame:
          type: integer
          readOnly: true
        type:
          allOf:
          - $ref: '#/components/schemas/AnnotationConflictTypeEnum'
          readOnly: true
        annotation_ids:
          type: array
          items:
            $ref: '#/components/schemas/AnnotationId'
        report_id:
          type: integer
          readOnly: true
        severity:
          allOf:
          - $ref: '#/components/schemas/SeverityEnum'
          readOnly: true
      required:
      - annotation_ids
    AnnotationConflictTypeEnum:
      enum:
      - missing_annotation
      - extra_annotation
      - mismatching_label
      - low_overlap
      - mismatching_direction
      - mismatching_attributes
      - mismatching_groups
      - covered_annotation
      type: string
      description: |-
        * `missing_annotation` - MISSING_ANNOTATION
        * `extra_annotation` - EXTRA_ANNOTATION
        * `mismatching_label` - MISMATCHING_LABEL
        * `low_overlap` - LOW_OVERLAP
        * `mismatching_direction` - MISMATCHING_DIRECTION
        * `mismatching_attributes` - MISMATCHING_ATTRIBUTES
        * `mismatching_groups` - MISMATCHING_GROUPS
        * `covered_annotation` - COVERED_ANNOTATION
    AnnotationFileRequest:
      type: object
      properties:
        annotation_file:
          type: string
          format: binary
      required:
      - annotation_file
    AnnotationGuideRead:
      type: object
      properties:
        id:
          type: integer
          readOnly: true
        task_id:
          type: integer
          nullable: true
          readOnly: true
        project_id:
          type: integer
          nullable: true
          readOnly: true
        created_date:
          type: string
          format: date-time
          readOnly: true
        updated_date:
          type: string
          format: date-time
          readOnly: true
        markdown:
          type: string
          readOnly: true
    AnnotationGuideWriteRequest:
      type: object
      properties:
        task_id:
          type: integer
          nullable: true
        project_id:
          type: integer
          nullable: true
        markdown:
          type: string
    AnnotationId:
      type: object
      properties:
        obj_id:
          type: integer
          readOnly: true
        job_id:
          type: integer
          readOnly: true
        type:
          allOf:
          - $ref: '#/components/schemas/AnnotationIdTypeEnum'
          readOnly: true
        shape_type:
          readOnly: true
          nullable: true
          oneOf:
          - $ref: '#/components/schemas/ShapeType'
          - $ref: '#/components/schemas/NullEnum'
    AnnotationIdTypeEnum:
      enum:
      - tag
      - shape
      - track
      type: string
      description: |-
        * `tag` - TAG
        * `shape` - SHAPE
        * `track` - TRACK
    AnnotationsRead:
      oneOf:
      - $ref: '#/components/schemas/LabeledData'
      - type: string
        format: binary
    AssetRead:
      type: object
      properties:
        uuid:
          type: string
          format: uuid
          readOnly: true
        filename:
          type: string
          maxLength: 1024
        created_date:
          type: string
          format: date-time
          readOnly: true
        owner:
          $ref: '#/components/schemas/BasicUser'
        guide_id:
          type: integer
          readOnly: true
      required:
      - filename
    Attribute:
      type: object
      properties:
        id:
          type: integer
        name:
          type: string
          maxLength: 64
        mutable:
          type: boolean
        input_type:
          $ref: '#/components/schemas/InputTypeEnum'
        default_value:
          type: string
          maxLength: 128
        values:
          type: array
          items:
            type: string
            maxLength: 200
      required:
      - input_type
      - mutable
      - name
      - values
    AttributeRequest:
      type: object
      properties:
        id:
          type: integer
        name:
          type: string
          minLength: 1
          maxLength: 64
        mutable:
          type: boolean
        input_type:
          $ref: '#/components/schemas/InputTypeEnum'
        default_value:
          type: string
          maxLength: 128
        values:
          type: array
          items:
            type: string
            maxLength: 200
      required:
      - input_type
      - mutable
      - name
      - values
    AttributeVal:
      type: object
      properties:
        spec_id:
          type: integer
        value:
          type: string
          maxLength: 4096
      required:
      - spec_id
      - value
    AttributeValRequest:
      type: object
      properties:
        spec_id:
          type: integer
        value:
          type: string
          maxLength: 4096
      required:
      - spec_id
      - value
    BackupWriteRequest:
      oneOf:
      - $ref: '#/components/schemas/ProjectFileRequest'
      nullable: true
    BasicOrganization:
      type: object
      properties:
        id:
          type: integer
          readOnly: true
        slug:
          type: string
          readOnly: true
          pattern: ^[-a-zA-Z0-9_]+$
    BasicUser:
      type: object
      properties:
        url:
          type: string
          format: uri
          readOnly: true
        id:
          type: integer
          readOnly: true
        username:
          type: string
          description: Required. 150 characters or fewer. Letters, digits and @/./+/-/_
            only.
          pattern: ^[\w.@+-]+$
          maxLength: 150
        first_name:
          type: string
          maxLength: 150
        last_name:
          type: string
          maxLength: 150
      required:
      - username
    BasicUserRequest:
      type: object
      properties:
        username:
          type: string
          minLength: 1
          description: Required. 150 characters or fewer. Letters, digits and @/./+/-/_
            only.
          pattern: ^[\w.@+-]+$
          maxLength: 150
        first_name:
          type: string
          maxLength: 150
        last_name:
          type: string
          maxLength: 150
      required:
      - username
    BinaryOperation:
      type: object
      properties:
        left:
          type: string
          nullable: true
          description: The name of the data series used as the left (first) operand
            of the binary operation.
        operator:
          $ref: '#/components/schemas/OperatorEnum'
        right:
          type: string
          nullable: true
          description: The name of the data series used as the right (second) operand
            of the binary operation.
      required:
      - operator
    ChunkType:
      enum:
      - video
      - imageset
      - list
      type: string
      description: |-
        * `video` - VIDEO
        * `imageset` - IMAGESET
        * `list` - LIST
    ClientEvents:
      type: object
      properties:
        events:
          type: array
          items:
            $ref: '#/components/schemas/Event'
          default: []
        timestamp:
          type: string
          format: date-time
      required:
      - timestamp
    ClientEventsRequest:
      type: object
      properties:
        events:
          type: array
          items:
            $ref: '#/components/schemas/EventRequest'
          default: []
        previous_event:
          allOf:
          - $ref: '#/components/schemas/EventRequest'
          writeOnly: true
          nullable: true
        timestamp:
          type: string
          format: date-time
      required:
      - timestamp
    CloudStorageContent:
      type: object
      properties:
        next:
          type: string
          nullable: true
          description: This token is used to continue listing files in the bucket.
        content:
          type: array
          items:
            $ref: '#/components/schemas/FileInfo'
      required:
      - content
    CloudStorageRead:
      type: object
      properties:
        id:
          type: integer
          readOnly: true
        owner:
          allOf:
          - $ref: '#/components/schemas/BasicUser'
          nullable: true
        manifests:
          type: array
          items:
            type: string
            maxLength: 1024
          default: []
        created_date:
          type: string
          format: date-time
          readOnly: true
        updated_date:
          type: string
          format: date-time
          readOnly: true
        provider_type:
          $ref: '#/components/schemas/ProviderTypeEnum'
        resource:
          type: string
          maxLength: 222
        display_name:
          type: string
          maxLength: 63
        credentials_type:
          $ref: '#/components/schemas/CredentialsTypeEnum'
        specific_attributes:
          type: string
          maxLength: 1024
        description:
          type: string
        organization:
          type: integer
          readOnly: true
          nullable: true
      required:
      - credentials_type
      - display_name
      - provider_type
      - resource
    CloudStorageWriteRequest:
      type: object
      properties:
        provider_type:
          $ref: '#/components/schemas/ProviderTypeEnum'
        resource:
          type: string
          minLength: 1
          maxLength: 222
        display_name:
          type: string
          minLength: 1
          maxLength: 63
        owner:
          $ref: '#/components/schemas/BasicUserRequest'
        credentials_type:
          $ref: '#/components/schemas/CredentialsTypeEnum'
        session_token:
          type: string
          maxLength: 440
        account_name:
          type: string
          maxLength: 24
        key:
          type: string
          maxLength: 40
        secret_key:
          type: string
          maxLength: 64
        connection_string:
          type: string
          maxLength: 1024
        key_file:
          type: string
          format: binary
        specific_attributes:
          type: string
          maxLength: 1024
        description:
          type: string
        manifests:
          type: array
          items:
            type: string
            minLength: 1
            maxLength: 1024
          default: []
      required:
      - credentials_type
      - display_name
      - provider_type
      - resource
    CommentRead:
      type: object
      properties:
        id:
          type: integer
          readOnly: true
        issue:
          type: integer
          readOnly: true
        owner:
          allOf:
          - $ref: '#/components/schemas/BasicUser'
          nullable: true
        message:
          type: string
          readOnly: true
        created_date:
          type: string
          format: date-time
          readOnly: true
        updated_date:
          type: string
          format: date-time
          readOnly: true
    CommentWriteRequest:
      type: object
      properties:
        issue:
          type: integer
        message:
          type: string
          minLength: 1
      required:
      - issue
    CommentsSummary:
      type: object
      properties:
        count:
          type: integer
          default: 0
        url:
          type: string
          format: uri
          readOnly: true
    CredentialsTypeEnum:
      enum:
      - KEY_SECRET_KEY_PAIR
      - ACCOUNT_NAME_TOKEN_PAIR
      - KEY_FILE_PATH
      - ANONYMOUS_ACCESS
      - CONNECTION_STRING
      type: string
      description: |-
        * `KEY_SECRET_KEY_PAIR` - KEY_SECRET_KEY_PAIR
        * `ACCOUNT_NAME_TOKEN_PAIR` - ACCOUNT_NAME_TOKEN_PAIR
        * `KEY_FILE_PATH` - KEY_FILE_PATH
        * `ANONYMOUS_ACCESS` - ANONYMOUS_ACCESS
        * `CONNECTION_STRING` - CONNECTION_STRING
    DataFrame:
      type: object
      properties:
        value:
          type: number
          format: double
        date:
          type: string
          format: date
      required:
      - date
      - value
    DataMetaRead:
      type: object
      properties:
        chunk_size:
          type: integer
          readOnly: true
          nullable: true
        size:
          type: integer
          readOnly: true
          description: |
            The number of frames included. Deleted frames do not affect this value.
        image_quality:
          type: integer
          maximum: 100
          minimum: 0
        start_frame:
          type: integer
          readOnly: true
        stop_frame:
          type: integer
          readOnly: true
        frame_filter:
          type: string
          readOnly: true
        frames:
          type: array
          items:
            $ref: '#/components/schemas/FrameMeta'
          nullable: true
        deleted_frames:
          type: array
          items:
            type: integer
            minimum: 0
        included_frames:
          type: array
          items:
            type: integer
            minimum: 0
          nullable: true
          description: |
            A list of valid frame ids. The None value means all frames are included.
      required:
      - deleted_frames
      - frames
      - image_quality
    DataRequest:
      type: object
      description: |-
        Read more about parameters here:
        https://docs.cvat.ai/docs/manual/basics/create_an_annotation_task/#advanced-configuration
      properties:
        chunk_size:
          type: integer
          maximum: 2147483647
          minimum: 0
          nullable: true
          description: Maximum number of frames per chunk
        image_quality:
          type: integer
          maximum: 100
          minimum: 0
          description: Image quality to use during annotation
        start_frame:
          type: integer
          maximum: 2147483647
          minimum: 0
          description: First frame index
        stop_frame:
          type: integer
          maximum: 2147483647
          minimum: 0
          description: Last frame index
        frame_filter:
          type: string
          description: 'Frame filter. The only supported syntax is: ''step=N'''
          maxLength: 256
        client_files:
          type: array
          items:
            type: string
            format: binary
          default: []
          description: |2

            Uploaded files.
            Must contain all files from job_file_mapping if job_file_mapping is not empty.
        server_files:
          type: array
          items:
            type: string
            minLength: 1
            maxLength: 1024
          default: []
          description: |2

            Paths to files from a file share mounted on the server, or from a cloud storage.
            Must contain all files from job_file_mapping if job_file_mapping is not empty.
        remote_files:
          type: array
          items:
            type: string
            minLength: 1
            maxLength: 1024
          default: []
          description: |2

            Direct download URLs for files.
            Must contain all files from job_file_mapping if job_file_mapping is not empty.
        use_zip_chunks:
          type: boolean
          default: false
          description: |
            When true, video chunks will be represented as zip archives with decoded video frames.
            When false, video chunks are represented as video segments
        server_files_exclude:
          type: array
          items:
            type: string
            minLength: 1
            maxLength: 1024
          default: []
          description: |
            Paths to files and directories from a file share mounted on the server, or from a cloud storage
            that should be excluded from the directories specified in server_files.
            This option cannot be used together with filename_pattern.
            The server_files_exclude parameter cannot be used to exclude a part of dataset from an archive.

            Examples:

            Exclude all files from subfolder 'sub/sub_1/sub_2'and single file 'sub/image.jpg' from specified folder:
            server_files = ['sub/'], server_files_exclude = ['sub/sub_1/sub_2/', 'sub/image.jpg']

            Exclude all cloud storage files with prefix 'sub' from the content of manifest file:
            server_files = ['manifest.jsonl'], server_files_exclude = ['sub/']
        cloud_storage_id:
          type: integer
          writeOnly: true
          nullable: true
          description: |
            If not null, the files referenced by server_files will be retrieved
            from the cloud storage with the specified ID.
            The cloud storages applicable depend on the context.
            In the user sandbox, only the user sandbox cloud storages can be used.
            In an organization, only the organization cloud storages can be used.
        use_cache:
          type: boolean
          default: false
          description: |
            Enable or disable task data chunk caching for the task.
            Read more: https://docs.cvat.ai/docs/manual/advanced/data_on_fly/
        copy_data:
          type: boolean
          default: false
          description: |
            Copy data from the server file share to CVAT during the task creation.
            This will create a copy of the data, making the server independent from
            the file share availability
        storage_method:
          $ref: '#/components/schemas/StorageMethod'
        storage:
          $ref: '#/components/schemas/StorageType'
        sorting_method:
          $ref: '#/components/schemas/SortingMethod'
        filename_pattern:
          type: string
          nullable: true
          minLength: 1
          description: |
            A filename filter for cloud storage files
            listed in the manifest. Supports fnmatch wildcards.
            Read more: https://docs.python.org/3/library/fnmatch.html
        job_file_mapping:
          type: array
          items:
            type: array
            items:
              type: string
              minLength: 1
              maxLength: 1024
          writeOnly: true
          description: |2

            Represents a file-to-job mapping.
            Useful to specify a custom job configuration during task creation.
            This option is not compatible with most other job split-related options.
            Files in the jobs must not overlap or repeat.
            Job file mapping files must be a subset of the input files.
            If directories are specified in server_files, all files obtained by recursive search
            in the specified directories will be used as input files.
            In case of missing items in the input files, an error will be raised.

            Example:
            [

                ["file1.jpg", "file2.jpg"], # job #1 files
                ["file3.png"], # job #2 files
                ["file4.jpg", "file5.png", "file6.bmp"], # job #3 files
            ]
        upload_file_order:
          type: array
          items:
            type: string
            minLength: 1
            maxLength: 1024
          writeOnly: true
          description: |
            Allows to specify file order for client_file uploads.
            Only valid with the "predefined" sorting method selected.

            To state that the input files are sent in the correct order,
            pass an empty list.

            If you want to send files in an arbitrary order
            and reorder them afterwards on the server,
            pass the list of file names in the required order.
      required:
      - image_quality
    DataResponse:
      oneOf:
      - $ref: '#/components/schemas/RqId'
      - type: string
        format: binary
    DatasetFileRequest:
      type: object
      properties:
        dataset_file:
          type: string
          format: binary
      required:
      - dataset_file
    DatasetFormat:
      type: object
      properties:
        name:
          type: string
          maxLength: 64
        ext:
          type: string
          maxLength: 64
        version:
          type: string
          maxLength: 64
        enabled:
          type: boolean
        dimension:
          type: string
          maxLength: 2
      required:
      - dimension
      - enabled
      - ext
      - name
      - version
    DatasetFormats:
      type: object
      properties:
        importers:
          type: array
          items:
            $ref: '#/components/schemas/DatasetFormat'
        exporters:
          type: array
          items:
            $ref: '#/components/schemas/DatasetFormat'
      required:
      - exporters
      - importers
    DatasetWriteRequest:
      oneOf:
      - $ref: '#/components/schemas/DatasetFileRequest'
      nullable: true
    DefaultViewEnum:
      enum:
      - numeric
      - histogram
      type: string
      description: |-
        * `numeric` - NUMERIC
        * `histogram` - HISTOGRAM
    Event:
      type: object
      properties:
        scope:
          type: string
        obj_name:
          type: string
          nullable: true
        obj_id:
          type: integer
          nullable: true
        obj_val:
          type: string
          nullable: true
        source:
          type: string
          nullable: true
        timestamp:
          type: string
          format: date-time
        count:
          type: integer
          nullable: true
        duration:
          type: integer
          default: 0
        project_id:
          type: integer
          nullable: true
        task_id:
          type: integer
          nullable: true
        job_id:
          type: integer
          nullable: true
        user_id:
          type: integer
          nullable: true
        user_name:
          type: string
          nullable: true
        user_email:
          type: string
          nullable: true
        org_id:
          type: integer
          nullable: true
        org_slug:
          type: string
          nullable: true
        payload:
          type: string
          nullable: true
      required:
      - scope
      - timestamp
    EventRequest:
      type: object
      properties:
        scope:
          type: string
          minLength: 1
        obj_name:
          type: string
          nullable: true
          minLength: 1
        obj_id:
          type: integer
          nullable: true
        obj_val:
          type: string
          nullable: true
          minLength: 1
        source:
          type: string
          nullable: true
          minLength: 1
        timestamp:
          type: string
          format: date-time
        count:
          type: integer
          nullable: true
        duration:
          type: integer
          default: 0
        project_id:
          type: integer
          nullable: true
        task_id:
          type: integer
          nullable: true
        job_id:
          type: integer
          nullable: true
        user_id:
          type: integer
          nullable: true
        user_name:
          type: string
          nullable: true
          minLength: 1
        user_email:
          type: string
          nullable: true
          minLength: 1
        org_id:
          type: integer
          nullable: true
        org_slug:
          type: string
          nullable: true
          minLength: 1
        payload:
          type: string
          nullable: true
          minLength: 1
      required:
      - scope
      - timestamp
    Events:
      type: object
      properties:
        webhook_type:
          $ref: '#/components/schemas/WebhookType'
        events:
          type: array
          items:
            $ref: '#/components/schemas/EventsEnum'
      required:
      - events
      - webhook_type
    EventsEnum:
      enum:
      - create:comment
      - create:invitation
      - create:issue
      - create:job
      - create:membership
      - create:project
      - create:task
      - delete:comment
      - delete:invitation
      - delete:issue
      - delete:job
      - delete:membership
      - delete:organization
      - delete:project
      - delete:task
      - update:comment
      - update:issue
      - update:job
      - update:membership
      - update:organization
      - update:project
      - update:task
      type: string
      description: |-
        * `create:comment` - CREATE:COMMENT
        * `create:invitation` - CREATE:INVITATION
        * `create:issue` - CREATE:ISSUE
        * `create:job` - CREATE:JOB
        * `create:membership` - CREATE:MEMBERSHIP
        * `create:project` - CREATE:PROJECT
        * `create:task` - CREATE:TASK
        * `delete:comment` - DELETE:COMMENT
        * `delete:invitation` - DELETE:INVITATION
        * `delete:issue` - DELETE:ISSUE
        * `delete:job` - DELETE:JOB
        * `delete:membership` - DELETE:MEMBERSHIP
        * `delete:organization` - DELETE:ORGANIZATION
        * `delete:project` - DELETE:PROJECT
        * `delete:task` - DELETE:TASK
        * `update:comment` - UPDATE:COMMENT
        * `update:issue` - UPDATE:ISSUE
        * `update:job` - UPDATE:JOB
        * `update:membership` - UPDATE:MEMBERSHIP
        * `update:organization` - UPDATE:ORGANIZATION
        * `update:project` - UPDATE:PROJECT
        * `update:task` - UPDATE:TASK
    FileInfo:
      type: object
      properties:
        name:
          type: string
          maxLength: 1024
        type:
          $ref: '#/components/schemas/FileInfoTypeEnum'
        mime_type:
          type: string
          maxLength: 255
      required:
      - mime_type
      - name
      - type
    FileInfoTypeEnum:
      enum:
      - REG
      - DIR
      type: string
      description: |-
        * `REG` - REG
        * `DIR` - DIR
    FrameMeta:
      type: object
      properties:
        width:
          type: integer
        height:
          type: integer
        name:
          type: string
          maxLength: 1024
        related_files:
          type: integer
        has_related_context:
          type: boolean
          readOnly: true
      required:
      - height
      - name
      - related_files
      - width
    FrameSelectionMethodEnum:
      enum:
      - random_uniform
      - manual
      type: string
      description: |-
        * `random_uniform` - RANDOM_UNIFORM
        * `manual` - MANUAL
    FunctionCall:
      type: object
      properties:
        id:
          type: string
          description: Request id
        function:
          $ref: '#/components/schemas/FunctionCallParams'
        status:
          type: string
          nullable: true
        progress:
          type: integer
          nullable: true
          default: 0
        enqueued:
          type: string
          format: date-time
          nullable: true
        started:
          type: string
          format: date-time
          nullable: true
        ended:
          type: string
          format: date-time
          nullable: true
        exc_info:
          type: string
          nullable: true
      required:
      - ended
      - enqueued
      - function
      - id
      - started
      - status
    FunctionCallParams:
      type: object
      properties:
        id:
          type: string
          nullable: true
          description: The name of the function
        task:
          type: integer
          nullable: true
          description: The id of the task
        job:
          type: integer
          description: The id of the job
        threshold:
          type: number
          format: double
          nullable: true
      required:
      - id
      - task
      - threshold
    FunctionCallRequest:
      type: object
      properties:
        function:
          type: string
          minLength: 1
          description: The name of the function to execute
        task:
          type: integer
          description: The id of the task to be annotated
        job:
          type: integer
          description: The id of the job to be annotated
        quality:
          allOf:
          - $ref: '#/components/schemas/QualityEnum'
          default: original
          description: |-
            The quality of the images to use in the model run

            * `compressed` - compressed
            * `original` - original
        max_distance:
          type: integer
        threshold:
          type: number
          format: double
        cleanup:
          type: boolean
          default: false
          description: Whether existing annotations should be removed
        convMaskToPoly:
          type: boolean
          default: false
        mapping:
          type: object
          additionalProperties:
            $ref: '#/components/schemas/LabelMappingEntryRequest'
          description: Label mapping from the model to the task labels
      required:
      - function
      - task
    GranularityEnum:
      enum:
      - day
      - week
      - month
      type: string
      description: |-
        * `day` - DAY
        * `week` - WEEK
        * `month` - MONTH
    InputTypeEnum:
      enum:
      - checkbox
      - radio
      - number
      - text
      - select
      type: string
      description: |-
        * `checkbox` - CHECKBOX
        * `radio` - RADIO
        * `number` - NUMBER
        * `text` - TEXT
        * `select` - SELECT
    InvitationRead:
      type: object
      properties:
        key:
          type: string
          readOnly: true
        created_date:
          type: string
          format: date-time
          readOnly: true
        owner:
          allOf:
          - $ref: '#/components/schemas/BasicUser'
          nullable: true
        role:
          $ref: '#/components/schemas/RoleEnum'
        user:
          $ref: '#/components/schemas/BasicUser'
        organization:
          type: integer
        expired:
          type: boolean
          readOnly: true
          nullable: true
        organization_info:
          $ref: '#/components/schemas/BasicOrganization'
      required:
      - organization
      - organization_info
      - owner
      - role
      - user
    InvitationWriteRequest:
      type: object
      properties:
        role:
          $ref: '#/components/schemas/RoleEnum'
        email:
          type: string
          format: email
          minLength: 1
      required:
      - email
      - role
    IssueRead:
      type: object
      properties:
        id:
          type: integer
          readOnly: true
        frame:
          type: integer
          readOnly: true
        position:
          type: array
          items:
            type: number
            format: double
        job:
          type: integer
          readOnly: true
        owner:
          allOf:
          - $ref: '#/components/schemas/BasicUser'
          nullable: true
        assignee:
          allOf:
          - $ref: '#/components/schemas/BasicUser'
          nullable: true
        created_date:
          type: string
          format: date-time
          readOnly: true
          nullable: true
        updated_date:
          type: string
          format: date-time
          readOnly: true
          nullable: true
        resolved:
          type: boolean
          readOnly: true
        comments:
          $ref: '#/components/schemas/CommentsSummary'
      required:
      - comments
      - position
    IssueWriteRequest:
      type: object
      properties:
        frame:
          type: integer
          maximum: 2147483647
          minimum: 0
        position:
          type: array
          items:
            type: number
            format: double
        job:
          type: integer
        assignee:
          type: integer
          nullable: true
        message:
          type: string
          minLength: 1
        resolved:
          type: boolean
      required:
      - frame
      - job
      - message
      - position
    IssuesSummary:
      type: object
      properties:
        url:
          type: string
          format: uri
          readOnly: true
        count:
          type: integer
          readOnly: true
    JobAnnotationsUpdateRequest:
      oneOf:
      - $ref: '#/components/schemas/LabeledDataRequest'
      - $ref: '#/components/schemas/AnnotationFileRequest'
    JobRead:
      type: object
      properties:
        url:
          type: string
          format: uri
          readOnly: true
        id:
          type: integer
          readOnly: true
        task_id:
          type: integer
          readOnly: true
        project_id:
          type: integer
          readOnly: true
          nullable: true
        assignee:
          allOf:
          - $ref: '#/components/schemas/BasicUser'
          readOnly: true
          nullable: true
        guide_id:
          type: integer
          readOnly: true
          nullable: true
        dimension:
          type: string
          readOnly: true
          maxLength: 2
        bug_tracker:
          type: string
          readOnly: true
          nullable: true
          maxLength: 2000
        status:
          allOf:
          - $ref: '#/components/schemas/JobStatus'
          readOnly: true
        stage:
          allOf:
          - $ref: '#/components/schemas/JobStage'
          readOnly: true
        state:
          allOf:
          - $ref: '#/components/schemas/OperationStatus'
          readOnly: true
        mode:
          type: string
          readOnly: true
        frame_count:
          type: integer
          readOnly: true
        start_frame:
          type: integer
          maximum: 2147483647
          minimum: -2147483648
          readOnly: true
        stop_frame:
          type: integer
          maximum: 2147483647
          minimum: -2147483648
          readOnly: true
        data_chunk_size:
          type: integer
          maximum: 2147483647
          minimum: 0
          nullable: true
          readOnly: true
        data_compressed_chunk_type:
          allOf:
          - $ref: '#/components/schemas/ChunkType'
          readOnly: true
        created_date:
          type: string
          format: date-time
          readOnly: true
        updated_date:
          type: string
          format: date-time
          readOnly: true
        issues:
          $ref: '#/components/schemas/IssuesSummary'
        labels:
          $ref: '#/components/schemas/LabelsSummary'
        type:
          allOf:
          - $ref: '#/components/schemas/JobType'
          readOnly: true
        organization:
          type: integer
          readOnly: true
          nullable: true
        target_storage:
          allOf:
          - $ref: '#/components/schemas/Storage'
          nullable: true
        source_storage:
          allOf:
          - $ref: '#/components/schemas/Storage'
          nullable: true
        assignee_updated_date:
          type: string
          format: date-time
          readOnly: true
          nullable: true
      required:
      - issues
      - labels
    JobStage:
      enum:
      - annotation
      - validation
      - acceptance
      type: string
      description: |-
        * `annotation` - ANNOTATION
        * `validation` - VALIDATION
        * `acceptance` - ACCEPTANCE
    JobStatus:
      enum:
      - annotation
      - validation
      - completed
      type: string
      description: |-
        * `annotation` - ANNOTATION
        * `validation` - VALIDATION
        * `completed` - COMPLETED
    JobType:
      enum:
      - annotation
      - ground_truth
      type: string
      description: |-
        * `annotation` - ANNOTATION
        * `ground_truth` - GROUND_TRUTH
    JobWriteRequest:
      type: object
      properties:
        assignee:
          type: integer
          nullable: true
        stage:
          $ref: '#/components/schemas/JobStage'
        state:
          $ref: '#/components/schemas/OperationStatus'
        type:
          $ref: '#/components/schemas/JobType'
        task_id:
          type: integer
        frame_selection_method:
          $ref: '#/components/schemas/FrameSelectionMethodEnum'
        frame_count:
          type: integer
          minimum: 0
          description: |
            The number of frames included in the job.
            Applicable only to the random frame selection
        seed:
          type: integer
          minimum: 0
          description: |
            The seed value for the random number generator.
            The same value will produce the same frame sets.
            Applicable only to the random frame selection.
            By default, a random value is used.
        frames:
          type: array
          items:
            type: integer
            minimum: 0
          description: |
            The list of frame ids. Applicable only to the manual frame selection
      required:
      - task_id
      - type
    JobsSummary:
      type: object
      properties:
        count:
          type: integer
          default: 0
        completed:
          type: integer
          nullable: true
        validation:
          type: integer
          nullable: true
        url:
          type: string
          format: uri
          readOnly: true
      required:
      - completed
      - validation
    Label:
      type: object
      properties:
        id:
          type: integer
        name:
          type: string
          maxLength: 64
        color:
          type: string
          description: The hex value for the RGB color. Will be generated automatically,
            unless specified explicitly.
        attributes:
          type: array
          items:
            $ref: '#/components/schemas/Attribute'
          default: []
          description: The list of attributes. If you want to remove an attribute,
            you need to recreate the label and specify the remaining attributes.
        type:
          type: string
          description: Associated annotation type for this label
        svg:
          type: string
        sublabels:
          type: array
          items:
            $ref: '#/components/schemas/Sublabel'
        project_id:
          type: integer
          nullable: true
          readOnly: true
        task_id:
          type: integer
          nullable: true
          readOnly: true
        parent_id:
          type: integer
          nullable: true
          readOnly: true
        has_parent:
          type: boolean
          readOnly: true
      required:
      - name
    LabelMappingEntryRequest:
      type: object
      properties:
        name:
          type: string
          minLength: 1
        attributes:
          type: object
          additionalProperties:
            type: string
            minLength: 1
        sublabels:
          type: object
          additionalProperties:
            $ref: '#/components/schemas/SublabelMappingEntryRequest'
          description: Label mapping for from the model to the task sublabels within
            a parent label
      required:
      - name
    LabeledData:
      type: object
      properties:
        version:
          type: integer
          default: 0
        tags:
          type: array
          items:
            $ref: '#/components/schemas/LabeledImage'
          default: []
        shapes:
          type: array
          items:
            $ref: '#/components/schemas/LabeledShape'
          default: []
        tracks:
          type: array
          items:
            $ref: '#/components/schemas/LabeledTrack'
          default: []
    LabeledDataRequest:
      type: object
      properties:
        version:
          type: integer
          default: 0
        tags:
          type: array
          items:
            $ref: '#/components/schemas/LabeledImageRequest'
          default: []
        shapes:
          type: array
          items:
            $ref: '#/components/schemas/LabeledShapeRequest'
          default: []
        tracks:
          type: array
          items:
            $ref: '#/components/schemas/LabeledTrackRequest'
          default: []
    LabeledImage:
      type: object
      properties:
        id:
          type: integer
          nullable: true
        frame:
          type: integer
          minimum: 0
        label_id:
          type: integer
          minimum: 0
        group:
          type: integer
          minimum: 0
          nullable: true
        source:
          type: string
          default: manual
        attributes:
          type: array
          items:
            $ref: '#/components/schemas/AttributeVal'
          default: []
      required:
      - frame
      - label_id
    LabeledImageRequest:
      type: object
      properties:
        id:
          type: integer
          nullable: true
        frame:
          type: integer
          minimum: 0
        label_id:
          type: integer
          minimum: 0
        group:
          type: integer
          minimum: 0
          nullable: true
        source:
          type: string
          minLength: 1
          default: manual
        attributes:
          type: array
          items:
            $ref: '#/components/schemas/AttributeValRequest'
          default: []
      required:
      - frame
      - label_id
    LabeledShape:
      type: object
      properties:
        type:
          $ref: '#/components/schemas/ShapeType'
        occluded:
          type: boolean
          default: false
        outside:
          type: boolean
          default: false
        z_order:
          type: integer
          default: 0
        rotation:
          type: number
          format: double
          maximum: 360
          minimum: 0
          default: 0.0
        points:
          type: array
          items:
            type: number
            format: double
        id:
          type: integer
          nullable: true
        frame:
          type: integer
          minimum: 0
        label_id:
          type: integer
          minimum: 0
        group:
          type: integer
          minimum: 0
          nullable: true
        source:
          type: string
          default: manual
        attributes:
          type: array
          items:
            $ref: '#/components/schemas/AttributeVal'
          default: []
        elements:
          type: array
          items:
            $ref: '#/components/schemas/SubLabeledShape'
      required:
      - frame
      - label_id
      - type
    LabeledShapeRequest:
      type: object
      properties:
        type:
          $ref: '#/components/schemas/ShapeType'
        occluded:
          type: boolean
          default: false
        outside:
          type: boolean
          default: false
        z_order:
          type: integer
          default: 0
        rotation:
          type: number
          format: double
          maximum: 360
          minimum: 0
          default: 0.0
        points:
          type: array
          items:
            type: number
            format: double
        id:
          type: integer
          nullable: true
        frame:
          type: integer
          minimum: 0
        label_id:
          type: integer
          minimum: 0
        group:
          type: integer
          minimum: 0
          nullable: true
        source:
          type: string
          minLength: 1
          default: manual
        attributes:
          type: array
          items:
            $ref: '#/components/schemas/AttributeValRequest'
          default: []
        elements:
          type: array
          items:
            $ref: '#/components/schemas/SubLabeledShapeRequest'
      required:
      - frame
      - label_id
      - type
    LabeledTrack:
      type: object
      properties:
        id:
          type: integer
          nullable: true
        frame:
          type: integer
          minimum: 0
        label_id:
          type: integer
          minimum: 0
        group:
          type: integer
          minimum: 0
          nullable: true
        source:
          type: string
          default: manual
        shapes:
          type: array
          items:
            $ref: '#/components/schemas/TrackedShape'
        attributes:
          type: array
          items:
            $ref: '#/components/schemas/AttributeVal'
          default: []
        elements:
          type: array
          items:
            $ref: '#/components/schemas/SubLabeledTrack'
      required:
      - frame
      - label_id
      - shapes
    LabeledTrackRequest:
      type: object
      properties:
        id:
          type: integer
          nullable: true
        frame:
          type: integer
          minimum: 0
        label_id:
          type: integer
          minimum: 0
        group:
          type: integer
          minimum: 0
          nullable: true
        source:
          type: string
          minLength: 1
          default: manual
        shapes:
          type: array
          items:
            $ref: '#/components/schemas/TrackedShapeRequest'
        attributes:
          type: array
          items:
            $ref: '#/components/schemas/AttributeValRequest'
          default: []
        elements:
          type: array
          items:
            $ref: '#/components/schemas/SubLabeledTrackRequest'
      required:
      - frame
      - label_id
      - shapes
    LabelsSummary:
      type: object
      properties:
        url:
          type: string
          format: uri
          readOnly: true
    LocationEnum:
      enum:
      - cloud_storage
      - local
      type: string
      description: |-
        * `cloud_storage` - CLOUD_STORAGE
        * `local` - LOCAL
    LoginSerializerExRequest:
      type: object
      properties:
        username:
          type: string
        email:
          type: string
          format: email
        password:
          type: string
          minLength: 1
      required:
      - password
    MembershipRead:
      type: object
      properties:
        id:
          type: integer
          readOnly: true
        user:
          $ref: '#/components/schemas/BasicUser'
        organization:
          type: integer
          readOnly: true
        is_active:
          type: boolean
          readOnly: true
        joined_date:
          type: string
          format: date-time
          readOnly: true
          nullable: true
        role:
          allOf:
          - $ref: '#/components/schemas/RoleEnum'
          readOnly: true
        invitation:
          type: string
          readOnly: true
          nullable: true
      required:
      - user
    MetaUser:
      anyOf:
      - $ref: '#/components/schemas/User'
      - $ref: '#/components/schemas/BasicUser'
    Metric:
      type: object
      properties:
        name:
          type: string
        title:
          type: string
        description:
          type: string
        granularity:
          nullable: true
          oneOf:
          - $ref: '#/components/schemas/GranularityEnum'
          - $ref: '#/components/schemas/NullEnum'
        default_view:
          $ref: '#/components/schemas/DefaultViewEnum'
        data_series:
          type: object
          additionalProperties:
            type: array
            items:
              $ref: '#/components/schemas/DataFrame'
        transformations:
          type: array
          items:
            $ref: '#/components/schemas/Transformation'
      required:
      - data_series
      - default_view
      - description
      - name
      - title
      - transformations
    NullEnum:
      enum:
      - null
    OnlineFunctionCallRequest:
      type: object
      properties:
        job:
          type: integer
        task:
          type: integer
    OperationStatus:
      enum:
      - new
      - in progress
      - completed
      - rejected
      type: string
      description: |-
        * `new` - NEW
        * `in progress` - IN_PROGRESS
        * `completed` - COMPLETED
        * `rejected` - REJECTED
    OperatorEnum:
      enum:
      - +
      - '-'
      - '*'
      - /
      type: string
      description: |-
        * `+` - ADDITION
        * `-` - SUBTRACTION
        * `*` - MULTIPLICATION
        * `/` - DIVISION
    OrganizationRead:
      type: object
      properties:
        id:
          type: integer
          readOnly: true
        slug:
          type: string
          readOnly: true
          pattern: ^[-a-zA-Z0-9_]+$
        name:
          type: string
          readOnly: true
        description:
          type: string
          readOnly: true
        created_date:
          type: string
          format: date-time
          readOnly: true
        updated_date:
          type: string
          format: date-time
          readOnly: true
        contact:
          type: object
          readOnly: true
        owner:
          allOf:
          - $ref: '#/components/schemas/BasicUser'
          nullable: true
      required:
      - owner
    OrganizationWriteRequest:
      type: object
      properties:
        slug:
          type: string
          minLength: 1
          maxLength: 16
          pattern: ^[-a-zA-Z0-9_]+$
        name:
          type: string
          maxLength: 64
        description:
          type: string
        contact:
          type: object
      required:
      - slug
    PaginatedAnnotationConflictList:
      type: object
      properties:
        count:
          type: integer
          example: 123
        next:
          type: string
          nullable: true
          format: uri
          example: http://api.example.org/accounts/?page=4
        previous:
          type: string
          nullable: true
          format: uri
          example: http://api.example.org/accounts/?page=2
        results:
          type: array
          items:
            $ref: '#/components/schemas/AnnotationConflict'
    PaginatedCloudStorageReadList:
      type: object
      properties:
        count:
          type: integer
          example: 123
        next:
          type: string
          nullable: true
          format: uri
          example: http://api.example.org/accounts/?page=4
        previous:
          type: string
          nullable: true
          format: uri
          example: http://api.example.org/accounts/?page=2
        results:
          type: array
          items:
            $ref: '#/components/schemas/CloudStorageRead'
    PaginatedCommentReadList:
      type: object
      properties:
        count:
          type: integer
          example: 123
        next:
          type: string
          nullable: true
          format: uri
          example: http://api.example.org/accounts/?page=4
        previous:
          type: string
          nullable: true
          format: uri
          example: http://api.example.org/accounts/?page=2
        results:
          type: array
          items:
            $ref: '#/components/schemas/CommentRead'
    PaginatedInvitationReadList:
      type: object
      properties:
        count:
          type: integer
          example: 123
        next:
          type: string
          nullable: true
          format: uri
          example: http://api.example.org/accounts/?page=4
        previous:
          type: string
          nullable: true
          format: uri
          example: http://api.example.org/accounts/?page=2
        results:
          type: array
          items:
            $ref: '#/components/schemas/InvitationRead'
    PaginatedIssueReadList:
      type: object
      properties:
        count:
          type: integer
          example: 123
        next:
          type: string
          nullable: true
          format: uri
          example: http://api.example.org/accounts/?page=4
        previous:
          type: string
          nullable: true
          format: uri
          example: http://api.example.org/accounts/?page=2
        results:
          type: array
          items:
            $ref: '#/components/schemas/IssueRead'
    PaginatedJobReadList:
      type: object
      properties:
        count:
          type: integer
          example: 123
        next:
          type: string
          nullable: true
          format: uri
          example: http://api.example.org/accounts/?page=4
        previous:
          type: string
          nullable: true
          format: uri
          example: http://api.example.org/accounts/?page=2
        results:
          type: array
          items:
            $ref: '#/components/schemas/JobRead'
    PaginatedLabelList:
      type: object
      properties:
        count:
          type: integer
          example: 123
        next:
          type: string
          nullable: true
          format: uri
          example: http://api.example.org/accounts/?page=4
        previous:
          type: string
          nullable: true
          format: uri
          example: http://api.example.org/accounts/?page=2
        results:
          type: array
          items:
            $ref: '#/components/schemas/Label'
    PaginatedMembershipReadList:
      type: object
      properties:
        count:
          type: integer
          example: 123
        next:
          type: string
          nullable: true
          format: uri
          example: http://api.example.org/accounts/?page=4
        previous:
          type: string
          nullable: true
          format: uri
          example: http://api.example.org/accounts/?page=2
        results:
          type: array
          items:
            $ref: '#/components/schemas/MembershipRead'
    PaginatedMetaUserList:
      type: object
      properties:
        count:
          type: integer
          example: 123
        next:
          type: string
          nullable: true
          format: uri
          example: http://api.example.org/accounts/?page=4
        previous:
          type: string
          nullable: true
          format: uri
          example: http://api.example.org/accounts/?page=2
        results:
          type: array
          items:
            $ref: '#/components/schemas/MetaUser'
    PaginatedOrganizationReadList:
      type: object
      properties:
        count:
          type: integer
          example: 123
        next:
          type: string
          nullable: true
          format: uri
          example: http://api.example.org/accounts/?page=4
        previous:
          type: string
          nullable: true
          format: uri
          example: http://api.example.org/accounts/?page=2
        results:
          type: array
          items:
            $ref: '#/components/schemas/OrganizationRead'
    PaginatedProjectReadList:
      type: object
      properties:
        count:
          type: integer
          example: 123
        next:
          type: string
          nullable: true
          format: uri
          example: http://api.example.org/accounts/?page=4
        previous:
          type: string
          nullable: true
          format: uri
          example: http://api.example.org/accounts/?page=2
        results:
          type: array
          items:
            $ref: '#/components/schemas/ProjectRead'
    PaginatedQualityReportList:
      type: object
      properties:
        count:
          type: integer
          example: 123
        next:
          type: string
          nullable: true
          format: uri
          example: http://api.example.org/accounts/?page=4
        previous:
          type: string
          nullable: true
          format: uri
          example: http://api.example.org/accounts/?page=2
        results:
          type: array
          items:
            $ref: '#/components/schemas/QualityReport'
    PaginatedQualitySettingsList:
      type: object
      properties:
        count:
          type: integer
          example: 123
        next:
          type: string
          nullable: true
          format: uri
          example: http://api.example.org/accounts/?page=4
        previous:
          type: string
          nullable: true
          format: uri
          example: http://api.example.org/accounts/?page=2
        results:
          type: array
          items:
            $ref: '#/components/schemas/QualitySettings'
    PaginatedRequestList:
      type: object
      properties:
        count:
          type: integer
          example: 123
        next:
          type: string
          nullable: true
          format: uri
          example: http://api.example.org/accounts/?page=4
        previous:
          type: string
          nullable: true
          format: uri
          example: http://api.example.org/accounts/?page=2
        results:
          type: array
          items:
            $ref: '#/components/schemas/Request'
    PaginatedTaskReadList:
      type: object
      properties:
        count:
          type: integer
          example: 123
        next:
          type: string
          nullable: true
          format: uri
          example: http://api.example.org/accounts/?page=4
        previous:
          type: string
          nullable: true
          format: uri
          example: http://api.example.org/accounts/?page=2
        results:
          type: array
          items:
            $ref: '#/components/schemas/TaskRead'
    PaginatedWebhookDeliveryReadList:
      type: object
      properties:
        count:
          type: integer
          example: 123
        next:
          type: string
          nullable: true
          format: uri
          example: http://api.example.org/accounts/?page=4
        previous:
          type: string
          nullable: true
          format: uri
          example: http://api.example.org/accounts/?page=2
        results:
          type: array
          items:
            $ref: '#/components/schemas/WebhookDeliveryRead'
    PaginatedWebhookReadList:
      type: object
      properties:
        count:
          type: integer
          example: 123
        next:
          type: string
          nullable: true
          format: uri
          example: http://api.example.org/accounts/?page=4
        previous:
          type: string
          nullable: true
          format: uri
          example: http://api.example.org/accounts/?page=2
        results:
          type: array
          items:
            $ref: '#/components/schemas/WebhookRead'
    PasswordChangeRequest:
      type: object
      properties:
        old_password:
          type: string
          minLength: 1
          maxLength: 128
        new_password1:
          type: string
          minLength: 1
          maxLength: 128
        new_password2:
          type: string
          minLength: 1
          maxLength: 128
      required:
      - new_password1
      - new_password2
      - old_password
    PasswordResetConfirmRequest:
      type: object
      description: Serializer for confirming a password reset attempt.
      properties:
        new_password1:
          type: string
          minLength: 1
          maxLength: 128
        new_password2:
          type: string
          minLength: 1
          maxLength: 128
        uid:
          type: string
          minLength: 1
        token:
          type: string
          minLength: 1
      required:
      - new_password1
      - new_password2
      - token
      - uid
    PasswordResetSerializerExRequest:
      type: object
      description: Serializer for requesting a password reset e-mail.
      properties:
        email:
          type: string
          format: email
          minLength: 1
      required:
      - email
    PatchedAnnotationGuideWriteRequest:
      type: object
      properties:
        task_id:
          type: integer
          nullable: true
        project_id:
          type: integer
          nullable: true
        markdown:
          type: string
    PatchedCloudStorageWriteRequest:
      type: object
      properties:
        provider_type:
          $ref: '#/components/schemas/ProviderTypeEnum'
        resource:
          type: string
          minLength: 1
          maxLength: 222
        display_name:
          type: string
          minLength: 1
          maxLength: 63
        owner:
          $ref: '#/components/schemas/BasicUserRequest'
        credentials_type:
          $ref: '#/components/schemas/CredentialsTypeEnum'
        session_token:
          type: string
          maxLength: 440
        account_name:
          type: string
          maxLength: 24
        key:
          type: string
          maxLength: 40
        secret_key:
          type: string
          maxLength: 64
        connection_string:
          type: string
          maxLength: 1024
        key_file:
          type: string
          format: binary
        specific_attributes:
          type: string
          maxLength: 1024
        description:
          type: string
        manifests:
          type: array
          items:
            type: string
            minLength: 1
            maxLength: 1024
          default: []
    PatchedCommentWriteRequest:
      type: object
      properties:
        message:
          type: string
          minLength: 1
    PatchedDataMetaWriteRequest:
      type: object
      properties:
        deleted_frames:
          type: array
          items:
            type: integer
            minimum: 0
    PatchedInvitationWriteRequest:
      type: object
      properties:
        role:
          $ref: '#/components/schemas/RoleEnum'
        email:
          type: string
          format: email
          minLength: 1
    PatchedIssueWriteRequest:
      type: object
      properties:
        position:
          type: array
          items:
            type: number
            format: double
        assignee:
          type: integer
          nullable: true
        resolved:
          type: boolean
    PatchedJobWriteRequest:
      type: object
      properties:
        assignee:
          type: integer
          nullable: true
        stage:
          $ref: '#/components/schemas/JobStage'
        state:
          $ref: '#/components/schemas/OperationStatus'
    PatchedLabelRequest:
      type: object
      properties:
        id:
          type: integer
        name:
          type: string
          minLength: 1
          maxLength: 64
        color:
          type: string
          description: The hex value for the RGB color. Will be generated automatically,
            unless specified explicitly.
        attributes:
          type: array
          items:
            $ref: '#/components/schemas/AttributeRequest'
          default: []
          description: The list of attributes. If you want to remove an attribute,
            you need to recreate the label and specify the remaining attributes.
        deleted:
          type: boolean
          writeOnly: true
          description: Delete the label. Only applicable in the PATCH methods of a
            project or a task.
        type:
          type: string
          description: Associated annotation type for this label
        svg:
          type: string
        sublabels:
          type: array
          items:
            $ref: '#/components/schemas/SublabelRequest'
    PatchedLabeledDataRequest:
      type: object
      properties:
        version:
          type: integer
          default: 0
        tags:
          type: array
          items:
            $ref: '#/components/schemas/LabeledImageRequest'
          default: []
        shapes:
          type: array
          items:
            $ref: '#/components/schemas/LabeledShapeRequest'
          default: []
        tracks:
          type: array
          items:
            $ref: '#/components/schemas/LabeledTrackRequest'
          default: []
    PatchedMembershipWriteRequest:
      type: object
      properties:
        role:
          $ref: '#/components/schemas/RoleEnum'
    PatchedOrganizationWriteRequest:
      type: object
      properties:
        slug:
          type: string
          minLength: 1
          maxLength: 16
          pattern: ^[-a-zA-Z0-9_]+$
        name:
          type: string
          maxLength: 64
        description:
          type: string
        contact:
          type: object
    PatchedProjectWriteRequest:
      type: object
      properties:
        name:
          type: string
          minLength: 1
          maxLength: 256
        labels:
          type: array
          items:
            $ref: '#/components/schemas/PatchedLabelRequest'
          writeOnly: true
          default: []
        owner_id:
          type: integer
          writeOnly: true
          nullable: true
        assignee_id:
          type: integer
          writeOnly: true
          nullable: true
        bug_tracker:
          type: string
          maxLength: 2000
        target_storage:
          allOf:
          - $ref: '#/components/schemas/StorageRequest'
          writeOnly: true
        source_storage:
          allOf:
          - $ref: '#/components/schemas/StorageRequest'
          writeOnly: true
        task_subsets:
          type: array
          items:
            type: string
            minLength: 1
          writeOnly: true
    PatchedQualitySettingsRequest:
      type: object
      properties:
        target_metric:
          allOf:
          - $ref: '#/components/schemas/TargetMetricEnum'
          description: |-
            The primary metric used for quality estimation

            * `accuracy` - ACCURACY
            * `precision` - PRECISION
            * `recall` - RECALL
        target_metric_threshold:
          type: number
          format: double
          description: |
            Defines the minimal quality requirements in terms of the selected target metric.
        max_validations_per_job:
          type: integer
          maximum: 2147483647
<<<<<<< HEAD
          minimum: -2147483648
=======
          minimum: 0
>>>>>>> 3ce08640
          description: |
            The maximum number of job validation attempts for the job assignee.
            The job can be automatically accepted if the job quality is above the required
            threshold, defined by the target threshold parameter.
        iou_threshold:
          type: number
          format: double
          description: Used for distinction between matched / unmatched shapes
        oks_sigma:
          type: number
          format: double
          description: |
            Like IoU threshold, but for points.
            The percent of the bbox area, used as the radius of the circle around the GT point,
            where the checked point is expected to be.
            Read more: https://cocodataset.org/#keypoints-eval
        line_thickness:
          type: number
          format: double
          description: |
            Thickness of polylines, relatively to the (image area) ^ 0.5.
            The distance to the boundary around the GT line,
            inside of which the checked line points should be
        low_overlap_threshold:
          type: number
          format: double
          description: |
            Used for distinction between strong / weak (low_overlap) matches
        compare_line_orientation:
          type: boolean
          description: Enables or disables polyline orientation comparison
        line_orientation_threshold:
          type: number
          format: double
          description: |
            The minimal gain in the GT IoU between the given and reversed line directions
            to consider the line inverted.
            Only used when the 'compare_line_orientation' parameter is true
        compare_groups:
          type: boolean
          description: Enables or disables annotation group checks
        group_match_threshold:
          type: number
          format: double
          description: |
            Minimal IoU for groups to be considered matching.
            Only used when the 'compare_groups' parameter is true
        check_covered_annotations:
          type: boolean
          description: |
            Check for partially-covered annotations, useful in segmentation tasks
        object_visibility_threshold:
          type: number
          format: double
          description: |
            Minimal visible area percent of the spatial annotations (polygons, masks)
            for reporting covered annotations.
            Only used when the 'object_visibility_threshold' parameter is true
        panoptic_comparison:
          type: boolean
          description: |
            Use only the visible part of the masks and polygons in comparisons
        compare_attributes:
          type: boolean
          description: Enables or disables annotation attribute comparison
    PatchedTaskWriteRequest:
      type: object
      properties:
        name:
          type: string
          minLength: 1
          maxLength: 256
        project_id:
          type: integer
          nullable: true
        owner_id:
          type: integer
          writeOnly: true
          nullable: true
        assignee_id:
          type: integer
          writeOnly: true
          nullable: true
        bug_tracker:
          type: string
          maxLength: 2000
        labels:
          type: array
          items:
            $ref: '#/components/schemas/PatchedLabelRequest'
        subset:
          type: string
          maxLength: 64
        target_storage:
          allOf:
          - $ref: '#/components/schemas/StorageRequest'
          nullable: true
        source_storage:
          allOf:
          - $ref: '#/components/schemas/StorageRequest'
          nullable: true
    PatchedUserRequest:
      type: object
      properties:
        username:
          type: string
          minLength: 1
          description: Required. 150 characters or fewer. Letters, digits and @/./+/-/_
            only.
          pattern: ^[\w.@+-]+$
          maxLength: 150
        first_name:
          type: string
          maxLength: 150
        last_name:
          type: string
          maxLength: 150
        email:
          type: string
          format: email
          title: Email address
          maxLength: 254
        groups:
          type: array
          items:
            type: string
            minLength: 1
        is_staff:
          type: boolean
          title: Staff status
          description: Designates whether the user can log into this admin site.
        is_superuser:
          type: boolean
          title: Superuser status
          description: Designates that this user has all permissions without explicitly
            assigning them.
        is_active:
          type: boolean
          title: Active
          description: Designates whether this user should be treated as active. Unselect
            this instead of deleting accounts.
    PatchedWebhookWriteRequest:
      type: object
      properties:
        target_url:
          type: string
          format: uri
          minLength: 1
          maxLength: 8192
        description:
          type: string
          maxLength: 128
        content_type:
          $ref: '#/components/schemas/WebhookContentType'
        secret:
          type: string
          maxLength: 64
        is_active:
          type: boolean
        enable_ssl:
          type: boolean
        events:
          type: array
          items:
            $ref: '#/components/schemas/EventsEnum'
          writeOnly: true
    Plugins:
      type: object
      properties:
        GIT_INTEGRATION:
          type: boolean
        ANALYTICS:
          type: boolean
        MODELS:
          type: boolean
        PREDICT:
          type: boolean
      required:
      - ANALYTICS
      - GIT_INTEGRATION
      - MODELS
      - PREDICT
    ProjectFileRequest:
      type: object
      properties:
        project_file:
          type: string
          format: binary
      required:
      - project_file
    ProjectRead:
      type: object
      properties:
        url:
          type: string
          format: uri
          readOnly: true
        id:
          type: integer
          readOnly: true
        name:
          type: string
          readOnly: true
        owner:
          allOf:
          - $ref: '#/components/schemas/BasicUser'
          readOnly: true
          nullable: true
        assignee:
          allOf:
          - $ref: '#/components/schemas/BasicUser'
          readOnly: true
          nullable: true
        guide_id:
          type: integer
          nullable: true
        bug_tracker:
          type: string
          readOnly: true
        task_subsets:
          type: array
          items:
            type: string
          readOnly: true
        created_date:
          type: string
          format: date-time
          readOnly: true
        updated_date:
          type: string
          format: date-time
          readOnly: true
        status:
          allOf:
          - $ref: '#/components/schemas/JobStatus'
          readOnly: true
        dimension:
          type: string
          readOnly: true
          nullable: true
          maxLength: 16
        organization:
          type: integer
          readOnly: true
          nullable: true
        target_storage:
          allOf:
          - $ref: '#/components/schemas/Storage'
          readOnly: true
          nullable: true
        source_storage:
          allOf:
          - $ref: '#/components/schemas/Storage'
          readOnly: true
          nullable: true
        tasks:
          $ref: '#/components/schemas/TasksSummary'
        labels:
          $ref: '#/components/schemas/LabelsSummary'
        assignee_updated_date:
          type: string
          format: date-time
          readOnly: true
          nullable: true
      required:
      - labels
      - tasks
    ProjectWriteRequest:
      type: object
      properties:
        name:
          type: string
          minLength: 1
          maxLength: 256
        labels:
          type: array
          items:
            $ref: '#/components/schemas/PatchedLabelRequest'
          writeOnly: true
          default: []
        owner_id:
          type: integer
          writeOnly: true
          nullable: true
        assignee_id:
          type: integer
          writeOnly: true
          nullable: true
        bug_tracker:
          type: string
          maxLength: 2000
        target_storage:
          allOf:
          - $ref: '#/components/schemas/StorageRequest'
          writeOnly: true
        source_storage:
          allOf:
          - $ref: '#/components/schemas/StorageRequest'
          writeOnly: true
        task_subsets:
          type: array
          items:
            type: string
            minLength: 1
          writeOnly: true
      required:
      - name
    ProviderTypeEnum:
      enum:
      - AWS_S3_BUCKET
      - AZURE_CONTAINER
      - GOOGLE_DRIVE
      - GOOGLE_CLOUD_STORAGE
      type: string
      description: |-
        * `AWS_S3_BUCKET` - AWS_S3
        * `AZURE_CONTAINER` - AZURE_CONTAINER
        * `GOOGLE_DRIVE` - GOOGLE_DRIVE
        * `GOOGLE_CLOUD_STORAGE` - GOOGLE_CLOUD_STORAGE
    QualityEnum:
      enum:
      - compressed
      - original
      type: string
      description: |-
        * `compressed` - compressed
        * `original` - original
    QualityReport:
      type: object
      properties:
        id:
          type: integer
          readOnly: true
        job_id:
          type: integer
          nullable: true
          readOnly: true
        task_id:
          type: integer
          nullable: true
          readOnly: true
        parent_id:
          type: integer
          nullable: true
          readOnly: true
        target:
          $ref: '#/components/schemas/QualityReportTarget'
        summary:
          $ref: '#/components/schemas/QualityReportSummary'
        created_date:
          type: string
          format: date-time
          readOnly: true
        target_last_updated:
          type: string
          format: date-time
          readOnly: true
        gt_last_updated:
          type: string
          format: date-time
          readOnly: true
        assignee:
          allOf:
          - $ref: '#/components/schemas/BasicUser'
          readOnly: true
          nullable: true
      required:
      - summary
      - target
    QualityReportCreateRequest:
      type: object
      properties:
        task_id:
          type: integer
          writeOnly: true
      required:
      - task_id
    QualityReportSummary:
      type: object
      properties:
        frame_count:
          type: integer
        frame_share:
          type: number
          format: double
        conflict_count:
          type: integer
        warning_count:
          type: integer
        error_count:
          type: integer
        conflicts_by_type:
          type: object
          additionalProperties:
            type: integer
        valid_count:
          type: integer
        ds_count:
          type: integer
        gt_count:
          type: integer
        total_count:
          type: integer
        accuracy:
          type: number
          format: double
        precision:
          type: number
          format: double
        recall:
          type: number
          format: double
      required:
      - accuracy
      - conflict_count
      - conflicts_by_type
      - ds_count
      - error_count
      - frame_count
      - frame_share
      - gt_count
      - precision
      - recall
      - total_count
      - valid_count
      - warning_count
    QualityReportTarget:
      enum:
      - job
      - task
      type: string
      description: |-
        * `job` - JOB
        * `task` - TASK
    QualitySettings:
      type: object
      properties:
        id:
          type: integer
          readOnly: true
        task_id:
          type: integer
          readOnly: true
        target_metric:
          allOf:
          - $ref: '#/components/schemas/TargetMetricEnum'
          description: |-
            The primary metric used for quality estimation

            * `accuracy` - ACCURACY
            * `precision` - PRECISION
            * `recall` - RECALL
        target_metric_threshold:
          type: number
          format: double
          description: |
            Defines the minimal quality requirements in terms of the selected target metric.
        max_validations_per_job:
          type: integer
          maximum: 2147483647
<<<<<<< HEAD
          minimum: -2147483648
=======
          minimum: 0
>>>>>>> 3ce08640
          description: |
            The maximum number of job validation attempts for the job assignee.
            The job can be automatically accepted if the job quality is above the required
            threshold, defined by the target threshold parameter.
        iou_threshold:
          type: number
          format: double
          description: Used for distinction between matched / unmatched shapes
        oks_sigma:
          type: number
          format: double
          description: |
            Like IoU threshold, but for points.
            The percent of the bbox area, used as the radius of the circle around the GT point,
            where the checked point is expected to be.
            Read more: https://cocodataset.org/#keypoints-eval
        line_thickness:
          type: number
          format: double
          description: |
            Thickness of polylines, relatively to the (image area) ^ 0.5.
            The distance to the boundary around the GT line,
            inside of which the checked line points should be
        low_overlap_threshold:
          type: number
          format: double
          description: |
            Used for distinction between strong / weak (low_overlap) matches
        compare_line_orientation:
          type: boolean
          description: Enables or disables polyline orientation comparison
        line_orientation_threshold:
          type: number
          format: double
          description: |
            The minimal gain in the GT IoU between the given and reversed line directions
            to consider the line inverted.
            Only used when the 'compare_line_orientation' parameter is true
        compare_groups:
          type: boolean
          description: Enables or disables annotation group checks
        group_match_threshold:
          type: number
          format: double
          description: |
            Minimal IoU for groups to be considered matching.
            Only used when the 'compare_groups' parameter is true
        check_covered_annotations:
          type: boolean
          description: |
            Check for partially-covered annotations, useful in segmentation tasks
        object_visibility_threshold:
          type: number
          format: double
          description: |
            Minimal visible area percent of the spatial annotations (polygons, masks)
            for reporting covered annotations.
            Only used when the 'object_visibility_threshold' parameter is true
        panoptic_comparison:
          type: boolean
          description: |
            Use only the visible part of the masks and polygons in comparisons
        compare_attributes:
          type: boolean
          description: Enables or disables annotation attribute comparison
    RegisterSerializerEx:
      type: object
      properties:
        username:
          type: string
          maxLength: 150
          minLength: 5
        email:
          type: string
          format: email
        first_name:
          type: string
        last_name:
          type: string
        email_verification_required:
          type: boolean
          readOnly: true
        key:
          type: string
          nullable: true
          readOnly: true
      required:
      - username
    RegisterSerializerExRequest:
      type: object
      properties:
        username:
          type: string
          minLength: 5
          maxLength: 150
        email:
          type: string
          format: email
          minLength: 1
        password1:
          type: string
          writeOnly: true
          minLength: 1
        password2:
          type: string
          writeOnly: true
          minLength: 1
        first_name:
          type: string
          minLength: 1
        last_name:
          type: string
          minLength: 1
      required:
      - password1
      - password2
      - username
    Request:
      type: object
      properties:
        status:
          $ref: '#/components/schemas/RequestStatus'
        message:
          type: string
          readOnly: true
        id:
          type: string
        operation:
          $ref: '#/components/schemas/RequestDataOperation'
        progress:
          type: number
          format: double
          maximum: 1
          minimum: 0
          nullable: true
          readOnly: true
        created_date:
          type: string
          format: date-time
        started_date:
          type: string
          format: date-time
          nullable: true
        finished_date:
          type: string
          format: date-time
          nullable: true
        expiry_date:
          type: string
          format: date-time
          nullable: true
          readOnly: true
        owner:
          allOf:
          - $ref: '#/components/schemas/UserIdentifiers'
          readOnly: true
        result_url:
          type: string
          format: uri
          nullable: true
        result_id:
          type: integer
          nullable: true
      required:
      - created_date
      - id
      - operation
      - status
    RequestDataOperation:
      type: object
      properties:
        type:
          type: string
        target:
          $ref: '#/components/schemas/RequestDataOperationTargetEnum'
        project_id:
          type: integer
          nullable: true
        task_id:
          type: integer
          nullable: true
        job_id:
          type: integer
          nullable: true
        format:
          type: string
          nullable: true
      required:
      - target
      - type
    RequestDataOperationTargetEnum:
      enum:
      - project
      - task
      - job
      type: string
      description: |-
        * `project` - Project
        * `task` - Task
        * `job` - Job
    RequestStatus:
      enum:
      - queued
      - started
      - failed
      - finished
      type: string
      description: |-
        * `queued` - Queued
        * `started` - Started
        * `failed` - Failed
        * `finished` - Finished
    RestAuthDetail:
      type: object
      properties:
        detail:
          type: string
          readOnly: true
    RoleEnum:
      enum:
      - worker
      - supervisor
      - maintainer
      - owner
      type: string
      description: |-
        * `worker` - Worker
        * `supervisor` - Supervisor
        * `maintainer` - Maintainer
        * `owner` - Owner
    RqId:
      type: object
      properties:
        rq_id:
          type: string
          description: Request id
      required:
      - rq_id
    RqStatus:
      type: object
      properties:
        state:
          $ref: '#/components/schemas/RqStatusStateEnum'
        message:
          type: string
          default: ''
        progress:
          type: number
          format: double
          maximum: 100
          default: 0.0
      required:
      - state
    RqStatusStateEnum:
      enum:
      - Queued
      - Started
      - Finished
      - Failed
      type: string
      description: |-
        * `Queued` - Queued
        * `Started` - Started
        * `Finished` - Finished
        * `Failed` - Failed
    SeverityEnum:
      enum:
      - warning
      - error
      type: string
      description: |-
        * `warning` - WARNING
        * `error` - ERROR
    ShapeType:
      enum:
      - rectangle
      - polygon
      - polyline
      - points
      - ellipse
      - cuboid
      - mask
      - skeleton
      type: string
      description: |-
        * `rectangle` - RECTANGLE
        * `polygon` - POLYGON
        * `polyline` - POLYLINE
        * `points` - POINTS
        * `ellipse` - ELLIPSE
        * `cuboid` - CUBOID
        * `mask` - MASK
        * `skeleton` - SKELETON
    SigningRequest:
      type: object
      properties:
        url:
          type: string
          minLength: 1
      required:
      - url
    SortingMethod:
      enum:
      - lexicographical
      - natural
      - predefined
      - random
      type: string
      description: |-
        * `lexicographical` - LEXICOGRAPHICAL
        * `natural` - NATURAL
        * `predefined` - PREDEFINED
        * `random` - RANDOM
    Storage:
      type: object
      properties:
        id:
          type: integer
          readOnly: true
        location:
          $ref: '#/components/schemas/LocationEnum'
        cloud_storage_id:
          type: integer
          nullable: true
    StorageMethod:
      enum:
      - cache
      - file_system
      type: string
      description: |-
        * `cache` - CACHE
        * `file_system` - FILE_SYSTEM
    StorageRequest:
      type: object
      properties:
        location:
          $ref: '#/components/schemas/LocationEnum'
        cloud_storage_id:
          type: integer
          nullable: true
    StorageType:
      enum:
      - cloud_storage
      - local
      - share
      type: string
      description: |-
        * `cloud_storage` - CLOUD_STORAGE
        * `local` - LOCAL
        * `share` - SHARE
    SubLabeledShape:
      type: object
      properties:
        type:
          $ref: '#/components/schemas/ShapeType'
        occluded:
          type: boolean
          default: false
        outside:
          type: boolean
          default: false
        z_order:
          type: integer
          default: 0
        rotation:
          type: number
          format: double
          maximum: 360
          minimum: 0
          default: 0.0
        points:
          type: array
          items:
            type: number
            format: double
        id:
          type: integer
          nullable: true
        frame:
          type: integer
          minimum: 0
        label_id:
          type: integer
          minimum: 0
        group:
          type: integer
          minimum: 0
          nullable: true
        source:
          type: string
          default: manual
        attributes:
          type: array
          items:
            $ref: '#/components/schemas/AttributeVal'
          default: []
      required:
      - frame
      - label_id
      - type
    SubLabeledShapeRequest:
      type: object
      properties:
        type:
          $ref: '#/components/schemas/ShapeType'
        occluded:
          type: boolean
          default: false
        outside:
          type: boolean
          default: false
        z_order:
          type: integer
          default: 0
        rotation:
          type: number
          format: double
          maximum: 360
          minimum: 0
          default: 0.0
        points:
          type: array
          items:
            type: number
            format: double
        id:
          type: integer
          nullable: true
        frame:
          type: integer
          minimum: 0
        label_id:
          type: integer
          minimum: 0
        group:
          type: integer
          minimum: 0
          nullable: true
        source:
          type: string
          minLength: 1
          default: manual
        attributes:
          type: array
          items:
            $ref: '#/components/schemas/AttributeValRequest'
          default: []
      required:
      - frame
      - label_id
      - type
    SubLabeledTrack:
      type: object
      properties:
        id:
          type: integer
          nullable: true
        frame:
          type: integer
          minimum: 0
        label_id:
          type: integer
          minimum: 0
        group:
          type: integer
          minimum: 0
          nullable: true
        source:
          type: string
          default: manual
        shapes:
          type: array
          items:
            $ref: '#/components/schemas/TrackedShape'
        attributes:
          type: array
          items:
            $ref: '#/components/schemas/AttributeVal'
          default: []
      required:
      - frame
      - label_id
      - shapes
    SubLabeledTrackRequest:
      type: object
      properties:
        id:
          type: integer
          nullable: true
        frame:
          type: integer
          minimum: 0
        label_id:
          type: integer
          minimum: 0
        group:
          type: integer
          minimum: 0
          nullable: true
        source:
          type: string
          minLength: 1
          default: manual
        shapes:
          type: array
          items:
            $ref: '#/components/schemas/TrackedShapeRequest'
        attributes:
          type: array
          items:
            $ref: '#/components/schemas/AttributeValRequest'
          default: []
      required:
      - frame
      - label_id
      - shapes
    Sublabel:
      type: object
      properties:
        id:
          type: integer
        name:
          type: string
          maxLength: 64
        color:
          type: string
          description: The hex value for the RGB color. Will be generated automatically,
            unless specified explicitly.
        attributes:
          type: array
          items:
            $ref: '#/components/schemas/Attribute'
          default: []
          description: The list of attributes. If you want to remove an attribute,
            you need to recreate the label and specify the remaining attributes.
        type:
          type: string
          description: Associated annotation type for this label
        has_parent:
          type: boolean
      required:
      - name
    SublabelMappingEntryRequest:
      type: object
      properties:
        name:
          type: string
          minLength: 1
        attributes:
          type: object
          additionalProperties:
            type: string
            minLength: 1
      required:
      - name
    SublabelRequest:
      type: object
      properties:
        id:
          type: integer
        name:
          type: string
          minLength: 1
          maxLength: 64
        color:
          type: string
          description: The hex value for the RGB color. Will be generated automatically,
            unless specified explicitly.
        attributes:
          type: array
          items:
            $ref: '#/components/schemas/AttributeRequest'
          default: []
          description: The list of attributes. If you want to remove an attribute,
            you need to recreate the label and specify the remaining attributes.
        type:
          type: string
          description: Associated annotation type for this label
        has_parent:
          type: boolean
      required:
      - name
    TargetMetricEnum:
      enum:
      - accuracy
      - precision
      - recall
      type: string
      description: |-
        * `accuracy` - ACCURACY
        * `precision` - PRECISION
        * `recall` - RECALL
    TaskAnnotationsUpdateRequest:
      oneOf:
      - $ref: '#/components/schemas/LabeledDataRequest'
      - $ref: '#/components/schemas/AnnotationFileRequest'
      nullable: true
    TaskAnnotationsWriteRequest:
      oneOf:
      - $ref: '#/components/schemas/AnnotationFileRequest'
      nullable: true
    TaskFileRequest:
      type: object
      properties:
        task_file:
          type: string
          format: binary
      required:
      - task_file
    TaskRead:
      type: object
      properties:
        url:
          type: string
          format: uri
          readOnly: true
        id:
          type: integer
          readOnly: true
        name:
          type: string
          readOnly: true
        project_id:
          type: integer
          nullable: true
        mode:
          type: string
          readOnly: true
        owner:
          allOf:
          - $ref: '#/components/schemas/BasicUser'
          nullable: true
        assignee:
          allOf:
          - $ref: '#/components/schemas/BasicUser'
          nullable: true
        bug_tracker:
          type: string
          readOnly: true
        created_date:
          type: string
          format: date-time
          readOnly: true
        updated_date:
          type: string
          format: date-time
          readOnly: true
        overlap:
          type: integer
          readOnly: true
          nullable: true
        segment_size:
          type: integer
          readOnly: true
        status:
          allOf:
          - $ref: '#/components/schemas/JobStatus'
          readOnly: true
        data_chunk_size:
          type: integer
          maximum: 2147483647
          minimum: 0
          nullable: true
          readOnly: true
        data_compressed_chunk_type:
          allOf:
          - $ref: '#/components/schemas/ChunkType'
          readOnly: true
        guide_id:
          type: integer
          nullable: true
        data_original_chunk_type:
          allOf:
          - $ref: '#/components/schemas/ChunkType'
          readOnly: true
        size:
          type: integer
          maximum: 2147483647
          minimum: 0
          readOnly: true
        image_quality:
          type: integer
          maximum: 32767
          minimum: 0
          readOnly: true
        data:
          type: integer
          readOnly: true
        dimension:
          type: string
        subset:
          type: string
          readOnly: true
        organization:
          type: integer
          readOnly: true
          nullable: true
        target_storage:
          allOf:
          - $ref: '#/components/schemas/Storage'
          nullable: true
        source_storage:
          allOf:
          - $ref: '#/components/schemas/Storage'
          nullable: true
        jobs:
          $ref: '#/components/schemas/JobsSummary'
        labels:
          $ref: '#/components/schemas/LabelsSummary'
        assignee_updated_date:
          type: string
          format: date-time
          readOnly: true
          nullable: true
      required:
      - jobs
      - labels
    TaskWriteRequest:
      type: object
      properties:
        name:
          type: string
          minLength: 1
          maxLength: 256
        project_id:
          type: integer
          nullable: true
        owner_id:
          type: integer
          writeOnly: true
          nullable: true
        assignee_id:
          type: integer
          writeOnly: true
          nullable: true
        bug_tracker:
          type: string
          maxLength: 2000
        overlap:
          type: integer
          maximum: 2147483647
          minimum: 0
          nullable: true
        segment_size:
          type: integer
          maximum: 2147483647
          minimum: 0
        labels:
          type: array
          items:
            $ref: '#/components/schemas/PatchedLabelRequest'
        subset:
          type: string
          maxLength: 64
        target_storage:
          allOf:
          - $ref: '#/components/schemas/StorageRequest'
          nullable: true
        source_storage:
          allOf:
          - $ref: '#/components/schemas/StorageRequest'
          nullable: true
      required:
      - name
    TasksSummary:
      type: object
      properties:
        count:
          type: integer
          default: 0
        url:
          type: string
          format: uri
          readOnly: true
    Token:
      type: object
      description: Serializer for Token model.
      properties:
        key:
          type: string
          maxLength: 40
      required:
      - key
    TrackedShape:
      type: object
      properties:
        type:
          $ref: '#/components/schemas/ShapeType'
        occluded:
          type: boolean
          default: false
        outside:
          type: boolean
          default: false
        z_order:
          type: integer
          default: 0
        rotation:
          type: number
          format: double
          maximum: 360
          minimum: 0
          default: 0.0
        points:
          type: array
          items:
            type: number
            format: double
        id:
          type: integer
          nullable: true
        frame:
          type: integer
          minimum: 0
        attributes:
          type: array
          items:
            $ref: '#/components/schemas/AttributeVal'
          default: []
      required:
      - frame
      - type
    TrackedShapeRequest:
      type: object
      properties:
        type:
          $ref: '#/components/schemas/ShapeType'
        occluded:
          type: boolean
          default: false
        outside:
          type: boolean
          default: false
        z_order:
          type: integer
          default: 0
        rotation:
          type: number
          format: double
          maximum: 360
          minimum: 0
          default: 0.0
        points:
          type: array
          items:
            type: number
            format: double
        id:
          type: integer
          nullable: true
        frame:
          type: integer
          minimum: 0
        attributes:
          type: array
          items:
            $ref: '#/components/schemas/AttributeValRequest'
          default: []
      required:
      - frame
      - type
    Transformation:
      type: object
      properties:
        name:
          type: string
        binary:
          allOf:
          - $ref: '#/components/schemas/BinaryOperation'
          nullable: true
      required:
      - name
    User:
      type: object
      properties:
        url:
          type: string
          format: uri
          readOnly: true
        id:
          type: integer
          readOnly: true
        username:
          type: string
          description: Required. 150 characters or fewer. Letters, digits and @/./+/-/_
            only.
          pattern: ^[\w.@+-]+$
          maxLength: 150
        first_name:
          type: string
          maxLength: 150
        last_name:
          type: string
          maxLength: 150
        email:
          type: string
          format: email
          title: Email address
          maxLength: 254
        groups:
          type: array
          items:
            type: string
        is_staff:
          type: boolean
          title: Staff status
          description: Designates whether the user can log into this admin site.
        is_superuser:
          type: boolean
          title: Superuser status
          description: Designates that this user has all permissions without explicitly
            assigning them.
        is_active:
          type: boolean
          title: Active
          description: Designates whether this user should be treated as active. Unselect
            this instead of deleting accounts.
        last_login:
          type: string
          format: date-time
          readOnly: true
          nullable: true
        date_joined:
          type: string
          format: date-time
          readOnly: true
      required:
      - groups
      - username
    UserIdentifiers:
      type: object
      properties:
        id:
          type: integer
          readOnly: true
        username:
          type: string
          description: Required. 150 characters or fewer. Letters, digits and @/./+/-/_
            only.
          pattern: ^[\w.@+-]+$
          maxLength: 150
      required:
      - username
    WebhookContentType:
      enum:
      - application/json
      type: string
      description: '* `application/json` - JSON'
    WebhookDeliveryRead:
      type: object
      properties:
        id:
          type: integer
          readOnly: true
        webhook_id:
          type: integer
          readOnly: true
        event:
          type: string
          readOnly: true
        status_code:
          type: integer
          readOnly: true
          nullable: true
        redelivery:
          type: boolean
          readOnly: true
        created_date:
          type: string
          format: date-time
          readOnly: true
        updated_date:
          type: string
          format: date-time
          readOnly: true
        changed_fields:
          type: string
          readOnly: true
        request:
          type: object
          readOnly: true
        response:
          type: object
          readOnly: true
    WebhookRead:
      type: object
      properties:
        id:
          type: integer
          readOnly: true
        url:
          type: string
          format: uri
          readOnly: true
        target_url:
          type: string
          format: uri
          readOnly: true
        description:
          type: string
          readOnly: true
        type:
          $ref: '#/components/schemas/WebhookType'
        content_type:
          $ref: '#/components/schemas/WebhookContentType'
        is_active:
          type: boolean
          readOnly: true
        enable_ssl:
          type: boolean
          readOnly: true
        created_date:
          type: string
          format: date-time
          readOnly: true
        updated_date:
          type: string
          format: date-time
          readOnly: true
        owner:
          allOf:
          - $ref: '#/components/schemas/BasicUser'
          readOnly: true
          nullable: true
        project_id:
          type: integer
          nullable: true
        organization:
          type: integer
          readOnly: true
          nullable: true
        events:
          type: array
          items:
            $ref: '#/components/schemas/EventsEnum'
          readOnly: true
        last_status:
          type: integer
          readOnly: true
        last_delivery_date:
          type: string
          format: date-time
          readOnly: true
      required:
      - content_type
      - type
    WebhookType:
      enum:
      - organization
      - project
      type: string
      description: |-
        * `organization` - ORGANIZATION
        * `project` - PROJECT
    WebhookWriteRequest:
      type: object
      properties:
        target_url:
          type: string
          format: uri
          minLength: 1
          maxLength: 8192
        description:
          type: string
          maxLength: 128
        type:
          $ref: '#/components/schemas/WebhookType'
        content_type:
          $ref: '#/components/schemas/WebhookContentType'
        secret:
          type: string
          maxLength: 64
        is_active:
          type: boolean
        enable_ssl:
          type: boolean
        project_id:
          type: integer
          writeOnly: true
          nullable: true
        events:
          type: array
          items:
            $ref: '#/components/schemas/EventsEnum'
          writeOnly: true
      required:
      - events
      - target_url
      - type
  securitySchemes:
    basicAuth:
      type: http
      scheme: basic
    csrfAuth:
      type: apiKey
      in: cookie
      name: csrftoken
      description: Can be sent as a cookie or as the X-CSRFTOKEN header
    sessionAuth:
      type: apiKey
      in: cookie
      name: sessionid
    signatureAuth:
      type: apiKey
      in: query
      name: sign
      description: Can be used to share URLs to private links
    tokenAuth:
      type: apiKey
      in: header
      name: Authorization
      description: |2

        To authenticate using a token (or API key), you need to have 3 components in a request:
        - the 'sessionid' cookie
        - the 'csrftoken' cookie or 'X-CSRFTOKEN' header
        - the 'Authentication' header with the 'Token ' prefix

        You can obtain an API key (the token) from the server response on
        the basic auth request.
      x-token-prefix: Token
externalDocs:
  description: CVAT documentation
  url: https://docs.cvat.ai/docs/<|MERGE_RESOLUTION|>--- conflicted
+++ resolved
@@ -9346,11 +9346,7 @@
         max_validations_per_job:
           type: integer
           maximum: 2147483647
-<<<<<<< HEAD
-          minimum: -2147483648
-=======
           minimum: 0
->>>>>>> 3ce08640
           description: |
             The maximum number of job validation attempts for the job assignee.
             The job can be automatically accepted if the job quality is above the required
@@ -9811,11 +9807,7 @@
         max_validations_per_job:
           type: integer
           maximum: 2147483647
-<<<<<<< HEAD
-          minimum: -2147483648
-=======
           minimum: 0
->>>>>>> 3ce08640
           description: |
             The maximum number of job validation attempts for the job assignee.
             The job can be automatically accepted if the job quality is above the required
