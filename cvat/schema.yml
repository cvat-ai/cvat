openapi: 3.0.3
info:
  title: CVAT REST API
  version: '2.5'
  description: REST API for Computer Vision Annotation Tool (CVAT)
  termsOfService: https://www.google.com/policies/terms/
  contact:
    name: CVAT.ai team
    url: https://github.com/cvat-ai/cvat
    email: support@cvat.ai
  license:
    name: MIT License
    url: https://en.wikipedia.org/wiki/MIT_License
paths:
  /api/auth/login:
    post:
      operationId: auth_create_login
      description: |-
        Check the credentials and return the REST Token
        if the credentials are valid and authenticated.
        If email verification is enabled and the user has the unverified email,
        an email with a confirmation link will be sent.
        Calls Django Auth login method to register User ID
        in Django session framework.

        Accept the following POST parameters: username, email, password
        Return the REST Framework Token Object's key.
      tags:
      - auth
      requestBody:
        content:
          application/json:
            schema:
              $ref: '#/components/schemas/LoginSerializerExRequest'
        required: true
      security:
      - sessionAuth: []
        csrfAuth: []
        tokenAuth: []
      - signatureAuth: []
      - basicAuth: []
      - {}
      responses:
        '200':
          content:
            application/vnd.cvat+json:
              schema:
                $ref: '#/components/schemas/Token'
          description: ''
  /api/auth/logout:
    post:
      operationId: auth_create_logout
      description: |-
        Calls Django logout method and delete the Token object
        assigned to the current User object.

        Accepts/Returns nothing.
      tags:
      - auth
      security:
      - sessionAuth: []
        csrfAuth: []
        tokenAuth: []
      - signatureAuth: []
      - basicAuth: []
      - {}
      responses:
        '200':
          content:
            application/vnd.cvat+json:
              schema:
                $ref: '#/components/schemas/RestAuthDetail'
          description: ''
  /api/auth/password/change:
    post:
      operationId: auth_create_password_change
      description: |-
        Calls Django Auth SetPasswordForm save method.

        Accepts the following POST parameters: new_password1, new_password2
        Returns the success/fail message.
      tags:
      - auth
      requestBody:
        content:
          application/json:
            schema:
              $ref: '#/components/schemas/PasswordChangeRequest'
        required: true
      security:
      - sessionAuth: []
        csrfAuth: []
        tokenAuth: []
      - signatureAuth: []
      - basicAuth: []
      responses:
        '200':
          content:
            application/vnd.cvat+json:
              schema:
                $ref: '#/components/schemas/RestAuthDetail'
          description: ''
  /api/auth/password/reset:
    post:
      operationId: auth_create_password_reset
      description: |-
        Calls Django Auth PasswordResetForm save method.

        Accepts the following POST parameters: email
        Returns the success/fail message.
      tags:
      - auth
      requestBody:
        content:
          application/json:
            schema:
              $ref: '#/components/schemas/PasswordResetSerializerExRequest'
        required: true
      security:
      - sessionAuth: []
        csrfAuth: []
        tokenAuth: []
      - signatureAuth: []
      - basicAuth: []
      - {}
      responses:
        '200':
          content:
            application/vnd.cvat+json:
              schema:
                $ref: '#/components/schemas/RestAuthDetail'
          description: ''
  /api/auth/password/reset/confirm:
    post:
      operationId: auth_create_password_reset_confirm
      description: |-
        Password reset e-mail link is confirmed, therefore
        this resets the user's password.

        Accepts the following POST parameters: token, uid,
            new_password1, new_password2
        Returns the success/fail message.
      tags:
      - auth
      requestBody:
        content:
          application/json:
            schema:
              $ref: '#/components/schemas/PasswordResetConfirmRequest'
        required: true
      security:
      - sessionAuth: []
        csrfAuth: []
        tokenAuth: []
      - signatureAuth: []
      - basicAuth: []
      - {}
      responses:
        '200':
          content:
            application/vnd.cvat+json:
              schema:
                $ref: '#/components/schemas/RestAuthDetail'
          description: ''
  /api/auth/register:
    post:
      operationId: auth_create_register
      tags:
      - auth
      requestBody:
        content:
          application/json:
            schema:
              $ref: '#/components/schemas/RegisterSerializerExRequest'
        required: true
      security:
      - sessionAuth: []
        csrfAuth: []
        tokenAuth: []
      - signatureAuth: []
      - basicAuth: []
      - {}
      responses:
        '201':
          content:
            application/vnd.cvat+json:
              schema:
                $ref: '#/components/schemas/RegisterSerializerEx'
          description: ''
  /api/auth/rules:
    get:
      operationId: auth_retrieve_rules
      tags:
      - auth
      security:
      - {}
      responses:
        '200':
          description: No response body
  /api/auth/signing:
    post:
      operationId: auth_create_signing
      description: Signed URL contains a token which authenticates a user on the server.Signed
        URL is valid during 30 seconds since signing.
      summary: This method signs URL for access to the server
      tags:
      - auth
      requestBody:
        content:
          application/json:
            schema:
              $ref: '#/components/schemas/SigningRequest'
        required: true
      security:
      - sessionAuth: []
        csrfAuth: []
        tokenAuth: []
      - signatureAuth: []
      - basicAuth: []
      responses:
        '200':
          content:
            application/vnd.cvat+json:
              schema:
                type: string
          description: text URL
  /api/cloudstorages:
    get:
      operationId: cloudstorages_list
      summary: Returns a paginated list of storages
      parameters:
      - name: X-Organization
        in: header
        description: Organization unique slug
        schema:
          type: string
      - name: credentials_type
        in: query
        description: A simple equality filter for the credentials_type field
        schema:
          type: string
          enum:
          - KEY_SECRET_KEY_PAIR
          - ACCOUNT_NAME_TOKEN_PAIR
          - KEY_FILE_PATH
          - ANONYMOUS_ACCESS
          - CONNECTION_STRING
      - name: filter
        required: false
        in: query
        description: 'A filter term. Available filter_fields: [''provider_type'',
          ''name'', ''resource'', ''credentials_type'', ''owner'', ''description'',
          ''id''].'
        schema:
          type: string
      - name: name
        in: query
        description: A simple equality filter for the name field
        schema:
          type: string
      - name: org
        in: query
        description: Organization unique slug
        schema:
          type: string
      - name: org_id
        in: query
        description: Organization identifier
        schema:
          type: integer
      - name: owner
        in: query
        description: A simple equality filter for the owner field
        schema:
          type: string
      - name: page
        required: false
        in: query
        description: A page number within the paginated result set.
        schema:
          type: integer
      - name: page_size
        required: false
        in: query
        description: Number of results to return per page.
        schema:
          type: integer
      - name: provider_type
        in: query
        description: A simple equality filter for the provider_type field
        schema:
          type: string
          enum:
          - AWS_S3_BUCKET
          - AZURE_CONTAINER
          - GOOGLE_DRIVE
          - GOOGLE_CLOUD_STORAGE
      - name: resource
        in: query
        description: A simple equality filter for the resource field
        schema:
          type: string
      - name: search
        required: false
        in: query
        description: 'A search term. Available search_fields: (''provider_type'',
          ''name'', ''resource'', ''credentials_type'', ''owner'', ''description'')'
        schema:
          type: string
      - name: sort
        required: false
        in: query
        description: 'Which field to use when ordering the results. Available ordering_fields:
          [''provider_type'', ''name'', ''resource'', ''credentials_type'', ''owner'',
          ''description'', ''id'']'
        schema:
          type: string
      tags:
      - cloudstorages
      security:
      - sessionAuth: []
        csrfAuth: []
        tokenAuth: []
      - signatureAuth: []
      - basicAuth: []
      responses:
        '200':
          content:
            application/vnd.cvat+json:
              schema:
                $ref: '#/components/schemas/PaginatedCloudStorageReadList'
          description: ''
    post:
      operationId: cloudstorages_create
      summary: Method creates a cloud storage with a specified characteristics
      parameters:
      - in: header
        name: X-Organization
        schema:
          type: string
        description: Organization unique slug
      - in: query
        name: org
        schema:
          type: string
        description: Organization unique slug
      - in: query
        name: org_id
        schema:
          type: integer
        description: Organization identifier
      tags:
      - cloudstorages
      requestBody:
        content:
          application/json:
            schema:
              $ref: '#/components/schemas/CloudStorageWriteRequest'
            examples:
              CreateAWSS3CloudStorageWithCredentials:
                value:
                  provider_type: AWS_S3_BUCKET
                  resource: somebucket
                  display_name: Bucket
                  credentials_type: KEY_SECRET_KEY_PAIR
                  key: XXX
                  secret_key: XXX
                  specific_attributes: region=eu-central-1
                  description: Some description
                  manifests:
                  - manifest.jsonl
                summary: Create AWS S3 cloud storage with credentials
              CreateAWSS3CloudStorageWithoutCredentials:
                value:
                  provider_type: AWS_S3_BUCKET
                  resource: somebucket
                  display_name: Bucket
                  credentials_type: ANONYMOUS_ACCESS
                  manifests:
                  - manifest.jsonl
                summary: Create AWS S3 cloud storage without credentials
              CreateAzureCloudStorage:
                value:
                  provider_type: AZURE_CONTAINER
                  resource: sonecontainer
                  display_name: Container
                  credentials_type: ACCOUNT_NAME_TOKEN_PAIR
                  account_name: someaccount
                  session_token: xxx
                  manifests:
                  - manifest.jsonl
                summary: Create Azure cloud storage
              CreateGCS:
                value:
                  provider_type: GOOGLE_CLOUD_STORAGE
                  resource: somebucket
                  display_name: Bucket
                  credentials_type: KEY_FILE_PATH
                  key_file: file
                  manifests:
                  - manifest.jsonl
                summary: Create GCS
          multipart/form-data:
            schema:
              $ref: '#/components/schemas/CloudStorageWriteRequest'
        required: true
      security:
      - sessionAuth: []
        csrfAuth: []
        tokenAuth: []
      - signatureAuth: []
      - basicAuth: []
      responses:
        '201':
          content:
            application/vnd.cvat+json:
              schema:
                $ref: '#/components/schemas/CloudStorageRead'
          description: ''
  /api/cloudstorages/{id}:
    get:
      operationId: cloudstorages_retrieve
      summary: Method returns details of a specific cloud storage
      parameters:
      - in: path
        name: id
        schema:
          type: integer
        description: A unique integer value identifying this cloud storage.
        required: true
      tags:
      - cloudstorages
      security:
      - sessionAuth: []
        csrfAuth: []
        tokenAuth: []
      - signatureAuth: []
      - basicAuth: []
      responses:
        '200':
          content:
            application/vnd.cvat+json:
              schema:
                $ref: '#/components/schemas/CloudStorageRead'
          description: ''
    patch:
      operationId: cloudstorages_partial_update
      summary: Methods does a partial update of chosen fields in a cloud storage instance
      parameters:
      - in: path
        name: id
        schema:
          type: integer
        description: A unique integer value identifying this cloud storage.
        required: true
      tags:
      - cloudstorages
      requestBody:
        content:
          application/json:
            schema:
              $ref: '#/components/schemas/PatchedCloudStorageWriteRequest'
            examples:
              CreateAWSS3CloudStorageWithCredentials:
                value:
                  provider_type: AWS_S3_BUCKET
                  resource: somebucket
                  display_name: Bucket
                  credentials_type: KEY_SECRET_KEY_PAIR
                  key: XXX
                  secret_key: XXX
                  specific_attributes: region=eu-central-1
                  description: Some description
                  manifests:
                  - manifest.jsonl
                summary: Create AWS S3 cloud storage with credentials
              CreateAWSS3CloudStorageWithoutCredentials:
                value:
                  provider_type: AWS_S3_BUCKET
                  resource: somebucket
                  display_name: Bucket
                  credentials_type: ANONYMOUS_ACCESS
                  manifests:
                  - manifest.jsonl
                summary: Create AWS S3 cloud storage without credentials
              CreateAzureCloudStorage:
                value:
                  provider_type: AZURE_CONTAINER
                  resource: sonecontainer
                  display_name: Container
                  credentials_type: ACCOUNT_NAME_TOKEN_PAIR
                  account_name: someaccount
                  session_token: xxx
                  manifests:
                  - manifest.jsonl
                summary: Create Azure cloud storage
              CreateGCS:
                value:
                  provider_type: GOOGLE_CLOUD_STORAGE
                  resource: somebucket
                  display_name: Bucket
                  credentials_type: KEY_FILE_PATH
                  key_file: file
                  manifests:
                  - manifest.jsonl
                summary: Create GCS
          multipart/form-data:
            schema:
              $ref: '#/components/schemas/PatchedCloudStorageWriteRequest'
      security:
      - sessionAuth: []
        csrfAuth: []
        tokenAuth: []
      - signatureAuth: []
      - basicAuth: []
      responses:
        '200':
          content:
            application/vnd.cvat+json:
              schema:
                $ref: '#/components/schemas/CloudStorageRead'
          description: ''
    delete:
      operationId: cloudstorages_destroy
      summary: Method deletes a specific cloud storage
      parameters:
      - in: path
        name: id
        schema:
          type: integer
        description: A unique integer value identifying this cloud storage.
        required: true
      tags:
      - cloudstorages
      security:
      - sessionAuth: []
        csrfAuth: []
        tokenAuth: []
      - signatureAuth: []
      - basicAuth: []
      responses:
        '204':
          description: The cloud storage has been removed
  /api/cloudstorages/{id}/actions:
    get:
      operationId: cloudstorages_retrieve_actions
      description: Method return allowed actions for cloud storage. It's required
        for reading/writing
      summary: Method returns allowed actions for the cloud storage
      parameters:
      - in: path
        name: id
        schema:
          type: integer
        description: A unique integer value identifying this cloud storage.
        required: true
      tags:
      - cloudstorages
      security:
      - sessionAuth: []
        csrfAuth: []
        tokenAuth: []
      - signatureAuth: []
      - basicAuth: []
      responses:
        '200':
          content:
            application/vnd.cvat+json:
              schema:
                type: string
          description: Cloud Storage actions (GET | PUT | DELETE)
  /api/cloudstorages/{id}/content:
    get:
      operationId: cloudstorages_retrieve_content
      description: 'This method is deprecated and will be removed in version 2.6.0.
        Please use the new version of API: /cloudstorages/id/content-v2/'
      summary: Method returns a manifest content
      parameters:
      - in: path
        name: id
        schema:
          type: integer
        description: A unique integer value identifying this cloud storage.
        required: true
      - in: query
        name: manifest_path
        schema:
          type: string
        description: Path to the manifest file in a cloud storage
      tags:
      - cloudstorages
      security:
      - sessionAuth: []
        csrfAuth: []
        tokenAuth: []
      - signatureAuth: []
      - basicAuth: []
      deprecated: true
      responses:
        '200':
          content:
            application/vnd.cvat+json:
              schema:
                type: array
                items:
                  type: string
          description: A manifest content
  /api/cloudstorages/{id}/content-v2:
    get:
      operationId: cloudstorages_retrieve_content_v2
      summary: Method returns the content of the cloud storage
      parameters:
      - in: path
        name: id
        schema:
          type: integer
        description: A unique integer value identifying this cloud storage.
        required: true
      - in: query
        name: manifest_path
        schema:
          type: string
        description: Path to the manifest file in a cloud storage
      - in: query
        name: next_token
        schema:
          type: string
        description: Used to continue listing files in the bucket
      - in: query
        name: page_size
        schema:
          type: integer
      - in: query
        name: prefix
        schema:
          type: string
        description: Prefix to filter data
      tags:
      - cloudstorages
      security:
      - sessionAuth: []
        csrfAuth: []
        tokenAuth: []
      - signatureAuth: []
      - basicAuth: []
      responses:
        '200':
          content:
            application/vnd.cvat+json:
              schema:
                $ref: '#/components/schemas/CloudStorageContent'
          description: A manifest content
  /api/cloudstorages/{id}/preview:
    get:
      operationId: cloudstorages_retrieve_preview
      summary: Method returns a preview image from a cloud storage
      parameters:
      - in: path
        name: id
        schema:
          type: integer
        description: A unique integer value identifying this cloud storage.
        required: true
      tags:
      - cloudstorages
      security:
      - sessionAuth: []
        csrfAuth: []
        tokenAuth: []
      - signatureAuth: []
      - basicAuth: []
      responses:
        '200':
          description: Cloud Storage preview
        '400':
          description: Failed to get cloud storage preview
        '404':
          description: Cloud Storage preview not found
  /api/cloudstorages/{id}/status:
    get:
      operationId: cloudstorages_retrieve_status
      summary: Method returns a cloud storage status
      parameters:
      - in: path
        name: id
        schema:
          type: integer
        description: A unique integer value identifying this cloud storage.
        required: true
      tags:
      - cloudstorages
      security:
      - sessionAuth: []
        csrfAuth: []
        tokenAuth: []
      - signatureAuth: []
      - basicAuth: []
      responses:
        '200':
          content:
            application/vnd.cvat+json:
              schema:
                type: string
          description: Cloud Storage status (AVAILABLE | NOT_FOUND | FORBIDDEN)
  /api/comments:
    get:
      operationId: comments_list
      summary: Method returns a paginated list of comments
      parameters:
      - name: X-Organization
        in: header
        description: Organization unique slug
        schema:
          type: string
      - name: filter
        required: false
        in: query
        description: 'A filter term. Available filter_fields: [''owner'', ''id'',
          ''issue_id'', ''frame_id'', ''job_id''].'
        schema:
          type: string
      - name: frame_id
        in: query
        description: A simple equality filter for the frame_id field
        schema:
          type: integer
      - name: issue_id
        in: query
        description: A simple equality filter for the issue_id field
        schema:
          type: integer
      - name: job_id
        in: query
        description: A simple equality filter for the job_id field
        schema:
          type: integer
      - name: org
        in: query
        description: Organization unique slug
        schema:
          type: string
      - name: org_id
        in: query
        description: Organization identifier
        schema:
          type: integer
      - name: owner
        in: query
        description: A simple equality filter for the owner field
        schema:
          type: string
      - name: page
        required: false
        in: query
        description: A page number within the paginated result set.
        schema:
          type: integer
      - name: page_size
        required: false
        in: query
        description: Number of results to return per page.
        schema:
          type: integer
      - name: search
        required: false
        in: query
        description: 'A search term. Available search_fields: (''owner'',)'
        schema:
          type: string
      - name: sort
        required: false
        in: query
        description: 'Which field to use when ordering the results. Available ordering_fields:
          [''owner'', ''id'', ''issue_id'', ''frame_id'', ''job_id'']'
        schema:
          type: string
      tags:
      - comments
      security:
      - sessionAuth: []
        csrfAuth: []
        tokenAuth: []
      - signatureAuth: []
      - basicAuth: []
      responses:
        '200':
          content:
            application/vnd.cvat+json:
              schema:
                $ref: '#/components/schemas/PaginatedCommentReadList'
          description: ''
    post:
      operationId: comments_create
      summary: Method creates a comment
      parameters:
      - in: header
        name: X-Organization
        schema:
          type: string
        description: Organization unique slug
      - in: query
        name: org
        schema:
          type: string
        description: Organization unique slug
      - in: query
        name: org_id
        schema:
          type: integer
        description: Organization identifier
      tags:
      - comments
      requestBody:
        content:
          application/json:
            schema:
              $ref: '#/components/schemas/CommentWriteRequest'
        required: true
      security:
      - sessionAuth: []
        csrfAuth: []
        tokenAuth: []
      - signatureAuth: []
      - basicAuth: []
      responses:
        '201':
          content:
            application/vnd.cvat+json:
              schema:
                $ref: '#/components/schemas/CommentRead'
          description: ''
  /api/comments/{id}:
    get:
      operationId: comments_retrieve
      summary: Method returns details of a comment
      parameters:
      - in: path
        name: id
        schema:
          type: integer
        description: A unique integer value identifying this comment.
        required: true
      tags:
      - comments
      security:
      - sessionAuth: []
        csrfAuth: []
        tokenAuth: []
      - signatureAuth: []
      - basicAuth: []
      responses:
        '200':
          content:
            application/vnd.cvat+json:
              schema:
                $ref: '#/components/schemas/CommentRead'
          description: ''
    patch:
      operationId: comments_partial_update
      summary: Methods does a partial update of chosen fields in a comment
      parameters:
      - in: path
        name: id
        schema:
          type: integer
        description: A unique integer value identifying this comment.
        required: true
      tags:
      - comments
      requestBody:
        content:
          application/json:
            schema:
              $ref: '#/components/schemas/PatchedCommentWriteRequest'
      security:
      - sessionAuth: []
        csrfAuth: []
        tokenAuth: []
      - signatureAuth: []
      - basicAuth: []
      responses:
        '200':
          content:
            application/vnd.cvat+json:
              schema:
                $ref: '#/components/schemas/CommentRead'
          description: ''
    delete:
      operationId: comments_destroy
      summary: Method deletes a comment
      parameters:
      - in: path
        name: id
        schema:
          type: integer
        description: A unique integer value identifying this comment.
        required: true
      tags:
      - comments
      security:
      - sessionAuth: []
        csrfAuth: []
        tokenAuth: []
      - signatureAuth: []
      - basicAuth: []
      responses:
        '204':
          description: The comment has been deleted
  /api/events:
    get:
      operationId: events_list
      description: Recieve logs from the server
      summary: 'Method returns csv log file '
      parameters:
      - in: query
        name: action
        schema:
          type: string
          enum:
          - download
        description: Used to start downloading process after annotation file had been
          created
      - in: query
        name: filename
        schema:
          type: string
        description: Desired output file name
      - in: query
        name: from
        schema:
          type: string
          format: date-time
        description: Filter events after the datetime. If no 'from' or 'to' parameters
          are passed, the last 30 days will be set.
      - in: query
        name: job_id
        schema:
          type: integer
        description: Filter events by job ID
      - in: query
        name: org_id
        schema:
          type: integer
        description: Filter events by organization ID
      - in: query
        name: project_id
        schema:
          type: integer
        description: Filter events by project ID
      - in: query
        name: query_id
        schema:
          type: string
        description: ID of query request that need to check or download
      - in: query
        name: task_id
        schema:
          type: integer
        description: Filter events by task ID
      - in: query
        name: to
        schema:
          type: string
          format: date-time
        description: Filter events before the datetime. If no 'from' or 'to' parameters
          are passed, the last 30 days will be set.
      - in: query
        name: user_id
        schema:
          type: integer
        description: Filter events by user ID
      tags:
      - events
      security:
      - sessionAuth: []
        csrfAuth: []
        tokenAuth: []
      - signatureAuth: []
      - basicAuth: []
      responses:
        '200':
          description: Download of file started
        '201':
          description: CSV log file is ready for downloading
        '202':
          description: Creating a CSV log file has been started
    post:
      operationId: events_create
      description: Sends logs to the Clickhouse if it is connected
      summary: Method saves logs from a client on the server
      parameters:
      - in: header
        name: X-Organization
        schema:
          type: string
        description: Organization unique slug
      - in: query
        name: org
        schema:
          type: string
        description: Organization unique slug
      - in: query
        name: org_id
        schema:
          type: integer
        description: Organization identifier
      tags:
      - events
      requestBody:
        content:
          application/json:
            schema:
              $ref: '#/components/schemas/ClientEventsRequest'
        required: true
      security:
      - sessionAuth: []
        csrfAuth: []
        tokenAuth: []
      - signatureAuth: []
      - basicAuth: []
      responses:
        '201':
          content:
            application/vnd.cvat+json:
              schema:
                $ref: '#/components/schemas/ClientEvents'
          description: ''
  /api/invitations:
    get:
      operationId: invitations_list
      summary: Method returns a paginated list of invitations
      parameters:
      - name: X-Organization
        in: header
        description: Organization unique slug
        schema:
          type: string
      - name: filter
        required: false
        in: query
        description: 'A filter term. Available filter_fields: [''owner''].'
        schema:
          type: string
      - name: org
        in: query
        description: Organization unique slug
        schema:
          type: string
      - name: org_id
        in: query
        description: Organization identifier
        schema:
          type: integer
      - name: owner
        in: query
        description: A simple equality filter for the owner field
        schema:
          type: string
      - name: page
        required: false
        in: query
        description: A page number within the paginated result set.
        schema:
          type: integer
      - name: page_size
        required: false
        in: query
        description: Number of results to return per page.
        schema:
          type: integer
      - name: search
        required: false
        in: query
        description: 'A search term. Available search_fields: (''owner'',)'
        schema:
          type: string
      - name: sort
        required: false
        in: query
        description: 'Which field to use when ordering the results. Available ordering_fields:
          [''owner'', ''created_date'']'
        schema:
          type: string
      tags:
      - invitations
      security:
      - sessionAuth: []
        csrfAuth: []
        tokenAuth: []
      - signatureAuth: []
      - basicAuth: []
      responses:
        '200':
          content:
            application/vnd.cvat+json:
              schema:
                $ref: '#/components/schemas/PaginatedInvitationReadList'
          description: ''
    post:
      operationId: invitations_create
      summary: Method creates an invitation
      parameters:
      - in: header
        name: X-Organization
        schema:
          type: string
        description: Organization unique slug
      - in: query
        name: org
        schema:
          type: string
        description: Organization unique slug
      - in: query
        name: org_id
        schema:
          type: integer
        description: Organization identifier
      tags:
      - invitations
      requestBody:
        content:
          application/json:
            schema:
              $ref: '#/components/schemas/InvitationWriteRequest'
        required: true
      security:
      - sessionAuth: []
        csrfAuth: []
        tokenAuth: []
      - signatureAuth: []
      - basicAuth: []
      responses:
        '201':
          content:
            application/vnd.cvat+json:
              schema:
                $ref: '#/components/schemas/InvitationRead'
          description: ''
  /api/invitations/{key}:
    get:
      operationId: invitations_retrieve
      summary: Method returns details of an invitation
      parameters:
      - in: path
        name: key
        schema:
          type: string
        description: A unique value identifying this invitation.
        required: true
      tags:
      - invitations
      security:
      - sessionAuth: []
        csrfAuth: []
        tokenAuth: []
      - signatureAuth: []
      - basicAuth: []
      responses:
        '200':
          content:
            application/vnd.cvat+json:
              schema:
                $ref: '#/components/schemas/InvitationRead'
          description: ''
    patch:
      operationId: invitations_partial_update
      summary: Methods does a partial update of chosen fields in an invitation
      parameters:
      - in: path
        name: key
        schema:
          type: string
        description: A unique value identifying this invitation.
        required: true
      tags:
      - invitations
      requestBody:
        content:
          application/json:
            schema:
              $ref: '#/components/schemas/PatchedInvitationWriteRequest'
      security:
      - sessionAuth: []
        csrfAuth: []
        tokenAuth: []
      - signatureAuth: []
      - basicAuth: []
      responses:
        '200':
          content:
            application/vnd.cvat+json:
              schema:
                $ref: '#/components/schemas/InvitationRead'
          description: ''
    delete:
      operationId: invitations_destroy
      summary: Method deletes an invitation
      parameters:
      - in: path
        name: key
        schema:
          type: string
        description: A unique value identifying this invitation.
        required: true
      tags:
      - invitations
      security:
      - sessionAuth: []
        csrfAuth: []
        tokenAuth: []
      - signatureAuth: []
      - basicAuth: []
      responses:
        '204':
          description: The invitation has been deleted
  /api/issues:
    get:
      operationId: issues_list
      summary: Method returns a paginated list of issues
      parameters:
      - name: X-Organization
        in: header
        description: Organization unique slug
        schema:
          type: string
      - name: assignee
        in: query
        description: A simple equality filter for the assignee field
        schema:
          type: string
      - name: filter
        required: false
        in: query
        description: 'A filter term. Available filter_fields: [''owner'', ''assignee'',
          ''id'', ''job_id'', ''task_id'', ''resolved'', ''frame_id''].'
        schema:
          type: string
      - name: frame_id
        in: query
        description: A simple equality filter for the frame_id field
        schema:
          type: integer
      - name: job_id
        in: query
        description: A simple equality filter for the job_id field
        schema:
          type: integer
      - name: org
        in: query
        description: Organization unique slug
        schema:
          type: string
      - name: org_id
        in: query
        description: Organization identifier
        schema:
          type: integer
      - name: owner
        in: query
        description: A simple equality filter for the owner field
        schema:
          type: string
      - name: page
        required: false
        in: query
        description: A page number within the paginated result set.
        schema:
          type: integer
      - name: page_size
        required: false
        in: query
        description: Number of results to return per page.
        schema:
          type: integer
      - name: resolved
        in: query
        description: A simple equality filter for the resolved field
        schema:
          type: boolean
      - name: search
        required: false
        in: query
        description: 'A search term. Available search_fields: (''owner'', ''assignee'')'
        schema:
          type: string
      - name: sort
        required: false
        in: query
        description: 'Which field to use when ordering the results. Available ordering_fields:
          [''owner'', ''assignee'', ''id'', ''job_id'', ''task_id'', ''resolved'',
          ''frame_id'']'
        schema:
          type: string
      - name: task_id
        in: query
        description: A simple equality filter for the task_id field
        schema:
          type: integer
      tags:
      - issues
      security:
      - sessionAuth: []
        csrfAuth: []
        tokenAuth: []
      - signatureAuth: []
      - basicAuth: []
      responses:
        '200':
          content:
            application/vnd.cvat+json:
              schema:
                $ref: '#/components/schemas/PaginatedIssueReadList'
          description: ''
    post:
      operationId: issues_create
      summary: Method creates an issue
      parameters:
      - in: header
        name: X-Organization
        schema:
          type: string
        description: Organization unique slug
      - in: query
        name: org
        schema:
          type: string
        description: Organization unique slug
      - in: query
        name: org_id
        schema:
          type: integer
        description: Organization identifier
      tags:
      - issues
      requestBody:
        content:
          application/json:
            schema:
              $ref: '#/components/schemas/IssueWriteRequest'
        required: true
      security:
      - sessionAuth: []
        csrfAuth: []
        tokenAuth: []
      - signatureAuth: []
      - basicAuth: []
      responses:
        '201':
          content:
            application/vnd.cvat+json:
              schema:
                $ref: '#/components/schemas/IssueRead'
          description: ''
  /api/issues/{id}:
    get:
      operationId: issues_retrieve
      summary: Method returns details of an issue
      parameters:
      - in: path
        name: id
        schema:
          type: integer
        description: A unique integer value identifying this issue.
        required: true
      tags:
      - issues
      security:
      - sessionAuth: []
        csrfAuth: []
        tokenAuth: []
      - signatureAuth: []
      - basicAuth: []
      responses:
        '200':
          content:
            application/vnd.cvat+json:
              schema:
                $ref: '#/components/schemas/IssueRead'
          description: ''
    patch:
      operationId: issues_partial_update
      summary: Methods does a partial update of chosen fields in an issue
      parameters:
      - in: path
        name: id
        schema:
          type: integer
        description: A unique integer value identifying this issue.
        required: true
      tags:
      - issues
      requestBody:
        content:
          application/json:
            schema:
              $ref: '#/components/schemas/PatchedIssueWriteRequest'
      security:
      - sessionAuth: []
        csrfAuth: []
        tokenAuth: []
      - signatureAuth: []
      - basicAuth: []
      responses:
        '200':
          content:
            application/vnd.cvat+json:
              schema:
                $ref: '#/components/schemas/IssueRead'
          description: ''
    delete:
      operationId: issues_destroy
      summary: Method deletes an issue
      parameters:
      - in: path
        name: id
        schema:
          type: integer
        description: A unique integer value identifying this issue.
        required: true
      tags:
      - issues
      security:
      - sessionAuth: []
        csrfAuth: []
        tokenAuth: []
      - signatureAuth: []
      - basicAuth: []
      responses:
        '204':
          description: The issue has been deleted
  /api/jobs:
    get:
      operationId: jobs_list
      summary: Method returns a paginated list of jobs
      parameters:
      - name: X-Organization
        in: header
        description: Organization unique slug
        schema:
          type: string
      - name: assignee
        in: query
        description: A simple equality filter for the assignee field
        schema:
          type: string
      - name: dimension
        in: query
        description: A simple equality filter for the dimension field
        schema:
          type: string
          enum:
          - 3d
          - 2d
      - name: filter
        required: false
        in: query
        description: 'A filter term. Available filter_fields: [''task_name'', ''project_name'',
          ''assignee'', ''state'', ''stage'', ''id'', ''task_id'', ''project_id'',
<<<<<<< HEAD
          ''updated_date'', ''dimension''].'
=======
          ''updated_date'', ''dimension'', ''type'']'
>>>>>>> b19e9250
        schema:
          type: string
      - name: org
        in: query
        description: Organization unique slug
        schema:
          type: string
      - name: org_id
        in: query
        description: Organization identifier
        schema:
          type: integer
      - name: page
        required: false
        in: query
        description: A page number within the paginated result set.
        schema:
          type: integer
      - name: page_size
        required: false
        in: query
        description: Number of results to return per page.
        schema:
          type: integer
      - name: project_id
        in: query
        description: A simple equality filter for the project_id field
        schema:
          type: integer
      - name: project_name
        in: query
        description: A simple equality filter for the project_name field
        schema:
          type: string
      - name: search
        required: false
        in: query
        description: 'A search term. Available search_fields: (''task_name'', ''project_name'',
          ''assignee'', ''state'', ''stage'')'
        schema:
          type: string
      - name: sort
        required: false
        in: query
        description: 'Which field to use when ordering the results. Available ordering_fields:
          [''task_name'', ''project_name'', ''assignee'', ''state'', ''stage'', ''id'',
          ''task_id'', ''project_id'', ''updated_date'', ''dimension'', ''type'']'
        schema:
          type: string
      - name: stage
        in: query
        description: A simple equality filter for the stage field
        schema:
          type: string
          enum:
          - annotation
          - validation
          - acceptance
      - name: state
        in: query
        description: A simple equality filter for the state field
        schema:
          type: string
          enum:
          - new
          - in progress
          - completed
          - rejected
      - name: task_id
        in: query
        description: A simple equality filter for the task_id field
        schema:
          type: integer
      - name: task_name
        in: query
        description: A simple equality filter for the task_name field
        schema:
          type: string
      - name: type
        in: query
        description: A simple equality filter for the type field
        schema:
          type: string
          enum:
          - annotation
          - ground_truth
      tags:
      - jobs
      security:
      - sessionAuth: []
        csrfAuth: []
        tokenAuth: []
      - signatureAuth: []
      - basicAuth: []
      responses:
        '200':
          content:
            application/vnd.cvat+json:
              schema:
                $ref: '#/components/schemas/PaginatedJobReadList'
          description: ''
    post:
      operationId: jobs_create
      summary: Method creates a new job in the task
      tags:
      - jobs
      requestBody:
        content:
          application/json:
            schema:
              $ref: '#/components/schemas/JobWriteRequest'
        required: true
      security:
      - sessionAuth: []
        csrfAuth: []
        tokenAuth: []
      - signatureAuth: []
      - basicAuth: []
      responses:
        '201':
          content:
            application/vnd.cvat+json:
              schema:
                $ref: '#/components/schemas/JobRead'
          description: ''
  /api/jobs/{id}:
    get:
      operationId: jobs_retrieve
      summary: Method returns details of a job
      parameters:
      - in: path
        name: id
        schema:
          type: integer
        description: A unique integer value identifying this job.
        required: true
      tags:
      - jobs
      security:
      - sessionAuth: []
        csrfAuth: []
        tokenAuth: []
      - signatureAuth: []
      - basicAuth: []
      responses:
        '200':
          content:
            application/vnd.cvat+json:
              schema:
                $ref: '#/components/schemas/JobRead'
          description: ''
    patch:
      operationId: jobs_partial_update
      summary: Methods does a partial update of chosen fields in a job
      parameters:
      - in: path
        name: id
        schema:
          type: integer
        description: A unique integer value identifying this job.
        required: true
      tags:
      - jobs
      requestBody:
        content:
          application/json:
            schema:
              $ref: '#/components/schemas/PatchedJobWriteRequest'
      security:
      - sessionAuth: []
        csrfAuth: []
        tokenAuth: []
      - signatureAuth: []
      - basicAuth: []
      responses:
        '200':
          content:
            application/vnd.cvat+json:
              schema:
                $ref: '#/components/schemas/JobRead'
          description: ''
    delete:
      operationId: jobs_destroy
      description: |
        Please note, that not every job can be removed. Currently,
        it is only available for Ground Truth jobs.
      summary: Method deletes a job and its related annotations
      parameters:
      - in: path
        name: id
        schema:
          type: integer
        description: A unique integer value identifying this job.
        required: true
      tags:
      - jobs
      security:
      - sessionAuth: []
        csrfAuth: []
        tokenAuth: []
      - signatureAuth: []
      - basicAuth: []
      responses:
        '204':
          description: The job has been deleted
  /api/jobs/{id}/annotations/:
    get:
      operationId: jobs_retrieve_annotations
      summary: Method returns annotations for a specific job as a JSON document. If
        format is specified, a zip archive is returned.
      parameters:
      - in: query
        name: action
        schema:
          type: string
          enum:
          - download
        description: Used to start downloading process after annotation file had been
          created
      - in: query
        name: cloud_storage_id
        schema:
          type: number
        description: Storage id
      - in: query
        name: filename
        schema:
          type: string
        description: Desired output file name
      - in: query
        name: format
        schema:
          type: string
        description: |-
          Desired output format name
          You can get the list of supported formats at:
          /server/annotation/formats
      - in: path
        name: id
        schema:
          type: integer
        description: A unique integer value identifying this job.
        required: true
      - in: query
        name: location
        schema:
          type: string
          enum:
          - cloud_storage
          - local
        description: Where need to save downloaded annotation
      - in: query
        name: use_default_location
        schema:
          type: boolean
          default: true
        description: Use the location that was configured in the task to export annotation
      tags:
      - jobs
      security:
      - sessionAuth: []
        csrfAuth: []
        tokenAuth: []
      - signatureAuth: []
      - basicAuth: []
      responses:
        '200':
          content:
            application/vnd.cvat+json:
              schema:
                $ref: '#/components/schemas/AnnotationsRead'
          description: Download of file started
        '201':
          description: Output file is ready for downloading
        '202':
          description: Exporting has been started
        '405':
          description: Format is not available
    post:
      operationId: jobs_create_annotations
      description: |2

        The request POST /api/jobs/id/annotations will initiate file upload and will create
        the rq job on the server in which the process of annotations uploading from file
        will be carried out. Please, use the PUT /api/jobs/id/annotations endpoint for checking status of the process.
      summary: Method allows to initialize the process of the job annotation upload
        from a local file or a cloud storage
      parameters:
      - in: query
        name: cloud_storage_id
        schema:
          type: number
        description: Storage id
      - in: query
        name: filename
        schema:
          type: string
        description: Annotation file name
      - in: query
        name: format
        schema:
          type: string
        description: |-
          Input format name
          You can get the list of supported formats at:
          /server/annotation/formats
      - in: path
        name: id
        schema:
          type: integer
        description: A unique integer value identifying this job.
        required: true
      - in: query
        name: location
        schema:
          type: string
          enum:
          - cloud_storage
          - local
        description: where to import the annotation from
      - in: query
        name: use_default_location
        schema:
          type: boolean
          default: true
        description: Use the location that was configured in the task to import annotation
      tags:
      - jobs
      requestBody:
        content:
          application/json:
            schema:
              $ref: '#/components/schemas/AnnotationFileRequest'
          multipart/form-data:
            schema:
              $ref: '#/components/schemas/AnnotationFileRequest'
      security:
      - sessionAuth: []
        csrfAuth: []
        tokenAuth: []
      - signatureAuth: []
      - basicAuth: []
      responses:
        '201':
          description: Uploading has finished
        '202':
          content:
            application/vnd.cvat+json:
              schema:
                $ref: '#/components/schemas/RqId'
          description: Uploading has been started
        '405':
          description: Format is not available
    put:
      operationId: jobs_update_annotations
      description: |2

        To check the status of the process of uploading a job annotations from a file:

        After initiating the annotations upload, you will receive an rq_id parameter.
        Make sure to include this parameter as a query parameter in your subsequent
        PUT /api/jobs/id/annotations requests to track the status of the annotations upload.
      summary: Method performs an update of all annotations in a specific job or used
        for uploading annotations from a file
      parameters:
      - in: query
        name: cloud_storage_id
        schema:
          type: number
        description: Storage id
      - in: query
        name: filename
        schema:
          type: string
        description: Annotation file name
      - in: query
        name: format
        schema:
          type: string
        description: |-
          Input format name
          You can get the list of supported formats at:
          /server/annotation/formats
      - in: path
        name: id
        schema:
          type: integer
        description: A unique integer value identifying this job.
        required: true
      - in: query
        name: location
        schema:
          type: string
          enum:
          - cloud_storage
          - local
        description: where to import the annotation from
      - in: query
        name: rq_id
        schema:
          type: string
        description: rq id
      - in: query
        name: use_default_location
        schema:
          type: boolean
          default: true
        description: Use the location that was configured in the task to import annotation
      tags:
      - jobs
      requestBody:
        content:
          application/json:
            schema:
              $ref: '#/components/schemas/JobAnnotationsUpdateRequest'
          multipart/form-data:
            schema:
              $ref: '#/components/schemas/JobAnnotationsUpdateRequest'
      security:
      - sessionAuth: []
        csrfAuth: []
        tokenAuth: []
      - signatureAuth: []
      - basicAuth: []
      responses:
        '201':
          description: Uploading has finished
        '202':
          description: Uploading has been started
        '405':
          description: Format is not available
    patch:
      operationId: jobs_partial_update_annotations
      summary: Method performs a partial update of annotations in a specific job
      parameters:
      - in: query
        name: action
        schema:
          type: string
          enum:
          - create
          - delete
          - update
        required: true
      - in: path
        name: id
        schema:
          type: integer
        description: A unique integer value identifying this job.
        required: true
      tags:
      - jobs
      requestBody:
        content:
          application/json:
            schema:
              $ref: '#/components/schemas/PatchedLabeledDataRequest'
          multipart/form-data:
            schema:
              $ref: '#/components/schemas/PatchedLabeledDataRequest'
      security:
      - sessionAuth: []
        csrfAuth: []
        tokenAuth: []
      - signatureAuth: []
      - basicAuth: []
      responses:
        '200':
          description: Annotations successfully uploaded
    delete:
      operationId: jobs_destroy_annotations
      summary: Method deletes all annotations for a specific job
      parameters:
      - in: path
        name: id
        schema:
          type: integer
        description: A unique integer value identifying this job.
        required: true
      tags:
      - jobs
      security:
      - sessionAuth: []
        csrfAuth: []
        tokenAuth: []
      - signatureAuth: []
      - basicAuth: []
      responses:
        '204':
          description: The annotation has been deleted
  /api/jobs/{id}/data:
    get:
      operationId: jobs_retrieve_data
      summary: Method returns data for a specific job
      parameters:
      - in: path
        name: id
        schema:
          type: integer
        description: A unique integer value identifying this job.
        required: true
      - in: query
        name: number
        schema:
          type: integer
        description: A unique number value identifying chunk or frame
      - in: query
        name: quality
        schema:
          type: string
          enum:
          - compressed
          - original
        description: Specifies the quality level of the requested data
      - in: query
        name: type
        schema:
          type: string
          enum:
          - chunk
          - context_image
          - frame
        description: Specifies the type of the requested data
      tags:
      - jobs
      security:
      - sessionAuth: []
        csrfAuth: []
        tokenAuth: []
      - signatureAuth: []
      - basicAuth: []
      responses:
        '200':
          content:
            application/vnd.cvat+json:
              schema:
                type: string
                format: binary
          description: Data of a specific type
  /api/jobs/{id}/data/meta:
    get:
      operationId: jobs_retrieve_data_meta
      summary: Method provides a meta information about media files which are related
        with the job
      parameters:
      - in: path
        name: id
        schema:
          type: integer
        description: A unique integer value identifying this job.
        required: true
      tags:
      - jobs
      security:
      - sessionAuth: []
        csrfAuth: []
        tokenAuth: []
      - signatureAuth: []
      - basicAuth: []
      responses:
        '200':
          content:
            application/vnd.cvat+json:
              schema:
                $ref: '#/components/schemas/DataMetaRead'
          description: ''
    patch:
      operationId: jobs_partial_update_data_meta
      summary: Method provides a meta information about media files which are related
        with the job
      parameters:
      - in: path
        name: id
        schema:
          type: integer
        description: A unique integer value identifying this job.
        required: true
      tags:
      - tasks
      requestBody:
        content:
          application/json:
            schema:
              $ref: '#/components/schemas/PatchedDataMetaWriteRequest'
      security:
      - sessionAuth: []
        csrfAuth: []
        tokenAuth: []
      - signatureAuth: []
      - basicAuth: []
      responses:
        '200':
          content:
            application/vnd.cvat+json:
              schema:
                $ref: '#/components/schemas/DataMetaRead'
          description: ''
  /api/jobs/{id}/dataset:
    get:
      operationId: jobs_retrieve_dataset
      summary: Export job as a dataset in a specific format
      parameters:
      - in: query
        name: action
        schema:
          type: string
          enum:
          - download
        description: Used to start downloading process after annotation file had been
          created
      - in: query
        name: cloud_storage_id
        schema:
          type: number
        description: Storage id
      - in: query
        name: filename
        schema:
          type: string
        description: Desired output file name
      - in: query
        name: format
        schema:
          type: string
        description: |-
          Desired output format name
          You can get the list of supported formats at:
          /server/annotation/formats
        required: true
      - in: path
        name: id
        schema:
          type: integer
        description: A unique integer value identifying this job.
        required: true
      - in: query
        name: location
        schema:
          type: string
          enum:
          - cloud_storage
          - local
        description: Where need to save downloaded dataset
      - in: query
        name: use_default_location
        schema:
          type: boolean
          default: true
        description: Use the location that was configured in the task to export dataset
      tags:
      - jobs
      security:
      - sessionAuth: []
        csrfAuth: []
        tokenAuth: []
      - signatureAuth: []
      - basicAuth: []
      responses:
        '200':
          content:
            application/vnd.cvat+json:
              schema:
                type: string
                format: binary
          description: Download of file started
        '201':
          description: Output file is ready for downloading
        '202':
          description: Exporting has been started
        '405':
          description: Format is not available
  /api/jobs/{id}/preview:
    get:
      operationId: jobs_retrieve_preview
      summary: Method returns a preview image for the job
      parameters:
      - in: path
        name: id
        schema:
          type: integer
        description: A unique integer value identifying this job.
        required: true
      tags:
      - jobs
      security:
      - sessionAuth: []
        csrfAuth: []
        tokenAuth: []
      - signatureAuth: []
      - basicAuth: []
      responses:
        '200':
          description: Job image preview
  /api/labels:
    get:
      operationId: labels_list
      summary: Method returns a paginated list of labels
      parameters:
      - in: header
        name: X-Organization
        schema:
          type: string
        description: Organization unique slug
      - name: color
        in: query
        description: A simple equality filter for the color field
        schema:
          type: string
      - name: filter
        required: false
        in: query
        description: 'A filter term. Available filter_fields: [''name'', ''parent'',
          ''id'', ''type'', ''color'', ''parent_id''].'
        schema:
          type: string
      - in: query
        name: job_id
        schema:
          type: integer
        description: A simple equality filter for job id
      - name: name
        in: query
        description: A simple equality filter for the name field
        schema:
          type: string
      - in: query
        name: org
        schema:
          type: string
        description: Organization unique slug
      - in: query
        name: org_id
        schema:
          type: integer
        description: Organization identifier
      - name: page
        required: false
        in: query
        description: A page number within the paginated result set.
        schema:
          type: integer
      - name: page_size
        required: false
        in: query
        description: Number of results to return per page.
        schema:
          type: integer
      - name: parent
        in: query
        description: A simple equality filter for the parent field
        schema:
          type: string
      - name: parent_id
        in: query
        description: A simple equality filter for the parent_id field
        schema:
          type: integer
      - in: query
        name: project_id
        schema:
          type: integer
        description: A simple equality filter for project id
      - name: search
        required: false
        in: query
        description: 'A search term. Available search_fields: (''name'', ''parent'')'
        schema:
          type: string
      - name: sort
        required: false
        in: query
        description: 'Which field to use when ordering the results. Available ordering_fields:
          [''name'', ''parent'', ''id'', ''type'', ''color'', ''parent_id'']'
        schema:
          type: string
      - in: query
        name: task_id
        schema:
          type: integer
        description: A simple equality filter for task id
      - name: type
        in: query
        description: A simple equality filter for the type field
        schema:
          type: string
          enum:
          - bbox
          - ellipse
          - polygon
          - polyline
          - points
          - cuboid
          - cuboid_3d
          - skeleton
          - tag
          - any
      tags:
      - labels
      security:
      - sessionAuth: []
        csrfAuth: []
        tokenAuth: []
      - signatureAuth: []
      - basicAuth: []
      responses:
        '200':
          content:
            application/vnd.cvat+json:
              schema:
                $ref: '#/components/schemas/PaginatedLabelList'
          description: ''
  /api/labels/{id}:
    get:
      operationId: labels_retrieve
      summary: Method returns details of a label
      parameters:
      - in: path
        name: id
        schema:
          type: integer
        description: A unique integer value identifying this label.
        required: true
      tags:
      - labels
      security:
      - sessionAuth: []
        csrfAuth: []
        tokenAuth: []
      - signatureAuth: []
      - basicAuth: []
      responses:
        '200':
          content:
            application/vnd.cvat+json:
              schema:
                $ref: '#/components/schemas/Label'
          description: ''
    patch:
      operationId: labels_partial_update
      summary: Methods does a partial update of chosen fields in a labelTo modify
        a sublabel, please use the PATCH method of the parent label
      parameters:
      - in: path
        name: id
        schema:
          type: integer
        description: A unique integer value identifying this label.
        required: true
      tags:
      - labels
      requestBody:
        content:
          application/json:
            schema:
              $ref: '#/components/schemas/PatchedLabelRequest'
      security:
      - sessionAuth: []
        csrfAuth: []
        tokenAuth: []
      - signatureAuth: []
      - basicAuth: []
      responses:
        '200':
          content:
            application/vnd.cvat+json:
              schema:
                $ref: '#/components/schemas/Label'
          description: ''
    delete:
      operationId: labels_destroy
      summary: Method deletes a label. To delete a sublabel, please use the PATCH
        method of the parent label
      parameters:
      - in: path
        name: id
        schema:
          type: integer
        description: A unique integer value identifying this label.
        required: true
      tags:
      - labels
      security:
      - sessionAuth: []
        csrfAuth: []
        tokenAuth: []
      - signatureAuth: []
      - basicAuth: []
      responses:
        '204':
          description: The label has been deleted
  /api/lambda/functions:
    get:
      operationId: lambda_list_functions
      summary: Method returns a list of functions
      tags:
      - lambda
      security:
      - sessionAuth: []
        csrfAuth: []
        tokenAuth: []
      - signatureAuth: []
      - basicAuth: []
      responses:
        '200':
          description: No response body
  /api/lambda/functions/{func_id}:
    get:
      operationId: lambda_retrieve_functions
      summary: Method returns the information about the function
      parameters:
      - in: path
        name: func_id
        schema:
          type: string
          pattern: ^[a-zA-Z0-9_.-]+$
        required: true
      tags:
      - lambda
      security:
      - sessionAuth: []
        csrfAuth: []
        tokenAuth: []
      - signatureAuth: []
      - basicAuth: []
      responses:
        '200':
          content:
            application/vnd.cvat+json:
              schema:
                type: object
                additionalProperties: {}
          description: Information about the function
    post:
      operationId: lambda_create_functions
      description: |
        Allows to execute a function for immediate computation.

        Intended for short-lived executions, useful for interactive calls.

        When executed for interactive annotation, the job id must be specified
        in the 'job' input field. The task id is not required in this case,
        but if it is specified, it must match the job task id.
      parameters:
      - in: path
        name: func_id
        schema:
          type: string
          pattern: ^[a-zA-Z0-9_.-]+$
        required: true
      tags:
      - lambda
      requestBody:
        content:
          application/json:
            schema:
              $ref: '#/components/schemas/OnlineFunctionCallRequest'
      security:
      - sessionAuth: []
        csrfAuth: []
        tokenAuth: []
      - signatureAuth: []
      - basicAuth: []
      responses:
        '200':
          description: Returns function invocation results
  /api/lambda/requests:
    get:
      operationId: lambda_list_requests
      summary: Method returns a list of requests
      tags:
      - lambda
      security:
      - sessionAuth: []
        csrfAuth: []
        tokenAuth: []
      - signatureAuth: []
      - basicAuth: []
      responses:
        '200':
          description: No response body
    post:
      operationId: lambda_create_requests
      summary: Method calls the function
      parameters:
      - in: header
        name: X-Organization
        schema:
          type: string
        description: Organization unique slug
      - in: query
        name: org
        schema:
          type: string
        description: Organization unique slug
      - in: query
        name: org_id
        schema:
          type: integer
        description: Organization identifier
      tags:
      - lambda
      security:
      - sessionAuth: []
        csrfAuth: []
        tokenAuth: []
      - signatureAuth: []
      - basicAuth: []
      responses:
        '201':
          description: No response body
  /api/lambda/requests/{id}:
    get:
      operationId: lambda_retrieve_requests
      summary: Method returns the status of the request
      parameters:
      - in: path
        name: id
        schema:
          type: integer
        description: Request id
        required: true
      tags:
      - lambda
      security:
      - sessionAuth: []
        csrfAuth: []
        tokenAuth: []
      - signatureAuth: []
      - basicAuth: []
      responses:
        '200':
          description: No response body
  /api/memberships:
    get:
      operationId: memberships_list
      summary: Method returns a paginated list of memberships
      parameters:
      - name: X-Organization
        in: header
        description: Organization unique slug
        schema:
          type: string
      - name: filter
        required: false
        in: query
        description: 'A filter term. Available filter_fields: [''user'', ''role'',
          ''id''].'
        schema:
          type: string
      - name: org
        in: query
        description: Organization unique slug
        schema:
          type: string
      - name: org_id
        in: query
        description: Organization identifier
        schema:
          type: integer
      - name: page
        required: false
        in: query
        description: A page number within the paginated result set.
        schema:
          type: integer
      - name: page_size
        required: false
        in: query
        description: Number of results to return per page.
        schema:
          type: integer
      - name: role
        in: query
        description: A simple equality filter for the role field
        schema:
          type: string
          enum:
          - worker
          - supervisor
          - maintainer
          - owner
      - name: search
        required: false
        in: query
        description: 'A search term. Available search_fields: (''user'', ''role'')'
        schema:
          type: string
      - name: sort
        required: false
        in: query
        description: 'Which field to use when ordering the results. Available ordering_fields:
          [''user'', ''role'', ''id'']'
        schema:
          type: string
      - name: user
        in: query
        description: A simple equality filter for the user field
        schema:
          type: string
      tags:
      - memberships
      security:
      - sessionAuth: []
        csrfAuth: []
        tokenAuth: []
      - signatureAuth: []
      - basicAuth: []
      responses:
        '200':
          content:
            application/vnd.cvat+json:
              schema:
                $ref: '#/components/schemas/PaginatedMembershipReadList'
          description: ''
  /api/memberships/{id}:
    get:
      operationId: memberships_retrieve
      summary: Method returns details of a membership
      parameters:
      - in: path
        name: id
        schema:
          type: integer
        description: A unique integer value identifying this membership.
        required: true
      tags:
      - memberships
      security:
      - sessionAuth: []
        csrfAuth: []
        tokenAuth: []
      - signatureAuth: []
      - basicAuth: []
      responses:
        '200':
          content:
            application/vnd.cvat+json:
              schema:
                $ref: '#/components/schemas/MembershipRead'
          description: ''
    patch:
      operationId: memberships_partial_update
      summary: Methods does a partial update of chosen fields in a membership
      parameters:
      - in: path
        name: id
        schema:
          type: integer
        description: A unique integer value identifying this membership.
        required: true
      tags:
      - memberships
      requestBody:
        content:
          application/json:
            schema:
              $ref: '#/components/schemas/PatchedMembershipWriteRequest'
      security:
      - sessionAuth: []
        csrfAuth: []
        tokenAuth: []
      - signatureAuth: []
      - basicAuth: []
      responses:
        '200':
          content:
            application/vnd.cvat+json:
              schema:
                $ref: '#/components/schemas/MembershipRead'
          description: ''
    delete:
      operationId: memberships_destroy
      summary: Method deletes a membership
      parameters:
      - in: path
        name: id
        schema:
          type: integer
        description: A unique integer value identifying this membership.
        required: true
      tags:
      - memberships
      security:
      - sessionAuth: []
        csrfAuth: []
        tokenAuth: []
      - signatureAuth: []
      - basicAuth: []
      responses:
        '204':
          description: The membership has been deleted
  /api/organizations:
    get:
      operationId: organizations_list
      summary: Method returns a paginated list of organizations
      parameters:
      - name: filter
        required: false
        in: query
        description: 'A filter term. Available filter_fields: [''name'', ''owner'',
          ''id'', ''slug''].'
        schema:
          type: string
      - name: name
        in: query
        description: A simple equality filter for the name field
        schema:
          type: string
      - name: owner
        in: query
        description: A simple equality filter for the owner field
        schema:
          type: string
      - name: page
        required: false
        in: query
        description: A page number within the paginated result set.
        schema:
          type: integer
      - name: page_size
        required: false
        in: query
        description: Number of results to return per page.
        schema:
          type: integer
      - name: search
        required: false
        in: query
        description: 'A search term. Available search_fields: (''name'', ''owner'')'
        schema:
          type: string
      - name: slug
        in: query
        description: A simple equality filter for the slug field
        schema:
          type: string
      - name: sort
        required: false
        in: query
        description: 'Which field to use when ordering the results. Available ordering_fields:
          [''name'', ''owner'', ''id'', ''slug'']'
        schema:
          type: string
      tags:
      - organizations
      security:
      - sessionAuth: []
        csrfAuth: []
        tokenAuth: []
      - signatureAuth: []
      - basicAuth: []
      responses:
        '200':
          content:
            application/vnd.cvat+json:
              schema:
                $ref: '#/components/schemas/PaginatedOrganizationReadList'
          description: ''
    post:
      operationId: organizations_create
      summary: Method creates an organization
      tags:
      - organizations
      requestBody:
        content:
          application/json:
            schema:
              $ref: '#/components/schemas/OrganizationWriteRequest'
        required: true
      security:
      - sessionAuth: []
        csrfAuth: []
        tokenAuth: []
      - signatureAuth: []
      - basicAuth: []
      responses:
        '201':
          content:
            application/vnd.cvat+json:
              schema:
                $ref: '#/components/schemas/OrganizationRead'
          description: ''
  /api/organizations/{id}:
    get:
      operationId: organizations_retrieve
      summary: Method returns details of an organization
      parameters:
      - in: path
        name: id
        schema:
          type: integer
        description: A unique integer value identifying this organization.
        required: true
      tags:
      - organizations
      security:
      - sessionAuth: []
        csrfAuth: []
        tokenAuth: []
      - signatureAuth: []
      - basicAuth: []
      responses:
        '200':
          content:
            application/vnd.cvat+json:
              schema:
                $ref: '#/components/schemas/OrganizationRead'
          description: ''
    patch:
      operationId: organizations_partial_update
      summary: Methods does a partial update of chosen fields in an organization
      parameters:
      - in: path
        name: id
        schema:
          type: integer
        description: A unique integer value identifying this organization.
        required: true
      tags:
      - organizations
      requestBody:
        content:
          application/json:
            schema:
              $ref: '#/components/schemas/PatchedOrganizationWriteRequest'
      security:
      - sessionAuth: []
        csrfAuth: []
        tokenAuth: []
      - signatureAuth: []
      - basicAuth: []
      responses:
        '200':
          content:
            application/vnd.cvat+json:
              schema:
                $ref: '#/components/schemas/OrganizationRead'
          description: ''
    delete:
      operationId: organizations_destroy
      summary: Method deletes an organization
      parameters:
      - in: path
        name: id
        schema:
          type: integer
        description: A unique integer value identifying this organization.
        required: true
      tags:
      - organizations
      security:
      - sessionAuth: []
        csrfAuth: []
        tokenAuth: []
      - signatureAuth: []
      - basicAuth: []
      responses:
        '204':
          description: The organization has been deleted
  /api/projects:
    get:
      operationId: projects_list
      summary: Returns a paginated list of projects
      parameters:
      - name: X-Organization
        in: header
        description: Organization unique slug
        schema:
          type: string
      - name: assignee
        in: query
        description: A simple equality filter for the assignee field
        schema:
          type: string
      - name: filter
        required: false
        in: query
        description: 'A filter term. Available filter_fields: [''name'', ''owner'',
          ''assignee'', ''status'', ''id'', ''updated_date''].'
        schema:
          type: string
      - name: name
        in: query
        description: A simple equality filter for the name field
        schema:
          type: string
      - name: org
        in: query
        description: Organization unique slug
        schema:
          type: string
      - name: org_id
        in: query
        description: Organization identifier
        schema:
          type: integer
      - name: owner
        in: query
        description: A simple equality filter for the owner field
        schema:
          type: string
      - name: page
        required: false
        in: query
        description: A page number within the paginated result set.
        schema:
          type: integer
      - name: page_size
        required: false
        in: query
        description: Number of results to return per page.
        schema:
          type: integer
      - name: search
        required: false
        in: query
        description: 'A search term. Available search_fields: (''name'', ''owner'',
          ''assignee'', ''status'')'
        schema:
          type: string
      - name: sort
        required: false
        in: query
        description: 'Which field to use when ordering the results. Available ordering_fields:
          [''name'', ''owner'', ''assignee'', ''status'', ''id'', ''updated_date'']'
        schema:
          type: string
      - name: status
        in: query
        description: A simple equality filter for the status field
        schema:
          type: string
          enum:
          - annotation
          - validation
          - completed
      tags:
      - projects
      security:
      - sessionAuth: []
        csrfAuth: []
        tokenAuth: []
      - signatureAuth: []
      - basicAuth: []
      responses:
        '200':
          content:
            application/vnd.cvat+json:
              schema:
                $ref: '#/components/schemas/PaginatedProjectReadList'
          description: ''
    post:
      operationId: projects_create
      summary: Method creates a new project
      parameters:
      - in: header
        name: X-Organization
        schema:
          type: string
        description: Organization unique slug
      - in: query
        name: org
        schema:
          type: string
        description: Organization unique slug
      - in: query
        name: org_id
        schema:
          type: integer
        description: Organization identifier
      tags:
      - projects
      requestBody:
        content:
          application/json:
            schema:
              $ref: '#/components/schemas/ProjectWriteRequest'
        required: true
      security:
      - sessionAuth: []
        csrfAuth: []
        tokenAuth: []
      - signatureAuth: []
      - basicAuth: []
      responses:
        '201':
          content:
            application/vnd.cvat+json:
              schema:
                $ref: '#/components/schemas/ProjectRead'
          description: ''
  /api/projects/{id}:
    get:
      operationId: projects_retrieve
      summary: Method returns details of a specific project
      parameters:
      - in: path
        name: id
        schema:
          type: integer
        description: A unique integer value identifying this project.
        required: true
      tags:
      - projects
      security:
      - sessionAuth: []
        csrfAuth: []
        tokenAuth: []
      - signatureAuth: []
      - basicAuth: []
      responses:
        '200':
          content:
            application/vnd.cvat+json:
              schema:
                $ref: '#/components/schemas/ProjectRead'
          description: ''
    patch:
      operationId: projects_partial_update
      summary: Methods does a partial update of chosen fields in a project
      parameters:
      - in: path
        name: id
        schema:
          type: integer
        description: A unique integer value identifying this project.
        required: true
      tags:
      - projects
      requestBody:
        content:
          application/json:
            schema:
              $ref: '#/components/schemas/PatchedProjectWriteRequest'
      security:
      - sessionAuth: []
        csrfAuth: []
        tokenAuth: []
      - signatureAuth: []
      - basicAuth: []
      responses:
        '200':
          content:
            application/vnd.cvat+json:
              schema:
                $ref: '#/components/schemas/ProjectRead'
          description: ''
    delete:
      operationId: projects_destroy
      summary: Method deletes a specific project
      parameters:
      - in: path
        name: id
        schema:
          type: integer
        description: A unique integer value identifying this project.
        required: true
      tags:
      - projects
      security:
      - sessionAuth: []
        csrfAuth: []
        tokenAuth: []
      - signatureAuth: []
      - basicAuth: []
      responses:
        '204':
          description: The project has been deleted
  /api/projects/{id}/annotations:
    get:
      operationId: projects_retrieve_annotations
      summary: Method allows to download project annotations
      parameters:
      - in: query
        name: action
        schema:
          type: string
          enum:
          - download
        description: Used to start downloading process after annotation file had been
          created
      - in: query
        name: cloud_storage_id
        schema:
          type: number
        description: Storage id
      - in: query
        name: filename
        schema:
          type: string
        description: Desired output file name
      - in: query
        name: format
        schema:
          type: string
        description: |-
          Desired output format name
          You can get the list of supported formats at:
          /server/annotation/formats
        required: true
      - in: path
        name: id
        schema:
          type: integer
        description: A unique integer value identifying this project.
        required: true
      - in: query
        name: location
        schema:
          type: string
          enum:
          - cloud_storage
          - local
        description: Where need to save downloaded dataset
      - in: query
        name: use_default_location
        schema:
          type: boolean
          default: true
        description: Use the location that was configured in project to export annotation
      tags:
      - projects
      security:
      - sessionAuth: []
        csrfAuth: []
        tokenAuth: []
      - signatureAuth: []
      - basicAuth: []
      responses:
        '200':
          content:
            application/vnd.cvat+json:
              schema:
                $ref: '#/components/schemas/AnnotationsRead'
          description: Download of file started
        '201':
          description: Annotations file is ready to download
        '202':
          description: Dump of annotations has been started
        '401':
          description: Format is not specified
        '405':
          description: Format is not available
  /api/projects/{id}/backup:
    get:
      operationId: projects_retrieve_backup
      summary: Methods creates a backup copy of a project
      parameters:
      - in: query
        name: action
        schema:
          type: string
          enum:
          - download
        description: Used to start downloading process after backup file had been
          created
      - in: query
        name: cloud_storage_id
        schema:
          type: number
        description: Storage id
      - in: query
        name: filename
        schema:
          type: string
        description: Backup file name
      - in: path
        name: id
        schema:
          type: integer
        description: A unique integer value identifying this project.
        required: true
      - in: query
        name: location
        schema:
          type: string
          enum:
          - cloud_storage
          - local
        description: Where need to save downloaded backup
      - in: query
        name: use_default_location
        schema:
          type: boolean
          default: true
        description: Use the location that was configured in project to export backup
      tags:
      - projects
      security:
      - sessionAuth: []
        csrfAuth: []
        tokenAuth: []
      - signatureAuth: []
      - basicAuth: []
      responses:
        '200':
          description: Download of file started
        '201':
          description: Output backup file is ready for downloading
        '202':
          description: Creating a backup file has been started
  /api/projects/{id}/dataset/:
    get:
      operationId: projects_retrieve_dataset
      description: |2

        To check the status of the process of importing a project dataset from a file:

        After initiating the dataset upload, you will receive an rq_id parameter.
        Make sure to include this parameter as a query parameter in your subsequent
        GET /api/projects/id/dataset requests to track the status of the dataset import.
        Also you should specify action parameter: action=import_status.
      summary: Export project as a dataset in a specific format
      parameters:
      - in: query
        name: action
        schema:
          type: string
          enum:
          - download
          - import_status
        description: Used to start downloading process after annotation file had been
          created
      - in: query
        name: cloud_storage_id
        schema:
          type: number
        description: Storage id
      - in: query
        name: filename
        schema:
          type: string
        description: Desired output file name
      - in: query
        name: format
        schema:
          type: string
        description: |-
          Desired output format name
          You can get the list of supported formats at:
          /server/annotation/formats
      - in: path
        name: id
        schema:
          type: integer
        description: A unique integer value identifying this project.
        required: true
      - in: query
        name: location
        schema:
          type: string
          enum:
          - cloud_storage
          - local
        description: Where need to save downloaded dataset
      - in: query
        name: rq_id
        schema:
          type: string
        description: rq id
      - in: query
        name: use_default_location
        schema:
          type: boolean
          default: true
        description: Use the location that was configured in project to import dataset
      tags:
      - projects
      security:
      - sessionAuth: []
        csrfAuth: []
        tokenAuth: []
      - signatureAuth: []
      - basicAuth: []
      responses:
        '200':
          content:
            application/vnd.cvat+json:
              schema:
                type: string
                format: binary
          description: Download of file started
        '201':
          description: Output file is ready for downloading
        '202':
          description: Exporting has been started
        '405':
          description: Format is not available
    post:
      operationId: projects_create_dataset
      description: |2

        The request POST /api/projects/id/dataset will initiate file upload and will create
        the rq job on the server in which the process of dataset import from a file
        will be carried out. Please, use the GET /api/projects/id/dataset endpoint for checking status of the process.
      summary: Import dataset in specific format as a project or check status of dataset
        import process
      parameters:
      - in: query
        name: cloud_storage_id
        schema:
          type: number
        description: Storage id
      - in: query
        name: filename
        schema:
          type: string
        description: Dataset file name
      - in: query
        name: format
        schema:
          type: string
        description: |-
          Desired dataset format name
          You can get the list of supported formats at:
          /server/annotation/formats
      - in: path
        name: id
        schema:
          type: integer
        description: A unique integer value identifying this project.
        required: true
      - in: query
        name: location
        schema:
          type: string
          enum:
          - cloud_storage
          - local
        description: Where to import the dataset from
      - in: query
        name: use_default_location
        schema:
          type: boolean
          default: true
        description: Use the location that was configured in the project to import
          annotations
      tags:
      - projects
      requestBody:
        content:
          application/json:
            schema:
              $ref: '#/components/schemas/DatasetWriteRequest'
          multipart/form-data:
            schema:
              $ref: '#/components/schemas/DatasetWriteRequest'
      security:
      - sessionAuth: []
        csrfAuth: []
        tokenAuth: []
      - signatureAuth: []
      - basicAuth: []
      responses:
        '202':
          content:
            application/vnd.cvat+json:
              schema:
                $ref: '#/components/schemas/RqId'
          description: Importing has been started
        '400':
          description: Failed to import dataset
        '405':
          description: Format is not available
  /api/projects/{id}/preview:
    get:
      operationId: projects_retrieve_preview
      summary: Method returns a preview image for the project
      parameters:
      - in: path
        name: id
        schema:
          type: integer
        description: A unique integer value identifying this project.
        required: true
      tags:
      - projects
      security:
      - sessionAuth: []
        csrfAuth: []
        tokenAuth: []
      - signatureAuth: []
      - basicAuth: []
      responses:
        '200':
          description: Project image preview
        '404':
          description: Project image preview not found
  /api/projects/backup/:
    post:
      operationId: projects_create_backup
      description: |2

        The backup import process is as follows:

        The first request POST /api/projects/backup will initiate file upload and will create
        the rq job on the server in which the process of a project creating from an uploaded backup
        will be carried out.

        After initiating the backup upload, you will receive an rq_id parameter.
        Make sure to include this parameter as a query parameter in your subsequent requests
        to track the status of the project creation.
        Once the project has been successfully created, the server will return the id of the newly created project.
      summary: Methods create a project from a backup
      parameters:
      - in: header
        name: X-Organization
        schema:
          type: string
        description: Organization unique slug
      - in: query
        name: cloud_storage_id
        schema:
          type: number
        description: Storage id
      - in: query
        name: filename
        schema:
          type: string
        description: Backup file name
      - in: query
        name: location
        schema:
          type: string
          enum:
          - cloud_storage
          - local
          default: local
        description: Where to import the backup file from
      - in: query
        name: org
        schema:
          type: string
        description: Organization unique slug
      - in: query
        name: org_id
        schema:
          type: integer
        description: Organization identifier
      - in: query
        name: rq_id
        schema:
          type: string
        description: rq id
      tags:
      - projects
      requestBody:
        content:
          application/json:
            schema:
              $ref: '#/components/schemas/BackupWriteRequest'
          multipart/form-data:
            schema:
              $ref: '#/components/schemas/BackupWriteRequest'
      security:
      - sessionAuth: []
        csrfAuth: []
        tokenAuth: []
      - signatureAuth: []
      - basicAuth: []
      responses:
        '201':
          description: The project has been imported
        '202':
          content:
            application/vnd.cvat+json:
              schema:
                $ref: '#/components/schemas/RqId'
          description: Importing a backup file has been started
  /api/quality/conflicts:
    get:
      operationId: quality_list_conflicts
      summary: Method returns a paginated list of annotation conflicts
      parameters:
      - name: X-Organization
        in: header
        description: Organization unique slug
        schema:
          type: string
      - name: filter
        required: false
        in: query
        description: 'A filter term. Available filter_fields: [''id'', ''frame'',
          ''type'', ''job_id'', ''task_id'', ''severity'']'
        schema:
          type: string
      - name: frame
        in: query
        description: A simple equality filter for the frame field
        schema:
          type: integer
      - name: job_id
        in: query
        description: A simple equality filter for the job_id field
        schema:
          type: integer
      - name: org
        in: query
        description: Organization unique slug
        schema:
          type: string
      - name: org_id
        in: query
        description: Organization identifier
        schema:
          type: integer
      - name: page
        required: false
        in: query
        description: A page number within the paginated result set.
        schema:
          type: integer
      - name: page_size
        required: false
        in: query
        description: Number of results to return per page.
        schema:
          type: integer
      - in: query
        name: report_id
        schema:
          type: integer
        description: A simple equality filter for report id
      - name: severity
        in: query
        description: A simple equality filter for the severity field
        schema:
          type: string
          enum:
          - warning
          - error
      - name: sort
        required: false
        in: query
        description: 'Which field to use when ordering the results. Available ordering_fields:
          [''id'', ''frame'', ''type'', ''job_id'', ''task_id'', ''severity'']'
        schema:
          type: string
      - name: task_id
        in: query
        description: A simple equality filter for the task_id field
        schema:
          type: integer
      - name: type
        in: query
        description: A simple equality filter for the type field
        schema:
          type: string
          enum:
          - missing_annotation
          - extra_annotation
          - mismatching_label
          - low_overlap
          - mismatching_direction
          - mismatching_attributes
          - mismatching_groups
          - covered_annotation
      tags:
      - quality
      security:
      - sessionAuth: []
        csrfAuth: []
        tokenAuth: []
      - signatureAuth: []
      - basicAuth: []
      responses:
        '200':
          content:
            application/vnd.cvat+json:
              schema:
                $ref: '#/components/schemas/PaginatedAnnotationConflictList'
          description: ''
  /api/quality/reports:
    get:
      operationId: quality_list_reports
      summary: Method returns a paginated list of quality reports
      parameters:
      - name: X-Organization
        in: header
        description: Organization unique slug
        schema:
          type: string
      - name: filter
        required: false
        in: query
        description: 'A filter term. Available filter_fields: [''id'', ''job_id'',
          ''created_date'', ''gt_last_updated'', ''target_last_updated'', ''parent_id'']'
        schema:
          type: string
      - name: job_id
        in: query
        description: A simple equality filter for the job_id field
        schema:
          type: integer
      - name: org
        in: query
        description: Organization unique slug
        schema:
          type: string
      - name: org_id
        in: query
        description: Organization identifier
        schema:
          type: integer
      - name: page
        required: false
        in: query
        description: A page number within the paginated result set.
        schema:
          type: integer
      - name: page_size
        required: false
        in: query
        description: Number of results to return per page.
        schema:
          type: integer
      - name: parent_id
        in: query
        description: A simple equality filter for the parent_id field
        schema:
          type: integer
      - name: sort
        required: false
        in: query
        description: 'Which field to use when ordering the results. Available ordering_fields:
          [''id'', ''job_id'', ''created_date'', ''gt_last_updated'', ''target_last_updated'',
          ''parent_id'']'
        schema:
          type: string
      - in: query
        name: target
        schema:
          type: string
        description: A simple equality filter for target
      - in: query
        name: task_id
        schema:
          type: integer
        description: A simple equality filter for task id
      tags:
      - quality
      security:
      - sessionAuth: []
        csrfAuth: []
        tokenAuth: []
      - signatureAuth: []
      - basicAuth: []
      responses:
        '200':
          content:
            application/vnd.cvat+json:
              schema:
                $ref: '#/components/schemas/PaginatedQualityReportList'
          description: ''
    post:
      operationId: quality_create_report
      summary: Creates a quality report asynchronously and allows to check request
        status
      parameters:
      - in: query
        name: rq_id
        schema:
          type: string
        description: |
          The report creation request id. Can be specified to check the report
          creation status.
      tags:
      - quality
      requestBody:
        content:
          application/json:
            schema:
              $ref: '#/components/schemas/QualityReportCreateRequest'
      security:
      - sessionAuth: []
        csrfAuth: []
        tokenAuth: []
      - signatureAuth: []
      - basicAuth: []
      responses:
        '201':
          content:
            application/vnd.cvat+json:
              schema:
                $ref: '#/components/schemas/QualityReport'
          description: ''
        '202':
          content:
            application/vnd.cvat+json:
              schema:
                $ref: '#/components/schemas/RqId'
          description: |
            A quality report request has been enqueued, the request id is returned.
            The request status can be checked at this endpoint by passing the rq_id
            as the query parameter. If the request id is specified, this response
            means the quality report request is queued or is being processed.
        '400':
          description: Invalid or failed request, check the response data for details
  /api/quality/reports/{id}:
    get:
      operationId: quality_retrieve_report
      summary: Method returns details of a quality report
      parameters:
      - in: path
        name: id
        schema:
          type: integer
        description: A unique integer value identifying this quality report.
        required: true
      tags:
      - quality
      security:
      - sessionAuth: []
        csrfAuth: []
        tokenAuth: []
      - signatureAuth: []
      - basicAuth: []
      responses:
        '200':
          content:
            application/vnd.cvat+json:
              schema:
                $ref: '#/components/schemas/QualityReport'
          description: ''
  /api/quality/reports/{id}/data:
    get:
      operationId: quality_retrieve_report_data
      summary: Retrieve full contents of the report in JSON format
      parameters:
      - in: path
        name: id
        schema:
          type: integer
        description: A unique integer value identifying this quality report.
        required: true
      tags:
      - quality
      security:
      - sessionAuth: []
        csrfAuth: []
        tokenAuth: []
      - signatureAuth: []
      - basicAuth: []
      responses:
        '200':
          content:
            application/vnd.cvat+json:
              schema:
                type: object
                additionalProperties: {}
          description: ''
  /api/quality/settings:
    get:
      operationId: quality_list_settings
      summary: Method returns a paginated list of quality settings instances
      parameters:
      - name: X-Organization
        in: header
        description: Organization unique slug
        schema:
          type: string
      - name: filter
        required: false
        in: query
        description: 'A filter term. Available filter_fields: [''id'', ''task_id'']'
        schema:
          type: string
      - name: org
        in: query
        description: Organization unique slug
        schema:
          type: string
      - name: org_id
        in: query
        description: Organization identifier
        schema:
          type: integer
      - name: page
        required: false
        in: query
        description: A page number within the paginated result set.
        schema:
          type: integer
      - name: page_size
        required: false
        in: query
        description: Number of results to return per page.
        schema:
          type: integer
      - name: sort
        required: false
        in: query
        description: 'Which field to use when ordering the results. Available ordering_fields:
          [''id'']'
        schema:
          type: string
      - name: task_id
        in: query
        description: A simple equality filter for the task_id field
        schema:
          type: integer
      tags:
      - quality
      security:
      - sessionAuth: []
        csrfAuth: []
        tokenAuth: []
      - signatureAuth: []
      - basicAuth: []
      responses:
        '200':
          content:
            application/vnd.cvat+json:
              schema:
                $ref: '#/components/schemas/PaginatedQualitySettingsList'
          description: ''
  /api/quality/settings/{id}:
    get:
      operationId: quality_retrieve_settings
      summary: Method returns details of the quality settings instance
      parameters:
      - in: path
        name: id
        schema:
          type: integer
        description: An id of a quality settings instance
        required: true
      tags:
      - quality
      security:
      - sessionAuth: []
        csrfAuth: []
        tokenAuth: []
      - signatureAuth: []
      - basicAuth: []
      responses:
        '200':
          content:
            application/vnd.cvat+json:
              schema:
                $ref: '#/components/schemas/QualitySettings'
          description: ''
    patch:
      operationId: quality_partial_update_settings
      summary: Methods does a partial update of chosen fields in the quality settings
        instance
      parameters:
      - in: path
        name: id
        schema:
          type: integer
        description: An id of a quality settings instance
        required: true
      tags:
      - quality
      requestBody:
        content:
          application/json:
            schema:
              $ref: '#/components/schemas/PatchedQualitySettingsRequest'
      security:
      - sessionAuth: []
        csrfAuth: []
        tokenAuth: []
      - signatureAuth: []
      - basicAuth: []
      responses:
        '200':
          content:
            application/vnd.cvat+json:
              schema:
                $ref: '#/components/schemas/QualitySettings'
          description: ''
  /api/schema/:
    get:
      operationId: schema_retrieve
      description: |-
        OpenApi3 schema for this API. Format can be selected via content negotiation.

        - YAML: application/vnd.oai.openapi
        - JSON: application/vnd.oai.openapi+json
      parameters:
      - in: query
        name: lang
        schema:
          type: string
          enum:
          - af
          - ar
          - ar-dz
          - ast
          - az
          - be
          - bg
          - bn
          - br
          - bs
          - ca
          - ckb
          - cs
          - cy
          - da
          - de
          - dsb
          - el
          - en
          - en-au
          - en-gb
          - eo
          - es
          - es-ar
          - es-co
          - es-mx
          - es-ni
          - es-ve
          - et
          - eu
          - fa
          - fi
          - fr
          - fy
          - ga
          - gd
          - gl
          - he
          - hi
          - hr
          - hsb
          - hu
          - hy
          - ia
          - id
          - ig
          - io
          - is
          - it
          - ja
          - ka
          - kab
          - kk
          - km
          - kn
          - ko
          - ky
          - lb
          - lt
          - lv
          - mk
          - ml
          - mn
          - mr
          - ms
          - my
          - nb
          - ne
          - nl
          - nn
          - os
          - pa
          - pl
          - pt
          - pt-br
          - ro
          - ru
          - sk
          - sl
          - sq
          - sr
          - sr-latn
          - sv
          - sw
          - ta
          - te
          - tg
          - th
          - tk
          - tr
          - tt
          - udm
          - uk
          - ur
          - uz
          - vi
          - zh-hans
          - zh-hant
      - in: query
        name: scheme
        schema:
          type: string
          enum:
          - json
          - yaml
      tags:
      - schema
      security:
      - sessionAuth: []
        csrfAuth: []
        tokenAuth: []
      - signatureAuth: []
      - basicAuth: []
      responses:
        '200':
          content:
            application/vnd.oai.openapi:
              schema:
                type: object
                additionalProperties: {}
            application/yaml:
              schema:
                type: object
                additionalProperties: {}
            application/vnd.oai.openapi+json:
              schema:
                type: object
                additionalProperties: {}
            application/json:
              schema:
                type: object
                additionalProperties: {}
          description: ''
  /api/server/about:
    get:
      operationId: server_retrieve_about
      summary: Method provides basic CVAT information
      tags:
      - server
      security:
      - sessionAuth: []
        csrfAuth: []
        tokenAuth: []
      - signatureAuth: []
      - basicAuth: []
      responses:
        '200':
          content:
            application/vnd.cvat+json:
              schema:
                $ref: '#/components/schemas/About'
          description: ''
  /api/server/annotation/formats:
    get:
      operationId: server_retrieve_annotation_formats
      summary: Method provides the list of supported annotations formats
      tags:
      - server
      security:
      - sessionAuth: []
        csrfAuth: []
        tokenAuth: []
      - signatureAuth: []
      - basicAuth: []
      responses:
        '200':
          content:
            application/vnd.cvat+json:
              schema:
                $ref: '#/components/schemas/DatasetFormats'
          description: ''
  /api/server/plugins:
    get:
      operationId: server_retrieve_plugins
      summary: Method provides allowed plugins
      tags:
      - server
      security:
      - sessionAuth: []
        csrfAuth: []
        tokenAuth: []
      - signatureAuth: []
      - basicAuth: []
      responses:
        '200':
          content:
            application/vnd.cvat+json:
              schema:
                $ref: '#/components/schemas/Plugins'
          description: ''
  /api/server/share:
    get:
      operationId: server_list_share
      summary: Returns all files and folders that are on the server along specified
        path
      parameters:
      - in: query
        name: directory
        schema:
          type: string
        description: Directory to browse
      tags:
      - server
      security:
      - sessionAuth: []
        csrfAuth: []
        tokenAuth: []
      - signatureAuth: []
      - basicAuth: []
      responses:
        '200':
          content:
            application/vnd.cvat+json:
              schema:
                type: array
                items:
                  $ref: '#/components/schemas/FileInfo'
          description: ''
  /api/tasks:
    get:
      operationId: tasks_list
      summary: Returns a paginated list of tasks
      parameters:
      - name: X-Organization
        in: header
        description: Organization unique slug
        schema:
          type: string
      - name: assignee
        in: query
        description: A simple equality filter for the assignee field
        schema:
          type: string
      - name: dimension
        in: query
        description: A simple equality filter for the dimension field
        schema:
          type: string
          enum:
          - 3d
          - 2d
      - name: filter
        required: false
        in: query
        description: |
          A filter term. Available filter_fields: ['project_name', 'name', 'owner', 'status', 'assignee', 'subset', 'mode', 'dimension', 'tracker_link', 'id', 'project_id', 'updated_date'].

          Examples:
          Get all tasks from 1,2,3 projects: {"and":[{"in":[{"var":"project_id"}, [1, 2, 3]]}]}
          Get all tasks created by me: {"and":[{"==":[{"var":"owner"},"<user>"]}]}
        schema:
          type: string
      - name: mode
        in: query
        description: A simple equality filter for the mode field
        schema:
          type: string
      - name: name
        in: query
        description: A simple equality filter for the name field
        schema:
          type: string
      - name: org
        in: query
        description: Organization unique slug
        schema:
          type: string
      - name: org_id
        in: query
        description: Organization identifier
        schema:
          type: integer
      - name: owner
        in: query
        description: A simple equality filter for the owner field
        schema:
          type: string
      - name: page
        required: false
        in: query
        description: A page number within the paginated result set.
        schema:
          type: integer
      - name: page_size
        required: false
        in: query
        description: Number of results to return per page.
        schema:
          type: integer
      - name: project_id
        in: query
        description: A simple equality filter for the project_id field
        schema:
          type: integer
      - name: project_name
        in: query
        description: A simple equality filter for the project_name field
        schema:
          type: string
      - name: search
        required: false
        in: query
        description: 'A search term. Available search_fields: (''project_name'', ''name'',
          ''owner'', ''status'', ''assignee'', ''subset'', ''mode'', ''dimension'',
          ''tracker_link'')'
        schema:
          type: string
      - name: sort
        required: false
        in: query
        description: 'Which field to use when ordering the results. Available ordering_fields:
          [''project_name'', ''name'', ''owner'', ''status'', ''assignee'', ''subset'',
          ''mode'', ''dimension'', ''tracker_link'', ''id'', ''project_id'', ''updated_date'']'
        schema:
          type: string
      - name: status
        in: query
        description: A simple equality filter for the status field
        schema:
          type: string
          enum:
          - annotation
          - validation
          - completed
      - name: subset
        in: query
        description: A simple equality filter for the subset field
        schema:
          type: string
      - name: tracker_link
        in: query
        description: A simple equality filter for the tracker_link field
        schema:
          type: string
      tags:
      - tasks
      security:
      - sessionAuth: []
        csrfAuth: []
        tokenAuth: []
      - signatureAuth: []
      - basicAuth: []
      responses:
        '200':
          content:
            application/vnd.cvat+json:
              schema:
                $ref: '#/components/schemas/PaginatedTaskReadList'
          description: ''
    post:
      operationId: tasks_create
      summary: Method creates a new task in a database without any attached images
        and videos
      parameters:
      - in: header
        name: X-Organization
        schema:
          type: string
        description: Organization unique slug
      - in: query
        name: org
        schema:
          type: string
        description: Organization unique slug
      - in: query
        name: org_id
        schema:
          type: integer
        description: Organization identifier
      tags:
      - tasks
      requestBody:
        content:
          application/json:
            schema:
              $ref: '#/components/schemas/TaskWriteRequest'
        required: true
      security:
      - sessionAuth: []
        csrfAuth: []
        tokenAuth: []
      - signatureAuth: []
      - basicAuth: []
      responses:
        '201':
          content:
            application/vnd.cvat+json:
              schema:
                $ref: '#/components/schemas/TaskRead'
          description: ''
  /api/tasks/{id}:
    get:
      operationId: tasks_retrieve
      summary: Method returns details of a specific task
      parameters:
      - in: path
        name: id
        schema:
          type: integer
        description: A unique integer value identifying this task.
        required: true
      tags:
      - tasks
      security:
      - sessionAuth: []
        csrfAuth: []
        tokenAuth: []
      - signatureAuth: []
      - basicAuth: []
      responses:
        '200':
          content:
            application/vnd.cvat+json:
              schema:
                $ref: '#/components/schemas/TaskRead'
          description: ''
    patch:
      operationId: tasks_partial_update
      summary: Methods does a partial update of chosen fields in a task
      parameters:
      - in: path
        name: id
        schema:
          type: integer
        description: A unique integer value identifying this task.
        required: true
      tags:
      - tasks
      requestBody:
        content:
          application/json:
            schema:
              $ref: '#/components/schemas/PatchedTaskWriteRequest'
      security:
      - sessionAuth: []
        csrfAuth: []
        tokenAuth: []
      - signatureAuth: []
      - basicAuth: []
      responses:
        '200':
          content:
            application/vnd.cvat+json:
              schema:
                $ref: '#/components/schemas/TaskRead'
          description: ''
    delete:
      operationId: tasks_destroy
      summary: Method deletes a specific task, all attached jobs, annotations, and
        data
      parameters:
      - in: path
        name: id
        schema:
          type: integer
        description: A unique integer value identifying this task.
        required: true
      tags:
      - tasks
      security:
      - sessionAuth: []
        csrfAuth: []
        tokenAuth: []
      - signatureAuth: []
      - basicAuth: []
      responses:
        '204':
          description: The task has been deleted
  /api/tasks/{id}/annotations/:
    get:
      operationId: tasks_retrieve_annotations
      summary: Method allows to download task annotations
      parameters:
      - in: query
        name: action
        schema:
          type: string
          enum:
          - download
        description: Used to start downloading process after annotation file had been
          created
      - in: query
        name: cloud_storage_id
        schema:
          type: number
        description: Storage id
      - in: query
        name: filename
        schema:
          type: string
        description: Desired output file name
      - in: query
        name: format
        schema:
          type: string
        description: |-
          Desired output format name
          You can get the list of supported formats at:
          /server/annotation/formats
      - in: path
        name: id
        schema:
          type: integer
        description: A unique integer value identifying this task.
        required: true
      - in: query
        name: location
        schema:
          type: string
          enum:
          - cloud_storage
          - local
        description: Where need to save downloaded dataset
      - in: query
        name: use_default_location
        schema:
          type: boolean
          default: true
        description: Use the location that was configured in the task to export annotation
      tags:
      - tasks
      security:
      - sessionAuth: []
        csrfAuth: []
        tokenAuth: []
      - signatureAuth: []
      - basicAuth: []
      responses:
        '200':
          content:
            application/vnd.cvat+json:
              schema:
                $ref: '#/components/schemas/AnnotationsRead'
          description: Download of file started
        '201':
          description: Annotations file is ready to download
        '202':
          description: Dump of annotations has been started
        '400':
          description: Exporting without data is not allowed
        '405':
          description: Format is not available
    post:
      operationId: tasks_create_annotations
      description: |2

        The request POST /api/tasks/id/annotations will initiate file upload and will create
        the rq job on the server in which the process of annotations uploading from file
        will be carried out. Please, use the PUT /api/tasks/id/annotations endpoint for checking status of the process.
      summary: Method allows to initialize the  process of upload task annotations
        from a local or a cloud storage file
      parameters:
      - in: query
        name: cloud_storage_id
        schema:
          type: number
        description: Storage id
      - in: query
        name: filename
        schema:
          type: string
        description: Annotation file name
      - in: query
        name: format
        schema:
          type: string
        description: |-
          Input format name
          You can get the list of supported formats at:
          /server/annotation/formats
      - in: path
        name: id
        schema:
          type: integer
        description: A unique integer value identifying this task.
        required: true
      - in: query
        name: location
        schema:
          type: string
          enum:
          - cloud_storage
          - local
        description: where to import the annotation from
      - in: query
        name: use_default_location
        schema:
          type: boolean
          default: true
        description: Use the location that was configured in task to import annotations
      tags:
      - tasks
      requestBody:
        content:
          application/json:
            schema:
              $ref: '#/components/schemas/TaskAnnotationsWriteRequest'
          multipart/form-data:
            schema:
              $ref: '#/components/schemas/TaskAnnotationsWriteRequest'
      security:
      - sessionAuth: []
        csrfAuth: []
        tokenAuth: []
      - signatureAuth: []
      - basicAuth: []
      responses:
        '201':
          description: Uploading has finished
        '202':
          content:
            application/vnd.cvat+json:
              schema:
                $ref: '#/components/schemas/RqId'
          description: Uploading has been started
        '405':
          description: Format is not available
    put:
      operationId: tasks_update_annotations
      description: |2

        To check the status of the process of uploading a task annotations from a file:

        After initiating the annotations upload, you will receive an rq_id parameter.
        Make sure to include this parameter as a query parameter in your subsequent
        PUT /api/tasks/id/annotations requests to track the status of the annotations upload.
      summary: Method allows to upload task annotations or edit existing annotations
      parameters:
      - in: query
        name: format
        schema:
          type: string
        description: |-
          Input format name
          You can get the list of supported formats at:
          /server/annotation/formats
      - in: path
        name: id
        schema:
          type: integer
        description: A unique integer value identifying this task.
        required: true
      - in: query
        name: rq_id
        schema:
          type: string
        description: rq id
      tags:
      - tasks
      requestBody:
        content:
          application/json:
            schema:
              $ref: '#/components/schemas/TaskAnnotationsUpdateRequest'
          multipart/form-data:
            schema:
              $ref: '#/components/schemas/TaskAnnotationsUpdateRequest'
      security:
      - sessionAuth: []
        csrfAuth: []
        tokenAuth: []
      - signatureAuth: []
      - basicAuth: []
      responses:
        '201':
          description: Uploading has finished
        '202':
          description: Uploading has been started
        '405':
          description: Format is not available
    patch:
      operationId: tasks_partial_update_annotations
      summary: Method performs a partial update of annotations in a specific task
      parameters:
      - in: query
        name: action
        schema:
          type: string
          enum:
          - create
          - delete
          - update
        required: true
      - in: path
        name: id
        schema:
          type: integer
        description: A unique integer value identifying this task.
        required: true
      tags:
      - tasks
      requestBody:
        content:
          application/json:
            schema:
              $ref: '#/components/schemas/PatchedLabeledDataRequest'
          multipart/form-data:
            schema:
              $ref: '#/components/schemas/PatchedLabeledDataRequest'
      security:
      - sessionAuth: []
        csrfAuth: []
        tokenAuth: []
      - signatureAuth: []
      - basicAuth: []
      responses:
        '200':
          content:
            application/vnd.cvat+json:
              schema:
                $ref: '#/components/schemas/LabeledData'
          description: ''
    delete:
      operationId: tasks_destroy_annotations
      summary: Method deletes all annotations for a specific task
      parameters:
      - in: path
        name: id
        schema:
          type: integer
        description: A unique integer value identifying this task.
        required: true
      tags:
      - tasks
      security:
      - sessionAuth: []
        csrfAuth: []
        tokenAuth: []
      - signatureAuth: []
      - basicAuth: []
      responses:
        '204':
          description: The annotation has been deleted
  /api/tasks/{id}/backup:
    get:
      operationId: tasks_retrieve_backup
      summary: Method backup a specified task
      parameters:
      - in: query
        name: action
        schema:
          type: string
          enum:
          - download
        description: Used to start downloading process after backup file had been
          created
      - in: query
        name: cloud_storage_id
        schema:
          type: number
        description: Storage id
      - in: query
        name: filename
        schema:
          type: string
        description: Backup file name
      - in: path
        name: id
        schema:
          type: integer
        description: A unique integer value identifying this task.
        required: true
      - in: query
        name: location
        schema:
          type: string
          enum:
          - cloud_storage
          - local
        description: Where need to save downloaded backup
      - in: query
        name: use_default_location
        schema:
          type: boolean
          default: true
        description: Use the location that was configured in the task to export backup
      tags:
      - tasks
      security:
      - sessionAuth: []
        csrfAuth: []
        tokenAuth: []
      - signatureAuth: []
      - basicAuth: []
      responses:
        '200':
          description: Download of file started
        '201':
          description: Output backup file is ready for downloading
        '202':
          description: Creating a backup file has been started
  /api/tasks/{id}/data/:
    get:
      operationId: tasks_retrieve_data
      summary: Method returns data for a specific task
      parameters:
      - in: path
        name: id
        schema:
          type: integer
        description: A unique integer value identifying this task.
        required: true
      - in: query
        name: number
        schema:
          type: integer
        description: A unique number value identifying chunk or frame
      - in: query
        name: quality
        schema:
          type: string
          enum:
          - compressed
          - original
        description: Specifies the quality level of the requested data
      - in: query
        name: type
        schema:
          type: string
          enum:
          - chunk
          - context_image
          - frame
        description: Specifies the type of the requested data
      tags:
      - tasks
      security:
      - sessionAuth: []
        csrfAuth: []
        tokenAuth: []
      - signatureAuth: []
      - basicAuth: []
      responses:
        '200':
          description: Data of a specific type
    post:
      operationId: tasks_create_data
      description: |
        Allows to upload data to a task.
        Supports the TUS open file uploading protocol (https://tus.io/).

        Supports the following protocols:

        1. A single Data request

        and

        2.1. An Upload-Start request
        2.2.a. Regular TUS protocol requests (Upload-Length + Chunks)
        2.2.b. Upload-Multiple requests
        2.3. An Upload-Finish request

        Requests:
        - Data - POST, no extra headers or 'Upload-Start' + 'Upload-Finish' headers.
          Contains data in the body.
        - Upload-Start - POST, has an 'Upload-Start' header. No body is expected.
        - Upload-Length - POST, has an 'Upload-Length' header (see the TUS specification)
        - Chunk - HEAD/PATCH (see the TUS specification). Sent to /data/<file id> endpoints.
        - Upload-Finish - POST, has an 'Upload-Finish' header. Can contain data in the body.
        - Upload-Multiple - POST, has an 'Upload-Multiple' header. Contains data in the body.

        The 'Upload-Finish' request allows to specify the uploaded files should be ordered.
        This may be needed if the files can be sent unordered. To state that the input files
        are sent ordered, pass an empty list of files in the 'upload_file_order' field.
        If the files are sent unordered, the ordered file list is expected
        in the 'upload_file_order' field. It must be a list of string file paths,
        relative to the dataset root.

        Example:
        files = [
            "cats/cat_1.jpg",
            "dogs/dog2.jpg",
            "image_3.png",
            ...
        ]

        Independently of the file declaration field used
        ('client_files', 'server_files', etc.), when the 'predefined'
        sorting method is selected, the uploaded files will be ordered according
        to the '.jsonl' manifest file, if it is found in the list of files.
        For archives (e.g. '.zip'), a manifest file ('*.jsonl') is required when using
        the 'predefined' file ordering. Such file must be provided next to the archive
        in the list of files. Read more about manifest files here:
        https://opencv.github.io/cvat/docs/manual/advanced/dataset_manifest/

        After all data is sent, the operation status can be retrieved via
        the /status endpoint.
      summary: Method permanently attaches data (images, video, etc.) to a task
      parameters:
      - in: header
        name: Upload-Finish
        schema:
          type: boolean
        description: Finishes data upload. Can be combined with Upload-Start header
          to create task data with one request
      - in: header
        name: Upload-Multiple
        schema:
          type: boolean
        description: Indicates that data with this request are single or multiple
          files that should be attached to a task
      - in: header
        name: Upload-Start
        schema:
          type: boolean
        description: Initializes data upload. Optionally, can include upload metadata
          in the request body.
      - in: path
        name: id
        schema:
          type: integer
        description: A unique integer value identifying this task.
        required: true
      tags:
      - tasks
      requestBody:
        content:
          application/json:
            schema:
              $ref: '#/components/schemas/DataRequest'
          multipart/form-data:
            schema:
              $ref: '#/components/schemas/DataRequest'
      security:
      - sessionAuth: []
        csrfAuth: []
        tokenAuth: []
      - signatureAuth: []
      - basicAuth: []
      responses:
        '202':
          description: No response body
  /api/tasks/{id}/data/meta:
    get:
      operationId: tasks_retrieve_data_meta
      summary: Method provides a meta information about media files which are related
        with the task
      parameters:
      - in: path
        name: id
        schema:
          type: integer
        description: A unique integer value identifying this task.
        required: true
      tags:
      - tasks
      security:
      - sessionAuth: []
        csrfAuth: []
        tokenAuth: []
      - signatureAuth: []
      - basicAuth: []
      responses:
        '200':
          content:
            application/vnd.cvat+json:
              schema:
                $ref: '#/components/schemas/DataMetaRead'
          description: ''
    patch:
      operationId: tasks_partial_update_data_meta
      summary: Method provides a meta information about media files which are related
        with the task
      parameters:
      - in: path
        name: id
        schema:
          type: integer
        description: A unique integer value identifying this task.
        required: true
      tags:
      - tasks
      requestBody:
        content:
          application/json:
            schema:
              $ref: '#/components/schemas/PatchedDataMetaWriteRequest'
      security:
      - sessionAuth: []
        csrfAuth: []
        tokenAuth: []
      - signatureAuth: []
      - basicAuth: []
      responses:
        '200':
          content:
            application/vnd.cvat+json:
              schema:
                $ref: '#/components/schemas/DataMetaRead'
          description: ''
  /api/tasks/{id}/dataset:
    get:
      operationId: tasks_retrieve_dataset
      summary: Export task as a dataset in a specific format
      parameters:
      - in: query
        name: action
        schema:
          type: string
          enum:
          - download
        description: Used to start downloading process after annotation file had been
          created
      - in: query
        name: cloud_storage_id
        schema:
          type: number
        description: Storage id
      - in: query
        name: filename
        schema:
          type: string
        description: Desired output file name
      - in: query
        name: format
        schema:
          type: string
        description: |-
          Desired output format name
          You can get the list of supported formats at:
          /server/annotation/formats
        required: true
      - in: path
        name: id
        schema:
          type: integer
        description: A unique integer value identifying this task.
        required: true
      - in: query
        name: location
        schema:
          type: string
          enum:
          - cloud_storage
          - local
        description: Where need to save downloaded dataset
      - in: query
        name: use_default_location
        schema:
          type: boolean
          default: true
        description: Use the location that was configured in task to export annotations
      tags:
      - tasks
      security:
      - sessionAuth: []
        csrfAuth: []
        tokenAuth: []
      - signatureAuth: []
      - basicAuth: []
      responses:
        '200':
          content:
            application/vnd.cvat+json:
              schema:
                type: string
                format: binary
          description: Download of file started
        '201':
          description: Output file is ready for downloading
        '202':
          description: Exporting has been started
        '400':
          description: Exporting without data is not allowed
        '405':
          description: Format is not available
  /api/tasks/{id}/preview:
    get:
      operationId: tasks_retrieve_preview
      summary: Method returns a preview image for the task
      parameters:
      - in: path
        name: id
        schema:
          type: integer
        description: A unique integer value identifying this task.
        required: true
      tags:
      - tasks
      security:
      - sessionAuth: []
        csrfAuth: []
        tokenAuth: []
      - signatureAuth: []
      - basicAuth: []
      responses:
        '200':
          description: Task image preview
        '404':
          description: Task image preview not found
  /api/tasks/{id}/status:
    get:
      operationId: tasks_retrieve_status
      summary: When task is being created the method returns information about a status
        of the creation process
      parameters:
      - in: path
        name: id
        schema:
          type: integer
        description: A unique integer value identifying this task.
        required: true
      tags:
      - tasks
      security:
      - sessionAuth: []
        csrfAuth: []
        tokenAuth: []
      - signatureAuth: []
      - basicAuth: []
      responses:
        '200':
          content:
            application/vnd.cvat+json:
              schema:
                $ref: '#/components/schemas/RqStatus'
          description: ''
  /api/tasks/backup/:
    post:
      operationId: tasks_create_backup
      description: |2

        The backup import process is as follows:

        The first request POST /api/tasks/backup will initiate file upload and will create
        the rq job on the server in which the process of a task creating from an uploaded backup
        will be carried out.

        After initiating the backup upload, you will receive an rq_id parameter.
        Make sure to include this parameter as a query parameter in your subsequent requests
        to track the status of the task creation.
        Once the task has been successfully created, the server will return the id of the newly created task.
      summary: Method recreates a task from an attached task backup file
      parameters:
      - in: header
        name: X-Organization
        schema:
          type: string
        description: Organization unique slug
      - in: query
        name: cloud_storage_id
        schema:
          type: number
        description: Storage id
      - in: query
        name: filename
        schema:
          type: string
        description: Backup file name
      - in: query
        name: location
        schema:
          type: string
          enum:
          - cloud_storage
          - local
          default: local
        description: Where to import the backup file from
      - in: query
        name: org
        schema:
          type: string
        description: Organization unique slug
      - in: query
        name: org_id
        schema:
          type: integer
        description: Organization identifier
      - in: query
        name: rq_id
        schema:
          type: string
        description: rq id
      tags:
      - tasks
      requestBody:
        content:
          application/json:
            schema:
              $ref: '#/components/schemas/TaskFileRequest'
          multipart/form-data:
            schema:
              $ref: '#/components/schemas/TaskFileRequest'
      security:
      - sessionAuth: []
        csrfAuth: []
        tokenAuth: []
      - signatureAuth: []
      - basicAuth: []
      responses:
        '201':
          description: The task has been imported
        '202':
          content:
            application/vnd.cvat+json:
              schema:
                $ref: '#/components/schemas/RqId'
          description: Importing a backup file has been started
  /api/users:
    get:
      operationId: users_list
      summary: Method returns a paginated list of users
      parameters:
      - name: X-Organization
        in: header
        description: Organization unique slug
        schema:
          type: string
      - name: filter
        required: false
        in: query
        description: 'A filter term. Available filter_fields: [''username'', ''first_name'',
          ''last_name'', ''id'', ''is_active''].'
        schema:
          type: string
      - name: first_name
        in: query
        description: A simple equality filter for the first_name field
        schema:
          type: string
      - name: is_active
        in: query
        description: A simple equality filter for the is_active field
        schema:
          type: boolean
      - name: last_name
        in: query
        description: A simple equality filter for the last_name field
        schema:
          type: string
      - name: org
        in: query
        description: Organization unique slug
        schema:
          type: string
      - name: org_id
        in: query
        description: Organization identifier
        schema:
          type: integer
      - name: page
        required: false
        in: query
        description: A page number within the paginated result set.
        schema:
          type: integer
      - name: page_size
        required: false
        in: query
        description: Number of results to return per page.
        schema:
          type: integer
      - name: search
        required: false
        in: query
        description: 'A search term. Available search_fields: (''username'', ''first_name'',
          ''last_name'')'
        schema:
          type: string
      - name: sort
        required: false
        in: query
        description: 'Which field to use when ordering the results. Available ordering_fields:
          [''username'', ''first_name'', ''last_name'', ''id'', ''is_active'']'
        schema:
          type: string
      - name: username
        in: query
        description: A simple equality filter for the username field
        schema:
          type: string
      tags:
      - users
      security:
      - sessionAuth: []
        csrfAuth: []
        tokenAuth: []
      - signatureAuth: []
      - basicAuth: []
      responses:
        '200':
          content:
            application/vnd.cvat+json:
              schema:
                $ref: '#/components/schemas/PaginatedMetaUserList'
          description: ''
  /api/users/{id}:
    get:
      operationId: users_retrieve
      summary: Method provides information of a specific user
      parameters:
      - in: path
        name: id
        schema:
          type: integer
        description: A unique integer value identifying this user.
        required: true
      tags:
      - users
      security:
      - sessionAuth: []
        csrfAuth: []
        tokenAuth: []
      - signatureAuth: []
      - basicAuth: []
      responses:
        '200':
          content:
            application/vnd.cvat+json:
              schema:
                $ref: '#/components/schemas/MetaUser'
          description: ''
    patch:
      operationId: users_partial_update
      summary: Method updates chosen fields of a user
      parameters:
      - in: path
        name: id
        schema:
          type: integer
        description: A unique integer value identifying this user.
        required: true
      tags:
      - users
      requestBody:
        content:
          application/json:
            schema:
              $ref: '#/components/schemas/PatchedUserRequest'
      security:
      - sessionAuth: []
        csrfAuth: []
        tokenAuth: []
      - signatureAuth: []
      - basicAuth: []
      responses:
        '200':
          content:
            application/vnd.cvat+json:
              schema:
                $ref: '#/components/schemas/MetaUser'
          description: ''
    delete:
      operationId: users_destroy
      summary: Method deletes a specific user from the server
      parameters:
      - in: path
        name: id
        schema:
          type: integer
        description: A unique integer value identifying this user.
        required: true
      tags:
      - users
      security:
      - sessionAuth: []
        csrfAuth: []
        tokenAuth: []
      - signatureAuth: []
      - basicAuth: []
      responses:
        '204':
          description: The user has been deleted
  /api/users/self:
    get:
      operationId: users_retrieve_self
      description: Method returns an instance of a user who is currently authorized
      summary: Method returns an instance of a user who is currently authorized
      tags:
      - users
      security:
      - sessionAuth: []
        csrfAuth: []
        tokenAuth: []
      - signatureAuth: []
      - basicAuth: []
      responses:
        '200':
          content:
            application/vnd.cvat+json:
              schema:
                $ref: '#/components/schemas/MetaUser'
          description: ''
  /api/webhooks:
    get:
      operationId: webhooks_list
      summary: Method returns a paginated list of webhook according to query parameters
      parameters:
      - name: X-Organization
        in: header
        description: Organization unique slug
        schema:
          type: string
      - name: filter
        required: false
        in: query
        description: 'A filter term. Available filter_fields: [''target_url'', ''owner'',
          ''type'', ''description'', ''id'', ''project_id'', ''updated_date''].'
        schema:
          type: string
      - name: org
        in: query
        description: Organization unique slug
        schema:
          type: string
      - name: org_id
        in: query
        description: Organization identifier
        schema:
          type: integer
      - name: owner
        in: query
        description: A simple equality filter for the owner field
        schema:
          type: string
      - name: page
        required: false
        in: query
        description: A page number within the paginated result set.
        schema:
          type: integer
      - name: page_size
        required: false
        in: query
        description: Number of results to return per page.
        schema:
          type: integer
      - name: project_id
        in: query
        description: A simple equality filter for the project_id field
        schema:
          type: integer
      - name: search
        required: false
        in: query
        description: 'A search term. Available search_fields: (''target_url'', ''owner'',
          ''type'', ''description'')'
        schema:
          type: string
      - name: sort
        required: false
        in: query
        description: 'Which field to use when ordering the results. Available ordering_fields:
          [''target_url'', ''owner'', ''type'', ''description'', ''id'', ''project_id'',
          ''updated_date'']'
        schema:
          type: string
      - name: target_url
        in: query
        description: A simple equality filter for the target_url field
        schema:
          type: string
      - name: type
        in: query
        description: A simple equality filter for the type field
        schema:
          type: string
          enum:
          - organization
          - project
      tags:
      - webhooks
      security:
      - sessionAuth: []
        csrfAuth: []
        tokenAuth: []
      - signatureAuth: []
      - basicAuth: []
      responses:
        '200':
          content:
            application/vnd.cvat+json:
              schema:
                $ref: '#/components/schemas/PaginatedWebhookReadList'
          description: ''
    post:
      operationId: webhooks_create
      summary: Method creates a webhook
      parameters:
      - in: header
        name: X-Organization
        schema:
          type: string
        description: Organization unique slug
      - in: query
        name: org
        schema:
          type: string
        description: Organization unique slug
      - in: query
        name: org_id
        schema:
          type: integer
        description: Organization identifier
      tags:
      - webhooks
      requestBody:
        content:
          application/json:
            schema:
              $ref: '#/components/schemas/WebhookWriteRequest'
        required: true
      security:
      - sessionAuth: []
        csrfAuth: []
        tokenAuth: []
      - signatureAuth: []
      - basicAuth: []
      responses:
        '201':
          content:
            application/vnd.cvat+json:
              schema:
                $ref: '#/components/schemas/WebhookRead'
          description: ''
  /api/webhooks/{id}:
    get:
      operationId: webhooks_retrieve
      summary: Method returns details of a webhook
      parameters:
      - in: path
        name: id
        schema:
          type: integer
        description: A unique integer value identifying this webhook.
        required: true
      tags:
      - webhooks
      security:
      - sessionAuth: []
        csrfAuth: []
        tokenAuth: []
      - signatureAuth: []
      - basicAuth: []
      responses:
        '200':
          content:
            application/vnd.cvat+json:
              schema:
                $ref: '#/components/schemas/WebhookRead'
          description: ''
    put:
      operationId: webhooks_update
      summary: Method updates a webhook by id
      parameters:
      - in: path
        name: id
        schema:
          type: integer
        description: A unique integer value identifying this webhook.
        required: true
      tags:
      - webhooks
      requestBody:
        content:
          application/json:
            schema:
              $ref: '#/components/schemas/WebhookWriteRequest'
        required: true
      security:
      - sessionAuth: []
        csrfAuth: []
        tokenAuth: []
      - signatureAuth: []
      - basicAuth: []
      responses:
        '200':
          content:
            application/vnd.cvat+json:
              schema:
                $ref: '#/components/schemas/WebhookRead'
          description: ''
    patch:
      operationId: webhooks_partial_update
      summary: Methods does a partial update of chosen fields in a webhook
      parameters:
      - in: path
        name: id
        schema:
          type: integer
        description: A unique integer value identifying this webhook.
        required: true
      tags:
      - webhooks
      requestBody:
        content:
          application/json:
            schema:
              $ref: '#/components/schemas/PatchedWebhookWriteRequest'
      security:
      - sessionAuth: []
        csrfAuth: []
        tokenAuth: []
      - signatureAuth: []
      - basicAuth: []
      responses:
        '200':
          content:
            application/vnd.cvat+json:
              schema:
                $ref: '#/components/schemas/WebhookRead'
          description: ''
    delete:
      operationId: webhooks_destroy
      summary: Method deletes a webhook
      parameters:
      - in: path
        name: id
        schema:
          type: integer
        description: A unique integer value identifying this webhook.
        required: true
      tags:
      - webhooks
      security:
      - sessionAuth: []
        csrfAuth: []
        tokenAuth: []
      - signatureAuth: []
      - basicAuth: []
      responses:
        '204':
          description: The webhook has been deleted
  /api/webhooks/{id}/deliveries:
    get:
      operationId: webhooks_list_deliveries
      summary: Method return a list of deliveries for a specific webhook
      parameters:
<<<<<<< HEAD
      - name: filter
        required: false
        in: query
        description: 'A filter term. Available filter_fields: None.'
        schema:
          type: string
=======
>>>>>>> b19e9250
      - in: path
        name: id
        schema:
          type: integer
        description: A unique integer value identifying this webhook.
        required: true
      - name: page
        required: false
        in: query
        description: A page number within the paginated result set.
        schema:
          type: integer
      - name: page_size
        required: false
        in: query
        description: Number of results to return per page.
        schema:
          type: integer
      tags:
      - webhooks
      security:
      - sessionAuth: []
        csrfAuth: []
        tokenAuth: []
      - signatureAuth: []
      - basicAuth: []
      responses:
        '200':
          content:
            application/vnd.cvat+json:
              schema:
                $ref: '#/components/schemas/PaginatedWebhookDeliveryReadList'
          description: ''
  /api/webhooks/{id}/deliveries/{delivery_id}:
    get:
      operationId: webhooks_retrieve_deliveries
      summary: Method return a specific delivery for a specific webhook
      parameters:
      - in: path
        name: delivery_id
        schema:
          type: string
          pattern: ^\d+$
        required: true
      - in: path
        name: id
        schema:
          type: integer
        description: A unique integer value identifying this webhook.
        required: true
      tags:
      - webhooks
      security:
      - sessionAuth: []
        csrfAuth: []
        tokenAuth: []
      - signatureAuth: []
      - basicAuth: []
      responses:
        '200':
          content:
            application/vnd.cvat+json:
              schema:
                $ref: '#/components/schemas/WebhookDeliveryRead'
          description: ''
  /api/webhooks/{id}/deliveries/{delivery_id}/redelivery:
    post:
      operationId: webhooks_create_deliveries_redelivery
      summary: Method redeliver a specific webhook delivery
      parameters:
      - in: path
        name: delivery_id
        schema:
          type: string
          pattern: ^\d+$
        required: true
      - in: path
        name: id
        schema:
          type: integer
        description: A unique integer value identifying this webhook.
        required: true
      tags:
      - webhooks
      security:
      - sessionAuth: []
        csrfAuth: []
        tokenAuth: []
      - signatureAuth: []
      - basicAuth: []
      responses:
        '200':
          description: No response body
  /api/webhooks/{id}/ping:
    post:
      operationId: webhooks_create_ping
      summary: Method send ping webhook
      parameters:
      - in: path
        name: id
        schema:
          type: integer
        description: A unique integer value identifying this webhook.
        required: true
      tags:
      - webhooks
      security:
      - sessionAuth: []
        csrfAuth: []
        tokenAuth: []
      - signatureAuth: []
      - basicAuth: []
      responses:
        '200':
          content:
            application/vnd.cvat+json:
              schema:
                $ref: '#/components/schemas/WebhookDeliveryRead'
          description: ''
  /api/webhooks/events:
    get:
      operationId: webhooks_retrieve_events
      summary: Method return a list of available webhook events
      parameters:
      - in: query
        name: type
        schema:
          type: string
        description: Type of webhook
      tags:
      - webhooks
      security:
      - sessionAuth: []
        csrfAuth: []
        tokenAuth: []
      - signatureAuth: []
      - basicAuth: []
      responses:
        '200':
          content:
            application/vnd.cvat+json:
              schema:
                $ref: '#/components/schemas/Events'
          description: ''
components:
  schemas:
    About:
      type: object
      properties:
        name:
          type: string
          maxLength: 128
        description:
          type: string
          maxLength: 2048
        version:
          type: string
          maxLength: 64
      required:
      - description
      - name
      - version
    AnnotationConflict:
      type: object
      properties:
        id:
          type: integer
          readOnly: true
        frame:
          type: integer
          readOnly: true
        type:
          allOf:
          - $ref: '#/components/schemas/AnnotationConflictTypeEnum'
          readOnly: true
        annotation_ids:
          type: array
          items:
            $ref: '#/components/schemas/AnnotationId'
        report_id:
          type: integer
          readOnly: true
        severity:
          allOf:
          - $ref: '#/components/schemas/SeverityEnum'
          readOnly: true
      required:
      - annotation_ids
    AnnotationConflictTypeEnum:
      enum:
      - missing_annotation
      - extra_annotation
      - mismatching_label
      - low_overlap
      - mismatching_direction
      - mismatching_attributes
      - mismatching_groups
      - covered_annotation
      type: string
      description: |-
        * `missing_annotation` - MISSING_ANNOTATION
        * `extra_annotation` - EXTRA_ANNOTATION
        * `mismatching_label` - MISMATCHING_LABEL
        * `low_overlap` - LOW_OVERLAP
        * `mismatching_direction` - MISMATCHING_DIRECTION
        * `mismatching_attributes` - MISMATCHING_ATTRIBUTES
        * `mismatching_groups` - MISMATCHING_GROUPS
        * `covered_annotation` - COVERED_ANNOTATION
    AnnotationFileRequest:
      type: object
      properties:
        annotation_file:
          type: string
          format: binary
      required:
      - annotation_file
    AnnotationId:
      type: object
      properties:
        obj_id:
          type: integer
          readOnly: true
        job_id:
          type: integer
          readOnly: true
        type:
          allOf:
          - $ref: '#/components/schemas/AnnotationIdTypeEnum'
          readOnly: true
        shape_type:
          readOnly: true
          nullable: true
          oneOf:
          - $ref: '#/components/schemas/ShapeType'
          - $ref: '#/components/schemas/NullEnum'
    AnnotationIdTypeEnum:
      enum:
      - tag
      - shape
      - track
      type: string
      description: |-
        * `tag` - TAG
        * `shape` - SHAPE
        * `track` - TRACK
    AnnotationsRead:
      oneOf:
      - $ref: '#/components/schemas/LabeledData'
      - type: string
        format: binary
    Attribute:
      type: object
      properties:
        id:
          type: integer
          readOnly: true
        name:
          type: string
          maxLength: 64
        mutable:
          type: boolean
        input_type:
          $ref: '#/components/schemas/InputTypeEnum'
        default_value:
          type: string
          maxLength: 128
        values:
          type: array
          items:
            type: string
            maxLength: 200
      required:
      - default_value
      - input_type
      - mutable
      - name
      - values
    AttributeRequest:
      type: object
      properties:
        name:
          type: string
          minLength: 1
          maxLength: 64
        mutable:
          type: boolean
        input_type:
          $ref: '#/components/schemas/InputTypeEnum'
        default_value:
          type: string
          minLength: 1
          maxLength: 128
        values:
          type: array
          items:
            type: string
            minLength: 1
            maxLength: 200
      required:
      - default_value
      - input_type
      - mutable
      - name
      - values
    AttributeVal:
      type: object
      properties:
        spec_id:
          type: integer
        value:
          type: string
          maxLength: 4096
      required:
      - spec_id
      - value
    AttributeValRequest:
      type: object
      properties:
        spec_id:
          type: integer
        value:
          type: string
          maxLength: 4096
      required:
      - spec_id
      - value
    BackupWriteRequest:
      oneOf:
      - $ref: '#/components/schemas/ProjectFileRequest'
      nullable: true
    BasicUser:
      type: object
      properties:
        url:
          type: string
          format: uri
          readOnly: true
        id:
          type: integer
          readOnly: true
        username:
          type: string
          description: Required. 150 characters or fewer. Letters, digits and @/./+/-/_
            only.
          pattern: ^[\w.@+-]+$
          maxLength: 150
        first_name:
          type: string
          maxLength: 150
        last_name:
          type: string
          maxLength: 150
      required:
      - username
    BasicUserRequest:
      type: object
      properties:
        username:
          type: string
          minLength: 1
          description: Required. 150 characters or fewer. Letters, digits and @/./+/-/_
            only.
          pattern: ^[\w.@+-]+$
          maxLength: 150
        first_name:
          type: string
          maxLength: 150
        last_name:
          type: string
          maxLength: 150
      required:
      - username
    ChunkType:
      enum:
      - video
      - imageset
      - list
      type: string
      description: |-
        * `video` - VIDEO
        * `imageset` - IMAGESET
        * `list` - LIST
    ClientEvents:
      type: object
      properties:
        events:
          type: array
          items:
            $ref: '#/components/schemas/Event'
          default: []
        timestamp:
          type: string
          format: date-time
      required:
      - timestamp
    ClientEventsRequest:
      type: object
      properties:
        events:
          type: array
          items:
            $ref: '#/components/schemas/EventRequest'
          default: []
        timestamp:
          type: string
          format: date-time
      required:
      - timestamp
    CloudStorageContent:
      type: object
      properties:
        next:
          type: string
          nullable: true
          description: This token is used to continue listing files in the bucket.
        content:
          type: array
          items:
            $ref: '#/components/schemas/FileInfo'
      required:
      - content
    CloudStorageRead:
      type: object
      properties:
        id:
          type: integer
          readOnly: true
        owner:
          $ref: '#/components/schemas/BasicUser'
        manifests:
          type: array
          items:
            type: string
            maxLength: 1024
          default: []
        provider_type:
          $ref: '#/components/schemas/ProviderTypeEnum'
        resource:
          type: string
          maxLength: 222
        display_name:
          type: string
          maxLength: 63
        created_date:
          type: string
          format: date-time
          readOnly: true
        updated_date:
          type: string
          format: date-time
          readOnly: true
        credentials_type:
          $ref: '#/components/schemas/CredentialsTypeEnum'
        specific_attributes:
          type: string
          maxLength: 1024
        description:
          type: string
        organization:
          type: integer
          readOnly: true
          nullable: true
      required:
      - credentials_type
      - display_name
      - provider_type
      - resource
    CloudStorageWriteRequest:
      type: object
      properties:
        provider_type:
          $ref: '#/components/schemas/ProviderTypeEnum'
        resource:
          type: string
          minLength: 1
          maxLength: 222
        display_name:
          type: string
          minLength: 1
          maxLength: 63
        owner:
          $ref: '#/components/schemas/BasicUserRequest'
        credentials_type:
          $ref: '#/components/schemas/CredentialsTypeEnum'
        session_token:
          type: string
          maxLength: 440
        account_name:
          type: string
          maxLength: 24
        key:
          type: string
          maxLength: 40
        secret_key:
          type: string
          maxLength: 44
        connection_string:
          type: string
          maxLength: 440
        key_file:
          type: string
          format: binary
        specific_attributes:
          type: string
          maxLength: 1024
        description:
          type: string
        manifests:
          type: array
          items:
            type: string
            minLength: 1
            maxLength: 1024
          default: []
      required:
      - credentials_type
      - display_name
      - provider_type
      - resource
    CommentRead:
      type: object
      properties:
        id:
          type: integer
          readOnly: true
        issue:
          type: integer
          readOnly: true
        owner:
          allOf:
          - $ref: '#/components/schemas/BasicUser'
          nullable: true
        message:
          type: string
          readOnly: true
        created_date:
          type: string
          format: date-time
          readOnly: true
        updated_date:
          type: string
          format: date-time
          readOnly: true
    CommentWriteRequest:
      type: object
      properties:
        issue:
          type: integer
        message:
          type: string
          minLength: 1
      required:
      - issue
    CommentsSummary:
      type: object
      properties:
        count:
          type: integer
          default: 0
        url:
          type: string
          format: uri
          readOnly: true
    CredentialsTypeEnum:
      enum:
      - KEY_SECRET_KEY_PAIR
      - ACCOUNT_NAME_TOKEN_PAIR
      - KEY_FILE_PATH
      - ANONYMOUS_ACCESS
      - CONNECTION_STRING
      type: string
      description: |-
        * `KEY_SECRET_KEY_PAIR` - KEY_SECRET_KEY_PAIR
        * `ACCOUNT_NAME_TOKEN_PAIR` - ACCOUNT_NAME_TOKEN_PAIR
        * `KEY_FILE_PATH` - KEY_FILE_PATH
        * `ANONYMOUS_ACCESS` - ANONYMOUS_ACCESS
        * `CONNECTION_STRING` - CONNECTION_STRING
    DataMetaRead:
      type: object
      properties:
        chunk_size:
          type: integer
          readOnly: true
          nullable: true
        size:
          type: integer
          readOnly: true
          description: |
            The number of frames included. Deleted frames do not affect this value.
        image_quality:
          type: integer
          maximum: 100
          minimum: 0
        start_frame:
          type: integer
          readOnly: true
        stop_frame:
          type: integer
          readOnly: true
        frame_filter:
          type: string
          readOnly: true
        frames:
          type: array
          items:
            $ref: '#/components/schemas/FrameMeta'
          nullable: true
        deleted_frames:
          type: array
          items:
            type: integer
            minimum: 0
        included_frames:
          type: array
          items:
            type: integer
            minimum: 0
          nullable: true
          description: |
            A list of valid frame ids. The None value means all frames are included.
      required:
      - deleted_frames
      - frames
      - image_quality
    DataRequest:
      type: object
      description: |-
        Read more about parameters here:
        https://opencv.github.io/cvat/docs/manual/basics/create_an_annotation_task/#advanced-configuration
      properties:
        chunk_size:
          type: integer
          maximum: 2147483647
          minimum: 0
          nullable: true
          description: Maximum number of frames per chunk
        size:
          type: integer
          maximum: 2147483647
          minimum: 0
          description: The number of frames
        image_quality:
          type: integer
          maximum: 100
          minimum: 0
          description: Image quality to use during annotation
        start_frame:
          type: integer
          maximum: 2147483647
          minimum: 0
          description: First frame index
        stop_frame:
          type: integer
          maximum: 2147483647
          minimum: 0
          description: Last frame index
        frame_filter:
          type: string
          description: 'Frame filter. The only supported syntax is: ''step=N'''
          maxLength: 256
        compressed_chunk_type:
          $ref: '#/components/schemas/ChunkType'
        original_chunk_type:
          $ref: '#/components/schemas/ChunkType'
        client_files:
          type: array
          items:
            type: string
            format: binary
          default: []
          description: Uploaded files
        server_files:
          type: array
          items:
            type: string
            minLength: 1
            maxLength: 1024
          default: []
          description: Paths to files from a file share mounted on the server, or
            from a cloud storage
        remote_files:
          type: array
          items:
            type: string
            minLength: 1
            maxLength: 1024
          default: []
          description: Direct download URLs for files
        use_zip_chunks:
          type: boolean
          default: false
          description: |
            When true, video chunks will be represented as zip archives with decoded video frames.
            When false, video chunks are represented as video segments
        server_files_exclude:
          type: array
          items:
            type: string
            minLength: 1
            maxLength: 1024
          default: []
          description: |
            Paths to files and directories from a file share mounted on the server, or from a cloud storage
            that should be excluded from the directories specified in server_files.
            This option cannot be used together with filename_pattern.
            The server_files_exclude parameter cannot be used to exclude a part of dataset from an archive.

            Examples:

            Exclude all files from subfolder 'sub/sub_1/sub_2'and single file 'sub/image.jpg' from specified folder:
            server_files = ['sub/'], server_files_exclude = ['sub/sub_1/sub_2/', 'sub/image.jpg']

            Exclude all cloud storage files with prefix 'sub' from the content of manifest file:
            server_files = ['manifest.jsonl'], server_files_exclude = ['sub/']
        cloud_storage_id:
          type: integer
          writeOnly: true
          nullable: true
          description: |
            If not null, the files referenced by server_files will be retrieved
            from the cloud storage with the specified ID.
            The cloud storages applicable depend on the context.
            In the user sandbox, only the user sandbox cloud storages can be used.
            In an organization, only the organization cloud storages can be used.
        use_cache:
          type: boolean
          default: false
          description: |
            Enable or disable task data chunk caching for the task.
            Read more: https://opencv.github.io/cvat/docs/manual/advanced/data_on_fly/
        copy_data:
          type: boolean
          default: false
          description: |
            Copy data from the server file share to CVAT during the task creation.
            This will create a copy of the data, making the server independent from
            the file share availability
        storage_method:
          $ref: '#/components/schemas/StorageMethod'
        storage:
          $ref: '#/components/schemas/StorageType'
        sorting_method:
          $ref: '#/components/schemas/SortingMethod'
        filename_pattern:
          type: string
          nullable: true
          minLength: 1
          description: |
            A filename filter for cloud storage files
            listed in the manifest. Supports fnmatch wildcards.
            Read more: https://docs.python.org/3/library/fnmatch.html
        job_file_mapping:
          type: array
          items:
            type: array
            items:
              type: string
              minLength: 1
              maxLength: 1024
          writeOnly: true
          description: |2

            Represents a file-to-job mapping. Useful to specify a custom job
            configuration during task creation. This option is not compatible with
            most other job split-related options. Files in the jobs must not overlap or repeat.

            Example:
            [
                ["file1.jpg", "file2.jpg"], # job #1 files
                ["file3.png"], # job #2 files
                ["file4.jpg", "file5.png", "file6.bmp"], # job #3 files
            ]
        upload_file_order:
          type: array
          items:
            type: string
            minLength: 1
            maxLength: 1024
          writeOnly: true
          description: |
            Allows to specify file order for client_file uploads.
            Only valid with the "predefined" sorting method selected.

            To state that the input files are sent in the correct order,
            pass an empty list.

            If you want to send files in an arbitrary order
            and reorder them afterwards on the server,
            pass the list of file names in the required order.
      required:
      - image_quality
    DatasetFileRequest:
      type: object
      properties:
        dataset_file:
          type: string
          format: binary
      required:
      - dataset_file
    DatasetFormat:
      type: object
      properties:
        name:
          type: string
          maxLength: 64
        ext:
          type: string
          maxLength: 64
        version:
          type: string
          maxLength: 64
        enabled:
          type: boolean
        dimension:
          type: string
          maxLength: 2
      required:
      - dimension
      - enabled
      - ext
      - name
      - version
    DatasetFormats:
      type: object
      properties:
        importers:
          type: array
          items:
            $ref: '#/components/schemas/DatasetFormat'
        exporters:
          type: array
          items:
            $ref: '#/components/schemas/DatasetFormat'
      required:
      - exporters
      - importers
    DatasetWriteRequest:
      oneOf:
      - $ref: '#/components/schemas/DatasetFileRequest'
      nullable: true
    Event:
      type: object
      properties:
        scope:
          type: string
        obj_name:
          type: string
          nullable: true
        obj_id:
          type: integer
          nullable: true
        obj_val:
          type: string
          nullable: true
        source:
          type: string
          nullable: true
        timestamp:
          type: string
          format: date-time
        count:
          type: integer
          nullable: true
        duration:
          type: integer
          default: 0
        project_id:
          type: integer
          nullable: true
        task_id:
          type: integer
          nullable: true
        job_id:
          type: integer
          nullable: true
        user_id:
          type: integer
          nullable: true
        user_name:
          type: string
          nullable: true
        user_email:
          type: string
          nullable: true
        org_id:
          type: integer
          nullable: true
        org_slug:
          type: string
          nullable: true
        payload:
          type: string
          nullable: true
      required:
      - scope
      - timestamp
    EventRequest:
      type: object
      properties:
        scope:
          type: string
          minLength: 1
        obj_name:
          type: string
          nullable: true
          minLength: 1
        obj_id:
          type: integer
          nullable: true
        obj_val:
          type: string
          nullable: true
          minLength: 1
        source:
          type: string
          nullable: true
          minLength: 1
        timestamp:
          type: string
          format: date-time
        count:
          type: integer
          nullable: true
        duration:
          type: integer
          default: 0
        project_id:
          type: integer
          nullable: true
        task_id:
          type: integer
          nullable: true
        job_id:
          type: integer
          nullable: true
        user_id:
          type: integer
          nullable: true
        user_name:
          type: string
          nullable: true
          minLength: 1
        user_email:
          type: string
          nullable: true
          minLength: 1
        org_id:
          type: integer
          nullable: true
        org_slug:
          type: string
          nullable: true
          minLength: 1
        payload:
          type: string
          nullable: true
          minLength: 1
      required:
      - scope
      - timestamp
    Events:
      type: object
      properties:
        webhook_type:
          $ref: '#/components/schemas/WebhookType'
        events:
          type: array
          items:
            $ref: '#/components/schemas/EventsEnum'
      required:
      - events
      - webhook_type
    EventsEnum:
      enum:
      - create:comment
      - create:invitation
      - create:issue
      - create:job
      - create:membership
      - create:project
      - create:task
      - delete:comment
      - delete:invitation
      - delete:issue
      - delete:job
      - delete:membership
      - delete:organization
      - delete:project
      - delete:task
      - update:comment
      - update:issue
      - update:job
      - update:membership
      - update:organization
      - update:project
      - update:task
      type: string
      description: |-
        * `create:comment` - CREATE:COMMENT
        * `create:invitation` - CREATE:INVITATION
        * `create:issue` - CREATE:ISSUE
        * `create:job` - CREATE:JOB
        * `create:membership` - CREATE:MEMBERSHIP
        * `create:project` - CREATE:PROJECT
        * `create:task` - CREATE:TASK
        * `delete:comment` - DELETE:COMMENT
        * `delete:invitation` - DELETE:INVITATION
        * `delete:issue` - DELETE:ISSUE
        * `delete:job` - DELETE:JOB
        * `delete:membership` - DELETE:MEMBERSHIP
        * `delete:organization` - DELETE:ORGANIZATION
        * `delete:project` - DELETE:PROJECT
        * `delete:task` - DELETE:TASK
        * `update:comment` - UPDATE:COMMENT
        * `update:issue` - UPDATE:ISSUE
        * `update:job` - UPDATE:JOB
        * `update:membership` - UPDATE:MEMBERSHIP
        * `update:organization` - UPDATE:ORGANIZATION
        * `update:project` - UPDATE:PROJECT
        * `update:task` - UPDATE:TASK
    FileInfo:
      type: object
      properties:
        name:
          type: string
          maxLength: 1024
        type:
          $ref: '#/components/schemas/FileInfoTypeEnum'
        mime_type:
          type: string
          maxLength: 255
      required:
      - mime_type
      - name
      - type
    FileInfoTypeEnum:
      enum:
      - REG
      - DIR
      type: string
      description: |-
        * `REG` - REG
        * `DIR` - DIR
    FrameMeta:
      type: object
      properties:
        width:
          type: integer
        height:
          type: integer
        name:
          type: string
          maxLength: 1024
        related_files:
          type: integer
        has_related_context:
          type: boolean
          readOnly: true
      required:
      - height
      - name
      - related_files
      - width
    FrameSelectionMethodEnum:
      enum:
      - random_uniform
      - manual
      type: string
      description: |-
        * `random_uniform` - RANDOM_UNIFORM
        * `manual` - MANUAL
    InputTypeEnum:
      enum:
      - checkbox
      - radio
      - number
      - text
      - select
      type: string
      description: |-
        * `checkbox` - CHECKBOX
        * `radio` - RADIO
        * `number` - NUMBER
        * `text` - TEXT
        * `select` - SELECT
    InvitationRead:
      type: object
      properties:
        key:
          type: string
          readOnly: true
        created_date:
          type: string
          format: date-time
          readOnly: true
        owner:
          $ref: '#/components/schemas/BasicUser'
        role:
          $ref: '#/components/schemas/RoleEnum'
        user:
          $ref: '#/components/schemas/BasicUser'
        organization:
          type: integer
      required:
      - organization
      - owner
      - role
      - user
    InvitationWriteRequest:
      type: object
      properties:
        role:
          $ref: '#/components/schemas/RoleEnum'
        email:
          type: string
          format: email
          minLength: 1
      required:
      - email
      - role
    IssueRead:
      type: object
      properties:
        id:
          type: integer
          readOnly: true
        frame:
          type: integer
          readOnly: true
        position:
          type: array
          items:
            type: number
            format: double
        job:
          type: integer
          readOnly: true
        owner:
          allOf:
          - $ref: '#/components/schemas/BasicUser'
          nullable: true
        assignee:
          allOf:
          - $ref: '#/components/schemas/BasicUser'
          nullable: true
        created_date:
          type: string
          format: date-time
          readOnly: true
          nullable: true
        updated_date:
          type: string
          format: date-time
          readOnly: true
          nullable: true
        resolved:
          type: boolean
          readOnly: true
        comments:
          $ref: '#/components/schemas/CommentsSummary'
      required:
      - comments
      - position
    IssueWriteRequest:
      type: object
      properties:
        frame:
          type: integer
          maximum: 2147483647
          minimum: 0
        position:
          type: array
          items:
            type: number
            format: double
        job:
          type: integer
        assignee:
          type: integer
          nullable: true
        message:
          type: string
          minLength: 1
        resolved:
          type: boolean
      required:
      - frame
      - job
      - message
      - position
    IssuesSummary:
      type: object
      properties:
        url:
          type: string
          format: uri
          readOnly: true
        count:
          type: integer
          readOnly: true
    JobAnnotationsUpdateRequest:
      oneOf:
      - $ref: '#/components/schemas/LabeledDataRequest'
      - $ref: '#/components/schemas/AnnotationFileRequest'
    JobRead:
      type: object
      properties:
        url:
          type: string
          format: uri
          readOnly: true
        id:
          type: integer
          readOnly: true
        task_id:
          type: integer
          readOnly: true
        project_id:
          type: integer
          readOnly: true
          nullable: true
        assignee:
          allOf:
          - $ref: '#/components/schemas/BasicUser'
          readOnly: true
          nullable: true
        dimension:
          type: string
          readOnly: true
          maxLength: 2
        bug_tracker:
          type: string
          readOnly: true
          nullable: true
          maxLength: 2000
        status:
          allOf:
          - $ref: '#/components/schemas/JobStatus'
          readOnly: true
        stage:
          allOf:
          - $ref: '#/components/schemas/JobStage'
          readOnly: true
        state:
          allOf:
          - $ref: '#/components/schemas/OperationStatus'
          readOnly: true
        mode:
          type: string
          readOnly: true
        frame_count:
          type: integer
          readOnly: true
        start_frame:
          type: integer
          maximum: 2147483647
          minimum: -2147483648
          readOnly: true
        stop_frame:
          type: integer
          maximum: 2147483647
          minimum: -2147483648
          readOnly: true
        data_chunk_size:
          type: integer
          maximum: 2147483647
          minimum: 0
          nullable: true
          readOnly: true
        data_compressed_chunk_type:
          allOf:
          - $ref: '#/components/schemas/ChunkType'
          readOnly: true
        created_date:
          type: string
          format: date-time
          readOnly: true
        updated_date:
          type: string
          format: date-time
          readOnly: true
        issues:
          $ref: '#/components/schemas/IssuesSummary'
        labels:
          $ref: '#/components/schemas/LabelsSummary'
        type:
          allOf:
          - $ref: '#/components/schemas/JobType'
          readOnly: true
        organization:
          type: integer
          readOnly: true
          nullable: true
      required:
      - issues
      - labels
    JobStage:
      enum:
      - annotation
      - validation
      - acceptance
      type: string
      description: |-
        * `annotation` - ANNOTATION
        * `validation` - VALIDATION
        * `acceptance` - ACCEPTANCE
    JobStatus:
      enum:
      - annotation
      - validation
      - completed
      type: string
      description: |-
        * `annotation` - ANNOTATION
        * `validation` - VALIDATION
        * `completed` - COMPLETED
    JobType:
      enum:
      - annotation
      - ground_truth
      type: string
      description: |-
        * `annotation` - ANNOTATION
        * `ground_truth` - GROUND_TRUTH
    JobWriteRequest:
      type: object
      properties:
        assignee:
          type: integer
          nullable: true
        stage:
          $ref: '#/components/schemas/JobStage'
        state:
          $ref: '#/components/schemas/OperationStatus'
        type:
          $ref: '#/components/schemas/JobType'
        task_id:
          type: integer
        frame_selection_method:
          $ref: '#/components/schemas/FrameSelectionMethodEnum'
        frame_count:
          type: integer
          minimum: 0
          description: |
            The number of frames included in the job.
            Applicable only to the random frame selection
        seed:
          type: integer
          minimum: 0
          description: |
            The seed value for the random number generator.
            The same value will produce the same frame sets.
            Applicable only to the random frame selection.
            By default, a random value is used.
        frames:
          type: array
          items:
            type: integer
            minimum: 0
          description: |
            The list of frame ids. Applicable only to the manual frame selection
      required:
      - task_id
      - type
    JobsSummary:
      type: object
      properties:
        count:
          type: integer
          default: 0
        completed:
          type: integer
          default: 0
        url:
          type: string
          format: uri
          readOnly: true
    Label:
      type: object
      properties:
        id:
          type: integer
        name:
          type: string
          maxLength: 64
        color:
          type: string
          description: The hex value for the RGB color. Will be generated automatically,
            unless specified explicitly.
        attributes:
          type: array
          items:
            $ref: '#/components/schemas/Attribute'
          default: []
          description: The list of attributes. If you want to remove an attribute,
            you need to recreate the label and specify the remaining attributes.
        type:
          type: string
          description: Associated annotation type for this label
        svg:
          type: string
        sublabels:
          type: array
          items:
            $ref: '#/components/schemas/Sublabel'
        project_id:
          type: integer
          nullable: true
          readOnly: true
        task_id:
          type: integer
          nullable: true
          readOnly: true
        parent_id:
          type: integer
          nullable: true
          readOnly: true
        has_parent:
          type: boolean
          readOnly: true
      required:
      - name
    LabeledData:
      type: object
      properties:
        version:
          type: integer
          default: 0
        tags:
          type: array
          items:
            $ref: '#/components/schemas/LabeledImage'
          default: []
        shapes:
          type: array
          items:
            $ref: '#/components/schemas/LabeledShape'
          default: []
        tracks:
          type: array
          items:
            $ref: '#/components/schemas/LabeledTrack'
          default: []
    LabeledDataRequest:
      type: object
      properties:
        version:
          type: integer
          default: 0
        tags:
          type: array
          items:
            $ref: '#/components/schemas/LabeledImageRequest'
          default: []
        shapes:
          type: array
          items:
            $ref: '#/components/schemas/LabeledShapeRequest'
          default: []
        tracks:
          type: array
          items:
            $ref: '#/components/schemas/LabeledTrackRequest'
          default: []
    LabeledImage:
      type: object
      properties:
        id:
          type: integer
          nullable: true
        frame:
          type: integer
          minimum: 0
        label_id:
          type: integer
          minimum: 0
        group:
          type: integer
          minimum: 0
          nullable: true
        source:
          type: string
          default: manual
        attributes:
          type: array
          items:
            $ref: '#/components/schemas/AttributeVal'
          default: []
      required:
      - frame
      - label_id
    LabeledImageRequest:
      type: object
      properties:
        id:
          type: integer
          nullable: true
        frame:
          type: integer
          minimum: 0
        label_id:
          type: integer
          minimum: 0
        group:
          type: integer
          minimum: 0
          nullable: true
        source:
          type: string
          minLength: 1
          default: manual
        attributes:
          type: array
          items:
            $ref: '#/components/schemas/AttributeValRequest'
          default: []
      required:
      - frame
      - label_id
    LabeledShape:
      type: object
      properties:
        type:
          $ref: '#/components/schemas/ShapeType'
        occluded:
          type: boolean
          default: false
        outside:
          type: boolean
          default: false
        z_order:
          type: integer
          default: 0
        rotation:
          type: number
          format: double
          maximum: 360
          minimum: 0
          default: 0.0
        points:
          type: array
          items:
            type: number
            format: double
        id:
          type: integer
          nullable: true
        frame:
          type: integer
          minimum: 0
        label_id:
          type: integer
          minimum: 0
        group:
          type: integer
          minimum: 0
          nullable: true
        source:
          type: string
          default: manual
        attributes:
          type: array
          items:
            $ref: '#/components/schemas/AttributeVal'
          default: []
        elements:
          type: array
          items:
            $ref: '#/components/schemas/SubLabeledShape'
      required:
      - frame
      - label_id
      - type
    LabeledShapeRequest:
      type: object
      properties:
        type:
          $ref: '#/components/schemas/ShapeType'
        occluded:
          type: boolean
          default: false
        outside:
          type: boolean
          default: false
        z_order:
          type: integer
          default: 0
        rotation:
          type: number
          format: double
          maximum: 360
          minimum: 0
          default: 0.0
        points:
          type: array
          items:
            type: number
            format: double
        id:
          type: integer
          nullable: true
        frame:
          type: integer
          minimum: 0
        label_id:
          type: integer
          minimum: 0
        group:
          type: integer
          minimum: 0
          nullable: true
        source:
          type: string
          minLength: 1
          default: manual
        attributes:
          type: array
          items:
            $ref: '#/components/schemas/AttributeValRequest'
          default: []
        elements:
          type: array
          items:
            $ref: '#/components/schemas/SubLabeledShapeRequest'
      required:
      - frame
      - label_id
      - type
    LabeledTrack:
      type: object
      properties:
        id:
          type: integer
          nullable: true
        frame:
          type: integer
          minimum: 0
        label_id:
          type: integer
          minimum: 0
        group:
          type: integer
          minimum: 0
          nullable: true
        source:
          type: string
          default: manual
        shapes:
          type: array
          items:
            $ref: '#/components/schemas/TrackedShape'
        attributes:
          type: array
          items:
            $ref: '#/components/schemas/AttributeVal'
          default: []
        elements:
          type: array
          items:
            $ref: '#/components/schemas/SubLabeledTrack'
      required:
      - frame
      - label_id
      - shapes
    LabeledTrackRequest:
      type: object
      properties:
        id:
          type: integer
          nullable: true
        frame:
          type: integer
          minimum: 0
        label_id:
          type: integer
          minimum: 0
        group:
          type: integer
          minimum: 0
          nullable: true
        source:
          type: string
          minLength: 1
          default: manual
        shapes:
          type: array
          items:
            $ref: '#/components/schemas/TrackedShapeRequest'
        attributes:
          type: array
          items:
            $ref: '#/components/schemas/AttributeValRequest'
          default: []
        elements:
          type: array
          items:
            $ref: '#/components/schemas/SubLabeledTrackRequest'
      required:
      - frame
      - label_id
      - shapes
    LabelsSummary:
      type: object
      properties:
        url:
          type: string
          format: uri
          readOnly: true
        count:
          type: integer
          readOnly: true
    LocationEnum:
      enum:
      - cloud_storage
      - local
      type: string
      description: |-
        * `cloud_storage` - CLOUD_STORAGE
        * `local` - LOCAL
    LoginSerializerExRequest:
      type: object
      properties:
        username:
          type: string
        email:
          type: string
          format: email
        password:
          type: string
          minLength: 1
      required:
      - password
    MembershipRead:
      type: object
      properties:
        id:
          type: integer
          readOnly: true
        user:
          $ref: '#/components/schemas/BasicUser'
        organization:
          type: integer
          readOnly: true
        is_active:
          type: boolean
          readOnly: true
        joined_date:
          type: string
          format: date-time
          readOnly: true
          nullable: true
        role:
          allOf:
          - $ref: '#/components/schemas/RoleEnum'
          readOnly: true
        invitation:
          type: string
          readOnly: true
      required:
      - user
    MetaUser:
      anyOf:
      - $ref: '#/components/schemas/User'
      - $ref: '#/components/schemas/BasicUser'
    NullEnum:
      enum:
      - null
    OnlineFunctionCallRequest:
      type: object
      properties:
        job:
          type: integer
        task:
          type: integer
    OperationStatus:
      enum:
      - new
      - in progress
      - completed
      - rejected
      type: string
      description: |-
        * `new` - NEW
        * `in progress` - IN_PROGRESS
        * `completed` - COMPLETED
        * `rejected` - REJECTED
    OrganizationRead:
      type: object
      properties:
        id:
          type: integer
          readOnly: true
        slug:
          type: string
          readOnly: true
          pattern: ^[-a-zA-Z0-9_]+$
        name:
          type: string
          readOnly: true
        description:
          type: string
          readOnly: true
        created_date:
          type: string
          format: date-time
          readOnly: true
        updated_date:
          type: string
          format: date-time
          readOnly: true
        contact:
          type: object
          additionalProperties: {}
          readOnly: true
        owner:
          $ref: '#/components/schemas/BasicUser'
      required:
      - owner
    OrganizationWriteRequest:
      type: object
      properties:
        slug:
          type: string
          minLength: 1
          maxLength: 16
          pattern: ^[-a-zA-Z0-9_]+$
        name:
          type: string
          maxLength: 64
        description:
          type: string
        contact:
          type: object
          additionalProperties: {}
      required:
      - slug
    PaginatedAnnotationConflictList:
      type: object
      properties:
        count:
          type: integer
          example: 123
        next:
          type: string
          nullable: true
          format: uri
          example: http://api.example.org/accounts/?page=4
        previous:
          type: string
          nullable: true
          format: uri
          example: http://api.example.org/accounts/?page=2
        results:
          type: array
          items:
            $ref: '#/components/schemas/AnnotationConflict'
    PaginatedCloudStorageReadList:
      type: object
      properties:
        count:
          type: integer
          example: 123
        next:
          type: string
          nullable: true
          format: uri
          example: http://api.example.org/accounts/?page=4
        previous:
          type: string
          nullable: true
          format: uri
          example: http://api.example.org/accounts/?page=2
        results:
          type: array
          items:
            $ref: '#/components/schemas/CloudStorageRead'
    PaginatedCommentReadList:
      type: object
      properties:
        count:
          type: integer
          example: 123
        next:
          type: string
          nullable: true
          format: uri
          example: http://api.example.org/accounts/?page=4
        previous:
          type: string
          nullable: true
          format: uri
          example: http://api.example.org/accounts/?page=2
        results:
          type: array
          items:
            $ref: '#/components/schemas/CommentRead'
    PaginatedInvitationReadList:
      type: object
      properties:
        count:
          type: integer
          example: 123
        next:
          type: string
          nullable: true
          format: uri
          example: http://api.example.org/accounts/?page=4
        previous:
          type: string
          nullable: true
          format: uri
          example: http://api.example.org/accounts/?page=2
        results:
          type: array
          items:
            $ref: '#/components/schemas/InvitationRead'
    PaginatedIssueReadList:
      type: object
      properties:
        count:
          type: integer
          example: 123
        next:
          type: string
          nullable: true
          format: uri
          example: http://api.example.org/accounts/?page=4
        previous:
          type: string
          nullable: true
          format: uri
          example: http://api.example.org/accounts/?page=2
        results:
          type: array
          items:
            $ref: '#/components/schemas/IssueRead'
    PaginatedJobReadList:
      type: object
      properties:
        count:
          type: integer
          example: 123
        next:
          type: string
          nullable: true
          format: uri
          example: http://api.example.org/accounts/?page=4
        previous:
          type: string
          nullable: true
          format: uri
          example: http://api.example.org/accounts/?page=2
        results:
          type: array
          items:
            $ref: '#/components/schemas/JobRead'
    PaginatedLabelList:
      type: object
      properties:
        count:
          type: integer
          example: 123
        next:
          type: string
          nullable: true
          format: uri
          example: http://api.example.org/accounts/?page=4
        previous:
          type: string
          nullable: true
          format: uri
          example: http://api.example.org/accounts/?page=2
        results:
          type: array
          items:
            $ref: '#/components/schemas/Label'
    PaginatedMembershipReadList:
      type: object
      properties:
        count:
          type: integer
          example: 123
        next:
          type: string
          nullable: true
          format: uri
          example: http://api.example.org/accounts/?page=4
        previous:
          type: string
          nullable: true
          format: uri
          example: http://api.example.org/accounts/?page=2
        results:
          type: array
          items:
            $ref: '#/components/schemas/MembershipRead'
    PaginatedMetaUserList:
      type: object
      properties:
        count:
          type: integer
          example: 123
        next:
          type: string
          nullable: true
          format: uri
          example: http://api.example.org/accounts/?page=4
        previous:
          type: string
          nullable: true
          format: uri
          example: http://api.example.org/accounts/?page=2
        results:
          type: array
          items:
            $ref: '#/components/schemas/MetaUser'
    PaginatedOrganizationReadList:
      type: object
      properties:
        count:
          type: integer
          example: 123
        next:
          type: string
          nullable: true
          format: uri
          example: http://api.example.org/accounts/?page=4
        previous:
          type: string
          nullable: true
          format: uri
          example: http://api.example.org/accounts/?page=2
        results:
          type: array
          items:
            $ref: '#/components/schemas/OrganizationRead'
    PaginatedProjectReadList:
      type: object
      properties:
        count:
          type: integer
          example: 123
        next:
          type: string
          nullable: true
          format: uri
          example: http://api.example.org/accounts/?page=4
        previous:
          type: string
          nullable: true
          format: uri
          example: http://api.example.org/accounts/?page=2
        results:
          type: array
          items:
            $ref: '#/components/schemas/ProjectRead'
    PaginatedQualityReportList:
      type: object
      properties:
        count:
          type: integer
          example: 123
        next:
          type: string
          nullable: true
          format: uri
          example: http://api.example.org/accounts/?page=4
        previous:
          type: string
          nullable: true
          format: uri
          example: http://api.example.org/accounts/?page=2
        results:
          type: array
          items:
            $ref: '#/components/schemas/QualityReport'
    PaginatedQualitySettingsList:
      type: object
      properties:
        count:
          type: integer
          example: 123
        next:
          type: string
          nullable: true
          format: uri
          example: http://api.example.org/accounts/?page=4
        previous:
          type: string
          nullable: true
          format: uri
          example: http://api.example.org/accounts/?page=2
        results:
          type: array
          items:
            $ref: '#/components/schemas/QualitySettings'
    PaginatedTaskReadList:
      type: object
      properties:
        count:
          type: integer
          example: 123
        next:
          type: string
          nullable: true
          format: uri
          example: http://api.example.org/accounts/?page=4
        previous:
          type: string
          nullable: true
          format: uri
          example: http://api.example.org/accounts/?page=2
        results:
          type: array
          items:
            $ref: '#/components/schemas/TaskRead'
    PaginatedWebhookDeliveryReadList:
      type: object
      properties:
        count:
          type: integer
          example: 123
        next:
          type: string
          nullable: true
          format: uri
          example: http://api.example.org/accounts/?page=4
        previous:
          type: string
          nullable: true
          format: uri
          example: http://api.example.org/accounts/?page=2
        results:
          type: array
          items:
            $ref: '#/components/schemas/WebhookDeliveryRead'
    PaginatedWebhookReadList:
      type: object
      properties:
        count:
          type: integer
          example: 123
        next:
          type: string
          nullable: true
          format: uri
          example: http://api.example.org/accounts/?page=4
        previous:
          type: string
          nullable: true
          format: uri
          example: http://api.example.org/accounts/?page=2
        results:
          type: array
          items:
            $ref: '#/components/schemas/WebhookRead'
    PasswordChangeRequest:
      type: object
      properties:
        old_password:
          type: string
          minLength: 1
          maxLength: 128
        new_password1:
          type: string
          minLength: 1
          maxLength: 128
        new_password2:
          type: string
          minLength: 1
          maxLength: 128
      required:
      - new_password1
      - new_password2
      - old_password
    PasswordResetConfirmRequest:
      type: object
      description: Serializer for confirming a password reset attempt.
      properties:
        new_password1:
          type: string
          minLength: 1
          maxLength: 128
        new_password2:
          type: string
          minLength: 1
          maxLength: 128
        uid:
          type: string
          minLength: 1
        token:
          type: string
          minLength: 1
      required:
      - new_password1
      - new_password2
      - token
      - uid
    PasswordResetSerializerExRequest:
      type: object
      description: Serializer for requesting a password reset e-mail.
      properties:
        email:
          type: string
          format: email
          minLength: 1
      required:
      - email
    PatchedCloudStorageWriteRequest:
      type: object
      properties:
        provider_type:
          $ref: '#/components/schemas/ProviderTypeEnum'
        resource:
          type: string
          minLength: 1
          maxLength: 222
        display_name:
          type: string
          minLength: 1
          maxLength: 63
        owner:
          $ref: '#/components/schemas/BasicUserRequest'
        credentials_type:
          $ref: '#/components/schemas/CredentialsTypeEnum'
        session_token:
          type: string
          maxLength: 440
        account_name:
          type: string
          maxLength: 24
        key:
          type: string
          maxLength: 40
        secret_key:
          type: string
          maxLength: 44
        connection_string:
          type: string
          maxLength: 440
        key_file:
          type: string
          format: binary
        specific_attributes:
          type: string
          maxLength: 1024
        description:
          type: string
        manifests:
          type: array
          items:
            type: string
            minLength: 1
            maxLength: 1024
          default: []
    PatchedCommentWriteRequest:
      type: object
      properties:
        message:
          type: string
          minLength: 1
    PatchedDataMetaWriteRequest:
      type: object
      properties:
        deleted_frames:
          type: array
          items:
            type: integer
            minimum: 0
    PatchedInvitationWriteRequest:
      type: object
      properties:
        role:
          $ref: '#/components/schemas/RoleEnum'
        email:
          type: string
          format: email
          minLength: 1
    PatchedIssueWriteRequest:
      type: object
      properties:
        position:
          type: array
          items:
            type: number
            format: double
        assignee:
          type: integer
          nullable: true
        resolved:
          type: boolean
    PatchedJobWriteRequest:
      type: object
      properties:
        assignee:
          type: integer
          nullable: true
        stage:
          $ref: '#/components/schemas/JobStage'
        state:
          $ref: '#/components/schemas/OperationStatus'
    PatchedLabelRequest:
      type: object
      properties:
        id:
          type: integer
        name:
          type: string
          minLength: 1
          maxLength: 64
        color:
          type: string
          description: The hex value for the RGB color. Will be generated automatically,
            unless specified explicitly.
        attributes:
          type: array
          items:
            $ref: '#/components/schemas/AttributeRequest'
          default: []
          description: The list of attributes. If you want to remove an attribute,
            you need to recreate the label and specify the remaining attributes.
        deleted:
          type: boolean
          writeOnly: true
          description: Delete the label. Only applicable in the PATCH methods of a
            project or a task.
        type:
          type: string
          description: Associated annotation type for this label
        svg:
          type: string
        sublabels:
          type: array
          items:
            $ref: '#/components/schemas/SublabelRequest'
    PatchedLabeledDataRequest:
      type: object
      properties:
        version:
          type: integer
          default: 0
        tags:
          type: array
          items:
            $ref: '#/components/schemas/LabeledImageRequest'
          default: []
        shapes:
          type: array
          items:
            $ref: '#/components/schemas/LabeledShapeRequest'
          default: []
        tracks:
          type: array
          items:
            $ref: '#/components/schemas/LabeledTrackRequest'
          default: []
    PatchedMembershipWriteRequest:
      type: object
      properties:
        role:
          $ref: '#/components/schemas/RoleEnum'
    PatchedOrganizationWriteRequest:
      type: object
      properties:
        slug:
          type: string
          minLength: 1
          maxLength: 16
          pattern: ^[-a-zA-Z0-9_]+$
        name:
          type: string
          maxLength: 64
        description:
          type: string
        contact:
          type: object
          additionalProperties: {}
    PatchedProjectWriteRequest:
      type: object
      properties:
        name:
          type: string
          minLength: 1
          maxLength: 256
        labels:
          type: array
          items:
            $ref: '#/components/schemas/PatchedLabelRequest'
          writeOnly: true
          default: []
        owner_id:
          type: integer
          writeOnly: true
          nullable: true
        assignee_id:
          type: integer
          writeOnly: true
          nullable: true
        bug_tracker:
          type: string
          maxLength: 2000
        target_storage:
          allOf:
          - $ref: '#/components/schemas/StorageRequest'
          writeOnly: true
        source_storage:
          allOf:
          - $ref: '#/components/schemas/StorageRequest'
          writeOnly: true
        task_subsets:
          type: array
          items:
            type: string
            minLength: 1
          writeOnly: true
    PatchedQualitySettingsRequest:
      type: object
      properties:
        iou_threshold:
          type: number
          format: double
          description: Used for distinction between matched / unmatched shapes
        oks_sigma:
          type: number
          format: double
          description: |
            Like IoU threshold, but for points.
            The percent of the bbox area, used as the radius of the circle around the GT point,
            where the checked point is expected to be.
            Read more: https://cocodataset.org/#keypoints-eval
        line_thickness:
          type: number
          format: double
          description: |
            Thickness of polylines, relatively to the (image area) ^ 0.5.
            The distance to the boundary around the GT line,
            inside of which the checked line points should be
        low_overlap_threshold:
          type: number
          format: double
          description: |
            Used for distinction between strong / weak (low_overlap) matches
        compare_line_orientation:
          type: boolean
          description: Enables or disables polyline orientation comparison
        line_orientation_threshold:
          type: number
          format: double
          description: |
            The minimal gain in the GT IoU between the given and reversed line directions
            to consider the line inverted.
            Only used when the 'compare_line_orientation' parameter is true
        compare_groups:
          type: boolean
          description: Enables or disables annotation group checks
        group_match_threshold:
          type: number
          format: double
          description: |
            Minimal IoU for groups to be considered matching.
            Only used when the 'compare_groups' parameter is true
        check_covered_annotations:
          type: boolean
          description: |
            Check for partially-covered annotations, useful in segmentation tasks
        object_visibility_threshold:
          type: number
          format: double
          description: |
            Minimal visible area percent of the spatial annotations (polygons, masks)
            for reporting covered annotations.
            Only used when the 'object_visibility_threshold' parameter is true
        panoptic_comparison:
          type: boolean
          description: |
            Use only the visible part of the masks and polygons in comparisons
        compare_attributes:
          type: boolean
          description: Enables or disables annotation attribute comparison
    PatchedTaskWriteRequest:
      type: object
      properties:
        name:
          type: string
          minLength: 1
          maxLength: 256
        project_id:
          type: integer
          nullable: true
        owner_id:
          type: integer
          writeOnly: true
          nullable: true
        assignee_id:
          type: integer
          writeOnly: true
          nullable: true
        bug_tracker:
          type: string
          maxLength: 2000
        labels:
          type: array
          items:
            $ref: '#/components/schemas/PatchedLabelRequest'
        subset:
          type: string
          maxLength: 64
        target_storage:
          allOf:
          - $ref: '#/components/schemas/StorageRequest'
          nullable: true
        source_storage:
          allOf:
          - $ref: '#/components/schemas/StorageRequest'
          nullable: true
    PatchedUserRequest:
      type: object
      properties:
        username:
          type: string
          minLength: 1
          description: Required. 150 characters or fewer. Letters, digits and @/./+/-/_
            only.
          pattern: ^[\w.@+-]+$
          maxLength: 150
        first_name:
          type: string
          maxLength: 150
        last_name:
          type: string
          maxLength: 150
        email:
          type: string
          format: email
          title: Email address
          maxLength: 254
        groups:
          type: array
          items:
            type: string
            minLength: 1
        is_staff:
          type: boolean
          title: Staff status
          description: Designates whether the user can log into this admin site.
        is_superuser:
          type: boolean
          title: Superuser status
          description: Designates that this user has all permissions without explicitly
            assigning them.
        is_active:
          type: boolean
          title: Active
          description: Designates whether this user should be treated as active. Unselect
            this instead of deleting accounts.
    PatchedWebhookWriteRequest:
      type: object
      properties:
        target_url:
          type: string
          format: uri
          minLength: 1
          maxLength: 8192
        description:
          type: string
          maxLength: 128
        content_type:
          $ref: '#/components/schemas/WebhookContentType'
        secret:
          type: string
          maxLength: 64
        is_active:
          type: boolean
        enable_ssl:
          type: boolean
        events:
          type: array
          items:
            $ref: '#/components/schemas/EventsEnum'
          writeOnly: true
    Plugins:
      type: object
      properties:
        GIT_INTEGRATION:
          type: boolean
        ANALYTICS:
          type: boolean
        MODELS:
          type: boolean
        PREDICT:
          type: boolean
      required:
      - ANALYTICS
      - GIT_INTEGRATION
      - MODELS
      - PREDICT
    ProjectFileRequest:
      type: object
      properties:
        project_file:
          type: string
          format: binary
      required:
      - project_file
    ProjectRead:
      type: object
      properties:
        url:
          type: string
          format: uri
          readOnly: true
        id:
          type: integer
          readOnly: true
        name:
          type: string
          readOnly: true
        owner:
          allOf:
          - $ref: '#/components/schemas/BasicUser'
          readOnly: true
        assignee:
          allOf:
          - $ref: '#/components/schemas/BasicUser'
          readOnly: true
          nullable: true
        bug_tracker:
          type: string
          readOnly: true
        task_subsets:
          type: array
          items:
            type: string
          readOnly: true
        created_date:
          type: string
          format: date-time
          readOnly: true
        updated_date:
          type: string
          format: date-time
          readOnly: true
        status:
          allOf:
          - $ref: '#/components/schemas/JobStatus'
          readOnly: true
        dimension:
          type: string
          readOnly: true
          nullable: true
          maxLength: 16
        organization:
          type: integer
          readOnly: true
          nullable: true
        target_storage:
          allOf:
          - $ref: '#/components/schemas/Storage'
          readOnly: true
          nullable: true
        source_storage:
          allOf:
          - $ref: '#/components/schemas/Storage'
          readOnly: true
          nullable: true
        tasks:
          $ref: '#/components/schemas/TasksSummary'
        labels:
          $ref: '#/components/schemas/LabelsSummary'
      required:
      - labels
      - tasks
    ProjectWriteRequest:
      type: object
      properties:
        name:
          type: string
          minLength: 1
          maxLength: 256
        labels:
          type: array
          items:
            $ref: '#/components/schemas/PatchedLabelRequest'
          writeOnly: true
          default: []
        owner_id:
          type: integer
          writeOnly: true
          nullable: true
        assignee_id:
          type: integer
          writeOnly: true
          nullable: true
        bug_tracker:
          type: string
          maxLength: 2000
        target_storage:
          allOf:
          - $ref: '#/components/schemas/StorageRequest'
          writeOnly: true
        source_storage:
          allOf:
          - $ref: '#/components/schemas/StorageRequest'
          writeOnly: true
        task_subsets:
          type: array
          items:
            type: string
            minLength: 1
          writeOnly: true
      required:
      - name
    ProviderTypeEnum:
      enum:
      - AWS_S3_BUCKET
      - AZURE_CONTAINER
      - GOOGLE_DRIVE
      - GOOGLE_CLOUD_STORAGE
      type: string
      description: |-
        * `AWS_S3_BUCKET` - AWS_S3
        * `AZURE_CONTAINER` - AZURE_CONTAINER
        * `GOOGLE_DRIVE` - GOOGLE_DRIVE
        * `GOOGLE_CLOUD_STORAGE` - GOOGLE_CLOUD_STORAGE
    QualityReport:
      type: object
      properties:
        id:
          type: integer
          readOnly: true
        job_id:
          type: integer
          nullable: true
          readOnly: true
        task_id:
          type: integer
          nullable: true
          readOnly: true
        parent_id:
          type: integer
          nullable: true
          readOnly: true
        target:
          $ref: '#/components/schemas/QualityReportTarget'
        summary:
          $ref: '#/components/schemas/QualityReportSummary'
        created_date:
          type: string
          format: date-time
          readOnly: true
        target_last_updated:
          type: string
          format: date-time
          readOnly: true
        gt_last_updated:
          type: string
          format: date-time
          readOnly: true
      required:
      - summary
      - target
    QualityReportCreateRequest:
      type: object
      properties:
        task_id:
          type: integer
          writeOnly: true
      required:
      - task_id
    QualityReportSummary:
      type: object
      properties:
        frame_count:
          type: integer
        frame_share:
          type: number
          format: double
        conflict_count:
          type: integer
        warning_count:
          type: integer
        error_count:
          type: integer
        conflicts_by_type:
          type: object
          additionalProperties:
            type: integer
        valid_count:
          type: integer
        ds_count:
          type: integer
        gt_count:
          type: integer
      required:
      - conflict_count
      - conflicts_by_type
      - ds_count
      - error_count
      - frame_count
      - frame_share
      - gt_count
      - valid_count
      - warning_count
    QualityReportTarget:
      enum:
      - job
      - task
      type: string
      description: |-
        * `job` - JOB
        * `task` - TASK
    QualitySettings:
      type: object
      properties:
        id:
          type: integer
          readOnly: true
        task_id:
          type: integer
          readOnly: true
        iou_threshold:
          type: number
          format: double
          description: Used for distinction between matched / unmatched shapes
        oks_sigma:
          type: number
          format: double
          description: |
            Like IoU threshold, but for points.
            The percent of the bbox area, used as the radius of the circle around the GT point,
            where the checked point is expected to be.
            Read more: https://cocodataset.org/#keypoints-eval
        line_thickness:
          type: number
          format: double
          description: |
            Thickness of polylines, relatively to the (image area) ^ 0.5.
            The distance to the boundary around the GT line,
            inside of which the checked line points should be
        low_overlap_threshold:
          type: number
          format: double
          description: |
            Used for distinction between strong / weak (low_overlap) matches
        compare_line_orientation:
          type: boolean
          description: Enables or disables polyline orientation comparison
        line_orientation_threshold:
          type: number
          format: double
          description: |
            The minimal gain in the GT IoU between the given and reversed line directions
            to consider the line inverted.
            Only used when the 'compare_line_orientation' parameter is true
        compare_groups:
          type: boolean
          description: Enables or disables annotation group checks
        group_match_threshold:
          type: number
          format: double
          description: |
            Minimal IoU for groups to be considered matching.
            Only used when the 'compare_groups' parameter is true
        check_covered_annotations:
          type: boolean
          description: |
            Check for partially-covered annotations, useful in segmentation tasks
        object_visibility_threshold:
          type: number
          format: double
          description: |
            Minimal visible area percent of the spatial annotations (polygons, masks)
            for reporting covered annotations.
            Only used when the 'object_visibility_threshold' parameter is true
        panoptic_comparison:
          type: boolean
          description: |
            Use only the visible part of the masks and polygons in comparisons
        compare_attributes:
          type: boolean
          description: Enables or disables annotation attribute comparison
    RegisterSerializerEx:
      type: object
      properties:
        username:
          type: string
          maxLength: 150
          minLength: 5
        email:
          type: string
          format: email
        first_name:
          type: string
        last_name:
          type: string
      required:
      - username
    RegisterSerializerExRequest:
      type: object
      properties:
        username:
          type: string
          minLength: 5
          maxLength: 150
        email:
          type: string
          format: email
          minLength: 1
        password1:
          type: string
          writeOnly: true
          minLength: 1
        password2:
          type: string
          writeOnly: true
          minLength: 1
        first_name:
          type: string
          minLength: 1
        last_name:
          type: string
          minLength: 1
      required:
      - password1
      - password2
      - username
    RestAuthDetail:
      type: object
      properties:
        detail:
          type: string
          readOnly: true
    RoleEnum:
      enum:
      - worker
      - supervisor
      - maintainer
      - owner
      type: string
      description: |-
        * `worker` - Worker
        * `supervisor` - Supervisor
        * `maintainer` - Maintainer
        * `owner` - Owner
    RqId:
      type: object
      properties:
        rq_id:
          type: string
          description: Request id
      required:
      - rq_id
    RqStatus:
      type: object
      properties:
        state:
          $ref: '#/components/schemas/RqStatusStateEnum'
        message:
          type: string
          default: ''
        progress:
          type: number
          format: double
          maximum: 100
          default: 0.0
      required:
      - state
    RqStatusStateEnum:
      enum:
      - Queued
      - Started
      - Finished
      - Failed
      type: string
      description: |-
        * `Queued` - Queued
        * `Started` - Started
        * `Finished` - Finished
        * `Failed` - Failed
    SeverityEnum:
      enum:
      - warning
      - error
      type: string
      description: |-
        * `warning` - WARNING
        * `error` - ERROR
    ShapeType:
      enum:
      - rectangle
      - polygon
      - polyline
      - points
      - ellipse
      - cuboid
      - mask
      - skeleton
      type: string
      description: |-
        * `rectangle` - RECTANGLE
        * `polygon` - POLYGON
        * `polyline` - POLYLINE
        * `points` - POINTS
        * `ellipse` - ELLIPSE
        * `cuboid` - CUBOID
        * `mask` - MASK
        * `skeleton` - SKELETON
    SigningRequest:
      type: object
      properties:
        url:
          type: string
          minLength: 1
      required:
      - url
    SortingMethod:
      enum:
      - lexicographical
      - natural
      - predefined
      - random
      type: string
      description: |-
        * `lexicographical` - LEXICOGRAPHICAL
        * `natural` - NATURAL
        * `predefined` - PREDEFINED
        * `random` - RANDOM
    Storage:
      type: object
      properties:
        id:
          type: integer
          readOnly: true
        location:
          $ref: '#/components/schemas/LocationEnum'
        cloud_storage_id:
          type: integer
          maximum: 2147483647
          minimum: -2147483648
          nullable: true
    StorageMethod:
      enum:
      - cache
      - file_system
      type: string
      description: |-
        * `cache` - CACHE
        * `file_system` - FILE_SYSTEM
    StorageRequest:
      type: object
      properties:
        location:
          $ref: '#/components/schemas/LocationEnum'
        cloud_storage_id:
          type: integer
          maximum: 2147483647
          minimum: -2147483648
          nullable: true
    StorageType:
      enum:
      - cloud_storage
      - local
      - share
      type: string
      description: |-
        * `cloud_storage` - CLOUD_STORAGE
        * `local` - LOCAL
        * `share` - SHARE
    SubLabeledShape:
      type: object
      properties:
        type:
          $ref: '#/components/schemas/ShapeType'
        occluded:
          type: boolean
          default: false
        outside:
          type: boolean
          default: false
        z_order:
          type: integer
          default: 0
        rotation:
          type: number
          format: double
          maximum: 360
          minimum: 0
          default: 0.0
        points:
          type: array
          items:
            type: number
            format: double
        id:
          type: integer
          nullable: true
        frame:
          type: integer
          minimum: 0
        label_id:
          type: integer
          minimum: 0
        group:
          type: integer
          minimum: 0
          nullable: true
        source:
          type: string
          default: manual
        attributes:
          type: array
          items:
            $ref: '#/components/schemas/AttributeVal'
          default: []
      required:
      - frame
      - label_id
      - type
    SubLabeledShapeRequest:
      type: object
      properties:
        type:
          $ref: '#/components/schemas/ShapeType'
        occluded:
          type: boolean
          default: false
        outside:
          type: boolean
          default: false
        z_order:
          type: integer
          default: 0
        rotation:
          type: number
          format: double
          maximum: 360
          minimum: 0
          default: 0.0
        points:
          type: array
          items:
            type: number
            format: double
        id:
          type: integer
          nullable: true
        frame:
          type: integer
          minimum: 0
        label_id:
          type: integer
          minimum: 0
        group:
          type: integer
          minimum: 0
          nullable: true
        source:
          type: string
          minLength: 1
          default: manual
        attributes:
          type: array
          items:
            $ref: '#/components/schemas/AttributeValRequest'
          default: []
      required:
      - frame
      - label_id
      - type
    SubLabeledTrack:
      type: object
      properties:
        id:
          type: integer
          nullable: true
        frame:
          type: integer
          minimum: 0
        label_id:
          type: integer
          minimum: 0
        group:
          type: integer
          minimum: 0
          nullable: true
        source:
          type: string
          default: manual
        shapes:
          type: array
          items:
            $ref: '#/components/schemas/TrackedShape'
        attributes:
          type: array
          items:
            $ref: '#/components/schemas/AttributeVal'
          default: []
      required:
      - frame
      - label_id
      - shapes
    SubLabeledTrackRequest:
      type: object
      properties:
        id:
          type: integer
          nullable: true
        frame:
          type: integer
          minimum: 0
        label_id:
          type: integer
          minimum: 0
        group:
          type: integer
          minimum: 0
          nullable: true
        source:
          type: string
          minLength: 1
          default: manual
        shapes:
          type: array
          items:
            $ref: '#/components/schemas/TrackedShapeRequest'
        attributes:
          type: array
          items:
            $ref: '#/components/schemas/AttributeValRequest'
          default: []
      required:
      - frame
      - label_id
      - shapes
    Sublabel:
      type: object
      properties:
        id:
          type: integer
        name:
          type: string
          maxLength: 64
        color:
          type: string
          description: The hex value for the RGB color. Will be generated automatically,
            unless specified explicitly.
        attributes:
          type: array
          items:
            $ref: '#/components/schemas/Attribute'
          default: []
          description: The list of attributes. If you want to remove an attribute,
            you need to recreate the label and specify the remaining attributes.
        type:
          type: string
          description: Associated annotation type for this label
        has_parent:
          type: boolean
      required:
      - name
    SublabelRequest:
      type: object
      properties:
        id:
          type: integer
        name:
          type: string
          minLength: 1
          maxLength: 64
        color:
          type: string
          description: The hex value for the RGB color. Will be generated automatically,
            unless specified explicitly.
        attributes:
          type: array
          items:
            $ref: '#/components/schemas/AttributeRequest'
          default: []
          description: The list of attributes. If you want to remove an attribute,
            you need to recreate the label and specify the remaining attributes.
        type:
          type: string
          description: Associated annotation type for this label
        has_parent:
          type: boolean
      required:
      - name
    TaskAnnotationsUpdateRequest:
      oneOf:
      - $ref: '#/components/schemas/LabeledDataRequest'
      - $ref: '#/components/schemas/AnnotationFileRequest'
      nullable: true
    TaskAnnotationsWriteRequest:
      oneOf:
      - $ref: '#/components/schemas/AnnotationFileRequest'
      nullable: true
    TaskFileRequest:
      type: object
      properties:
        task_file:
          type: string
          format: binary
      required:
      - task_file
    TaskRead:
      type: object
      properties:
        url:
          type: string
          format: uri
          readOnly: true
        id:
          type: integer
          readOnly: true
        name:
          type: string
          readOnly: true
        project_id:
          type: integer
          nullable: true
        mode:
          type: string
          readOnly: true
        owner:
          $ref: '#/components/schemas/BasicUser'
        assignee:
          allOf:
          - $ref: '#/components/schemas/BasicUser'
          nullable: true
        bug_tracker:
          type: string
          readOnly: true
        created_date:
          type: string
          format: date-time
          readOnly: true
        updated_date:
          type: string
          format: date-time
          readOnly: true
        overlap:
          type: integer
          readOnly: true
          nullable: true
        segment_size:
          type: integer
          readOnly: true
        status:
          allOf:
          - $ref: '#/components/schemas/JobStatus'
          readOnly: true
        data_chunk_size:
          type: integer
          maximum: 2147483647
          minimum: 0
          nullable: true
          readOnly: true
        data_compressed_chunk_type:
          allOf:
          - $ref: '#/components/schemas/ChunkType'
          readOnly: true
        data_original_chunk_type:
          allOf:
          - $ref: '#/components/schemas/ChunkType'
          readOnly: true
        size:
          type: integer
          maximum: 2147483647
          minimum: 0
          readOnly: true
        image_quality:
          type: integer
          maximum: 32767
          minimum: 0
          readOnly: true
        data:
          type: integer
          readOnly: true
        dimension:
          type: string
        subset:
          type: string
          readOnly: true
        organization:
          type: integer
          readOnly: true
          nullable: true
        target_storage:
          allOf:
          - $ref: '#/components/schemas/Storage'
          nullable: true
        source_storage:
          allOf:
          - $ref: '#/components/schemas/Storage'
          nullable: true
        jobs:
          $ref: '#/components/schemas/JobsSummary'
        labels:
          $ref: '#/components/schemas/LabelsSummary'
      required:
      - jobs
      - labels
    TaskWriteRequest:
      type: object
      properties:
        name:
          type: string
          minLength: 1
          maxLength: 256
        project_id:
          type: integer
          nullable: true
        owner_id:
          type: integer
          writeOnly: true
          nullable: true
        assignee_id:
          type: integer
          writeOnly: true
          nullable: true
        bug_tracker:
          type: string
          maxLength: 2000
        overlap:
          type: integer
          maximum: 2147483647
          minimum: 0
          nullable: true
        segment_size:
          type: integer
          maximum: 2147483647
          minimum: 0
        labels:
          type: array
          items:
            $ref: '#/components/schemas/PatchedLabelRequest'
        subset:
          type: string
          maxLength: 64
        target_storage:
          allOf:
          - $ref: '#/components/schemas/StorageRequest'
          nullable: true
        source_storage:
          allOf:
          - $ref: '#/components/schemas/StorageRequest'
          nullable: true
      required:
      - name
    TasksSummary:
      type: object
      properties:
        count:
          type: integer
          default: 0
        url:
          type: string
          format: uri
          readOnly: true
    Token:
      type: object
      description: Serializer for Token model.
      properties:
        key:
          type: string
          maxLength: 40
      required:
      - key
    TrackedShape:
      type: object
      properties:
        type:
          $ref: '#/components/schemas/ShapeType'
        occluded:
          type: boolean
          default: false
        outside:
          type: boolean
          default: false
        z_order:
          type: integer
          default: 0
        rotation:
          type: number
          format: double
          maximum: 360
          minimum: 0
          default: 0.0
        points:
          type: array
          items:
            type: number
            format: double
        id:
          type: integer
          nullable: true
        frame:
          type: integer
          minimum: 0
        attributes:
          type: array
          items:
            $ref: '#/components/schemas/AttributeVal'
          default: []
      required:
      - frame
      - type
    TrackedShapeRequest:
      type: object
      properties:
        type:
          $ref: '#/components/schemas/ShapeType'
        occluded:
          type: boolean
          default: false
        outside:
          type: boolean
          default: false
        z_order:
          type: integer
          default: 0
        rotation:
          type: number
          format: double
          maximum: 360
          minimum: 0
          default: 0.0
        points:
          type: array
          items:
            type: number
            format: double
        id:
          type: integer
          nullable: true
        frame:
          type: integer
          minimum: 0
        attributes:
          type: array
          items:
            $ref: '#/components/schemas/AttributeValRequest'
          default: []
      required:
      - frame
      - type
    User:
      type: object
      properties:
        url:
          type: string
          format: uri
          readOnly: true
        id:
          type: integer
          readOnly: true
        username:
          type: string
          description: Required. 150 characters or fewer. Letters, digits and @/./+/-/_
            only.
          pattern: ^[\w.@+-]+$
          maxLength: 150
        first_name:
          type: string
          maxLength: 150
        last_name:
          type: string
          maxLength: 150
        email:
          type: string
          format: email
          title: Email address
          maxLength: 254
        groups:
          type: array
          items:
            type: string
        is_staff:
          type: boolean
          title: Staff status
          description: Designates whether the user can log into this admin site.
        is_superuser:
          type: boolean
          title: Superuser status
          description: Designates that this user has all permissions without explicitly
            assigning them.
        is_active:
          type: boolean
          title: Active
          description: Designates whether this user should be treated as active. Unselect
            this instead of deleting accounts.
        last_login:
          type: string
          format: date-time
          readOnly: true
          nullable: true
        date_joined:
          type: string
          format: date-time
          readOnly: true
      required:
      - groups
      - username
    WebhookContentType:
      enum:
      - application/json
      type: string
      description: '* `application/json` - JSON'
    WebhookDeliveryRead:
      type: object
      properties:
        id:
          type: integer
          readOnly: true
        webhook_id:
          type: integer
          readOnly: true
        event:
          type: string
          readOnly: true
        status_code:
          type: integer
          readOnly: true
          nullable: true
        redelivery:
          type: boolean
          readOnly: true
        created_date:
          type: string
          format: date-time
          readOnly: true
        updated_date:
          type: string
          format: date-time
          readOnly: true
        changed_fields:
          type: string
          readOnly: true
        request:
          type: object
          additionalProperties: {}
          readOnly: true
        response:
          type: object
          additionalProperties: {}
          readOnly: true
    WebhookRead:
      type: object
      properties:
        id:
          type: integer
          readOnly: true
        url:
          type: string
          format: uri
          readOnly: true
        target_url:
          type: string
          format: uri
          readOnly: true
        description:
          type: string
          readOnly: true
        type:
          $ref: '#/components/schemas/WebhookType'
        content_type:
          $ref: '#/components/schemas/WebhookContentType'
        is_active:
          type: boolean
          readOnly: true
        enable_ssl:
          type: boolean
          readOnly: true
        created_date:
          type: string
          format: date-time
          readOnly: true
        updated_date:
          type: string
          format: date-time
          readOnly: true
        owner:
          allOf:
          - $ref: '#/components/schemas/BasicUser'
          readOnly: true
        project_id:
          type: integer
          nullable: true
        organization:
          type: integer
          readOnly: true
          nullable: true
        events:
          type: array
          items:
            $ref: '#/components/schemas/EventsEnum'
          readOnly: true
        last_status:
          type: integer
          readOnly: true
        last_delivery_date:
          type: string
          format: date-time
          readOnly: true
      required:
      - content_type
      - type
    WebhookType:
      enum:
      - organization
      - project
      type: string
      description: |-
        * `organization` - ORGANIZATION
        * `project` - PROJECT
    WebhookWriteRequest:
      type: object
      properties:
        target_url:
          type: string
          format: uri
          minLength: 1
          maxLength: 8192
        description:
          type: string
          maxLength: 128
        type:
          $ref: '#/components/schemas/WebhookType'
        content_type:
          $ref: '#/components/schemas/WebhookContentType'
        secret:
          type: string
          maxLength: 64
        is_active:
          type: boolean
        enable_ssl:
          type: boolean
        project_id:
          type: integer
          writeOnly: true
          nullable: true
        events:
          type: array
          items:
            $ref: '#/components/schemas/EventsEnum'
          writeOnly: true
      required:
      - events
      - target_url
      - type
  securitySchemes:
    basicAuth:
      type: http
      scheme: basic
    csrfAuth:
      type: apiKey
      in: cookie
      name: csrftoken
      description: Can be sent as a cookie or as the X-CSRFTOKEN header
    sessionAuth:
      type: apiKey
      in: cookie
      name: sessionid
    signatureAuth:
      type: apiKey
      in: query
      name: sign
      description: Can be used to share URLs to private links
    tokenAuth:
      type: apiKey
      in: header
      name: Authorization
      description: |2

        To authenticate using a token (or API key), you need to have 3 components in a request:
        - the 'sessionid' cookie
        - the 'csrftoken' cookie or 'X-CSRFTOKEN' header
        - the 'Authentication' header with the 'Token ' prefix

        You can obtain an API key (the token) from the server response on
        the basic auth request.
      x-token-prefix: Token
externalDocs:
  description: CVAT documentation
  url: https://opencv.github.io/cvat/docs/<|MERGE_RESOLUTION|>--- conflicted
+++ resolved
@@ -1456,11 +1456,7 @@
         in: query
         description: 'A filter term. Available filter_fields: [''task_name'', ''project_name'',
           ''assignee'', ''state'', ''stage'', ''id'', ''task_id'', ''project_id'',
-<<<<<<< HEAD
-          ''updated_date'', ''dimension''].'
-=======
-          ''updated_date'', ''dimension'', ''type'']'
->>>>>>> b19e9250
+          ''updated_date'', ''dimension'', ''type''].'
         schema:
           type: string
       - name: org
@@ -5476,15 +5472,6 @@
       operationId: webhooks_list_deliveries
       summary: Method return a list of deliveries for a specific webhook
       parameters:
-<<<<<<< HEAD
-      - name: filter
-        required: false
-        in: query
-        description: 'A filter term. Available filter_fields: None.'
-        schema:
-          type: string
-=======
->>>>>>> b19e9250
       - in: path
         name: id
         schema:
