openapi: 3.0.3
info:
  title: CVAT REST API
  version: 2.22.0
  description: REST API for Computer Vision Annotation Tool (CVAT)
  termsOfService: https://www.google.com/policies/terms/
  contact:
    name: CVAT.ai team
    url: https://github.com/cvat-ai/cvat
    email: support@cvat.ai
  license:
    name: MIT License
    url: https://en.wikipedia.org/wiki/MIT_License
paths:
  /api/analytics/reports:
    get:
      operationId: analytics_get_reports
      description: Receive analytics report
      summary: Get an analytics report
      parameters:
      - in: query
        name: end_date
        schema:
          type: string
          format: date-time
        description: Specify the end date for filtering report data.
      - in: query
        name: job_id
        schema:
          type: integer
        description: Specify job ID
      - in: query
        name: project_id
        schema:
          type: integer
        description: Specify project ID
      - in: query
        name: start_date
        schema:
          type: string
          format: date-time
        description: Specify a start date for filtering report data.
      - in: query
        name: task_id
        schema:
          type: integer
        description: Specify task ID
      tags:
      - analytics
      security:
      - sessionAuth: []
        csrfAuth: []
        tokenAuth: []
      - signatureAuth: []
      - basicAuth: []
      responses:
        '200':
          content:
            application/vnd.cvat+json:
              schema:
                $ref: '#/components/schemas/AnalyticsReport'
          description: ''
        '404':
          description: Not found
    post:
      operationId: analytics_create_report
      summary: Create an analytics report
      parameters:
      - in: query
        name: rq_id
        schema:
          type: string
        description: |
          The report creation request id. Can be specified to check the report
          creation status.
      tags:
      - analytics
      requestBody:
        content:
          application/json:
            schema:
              $ref: '#/components/schemas/AnalyticsReportCreateRequest'
      security:
      - sessionAuth: []
        csrfAuth: []
        tokenAuth: []
      - signatureAuth: []
      - basicAuth: []
      responses:
        '201':
          description: A analytics report request has been computed
        '202':
          content:
            application/vnd.cvat+json:
              schema:
                $ref: '#/components/schemas/RqId'
          description: |
            A analytics report request has been enqueued, the request id is returned.
            The request status can be checked at this endpoint by passing the rq_id
            as the query parameter. If the request id is specified, this response
            means the analytics report request is queued or is being processed.
        '400':
          description: Invalid or failed request, check the response data for details
  /api/assets:
    post:
      operationId: assets_create
      summary: Create an asset
      tags:
      - assets
      requestBody:
        content:
          multipart/form-data:
            schema:
              type: object
              properties:
                file:
                  type: string
                  format: binary
      security:
      - sessionAuth: []
        csrfAuth: []
        tokenAuth: []
      - signatureAuth: []
      - basicAuth: []
      responses:
        '201':
          content:
            application/vnd.cvat+json:
              schema:
                $ref: '#/components/schemas/AssetRead'
          description: ''
  /api/assets/{uuid}:
    get:
      operationId: assets_retrieve
      summary: Get an asset
      parameters:
      - in: path
        name: uuid
        schema:
          type: string
          format: uuid
        description: A UUID string identifying this asset.
        required: true
      tags:
      - assets
      security:
      - sessionAuth: []
        csrfAuth: []
        tokenAuth: []
      - signatureAuth: []
      - basicAuth: []
      responses:
        '200':
          description: Asset file
    delete:
      operationId: assets_destroy
      summary: Delete an asset
      parameters:
      - in: path
        name: uuid
        schema:
          type: string
          format: uuid
        description: A UUID string identifying this asset.
        required: true
      tags:
      - assets
      security:
      - sessionAuth: []
        csrfAuth: []
        tokenAuth: []
      - signatureAuth: []
      - basicAuth: []
      responses:
        '204':
          description: The asset has been deleted
  /api/auth/login:
    post:
      operationId: auth_create_login
      description: |-
        Check the credentials and return the REST Token
        if the credentials are valid and authenticated.
        If email verification is enabled and the user has the unverified email,
        an email with a confirmation link will be sent.
        Calls Django Auth login method to register User ID
        in Django session framework.

        Accept the following POST parameters: username, email, password
        Return the REST Framework Token Object's key.
      tags:
      - auth
      requestBody:
        content:
          application/json:
            schema:
              $ref: '#/components/schemas/LoginSerializerExRequest'
        required: true
      security:
      - sessionAuth: []
        csrfAuth: []
        tokenAuth: []
      - signatureAuth: []
      - basicAuth: []
      - {}
      responses:
        '200':
          content:
            application/vnd.cvat+json:
              schema:
                $ref: '#/components/schemas/Token'
          description: ''
  /api/auth/logout:
    post:
      operationId: auth_create_logout
      description: |-
        Calls Django logout method and delete the Token object
        assigned to the current User object.

        Accepts/Returns nothing.
      tags:
      - auth
      security:
      - sessionAuth: []
        csrfAuth: []
        tokenAuth: []
      - signatureAuth: []
      - basicAuth: []
      - {}
      responses:
        '200':
          content:
            application/vnd.cvat+json:
              schema:
                $ref: '#/components/schemas/RestAuthDetail'
          description: ''
  /api/auth/password/change:
    post:
      operationId: auth_create_password_change
      description: |-
        Calls Django Auth SetPasswordForm save method.

        Accepts the following POST parameters: new_password1, new_password2
        Returns the success/fail message.
      tags:
      - auth
      requestBody:
        content:
          application/json:
            schema:
              $ref: '#/components/schemas/PasswordChangeRequest'
        required: true
      security:
      - sessionAuth: []
        csrfAuth: []
        tokenAuth: []
      - signatureAuth: []
      - basicAuth: []
      responses:
        '200':
          content:
            application/vnd.cvat+json:
              schema:
                $ref: '#/components/schemas/RestAuthDetail'
          description: ''
  /api/auth/password/reset:
    post:
      operationId: auth_create_password_reset
      description: |-
        Calls Django Auth PasswordResetForm save method.

        Accepts the following POST parameters: email
        Returns the success/fail message.
      tags:
      - auth
      requestBody:
        content:
          application/json:
            schema:
              $ref: '#/components/schemas/PasswordResetSerializerExRequest'
        required: true
      security:
      - sessionAuth: []
        csrfAuth: []
        tokenAuth: []
      - signatureAuth: []
      - basicAuth: []
      - {}
      responses:
        '200':
          content:
            application/vnd.cvat+json:
              schema:
                $ref: '#/components/schemas/RestAuthDetail'
          description: ''
  /api/auth/password/reset/confirm:
    post:
      operationId: auth_create_password_reset_confirm
      description: |-
        Password reset e-mail link is confirmed, therefore
        this resets the user's password.

        Accepts the following POST parameters: token, uid,
            new_password1, new_password2
        Returns the success/fail message.
      tags:
      - auth
      requestBody:
        content:
          application/json:
            schema:
              $ref: '#/components/schemas/PasswordResetConfirmRequest'
        required: true
      security:
      - sessionAuth: []
        csrfAuth: []
        tokenAuth: []
      - signatureAuth: []
      - basicAuth: []
      - {}
      responses:
        '200':
          content:
            application/vnd.cvat+json:
              schema:
                $ref: '#/components/schemas/RestAuthDetail'
          description: ''
  /api/auth/register:
    post:
      operationId: auth_create_register
      tags:
      - auth
      requestBody:
        content:
          application/json:
            schema:
              $ref: '#/components/schemas/RegisterSerializerExRequest'
        required: true
      security:
      - sessionAuth: []
        csrfAuth: []
        tokenAuth: []
      - signatureAuth: []
      - basicAuth: []
      - {}
      responses:
        '201':
          content:
            application/vnd.cvat+json:
              schema:
                $ref: '#/components/schemas/RegisterSerializerEx'
          description: ''
  /api/auth/rules:
    get:
      operationId: auth_retrieve_rules
      tags:
      - auth
      security:
      - {}
      responses:
        '200':
          description: No response body
  /api/auth/signing:
    post:
      operationId: auth_create_signing
      description: Signed URL contains a token which authenticates a user on the server.Signed
        URL is valid during 30 seconds since signing.
      summary: This method signs URL for access to the server
      tags:
      - auth
      requestBody:
        content:
          application/json:
            schema:
              $ref: '#/components/schemas/SigningRequest'
        required: true
      security:
      - sessionAuth: []
        csrfAuth: []
        tokenAuth: []
      - signatureAuth: []
      - basicAuth: []
      responses:
        '200':
          content:
            application/vnd.cvat+json:
              schema:
                type: string
          description: text URL
  /api/cloudstorages:
    get:
      operationId: cloudstorages_list
      summary: List cloud storages
      parameters:
      - name: X-Organization
        in: header
        description: Organization unique slug
        schema:
          type: string
      - name: credentials_type
        in: query
        description: A simple equality filter for the credentials_type field
        schema:
          type: string
          enum:
          - KEY_SECRET_KEY_PAIR
          - ACCOUNT_NAME_TOKEN_PAIR
          - KEY_FILE_PATH
          - ANONYMOUS_ACCESS
          - CONNECTION_STRING
      - name: filter
        required: false
        in: query
        description: |2-

          JSON Logic filter. This filter can be used to perform complex filtering by grouping rules.

          For example, using such a filter you can get all resources created by you:

              - {"and":[{"==":[{"var":"owner"},"<user>"]}]}

          Details about the syntax used can be found at the link: https://jsonlogic.com/

           Available filter_fields: ['provider_type', 'name', 'resource', 'credentials_type', 'owner', 'description', 'id'].
        schema:
          type: string
      - name: name
        in: query
        description: A simple equality filter for the name field
        schema:
          type: string
      - name: org
        in: query
        description: Organization unique slug
        schema:
          type: string
      - name: org_id
        in: query
        description: Organization identifier
        schema:
          type: integer
      - name: owner
        in: query
        description: A simple equality filter for the owner field
        schema:
          type: string
      - name: page
        required: false
        in: query
        description: A page number within the paginated result set.
        schema:
          type: integer
      - name: page_size
        required: false
        in: query
        description: Number of results to return per page.
        schema:
          type: integer
      - name: provider_type
        in: query
        description: A simple equality filter for the provider_type field
        schema:
          type: string
          enum:
          - AWS_S3_BUCKET
          - AZURE_CONTAINER
          - GOOGLE_DRIVE
          - GOOGLE_CLOUD_STORAGE
      - name: resource
        in: query
        description: A simple equality filter for the resource field
        schema:
          type: string
      - name: search
        required: false
        in: query
        description: 'A search term. Available search_fields: (''provider_type'',
          ''name'', ''resource'', ''credentials_type'', ''owner'', ''description'')'
        schema:
          type: string
      - name: sort
        required: false
        in: query
        description: 'Which field to use when ordering the results. Available ordering_fields:
          [''provider_type'', ''name'', ''resource'', ''credentials_type'', ''owner'',
          ''description'', ''id'']'
        schema:
          type: string
      tags:
      - cloudstorages
      security:
      - sessionAuth: []
        csrfAuth: []
        tokenAuth: []
      - signatureAuth: []
      - basicAuth: []
      responses:
        '200':
          content:
            application/vnd.cvat+json:
              schema:
                $ref: '#/components/schemas/PaginatedCloudStorageReadList'
          description: ''
    post:
      operationId: cloudstorages_create
      summary: Create a cloud storage
      parameters:
      - in: header
        name: X-Organization
        schema:
          type: string
        description: Organization unique slug
      - in: query
        name: org
        schema:
          type: string
        description: Organization unique slug
      - in: query
        name: org_id
        schema:
          type: integer
        description: Organization identifier
      tags:
      - cloudstorages
      requestBody:
        content:
          application/json:
            schema:
              $ref: '#/components/schemas/CloudStorageWriteRequest'
            examples:
              CreateAWSS3CloudStorageWithCredentials:
                value:
                  provider_type: AWS_S3_BUCKET
                  resource: somebucket
                  display_name: Bucket
                  credentials_type: KEY_SECRET_KEY_PAIR
                  key: XXX
                  secret_key: XXX
                  specific_attributes: region=eu-central-1
                  description: Some description
                  manifests:
                  - manifest.jsonl
                summary: Create AWS S3 cloud storage with credentials
              CreateAWSS3CloudStorageWithoutCredentials:
                value:
                  provider_type: AWS_S3_BUCKET
                  resource: somebucket
                  display_name: Bucket
                  credentials_type: ANONYMOUS_ACCESS
                  manifests:
                  - manifest.jsonl
                summary: Create AWS S3 cloud storage without credentials
              CreateAzureCloudStorage:
                value:
                  provider_type: AZURE_CONTAINER
                  resource: sonecontainer
                  display_name: Container
                  credentials_type: ACCOUNT_NAME_TOKEN_PAIR
                  account_name: someaccount
                  session_token: xxx
                  manifests:
                  - manifest.jsonl
                summary: Create Azure cloud storage
              CreateGCS:
                value:
                  provider_type: GOOGLE_CLOUD_STORAGE
                  resource: somebucket
                  display_name: Bucket
                  credentials_type: KEY_FILE_PATH
                  key_file: file
                  manifests:
                  - manifest.jsonl
                summary: Create GCS
          multipart/form-data:
            schema:
              $ref: '#/components/schemas/CloudStorageWriteRequest'
        required: true
      security:
      - sessionAuth: []
        csrfAuth: []
        tokenAuth: []
      - signatureAuth: []
      - basicAuth: []
      responses:
        '201':
          content:
            application/vnd.cvat+json:
              schema:
                $ref: '#/components/schemas/CloudStorageRead'
          description: ''
  /api/cloudstorages/{id}:
    get:
      operationId: cloudstorages_retrieve
      summary: Get cloud storage details
      parameters:
      - in: path
        name: id
        schema:
          type: integer
        description: A unique integer value identifying this cloud storage.
        required: true
      tags:
      - cloudstorages
      security:
      - sessionAuth: []
        csrfAuth: []
        tokenAuth: []
      - signatureAuth: []
      - basicAuth: []
      responses:
        '200':
          content:
            application/vnd.cvat+json:
              schema:
                $ref: '#/components/schemas/CloudStorageRead'
          description: ''
    patch:
      operationId: cloudstorages_partial_update
      summary: Update a cloud storage
      parameters:
      - in: path
        name: id
        schema:
          type: integer
        description: A unique integer value identifying this cloud storage.
        required: true
      tags:
      - cloudstorages
      requestBody:
        content:
          application/json:
            schema:
              $ref: '#/components/schemas/PatchedCloudStorageWriteRequest'
            examples:
              CreateAWSS3CloudStorageWithCredentials:
                value:
                  provider_type: AWS_S3_BUCKET
                  resource: somebucket
                  display_name: Bucket
                  credentials_type: KEY_SECRET_KEY_PAIR
                  key: XXX
                  secret_key: XXX
                  specific_attributes: region=eu-central-1
                  description: Some description
                  manifests:
                  - manifest.jsonl
                summary: Create AWS S3 cloud storage with credentials
              CreateAWSS3CloudStorageWithoutCredentials:
                value:
                  provider_type: AWS_S3_BUCKET
                  resource: somebucket
                  display_name: Bucket
                  credentials_type: ANONYMOUS_ACCESS
                  manifests:
                  - manifest.jsonl
                summary: Create AWS S3 cloud storage without credentials
              CreateAzureCloudStorage:
                value:
                  provider_type: AZURE_CONTAINER
                  resource: sonecontainer
                  display_name: Container
                  credentials_type: ACCOUNT_NAME_TOKEN_PAIR
                  account_name: someaccount
                  session_token: xxx
                  manifests:
                  - manifest.jsonl
                summary: Create Azure cloud storage
              CreateGCS:
                value:
                  provider_type: GOOGLE_CLOUD_STORAGE
                  resource: somebucket
                  display_name: Bucket
                  credentials_type: KEY_FILE_PATH
                  key_file: file
                  manifests:
                  - manifest.jsonl
                summary: Create GCS
          multipart/form-data:
            schema:
              $ref: '#/components/schemas/PatchedCloudStorageWriteRequest'
      security:
      - sessionAuth: []
        csrfAuth: []
        tokenAuth: []
      - signatureAuth: []
      - basicAuth: []
      responses:
        '200':
          content:
            application/vnd.cvat+json:
              schema:
                $ref: '#/components/schemas/CloudStorageRead'
          description: ''
    delete:
      operationId: cloudstorages_destroy
      summary: Delete a cloud storage
      parameters:
      - in: path
        name: id
        schema:
          type: integer
        description: A unique integer value identifying this cloud storage.
        required: true
      tags:
      - cloudstorages
      security:
      - sessionAuth: []
        csrfAuth: []
        tokenAuth: []
      - signatureAuth: []
      - basicAuth: []
      responses:
        '204':
          description: The cloud storage has been removed
  /api/cloudstorages/{id}/actions:
    get:
      operationId: cloudstorages_retrieve_actions
      description: Method return allowed actions for cloud storage. It's required
        for reading/writing
      summary: Get allowed actions for a cloud storage
      parameters:
      - in: path
        name: id
        schema:
          type: integer
        description: A unique integer value identifying this cloud storage.
        required: true
      tags:
      - cloudstorages
      security:
      - sessionAuth: []
        csrfAuth: []
        tokenAuth: []
      - signatureAuth: []
      - basicAuth: []
      responses:
        '200':
          content:
            application/vnd.cvat+json:
              schema:
                type: string
          description: Cloud Storage actions (GET | PUT | DELETE)
  /api/cloudstorages/{id}/content-v2:
    get:
      operationId: cloudstorages_retrieve_content_v2
      summary: Get cloud storage content
      parameters:
      - in: path
        name: id
        schema:
          type: integer
        description: A unique integer value identifying this cloud storage.
        required: true
      - in: query
        name: manifest_path
        schema:
          type: string
        description: Path to the manifest file in a cloud storage
      - in: query
        name: next_token
        schema:
          type: string
        description: Used to continue listing files in the bucket
      - in: query
        name: page_size
        schema:
          type: integer
      - in: query
        name: prefix
        schema:
          type: string
        description: Prefix to filter data
      tags:
      - cloudstorages
      security:
      - sessionAuth: []
        csrfAuth: []
        tokenAuth: []
      - signatureAuth: []
      - basicAuth: []
      responses:
        '200':
          content:
            application/vnd.cvat+json:
              schema:
                $ref: '#/components/schemas/CloudStorageContent'
          description: A manifest content
  /api/cloudstorages/{id}/preview:
    get:
      operationId: cloudstorages_retrieve_preview
      summary: Get a preview image for a cloud storage
      parameters:
      - in: path
        name: id
        schema:
          type: integer
        description: A unique integer value identifying this cloud storage.
        required: true
      tags:
      - cloudstorages
      security:
      - sessionAuth: []
        csrfAuth: []
        tokenAuth: []
      - signatureAuth: []
      - basicAuth: []
      responses:
        '200':
          description: Cloud Storage preview
        '400':
          description: Failed to get cloud storage preview
        '404':
          description: Cloud Storage preview not found
  /api/cloudstorages/{id}/status:
    get:
      operationId: cloudstorages_retrieve_status
      summary: Get the status of a cloud storage
      parameters:
      - in: path
        name: id
        schema:
          type: integer
        description: A unique integer value identifying this cloud storage.
        required: true
      tags:
      - cloudstorages
      security:
      - sessionAuth: []
        csrfAuth: []
        tokenAuth: []
      - signatureAuth: []
      - basicAuth: []
      responses:
        '200':
          content:
            application/vnd.cvat+json:
              schema:
                type: string
          description: Cloud Storage status (AVAILABLE | NOT_FOUND | FORBIDDEN)
  /api/comments:
    get:
      operationId: comments_list
      summary: List comments
      parameters:
      - name: X-Organization
        in: header
        description: Organization unique slug
        schema:
          type: string
      - name: filter
        required: false
        in: query
        description: |2-

          JSON Logic filter. This filter can be used to perform complex filtering by grouping rules.

          For example, using such a filter you can get all resources created by you:

              - {"and":[{"==":[{"var":"owner"},"<user>"]}]}

          Details about the syntax used can be found at the link: https://jsonlogic.com/

           Available filter_fields: ['owner', 'id', 'issue_id', 'frame_id', 'job_id'].
        schema:
          type: string
      - name: frame_id
        in: query
        description: A simple equality filter for the frame_id field
        schema:
          type: integer
      - name: issue_id
        in: query
        description: A simple equality filter for the issue_id field
        schema:
          type: integer
      - name: job_id
        in: query
        description: A simple equality filter for the job_id field
        schema:
          type: integer
      - name: org
        in: query
        description: Organization unique slug
        schema:
          type: string
      - name: org_id
        in: query
        description: Organization identifier
        schema:
          type: integer
      - name: owner
        in: query
        description: A simple equality filter for the owner field
        schema:
          type: string
      - name: page
        required: false
        in: query
        description: A page number within the paginated result set.
        schema:
          type: integer
      - name: page_size
        required: false
        in: query
        description: Number of results to return per page.
        schema:
          type: integer
      - name: search
        required: false
        in: query
        description: 'A search term. Available search_fields: (''owner'',)'
        schema:
          type: string
      - name: sort
        required: false
        in: query
        description: 'Which field to use when ordering the results. Available ordering_fields:
          [''owner'', ''id'', ''issue_id'', ''frame_id'', ''job_id'']'
        schema:
          type: string
      tags:
      - comments
      security:
      - sessionAuth: []
        csrfAuth: []
        tokenAuth: []
      - signatureAuth: []
      - basicAuth: []
      responses:
        '200':
          content:
            application/vnd.cvat+json:
              schema:
                $ref: '#/components/schemas/PaginatedCommentReadList'
          description: ''
    post:
      operationId: comments_create
      summary: Create a comment
      parameters:
      - in: header
        name: X-Organization
        schema:
          type: string
        description: Organization unique slug
      - in: query
        name: org
        schema:
          type: string
        description: Organization unique slug
      - in: query
        name: org_id
        schema:
          type: integer
        description: Organization identifier
      tags:
      - comments
      requestBody:
        content:
          application/json:
            schema:
              $ref: '#/components/schemas/CommentWriteRequest'
        required: true
      security:
      - sessionAuth: []
        csrfAuth: []
        tokenAuth: []
      - signatureAuth: []
      - basicAuth: []
      responses:
        '201':
          content:
            application/vnd.cvat+json:
              schema:
                $ref: '#/components/schemas/CommentRead'
          description: ''
  /api/comments/{id}:
    get:
      operationId: comments_retrieve
      summary: Get comment details
      parameters:
      - in: path
        name: id
        schema:
          type: integer
        description: A unique integer value identifying this comment.
        required: true
      tags:
      - comments
      security:
      - sessionAuth: []
        csrfAuth: []
        tokenAuth: []
      - signatureAuth: []
      - basicAuth: []
      responses:
        '200':
          content:
            application/vnd.cvat+json:
              schema:
                $ref: '#/components/schemas/CommentRead'
          description: ''
    patch:
      operationId: comments_partial_update
      summary: Update a comment
      parameters:
      - in: path
        name: id
        schema:
          type: integer
        description: A unique integer value identifying this comment.
        required: true
      tags:
      - comments
      requestBody:
        content:
          application/json:
            schema:
              $ref: '#/components/schemas/PatchedCommentWriteRequest'
      security:
      - sessionAuth: []
        csrfAuth: []
        tokenAuth: []
      - signatureAuth: []
      - basicAuth: []
      responses:
        '200':
          content:
            application/vnd.cvat+json:
              schema:
                $ref: '#/components/schemas/CommentRead'
          description: ''
    delete:
      operationId: comments_destroy
      summary: Delete a comment
      parameters:
      - in: path
        name: id
        schema:
          type: integer
        description: A unique integer value identifying this comment.
        required: true
      tags:
      - comments
      security:
      - sessionAuth: []
        csrfAuth: []
        tokenAuth: []
      - signatureAuth: []
      - basicAuth: []
      responses:
        '204':
          description: The comment has been deleted
  /api/events:
    get:
      operationId: events_list
      description: The log is returned in the CSV format.
      summary: Get an event log
      parameters:
      - in: query
        name: action
        schema:
          type: string
          enum:
          - download
        description: Used to start downloading process after annotation file had been
          created
      - in: query
        name: filename
        schema:
          type: string
        description: Desired output file name
      - in: query
        name: from
        schema:
          type: string
          format: date-time
        description: Filter events after the datetime. If no 'from' or 'to' parameters
          are passed, the last 30 days will be set.
      - in: query
        name: job_id
        schema:
          type: integer
        description: Filter events by job ID
      - in: query
        name: org_id
        schema:
          type: integer
        description: Filter events by organization ID
      - in: query
        name: project_id
        schema:
          type: integer
        description: Filter events by project ID
      - in: query
        name: query_id
        schema:
          type: string
        description: ID of query request that need to check or download
      - in: query
        name: task_id
        schema:
          type: integer
        description: Filter events by task ID
      - in: query
        name: to
        schema:
          type: string
          format: date-time
        description: Filter events before the datetime. If no 'from' or 'to' parameters
          are passed, the last 30 days will be set.
      - in: query
        name: user_id
        schema:
          type: integer
        description: Filter events by user ID
      tags:
      - events
      security:
      - sessionAuth: []
        csrfAuth: []
        tokenAuth: []
      - signatureAuth: []
      - basicAuth: []
      responses:
        '200':
          description: Download of file started
        '201':
          description: CSV log file is ready for downloading
        '202':
          description: Creating a CSV log file has been started
    post:
      operationId: events_create
      description: Sends logs to the Clickhouse if it is connected
      summary: Log client events
      parameters:
      - in: header
        name: X-Organization
        schema:
          type: string
        description: Organization unique slug
      - in: query
        name: org
        schema:
          type: string
        description: Organization unique slug
      - in: query
        name: org_id
        schema:
          type: integer
        description: Organization identifier
      tags:
      - events
      requestBody:
        content:
          application/json:
            schema:
              $ref: '#/components/schemas/ClientEventsRequest'
        required: true
      security:
      - sessionAuth: []
        csrfAuth: []
        tokenAuth: []
      - signatureAuth: []
      - basicAuth: []
      responses:
        '201':
          content:
            application/vnd.cvat+json:
              schema:
                $ref: '#/components/schemas/ClientEvents'
          description: ''
  /api/guides:
    post:
      operationId: guides_create
      description: The new guide will be bound either to a project or a task, depending
        on parameters.
      summary: Create an annotation guide
      tags:
      - guides
      requestBody:
        content:
          application/json:
            schema:
              $ref: '#/components/schemas/AnnotationGuideWriteRequest'
      security:
      - sessionAuth: []
        csrfAuth: []
        tokenAuth: []
      - signatureAuth: []
      - basicAuth: []
      responses:
        '201':
          content:
            application/vnd.cvat+json:
              schema:
                $ref: '#/components/schemas/AnnotationGuideRead'
          description: ''
  /api/guides/{id}:
    get:
      operationId: guides_retrieve
      summary: Get annotation guide details
      parameters:
      - in: path
        name: id
        schema:
          type: integer
        description: A unique integer value identifying this annotation guide.
        required: true
      tags:
      - guides
      security:
      - sessionAuth: []
        csrfAuth: []
        tokenAuth: []
      - signatureAuth: []
      - basicAuth: []
      responses:
        '200':
          content:
            application/vnd.cvat+json:
              schema:
                $ref: '#/components/schemas/AnnotationGuideRead'
          description: ''
    patch:
      operationId: guides_partial_update
      summary: Update an annotation guide
      parameters:
      - in: path
        name: id
        schema:
          type: integer
        description: A unique integer value identifying this annotation guide.
        required: true
      tags:
      - guides
      requestBody:
        content:
          application/json:
            schema:
              $ref: '#/components/schemas/PatchedAnnotationGuideWriteRequest'
      security:
      - sessionAuth: []
        csrfAuth: []
        tokenAuth: []
      - signatureAuth: []
      - basicAuth: []
      responses:
        '200':
          content:
            application/vnd.cvat+json:
              schema:
                $ref: '#/components/schemas/AnnotationGuideRead'
          description: ''
    delete:
      operationId: guides_destroy
      description: This also deletes all assets attached to the guide.
      summary: Delete an annotation guide
      parameters:
      - in: path
        name: id
        schema:
          type: integer
        description: A unique integer value identifying this annotation guide.
        required: true
      tags:
      - guides
      security:
      - sessionAuth: []
        csrfAuth: []
        tokenAuth: []
      - signatureAuth: []
      - basicAuth: []
      responses:
        '204':
          description: The annotation guide has been deleted
  /api/invitations:
    get:
      operationId: invitations_list
      summary: List invitations
      parameters:
      - name: X-Organization
        in: header
        description: Organization unique slug
        schema:
          type: string
      - name: filter
        required: false
        in: query
        description: |2-

          JSON Logic filter. This filter can be used to perform complex filtering by grouping rules.

          For example, using such a filter you can get all resources created by you:

              - {"and":[{"==":[{"var":"owner"},"<user>"]}]}

          Details about the syntax used can be found at the link: https://jsonlogic.com/

           Available filter_fields: ['owner', 'user_id', 'accepted'].
        schema:
          type: string
      - name: org
        in: query
        description: Organization unique slug
        schema:
          type: string
      - name: org_id
        in: query
        description: Organization identifier
        schema:
          type: integer
      - name: owner
        in: query
        description: A simple equality filter for the owner field
        schema:
          type: string
      - name: page
        required: false
        in: query
        description: A page number within the paginated result set.
        schema:
          type: integer
      - name: page_size
        required: false
        in: query
        description: Number of results to return per page.
        schema:
          type: integer
      - name: search
        required: false
        in: query
        description: 'A search term. Available search_fields: (''owner'',)'
        schema:
          type: string
      - name: sort
        required: false
        in: query
        description: 'Which field to use when ordering the results. Available ordering_fields:
          [''owner'', ''created_date'']'
        schema:
          type: string
      tags:
      - invitations
      security:
      - sessionAuth: []
        csrfAuth: []
        tokenAuth: []
      - signatureAuth: []
      - basicAuth: []
      responses:
        '200':
          content:
            application/vnd.cvat+json:
              schema:
                $ref: '#/components/schemas/PaginatedInvitationReadList'
          description: ''
    post:
      operationId: invitations_create
      summary: Create an invitation
      parameters:
      - in: header
        name: X-Organization
        schema:
          type: string
        description: Organization unique slug
      - in: query
        name: org
        schema:
          type: string
        description: Organization unique slug
      - in: query
        name: org_id
        schema:
          type: integer
        description: Organization identifier
      tags:
      - invitations
      requestBody:
        content:
          application/json:
            schema:
              $ref: '#/components/schemas/InvitationWriteRequest'
        required: true
      security:
      - sessionAuth: []
        csrfAuth: []
        tokenAuth: []
      - signatureAuth: []
      - basicAuth: []
      responses:
        '201':
          content:
            application/vnd.cvat+json:
              schema:
                $ref: '#/components/schemas/InvitationRead'
          description: ''
  /api/invitations/{key}:
    get:
      operationId: invitations_retrieve
      summary: Get invitation details
      parameters:
      - in: path
        name: key
        schema:
          type: string
        description: A unique value identifying this invitation.
        required: true
      tags:
      - invitations
      security:
      - sessionAuth: []
        csrfAuth: []
        tokenAuth: []
      - signatureAuth: []
      - basicAuth: []
      responses:
        '200':
          content:
            application/vnd.cvat+json:
              schema:
                $ref: '#/components/schemas/InvitationRead'
          description: ''
    patch:
      operationId: invitations_partial_update
      summary: Update an invitation
      parameters:
      - in: path
        name: key
        schema:
          type: string
        description: A unique value identifying this invitation.
        required: true
      tags:
      - invitations
      requestBody:
        content:
          application/json:
            schema:
              $ref: '#/components/schemas/PatchedInvitationWriteRequest'
      security:
      - sessionAuth: []
        csrfAuth: []
        tokenAuth: []
      - signatureAuth: []
      - basicAuth: []
      responses:
        '200':
          content:
            application/vnd.cvat+json:
              schema:
                $ref: '#/components/schemas/InvitationRead'
          description: ''
    delete:
      operationId: invitations_destroy
      summary: Delete an invitation
      parameters:
      - in: path
        name: key
        schema:
          type: string
        description: A unique value identifying this invitation.
        required: true
      tags:
      - invitations
      security:
      - sessionAuth: []
        csrfAuth: []
        tokenAuth: []
      - signatureAuth: []
      - basicAuth: []
      responses:
        '204':
          description: The invitation has been deleted
  /api/invitations/{key}/accept:
    post:
      operationId: invitations_accept
      summary: Accept an invitation
      parameters:
      - in: path
        name: key
        schema:
          type: string
        description: A unique value identifying this invitation.
        required: true
      tags:
      - invitations
      security:
      - sessionAuth: []
        csrfAuth: []
        tokenAuth: []
      - signatureAuth: []
      - basicAuth: []
      responses:
        '200':
          content:
            application/vnd.cvat+json:
              schema:
                $ref: '#/components/schemas/AcceptInvitationRead'
          description: The invitation is accepted
        '400':
          description: The invitation is expired or already accepted
  /api/invitations/{key}/decline:
    post:
      operationId: invitations_decline
      summary: Decline an invitation
      parameters:
      - in: path
        name: key
        schema:
          type: string
        description: A unique value identifying this invitation.
        required: true
      tags:
      - invitations
      security:
      - sessionAuth: []
        csrfAuth: []
        tokenAuth: []
      - signatureAuth: []
      - basicAuth: []
      responses:
        '204':
          description: The invitation has been declined
  /api/invitations/{key}/resend:
    post:
      operationId: invitations_resend
      summary: Resend an invitation
      parameters:
      - in: path
        name: key
        schema:
          type: string
        description: A unique value identifying this invitation.
        required: true
      tags:
      - invitations
      security:
      - sessionAuth: []
        csrfAuth: []
        tokenAuth: []
      - signatureAuth: []
      - basicAuth: []
      responses:
        '204':
          description: Invitation has been sent
        '400':
          description: The invitation is already accepted
  /api/issues:
    get:
      operationId: issues_list
      summary: List issues
      parameters:
      - name: X-Organization
        in: header
        description: Organization unique slug
        schema:
          type: string
      - name: assignee
        in: query
        description: A simple equality filter for the assignee field
        schema:
          type: string
      - name: filter
        required: false
        in: query
        description: |2-

          JSON Logic filter. This filter can be used to perform complex filtering by grouping rules.

          For example, using such a filter you can get all resources created by you:

              - {"and":[{"==":[{"var":"owner"},"<user>"]}]}

          Details about the syntax used can be found at the link: https://jsonlogic.com/

           Available filter_fields: ['owner', 'assignee', 'id', 'job_id', 'task_id', 'resolved', 'frame_id'].
        schema:
          type: string
      - name: frame_id
        in: query
        description: A simple equality filter for the frame_id field
        schema:
          type: integer
      - name: job_id
        in: query
        description: A simple equality filter for the job_id field
        schema:
          type: integer
      - name: org
        in: query
        description: Organization unique slug
        schema:
          type: string
      - name: org_id
        in: query
        description: Organization identifier
        schema:
          type: integer
      - name: owner
        in: query
        description: A simple equality filter for the owner field
        schema:
          type: string
      - name: page
        required: false
        in: query
        description: A page number within the paginated result set.
        schema:
          type: integer
      - name: page_size
        required: false
        in: query
        description: Number of results to return per page.
        schema:
          type: integer
      - name: resolved
        in: query
        description: A simple equality filter for the resolved field
        schema:
          type: boolean
      - name: search
        required: false
        in: query
        description: 'A search term. Available search_fields: (''owner'', ''assignee'')'
        schema:
          type: string
      - name: sort
        required: false
        in: query
        description: 'Which field to use when ordering the results. Available ordering_fields:
          [''owner'', ''assignee'', ''id'', ''job_id'', ''task_id'', ''resolved'',
          ''frame_id'']'
        schema:
          type: string
      - name: task_id
        in: query
        description: A simple equality filter for the task_id field
        schema:
          type: integer
      tags:
      - issues
      security:
      - sessionAuth: []
        csrfAuth: []
        tokenAuth: []
      - signatureAuth: []
      - basicAuth: []
      responses:
        '200':
          content:
            application/vnd.cvat+json:
              schema:
                $ref: '#/components/schemas/PaginatedIssueReadList'
          description: ''
    post:
      operationId: issues_create
      summary: Create an issue
      parameters:
      - in: header
        name: X-Organization
        schema:
          type: string
        description: Organization unique slug
      - in: query
        name: org
        schema:
          type: string
        description: Organization unique slug
      - in: query
        name: org_id
        schema:
          type: integer
        description: Organization identifier
      tags:
      - issues
      requestBody:
        content:
          application/json:
            schema:
              $ref: '#/components/schemas/IssueWriteRequest'
        required: true
      security:
      - sessionAuth: []
        csrfAuth: []
        tokenAuth: []
      - signatureAuth: []
      - basicAuth: []
      responses:
        '201':
          content:
            application/vnd.cvat+json:
              schema:
                $ref: '#/components/schemas/IssueRead'
          description: ''
  /api/issues/{id}:
    get:
      operationId: issues_retrieve
      summary: Get issue details
      parameters:
      - in: path
        name: id
        schema:
          type: integer
        description: A unique integer value identifying this issue.
        required: true
      tags:
      - issues
      security:
      - sessionAuth: []
        csrfAuth: []
        tokenAuth: []
      - signatureAuth: []
      - basicAuth: []
      responses:
        '200':
          content:
            application/vnd.cvat+json:
              schema:
                $ref: '#/components/schemas/IssueRead'
          description: ''
    patch:
      operationId: issues_partial_update
      summary: Update an issue
      parameters:
      - in: path
        name: id
        schema:
          type: integer
        description: A unique integer value identifying this issue.
        required: true
      tags:
      - issues
      requestBody:
        content:
          application/json:
            schema:
              $ref: '#/components/schemas/PatchedIssueWriteRequest'
      security:
      - sessionAuth: []
        csrfAuth: []
        tokenAuth: []
      - signatureAuth: []
      - basicAuth: []
      responses:
        '200':
          content:
            application/vnd.cvat+json:
              schema:
                $ref: '#/components/schemas/IssueRead'
          description: ''
    delete:
      operationId: issues_destroy
      summary: Delete an issue
      parameters:
      - in: path
        name: id
        schema:
          type: integer
        description: A unique integer value identifying this issue.
        required: true
      tags:
      - issues
      security:
      - sessionAuth: []
        csrfAuth: []
        tokenAuth: []
      - signatureAuth: []
      - basicAuth: []
      responses:
        '204':
          description: The issue has been deleted
  /api/jobs:
    get:
      operationId: jobs_list
      summary: List jobs
      parameters:
      - name: X-Organization
        in: header
        description: Organization unique slug
        schema:
          type: string
      - name: assignee
        in: query
        description: A simple equality filter for the assignee field
        schema:
          type: string
      - name: dimension
        in: query
        description: A simple equality filter for the dimension field
        schema:
          type: string
          enum:
          - 3d
          - 2d
      - name: filter
        required: false
        in: query
        description: |2-

          JSON Logic filter. This filter can be used to perform complex filtering by grouping rules.

          For example, using such a filter you can get all resources created by you:

              - {"and":[{"==":[{"var":"owner"},"<user>"]}]}

          Details about the syntax used can be found at the link: https://jsonlogic.com/

           Available filter_fields: ['task_name', 'project_name', 'assignee', 'state', 'stage', 'id', 'task_id', 'project_id', 'updated_date', 'dimension', 'type'].
        schema:
          type: string
      - name: org
        in: query
        description: Organization unique slug
        schema:
          type: string
      - name: org_id
        in: query
        description: Organization identifier
        schema:
          type: integer
      - name: page
        required: false
        in: query
        description: A page number within the paginated result set.
        schema:
          type: integer
      - name: page_size
        required: false
        in: query
        description: Number of results to return per page.
        schema:
          type: integer
      - name: project_id
        in: query
        description: A simple equality filter for the project_id field
        schema:
          type: integer
      - name: project_name
        in: query
        description: A simple equality filter for the project_name field
        schema:
          type: string
      - name: search
        required: false
        in: query
        description: 'A search term. Available search_fields: (''task_name'', ''project_name'',
          ''assignee'', ''state'', ''stage'')'
        schema:
          type: string
      - name: sort
        required: false
        in: query
        description: 'Which field to use when ordering the results. Available ordering_fields:
          [''task_name'', ''project_name'', ''assignee'', ''state'', ''stage'', ''id'',
          ''task_id'', ''project_id'', ''updated_date'', ''dimension'', ''type'']'
        schema:
          type: string
      - name: stage
        in: query
        description: A simple equality filter for the stage field
        schema:
          type: string
          enum:
          - annotation
          - validation
          - acceptance
      - name: state
        in: query
        description: A simple equality filter for the state field
        schema:
          type: string
          enum:
          - new
          - in progress
          - completed
          - rejected
      - name: task_id
        in: query
        description: A simple equality filter for the task_id field
        schema:
          type: integer
      - name: task_name
        in: query
        description: A simple equality filter for the task_name field
        schema:
          type: string
      - name: type
        in: query
        description: A simple equality filter for the type field
        schema:
          type: string
          enum:
          - annotation
          - ground_truth
      tags:
      - jobs
      security:
      - sessionAuth: []
        csrfAuth: []
        tokenAuth: []
      - signatureAuth: []
      - basicAuth: []
      responses:
        '200':
          content:
            application/vnd.cvat+json:
              schema:
                $ref: '#/components/schemas/PaginatedJobReadList'
          description: ''
    post:
      operationId: jobs_create
      summary: Create a job
      tags:
      - jobs
      requestBody:
        content:
          application/json:
            schema:
              $ref: '#/components/schemas/JobWriteRequest'
            examples:
              CreateGtJobWithRandom10Frames:
                value:
                  type: ground_truth
                  task_id: 42
                  frame_selection_method: random_uniform
                  frame_count: 10
                  random_seed: 1
                summary: create gt job with random 10 frames
              CreateGtJobWithRandom15%Frames:
                value:
                  type: ground_truth
                  task_id: 42
                  frame_selection_method: random_uniform
                  frame_share: 0.15
                  random_seed: 1
                summary: create gt job with random 15% frames
              CreateGtJobWith3RandomFramesInEachJob:
                value:
                  type: ground_truth
                  task_id: 42
                  frame_selection_method: random_per_job
                  frames_per_job_count: 3
                  random_seed: 1
                summary: create gt job with 3 random frames in each job
              CreateGtJobWith20%RandomFramesInEachJob:
                value:
                  type: ground_truth
                  task_id: 42
                  frame_selection_method: random_per_job
                  frames_per_job_share: 0.2
                  random_seed: 1
                summary: create gt job with 20% random frames in each job
              CreateGtJobWithManualFrameSelection:
                value:
                  type: ground_truth
                  task_id: 42
                  frame_selection_method: manual
                  frames:
                  - 1
                  - 5
                  - 10
                  - 18
                summary: create gt job with manual frame selection
        required: true
      security:
      - sessionAuth: []
        csrfAuth: []
        tokenAuth: []
      - signatureAuth: []
      - basicAuth: []
      responses:
        '201':
          content:
            application/vnd.cvat+json:
              schema:
                $ref: '#/components/schemas/JobRead'
          description: ''
  /api/jobs/{id}:
    get:
      operationId: jobs_retrieve
      summary: Get job details
      parameters:
      - in: path
        name: id
        schema:
          type: integer
        description: A unique integer value identifying this job.
        required: true
      tags:
      - jobs
      security:
      - sessionAuth: []
        csrfAuth: []
        tokenAuth: []
      - signatureAuth: []
      - basicAuth: []
      responses:
        '200':
          content:
            application/vnd.cvat+json:
              schema:
                $ref: '#/components/schemas/JobRead'
          description: ''
    patch:
      operationId: jobs_partial_update
      summary: Update a job
      parameters:
      - in: path
        name: id
        schema:
          type: integer
        description: A unique integer value identifying this job.
        required: true
      tags:
      - jobs
      requestBody:
        content:
          application/json:
            schema:
              $ref: '#/components/schemas/PatchedJobWriteRequest'
      security:
      - sessionAuth: []
        csrfAuth: []
        tokenAuth: []
      - signatureAuth: []
      - basicAuth: []
      responses:
        '200':
          content:
            application/vnd.cvat+json:
              schema:
                $ref: '#/components/schemas/JobRead'
          description: ''
    delete:
      operationId: jobs_destroy
      description: |
        Related annotations will be deleted as well.

        Please note, that not every job can be removed. Currently,
        it is only available for Ground Truth jobs.
      summary: Delete a job
      parameters:
      - in: path
        name: id
        schema:
          type: integer
        description: A unique integer value identifying this job.
        required: true
      tags:
      - jobs
      security:
      - sessionAuth: []
        csrfAuth: []
        tokenAuth: []
      - signatureAuth: []
      - basicAuth: []
      responses:
        '204':
          description: The job has been deleted
  /api/jobs/{id}/annotations/:
    get:
      operationId: jobs_retrieve_annotations
      description: |
        If format is specified, a ZIP archive will be returned. Otherwise,
        the annotations will be returned as a JSON document.

        Deprecation warning:

        Utilizing this endpoint to export annotations as a dataset in
        a specific format will be deprecated in one of the next releases.

        Consider using new API:
        - POST /api/jobs/<job_id>/dataset/export?save_images=False to initiate export process
        - GET /api/requests/<rq_id> to check process status,
            where rq_id is request id returned on initializing request
      summary: Get job annotations or export job annotations as a dataset in a specific
        format
      parameters:
      - in: query
        name: action
        schema:
          type: string
          enum:
          - download
        description: Used to start downloading process locally after annotation file
          has been created
      - in: query
        name: cloud_storage_id
        schema:
          type: integer
        description: Storage id
      - in: query
        name: filename
        schema:
          type: string
        description: Desired output file name
      - in: query
        name: format
        schema:
          type: string
        description: |-
          Desired output format name
          You can get the list of supported formats at:
          /server/annotation/formats
      - in: path
        name: id
        schema:
          type: integer
        description: A unique integer value identifying this job.
        required: true
      - in: query
        name: location
        schema:
          type: string
          enum:
          - cloud_storage
          - local
        description: Where need to save downloaded annotation
      - in: query
        name: use_default_location
        schema:
          type: boolean
          default: true
        description: Use the location that was configured in the task to export annotation
        deprecated: true
      tags:
      - jobs
      security:
      - sessionAuth: []
        csrfAuth: []
        tokenAuth: []
      - signatureAuth: []
      - basicAuth: []
      responses:
        '200':
          content:
            application/vnd.cvat+json:
              schema:
                $ref: '#/components/schemas/AnnotationsRead'
          description: Download of file started
        '201':
          description: Output file is ready for downloading
        '202':
          description: Exporting has been started
        '405':
          description: Format is not available
    post:
      operationId: jobs_create_annotations
      description: |2

        The request POST /api/jobs/id/annotations will initiate the import and will create
        the rq job on the server in which the import will be carried out.
        Please, use the PUT /api/jobs/id/annotations endpoint for checking status of the process.
      summary: Import annotations into a job
      parameters:
      - in: query
        name: cloud_storage_id
        schema:
          type: integer
        description: Storage id
      - in: query
        name: filename
        schema:
          type: string
        description: Annotation file name
      - in: query
        name: format
        schema:
          type: string
        description: |-
          Input format name
          You can get the list of supported formats at:
          /server/annotation/formats
      - in: path
        name: id
        schema:
          type: integer
        description: A unique integer value identifying this job.
        required: true
      - in: query
        name: location
        schema:
          type: string
          enum:
          - cloud_storage
          - local
        description: where to import the annotation from
      - in: query
        name: use_default_location
        schema:
          type: boolean
          default: true
        description: Use the location that was configured in the task to import annotation
        deprecated: true
      tags:
      - jobs
      requestBody:
        content:
          application/json:
            schema:
              $ref: '#/components/schemas/AnnotationFileRequest'
          multipart/form-data:
            schema:
              $ref: '#/components/schemas/AnnotationFileRequest'
      security:
      - sessionAuth: []
        csrfAuth: []
        tokenAuth: []
      - signatureAuth: []
      - basicAuth: []
      responses:
        '201':
          description: Uploading has finished
        '202':
          content:
            application/vnd.cvat+json:
              schema:
                $ref: '#/components/schemas/RqId'
          description: Uploading has been started
        '405':
          description: Format is not available
    put:
      operationId: jobs_update_annotations
      description: |2

        To check the status of an import request:

        After initiating the annotation import, you will receive an rq_id parameter.
        Make sure to include this parameter as a query parameter in your subsequent
        PUT /api/jobs/id/annotations requests to track the status of the import.
      summary: Replace job annotations / Get annotation import status
      parameters:
      - in: query
        name: cloud_storage_id
        schema:
          type: integer
        description: Storage id
      - in: query
        name: filename
        schema:
          type: string
        description: Annotation file name
      - in: query
        name: format
        schema:
          type: string
        description: |-
          Input format name
          You can get the list of supported formats at:
          /server/annotation/formats
      - in: path
        name: id
        schema:
          type: integer
        description: A unique integer value identifying this job.
        required: true
      - in: query
        name: location
        schema:
          type: string
          enum:
          - cloud_storage
          - local
        description: where to import the annotation from
      - in: query
        name: rq_id
        schema:
          type: string
        description: rq id
      - in: query
        name: use_default_location
        schema:
          type: boolean
          default: true
        description: Use the location that was configured in the task to import annotation
        deprecated: true
      tags:
      - jobs
      requestBody:
        content:
          application/json:
            schema:
              $ref: '#/components/schemas/JobAnnotationsUpdateRequest'
          multipart/form-data:
            schema:
              $ref: '#/components/schemas/JobAnnotationsUpdateRequest'
      security:
      - sessionAuth: []
        csrfAuth: []
        tokenAuth: []
      - signatureAuth: []
      - basicAuth: []
      responses:
        '201':
          description: Import has finished
        '202':
          description: Import is in progress
        '405':
          description: Format is not available
    patch:
      operationId: jobs_partial_update_annotations
      summary: Update job annotations
      parameters:
      - in: query
        name: action
        schema:
          type: string
          enum:
          - create
          - delete
          - update
        required: true
      - in: path
        name: id
        schema:
          type: integer
        description: A unique integer value identifying this job.
        required: true
      tags:
      - jobs
      requestBody:
        content:
          application/json:
            schema:
              $ref: '#/components/schemas/PatchedLabeledDataRequest'
          multipart/form-data:
            schema:
              $ref: '#/components/schemas/PatchedLabeledDataRequest'
      security:
      - sessionAuth: []
        csrfAuth: []
        tokenAuth: []
      - signatureAuth: []
      - basicAuth: []
      responses:
        '200':
          description: Annotations successfully uploaded
    delete:
      operationId: jobs_destroy_annotations
      summary: Delete job annotations
      parameters:
      - in: path
        name: id
        schema:
          type: integer
        description: A unique integer value identifying this job.
        required: true
      tags:
      - jobs
      security:
      - sessionAuth: []
        csrfAuth: []
        tokenAuth: []
      - signatureAuth: []
      - basicAuth: []
      responses:
        '204':
          description: The annotation has been deleted
  /api/jobs/{id}/data:
    get:
      operationId: jobs_retrieve_data
      summary: Get data of a job
      parameters:
      - in: path
        name: id
        schema:
          type: integer
        description: A unique integer value identifying this job.
        required: true
      - in: query
        name: index
        schema:
          type: integer
        description: A unique number value identifying chunk, starts from 0 for each
          job
      - in: query
        name: number
        schema:
          type: integer
        description: A unique number value identifying chunk or frame. The numbers
          are the same as for the task. Deprecated for chunks in favor of 'index'
      - in: query
        name: quality
        schema:
          type: string
          enum:
          - compressed
          - original
        description: Specifies the quality level of the requested data
      - in: query
        name: type
        schema:
          type: string
          enum:
          - chunk
          - context_image
          - frame
        description: Specifies the type of the requested data
      tags:
      - jobs
      security:
      - sessionAuth: []
        csrfAuth: []
        tokenAuth: []
      - signatureAuth: []
      - basicAuth: []
      responses:
        '200':
          content:
            application/vnd.cvat+json:
              schema:
                type: string
                format: binary
          description: Data of a specific type
  /api/jobs/{id}/data/meta:
    get:
      operationId: jobs_retrieve_data_meta
      summary: Get metainformation for media files in a job
      parameters:
      - in: path
        name: id
        schema:
          type: integer
        description: A unique integer value identifying this job.
        required: true
      tags:
      - jobs
      security:
      - sessionAuth: []
        csrfAuth: []
        tokenAuth: []
      - signatureAuth: []
      - basicAuth: []
      responses:
        '200':
          content:
            application/vnd.cvat+json:
              schema:
                $ref: '#/components/schemas/DataMetaRead'
          description: ''
    patch:
      operationId: jobs_partial_update_data_meta
      summary: Update metainformation for media files in a job
      parameters:
      - in: path
        name: id
        schema:
          type: integer
        description: A unique integer value identifying this job.
        required: true
      tags:
      - jobs
      requestBody:
        content:
          application/json:
            schema:
              $ref: '#/components/schemas/PatchedJobDataMetaWriteRequest'
      security:
      - sessionAuth: []
        csrfAuth: []
        tokenAuth: []
      - signatureAuth: []
      - basicAuth: []
      responses:
        '200':
          content:
            application/vnd.cvat+json:
              schema:
                $ref: '#/components/schemas/DataMetaRead'
          description: ''
  /api/jobs/{id}/dataset:
    get:
      operationId: jobs_retrieve_dataset
      description: |
        Deprecation warning:
            This endpoint will be deprecated in one of the next releases.
            Consider using new API:
            - POST /api/jobs/<job_id>/dataset/export?save_images=True to initiate export process
            - GET /api/requests/<rq_id> to check process status,
                where rq_id is request id returned on initializing request
      summary: Export job as a dataset in a specific format
      parameters:
      - in: query
        name: action
        schema:
          type: string
          enum:
          - download
        description: Used to start downloading process locally after annotation file
          has been created
      - in: query
        name: cloud_storage_id
        schema:
          type: integer
        description: Storage id
      - in: query
        name: filename
        schema:
          type: string
        description: Desired output file name
      - in: query
        name: format
        schema:
          type: string
        description: |-
          Desired output format name
          You can get the list of supported formats at:
          /server/annotation/formats
        required: true
      - in: path
        name: id
        schema:
          type: integer
        description: A unique integer value identifying this job.
        required: true
      - in: query
        name: location
        schema:
          type: string
          enum:
          - cloud_storage
          - local
        description: Where need to save downloaded dataset
      - in: query
        name: use_default_location
        schema:
          type: boolean
          default: true
        description: Use the location that was configured in the task to export dataset
        deprecated: true
      tags:
      - jobs
      security:
      - sessionAuth: []
        csrfAuth: []
        tokenAuth: []
      - signatureAuth: []
      - basicAuth: []
      responses:
        '200':
          content:
            application/vnd.cvat+json:
              schema:
                type: string
                format: binary
          description: Download of file started
        '201':
          description: Output file is ready for downloading
        '202':
          description: Exporting has been started
        '405':
          description: Format is not available
  /api/jobs/{id}/dataset/export:
    post:
      operationId: jobs_create_dataset_export
      description: |
        The request `POST /api/<projects|tasks|jobs>/id/dataset/export` will initialize
        a background process to export a dataset. To check status of the process
        please, use `GET /api/requests/<rq_id>` where **rq_id** is request ID returned in the response for this endpoint.
      summary: Initialize process to export resource as a dataset in a specific format
      parameters:
      - in: query
        name: cloud_storage_id
        schema:
          type: integer
        description: Storage id
      - in: query
        name: filename
        schema:
          type: string
        description: Desired output file name
      - in: query
        name: format
        schema:
          type: string
        description: |-
          Desired output format name
          You can get the list of supported formats at:
          /server/annotation/formats
        required: true
      - in: path
        name: id
        schema:
          type: integer
        description: A unique integer value identifying this job.
        required: true
      - in: query
        name: location
        schema:
          type: string
          enum:
          - cloud_storage
          - local
        description: Where need to save downloaded dataset
      - in: query
        name: save_images
        schema:
          type: boolean
          default: false
        description: Include images or not
      tags:
      - jobs
      security:
      - sessionAuth: []
        csrfAuth: []
        tokenAuth: []
      - signatureAuth: []
      - basicAuth: []
      responses:
        '202':
          content:
            application/vnd.cvat+json:
              schema:
                $ref: '#/components/schemas/RqId'
          description: Exporting has been started
        '405':
          description: Format is not available
        '409':
          description: Exporting is already in progress
  /api/jobs/{id}/preview:
    get:
      operationId: jobs_retrieve_preview
      summary: Get a preview image for a job
      parameters:
      - in: path
        name: id
        schema:
          type: integer
        description: A unique integer value identifying this job.
        required: true
      tags:
      - jobs
      security:
      - sessionAuth: []
        csrfAuth: []
        tokenAuth: []
      - signatureAuth: []
      - basicAuth: []
      responses:
        '200':
          description: Job image preview
  /api/jobs/{id}/validation_layout:
    get:
      operationId: jobs_retrieve_validation_layout
      summary: Allows getting current validation configuration
      parameters:
      - in: path
        name: id
        schema:
          type: integer
        description: A unique integer value identifying this job.
        required: true
      tags:
      - jobs
      security:
      - sessionAuth: []
        csrfAuth: []
        tokenAuth: []
      - signatureAuth: []
      - basicAuth: []
      responses:
        '200':
          content:
            application/vnd.cvat+json:
              schema:
                $ref: '#/components/schemas/JobValidationLayoutRead'
          description: ''
    patch:
      operationId: jobs_partial_update_validation_layout
      summary: Allows updating current validation configuration
      parameters:
      - in: path
        name: id
        schema:
          type: integer
        description: A unique integer value identifying this job.
        required: true
      tags:
      - jobs
      requestBody:
        content:
          application/json:
            schema:
              $ref: '#/components/schemas/PatchedJobValidationLayoutWriteRequest'
            examples:
              SetHoneypotsToRandomValidationFrames:
                value:
                  frame_selection_method: random_uniform
                summary: set honeypots to random validation frames
              SetHoneypotsManually:
                value:
                  frame_selection_method: manual
                  honeypot_real_frames:
                  - 10
                  - 20
                  - 22
                summary: set honeypots manually
      security:
      - sessionAuth: []
        csrfAuth: []
        tokenAuth: []
      - signatureAuth: []
      - basicAuth: []
      responses:
        '200':
          content:
            application/vnd.cvat+json:
              schema:
                $ref: '#/components/schemas/JobValidationLayoutRead'
          description: ''
  /api/labels:
    get:
      operationId: labels_list
      summary: List labels
      parameters:
      - in: header
        name: X-Organization
        schema:
          type: string
        description: Organization unique slug
      - name: color
        in: query
        description: A simple equality filter for the color field
        schema:
          type: string
      - name: filter
        required: false
        in: query
        description: |2-

          JSON Logic filter. This filter can be used to perform complex filtering by grouping rules.

          For example, using such a filter you can get all resources created by you:

              - {"and":[{"==":[{"var":"owner"},"<user>"]}]}

          Details about the syntax used can be found at the link: https://jsonlogic.com/

           Available filter_fields: ['name', 'parent', 'id', 'type', 'color', 'parent_id'].
        schema:
          type: string
      - in: query
        name: job_id
        schema:
          type: integer
        description: A simple equality filter for job id
      - name: name
        in: query
        description: A simple equality filter for the name field
        schema:
          type: string
      - in: query
        name: org
        schema:
          type: string
        description: Organization unique slug
      - in: query
        name: org_id
        schema:
          type: integer
        description: Organization identifier
      - name: page
        required: false
        in: query
        description: A page number within the paginated result set.
        schema:
          type: integer
      - name: page_size
        required: false
        in: query
        description: Number of results to return per page.
        schema:
          type: integer
      - name: parent
        in: query
        description: A simple equality filter for the parent field
        schema:
          type: string
      - name: parent_id
        in: query
        description: A simple equality filter for the parent_id field
        schema:
          type: integer
      - in: query
        name: project_id
        schema:
          type: integer
        description: A simple equality filter for project id
      - name: search
        required: false
        in: query
        description: 'A search term. Available search_fields: (''name'', ''parent'')'
        schema:
          type: string
      - name: sort
        required: false
        in: query
        description: 'Which field to use when ordering the results. Available ordering_fields:
          [''name'', ''parent'', ''id'', ''type'', ''color'', ''parent_id'']'
        schema:
          type: string
      - in: query
        name: task_id
        schema:
          type: integer
        description: A simple equality filter for task id
      - name: type
        in: query
        description: A simple equality filter for the type field
        schema:
          type: string
          enum:
          - bbox
          - ellipse
          - polygon
          - polyline
          - points
          - cuboid
          - cuboid_3d
          - skeleton
          - tag
          - any
      tags:
      - labels
      security:
      - sessionAuth: []
        csrfAuth: []
        tokenAuth: []
      - signatureAuth: []
      - basicAuth: []
      responses:
        '200':
          content:
            application/vnd.cvat+json:
              schema:
                $ref: '#/components/schemas/PaginatedLabelList'
          description: ''
  /api/labels/{id}:
    get:
      operationId: labels_retrieve
      summary: Get label details
      parameters:
      - in: path
        name: id
        schema:
          type: integer
        description: A unique integer value identifying this label.
        required: true
      tags:
      - labels
      security:
      - sessionAuth: []
        csrfAuth: []
        tokenAuth: []
      - signatureAuth: []
      - basicAuth: []
      responses:
        '200':
          content:
            application/vnd.cvat+json:
              schema:
                $ref: '#/components/schemas/Label'
          description: ''
    patch:
      operationId: labels_partial_update
      description: To modify a sublabel, please use the PATCH method of the parent
        label.
      summary: Update a label
      parameters:
      - in: path
        name: id
        schema:
          type: integer
        description: A unique integer value identifying this label.
        required: true
      tags:
      - labels
      requestBody:
        content:
          application/json:
            schema:
              $ref: '#/components/schemas/PatchedLabelRequest'
      security:
      - sessionAuth: []
        csrfAuth: []
        tokenAuth: []
      - signatureAuth: []
      - basicAuth: []
      responses:
        '200':
          content:
            application/vnd.cvat+json:
              schema:
                $ref: '#/components/schemas/Label'
          description: ''
    delete:
      operationId: labels_destroy
      description: To delete a sublabel, please use the PATCH method of the parent
        label.
      summary: Delete a label
      parameters:
      - in: path
        name: id
        schema:
          type: integer
        description: A unique integer value identifying this label.
        required: true
      tags:
      - labels
      security:
      - sessionAuth: []
        csrfAuth: []
        tokenAuth: []
      - signatureAuth: []
      - basicAuth: []
      responses:
        '204':
          description: The label has been deleted
  /api/lambda/functions:
    get:
      operationId: lambda_list_functions
      summary: Method returns a list of functions
      tags:
      - lambda
      security:
      - sessionAuth: []
        csrfAuth: []
        tokenAuth: []
      - signatureAuth: []
      - basicAuth: []
      responses:
        '200':
          description: No response body
  /api/lambda/functions/{func_id}:
    get:
      operationId: lambda_retrieve_functions
      summary: Method returns the information about the function
      parameters:
      - in: path
        name: func_id
        schema:
          type: string
          pattern: ^[a-zA-Z0-9_.-]+$
        required: true
      tags:
      - lambda
      security:
      - sessionAuth: []
        csrfAuth: []
        tokenAuth: []
      - signatureAuth: []
      - basicAuth: []
      responses:
        '200':
          content:
            application/vnd.cvat+json:
              schema:
                type: object
          description: Information about the function
    post:
      operationId: lambda_create_functions
      description: |
        Allows to execute a function for immediate computation.

        Intended for short-lived executions, useful for interactive calls.

        When executed for interactive annotation, the job id must be specified
        in the 'job' input field. The task id is not required in this case,
        but if it is specified, it must match the job task id.
      parameters:
      - in: path
        name: func_id
        schema:
          type: string
          pattern: ^[a-zA-Z0-9_.-]+$
        required: true
      tags:
      - lambda
      requestBody:
        content:
          application/json:
            schema:
              $ref: '#/components/schemas/OnlineFunctionCallRequest'
      security:
      - sessionAuth: []
        csrfAuth: []
        tokenAuth: []
      - signatureAuth: []
      - basicAuth: []
      responses:
        '200':
          description: Returns function invocation results
  /api/lambda/requests:
    get:
      operationId: lambda_list_requests
      summary: Method returns a list of requests
      tags:
      - lambda
      security:
      - sessionAuth: []
        csrfAuth: []
        tokenAuth: []
      - signatureAuth: []
      - basicAuth: []
      responses:
        '200':
          content:
            application/vnd.cvat+json:
              schema:
                type: array
                items:
                  $ref: '#/components/schemas/FunctionCall'
          description: ''
    post:
      operationId: lambda_create_requests
      summary: Method calls the function
      parameters:
      - in: header
        name: X-Organization
        schema:
          type: string
        description: Organization unique slug
      - in: query
        name: org
        schema:
          type: string
        description: Organization unique slug
      - in: query
        name: org_id
        schema:
          type: integer
        description: Organization identifier
      tags:
      - lambda
      requestBody:
        content:
          application/json:
            schema:
              $ref: '#/components/schemas/FunctionCallRequest'
        required: true
      security:
      - sessionAuth: []
        csrfAuth: []
        tokenAuth: []
      - signatureAuth: []
      - basicAuth: []
      responses:
        '200':
          content:
            application/vnd.cvat+json:
              schema:
                $ref: '#/components/schemas/FunctionCall'
          description: ''
  /api/lambda/requests/{id}:
    get:
      operationId: lambda_retrieve_requests
      summary: Method returns the status of the request
      parameters:
      - in: path
        name: id
        schema:
          type: string
        description: Request id
        required: true
      tags:
      - lambda
      security:
      - sessionAuth: []
        csrfAuth: []
        tokenAuth: []
      - signatureAuth: []
      - basicAuth: []
      responses:
        '200':
          content:
            application/vnd.cvat+json:
              schema:
                $ref: '#/components/schemas/FunctionCall'
          description: ''
    delete:
      operationId: lambda_delete_requests
      summary: Method cancels the request
      parameters:
      - in: path
        name: id
        schema:
          type: string
        description: Request id
        required: true
      tags:
      - lambda
      security:
      - sessionAuth: []
        csrfAuth: []
        tokenAuth: []
      - signatureAuth: []
      - basicAuth: []
      responses:
        '204':
          description: No response body
  /api/memberships:
    get:
      operationId: memberships_list
      summary: List memberships
      parameters:
      - name: X-Organization
        in: header
        description: Organization unique slug
        schema:
          type: string
      - name: filter
        required: false
        in: query
        description: |2-

          JSON Logic filter. This filter can be used to perform complex filtering by grouping rules.

          For example, using such a filter you can get all resources created by you:

              - {"and":[{"==":[{"var":"owner"},"<user>"]}]}

          Details about the syntax used can be found at the link: https://jsonlogic.com/

           Available filter_fields: ['user', 'role', 'id'].
        schema:
          type: string
      - name: org
        in: query
        description: Organization unique slug
        schema:
          type: string
      - name: org_id
        in: query
        description: Organization identifier
        schema:
          type: integer
      - name: page
        required: false
        in: query
        description: A page number within the paginated result set.
        schema:
          type: integer
      - name: page_size
        required: false
        in: query
        description: Number of results to return per page.
        schema:
          type: integer
      - name: role
        in: query
        description: A simple equality filter for the role field
        schema:
          type: string
          enum:
          - worker
          - supervisor
          - maintainer
          - owner
      - name: search
        required: false
        in: query
        description: 'A search term. Available search_fields: (''user'', ''role'')'
        schema:
          type: string
      - name: sort
        required: false
        in: query
        description: 'Which field to use when ordering the results. Available ordering_fields:
          [''user'', ''role'', ''id'']'
        schema:
          type: string
      - name: user
        in: query
        description: A simple equality filter for the user field
        schema:
          type: string
      tags:
      - memberships
      security:
      - sessionAuth: []
        csrfAuth: []
        tokenAuth: []
      - signatureAuth: []
      - basicAuth: []
      responses:
        '200':
          content:
            application/vnd.cvat+json:
              schema:
                $ref: '#/components/schemas/PaginatedMembershipReadList'
          description: ''
  /api/memberships/{id}:
    get:
      operationId: memberships_retrieve
      summary: Get membership details
      parameters:
      - in: path
        name: id
        schema:
          type: integer
        description: A unique integer value identifying this membership.
        required: true
      tags:
      - memberships
      security:
      - sessionAuth: []
        csrfAuth: []
        tokenAuth: []
      - signatureAuth: []
      - basicAuth: []
      responses:
        '200':
          content:
            application/vnd.cvat+json:
              schema:
                $ref: '#/components/schemas/MembershipRead'
          description: ''
    patch:
      operationId: memberships_partial_update
      summary: Update a membership
      parameters:
      - in: path
        name: id
        schema:
          type: integer
        description: A unique integer value identifying this membership.
        required: true
      tags:
      - memberships
      requestBody:
        content:
          application/json:
            schema:
              $ref: '#/components/schemas/PatchedMembershipWriteRequest'
      security:
      - sessionAuth: []
        csrfAuth: []
        tokenAuth: []
      - signatureAuth: []
      - basicAuth: []
      responses:
        '200':
          content:
            application/vnd.cvat+json:
              schema:
                $ref: '#/components/schemas/MembershipRead'
          description: ''
    delete:
      operationId: memberships_destroy
      summary: Delete a membership
      parameters:
      - in: path
        name: id
        schema:
          type: integer
        description: A unique integer value identifying this membership.
        required: true
      tags:
      - memberships
      security:
      - sessionAuth: []
        csrfAuth: []
        tokenAuth: []
      - signatureAuth: []
      - basicAuth: []
      responses:
        '204':
          description: The membership has been deleted
  /api/organizations:
    get:
      operationId: organizations_list
      summary: List organizations
      parameters:
      - name: filter
        required: false
        in: query
        description: |2-

          JSON Logic filter. This filter can be used to perform complex filtering by grouping rules.

          For example, using such a filter you can get all resources created by you:

              - {"and":[{"==":[{"var":"owner"},"<user>"]}]}

          Details about the syntax used can be found at the link: https://jsonlogic.com/

           Available filter_fields: ['name', 'owner', 'slug', 'id'].
        schema:
          type: string
      - name: name
        in: query
        description: A simple equality filter for the name field
        schema:
          type: string
      - name: owner
        in: query
        description: A simple equality filter for the owner field
        schema:
          type: string
      - name: page
        required: false
        in: query
        description: A page number within the paginated result set.
        schema:
          type: integer
      - name: page_size
        required: false
        in: query
        description: Number of results to return per page.
        schema:
          type: integer
      - name: search
        required: false
        in: query
        description: 'A search term. Available search_fields: (''name'', ''owner'',
          ''slug'')'
        schema:
          type: string
      - name: slug
        in: query
        description: A simple equality filter for the slug field
        schema:
          type: string
      - name: sort
        required: false
        in: query
        description: 'Which field to use when ordering the results. Available ordering_fields:
          [''name'', ''owner'', ''slug'', ''id'']'
        schema:
          type: string
      tags:
      - organizations
      security:
      - sessionAuth: []
        csrfAuth: []
        tokenAuth: []
      - signatureAuth: []
      - basicAuth: []
      responses:
        '200':
          content:
            application/vnd.cvat+json:
              schema:
                $ref: '#/components/schemas/PaginatedOrganizationReadList'
          description: ''
    post:
      operationId: organizations_create
      summary: Create an organization
      tags:
      - organizations
      requestBody:
        content:
          application/json:
            schema:
              $ref: '#/components/schemas/OrganizationWriteRequest'
        required: true
      security:
      - sessionAuth: []
        csrfAuth: []
        tokenAuth: []
      - signatureAuth: []
      - basicAuth: []
      responses:
        '201':
          content:
            application/vnd.cvat+json:
              schema:
                $ref: '#/components/schemas/OrganizationRead'
          description: ''
  /api/organizations/{id}:
    get:
      operationId: organizations_retrieve
      summary: Get organization details
      parameters:
      - in: path
        name: id
        schema:
          type: integer
        description: A unique integer value identifying this organization.
        required: true
      tags:
      - organizations
      security:
      - sessionAuth: []
        csrfAuth: []
        tokenAuth: []
      - signatureAuth: []
      - basicAuth: []
      responses:
        '200':
          content:
            application/vnd.cvat+json:
              schema:
                $ref: '#/components/schemas/OrganizationRead'
          description: ''
    patch:
      operationId: organizations_partial_update
      summary: Update an organization
      parameters:
      - in: path
        name: id
        schema:
          type: integer
        description: A unique integer value identifying this organization.
        required: true
      tags:
      - organizations
      requestBody:
        content:
          application/json:
            schema:
              $ref: '#/components/schemas/PatchedOrganizationWriteRequest'
      security:
      - sessionAuth: []
        csrfAuth: []
        tokenAuth: []
      - signatureAuth: []
      - basicAuth: []
      responses:
        '200':
          content:
            application/vnd.cvat+json:
              schema:
                $ref: '#/components/schemas/OrganizationRead'
          description: ''
    delete:
      operationId: organizations_destroy
      summary: Delete an organization
      parameters:
      - in: path
        name: id
        schema:
          type: integer
        description: A unique integer value identifying this organization.
        required: true
      tags:
      - organizations
      security:
      - sessionAuth: []
        csrfAuth: []
        tokenAuth: []
      - signatureAuth: []
      - basicAuth: []
      responses:
        '204':
          description: The organization has been deleted
  /api/projects:
    get:
      operationId: projects_list
      summary: List projects
      parameters:
      - name: X-Organization
        in: header
        description: Organization unique slug
        schema:
          type: string
      - name: assignee
        in: query
        description: A simple equality filter for the assignee field
        schema:
          type: string
      - name: filter
        required: false
        in: query
        description: |2-

          JSON Logic filter. This filter can be used to perform complex filtering by grouping rules.

          For example, using such a filter you can get all resources created by you:

              - {"and":[{"==":[{"var":"owner"},"<user>"]}]}

          Details about the syntax used can be found at the link: https://jsonlogic.com/

           Available filter_fields: ['name', 'owner', 'assignee', 'status', 'id', 'updated_date'].
        schema:
          type: string
      - name: name
        in: query
        description: A simple equality filter for the name field
        schema:
          type: string
      - name: org
        in: query
        description: Organization unique slug
        schema:
          type: string
      - name: org_id
        in: query
        description: Organization identifier
        schema:
          type: integer
      - name: owner
        in: query
        description: A simple equality filter for the owner field
        schema:
          type: string
      - name: page
        required: false
        in: query
        description: A page number within the paginated result set.
        schema:
          type: integer
      - name: page_size
        required: false
        in: query
        description: Number of results to return per page.
        schema:
          type: integer
      - name: search
        required: false
        in: query
        description: 'A search term. Available search_fields: (''name'', ''owner'',
          ''assignee'', ''status'')'
        schema:
          type: string
      - name: sort
        required: false
        in: query
        description: 'Which field to use when ordering the results. Available ordering_fields:
          [''name'', ''owner'', ''assignee'', ''status'', ''id'', ''updated_date'']'
        schema:
          type: string
      - name: status
        in: query
        description: A simple equality filter for the status field
        schema:
          type: string
          enum:
          - annotation
          - validation
          - completed
      tags:
      - projects
      security:
      - sessionAuth: []
        csrfAuth: []
        tokenAuth: []
      - signatureAuth: []
      - basicAuth: []
      responses:
        '200':
          content:
            application/vnd.cvat+json:
              schema:
                $ref: '#/components/schemas/PaginatedProjectReadList'
          description: ''
    post:
      operationId: projects_create
      summary: Create a project
      parameters:
      - in: header
        name: X-Organization
        schema:
          type: string
        description: Organization unique slug
      - in: query
        name: org
        schema:
          type: string
        description: Organization unique slug
      - in: query
        name: org_id
        schema:
          type: integer
        description: Organization identifier
      tags:
      - projects
      requestBody:
        content:
          application/json:
            schema:
              $ref: '#/components/schemas/ProjectWriteRequest'
        required: true
      security:
      - sessionAuth: []
        csrfAuth: []
        tokenAuth: []
      - signatureAuth: []
      - basicAuth: []
      responses:
        '201':
          content:
            application/vnd.cvat+json:
              schema:
                $ref: '#/components/schemas/ProjectRead'
          description: ''
  /api/projects/{id}:
    get:
      operationId: projects_retrieve
      summary: Get project details
      parameters:
      - in: path
        name: id
        schema:
          type: integer
        description: A unique integer value identifying this project.
        required: true
      tags:
      - projects
      security:
      - sessionAuth: []
        csrfAuth: []
        tokenAuth: []
      - signatureAuth: []
      - basicAuth: []
      responses:
        '200':
          content:
            application/vnd.cvat+json:
              schema:
                $ref: '#/components/schemas/ProjectRead'
          description: ''
    patch:
      operationId: projects_partial_update
      summary: Update a project
      parameters:
      - in: path
        name: id
        schema:
          type: integer
        description: A unique integer value identifying this project.
        required: true
      tags:
      - projects
      requestBody:
        content:
          application/json:
            schema:
              $ref: '#/components/schemas/PatchedProjectWriteRequest'
      security:
      - sessionAuth: []
        csrfAuth: []
        tokenAuth: []
      - signatureAuth: []
      - basicAuth: []
      responses:
        '200':
          content:
            application/vnd.cvat+json:
              schema:
                $ref: '#/components/schemas/ProjectRead'
          description: ''
    delete:
      operationId: projects_destroy
      summary: Delete a project
      parameters:
      - in: path
        name: id
        schema:
          type: integer
        description: A unique integer value identifying this project.
        required: true
      tags:
      - projects
      security:
      - sessionAuth: []
        csrfAuth: []
        tokenAuth: []
      - signatureAuth: []
      - basicAuth: []
      responses:
        '204':
          description: The project has been deleted
  /api/projects/{id}/annotations:
    get:
      operationId: projects_retrieve_annotations
      description: |
        Deprecation warning:

        Using this endpoint to initiate export of annotations as a dataset or to check export status is deprecated.
        Consider using new API:
        - POST /api/projects/<project_id>/dataset/export?save_images=False to initiate exporting process
        - GET /api/requests/<rq_id> to check export status,
            where rq_id is request id returned on initializing request'
      summary: Export project annotations as a dataset
      parameters:
      - in: query
        name: action
        schema:
          type: string
          enum:
          - download
        description: Used to start downloading process locally after annotation file
          has been created
      - in: query
        name: cloud_storage_id
        schema:
          type: integer
        description: Storage id
      - in: query
        name: filename
        schema:
          type: string
        description: Desired output file name
      - in: query
        name: format
        schema:
          type: string
        description: |-
          Desired output format name
          You can get the list of supported formats at:
          /server/annotation/formats
        required: true
      - in: path
        name: id
        schema:
          type: integer
        description: A unique integer value identifying this project.
        required: true
      - in: query
        name: location
        schema:
          type: string
          enum:
          - cloud_storage
          - local
        description: Where need to save downloaded dataset
      - in: query
        name: use_default_location
        schema:
          type: boolean
          default: true
        description: Use the location that was configured in project to export annotation
        deprecated: true
      tags:
      - projects
      security:
      - sessionAuth: []
        csrfAuth: []
        tokenAuth: []
      - signatureAuth: []
      - basicAuth: []
      responses:
        '200':
          content:
            application/vnd.cvat+json:
              schema:
                $ref: '#/components/schemas/AnnotationsRead'
          description: Download of file started
        '201':
          description: Annotations file is ready to download
        '202':
          description: Dump of annotations has been started
        '401':
          description: Format is not specified
        '405':
          description: Format is not available
  /api/projects/{id}/backup:
    get:
      operationId: projects_retrieve_backup
      description: |
        Deprecation warning:

        This endpoint will be deprecated in one of the next releases.
        Consider using new API:
        - POST /api/projects/<project_id>/backup/export to initiate backup process
        - GET /api/requests/<rq_id> to check process status,
            where rq_id is request id returned on initializing request
      summary: Back up a project
      parameters:
      - in: query
        name: action
        schema:
          type: string
          enum:
          - download
        description: Used to start downloading process after backup file had been
          created
      - in: query
        name: cloud_storage_id
        schema:
          type: integer
        description: Storage id
      - in: query
        name: filename
        schema:
          type: string
        description: Backup file name
      - in: path
        name: id
        schema:
          type: integer
        description: A unique integer value identifying this project.
        required: true
      - in: query
        name: location
        schema:
          type: string
          enum:
          - cloud_storage
          - local
        description: Where need to save downloaded backup
      - in: query
        name: use_default_location
        schema:
          type: boolean
          default: true
        description: Use the location that was configured in project to export backup
        deprecated: true
      tags:
      - projects
      security:
      - sessionAuth: []
        csrfAuth: []
        tokenAuth: []
      - signatureAuth: []
      - basicAuth: []
      responses:
        '200':
          description: Download of file started
        '201':
          description: Output backup file is ready for downloading
        '202':
          description: Creating a backup file has been started
  /api/projects/{id}/backup/export:
    post:
      operationId: projects_create_backup_export
      description: |
        The request `POST /api/<projects|tasks>/id/backup/export` will initialize
        a background process to backup a resource. To check status of the process
        please, use `GET /api/requests/<rq_id>` where **rq_id** is request ID returned in the response for this endpoint.
      summary: Initiate process to backup resource
      parameters:
      - in: query
        name: cloud_storage_id
        schema:
          type: integer
        description: Storage id
      - in: query
        name: filename
        schema:
          type: string
        description: Backup file name
      - in: path
        name: id
        schema:
          type: integer
        description: A unique integer value identifying this project.
        required: true
      - in: query
        name: location
        schema:
          type: string
          enum:
          - cloud_storage
          - local
        description: Where need to save downloaded backup
      tags:
      - projects
      security:
      - sessionAuth: []
        csrfAuth: []
        tokenAuth: []
      - signatureAuth: []
      - basicAuth: []
      responses:
        '202':
          content:
            application/vnd.cvat+json:
              schema:
                $ref: '#/components/schemas/RqId'
          description: Creating a backup file has been started
        '400':
          description: Wrong query parameters were passed
        '409':
          description: The backup process has already been initiated and is not yet
            finished
  /api/projects/{id}/dataset/:
    get:
      operationId: projects_retrieve_dataset
      description: |2

        To check the status of the process of importing a project dataset from a file:

        After initiating the dataset upload, you will receive an rq_id parameter.
        Make sure to include this parameter as a query parameter in your subsequent
        GET /api/projects/id/dataset requests to track the status of the dataset import.
        Also you should specify action parameter: action=import_status.

        Deprecation warning:
        Utilizing this endpoint to export project dataset in
        a specific format will be deprecated in one of the next releases.
        Consider using new API:
        - POST /api/projects/<project_id>/dataset/export/?save_images=True to initiate export process
        - GET /api/requests/<rq_id> to check process status,
            where rq_id is request id returned on initializing request
      summary: Export a project as a dataset / Check dataset import status
      parameters:
      - in: query
        name: action
        schema:
          type: string
          enum:
          - download
          - import_status
        description: Used to start downloading process locally after annotation file
          has been created
      - in: query
        name: cloud_storage_id
        schema:
          type: integer
        description: Storage id
      - in: query
        name: filename
        schema:
          type: string
        description: Desired output file name
      - in: query
        name: format
        schema:
          type: string
        description: |-
          Desired output format name
          You can get the list of supported formats at:
          /server/annotation/formats
      - in: path
        name: id
        schema:
          type: integer
        description: A unique integer value identifying this project.
        required: true
      - in: query
        name: location
        schema:
          type: string
          enum:
          - cloud_storage
          - local
        description: Where need to save downloaded dataset
      - in: query
        name: rq_id
        schema:
          type: string
        description: rq id
      - in: query
        name: use_default_location
        schema:
          type: boolean
          default: true
        description: Use the location that was configured in project to import dataset
        deprecated: true
      tags:
      - projects
      security:
      - sessionAuth: []
        csrfAuth: []
        tokenAuth: []
      - signatureAuth: []
      - basicAuth: []
      responses:
        '200':
          content:
            application/vnd.cvat+json:
              schema:
                type: string
                format: binary
          description: Download of file started
        '201':
          description: Output file is ready for downloading
        '202':
          description: Exporting has been started
        '405':
          description: Format is not available
    post:
      operationId: projects_create_dataset
      description: |2

        The request POST /api/projects/id/dataset will initiate file upload and will create
        the rq job on the server in which the process of dataset import from a file
        will be carried out. Please, use the GET /api/projects/id/dataset endpoint for checking status of the process.
      summary: Import a dataset into a project
      parameters:
      - in: query
        name: cloud_storage_id
        schema:
          type: integer
        description: Storage id
      - in: query
        name: filename
        schema:
          type: string
        description: Dataset file name
      - in: query
        name: format
        schema:
          type: string
        description: |-
          Desired dataset format name
          You can get the list of supported formats at:
          /server/annotation/formats
      - in: path
        name: id
        schema:
          type: integer
        description: A unique integer value identifying this project.
        required: true
      - in: query
        name: location
        schema:
          type: string
          enum:
          - cloud_storage
          - local
        description: Where to import the dataset from
      - in: query
        name: use_default_location
        schema:
          type: boolean
          default: true
        description: Use the location that was configured in the project to import
          annotations
        deprecated: true
      tags:
      - projects
      requestBody:
        content:
          application/json:
            schema:
              $ref: '#/components/schemas/DatasetWriteRequest'
          multipart/form-data:
            schema:
              $ref: '#/components/schemas/DatasetWriteRequest'
      security:
      - sessionAuth: []
        csrfAuth: []
        tokenAuth: []
      - signatureAuth: []
      - basicAuth: []
      responses:
        '202':
          content:
            application/vnd.cvat+json:
              schema:
                $ref: '#/components/schemas/RqId'
          description: Importing has been started
        '400':
          description: Failed to import dataset
        '405':
          description: Format is not available
  /api/projects/{id}/dataset/export:
    post:
      operationId: projects_create_dataset_export
      description: |
        The request `POST /api/<projects|tasks|jobs>/id/dataset/export` will initialize
        a background process to export a dataset. To check status of the process
        please, use `GET /api/requests/<rq_id>` where **rq_id** is request ID returned in the response for this endpoint.
      summary: Initialize process to export resource as a dataset in a specific format
      parameters:
      - in: query
        name: cloud_storage_id
        schema:
          type: integer
        description: Storage id
      - in: query
        name: filename
        schema:
          type: string
        description: Desired output file name
      - in: query
        name: format
        schema:
          type: string
        description: |-
          Desired output format name
          You can get the list of supported formats at:
          /server/annotation/formats
        required: true
      - in: path
        name: id
        schema:
          type: integer
        description: A unique integer value identifying this project.
        required: true
      - in: query
        name: location
        schema:
          type: string
          enum:
          - cloud_storage
          - local
        description: Where need to save downloaded dataset
      - in: query
        name: save_images
        schema:
          type: boolean
          default: false
        description: Include images or not
      tags:
      - projects
      security:
      - sessionAuth: []
        csrfAuth: []
        tokenAuth: []
      - signatureAuth: []
      - basicAuth: []
      responses:
        '202':
          content:
            application/vnd.cvat+json:
              schema:
                $ref: '#/components/schemas/RqId'
          description: Exporting has been started
        '405':
          description: Format is not available
        '409':
          description: Exporting is already in progress
  /api/projects/{id}/preview:
    get:
      operationId: projects_retrieve_preview
      summary: Get a preview image for a project
      parameters:
      - in: path
        name: id
        schema:
          type: integer
        description: A unique integer value identifying this project.
        required: true
      tags:
      - projects
      security:
      - sessionAuth: []
        csrfAuth: []
        tokenAuth: []
      - signatureAuth: []
      - basicAuth: []
      responses:
        '200':
          description: Project image preview
        '404':
          description: Project image preview not found
  /api/projects/backup/:
    post:
      operationId: projects_create_backup
      description: |2

        The backup import process is as follows:

        The first request POST /api/projects/backup will initiate file upload and will create
        the rq job on the server in which the process of a project creating from an uploaded backup
        will be carried out.

        After initiating the backup upload, you will receive an rq_id parameter.
        Make sure to include this parameter as a query parameter in your subsequent requests
        to track the status of the project creation.
        Once the project has been successfully created, the server will return the id of the newly created project.
      summary: Recreate a project from a backup
      parameters:
      - in: header
        name: X-Organization
        schema:
          type: string
        description: Organization unique slug
      - in: query
        name: cloud_storage_id
        schema:
          type: integer
        description: Storage id
      - in: query
        name: filename
        schema:
          type: string
        description: Backup file name
      - in: query
        name: location
        schema:
          type: string
          enum:
          - cloud_storage
          - local
          default: local
        description: Where to import the backup file from
      - in: query
        name: org
        schema:
          type: string
        description: Organization unique slug
      - in: query
        name: org_id
        schema:
          type: integer
        description: Organization identifier
      - in: query
        name: rq_id
        schema:
          type: string
        description: rq id
      tags:
      - projects
      requestBody:
        content:
          application/json:
            schema:
              $ref: '#/components/schemas/BackupWriteRequest'
          multipart/form-data:
            schema:
              $ref: '#/components/schemas/BackupWriteRequest'
      security:
      - sessionAuth: []
        csrfAuth: []
        tokenAuth: []
      - signatureAuth: []
      - basicAuth: []
      responses:
        '201':
          description: The project has been imported
        '202':
          content:
            application/vnd.cvat+json:
              schema:
                $ref: '#/components/schemas/RqId'
          description: Importing a backup file has been started
  /api/quality/conflicts:
    get:
      operationId: quality_list_conflicts
      summary: List annotation conflicts in a quality report
      parameters:
      - name: X-Organization
        in: header
        description: Organization unique slug
        schema:
          type: string
      - name: filter
        required: false
        in: query
        description: |2-

          JSON Logic filter. This filter can be used to perform complex filtering by grouping rules.

          For example, using such a filter you can get all resources created by you:

              - {"and":[{"==":[{"var":"owner"},"<user>"]}]}

          Details about the syntax used can be found at the link: https://jsonlogic.com/

           Available filter_fields: ['id', 'frame', 'type', 'job_id', 'task_id', 'severity'].
        schema:
          type: string
      - name: frame
        in: query
        description: A simple equality filter for the frame field
        schema:
          type: integer
      - name: job_id
        in: query
        description: A simple equality filter for the job_id field
        schema:
          type: integer
      - name: org
        in: query
        description: Organization unique slug
        schema:
          type: string
      - name: org_id
        in: query
        description: Organization identifier
        schema:
          type: integer
      - name: page
        required: false
        in: query
        description: A page number within the paginated result set.
        schema:
          type: integer
      - name: page_size
        required: false
        in: query
        description: Number of results to return per page.
        schema:
          type: integer
      - in: query
        name: report_id
        schema:
          type: integer
        description: A simple equality filter for report id
      - name: severity
        in: query
        description: A simple equality filter for the severity field
        schema:
          type: string
          enum:
          - warning
          - error
      - name: sort
        required: false
        in: query
        description: 'Which field to use when ordering the results. Available ordering_fields:
          [''id'', ''frame'', ''type'', ''job_id'', ''task_id'', ''severity'']'
        schema:
          type: string
      - name: task_id
        in: query
        description: A simple equality filter for the task_id field
        schema:
          type: integer
      - name: type
        in: query
        description: A simple equality filter for the type field
        schema:
          type: string
          enum:
          - missing_annotation
          - extra_annotation
          - mismatching_label
          - low_overlap
          - mismatching_direction
          - mismatching_attributes
          - mismatching_groups
          - covered_annotation
      tags:
      - quality
      security:
      - sessionAuth: []
        csrfAuth: []
        tokenAuth: []
      - signatureAuth: []
      - basicAuth: []
      responses:
        '200':
          content:
            application/vnd.cvat+json:
              schema:
                $ref: '#/components/schemas/PaginatedAnnotationConflictList'
          description: ''
  /api/quality/reports:
    get:
      operationId: quality_list_reports
      summary: List quality reports
      parameters:
      - name: X-Organization
        in: header
        description: Organization unique slug
        schema:
          type: string
      - name: filter
        required: false
        in: query
        description: |2-

          JSON Logic filter. This filter can be used to perform complex filtering by grouping rules.

          For example, using such a filter you can get all resources created by you:

              - {"and":[{"==":[{"var":"owner"},"<user>"]}]}

          Details about the syntax used can be found at the link: https://jsonlogic.com/

           Available filter_fields: ['id', 'job_id', 'created_date', 'gt_last_updated', 'target_last_updated', 'parent_id'].
        schema:
          type: string
      - name: job_id
        in: query
        description: A simple equality filter for the job_id field
        schema:
          type: integer
      - name: org
        in: query
        description: Organization unique slug
        schema:
          type: string
      - name: org_id
        in: query
        description: Organization identifier
        schema:
          type: integer
      - name: page
        required: false
        in: query
        description: A page number within the paginated result set.
        schema:
          type: integer
      - name: page_size
        required: false
        in: query
        description: Number of results to return per page.
        schema:
          type: integer
      - name: parent_id
        in: query
        description: A simple equality filter for the parent_id field
        schema:
          type: integer
      - name: sort
        required: false
        in: query
        description: 'Which field to use when ordering the results. Available ordering_fields:
          [''id'', ''job_id'', ''created_date'', ''gt_last_updated'', ''target_last_updated'',
          ''parent_id'']'
        schema:
          type: string
      - in: query
        name: target
        schema:
          type: string
        description: A simple equality filter for target
      - in: query
        name: task_id
        schema:
          type: integer
        description: A simple equality filter for task id
      tags:
      - quality
      security:
      - sessionAuth: []
        csrfAuth: []
        tokenAuth: []
      - signatureAuth: []
      - basicAuth: []
      responses:
        '200':
          content:
            application/vnd.cvat+json:
              schema:
                $ref: '#/components/schemas/PaginatedQualityReportList'
          description: ''
    post:
      operationId: quality_create_report
      summary: Create a quality report
      parameters:
      - in: query
        name: rq_id
        schema:
          type: string
        description: |
          The report creation request id. Can be specified to check the report
          creation status.
      tags:
      - quality
      requestBody:
        content:
          application/json:
            schema:
              $ref: '#/components/schemas/QualityReportCreateRequest'
      security:
      - sessionAuth: []
        csrfAuth: []
        tokenAuth: []
      - signatureAuth: []
      - basicAuth: []
      responses:
        '201':
          content:
            application/vnd.cvat+json:
              schema:
                $ref: '#/components/schemas/QualityReport'
          description: ''
        '202':
          content:
            application/vnd.cvat+json:
              schema:
                $ref: '#/components/schemas/RqId'
          description: |
            A quality report request has been enqueued, the request id is returned.
            The request status can be checked at this endpoint by passing the rq_id
            as the query parameter. If the request id is specified, this response
            means the quality report request is queued or is being processed.
        '400':
          description: Invalid or failed request, check the response data for details
  /api/quality/reports/{id}:
    get:
      operationId: quality_retrieve_report
      summary: Get quality report details
      parameters:
      - in: path
        name: id
        schema:
          type: integer
        description: A unique integer value identifying this quality report.
        required: true
      tags:
      - quality
      security:
      - sessionAuth: []
        csrfAuth: []
        tokenAuth: []
      - signatureAuth: []
      - basicAuth: []
      responses:
        '200':
          content:
            application/vnd.cvat+json:
              schema:
                $ref: '#/components/schemas/QualityReport'
          description: ''
  /api/quality/reports/{id}/data:
    get:
      operationId: quality_retrieve_report_data
      summary: Get quality report contents
      parameters:
      - in: path
        name: id
        schema:
          type: integer
        description: A unique integer value identifying this quality report.
        required: true
      tags:
      - quality
      security:
      - sessionAuth: []
        csrfAuth: []
        tokenAuth: []
      - signatureAuth: []
      - basicAuth: []
      responses:
        '200':
          content:
            application/vnd.cvat+json:
              schema:
                type: object
          description: ''
  /api/quality/settings:
    get:
      operationId: quality_list_settings
      summary: List quality settings instances
      parameters:
      - name: X-Organization
        in: header
        description: Organization unique slug
        schema:
          type: string
      - name: filter
        required: false
        in: query
        description: |2-

          JSON Logic filter. This filter can be used to perform complex filtering by grouping rules.

          For example, using such a filter you can get all resources created by you:

              - {"and":[{"==":[{"var":"owner"},"<user>"]}]}

          Details about the syntax used can be found at the link: https://jsonlogic.com/

           Available filter_fields: ['id', 'task_id'].
        schema:
          type: string
      - name: org
        in: query
        description: Organization unique slug
        schema:
          type: string
      - name: org_id
        in: query
        description: Organization identifier
        schema:
          type: integer
      - name: page
        required: false
        in: query
        description: A page number within the paginated result set.
        schema:
          type: integer
      - name: page_size
        required: false
        in: query
        description: Number of results to return per page.
        schema:
          type: integer
      - name: sort
        required: false
        in: query
        description: 'Which field to use when ordering the results. Available ordering_fields:
          [''id'']'
        schema:
          type: string
      - name: task_id
        in: query
        description: A simple equality filter for the task_id field
        schema:
          type: integer
      tags:
      - quality
      security:
      - sessionAuth: []
        csrfAuth: []
        tokenAuth: []
      - signatureAuth: []
      - basicAuth: []
      responses:
        '200':
          content:
            application/vnd.cvat+json:
              schema:
                $ref: '#/components/schemas/PaginatedQualitySettingsList'
          description: ''
  /api/quality/settings/{id}:
    get:
      operationId: quality_retrieve_settings
      summary: Get quality settings instance details
      parameters:
      - in: path
        name: id
        schema:
          type: integer
        description: An id of a quality settings instance
        required: true
      tags:
      - quality
      security:
      - sessionAuth: []
        csrfAuth: []
        tokenAuth: []
      - signatureAuth: []
      - basicAuth: []
      responses:
        '200':
          content:
            application/vnd.cvat+json:
              schema:
                $ref: '#/components/schemas/QualitySettings'
          description: ''
    patch:
      operationId: quality_partial_update_settings
      summary: Update a quality settings instance
      parameters:
      - in: path
        name: id
        schema:
          type: integer
        description: An id of a quality settings instance
        required: true
      tags:
      - quality
      requestBody:
        content:
          application/json:
            schema:
              $ref: '#/components/schemas/PatchedQualitySettingsRequest'
      security:
      - sessionAuth: []
        csrfAuth: []
        tokenAuth: []
      - signatureAuth: []
      - basicAuth: []
      responses:
        '200':
          content:
            application/vnd.cvat+json:
              schema:
                $ref: '#/components/schemas/QualitySettings'
          description: ''
  /api/requests:
    get:
      operationId: requests_list
      summary: List requests
      parameters:
      - name: action
        in: query
        description: A simple equality filter for the action field
        schema:
          type: string
          enum:
          - autoannotate
          - create
          - import
          - export
      - name: filter
        required: false
        in: query
        description: |2-

          JSON Logic filter. This filter can be used to perform complex filtering by grouping rules.

          Details about the syntax used can be found at the link: https://jsonlogic.com/

           Available filter_fields: ['status', 'project_id', 'task_id', 'job_id', 'action', 'target', 'subresource', 'format'].
        schema:
          type: string
      - name: format
        in: query
        description: A simple equality filter for the format field
        schema:
          type: string
      - name: job_id
        in: query
        description: A simple equality filter for the job_id field
        schema:
          type: integer
      - name: org
        in: query
        description: A simple equality filter for the org field
        schema:
          type: string
      - name: page
        required: false
        in: query
        description: A page number within the paginated result set.
        schema:
          type: integer
      - name: page_size
        required: false
        in: query
        description: Number of results to return per page.
        schema:
          type: integer
      - name: project_id
        in: query
        description: A simple equality filter for the project_id field
        schema:
          type: integer
      - name: sort
        required: false
        in: query
        description: 'Which field to use when ordering the results. Available ordering_fields:
          [''created_date'', ''status'', ''action'']'
        schema:
          type: string
      - name: status
        in: query
        description: A simple equality filter for the status field
        schema:
          type: string
          enum:
          - queued
          - started
          - failed
          - finished
      - name: subresource
        in: query
        description: A simple equality filter for the subresource field
        schema:
          type: string
          enum:
          - annotations
          - dataset
          - backup
      - name: target
        in: query
        description: A simple equality filter for the target field
        schema:
          type: string
          enum:
          - project
          - task
          - job
      - name: task_id
        in: query
        description: A simple equality filter for the task_id field
        schema:
          type: integer
      tags:
      - requests
      security:
      - sessionAuth: []
        csrfAuth: []
        tokenAuth: []
      - signatureAuth: []
      - basicAuth: []
      responses:
        '200':
          content:
            application/vnd.cvat+json:
              schema:
                $ref: '#/components/schemas/PaginatedRequestList'
          description: ''
  /api/requests/{id}:
    get:
      operationId: requests_retrieve
      summary: Get request details
      parameters:
      - in: path
        name: id
        schema:
          type: string
        required: true
      tags:
      - requests
      security:
      - sessionAuth: []
        csrfAuth: []
        tokenAuth: []
      - signatureAuth: []
      - basicAuth: []
      responses:
        '200':
          content:
            application/vnd.cvat+json:
              schema:
                $ref: '#/components/schemas/Request'
          description: ''
  /api/requests/{id}/cancel:
    post:
      operationId: requests_create_cancel
      summary: Cancel request
      parameters:
      - in: path
        name: id
        schema:
          type: string
        required: true
      tags:
      - requests
      security:
      - sessionAuth: []
        csrfAuth: []
        tokenAuth: []
      - signatureAuth: []
      - basicAuth: []
      responses:
        '200':
          description: The request has been cancelled
  /api/schema/:
    get:
      operationId: schema_retrieve
      description: |-
        OpenApi3 schema for this API. Format can be selected via content negotiation.

        - YAML: application/vnd.oai.openapi
        - JSON: application/vnd.oai.openapi+json
      parameters:
      - in: query
        name: lang
        schema:
          type: string
          enum:
          - af
          - ar
          - ar-dz
          - ast
          - az
          - be
          - bg
          - bn
          - br
          - bs
          - ca
          - ckb
          - cs
          - cy
          - da
          - de
          - dsb
          - el
          - en
          - en-au
          - en-gb
          - eo
          - es
          - es-ar
          - es-co
          - es-mx
          - es-ni
          - es-ve
          - et
          - eu
          - fa
          - fi
          - fr
          - fy
          - ga
          - gd
          - gl
          - he
          - hi
          - hr
          - hsb
          - hu
          - hy
          - ia
          - id
          - ig
          - io
          - is
          - it
          - ja
          - ka
          - kab
          - kk
          - km
          - kn
          - ko
          - ky
          - lb
          - lt
          - lv
          - mk
          - ml
          - mn
          - mr
          - ms
          - my
          - nb
          - ne
          - nl
          - nn
          - os
          - pa
          - pl
          - pt
          - pt-br
          - ro
          - ru
          - sk
          - sl
          - sq
          - sr
          - sr-latn
          - sv
          - sw
          - ta
          - te
          - tg
          - th
          - tk
          - tr
          - tt
          - udm
          - uk
          - ur
          - uz
          - vi
          - zh-hans
          - zh-hant
      - in: query
        name: scheme
        schema:
          type: string
          enum:
          - json
          - yaml
      tags:
      - schema
      security:
      - sessionAuth: []
        csrfAuth: []
        tokenAuth: []
      - signatureAuth: []
      - basicAuth: []
      responses:
        '200':
          content:
            application/vnd.oai.openapi:
              schema:
                type: object
            application/yaml:
              schema:
                type: object
            application/vnd.oai.openapi+json:
              schema:
                type: object
            application/json:
              schema:
                type: object
          description: ''
  /api/server/about:
    get:
      operationId: server_retrieve_about
      summary: Get basic CVAT information
      tags:
      - server
      security:
      - sessionAuth: []
        csrfAuth: []
        tokenAuth: []
      - signatureAuth: []
      - basicAuth: []
      responses:
        '200':
          content:
            application/vnd.cvat+json:
              schema:
                $ref: '#/components/schemas/About'
          description: ''
  /api/server/annotation/formats:
    get:
      operationId: server_retrieve_annotation_formats
      summary: Get supported annotation formats
      tags:
      - server
      security:
      - sessionAuth: []
        csrfAuth: []
        tokenAuth: []
      - signatureAuth: []
      - basicAuth: []
      responses:
        '200':
          content:
            application/vnd.cvat+json:
              schema:
                $ref: '#/components/schemas/DatasetFormats'
          description: ''
  /api/server/plugins:
    get:
      operationId: server_retrieve_plugins
      summary: Get enabled plugins
      tags:
      - server
      security:
      - sessionAuth: []
        csrfAuth: []
        tokenAuth: []
      - signatureAuth: []
      - basicAuth: []
      responses:
        '200':
          content:
            application/vnd.cvat+json:
              schema:
                $ref: '#/components/schemas/Plugins'
          description: ''
  /api/server/share:
    get:
      operationId: server_list_share
      summary: List files/directories in the mounted share
      parameters:
      - in: query
        name: directory
        schema:
          type: string
        description: Directory to browse
      - in: query
        name: search
        schema:
          type: string
        description: Search for specific files
      tags:
      - server
      security:
      - sessionAuth: []
        csrfAuth: []
        tokenAuth: []
      - signatureAuth: []
      - basicAuth: []
      responses:
        '200':
          content:
            application/vnd.cvat+json:
              schema:
                type: array
                items:
                  $ref: '#/components/schemas/FileInfo'
          description: ''
  /api/tasks:
    get:
      operationId: tasks_list
      summary: List tasks
      parameters:
      - name: X-Organization
        in: header
        description: Organization unique slug
        schema:
          type: string
      - name: assignee
        in: query
        description: A simple equality filter for the assignee field
        schema:
          type: string
      - name: dimension
        in: query
        description: A simple equality filter for the dimension field
        schema:
          type: string
          enum:
          - 3d
          - 2d
      - name: filter
        required: false
        in: query
        description: |2+

          JSON Logic filter. This filter can be used to perform complex filtering by grouping rules.

          For example, using such a filter you can get all resources created by you:

              - {"and":[{"==":[{"var":"owner"},"<user>"]}]}

          Details about the syntax used can be found at the link: https://jsonlogic.com/

           Available filter_fields: ['project_name', 'name', 'owner', 'status', 'assignee', 'subset', 'mode', 'dimension', 'tracker_link', 'validation_mode', 'id', 'project_id', 'updated_date'].

          There are few examples for complex filtering tasks:

              - Get all tasks from 1,2,3 projects - { "and" : [{ "in" : [{ "var" : "project_id" }, [1, 2, 3]]}]}

              - Get all completed tasks from 1 project - { "and": [{ "==": [{ "var" : "status" }, "completed"]}, { "==" : [{ "var" : "project_id"}, 1]}]}

        schema:
          type: string
      - name: mode
        in: query
        description: A simple equality filter for the mode field
        schema:
          type: string
      - name: name
        in: query
        description: A simple equality filter for the name field
        schema:
          type: string
      - name: org
        in: query
        description: Organization unique slug
        schema:
          type: string
      - name: org_id
        in: query
        description: Organization identifier
        schema:
          type: integer
      - name: owner
        in: query
        description: A simple equality filter for the owner field
        schema:
          type: string
      - name: page
        required: false
        in: query
        description: A page number within the paginated result set.
        schema:
          type: integer
      - name: page_size
        required: false
        in: query
        description: Number of results to return per page.
        schema:
          type: integer
      - name: project_id
        in: query
        description: A simple equality filter for the project_id field
        schema:
          type: integer
      - name: project_name
        in: query
        description: A simple equality filter for the project_name field
        schema:
          type: string
      - name: search
        required: false
        in: query
        description: 'A search term. Available search_fields: (''project_name'', ''name'',
          ''owner'', ''status'', ''assignee'', ''subset'', ''mode'', ''dimension'',
          ''tracker_link'', ''validation_mode'')'
        schema:
          type: string
      - name: sort
        required: false
        in: query
        description: 'Which field to use when ordering the results. Available ordering_fields:
          [''project_name'', ''name'', ''owner'', ''status'', ''assignee'', ''subset'',
          ''mode'', ''dimension'', ''tracker_link'', ''validation_mode'', ''id'',
          ''project_id'', ''updated_date'']'
        schema:
          type: string
      - name: status
        in: query
        description: A simple equality filter for the status field
        schema:
          type: string
          enum:
          - annotation
          - validation
          - completed
      - name: subset
        in: query
        description: A simple equality filter for the subset field
        schema:
          type: string
      - name: tracker_link
        in: query
        description: A simple equality filter for the tracker_link field
        schema:
          type: string
      - name: validation_mode
        in: query
        description: A simple equality filter for the validation_mode field
        schema:
          type: string
          enum:
          - gt
          - gt_pool
      tags:
      - tasks
      security:
      - sessionAuth: []
        csrfAuth: []
        tokenAuth: []
      - signatureAuth: []
      - basicAuth: []
      responses:
        '200':
          content:
            application/vnd.cvat+json:
              schema:
                $ref: '#/components/schemas/PaginatedTaskReadList'
          description: ''
    post:
      operationId: tasks_create
      description: |
        The new task will not have any attached images or videos.
        To attach them, use the /api/tasks/<id>/data endpoint.
      summary: Create a task
      parameters:
      - in: header
        name: X-Organization
        schema:
          type: string
        description: Organization unique slug
      - in: query
        name: org
        schema:
          type: string
        description: Organization unique slug
      - in: query
        name: org_id
        schema:
          type: integer
        description: Organization identifier
      tags:
      - tasks
      requestBody:
        content:
          application/json:
            schema:
              $ref: '#/components/schemas/TaskWriteRequest'
        required: true
      security:
      - sessionAuth: []
        csrfAuth: []
        tokenAuth: []
      - signatureAuth: []
      - basicAuth: []
      responses:
        '201':
          content:
            application/vnd.cvat+json:
              schema:
                $ref: '#/components/schemas/TaskRead'
          description: ''
  /api/tasks/{id}:
    get:
      operationId: tasks_retrieve
      summary: Get task details
      parameters:
      - in: path
        name: id
        schema:
          type: integer
        description: A unique integer value identifying this task.
        required: true
      tags:
      - tasks
      security:
      - sessionAuth: []
        csrfAuth: []
        tokenAuth: []
      - signatureAuth: []
      - basicAuth: []
      responses:
        '200':
          content:
            application/vnd.cvat+json:
              schema:
                $ref: '#/components/schemas/TaskRead'
          description: ''
    patch:
      operationId: tasks_partial_update
      summary: Update a task
      parameters:
      - in: path
        name: id
        schema:
          type: integer
        description: A unique integer value identifying this task.
        required: true
      tags:
      - tasks
      requestBody:
        content:
          application/json:
            schema:
              $ref: '#/components/schemas/PatchedTaskWriteRequest'
      security:
      - sessionAuth: []
        csrfAuth: []
        tokenAuth: []
      - signatureAuth: []
      - basicAuth: []
      responses:
        '200':
          content:
            application/vnd.cvat+json:
              schema:
                $ref: '#/components/schemas/TaskRead'
          description: ''
    delete:
      operationId: tasks_destroy
      description: All attached jobs, annotations and data will be deleted as well.
      summary: Delete a task
      parameters:
      - in: path
        name: id
        schema:
          type: integer
        description: A unique integer value identifying this task.
        required: true
      tags:
      - tasks
      security:
      - sessionAuth: []
        csrfAuth: []
        tokenAuth: []
      - signatureAuth: []
      - basicAuth: []
      responses:
        '204':
          description: The task has been deleted
  /api/tasks/{id}/annotations/:
    get:
      operationId: tasks_retrieve_annotations
      description: |
        Deprecation warning:

        Utilizing this endpoint ot export annotations as a dataset in
        a specific format will be deprecated in one of the next releases.

        Consider using new API:
        - POST /api/tasks/<task_id>/dataset/export?save_images=False to initiate export process
        - GET /api/requests/<rq_id> to check process status,
            where rq_id is request id returned on initializing request
      summary: Get task annotations or export them as a dataset in a specific format
      parameters:
      - in: query
        name: action
        schema:
          type: string
          enum:
          - download
        description: Used to start downloading process locally after annotation file
          has been created
      - in: query
        name: cloud_storage_id
        schema:
          type: integer
        description: Storage id
      - in: query
        name: filename
        schema:
          type: string
        description: Desired output file name
      - in: query
        name: format
        schema:
          type: string
        description: |-
          Desired output format name
          You can get the list of supported formats at:
          /server/annotation/formats
      - in: path
        name: id
        schema:
          type: integer
        description: A unique integer value identifying this task.
        required: true
      - in: query
        name: location
        schema:
          type: string
          enum:
          - cloud_storage
          - local
        description: Where need to save downloaded dataset
      - in: query
        name: use_default_location
        schema:
          type: boolean
          default: true
        description: Use the location that was configured in the task to export annotation
        deprecated: true
      tags:
      - tasks
      security:
      - sessionAuth: []
        csrfAuth: []
        tokenAuth: []
      - signatureAuth: []
      - basicAuth: []
      responses:
        '200':
          content:
            application/vnd.cvat+json:
              schema:
                $ref: '#/components/schemas/AnnotationsRead'
          description: Download of file started
        '201':
          description: Annotations file is ready to download
        '202':
          description: Dump of annotations has been started
        '400':
          description: Exporting without data is not allowed
        '405':
          description: Format is not available
    post:
      operationId: tasks_create_annotations
      description: |2

        The request POST /api/tasks/id/annotations will initiate the import and will create
        the rq job on the server in which the import will be carried out.
        Please, use the PUT /api/tasks/id/annotations endpoint for checking status of the process.
      summary: Import annotations into a task
      parameters:
      - in: query
        name: cloud_storage_id
        schema:
          type: integer
        description: Storage id
      - in: query
        name: filename
        schema:
          type: string
        description: Annotation file name
      - in: query
        name: format
        schema:
          type: string
        description: |-
          Input format name
          You can get the list of supported formats at:
          /server/annotation/formats
      - in: path
        name: id
        schema:
          type: integer
        description: A unique integer value identifying this task.
        required: true
      - in: query
        name: location
        schema:
          type: string
          enum:
          - cloud_storage
          - local
        description: where to import the annotation from
      - in: query
        name: use_default_location
        schema:
          type: boolean
          default: true
        description: Use the location that was configured in task to import annotations
        deprecated: true
      tags:
      - tasks
      requestBody:
        content:
          application/json:
            schema:
              $ref: '#/components/schemas/TaskAnnotationsWriteRequest'
          multipart/form-data:
            schema:
              $ref: '#/components/schemas/TaskAnnotationsWriteRequest'
      security:
      - sessionAuth: []
        csrfAuth: []
        tokenAuth: []
      - signatureAuth: []
      - basicAuth: []
      responses:
        '201':
          description: Uploading has finished
        '202':
          content:
            application/vnd.cvat+json:
              schema:
                $ref: '#/components/schemas/RqId'
          description: Uploading has been started
        '405':
          description: Format is not available
    put:
      operationId: tasks_update_annotations
      description: |2

        To check the status of an import request:

        After initiating the annotation import, you will receive an rq_id parameter.
        Make sure to include this parameter as a query parameter in your subsequent
        PUT /api/tasks/id/annotations requests to track the status of the import.
      summary: Replace task annotations / Get annotation import status
      parameters:
      - in: query
        name: format
        schema:
          type: string
        description: |-
          Input format name
          You can get the list of supported formats at:
          /server/annotation/formats
      - in: path
        name: id
        schema:
          type: integer
        description: A unique integer value identifying this task.
        required: true
      - in: query
        name: rq_id
        schema:
          type: string
        description: rq id
      tags:
      - tasks
      requestBody:
        content:
          application/json:
            schema:
              $ref: '#/components/schemas/TaskAnnotationsUpdateRequest'
          multipart/form-data:
            schema:
              $ref: '#/components/schemas/TaskAnnotationsUpdateRequest'
      security:
      - sessionAuth: []
        csrfAuth: []
        tokenAuth: []
      - signatureAuth: []
      - basicAuth: []
      responses:
        '201':
          description: Import has finished
        '202':
          description: Import is in progress
        '405':
          description: Format is not available
    patch:
      operationId: tasks_partial_update_annotations
      summary: Update task annotations
      parameters:
      - in: query
        name: action
        schema:
          type: string
          enum:
          - create
          - delete
          - update
        required: true
      - in: path
        name: id
        schema:
          type: integer
        description: A unique integer value identifying this task.
        required: true
      tags:
      - tasks
      requestBody:
        content:
          application/json:
            schema:
              $ref: '#/components/schemas/PatchedLabeledDataRequest'
          multipart/form-data:
            schema:
              $ref: '#/components/schemas/PatchedLabeledDataRequest'
      security:
      - sessionAuth: []
        csrfAuth: []
        tokenAuth: []
      - signatureAuth: []
      - basicAuth: []
      responses:
        '200':
          content:
            application/vnd.cvat+json:
              schema:
                $ref: '#/components/schemas/LabeledData'
          description: ''
    delete:
      operationId: tasks_destroy_annotations
      summary: Delete task annotations
      parameters:
      - in: path
        name: id
        schema:
          type: integer
        description: A unique integer value identifying this task.
        required: true
      tags:
      - tasks
      security:
      - sessionAuth: []
        csrfAuth: []
        tokenAuth: []
      - signatureAuth: []
      - basicAuth: []
      responses:
        '204':
          description: The annotation has been deleted
  /api/tasks/{id}/backup:
    get:
      operationId: tasks_retrieve_backup
      description: |
        Deprecation warning:
            This endpoint will be deprecated in one of the next releases.
            Consider using new API:
            - POST /api/tasks/<task_id>/backup/export to initiate backup process
            - GET /api/requests/<rq_id> to check process status,
                where rq_id is request id returned on initializing request'
      summary: Back up a task
      parameters:
      - in: query
        name: action
        schema:
          type: string
          enum:
          - download
        description: Used to start downloading process after backup file had been
          created
      - in: query
        name: cloud_storage_id
        schema:
          type: integer
        description: Storage id
      - in: query
        name: filename
        schema:
          type: string
        description: Backup file name
      - in: path
        name: id
        schema:
          type: integer
        description: A unique integer value identifying this task.
        required: true
      - in: query
        name: location
        schema:
          type: string
          enum:
          - cloud_storage
          - local
        description: Where need to save downloaded backup
      - in: query
        name: use_default_location
        schema:
          type: boolean
          default: true
        description: Use the location that was configured in the task to export backup
        deprecated: true
      tags:
      - tasks
      security:
      - sessionAuth: []
        csrfAuth: []
        tokenAuth: []
      - signatureAuth: []
      - basicAuth: []
      responses:
        '200':
          description: Download of file started
        '201':
          description: Output backup file is ready for downloading
        '202':
          description: Creating a backup file has been started
        '400':
          description: Backup of a task without data is not allowed
  /api/tasks/{id}/backup/export:
    post:
      operationId: tasks_create_backup_export
      description: |
        The request `POST /api/<projects|tasks>/id/backup/export` will initialize
        a background process to backup a resource. To check status of the process
        please, use `GET /api/requests/<rq_id>` where **rq_id** is request ID returned in the response for this endpoint.
      summary: Initiate process to backup resource
      parameters:
      - in: query
        name: cloud_storage_id
        schema:
          type: integer
        description: Storage id
      - in: query
        name: filename
        schema:
          type: string
        description: Backup file name
      - in: path
        name: id
        schema:
          type: integer
        description: A unique integer value identifying this task.
        required: true
      - in: query
        name: location
        schema:
          type: string
          enum:
          - cloud_storage
          - local
        description: Where need to save downloaded backup
      tags:
      - tasks
      security:
      - sessionAuth: []
        csrfAuth: []
        tokenAuth: []
      - signatureAuth: []
      - basicAuth: []
      responses:
        '202':
          content:
            application/vnd.cvat+json:
              schema:
                $ref: '#/components/schemas/RqId'
          description: Creating a backup file has been started
        '400':
          description: Wrong query parameters were passed
        '409':
          description: The backup process has already been initiated and is not yet
            finished
  /api/tasks/{id}/data/:
    get:
      operationId: tasks_retrieve_data
      summary: Get data of a task
      parameters:
      - in: path
        name: id
        schema:
          type: integer
        description: A unique integer value identifying this task.
        required: true
      - in: query
        name: number
        schema:
          type: integer
        description: A unique number value identifying chunk or frame
      - in: query
        name: quality
        schema:
          type: string
          enum:
          - compressed
          - original
        description: Specifies the quality level of the requested data
      - in: query
        name: type
        schema:
          type: string
          enum:
          - chunk
          - context_image
          - frame
        description: Specifies the type of the requested data
      tags:
      - tasks
      security:
      - sessionAuth: []
        csrfAuth: []
        tokenAuth: []
      - signatureAuth: []
      - basicAuth: []
      responses:
        '200':
          headers:
            X-Checksum:
              schema:
                type: string
              description: Data checksum, applicable for chunks only
            X-Updated-Date:
              schema:
                type: string
                format: date-time
              description: Data update date, applicable for chunks only
          description: Data of a specific type
    post:
      operationId: tasks_create_data
      description: |
        Allows to upload data (images, video, etc.) to a task.
        Supports the TUS open file uploading protocol (https://tus.io/).

        Supports the following protocols:

        1. A single Data request

        and

        2.1. An Upload-Start request
        2.2.a. Regular TUS protocol requests (Upload-Length + Chunks)
        2.2.b. Upload-Multiple requests
        2.3. An Upload-Finish request

        Requests:
        - Data - POST, no extra headers or 'Upload-Start' + 'Upload-Finish' headers.
          Contains data in the body.
        - Upload-Start - POST, has an 'Upload-Start' header. No body is expected.
        - Upload-Length - POST, has an 'Upload-Length' header (see the TUS specification)
        - Chunk - HEAD/PATCH (see the TUS specification). Sent to /data/<file id> endpoints.
        - Upload-Finish - POST, has an 'Upload-Finish' header. Can contain data in the body.
        - Upload-Multiple - POST, has an 'Upload-Multiple' header. Contains data in the body.

        The 'Upload-Finish' request allows to specify the uploaded files should be ordered.
        This may be needed if the files can be sent unordered. To state that the input files
        are sent ordered, pass an empty list of files in the 'upload_file_order' field.
        If the files are sent unordered, the ordered file list is expected
        in the 'upload_file_order' field. It must be a list of string file paths,
        relative to the dataset root.

        Example:
        files = [
            "cats/cat_1.jpg",
            "dogs/dog2.jpg",
            "image_3.png",
            ...
        ]

        Independently of the file declaration field used
        ('client_files', 'server_files', etc.), when the 'predefined'
        sorting method is selected, the uploaded files will be ordered according
        to the '.jsonl' manifest file, if it is found in the list of files.
        For archives (e.g. '.zip'), a manifest file ('*.jsonl') is required when using
        the 'predefined' file ordering. Such file must be provided next to the archive
        in the list of files. Read more about manifest files here:
        https://docs.cvat.ai/docs/manual/advanced/dataset_manifest/

        After all data is sent, the operation status can be retrieved via
        the `GET /api/requests/<rq_id>`, where **rq_id** is request ID returned for this request.

        Once data is attached to a task, it cannot be detached or replaced.
      summary: Attach data to a task
      parameters:
      - in: header
        name: Upload-Finish
        schema:
          type: boolean
        description: Finishes data upload. Can be combined with Upload-Start header
          to create task data with one request
      - in: header
        name: Upload-Multiple
        schema:
          type: boolean
        description: Indicates that data with this request are single or multiple
          files that should be attached to a task
      - in: header
        name: Upload-Start
        schema:
          type: boolean
        description: Initializes data upload. Optionally, can include upload metadata
          in the request body.
      - in: path
        name: id
        schema:
          type: integer
        description: A unique integer value identifying this task.
        required: true
      tags:
      - tasks
      requestBody:
        content:
          application/json:
            schema:
              $ref: '#/components/schemas/DataRequest'
          multipart/form-data:
            schema:
              $ref: '#/components/schemas/DataRequest'
      security:
      - sessionAuth: []
        csrfAuth: []
        tokenAuth: []
      - signatureAuth: []
      - basicAuth: []
      responses:
        '202':
          content:
            application/vnd.cvat+json:
              schema:
                $ref: '#/components/schemas/DataResponse'
          description: Request to attach a data to a task has been accepted
  /api/tasks/{id}/data/meta:
    get:
      operationId: tasks_retrieve_data_meta
      summary: Get metainformation for media files in a task
      parameters:
      - in: path
        name: id
        schema:
          type: integer
        description: A unique integer value identifying this task.
        required: true
      tags:
      - tasks
      security:
      - sessionAuth: []
        csrfAuth: []
        tokenAuth: []
      - signatureAuth: []
      - basicAuth: []
      responses:
        '200':
          content:
            application/vnd.cvat+json:
              schema:
                $ref: '#/components/schemas/DataMetaRead'
          description: ''
    patch:
      operationId: tasks_partial_update_data_meta
      summary: Update metainformation for media files in a task
      parameters:
      - in: path
        name: id
        schema:
          type: integer
        description: A unique integer value identifying this task.
        required: true
      tags:
      - tasks
      requestBody:
        content:
          application/json:
            schema:
              $ref: '#/components/schemas/PatchedDataMetaWriteRequest'
      security:
      - sessionAuth: []
        csrfAuth: []
        tokenAuth: []
      - signatureAuth: []
      - basicAuth: []
      responses:
        '200':
          content:
            application/vnd.cvat+json:
              schema:
                $ref: '#/components/schemas/DataMetaRead'
          description: ''
  /api/tasks/{id}/dataset:
    get:
      operationId: tasks_retrieve_dataset
      description: |
        Deprecation warning:

        Utilizing this endpoint to export task dataset in
        a specific format will be deprecated in one of the next releases.

        Consider using new API:
        - POST /api/tasks/<task_id>/dataset/export?save_images=True to initiate export process
        - GET /api/requests/<rq_id> to check process status,
            where rq_id is request id returned on initializing request
      summary: Export task as a dataset in a specific format
      parameters:
      - in: query
        name: action
        schema:
          type: string
          enum:
          - download
        description: Used to start downloading process locally after annotation file
          has been created
      - in: query
        name: cloud_storage_id
        schema:
          type: integer
        description: Storage id
      - in: query
        name: filename
        schema:
          type: string
        description: Desired output file name
      - in: query
        name: format
        schema:
          type: string
        description: |-
          Desired output format name
          You can get the list of supported formats at:
          /server/annotation/formats
        required: true
      - in: path
        name: id
        schema:
          type: integer
        description: A unique integer value identifying this task.
        required: true
      - in: query
        name: location
        schema:
          type: string
          enum:
          - cloud_storage
          - local
        description: Where need to save downloaded dataset
      - in: query
        name: use_default_location
        schema:
          type: boolean
          default: true
        description: Use the location that was configured in task to export annotations
        deprecated: true
      tags:
      - tasks
      security:
      - sessionAuth: []
        csrfAuth: []
        tokenAuth: []
      - signatureAuth: []
      - basicAuth: []
      responses:
        '200':
          content:
            application/vnd.cvat+json:
              schema:
                type: string
                format: binary
          description: Download of file started
        '201':
          description: Output file is ready for downloading
        '202':
          description: Exporting has been started
        '400':
          description: Exporting without data is not allowed
        '405':
          description: Format is not available
  /api/tasks/{id}/dataset/export:
    post:
      operationId: tasks_create_dataset_export
      description: |
        The request `POST /api/<projects|tasks|jobs>/id/dataset/export` will initialize
        a background process to export a dataset. To check status of the process
        please, use `GET /api/requests/<rq_id>` where **rq_id** is request ID returned in the response for this endpoint.
      summary: Initialize process to export resource as a dataset in a specific format
      parameters:
      - in: query
        name: cloud_storage_id
        schema:
          type: integer
        description: Storage id
      - in: query
        name: filename
        schema:
          type: string
        description: Desired output file name
      - in: query
        name: format
        schema:
          type: string
        description: |-
          Desired output format name
          You can get the list of supported formats at:
          /server/annotation/formats
        required: true
      - in: path
        name: id
        schema:
          type: integer
        description: A unique integer value identifying this task.
        required: true
      - in: query
        name: location
        schema:
          type: string
          enum:
          - cloud_storage
          - local
        description: Where need to save downloaded dataset
      - in: query
        name: save_images
        schema:
          type: boolean
          default: false
        description: Include images or not
      tags:
      - tasks
      security:
      - sessionAuth: []
        csrfAuth: []
        tokenAuth: []
      - signatureAuth: []
      - basicAuth: []
      responses:
        '202':
          content:
            application/vnd.cvat+json:
              schema:
                $ref: '#/components/schemas/RqId'
          description: Exporting has been started
        '405':
          description: Format is not available
        '409':
          description: Exporting is already in progress
  /api/tasks/{id}/preview:
    get:
      operationId: tasks_retrieve_preview
      summary: Get a preview image for a task
      parameters:
      - in: path
        name: id
        schema:
          type: integer
        description: A unique integer value identifying this task.
        required: true
      tags:
      - tasks
      security:
      - sessionAuth: []
        csrfAuth: []
        tokenAuth: []
      - signatureAuth: []
      - basicAuth: []
      responses:
        '200':
          description: Task image preview
        '404':
          description: Task image preview not found
  /api/tasks/{id}/status:
    get:
      operationId: tasks_retrieve_status
      description: 'This method is deprecated and will be removed in one of the next
        releases. To check status of task creation, use new common API for managing
        background operations: GET /api/requests/?action=create&task_id=<task_id>'
      summary: Get the creation status of a task
      parameters:
      - in: path
        name: id
        schema:
          type: integer
        description: A unique integer value identifying this task.
        required: true
      tags:
      - tasks
      security:
      - sessionAuth: []
        csrfAuth: []
        tokenAuth: []
      - signatureAuth: []
      - basicAuth: []
      deprecated: true
      responses:
        '200':
          content:
            application/vnd.cvat+json:
              schema:
                $ref: '#/components/schemas/RqStatus'
          description: ''
  /api/tasks/{id}/validation_layout:
    get:
      operationId: tasks_retrieve_validation_layout
      summary: Allows getting current validation configuration
      parameters:
      - in: path
        name: id
        schema:
          type: integer
        description: A unique integer value identifying this task.
        required: true
      tags:
      - tasks
      security:
      - sessionAuth: []
        csrfAuth: []
        tokenAuth: []
      - signatureAuth: []
      - basicAuth: []
      responses:
        '200':
          content:
            application/vnd.cvat+json:
              schema:
                $ref: '#/components/schemas/TaskValidationLayoutRead'
          description: ''
    patch:
      operationId: tasks_partial_update_validation_layout
      summary: Allows updating current validation configuration
      parameters:
      - in: path
        name: id
        schema:
          type: integer
        description: A unique integer value identifying this task.
        required: true
      tags:
      - tasks
      requestBody:
        content:
          application/json:
            schema:
              $ref: '#/components/schemas/PatchedTaskValidationLayoutWriteRequest'
            examples:
              SetHoneypotsToRandomValidationFrames:
                value:
                  frame_selection_method: random_uniform
                summary: set honeypots to random validation frames
              SetHoneypotsManually:
                value:
                  frame_selection_method: manual
                  honeypot_real_frames:
                  - 10
                  - 20
                  - 22
                summary: set honeypots manually
              DisableValidationFrames:
                value:
                  disabled_frames:
                  - 4
                  - 5
                  - 8
                summary: disable validation frames
              RestoreAllValidationFrames:
                value:
                  disabled_frames: []
                summary: restore all validation frames
      security:
      - sessionAuth: []
        csrfAuth: []
        tokenAuth: []
      - signatureAuth: []
      - basicAuth: []
      responses:
        '200':
          content:
            application/vnd.cvat+json:
              schema:
                $ref: '#/components/schemas/TaskValidationLayoutRead'
          description: ''
  /api/tasks/backup/:
    post:
      operationId: tasks_create_backup
      description: |2

        The backup import process is as follows:

        The first request POST /api/tasks/backup will initiate file upload and will create
        the rq job on the server in which the process of a task creating from an uploaded backup
        will be carried out.

        After initiating the backup upload, you will receive an rq_id parameter.
        Make sure to include this parameter as a query parameter in your subsequent requests
        to track the status of the task creation.
        Once the task has been successfully created, the server will return the id of the newly created task.
      summary: Recreate a task from a backup
      parameters:
      - in: header
        name: X-Organization
        schema:
          type: string
        description: Organization unique slug
      - in: query
        name: cloud_storage_id
        schema:
          type: integer
        description: Storage id
      - in: query
        name: filename
        schema:
          type: string
        description: Backup file name
      - in: query
        name: location
        schema:
          type: string
          enum:
          - cloud_storage
          - local
          default: local
        description: Where to import the backup file from
      - in: query
        name: org
        schema:
          type: string
        description: Organization unique slug
      - in: query
        name: org_id
        schema:
          type: integer
        description: Organization identifier
      - in: query
        name: rq_id
        schema:
          type: string
        description: rq id
      tags:
      - tasks
      requestBody:
        content:
          application/json:
            schema:
              $ref: '#/components/schemas/TaskFileRequest'
          multipart/form-data:
            schema:
              $ref: '#/components/schemas/TaskFileRequest'
      security:
      - sessionAuth: []
        csrfAuth: []
        tokenAuth: []
      - signatureAuth: []
      - basicAuth: []
      responses:
        '201':
          description: The task has been imported
        '202':
          content:
            application/vnd.cvat+json:
              schema:
                $ref: '#/components/schemas/RqId'
          description: Importing a backup file has been started
  /api/users:
    get:
      operationId: users_list
      summary: List users
      parameters:
      - name: X-Organization
        in: header
        description: Organization unique slug
        schema:
          type: string
      - name: filter
        required: false
        in: query
        description: |2-

          JSON Logic filter. This filter can be used to perform complex filtering by grouping rules.

          For example, using such a filter you can get all resources created by you:

              - {"and":[{"==":[{"var":"owner"},"<user>"]}]}

          Details about the syntax used can be found at the link: https://jsonlogic.com/

           Available filter_fields: ['username', 'first_name', 'last_name', 'id', 'is_active'].
        schema:
          type: string
      - name: first_name
        in: query
        description: A simple equality filter for the first_name field
        schema:
          type: string
      - name: is_active
        in: query
        description: A simple equality filter for the is_active field
        schema:
          type: boolean
      - name: last_name
        in: query
        description: A simple equality filter for the last_name field
        schema:
          type: string
      - name: org
        in: query
        description: Organization unique slug
        schema:
          type: string
      - name: org_id
        in: query
        description: Organization identifier
        schema:
          type: integer
      - name: page
        required: false
        in: query
        description: A page number within the paginated result set.
        schema:
          type: integer
      - name: page_size
        required: false
        in: query
        description: Number of results to return per page.
        schema:
          type: integer
      - name: search
        required: false
        in: query
        description: 'A search term. Available search_fields: (''username'', ''first_name'',
          ''last_name'')'
        schema:
          type: string
      - name: sort
        required: false
        in: query
        description: 'Which field to use when ordering the results. Available ordering_fields:
          [''username'', ''first_name'', ''last_name'', ''id'', ''is_active'']'
        schema:
          type: string
      - name: username
        in: query
        description: A simple equality filter for the username field
        schema:
          type: string
      tags:
      - users
      security:
      - sessionAuth: []
        csrfAuth: []
        tokenAuth: []
      - signatureAuth: []
      - basicAuth: []
      responses:
        '200':
          content:
            application/vnd.cvat+json:
              schema:
                $ref: '#/components/schemas/PaginatedMetaUserList'
          description: ''
  /api/users/{id}:
    get:
      operationId: users_retrieve
      summary: Get user details
      parameters:
      - in: path
        name: id
        schema:
          type: integer
        description: A unique integer value identifying this user.
        required: true
      tags:
      - users
      security:
      - sessionAuth: []
        csrfAuth: []
        tokenAuth: []
      - signatureAuth: []
      - basicAuth: []
      responses:
        '200':
          content:
            application/vnd.cvat+json:
              schema:
                $ref: '#/components/schemas/MetaUser'
          description: ''
    patch:
      operationId: users_partial_update
      summary: Update a user
      parameters:
      - in: path
        name: id
        schema:
          type: integer
        description: A unique integer value identifying this user.
        required: true
      tags:
      - users
      requestBody:
        content:
          application/json:
            schema:
              $ref: '#/components/schemas/PatchedUserRequest'
      security:
      - sessionAuth: []
        csrfAuth: []
        tokenAuth: []
      - signatureAuth: []
      - basicAuth: []
      responses:
        '200':
          content:
            application/vnd.cvat+json:
              schema:
                $ref: '#/components/schemas/MetaUser'
          description: ''
    delete:
      operationId: users_destroy
      summary: Delete a user
      parameters:
      - in: path
        name: id
        schema:
          type: integer
        description: A unique integer value identifying this user.
        required: true
      tags:
      - users
      security:
      - sessionAuth: []
        csrfAuth: []
        tokenAuth: []
      - signatureAuth: []
      - basicAuth: []
      responses:
        '204':
          description: The user has been deleted
  /api/users/self:
    get:
      operationId: users_retrieve_self
      description: Method returns an instance of a user who is currently authenticated
      summary: Get details of the current user
      tags:
      - users
      security:
      - sessionAuth: []
        csrfAuth: []
        tokenAuth: []
      - signatureAuth: []
      - basicAuth: []
      responses:
        '200':
          content:
            application/vnd.cvat+json:
              schema:
                $ref: '#/components/schemas/MetaUser'
          description: ''
  /api/webhooks:
    get:
      operationId: webhooks_list
      summary: List webhooks
      parameters:
      - name: X-Organization
        in: header
        description: Organization unique slug
        schema:
          type: string
      - name: filter
        required: false
        in: query
        description: |2-

          JSON Logic filter. This filter can be used to perform complex filtering by grouping rules.

          For example, using such a filter you can get all resources created by you:

              - {"and":[{"==":[{"var":"owner"},"<user>"]}]}

          Details about the syntax used can be found at the link: https://jsonlogic.com/

           Available filter_fields: ['target_url', 'owner', 'type', 'description', 'id', 'project_id', 'updated_date'].
        schema:
          type: string
      - name: org
        in: query
        description: Organization unique slug
        schema:
          type: string
      - name: org_id
        in: query
        description: Organization identifier
        schema:
          type: integer
      - name: owner
        in: query
        description: A simple equality filter for the owner field
        schema:
          type: string
      - name: page
        required: false
        in: query
        description: A page number within the paginated result set.
        schema:
          type: integer
      - name: page_size
        required: false
        in: query
        description: Number of results to return per page.
        schema:
          type: integer
      - name: project_id
        in: query
        description: A simple equality filter for the project_id field
        schema:
          type: integer
      - name: search
        required: false
        in: query
        description: 'A search term. Available search_fields: (''target_url'', ''owner'',
          ''type'', ''description'')'
        schema:
          type: string
      - name: sort
        required: false
        in: query
        description: 'Which field to use when ordering the results. Available ordering_fields:
          [''target_url'', ''owner'', ''type'', ''description'', ''id'', ''project_id'',
          ''updated_date'']'
        schema:
          type: string
      - name: target_url
        in: query
        description: A simple equality filter for the target_url field
        schema:
          type: string
      - name: type
        in: query
        description: A simple equality filter for the type field
        schema:
          type: string
          enum:
          - organization
          - project
      tags:
      - webhooks
      security:
      - sessionAuth: []
        csrfAuth: []
        tokenAuth: []
      - signatureAuth: []
      - basicAuth: []
      responses:
        '200':
          content:
            application/vnd.cvat+json:
              schema:
                $ref: '#/components/schemas/PaginatedWebhookReadList'
          description: ''
    post:
      operationId: webhooks_create
      summary: Create a webhook
      parameters:
      - in: header
        name: X-Organization
        schema:
          type: string
        description: Organization unique slug
      - in: query
        name: org
        schema:
          type: string
        description: Organization unique slug
      - in: query
        name: org_id
        schema:
          type: integer
        description: Organization identifier
      tags:
      - webhooks
      requestBody:
        content:
          application/json:
            schema:
              $ref: '#/components/schemas/WebhookWriteRequest'
        required: true
      security:
      - sessionAuth: []
        csrfAuth: []
        tokenAuth: []
      - signatureAuth: []
      - basicAuth: []
      responses:
        '201':
          content:
            application/vnd.cvat+json:
              schema:
                $ref: '#/components/schemas/WebhookRead'
          description: ''
  /api/webhooks/{id}:
    get:
      operationId: webhooks_retrieve
      summary: Get webhook details
      parameters:
      - in: path
        name: id
        schema:
          type: integer
        description: A unique integer value identifying this webhook.
        required: true
      tags:
      - webhooks
      security:
      - sessionAuth: []
        csrfAuth: []
        tokenAuth: []
      - signatureAuth: []
      - basicAuth: []
      responses:
        '200':
          content:
            application/vnd.cvat+json:
              schema:
                $ref: '#/components/schemas/WebhookRead'
          description: ''
    put:
      operationId: webhooks_update
      summary: Replace a webhook
      parameters:
      - in: path
        name: id
        schema:
          type: integer
        description: A unique integer value identifying this webhook.
        required: true
      tags:
      - webhooks
      requestBody:
        content:
          application/json:
            schema:
              $ref: '#/components/schemas/WebhookWriteRequest'
        required: true
      security:
      - sessionAuth: []
        csrfAuth: []
        tokenAuth: []
      - signatureAuth: []
      - basicAuth: []
      responses:
        '200':
          content:
            application/vnd.cvat+json:
              schema:
                $ref: '#/components/schemas/WebhookRead'
          description: ''
    patch:
      operationId: webhooks_partial_update
      summary: Update a webhook
      parameters:
      - in: path
        name: id
        schema:
          type: integer
        description: A unique integer value identifying this webhook.
        required: true
      tags:
      - webhooks
      requestBody:
        content:
          application/json:
            schema:
              $ref: '#/components/schemas/PatchedWebhookWriteRequest'
      security:
      - sessionAuth: []
        csrfAuth: []
        tokenAuth: []
      - signatureAuth: []
      - basicAuth: []
      responses:
        '200':
          content:
            application/vnd.cvat+json:
              schema:
                $ref: '#/components/schemas/WebhookRead'
          description: ''
    delete:
      operationId: webhooks_destroy
      summary: Delete a webhook
      parameters:
      - in: path
        name: id
        schema:
          type: integer
        description: A unique integer value identifying this webhook.
        required: true
      tags:
      - webhooks
      security:
      - sessionAuth: []
        csrfAuth: []
        tokenAuth: []
      - signatureAuth: []
      - basicAuth: []
      responses:
        '204':
          description: The webhook has been deleted
  /api/webhooks/{id}/deliveries:
    get:
      operationId: webhooks_list_deliveries
      summary: List deliveries for a webhook
      parameters:
      - in: path
        name: id
        schema:
          type: integer
        description: A unique integer value identifying this webhook.
        required: true
      - name: page
        required: false
        in: query
        description: A page number within the paginated result set.
        schema:
          type: integer
      - name: page_size
        required: false
        in: query
        description: Number of results to return per page.
        schema:
          type: integer
      tags:
      - webhooks
      security:
      - sessionAuth: []
        csrfAuth: []
        tokenAuth: []
      - signatureAuth: []
      - basicAuth: []
      responses:
        '200':
          content:
            application/vnd.cvat+json:
              schema:
                $ref: '#/components/schemas/PaginatedWebhookDeliveryReadList'
          description: ''
  /api/webhooks/{id}/deliveries/{delivery_id}:
    get:
      operationId: webhooks_retrieve_deliveries
      summary: Get details of a webhook delivery
      parameters:
      - in: path
        name: delivery_id
        schema:
          type: string
          pattern: ^\d+$
        required: true
      - in: path
        name: id
        schema:
          type: integer
        description: A unique integer value identifying this webhook.
        required: true
      tags:
      - webhooks
      security:
      - sessionAuth: []
        csrfAuth: []
        tokenAuth: []
      - signatureAuth: []
      - basicAuth: []
      responses:
        '200':
          content:
            application/vnd.cvat+json:
              schema:
                $ref: '#/components/schemas/WebhookDeliveryRead'
          description: ''
  /api/webhooks/{id}/deliveries/{delivery_id}/redelivery:
    post:
      operationId: webhooks_create_deliveries_redelivery
      summary: Redeliver a webhook delivery
      parameters:
      - in: path
        name: delivery_id
        schema:
          type: string
          pattern: ^\d+$
        required: true
      - in: path
        name: id
        schema:
          type: integer
        description: A unique integer value identifying this webhook.
        required: true
      tags:
      - webhooks
      security:
      - sessionAuth: []
        csrfAuth: []
        tokenAuth: []
      - signatureAuth: []
      - basicAuth: []
      responses:
        '200':
          description: No response body
  /api/webhooks/{id}/ping:
    post:
      operationId: webhooks_create_ping
      summary: Send a ping webhook
      parameters:
      - in: path
        name: id
        schema:
          type: integer
        description: A unique integer value identifying this webhook.
        required: true
      tags:
      - webhooks
      security:
      - sessionAuth: []
        csrfAuth: []
        tokenAuth: []
      - signatureAuth: []
      - basicAuth: []
      responses:
        '200':
          content:
            application/vnd.cvat+json:
              schema:
                $ref: '#/components/schemas/WebhookDeliveryRead'
          description: ''
  /api/webhooks/events:
    get:
      operationId: webhooks_retrieve_events
      summary: List available webhook events
      parameters:
      - in: query
        name: type
        schema:
          type: string
        description: Type of webhook
      tags:
      - webhooks
      security:
      - sessionAuth: []
        csrfAuth: []
        tokenAuth: []
      - signatureAuth: []
      - basicAuth: []
      responses:
        '200':
          content:
            application/vnd.cvat+json:
              schema:
                $ref: '#/components/schemas/Events'
          description: ''
components:
  schemas:
    About:
      type: object
      properties:
        name:
          type: string
          maxLength: 128
        description:
          type: string
          maxLength: 2048
        version:
          type: string
          maxLength: 64
      required:
      - description
      - name
      - version
    AcceptInvitationRead:
      type: object
      properties:
        organization_slug:
          type: string
      required:
      - organization_slug
    AnalyticsReport:
      type: object
      properties:
        created_date:
          type: string
          format: date-time
        target:
          $ref: '#/components/schemas/AnalyticsReportTargetEnum'
        job_id:
          type: integer
        task_id:
          type: integer
        project_id:
          type: integer
        statistics:
          type: array
          items:
            $ref: '#/components/schemas/Metric'
      required:
      - created_date
      - statistics
      - target
    AnalyticsReportCreateRequest:
      type: object
      properties:
        job_id:
          type: integer
        task_id:
          type: integer
        project_id:
          type: integer
    AnalyticsReportTargetEnum:
      enum:
      - job
      - task
      - project
      type: string
      description: |-
        * `job` - JOB
        * `task` - TASK
        * `project` - PROJECT
    AnnotationConflict:
      type: object
      properties:
        id:
          type: integer
          readOnly: true
        frame:
          type: integer
          readOnly: true
        type:
          allOf:
          - $ref: '#/components/schemas/AnnotationConflictTypeEnum'
          readOnly: true
        annotation_ids:
          type: array
          items:
            $ref: '#/components/schemas/AnnotationId'
        report_id:
          type: integer
          readOnly: true
        severity:
          allOf:
          - $ref: '#/components/schemas/SeverityEnum'
          readOnly: true
      required:
      - annotation_ids
    AnnotationConflictTypeEnum:
      enum:
      - missing_annotation
      - extra_annotation
      - mismatching_label
      - low_overlap
      - mismatching_direction
      - mismatching_attributes
      - mismatching_groups
      - covered_annotation
      type: string
      description: |-
        * `missing_annotation` - MISSING_ANNOTATION
        * `extra_annotation` - EXTRA_ANNOTATION
        * `mismatching_label` - MISMATCHING_LABEL
        * `low_overlap` - LOW_OVERLAP
        * `mismatching_direction` - MISMATCHING_DIRECTION
        * `mismatching_attributes` - MISMATCHING_ATTRIBUTES
        * `mismatching_groups` - MISMATCHING_GROUPS
        * `covered_annotation` - COVERED_ANNOTATION
    AnnotationFileRequest:
      type: object
      properties:
        annotation_file:
          type: string
          format: binary
      required:
      - annotation_file
    AnnotationGuideRead:
      type: object
      properties:
        id:
          type: integer
          readOnly: true
        task_id:
          type: integer
          nullable: true
          readOnly: true
        project_id:
          type: integer
          nullable: true
          readOnly: true
        created_date:
          type: string
          format: date-time
          readOnly: true
        updated_date:
          type: string
          format: date-time
          readOnly: true
        markdown:
          type: string
          readOnly: true
    AnnotationGuideWriteRequest:
      type: object
      properties:
        task_id:
          type: integer
          nullable: true
        project_id:
          type: integer
          nullable: true
        markdown:
          type: string
    AnnotationId:
      type: object
      properties:
        obj_id:
          type: integer
          readOnly: true
        job_id:
          type: integer
          readOnly: true
        type:
          allOf:
          - $ref: '#/components/schemas/AnnotationIdTypeEnum'
          readOnly: true
        shape_type:
          readOnly: true
          nullable: true
          oneOf:
          - $ref: '#/components/schemas/ShapeType'
          - $ref: '#/components/schemas/NullEnum'
    AnnotationIdTypeEnum:
      enum:
      - tag
      - shape
      - track
      type: string
      description: |-
        * `tag` - TAG
        * `shape` - SHAPE
        * `track` - TRACK
    AnnotationsRead:
      oneOf:
      - $ref: '#/components/schemas/LabeledData'
      - type: string
        format: binary
    AssetRead:
      type: object
      properties:
        uuid:
          type: string
          format: uuid
          readOnly: true
        filename:
          type: string
          maxLength: 1024
        created_date:
          type: string
          format: date-time
          readOnly: true
        owner:
          $ref: '#/components/schemas/BasicUser'
        guide_id:
          type: integer
          readOnly: true
      required:
      - filename
    Attribute:
      type: object
      properties:
        id:
          type: integer
        name:
          type: string
          maxLength: 64
        mutable:
          type: boolean
        input_type:
          $ref: '#/components/schemas/InputTypeEnum'
        default_value:
          type: string
          maxLength: 128
        values:
          type: array
          items:
            type: string
            maxLength: 200
      required:
      - input_type
      - mutable
      - name
      - values
    AttributeRequest:
      type: object
      properties:
        id:
          type: integer
        name:
          type: string
          minLength: 1
          maxLength: 64
        mutable:
          type: boolean
        input_type:
          $ref: '#/components/schemas/InputTypeEnum'
        default_value:
          type: string
          maxLength: 128
        values:
          type: array
          items:
            type: string
            maxLength: 200
      required:
      - input_type
      - mutable
      - name
      - values
    AttributeVal:
      type: object
      properties:
        spec_id:
          type: integer
        value:
          type: string
          maxLength: 4096
      required:
      - spec_id
      - value
    AttributeValRequest:
      type: object
      properties:
        spec_id:
          type: integer
        value:
          type: string
          maxLength: 4096
      required:
      - spec_id
      - value
    BackupWriteRequest:
      oneOf:
      - $ref: '#/components/schemas/ProjectFileRequest'
      nullable: true
    BasicOrganization:
      type: object
      properties:
        id:
          type: integer
          readOnly: true
        slug:
          type: string
          readOnly: true
          pattern: ^[-a-zA-Z0-9_]+$
    BasicUser:
      type: object
      properties:
        url:
          type: string
          format: uri
          readOnly: true
        id:
          type: integer
          readOnly: true
        username:
          type: string
          description: Required. 150 characters or fewer. Letters, digits and @/./+/-/_
            only.
          pattern: ^[\w.@+-]+$
          maxLength: 150
        first_name:
          type: string
          maxLength: 150
        last_name:
          type: string
          maxLength: 150
      required:
      - username
    BasicUserRequest:
      type: object
      properties:
        username:
          type: string
          minLength: 1
          description: Required. 150 characters or fewer. Letters, digits and @/./+/-/_
            only.
          pattern: ^[\w.@+-]+$
          maxLength: 150
        first_name:
          type: string
          maxLength: 150
        last_name:
          type: string
          maxLength: 150
      required:
      - username
    BinaryOperation:
      type: object
      properties:
        left:
          type: string
          nullable: true
          description: The name of the data series used as the left (first) operand
            of the binary operation.
        operator:
          $ref: '#/components/schemas/OperatorEnum'
        right:
          type: string
          nullable: true
          description: The name of the data series used as the right (second) operand
            of the binary operation.
      required:
      - operator
    ChunkType:
      enum:
      - video
      - imageset
      - list
      type: string
      description: |-
        * `video` - VIDEO
        * `imageset` - IMAGESET
        * `list` - LIST
    ClientEvents:
      type: object
      properties:
        events:
          type: array
          items:
            $ref: '#/components/schemas/Event'
          default: []
        timestamp:
          type: string
          format: date-time
      required:
      - timestamp
    ClientEventsRequest:
      type: object
      properties:
        events:
          type: array
          items:
            $ref: '#/components/schemas/EventRequest'
          default: []
        previous_event:
          allOf:
          - $ref: '#/components/schemas/EventRequest'
          writeOnly: true
          nullable: true
        timestamp:
          type: string
          format: date-time
      required:
      - timestamp
    CloudStorageContent:
      type: object
      properties:
        next:
          type: string
          nullable: true
          description: This token is used to continue listing files in the bucket.
        content:
          type: array
          items:
            $ref: '#/components/schemas/FileInfo'
      required:
      - content
    CloudStorageRead:
      type: object
      properties:
        id:
          type: integer
          readOnly: true
        owner:
          allOf:
          - $ref: '#/components/schemas/BasicUser'
          nullable: true
        manifests:
          type: array
          items:
            type: string
            maxLength: 1024
          default: []
        created_date:
          type: string
          format: date-time
          readOnly: true
        updated_date:
          type: string
          format: date-time
          readOnly: true
        provider_type:
          $ref: '#/components/schemas/ProviderTypeEnum'
        resource:
          type: string
          maxLength: 222
        display_name:
          type: string
          maxLength: 63
        credentials_type:
          $ref: '#/components/schemas/CredentialsTypeEnum'
        specific_attributes:
          type: string
          maxLength: 1024
        description:
          type: string
        organization:
          type: integer
          readOnly: true
          nullable: true
      required:
      - credentials_type
      - display_name
      - provider_type
      - resource
    CloudStorageWriteRequest:
      type: object
      properties:
        provider_type:
          $ref: '#/components/schemas/ProviderTypeEnum'
        resource:
          type: string
          minLength: 1
          maxLength: 222
        display_name:
          type: string
          minLength: 1
          maxLength: 63
        owner:
          $ref: '#/components/schemas/BasicUserRequest'
        credentials_type:
          $ref: '#/components/schemas/CredentialsTypeEnum'
        session_token:
          type: string
          maxLength: 440
        account_name:
          type: string
          maxLength: 24
        key:
          type: string
          maxLength: 40
        secret_key:
          type: string
          maxLength: 64
        connection_string:
          type: string
          maxLength: 1024
        key_file:
          type: string
          format: binary
        specific_attributes:
          type: string
          maxLength: 1024
        description:
          type: string
        manifests:
          type: array
          items:
            type: string
            minLength: 1
            maxLength: 1024
          default: []
      required:
      - credentials_type
      - display_name
      - provider_type
      - resource
    CommentRead:
      type: object
      properties:
        id:
          type: integer
          readOnly: true
        issue:
          type: integer
          readOnly: true
        owner:
          allOf:
          - $ref: '#/components/schemas/BasicUser'
          nullable: true
        message:
          type: string
          readOnly: true
        created_date:
          type: string
          format: date-time
          readOnly: true
        updated_date:
          type: string
          format: date-time
          readOnly: true
    CommentWriteRequest:
      type: object
      properties:
        issue:
          type: integer
        message:
          type: string
          minLength: 1
      required:
      - issue
    CommentsSummary:
      type: object
      properties:
        count:
          type: integer
          default: 0
        url:
          type: string
          format: uri
          readOnly: true
    CredentialsTypeEnum:
      enum:
      - KEY_SECRET_KEY_PAIR
      - ACCOUNT_NAME_TOKEN_PAIR
      - KEY_FILE_PATH
      - ANONYMOUS_ACCESS
      - CONNECTION_STRING
      type: string
      description: |-
        * `KEY_SECRET_KEY_PAIR` - KEY_SECRET_KEY_PAIR
        * `ACCOUNT_NAME_TOKEN_PAIR` - ACCOUNT_NAME_TOKEN_PAIR
        * `KEY_FILE_PATH` - KEY_FILE_PATH
        * `ANONYMOUS_ACCESS` - ANONYMOUS_ACCESS
        * `CONNECTION_STRING` - CONNECTION_STRING
    DataFrame:
      type: object
      properties:
        value:
          type: number
          format: double
        date:
          type: string
          format: date
      required:
      - date
      - value
    DataMetaRead:
      type: object
      properties:
        chunks_updated_date:
          type: string
          format: date-time
        chunk_size:
          type: integer
          readOnly: true
          nullable: true
        size:
          type: integer
          readOnly: true
          description: |
            The number of frames included. Deleted frames do not affect this value.
        image_quality:
          type: integer
          maximum: 100
          minimum: 0
        start_frame:
          type: integer
          readOnly: true
        stop_frame:
          type: integer
          readOnly: true
        frame_filter:
          type: string
          readOnly: true
        frames:
          type: array
          items:
            $ref: '#/components/schemas/FrameMeta'
          nullable: true
        deleted_frames:
          type: array
          items:
            type: integer
            minimum: 0
        included_frames:
          type: array
          items:
            type: integer
            minimum: 0
          nullable: true
          description: |
            A list of valid frame ids. The None value means all frames are included.
      required:
      - chunks_updated_date
      - deleted_frames
      - frames
      - image_quality
    DataRequest:
      type: object
      description: |-
        Read more about parameters here:
        https://docs.cvat.ai/docs/manual/basics/create_an_annotation_task/#advanced-configuration
      properties:
        chunk_size:
          type: integer
          maximum: 2147483647
          minimum: 0
          nullable: true
          description: Maximum number of frames per chunk
        image_quality:
          type: integer
          maximum: 100
          minimum: 0
          description: Image quality to use during annotation
        start_frame:
          type: integer
          maximum: 2147483647
          minimum: 0
          description: First frame index
        stop_frame:
          type: integer
          maximum: 2147483647
          minimum: 0
          description: Last frame index
        frame_filter:
          type: string
          description: 'Frame filter. The only supported syntax is: ''step=N'''
          maxLength: 256
        client_files:
          type: array
          items:
            type: string
            format: binary
          default: []
          description: |2

            Uploaded files.
            Must contain all files from job_file_mapping if job_file_mapping is not empty.
        server_files:
          type: array
          items:
            type: string
            minLength: 1
            maxLength: 1024
          default: []
          description: |2

            Paths to files from a file share mounted on the server, or from a cloud storage.
            Must contain all files from job_file_mapping if job_file_mapping is not empty.
        remote_files:
          type: array
          items:
            type: string
            minLength: 1
            maxLength: 1024
          default: []
          description: |2

            Direct download URLs for files.
            Must contain all files from job_file_mapping if job_file_mapping is not empty.
        use_zip_chunks:
          type: boolean
          default: false
          description: |
            When true, video chunks will be represented as zip archives with decoded video frames.
            When false, video chunks are represented as video segments
        server_files_exclude:
          type: array
          items:
            type: string
            minLength: 1
            maxLength: 1024
          default: []
          description: |
            Paths to files and directories from a file share mounted on the server, or from a cloud storage
            that should be excluded from the directories specified in server_files.
            This option cannot be used together with filename_pattern.
            The server_files_exclude parameter cannot be used to exclude a part of dataset from an archive.

            Examples:

            Exclude all files from subfolder 'sub/sub_1/sub_2'and single file 'sub/image.jpg' from specified folder:
            server_files = ['sub/'], server_files_exclude = ['sub/sub_1/sub_2/', 'sub/image.jpg']

            Exclude all cloud storage files with prefix 'sub' from the content of manifest file:
            server_files = ['manifest.jsonl'], server_files_exclude = ['sub/']
        cloud_storage_id:
          type: integer
          writeOnly: true
          nullable: true
          description: |
            If not null, the files referenced by server_files will be retrieved
            from the cloud storage with the specified ID.
            The cloud storages applicable depend on the context.
            In the user sandbox, only the user sandbox cloud storages can be used.
            In an organization, only the organization cloud storages can be used.
        use_cache:
          type: boolean
          default: false
          description: |
            Enable or disable task data chunk caching for the task.
            Read more: https://docs.cvat.ai/docs/manual/advanced/data_on_fly/
        copy_data:
          type: boolean
          default: false
          description: |
            Copy data from the server file share to CVAT during the task creation.
            This will create a copy of the data, making the server independent from
            the file share availability
        storage_method:
          $ref: '#/components/schemas/StorageMethod'
        storage:
          $ref: '#/components/schemas/StorageType'
        sorting_method:
          $ref: '#/components/schemas/SortingMethod'
        filename_pattern:
          type: string
          nullable: true
          minLength: 1
          description: |
            A filename filter for cloud storage files
            listed in the manifest. Supports fnmatch wildcards.
            Read more: https://docs.python.org/3/library/fnmatch.html
        job_file_mapping:
          type: array
          items:
            type: array
            items:
              type: string
              minLength: 1
              maxLength: 1024
          writeOnly: true
          description: |2

            Represents a file-to-job mapping.
            Useful to specify a custom job configuration during task creation.
            This option is not compatible with most other job split-related options.
            Files in the jobs must not overlap or repeat.
            Job file mapping files must be a subset of the input files.
            If directories are specified in server_files, all files obtained by recursive search
            in the specified directories will be used as input files.
            In case of missing items in the input files, an error will be raised.

            Example:
            [

                ["file1.jpg", "file2.jpg"], # job #1 files
                ["file3.png"], # job #2 files
                ["file4.jpg", "file5.png", "file6.bmp"], # job #3 files
            ]
        upload_file_order:
          type: array
          items:
            type: string
            minLength: 1
            maxLength: 1024
          writeOnly: true
          description: |
            Allows to specify file order for client_file uploads.
            Only valid with the "predefined" sorting method selected.

            To state that the input files are sent in the correct order,
            pass an empty list.

            If you want to send files in an arbitrary order
            and reorder them afterwards on the server,
            pass the list of file names in the required order.
        validation_params:
          allOf:
          - $ref: '#/components/schemas/ValidationParamsRequest'
          nullable: true
      required:
      - image_quality
    DataResponse:
      oneOf:
      - $ref: '#/components/schemas/RqId'
      - type: string
        format: binary
    DatasetFileRequest:
      type: object
      properties:
        dataset_file:
          type: string
          format: binary
      required:
      - dataset_file
    DatasetFormat:
      type: object
      properties:
        name:
          type: string
          maxLength: 64
        ext:
          type: string
          maxLength: 64
        version:
          type: string
          maxLength: 64
        enabled:
          type: boolean
        dimension:
          type: string
          maxLength: 2
      required:
      - dimension
      - enabled
      - ext
      - name
      - version
    DatasetFormats:
      type: object
      properties:
        importers:
          type: array
          items:
            $ref: '#/components/schemas/DatasetFormat'
        exporters:
          type: array
          items:
            $ref: '#/components/schemas/DatasetFormat'
      required:
      - exporters
      - importers
    DatasetWriteRequest:
      oneOf:
      - $ref: '#/components/schemas/DatasetFileRequest'
      nullable: true
    DefaultViewEnum:
      enum:
      - numeric
      - histogram
      type: string
      description: |-
        * `numeric` - NUMERIC
        * `histogram` - HISTOGRAM
    Event:
      type: object
      properties:
        scope:
          type: string
        obj_name:
          type: string
          nullable: true
        obj_id:
          type: integer
          nullable: true
        obj_val:
          type: string
          nullable: true
        source:
          type: string
          nullable: true
        timestamp:
          type: string
          format: date-time
        count:
          type: integer
          nullable: true
        duration:
          type: integer
          default: 0
        project_id:
          type: integer
          nullable: true
        task_id:
          type: integer
          nullable: true
        job_id:
          type: integer
          nullable: true
        user_id:
          type: integer
          nullable: true
        user_name:
          type: string
          nullable: true
        user_email:
          type: string
          nullable: true
        org_id:
          type: integer
          nullable: true
        org_slug:
          type: string
          nullable: true
        payload:
          type: string
          nullable: true
      required:
      - scope
      - timestamp
    EventRequest:
      type: object
      properties:
        scope:
          type: string
          minLength: 1
        obj_name:
          type: string
          nullable: true
          minLength: 1
        obj_id:
          type: integer
          nullable: true
        obj_val:
          type: string
          nullable: true
          minLength: 1
        source:
          type: string
          nullable: true
          minLength: 1
        timestamp:
          type: string
          format: date-time
        count:
          type: integer
          nullable: true
        duration:
          type: integer
          default: 0
        project_id:
          type: integer
          nullable: true
        task_id:
          type: integer
          nullable: true
        job_id:
          type: integer
          nullable: true
        user_id:
          type: integer
          nullable: true
        user_name:
          type: string
          nullable: true
          minLength: 1
        user_email:
          type: string
          nullable: true
          minLength: 1
        org_id:
          type: integer
          nullable: true
        org_slug:
          type: string
          nullable: true
          minLength: 1
        payload:
          type: string
          nullable: true
          minLength: 1
      required:
      - scope
      - timestamp
    Events:
      type: object
      properties:
        webhook_type:
          $ref: '#/components/schemas/WebhookType'
        events:
          type: array
          items:
            $ref: '#/components/schemas/EventsEnum'
      required:
      - events
      - webhook_type
    EventsEnum:
      enum:
      - create:comment
      - create:invitation
      - create:issue
      - create:job
      - create:membership
      - create:project
      - create:task
      - delete:comment
      - delete:invitation
      - delete:issue
      - delete:job
      - delete:membership
      - delete:organization
      - delete:project
      - delete:task
      - update:comment
      - update:issue
      - update:job
      - update:membership
      - update:organization
      - update:project
      - update:task
      type: string
      description: |-
        * `create:comment` - CREATE:COMMENT
        * `create:invitation` - CREATE:INVITATION
        * `create:issue` - CREATE:ISSUE
        * `create:job` - CREATE:JOB
        * `create:membership` - CREATE:MEMBERSHIP
        * `create:project` - CREATE:PROJECT
        * `create:task` - CREATE:TASK
        * `delete:comment` - DELETE:COMMENT
        * `delete:invitation` - DELETE:INVITATION
        * `delete:issue` - DELETE:ISSUE
        * `delete:job` - DELETE:JOB
        * `delete:membership` - DELETE:MEMBERSHIP
        * `delete:organization` - DELETE:ORGANIZATION
        * `delete:project` - DELETE:PROJECT
        * `delete:task` - DELETE:TASK
        * `update:comment` - UPDATE:COMMENT
        * `update:issue` - UPDATE:ISSUE
        * `update:job` - UPDATE:JOB
        * `update:membership` - UPDATE:MEMBERSHIP
        * `update:organization` - UPDATE:ORGANIZATION
        * `update:project` - UPDATE:PROJECT
        * `update:task` - UPDATE:TASK
    FileInfo:
      type: object
      properties:
        name:
          type: string
          maxLength: 1024
        type:
          $ref: '#/components/schemas/FileInfoTypeEnum'
        mime_type:
          type: string
          maxLength: 255
      required:
      - mime_type
      - name
      - type
    FileInfoTypeEnum:
      enum:
      - REG
      - DIR
      type: string
      description: |-
        * `REG` - REG
        * `DIR` - DIR
    FrameMeta:
      type: object
      properties:
        width:
          type: integer
        height:
          type: integer
        name:
          type: string
          maxLength: 1024
        related_files:
          type: integer
        has_related_context:
          type: boolean
          readOnly: true
      required:
      - height
      - name
      - related_files
      - width
    FrameSelectionMethod:
      enum:
      - random_uniform
      - random_per_job
      - manual
      type: string
      description: |-
        * `random_uniform` - RANDOM_UNIFORM
        * `random_per_job` - RANDOM_PER_JOB
        * `manual` - MANUAL
    FunctionCall:
      type: object
      properties:
        id:
          type: string
          description: Request id
        function:
          $ref: '#/components/schemas/FunctionCallParams'
        status:
          type: string
          nullable: true
        progress:
          type: integer
          nullable: true
          default: 0
        enqueued:
          type: string
          format: date-time
          nullable: true
        started:
          type: string
          format: date-time
          nullable: true
        ended:
          type: string
          format: date-time
          nullable: true
        exc_info:
          type: string
          nullable: true
      required:
      - ended
      - enqueued
      - function
      - id
      - started
      - status
    FunctionCallParams:
      type: object
      properties:
        id:
          type: string
          nullable: true
          description: The name of the function
        task:
          type: integer
          nullable: true
          description: The id of the task
        job:
          type: integer
          description: The id of the job
        threshold:
          type: number
          format: double
          nullable: true
      required:
      - id
      - task
      - threshold
    FunctionCallRequest:
      type: object
      properties:
        function:
          type: string
          minLength: 1
          description: The name of the function to execute
        task:
          type: integer
          description: The id of the task to be annotated
        job:
          type: integer
          description: The id of the job to be annotated
        quality:
          allOf:
          - $ref: '#/components/schemas/QualityEnum'
          default: original
          description: |-
            The quality of the images to use in the model run

            * `compressed` - compressed
            * `original` - original
        max_distance:
          type: integer
        threshold:
          type: number
          format: double
        cleanup:
          type: boolean
          default: false
          description: Whether existing annotations should be removed
        convMaskToPoly:
          type: boolean
          default: false
        mapping:
          type: object
          additionalProperties:
            $ref: '#/components/schemas/LabelMappingEntryRequest'
          description: Label mapping from the model to the task labels
      required:
      - function
      - task
    GranularityEnum:
      enum:
      - day
      - week
      - month
      type: string
      description: |-
        * `day` - DAY
        * `week` - WEEK
        * `month` - MONTH
    InputTypeEnum:
      enum:
      - checkbox
      - radio
      - number
      - text
      - select
      type: string
      description: |-
        * `checkbox` - CHECKBOX
        * `radio` - RADIO
        * `number` - NUMBER
        * `text` - TEXT
        * `select` - SELECT
    InvitationRead:
      type: object
      properties:
        key:
          type: string
          readOnly: true
        created_date:
          type: string
          format: date-time
          readOnly: true
        owner:
          allOf:
          - $ref: '#/components/schemas/BasicUser'
          nullable: true
        role:
          $ref: '#/components/schemas/RoleEnum'
        user:
          $ref: '#/components/schemas/BasicUser'
        organization:
          type: integer
        expired:
          type: boolean
          readOnly: true
          nullable: true
        organization_info:
          $ref: '#/components/schemas/BasicOrganization'
      required:
      - organization
      - organization_info
      - owner
      - role
      - user
    InvitationWriteRequest:
      type: object
      properties:
        role:
          $ref: '#/components/schemas/RoleEnum'
        email:
          type: string
          format: email
          minLength: 1
      required:
      - email
      - role
    IssueRead:
      type: object
      properties:
        id:
          type: integer
          readOnly: true
        frame:
          type: integer
          readOnly: true
        position:
          type: array
          items:
            type: number
            format: double
        job:
          type: integer
          readOnly: true
        owner:
          allOf:
          - $ref: '#/components/schemas/BasicUser'
          nullable: true
        assignee:
          allOf:
          - $ref: '#/components/schemas/BasicUser'
          nullable: true
        created_date:
          type: string
          format: date-time
          readOnly: true
          nullable: true
        updated_date:
          type: string
          format: date-time
          readOnly: true
          nullable: true
        resolved:
          type: boolean
          readOnly: true
        comments:
          $ref: '#/components/schemas/CommentsSummary'
      required:
      - comments
      - position
    IssueWriteRequest:
      type: object
      properties:
        frame:
          type: integer
          maximum: 2147483647
          minimum: 0
        position:
          type: array
          items:
            type: number
            format: double
        job:
          type: integer
        assignee:
          type: integer
          nullable: true
        message:
          type: string
          minLength: 1
        resolved:
          type: boolean
      required:
      - frame
      - job
      - message
      - position
    IssuesSummary:
      type: object
      properties:
        url:
          type: string
          format: uri
          readOnly: true
        count:
          type: integer
          readOnly: true
    JobAnnotationsUpdateRequest:
      oneOf:
      - $ref: '#/components/schemas/LabeledDataRequest'
      - $ref: '#/components/schemas/AnnotationFileRequest'
    JobRead:
      type: object
      properties:
        url:
          type: string
          format: uri
          readOnly: true
        id:
          type: integer
          readOnly: true
        task_id:
          type: integer
          readOnly: true
        project_id:
          type: integer
          readOnly: true
          nullable: true
        assignee:
          allOf:
          - $ref: '#/components/schemas/BasicUser'
          readOnly: true
          nullable: true
        guide_id:
          type: integer
          readOnly: true
          nullable: true
        dimension:
          type: string
          readOnly: true
          maxLength: 2
        bug_tracker:
          type: string
          readOnly: true
          nullable: true
          maxLength: 2000
        status:
          allOf:
          - $ref: '#/components/schemas/JobStatus'
          readOnly: true
        stage:
          allOf:
          - $ref: '#/components/schemas/JobStage'
          readOnly: true
        state:
          allOf:
          - $ref: '#/components/schemas/OperationStatus'
          readOnly: true
        mode:
          type: string
          readOnly: true
        frame_count:
          type: integer
          readOnly: true
        start_frame:
          type: integer
          maximum: 2147483647
          minimum: -2147483648
          readOnly: true
        stop_frame:
          type: integer
          maximum: 2147483647
          minimum: -2147483648
          readOnly: true
        data_chunk_size:
          type: integer
          maximum: 2147483647
          minimum: 0
          nullable: true
          readOnly: true
        data_compressed_chunk_type:
          allOf:
          - $ref: '#/components/schemas/ChunkType'
          readOnly: true
        data_original_chunk_type:
          allOf:
          - $ref: '#/components/schemas/ChunkType'
          readOnly: true
        created_date:
          type: string
          format: date-time
          readOnly: true
        updated_date:
          type: string
          format: date-time
          readOnly: true
        issues:
          $ref: '#/components/schemas/IssuesSummary'
        labels:
          $ref: '#/components/schemas/LabelsSummary'
        type:
          allOf:
          - $ref: '#/components/schemas/JobType'
          readOnly: true
        organization:
          type: integer
          readOnly: true
          nullable: true
        target_storage:
          allOf:
          - $ref: '#/components/schemas/Storage'
          nullable: true
        source_storage:
          allOf:
          - $ref: '#/components/schemas/Storage'
          nullable: true
        assignee_updated_date:
          type: string
          format: date-time
          readOnly: true
          nullable: true
      required:
      - issues
      - labels
    JobStage:
      enum:
      - annotation
      - validation
      - acceptance
      type: string
      description: |-
        * `annotation` - ANNOTATION
        * `validation` - VALIDATION
        * `acceptance` - ACCEPTANCE
    JobStatus:
      enum:
      - annotation
      - validation
      - completed
      type: string
      description: |-
        * `annotation` - ANNOTATION
        * `validation` - VALIDATION
        * `completed` - COMPLETED
    JobType:
      enum:
      - annotation
      - ground_truth
      type: string
      description: |-
        * `annotation` - ANNOTATION
        * `ground_truth` - GROUND_TRUTH
    JobValidationLayoutRead:
      type: object
      properties:
        honeypot_count:
          type: integer
          minimum: 0
        honeypot_frames:
          type: array
          items:
            type: integer
            minimum: 0
          description: |
            The list of frame ids for honeypots in the job
        honeypot_real_frames:
          type: array
          items:
            type: integer
            minimum: 0
          description: |
            The list of real (validation) frame ids for honeypots in the job
    JobWriteRequest:
      type: object
      properties:
        assignee:
          type: integer
          nullable: true
        stage:
          $ref: '#/components/schemas/JobStage'
        state:
          $ref: '#/components/schemas/OperationStatus'
        type:
          $ref: '#/components/schemas/JobType'
        task_id:
          type: integer
        frame_selection_method:
          $ref: '#/components/schemas/FrameSelectionMethod'
        frame_count:
          type: integer
          minimum: 1
          description: |
            The number of frames included in the GT job.
            Applicable only to the "random_uniform" frame selection method
        frame_share:
          type: number
          format: double
          description: |
            The share of frames included in the GT job.
            Applicable only to the "random_uniform" frame selection method
        frames_per_job_count:
          type: integer
          minimum: 1
          description: |
            The number of frames included in the GT job from each annotation job.
            Applicable only to the "random_per_job" frame selection method
        frames_per_job_share:
          type: number
          format: double
          description: |
            The share of frames included in the GT job from each annotation job.
            Applicable only to the "random_per_job" frame selection method
        random_seed:
          type: integer
          minimum: 0
          description: |
            The seed value for the random number generator.
            The same value will produce the same frame sets.
            Applicable only to random frame selection methods.
            By default, a random value is used.
        seed:
          type: integer
          minimum: 0
          description: Deprecated. Use random_seed instead.
        frames:
          type: array
          items:
            type: integer
            minimum: 0
          description: |
            The list of frame ids. Applicable only to the "manual" frame selection method
      required:
      - task_id
      - type
    JobsSummary:
      type: object
      properties:
        count:
          type: integer
          default: 0
        completed:
          type: integer
          nullable: true
        validation:
          type: integer
          nullable: true
        url:
          type: string
          format: uri
          readOnly: true
      required:
      - completed
      - validation
    Label:
      type: object
      properties:
        id:
          type: integer
        name:
          type: string
          maxLength: 64
        color:
          type: string
          description: The hex value for the RGB color. Will be generated automatically,
            unless specified explicitly.
        attributes:
          type: array
          items:
            $ref: '#/components/schemas/Attribute'
          default: []
          description: The list of attributes. If you want to remove an attribute,
            you need to recreate the label and specify the remaining attributes.
        type:
          type: string
          description: Associated annotation type for this label
        svg:
          type: string
        sublabels:
          type: array
          items:
            $ref: '#/components/schemas/Sublabel'
        project_id:
          type: integer
          nullable: true
          readOnly: true
        task_id:
          type: integer
          nullable: true
          readOnly: true
        parent_id:
          type: integer
          nullable: true
          readOnly: true
        has_parent:
          type: boolean
          readOnly: true
      required:
      - name
    LabelMappingEntryRequest:
      type: object
      properties:
        name:
          type: string
          minLength: 1
        attributes:
          type: object
          additionalProperties:
            type: string
            minLength: 1
        sublabels:
          type: object
          additionalProperties:
            $ref: '#/components/schemas/SublabelMappingEntryRequest'
          description: Label mapping for from the model to the task sublabels within
            a parent label
      required:
      - name
    LabeledData:
      type: object
      properties:
        version:
          type: integer
          default: 0
        tags:
          type: array
          items:
            $ref: '#/components/schemas/LabeledImage'
          default: []
        shapes:
          type: array
          items:
            $ref: '#/components/schemas/LabeledShape'
          default: []
        tracks:
          type: array
          items:
            $ref: '#/components/schemas/LabeledTrack'
          default: []
    LabeledDataRequest:
      type: object
      properties:
        version:
          type: integer
          default: 0
        tags:
          type: array
          items:
            $ref: '#/components/schemas/LabeledImageRequest'
          default: []
        shapes:
          type: array
          items:
            $ref: '#/components/schemas/LabeledShapeRequest'
          default: []
        tracks:
          type: array
          items:
            $ref: '#/components/schemas/LabeledTrackRequest'
          default: []
    LabeledImage:
      type: object
      properties:
        id:
          type: integer
          nullable: true
        frame:
          type: integer
          minimum: 0
        label_id:
          type: integer
          minimum: 0
        group:
          type: integer
          minimum: 0
          nullable: true
        source:
          type: string
          default: manual
        attributes:
          type: array
          items:
            $ref: '#/components/schemas/AttributeVal'
          default: []
      required:
      - frame
      - label_id
    LabeledImageRequest:
      type: object
      properties:
        id:
          type: integer
          nullable: true
        frame:
          type: integer
          minimum: 0
        label_id:
          type: integer
          minimum: 0
        group:
          type: integer
          minimum: 0
          nullable: true
        source:
          type: string
          minLength: 1
          default: manual
        attributes:
          type: array
          items:
            $ref: '#/components/schemas/AttributeValRequest'
          default: []
      required:
      - frame
      - label_id
    LabeledShape:
      type: object
      properties:
        type:
          $ref: '#/components/schemas/ShapeType'
        occluded:
          type: boolean
          default: false
        outside:
          type: boolean
          default: false
        z_order:
          type: integer
          default: 0
        rotation:
          type: number
          format: double
          maximum: 360
          minimum: 0
          default: 0.0
        points:
          type: array
          items:
            type: number
            format: double
        id:
          type: integer
          nullable: true
        frame:
          type: integer
          minimum: 0
        label_id:
          type: integer
          minimum: 0
        group:
          type: integer
          minimum: 0
          nullable: true
        source:
          type: string
          default: manual
        attributes:
          type: array
          items:
            $ref: '#/components/schemas/AttributeVal'
          default: []
        elements:
          type: array
          items:
            $ref: '#/components/schemas/SubLabeledShape'
      required:
      - frame
      - label_id
      - type
    LabeledShapeRequest:
      type: object
      properties:
        type:
          $ref: '#/components/schemas/ShapeType'
        occluded:
          type: boolean
          default: false
        outside:
          type: boolean
          default: false
        z_order:
          type: integer
          default: 0
        rotation:
          type: number
          format: double
          maximum: 360
          minimum: 0
          default: 0.0
        points:
          type: array
          items:
            type: number
            format: double
        id:
          type: integer
          nullable: true
        frame:
          type: integer
          minimum: 0
        label_id:
          type: integer
          minimum: 0
        group:
          type: integer
          minimum: 0
          nullable: true
        source:
          type: string
          minLength: 1
          default: manual
        attributes:
          type: array
          items:
            $ref: '#/components/schemas/AttributeValRequest'
          default: []
        elements:
          type: array
          items:
            $ref: '#/components/schemas/SubLabeledShapeRequest'
      required:
      - frame
      - label_id
      - type
    LabeledTrack:
      type: object
      properties:
        id:
          type: integer
          nullable: true
        frame:
          type: integer
          minimum: 0
        label_id:
          type: integer
          minimum: 0
        group:
          type: integer
          minimum: 0
          nullable: true
        source:
          type: string
          default: manual
        shapes:
          type: array
          items:
            $ref: '#/components/schemas/TrackedShape'
        attributes:
          type: array
          items:
            $ref: '#/components/schemas/AttributeVal'
          default: []
        elements:
          type: array
          items:
            $ref: '#/components/schemas/SubLabeledTrack'
      required:
      - frame
      - label_id
      - shapes
    LabeledTrackRequest:
      type: object
      properties:
        id:
          type: integer
          nullable: true
        frame:
          type: integer
          minimum: 0
        label_id:
          type: integer
          minimum: 0
        group:
          type: integer
          minimum: 0
          nullable: true
        source:
          type: string
          minLength: 1
          default: manual
        shapes:
          type: array
          items:
            $ref: '#/components/schemas/TrackedShapeRequest'
        attributes:
          type: array
          items:
            $ref: '#/components/schemas/AttributeValRequest'
          default: []
        elements:
          type: array
          items:
            $ref: '#/components/schemas/SubLabeledTrackRequest'
      required:
      - frame
      - label_id
      - shapes
    LabelsSummary:
      type: object
      properties:
        url:
          type: string
          format: uri
          readOnly: true
    LocationEnum:
      enum:
      - cloud_storage
      - local
      type: string
      description: |-
        * `cloud_storage` - CLOUD_STORAGE
        * `local` - LOCAL
    LoginSerializerExRequest:
      type: object
      properties:
        username:
          type: string
        email:
          type: string
          format: email
        password:
          type: string
          minLength: 1
      required:
      - password
    MembershipRead:
      type: object
      properties:
        id:
          type: integer
          readOnly: true
        user:
          $ref: '#/components/schemas/BasicUser'
        organization:
          type: integer
          readOnly: true
        is_active:
          type: boolean
          readOnly: true
        joined_date:
          type: string
          format: date-time
          readOnly: true
          nullable: true
        role:
          allOf:
          - $ref: '#/components/schemas/RoleEnum'
          readOnly: true
        invitation:
          type: string
          readOnly: true
          nullable: true
      required:
      - user
    MetaUser:
      anyOf:
      - $ref: '#/components/schemas/User'
      - $ref: '#/components/schemas/BasicUser'
    Metric:
      type: object
      properties:
        name:
          type: string
        title:
          type: string
        description:
          type: string
        granularity:
          nullable: true
          oneOf:
          - $ref: '#/components/schemas/GranularityEnum'
          - $ref: '#/components/schemas/NullEnum'
        default_view:
          $ref: '#/components/schemas/DefaultViewEnum'
        data_series:
          type: object
          additionalProperties:
            type: array
            items:
              $ref: '#/components/schemas/DataFrame'
        transformations:
          type: array
          items:
            $ref: '#/components/schemas/Transformation'
      required:
      - data_series
      - default_view
      - description
      - name
      - title
      - transformations
    NullEnum:
      enum:
      - null
    OnlineFunctionCallRequest:
      type: object
      properties:
        job:
          type: integer
        task:
          type: integer
    OperationStatus:
      enum:
      - new
      - in progress
      - completed
      - rejected
      type: string
      description: |-
        * `new` - NEW
        * `in progress` - IN_PROGRESS
        * `completed` - COMPLETED
        * `rejected` - REJECTED
    OperatorEnum:
      enum:
      - +
      - '-'
      - '*'
      - /
      type: string
      description: |-
        * `+` - ADDITION
        * `-` - SUBTRACTION
        * `*` - MULTIPLICATION
        * `/` - DIVISION
    OrganizationRead:
      type: object
      properties:
        id:
          type: integer
          readOnly: true
        slug:
          type: string
          readOnly: true
          pattern: ^[-a-zA-Z0-9_]+$
        name:
          type: string
          readOnly: true
        description:
          type: string
          readOnly: true
        created_date:
          type: string
          format: date-time
          readOnly: true
        updated_date:
          type: string
          format: date-time
          readOnly: true
        contact:
          type: object
          readOnly: true
        owner:
          allOf:
          - $ref: '#/components/schemas/BasicUser'
          nullable: true
      required:
      - owner
    OrganizationWriteRequest:
      type: object
      properties:
        slug:
          type: string
          minLength: 1
          maxLength: 16
          pattern: ^[-a-zA-Z0-9_]+$
        name:
          type: string
          maxLength: 64
        description:
          type: string
        contact:
          type: object
      required:
      - slug
    PaginatedAnnotationConflictList:
      type: object
      properties:
        count:
          type: integer
          example: 123
        next:
          type: string
          nullable: true
          format: uri
          example: http://api.example.org/accounts/?page=4
        previous:
          type: string
          nullable: true
          format: uri
          example: http://api.example.org/accounts/?page=2
        results:
          type: array
          items:
            $ref: '#/components/schemas/AnnotationConflict'
    PaginatedCloudStorageReadList:
      type: object
      properties:
        count:
          type: integer
          example: 123
        next:
          type: string
          nullable: true
          format: uri
          example: http://api.example.org/accounts/?page=4
        previous:
          type: string
          nullable: true
          format: uri
          example: http://api.example.org/accounts/?page=2
        results:
          type: array
          items:
            $ref: '#/components/schemas/CloudStorageRead'
    PaginatedCommentReadList:
      type: object
      properties:
        count:
          type: integer
          example: 123
        next:
          type: string
          nullable: true
          format: uri
          example: http://api.example.org/accounts/?page=4
        previous:
          type: string
          nullable: true
          format: uri
          example: http://api.example.org/accounts/?page=2
        results:
          type: array
          items:
            $ref: '#/components/schemas/CommentRead'
    PaginatedInvitationReadList:
      type: object
      properties:
        count:
          type: integer
          example: 123
        next:
          type: string
          nullable: true
          format: uri
          example: http://api.example.org/accounts/?page=4
        previous:
          type: string
          nullable: true
          format: uri
          example: http://api.example.org/accounts/?page=2
        results:
          type: array
          items:
            $ref: '#/components/schemas/InvitationRead'
    PaginatedIssueReadList:
      type: object
      properties:
        count:
          type: integer
          example: 123
        next:
          type: string
          nullable: true
          format: uri
          example: http://api.example.org/accounts/?page=4
        previous:
          type: string
          nullable: true
          format: uri
          example: http://api.example.org/accounts/?page=2
        results:
          type: array
          items:
            $ref: '#/components/schemas/IssueRead'
    PaginatedJobReadList:
      type: object
      properties:
        count:
          type: integer
          example: 123
        next:
          type: string
          nullable: true
          format: uri
          example: http://api.example.org/accounts/?page=4
        previous:
          type: string
          nullable: true
          format: uri
          example: http://api.example.org/accounts/?page=2
        results:
          type: array
          items:
            $ref: '#/components/schemas/JobRead'
    PaginatedLabelList:
      type: object
      properties:
        count:
          type: integer
          example: 123
        next:
          type: string
          nullable: true
          format: uri
          example: http://api.example.org/accounts/?page=4
        previous:
          type: string
          nullable: true
          format: uri
          example: http://api.example.org/accounts/?page=2
        results:
          type: array
          items:
            $ref: '#/components/schemas/Label'
    PaginatedMembershipReadList:
      type: object
      properties:
        count:
          type: integer
          example: 123
        next:
          type: string
          nullable: true
          format: uri
          example: http://api.example.org/accounts/?page=4
        previous:
          type: string
          nullable: true
          format: uri
          example: http://api.example.org/accounts/?page=2
        results:
          type: array
          items:
            $ref: '#/components/schemas/MembershipRead'
    PaginatedMetaUserList:
      type: object
      properties:
        count:
          type: integer
          example: 123
        next:
          type: string
          nullable: true
          format: uri
          example: http://api.example.org/accounts/?page=4
        previous:
          type: string
          nullable: true
          format: uri
          example: http://api.example.org/accounts/?page=2
        results:
          type: array
          items:
            $ref: '#/components/schemas/MetaUser'
    PaginatedOrganizationReadList:
      type: object
      properties:
        count:
          type: integer
          example: 123
        next:
          type: string
          nullable: true
          format: uri
          example: http://api.example.org/accounts/?page=4
        previous:
          type: string
          nullable: true
          format: uri
          example: http://api.example.org/accounts/?page=2
        results:
          type: array
          items:
            $ref: '#/components/schemas/OrganizationRead'
    PaginatedProjectReadList:
      type: object
      properties:
        count:
          type: integer
          example: 123
        next:
          type: string
          nullable: true
          format: uri
          example: http://api.example.org/accounts/?page=4
        previous:
          type: string
          nullable: true
          format: uri
          example: http://api.example.org/accounts/?page=2
        results:
          type: array
          items:
            $ref: '#/components/schemas/ProjectRead'
    PaginatedQualityReportList:
      type: object
      properties:
        count:
          type: integer
          example: 123
        next:
          type: string
          nullable: true
          format: uri
          example: http://api.example.org/accounts/?page=4
        previous:
          type: string
          nullable: true
          format: uri
          example: http://api.example.org/accounts/?page=2
        results:
          type: array
          items:
            $ref: '#/components/schemas/QualityReport'
    PaginatedQualitySettingsList:
      type: object
      properties:
        count:
          type: integer
          example: 123
        next:
          type: string
          nullable: true
          format: uri
          example: http://api.example.org/accounts/?page=4
        previous:
          type: string
          nullable: true
          format: uri
          example: http://api.example.org/accounts/?page=2
        results:
          type: array
          items:
            $ref: '#/components/schemas/QualitySettings'
    PaginatedRequestList:
      type: object
      properties:
        count:
          type: integer
          example: 123
        next:
          type: string
          nullable: true
          format: uri
          example: http://api.example.org/accounts/?page=4
        previous:
          type: string
          nullable: true
          format: uri
          example: http://api.example.org/accounts/?page=2
        results:
          type: array
          items:
            $ref: '#/components/schemas/Request'
    PaginatedTaskReadList:
      type: object
      properties:
        count:
          type: integer
          example: 123
        next:
          type: string
          nullable: true
          format: uri
          example: http://api.example.org/accounts/?page=4
        previous:
          type: string
          nullable: true
          format: uri
          example: http://api.example.org/accounts/?page=2
        results:
          type: array
          items:
            $ref: '#/components/schemas/TaskRead'
    PaginatedWebhookDeliveryReadList:
      type: object
      properties:
        count:
          type: integer
          example: 123
        next:
          type: string
          nullable: true
          format: uri
          example: http://api.example.org/accounts/?page=4
        previous:
          type: string
          nullable: true
          format: uri
          example: http://api.example.org/accounts/?page=2
        results:
          type: array
          items:
            $ref: '#/components/schemas/WebhookDeliveryRead'
    PaginatedWebhookReadList:
      type: object
      properties:
        count:
          type: integer
          example: 123
        next:
          type: string
          nullable: true
          format: uri
          example: http://api.example.org/accounts/?page=4
        previous:
          type: string
          nullable: true
          format: uri
          example: http://api.example.org/accounts/?page=2
        results:
          type: array
          items:
            $ref: '#/components/schemas/WebhookRead'
    PasswordChangeRequest:
      type: object
      properties:
        old_password:
          type: string
          minLength: 1
          maxLength: 128
        new_password1:
          type: string
          minLength: 1
          maxLength: 128
        new_password2:
          type: string
          minLength: 1
          maxLength: 128
      required:
      - new_password1
      - new_password2
      - old_password
    PasswordResetConfirmRequest:
      type: object
      description: Serializer for confirming a password reset attempt.
      properties:
        new_password1:
          type: string
          minLength: 1
          maxLength: 128
        new_password2:
          type: string
          minLength: 1
          maxLength: 128
        uid:
          type: string
          minLength: 1
        token:
          type: string
          minLength: 1
      required:
      - new_password1
      - new_password2
      - token
      - uid
    PasswordResetSerializerExRequest:
      type: object
      description: Serializer for requesting a password reset e-mail.
      properties:
        email:
          type: string
          format: email
          minLength: 1
      required:
      - email
    PatchedAnnotationGuideWriteRequest:
      type: object
      properties:
        task_id:
          type: integer
          nullable: true
        project_id:
          type: integer
          nullable: true
        markdown:
          type: string
    PatchedCloudStorageWriteRequest:
      type: object
      properties:
        provider_type:
          $ref: '#/components/schemas/ProviderTypeEnum'
        resource:
          type: string
          minLength: 1
          maxLength: 222
        display_name:
          type: string
          minLength: 1
          maxLength: 63
        owner:
          $ref: '#/components/schemas/BasicUserRequest'
        credentials_type:
          $ref: '#/components/schemas/CredentialsTypeEnum'
        session_token:
          type: string
          maxLength: 440
        account_name:
          type: string
          maxLength: 24
        key:
          type: string
          maxLength: 40
        secret_key:
          type: string
          maxLength: 64
        connection_string:
          type: string
          maxLength: 1024
        key_file:
          type: string
          format: binary
        specific_attributes:
          type: string
          maxLength: 1024
        description:
          type: string
        manifests:
          type: array
          items:
            type: string
            minLength: 1
            maxLength: 1024
          default: []
    PatchedCommentWriteRequest:
      type: object
      properties:
        message:
          type: string
          minLength: 1
    PatchedDataMetaWriteRequest:
      type: object
      properties:
        deleted_frames:
          type: array
          items:
            type: integer
            minimum: 0
    PatchedInvitationWriteRequest:
      type: object
      properties:
        role:
          $ref: '#/components/schemas/RoleEnum'
        email:
          type: string
          format: email
          minLength: 1
    PatchedIssueWriteRequest:
      type: object
      properties:
        position:
          type: array
          items:
            type: number
            format: double
        assignee:
          type: integer
          nullable: true
        resolved:
          type: boolean
    PatchedJobDataMetaWriteRequest:
      type: object
      properties:
        deleted_frames:
          type: array
          items:
            type: integer
            minimum: 0
    PatchedJobValidationLayoutWriteRequest:
      type: object
      properties:
        frame_selection_method:
          allOf:
          - $ref: '#/components/schemas/FrameSelectionMethod'
          description: |-
            The method to use for frame selection of new real frames for honeypots in the job


            * `random_uniform` - RANDOM_UNIFORM
            * `random_per_job` - RANDOM_PER_JOB
            * `manual` - MANUAL
        honeypot_real_frames:
          type: array
          items:
            type: integer
            minimum: 0
          description: |
            The list of frame ids. Applicable only to the "manual" frame selection method
    PatchedJobWriteRequest:
      type: object
      properties:
        assignee:
          type: integer
          nullable: true
        stage:
          $ref: '#/components/schemas/JobStage'
        state:
          $ref: '#/components/schemas/OperationStatus'
    PatchedLabelRequest:
      type: object
      properties:
        id:
          type: integer
        name:
          type: string
          minLength: 1
          maxLength: 64
        color:
          type: string
          description: The hex value for the RGB color. Will be generated automatically,
            unless specified explicitly.
        attributes:
          type: array
          items:
            $ref: '#/components/schemas/AttributeRequest'
          default: []
          description: The list of attributes. If you want to remove an attribute,
            you need to recreate the label and specify the remaining attributes.
        deleted:
          type: boolean
          writeOnly: true
          description: Delete the label. Only applicable in the PATCH methods of a
            project or a task.
        type:
          type: string
          description: Associated annotation type for this label
        svg:
          type: string
        sublabels:
          type: array
          items:
            $ref: '#/components/schemas/SublabelRequest'
    PatchedLabeledDataRequest:
      type: object
      properties:
        version:
          type: integer
          default: 0
        tags:
          type: array
          items:
            $ref: '#/components/schemas/LabeledImageRequest'
          default: []
        shapes:
          type: array
          items:
            $ref: '#/components/schemas/LabeledShapeRequest'
          default: []
        tracks:
          type: array
          items:
            $ref: '#/components/schemas/LabeledTrackRequest'
          default: []
    PatchedMembershipWriteRequest:
      type: object
      properties:
        role:
          $ref: '#/components/schemas/RoleEnum'
    PatchedOrganizationWriteRequest:
      type: object
      properties:
        slug:
          type: string
          minLength: 1
          maxLength: 16
          pattern: ^[-a-zA-Z0-9_]+$
        name:
          type: string
          maxLength: 64
        description:
          type: string
        contact:
          type: object
    PatchedProjectWriteRequest:
      type: object
      properties:
        name:
          type: string
          minLength: 1
          maxLength: 256
        labels:
          type: array
          items:
            $ref: '#/components/schemas/PatchedLabelRequest'
          writeOnly: true
          default: []
        owner_id:
          type: integer
          writeOnly: true
          nullable: true
        assignee_id:
          type: integer
          writeOnly: true
          nullable: true
        bug_tracker:
          type: string
          maxLength: 2000
        target_storage:
          allOf:
          - $ref: '#/components/schemas/StorageRequest'
          writeOnly: true
        source_storage:
          allOf:
          - $ref: '#/components/schemas/StorageRequest'
          writeOnly: true
    PatchedQualitySettingsRequest:
      type: object
      properties:
        target_metric:
          allOf:
          - $ref: '#/components/schemas/TargetMetricEnum'
          description: |-
            The primary metric used for quality estimation

            * `accuracy` - ACCURACY
            * `precision` - PRECISION
            * `recall` - RECALL
        target_metric_threshold:
          type: number
          format: double
          description: |
            Defines the minimal quality requirements in terms of the selected target metric.
        max_validations_per_job:
          type: integer
          maximum: 2147483647
          minimum: 0
          description: |
            The maximum number of job validation attempts for the job assignee.
            The job can be automatically accepted if the job quality is above the required
            threshold, defined by the target threshold parameter.
        iou_threshold:
          type: number
          format: double
          description: Used for distinction between matched / unmatched shapes
        oks_sigma:
          type: number
          format: double
          description: |
            Like IoU threshold, but for points.
            The percent of the bbox side, used as the radius of the circle around the GT point,
            where the checked point is expected to be. For boxes with different width and
            height, the "side" is computed as a geometric mean of the width and height.
            Read more: https://cocodataset.org/#keypoints-eval
<<<<<<< HEAD
        use_bbox_size_for_points:
          type: boolean
          description: |
            When comparing point groups, OKS sigma defines the matching area for a GT point.
            If enabled, the area size is based on the point group bbox size.
            If disabled, the image size is used.
            Useful if point groups do not represent a single object or boxes attached to points
            do not represent object boundaries.
=======
        point_size_base:
          allOf:
          - $ref: '#/components/schemas/PointSizeBaseEnum'
          description: |-
            When comparing point annotations (including both separate points and point groups),
            the OKS sigma parameter defines matching area for each GT point based to the
            object size. The point size base parameter allows to configure how to determine
            the object size.
            If image_size, the image size is used. Useful if each point
            annotation represents a separate object or boxes grouped with points do not
            represent object boundaries.
            If group_bbox_size, the object size is based on
            the point group bbox size. Useful if each point group represents an object
            or there is a bbox grouped with points, representing the object size.


            * `image_size` - IMAGE_SIZE
            * `group_bbox_size` - GROUP_BBOX_SIZE
>>>>>>> d83a38fd
        line_thickness:
          type: number
          format: double
          description: |
            Thickness of polylines, relatively to the (image area) ^ 0.5.
            The distance to the boundary around the GT line,
            inside of which the checked line points should be
        low_overlap_threshold:
          type: number
          format: double
          description: |
            Used for distinction between strong / weak (low_overlap) matches
        compare_line_orientation:
          type: boolean
          description: Enables or disables polyline orientation comparison
        line_orientation_threshold:
          type: number
          format: double
          description: |
            The minimal gain in the GT IoU between the given and reversed line directions
            to consider the line inverted.
            Only used when the 'compare_line_orientation' parameter is true
        compare_groups:
          type: boolean
          description: Enables or disables annotation group checks
        group_match_threshold:
          type: number
          format: double
          description: |
            Minimal IoU for groups to be considered matching.
            Only used when the 'compare_groups' parameter is true
        check_covered_annotations:
          type: boolean
          description: |
            Check for partially-covered annotations, useful in segmentation tasks
        object_visibility_threshold:
          type: number
          format: double
          description: |
            Minimal visible area percent of the spatial annotations (polygons, masks)
            for reporting covered annotations.
            Only used when the 'object_visibility_threshold' parameter is true
        panoptic_comparison:
          type: boolean
          description: |
            Use only the visible part of the masks and polygons in comparisons
        compare_attributes:
          type: boolean
          description: Enables or disables annotation attribute comparison
        match_empty_frames:
          type: boolean
          default: false
          description: |
            Count empty frames as matching. This affects target metrics like accuracy in cases
            there are no annotations. If disabled, frames without annotations
            are counted as not matching (accuracy is 0). If enabled, accuracy will be 1 instead.
    PatchedTaskValidationLayoutWriteRequest:
      type: object
      properties:
        disabled_frames:
          type: array
          items:
            type: integer
            minimum: 0
          description: |
            The list of frame ids to be excluded from validation
        frame_selection_method:
          allOf:
          - $ref: '#/components/schemas/FrameSelectionMethod'
          description: |-
            The method to use for frame selection of new real frames for honeypots in the task


            * `random_uniform` - RANDOM_UNIFORM
            * `random_per_job` - RANDOM_PER_JOB
            * `manual` - MANUAL
        honeypot_real_frames:
          type: array
          items:
            type: integer
            minimum: 0
          description: |
            The list of frame ids. Applicable only to the "manual" frame selection method
    PatchedTaskWriteRequest:
      type: object
      properties:
        name:
          type: string
          minLength: 1
          maxLength: 256
        project_id:
          type: integer
          nullable: true
        owner_id:
          type: integer
          writeOnly: true
          nullable: true
        assignee_id:
          type: integer
          writeOnly: true
          nullable: true
        bug_tracker:
          type: string
          maxLength: 2000
        labels:
          type: array
          items:
            $ref: '#/components/schemas/PatchedLabelRequest'
        subset:
          type: string
          maxLength: 64
        target_storage:
          allOf:
          - $ref: '#/components/schemas/StorageRequest'
          nullable: true
        source_storage:
          allOf:
          - $ref: '#/components/schemas/StorageRequest'
          nullable: true
    PatchedUserRequest:
      type: object
      properties:
        username:
          type: string
          minLength: 1
          description: Required. 150 characters or fewer. Letters, digits and @/./+/-/_
            only.
          pattern: ^[\w.@+-]+$
          maxLength: 150
        first_name:
          type: string
          maxLength: 150
        last_name:
          type: string
          maxLength: 150
        email:
          type: string
          format: email
          title: Email address
          maxLength: 254
        groups:
          type: array
          items:
            type: string
            minLength: 1
        is_staff:
          type: boolean
          title: Staff status
          description: Designates whether the user can log into this admin site.
        is_superuser:
          type: boolean
          title: Superuser status
          description: Designates that this user has all permissions without explicitly
            assigning them.
        is_active:
          type: boolean
          title: Active
          description: Designates whether this user should be treated as active. Unselect
            this instead of deleting accounts.
    PatchedWebhookWriteRequest:
      type: object
      properties:
        target_url:
          type: string
          format: uri
          minLength: 1
          maxLength: 8192
        description:
          type: string
          maxLength: 128
        content_type:
          $ref: '#/components/schemas/WebhookContentType'
        secret:
          type: string
          maxLength: 64
        is_active:
          type: boolean
        enable_ssl:
          type: boolean
        events:
          type: array
          items:
            $ref: '#/components/schemas/EventsEnum'
          writeOnly: true
    Plugins:
      type: object
      properties:
        GIT_INTEGRATION:
          type: boolean
        ANALYTICS:
          type: boolean
        MODELS:
          type: boolean
        PREDICT:
          type: boolean
      required:
      - ANALYTICS
      - GIT_INTEGRATION
      - MODELS
      - PREDICT
    PointSizeBaseEnum:
      enum:
      - image_size
      - group_bbox_size
      type: string
      description: |-
        * `image_size` - IMAGE_SIZE
        * `group_bbox_size` - GROUP_BBOX_SIZE
    ProjectFileRequest:
      type: object
      properties:
        project_file:
          type: string
          format: binary
      required:
      - project_file
    ProjectRead:
      type: object
      properties:
        url:
          type: string
          format: uri
          readOnly: true
        id:
          type: integer
          readOnly: true
        name:
          type: string
          readOnly: true
        owner:
          allOf:
          - $ref: '#/components/schemas/BasicUser'
          readOnly: true
          nullable: true
        assignee:
          allOf:
          - $ref: '#/components/schemas/BasicUser'
          readOnly: true
          nullable: true
        guide_id:
          type: integer
          nullable: true
        bug_tracker:
          type: string
          readOnly: true
        task_subsets:
          type: array
          items:
            type: string
          readOnly: true
        created_date:
          type: string
          format: date-time
          readOnly: true
        updated_date:
          type: string
          format: date-time
          readOnly: true
        status:
          allOf:
          - $ref: '#/components/schemas/JobStatus'
          readOnly: true
        dimension:
          type: string
          readOnly: true
          nullable: true
          maxLength: 16
        organization:
          type: integer
          readOnly: true
          nullable: true
        target_storage:
          allOf:
          - $ref: '#/components/schemas/Storage'
          readOnly: true
          nullable: true
        source_storage:
          allOf:
          - $ref: '#/components/schemas/Storage'
          readOnly: true
          nullable: true
        tasks:
          $ref: '#/components/schemas/TasksSummary'
        labels:
          $ref: '#/components/schemas/LabelsSummary'
        assignee_updated_date:
          type: string
          format: date-time
          readOnly: true
          nullable: true
      required:
      - labels
      - tasks
    ProjectWriteRequest:
      type: object
      properties:
        name:
          type: string
          minLength: 1
          maxLength: 256
        labels:
          type: array
          items:
            $ref: '#/components/schemas/PatchedLabelRequest'
          writeOnly: true
          default: []
        owner_id:
          type: integer
          writeOnly: true
          nullable: true
        assignee_id:
          type: integer
          writeOnly: true
          nullable: true
        bug_tracker:
          type: string
          maxLength: 2000
        target_storage:
          allOf:
          - $ref: '#/components/schemas/StorageRequest'
          writeOnly: true
        source_storage:
          allOf:
          - $ref: '#/components/schemas/StorageRequest'
          writeOnly: true
      required:
      - name
    ProviderTypeEnum:
      enum:
      - AWS_S3_BUCKET
      - AZURE_CONTAINER
      - GOOGLE_DRIVE
      - GOOGLE_CLOUD_STORAGE
      type: string
      description: |-
        * `AWS_S3_BUCKET` - AWS_S3
        * `AZURE_CONTAINER` - AZURE_CONTAINER
        * `GOOGLE_DRIVE` - GOOGLE_DRIVE
        * `GOOGLE_CLOUD_STORAGE` - GOOGLE_CLOUD_STORAGE
    QualityEnum:
      enum:
      - compressed
      - original
      type: string
      description: |-
        * `compressed` - compressed
        * `original` - original
    QualityReport:
      type: object
      properties:
        id:
          type: integer
          readOnly: true
        job_id:
          type: integer
          nullable: true
          readOnly: true
        task_id:
          type: integer
          nullable: true
          readOnly: true
        parent_id:
          type: integer
          nullable: true
          readOnly: true
        target:
          $ref: '#/components/schemas/QualityReportTarget'
        summary:
          $ref: '#/components/schemas/QualityReportSummary'
        created_date:
          type: string
          format: date-time
          readOnly: true
        target_last_updated:
          type: string
          format: date-time
          readOnly: true
        gt_last_updated:
          type: string
          format: date-time
          readOnly: true
        assignee:
          allOf:
          - $ref: '#/components/schemas/BasicUser'
          readOnly: true
          nullable: true
      required:
      - summary
      - target
    QualityReportCreateRequest:
      type: object
      properties:
        task_id:
          type: integer
          writeOnly: true
    QualityReportSummary:
      type: object
      properties:
        frame_count:
          type: integer
        frame_share:
          type: number
          format: double
        conflict_count:
          type: integer
        warning_count:
          type: integer
        error_count:
          type: integer
        conflicts_by_type:
          type: object
          additionalProperties:
            type: integer
        valid_count:
          type: integer
        ds_count:
          type: integer
        gt_count:
          type: integer
        total_count:
          type: integer
        accuracy:
          type: number
          format: double
        precision:
          type: number
          format: double
        recall:
          type: number
          format: double
      required:
      - accuracy
      - conflict_count
      - conflicts_by_type
      - ds_count
      - error_count
      - frame_count
      - frame_share
      - gt_count
      - precision
      - recall
      - total_count
      - valid_count
      - warning_count
    QualityReportTarget:
      enum:
      - job
      - task
      type: string
      description: |-
        * `job` - JOB
        * `task` - TASK
    QualitySettings:
      type: object
      properties:
        id:
          type: integer
          readOnly: true
        task_id:
          type: integer
          readOnly: true
        target_metric:
          allOf:
          - $ref: '#/components/schemas/TargetMetricEnum'
          description: |-
            The primary metric used for quality estimation

            * `accuracy` - ACCURACY
            * `precision` - PRECISION
            * `recall` - RECALL
        target_metric_threshold:
          type: number
          format: double
          description: |
            Defines the minimal quality requirements in terms of the selected target metric.
        max_validations_per_job:
          type: integer
          maximum: 2147483647
          minimum: 0
          description: |
            The maximum number of job validation attempts for the job assignee.
            The job can be automatically accepted if the job quality is above the required
            threshold, defined by the target threshold parameter.
        iou_threshold:
          type: number
          format: double
          description: Used for distinction between matched / unmatched shapes
        oks_sigma:
          type: number
          format: double
          description: |
            Like IoU threshold, but for points.
            The percent of the bbox side, used as the radius of the circle around the GT point,
            where the checked point is expected to be. For boxes with different width and
            height, the "side" is computed as a geometric mean of the width and height.
            Read more: https://cocodataset.org/#keypoints-eval
<<<<<<< HEAD
        use_bbox_size_for_points:
          type: boolean
          description: |
            When comparing point groups, OKS sigma defines the matching area for a GT point.
            If enabled, the area size is based on the point group bbox size.
            If disabled, the image size is used.
            Useful if point groups do not represent a single object or boxes attached to points
            do not represent object boundaries.
=======
        point_size_base:
          allOf:
          - $ref: '#/components/schemas/PointSizeBaseEnum'
          description: |-
            When comparing point annotations (including both separate points and point groups),
            the OKS sigma parameter defines matching area for each GT point based to the
            object size. The point size base parameter allows to configure how to determine
            the object size.
            If image_size, the image size is used. Useful if each point
            annotation represents a separate object or boxes grouped with points do not
            represent object boundaries.
            If group_bbox_size, the object size is based on
            the point group bbox size. Useful if each point group represents an object
            or there is a bbox grouped with points, representing the object size.


            * `image_size` - IMAGE_SIZE
            * `group_bbox_size` - GROUP_BBOX_SIZE
>>>>>>> d83a38fd
        line_thickness:
          type: number
          format: double
          description: |
            Thickness of polylines, relatively to the (image area) ^ 0.5.
            The distance to the boundary around the GT line,
            inside of which the checked line points should be
        low_overlap_threshold:
          type: number
          format: double
          description: |
            Used for distinction between strong / weak (low_overlap) matches
        compare_line_orientation:
          type: boolean
          description: Enables or disables polyline orientation comparison
        line_orientation_threshold:
          type: number
          format: double
          description: |
            The minimal gain in the GT IoU between the given and reversed line directions
            to consider the line inverted.
            Only used when the 'compare_line_orientation' parameter is true
        compare_groups:
          type: boolean
          description: Enables or disables annotation group checks
        group_match_threshold:
          type: number
          format: double
          description: |
            Minimal IoU for groups to be considered matching.
            Only used when the 'compare_groups' parameter is true
        check_covered_annotations:
          type: boolean
          description: |
            Check for partially-covered annotations, useful in segmentation tasks
        object_visibility_threshold:
          type: number
          format: double
          description: |
            Minimal visible area percent of the spatial annotations (polygons, masks)
            for reporting covered annotations.
            Only used when the 'object_visibility_threshold' parameter is true
        panoptic_comparison:
          type: boolean
          description: |
            Use only the visible part of the masks and polygons in comparisons
        compare_attributes:
          type: boolean
          description: Enables or disables annotation attribute comparison
        match_empty_frames:
          type: boolean
          default: false
          description: |
            Count empty frames as matching. This affects target metrics like accuracy in cases
            there are no annotations. If disabled, frames without annotations
            are counted as not matching (accuracy is 0). If enabled, accuracy will be 1 instead.
    RegisterSerializerEx:
      type: object
      properties:
        username:
          type: string
          maxLength: 150
          minLength: 5
        email:
          type: string
          format: email
        first_name:
          type: string
        last_name:
          type: string
        email_verification_required:
          type: boolean
          readOnly: true
        key:
          type: string
          nullable: true
          readOnly: true
      required:
      - username
    RegisterSerializerExRequest:
      type: object
      properties:
        username:
          type: string
          minLength: 5
          maxLength: 150
        email:
          type: string
          format: email
          minLength: 1
        password1:
          type: string
          writeOnly: true
          minLength: 1
        password2:
          type: string
          writeOnly: true
          minLength: 1
        first_name:
          type: string
          minLength: 1
        last_name:
          type: string
          minLength: 1
      required:
      - password1
      - password2
      - username
    Request:
      type: object
      properties:
        status:
          $ref: '#/components/schemas/RequestStatus'
        message:
          type: string
          readOnly: true
        id:
          type: string
        operation:
          $ref: '#/components/schemas/RequestDataOperation'
        progress:
          type: number
          format: double
          maximum: 1
          minimum: 0
          nullable: true
          readOnly: true
        created_date:
          type: string
          format: date-time
        started_date:
          type: string
          format: date-time
          nullable: true
        finished_date:
          type: string
          format: date-time
          nullable: true
        expiry_date:
          type: string
          format: date-time
          nullable: true
          readOnly: true
        owner:
          allOf:
          - $ref: '#/components/schemas/UserIdentifiers'
          readOnly: true
        result_url:
          type: string
          format: uri
          nullable: true
        result_id:
          type: integer
          nullable: true
      required:
      - created_date
      - id
      - operation
      - status
    RequestDataOperation:
      type: object
      properties:
        type:
          type: string
        target:
          $ref: '#/components/schemas/RequestDataOperationTargetEnum'
        project_id:
          type: integer
          nullable: true
        task_id:
          type: integer
          nullable: true
        job_id:
          type: integer
          nullable: true
        format:
          type: string
          nullable: true
        function_id:
          type: string
          nullable: true
      required:
      - target
      - type
    RequestDataOperationTargetEnum:
      enum:
      - project
      - task
      - job
      type: string
      description: |-
        * `project` - Project
        * `task` - Task
        * `job` - Job
    RequestStatus:
      enum:
      - queued
      - started
      - failed
      - finished
      type: string
      description: |-
        * `queued` - Queued
        * `started` - Started
        * `failed` - Failed
        * `finished` - Finished
    RestAuthDetail:
      type: object
      properties:
        detail:
          type: string
          readOnly: true
    RoleEnum:
      enum:
      - worker
      - supervisor
      - maintainer
      - owner
      type: string
      description: |-
        * `worker` - Worker
        * `supervisor` - Supervisor
        * `maintainer` - Maintainer
        * `owner` - Owner
    RqId:
      type: object
      properties:
        rq_id:
          type: string
          description: Request id
      required:
      - rq_id
    RqStatus:
      type: object
      properties:
        state:
          $ref: '#/components/schemas/RqStatusStateEnum'
        message:
          type: string
          default: ''
        progress:
          type: number
          format: double
          maximum: 100
          default: 0.0
      required:
      - state
    RqStatusStateEnum:
      enum:
      - Queued
      - Started
      - Finished
      - Failed
      type: string
      description: |-
        * `Queued` - Queued
        * `Started` - Started
        * `Finished` - Finished
        * `Failed` - Failed
    SeverityEnum:
      enum:
      - warning
      - error
      type: string
      description: |-
        * `warning` - WARNING
        * `error` - ERROR
    ShapeType:
      enum:
      - rectangle
      - polygon
      - polyline
      - points
      - ellipse
      - cuboid
      - mask
      - skeleton
      type: string
      description: |-
        * `rectangle` - RECTANGLE
        * `polygon` - POLYGON
        * `polyline` - POLYLINE
        * `points` - POINTS
        * `ellipse` - ELLIPSE
        * `cuboid` - CUBOID
        * `mask` - MASK
        * `skeleton` - SKELETON
    SigningRequest:
      type: object
      properties:
        url:
          type: string
          minLength: 1
      required:
      - url
    SortingMethod:
      enum:
      - lexicographical
      - natural
      - predefined
      - random
      type: string
      description: |-
        * `lexicographical` - LEXICOGRAPHICAL
        * `natural` - NATURAL
        * `predefined` - PREDEFINED
        * `random` - RANDOM
    Storage:
      type: object
      properties:
        id:
          type: integer
          readOnly: true
        location:
          $ref: '#/components/schemas/LocationEnum'
        cloud_storage_id:
          type: integer
          nullable: true
    StorageMethod:
      enum:
      - cache
      - file_system
      type: string
      description: |-
        * `cache` - CACHE
        * `file_system` - FILE_SYSTEM
    StorageRequest:
      type: object
      properties:
        location:
          $ref: '#/components/schemas/LocationEnum'
        cloud_storage_id:
          type: integer
          nullable: true
    StorageType:
      enum:
      - cloud_storage
      - local
      - share
      type: string
      description: |-
        * `cloud_storage` - CLOUD_STORAGE
        * `local` - LOCAL
        * `share` - SHARE
    SubLabeledShape:
      type: object
      properties:
        type:
          $ref: '#/components/schemas/ShapeType'
        occluded:
          type: boolean
          default: false
        outside:
          type: boolean
          default: false
        z_order:
          type: integer
          default: 0
        rotation:
          type: number
          format: double
          maximum: 360
          minimum: 0
          default: 0.0
        points:
          type: array
          items:
            type: number
            format: double
        id:
          type: integer
          nullable: true
        frame:
          type: integer
          minimum: 0
        label_id:
          type: integer
          minimum: 0
        group:
          type: integer
          minimum: 0
          nullable: true
        source:
          type: string
          default: manual
        attributes:
          type: array
          items:
            $ref: '#/components/schemas/AttributeVal'
          default: []
      required:
      - frame
      - label_id
      - type
    SubLabeledShapeRequest:
      type: object
      properties:
        type:
          $ref: '#/components/schemas/ShapeType'
        occluded:
          type: boolean
          default: false
        outside:
          type: boolean
          default: false
        z_order:
          type: integer
          default: 0
        rotation:
          type: number
          format: double
          maximum: 360
          minimum: 0
          default: 0.0
        points:
          type: array
          items:
            type: number
            format: double
        id:
          type: integer
          nullable: true
        frame:
          type: integer
          minimum: 0
        label_id:
          type: integer
          minimum: 0
        group:
          type: integer
          minimum: 0
          nullable: true
        source:
          type: string
          minLength: 1
          default: manual
        attributes:
          type: array
          items:
            $ref: '#/components/schemas/AttributeValRequest'
          default: []
      required:
      - frame
      - label_id
      - type
    SubLabeledTrack:
      type: object
      properties:
        id:
          type: integer
          nullable: true
        frame:
          type: integer
          minimum: 0
        label_id:
          type: integer
          minimum: 0
        group:
          type: integer
          minimum: 0
          nullable: true
        source:
          type: string
          default: manual
        shapes:
          type: array
          items:
            $ref: '#/components/schemas/TrackedShape'
        attributes:
          type: array
          items:
            $ref: '#/components/schemas/AttributeVal'
          default: []
      required:
      - frame
      - label_id
      - shapes
    SubLabeledTrackRequest:
      type: object
      properties:
        id:
          type: integer
          nullable: true
        frame:
          type: integer
          minimum: 0
        label_id:
          type: integer
          minimum: 0
        group:
          type: integer
          minimum: 0
          nullable: true
        source:
          type: string
          minLength: 1
          default: manual
        shapes:
          type: array
          items:
            $ref: '#/components/schemas/TrackedShapeRequest'
        attributes:
          type: array
          items:
            $ref: '#/components/schemas/AttributeValRequest'
          default: []
      required:
      - frame
      - label_id
      - shapes
    Sublabel:
      type: object
      properties:
        id:
          type: integer
        name:
          type: string
          maxLength: 64
        color:
          type: string
          description: The hex value for the RGB color. Will be generated automatically,
            unless specified explicitly.
        attributes:
          type: array
          items:
            $ref: '#/components/schemas/Attribute'
          default: []
          description: The list of attributes. If you want to remove an attribute,
            you need to recreate the label and specify the remaining attributes.
        type:
          type: string
          description: Associated annotation type for this label
        has_parent:
          type: boolean
      required:
      - name
    SublabelMappingEntryRequest:
      type: object
      properties:
        name:
          type: string
          minLength: 1
        attributes:
          type: object
          additionalProperties:
            type: string
            minLength: 1
      required:
      - name
    SublabelRequest:
      type: object
      properties:
        id:
          type: integer
        name:
          type: string
          minLength: 1
          maxLength: 64
        color:
          type: string
          description: The hex value for the RGB color. Will be generated automatically,
            unless specified explicitly.
        attributes:
          type: array
          items:
            $ref: '#/components/schemas/AttributeRequest'
          default: []
          description: The list of attributes. If you want to remove an attribute,
            you need to recreate the label and specify the remaining attributes.
        type:
          type: string
          description: Associated annotation type for this label
        has_parent:
          type: boolean
      required:
      - name
    TargetMetricEnum:
      enum:
      - accuracy
      - precision
      - recall
      type: string
      description: |-
        * `accuracy` - ACCURACY
        * `precision` - PRECISION
        * `recall` - RECALL
    TaskAnnotationsUpdateRequest:
      oneOf:
      - $ref: '#/components/schemas/LabeledDataRequest'
      - $ref: '#/components/schemas/AnnotationFileRequest'
      nullable: true
    TaskAnnotationsWriteRequest:
      oneOf:
      - $ref: '#/components/schemas/AnnotationFileRequest'
      nullable: true
    TaskFileRequest:
      type: object
      properties:
        task_file:
          type: string
          format: binary
      required:
      - task_file
    TaskRead:
      type: object
      properties:
        url:
          type: string
          format: uri
          readOnly: true
        id:
          type: integer
          readOnly: true
        name:
          type: string
          readOnly: true
        project_id:
          type: integer
          nullable: true
        mode:
          type: string
          readOnly: true
        owner:
          allOf:
          - $ref: '#/components/schemas/BasicUser'
          nullable: true
        assignee:
          allOf:
          - $ref: '#/components/schemas/BasicUser'
          nullable: true
        bug_tracker:
          type: string
          readOnly: true
        created_date:
          type: string
          format: date-time
          readOnly: true
        updated_date:
          type: string
          format: date-time
          readOnly: true
        overlap:
          type: integer
          readOnly: true
          nullable: true
        segment_size:
          type: integer
          readOnly: true
        status:
          allOf:
          - $ref: '#/components/schemas/JobStatus'
          readOnly: true
        data_chunk_size:
          type: integer
          maximum: 2147483647
          minimum: 0
          nullable: true
          readOnly: true
        data_compressed_chunk_type:
          allOf:
          - $ref: '#/components/schemas/ChunkType'
          readOnly: true
        guide_id:
          type: integer
          nullable: true
        data_original_chunk_type:
          allOf:
          - $ref: '#/components/schemas/ChunkType'
          readOnly: true
        size:
          type: integer
          maximum: 2147483647
          minimum: 0
          readOnly: true
        image_quality:
          type: integer
          maximum: 32767
          minimum: 0
          readOnly: true
        data:
          type: integer
          readOnly: true
        dimension:
          type: string
        subset:
          type: string
          readOnly: true
        organization:
          type: integer
          readOnly: true
          nullable: true
        target_storage:
          allOf:
          - $ref: '#/components/schemas/Storage'
          nullable: true
        source_storage:
          allOf:
          - $ref: '#/components/schemas/Storage'
          nullable: true
        jobs:
          $ref: '#/components/schemas/JobsSummary'
        labels:
          $ref: '#/components/schemas/LabelsSummary'
        assignee_updated_date:
          type: string
          format: date-time
          readOnly: true
          nullable: true
        validation_mode:
          type: string
          nullable: true
          description: Describes how the task validation is performed. Configured
            at task creation
      required:
      - jobs
      - labels
    TaskValidationLayoutRead:
      type: object
      properties:
        mode:
          readOnly: true
          nullable: true
          oneOf:
          - $ref: '#/components/schemas/ValidationMode'
          - $ref: '#/components/schemas/NullEnum'
        frames_per_job_count:
          type: integer
          readOnly: true
          nullable: true
        validation_frames:
          type: array
          items:
            type: integer
            minimum: 0
          description: |
            The list of frame ids to be used for validation
        disabled_frames:
          type: array
          items:
            type: integer
            minimum: 0
          description: |
            The list of frame ids excluded from validation
        honeypot_count:
          type: integer
          minimum: 0
        honeypot_frames:
          type: array
          items:
            type: integer
            minimum: 0
          description: |
            The list of frame ids for all honeypots in the task
        honeypot_real_frames:
          type: array
          items:
            type: integer
            minimum: 0
          description: |
            The list of real (validation) frame ids for all honeypots in the task
    TaskWriteRequest:
      type: object
      properties:
        name:
          type: string
          minLength: 1
          maxLength: 256
        project_id:
          type: integer
          nullable: true
        owner_id:
          type: integer
          writeOnly: true
          nullable: true
        assignee_id:
          type: integer
          writeOnly: true
          nullable: true
        bug_tracker:
          type: string
          maxLength: 2000
        overlap:
          type: integer
          maximum: 2147483647
          minimum: 0
          nullable: true
        segment_size:
          type: integer
          maximum: 2147483647
          minimum: 0
        labels:
          type: array
          items:
            $ref: '#/components/schemas/PatchedLabelRequest'
        subset:
          type: string
          maxLength: 64
        target_storage:
          allOf:
          - $ref: '#/components/schemas/StorageRequest'
          nullable: true
        source_storage:
          allOf:
          - $ref: '#/components/schemas/StorageRequest'
          nullable: true
      required:
      - name
    TasksSummary:
      type: object
      properties:
        count:
          type: integer
          default: 0
        url:
          type: string
          format: uri
          readOnly: true
    Token:
      type: object
      description: Serializer for Token model.
      properties:
        key:
          type: string
          maxLength: 40
      required:
      - key
    TrackedShape:
      type: object
      properties:
        type:
          $ref: '#/components/schemas/ShapeType'
        occluded:
          type: boolean
          default: false
        outside:
          type: boolean
          default: false
        z_order:
          type: integer
          default: 0
        rotation:
          type: number
          format: double
          maximum: 360
          minimum: 0
          default: 0.0
        points:
          type: array
          items:
            type: number
            format: double
        id:
          type: integer
          nullable: true
        frame:
          type: integer
          minimum: 0
        attributes:
          type: array
          items:
            $ref: '#/components/schemas/AttributeVal'
          default: []
      required:
      - frame
      - type
    TrackedShapeRequest:
      type: object
      properties:
        type:
          $ref: '#/components/schemas/ShapeType'
        occluded:
          type: boolean
          default: false
        outside:
          type: boolean
          default: false
        z_order:
          type: integer
          default: 0
        rotation:
          type: number
          format: double
          maximum: 360
          minimum: 0
          default: 0.0
        points:
          type: array
          items:
            type: number
            format: double
        id:
          type: integer
          nullable: true
        frame:
          type: integer
          minimum: 0
        attributes:
          type: array
          items:
            $ref: '#/components/schemas/AttributeValRequest'
          default: []
      required:
      - frame
      - type
    Transformation:
      type: object
      properties:
        name:
          type: string
        binary:
          allOf:
          - $ref: '#/components/schemas/BinaryOperation'
          nullable: true
      required:
      - name
    User:
      type: object
      properties:
        url:
          type: string
          format: uri
          readOnly: true
        id:
          type: integer
          readOnly: true
        username:
          type: string
          description: Required. 150 characters or fewer. Letters, digits and @/./+/-/_
            only.
          pattern: ^[\w.@+-]+$
          maxLength: 150
        first_name:
          type: string
          maxLength: 150
        last_name:
          type: string
          maxLength: 150
        email:
          type: string
          format: email
          title: Email address
          maxLength: 254
        groups:
          type: array
          items:
            type: string
        is_staff:
          type: boolean
          title: Staff status
          description: Designates whether the user can log into this admin site.
        is_superuser:
          type: boolean
          title: Superuser status
          description: Designates that this user has all permissions without explicitly
            assigning them.
        is_active:
          type: boolean
          title: Active
          description: Designates whether this user should be treated as active. Unselect
            this instead of deleting accounts.
        last_login:
          type: string
          format: date-time
          readOnly: true
          nullable: true
        date_joined:
          type: string
          format: date-time
          readOnly: true
        has_analytics_access:
          type: boolean
          readOnly: true
      required:
      - groups
      - username
    UserIdentifiers:
      type: object
      properties:
        id:
          type: integer
          readOnly: true
        username:
          type: string
          description: Required. 150 characters or fewer. Letters, digits and @/./+/-/_
            only.
          pattern: ^[\w.@+-]+$
          maxLength: 150
      required:
      - username
    ValidationMode:
      enum:
      - gt
      - gt_pool
      type: string
      description: |-
        * `gt` - GT
        * `gt_pool` - GT_POOL
    ValidationParamsRequest:
      type: object
      properties:
        mode:
          $ref: '#/components/schemas/ValidationMode'
        frame_selection_method:
          $ref: '#/components/schemas/FrameSelectionMethod'
        random_seed:
          type: integer
          minimum: 0
          description: |
            The seed value for the random number generator.
            The same value will produce the same frame sets.
            Applicable only to random frame selection methods.
            By default, a random value is used.
        frames:
          type: array
          items:
            type: string
            minLength: 1
            maxLength: 1024
          writeOnly: true
          description: |
            The list of file names to be included in the validation set.
            Applicable only to the "manual" frame selection method.
            Can only be used for images.
        frame_count:
          type: integer
          minimum: 1
          description: |
            The number of frames to be included in the validation set.
            Applicable only to the "random_uniform" frame selection method
        frame_share:
          type: number
          format: double
          description: |
            The share of frames to be included in the validation set.
            Applicable only to the "random_uniform" frame selection method
        frames_per_job_count:
          type: integer
          minimum: 1
          description: |
            The number of frames to be included in the validation set from each annotation job.
            Applicable only to the "random_per_job" frame selection method
        frames_per_job_share:
          type: number
          format: double
          description: |
            The share of frames to be included in the validation set from each annotation job.
            Applicable only to the "random_per_job" frame selection method
      required:
      - frame_selection_method
      - mode
    WebhookContentType:
      enum:
      - application/json
      type: string
      description: '* `application/json` - JSON'
    WebhookDeliveryRead:
      type: object
      properties:
        id:
          type: integer
          readOnly: true
        webhook_id:
          type: integer
          readOnly: true
        event:
          type: string
          readOnly: true
        status_code:
          type: integer
          readOnly: true
          nullable: true
        redelivery:
          type: boolean
          readOnly: true
        created_date:
          type: string
          format: date-time
          readOnly: true
        updated_date:
          type: string
          format: date-time
          readOnly: true
        changed_fields:
          type: string
          readOnly: true
        request:
          type: object
          readOnly: true
        response:
          type: object
          readOnly: true
    WebhookRead:
      type: object
      properties:
        id:
          type: integer
          readOnly: true
        url:
          type: string
          format: uri
          readOnly: true
        target_url:
          type: string
          format: uri
          readOnly: true
        description:
          type: string
          readOnly: true
        type:
          $ref: '#/components/schemas/WebhookType'
        content_type:
          $ref: '#/components/schemas/WebhookContentType'
        is_active:
          type: boolean
          readOnly: true
        enable_ssl:
          type: boolean
          readOnly: true
        created_date:
          type: string
          format: date-time
          readOnly: true
        updated_date:
          type: string
          format: date-time
          readOnly: true
        owner:
          allOf:
          - $ref: '#/components/schemas/BasicUser'
          readOnly: true
          nullable: true
        project_id:
          type: integer
          nullable: true
        organization:
          type: integer
          readOnly: true
          nullable: true
        events:
          type: array
          items:
            $ref: '#/components/schemas/EventsEnum'
          readOnly: true
        last_status:
          type: integer
          readOnly: true
        last_delivery_date:
          type: string
          format: date-time
          readOnly: true
      required:
      - content_type
      - type
    WebhookType:
      enum:
      - organization
      - project
      type: string
      description: |-
        * `organization` - ORGANIZATION
        * `project` - PROJECT
    WebhookWriteRequest:
      type: object
      properties:
        target_url:
          type: string
          format: uri
          minLength: 1
          maxLength: 8192
        description:
          type: string
          maxLength: 128
        type:
          $ref: '#/components/schemas/WebhookType'
        content_type:
          $ref: '#/components/schemas/WebhookContentType'
        secret:
          type: string
          maxLength: 64
        is_active:
          type: boolean
        enable_ssl:
          type: boolean
        project_id:
          type: integer
          writeOnly: true
          nullable: true
        events:
          type: array
          items:
            $ref: '#/components/schemas/EventsEnum'
          writeOnly: true
      required:
      - events
      - target_url
      - type
  securitySchemes:
    basicAuth:
      type: http
      scheme: basic
    csrfAuth:
      type: apiKey
      in: cookie
      name: csrftoken
      description: Can be sent as a cookie or as the X-CSRFTOKEN header
    sessionAuth:
      type: apiKey
      in: cookie
      name: sessionid
    signatureAuth:
      type: apiKey
      in: query
      name: sign
      description: Can be used to share URLs to private links
    tokenAuth:
      type: apiKey
      in: header
      name: Authorization
      description: |2

        To authenticate using a token (or API key), you need to have 3 components in a request:
        - the 'sessionid' cookie
        - the 'csrftoken' cookie or 'X-CSRFTOKEN' header
        - the 'Authentication' header with the 'Token ' prefix

        You can obtain an API key (the token) from the server response on
        the basic auth request.
      x-token-prefix: Token
externalDocs:
  description: CVAT documentation
  url: https://docs.cvat.ai/docs/<|MERGE_RESOLUTION|>--- conflicted
+++ resolved
@@ -9662,16 +9662,6 @@
             where the checked point is expected to be. For boxes with different width and
             height, the "side" is computed as a geometric mean of the width and height.
             Read more: https://cocodataset.org/#keypoints-eval
-<<<<<<< HEAD
-        use_bbox_size_for_points:
-          type: boolean
-          description: |
-            When comparing point groups, OKS sigma defines the matching area for a GT point.
-            If enabled, the area size is based on the point group bbox size.
-            If disabled, the image size is used.
-            Useful if point groups do not represent a single object or boxes attached to points
-            do not represent object boundaries.
-=======
         point_size_base:
           allOf:
           - $ref: '#/components/schemas/PointSizeBaseEnum'
@@ -9690,7 +9680,6 @@
 
             * `image_size` - IMAGE_SIZE
             * `group_bbox_size` - GROUP_BBOX_SIZE
->>>>>>> d83a38fd
         line_thickness:
           type: number
           format: double
@@ -10187,16 +10176,6 @@
             where the checked point is expected to be. For boxes with different width and
             height, the "side" is computed as a geometric mean of the width and height.
             Read more: https://cocodataset.org/#keypoints-eval
-<<<<<<< HEAD
-        use_bbox_size_for_points:
-          type: boolean
-          description: |
-            When comparing point groups, OKS sigma defines the matching area for a GT point.
-            If enabled, the area size is based on the point group bbox size.
-            If disabled, the image size is used.
-            Useful if point groups do not represent a single object or boxes attached to points
-            do not represent object boundaries.
-=======
         point_size_base:
           allOf:
           - $ref: '#/components/schemas/PointSizeBaseEnum'
@@ -10215,7 +10194,6 @@
 
             * `image_size` - IMAGE_SIZE
             * `group_bbox_size` - GROUP_BBOX_SIZE
->>>>>>> d83a38fd
         line_thickness:
           type: number
           format: double
