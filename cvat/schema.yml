openapi: 3.0.3
info:
  title: CVAT REST API
  version: 2.36.1
  description: REST API for Computer Vision Annotation Tool (CVAT)
  termsOfService: https://www.google.com/policies/terms/
  contact:
    name: CVAT.ai team
    url: https://github.com/cvat-ai/cvat
    email: support@cvat.ai
  license:
    name: MIT License
    url: https://en.wikipedia.org/wiki/MIT_License
paths:
  /api/assets:
    post:
      operationId: assets_create
      summary: Create an asset
      tags:
      - assets
      requestBody:
        content:
          multipart/form-data:
            schema:
              type: object
              properties:
                file:
                  type: string
                  format: binary
      security:
      - sessionAuth: []
        csrfAuth: []
        tokenAuth: []
      - signatureAuth: []
      - basicAuth: []
      responses:
        '201':
          content:
            application/vnd.cvat+json:
              schema:
                $ref: '#/components/schemas/AssetRead'
          description: ''
  /api/assets/{uuid}:
    get:
      operationId: assets_retrieve
      summary: Get an asset
      parameters:
      - in: path
        name: uuid
        schema:
          type: string
          format: uuid
        description: A UUID string identifying this asset.
        required: true
      tags:
      - assets
      security:
      - sessionAuth: []
        csrfAuth: []
        tokenAuth: []
      - signatureAuth: []
      - basicAuth: []
      responses:
        '200':
          description: Asset file
    delete:
      operationId: assets_destroy
      summary: Delete an asset
      parameters:
      - in: path
        name: uuid
        schema:
          type: string
          format: uuid
        description: A UUID string identifying this asset.
        required: true
      tags:
      - assets
      security:
      - sessionAuth: []
        csrfAuth: []
        tokenAuth: []
      - signatureAuth: []
      - basicAuth: []
      responses:
        '204':
          description: The asset has been deleted
  /api/auth/login:
    post:
      operationId: auth_create_login
      description: |-
        Check the credentials and return the REST Token
        if the credentials are valid and authenticated.
        If email verification is enabled and the user has the unverified email,
        an email with a confirmation link will be sent.
        Calls Django Auth login method to register User ID
        in Django session framework.

        Accept the following POST parameters: username, email, password
        Return the REST Framework Token Object's key.
      tags:
      - auth
      requestBody:
        content:
          application/json:
            schema:
              $ref: '#/components/schemas/LoginSerializerExRequest'
        required: true
      security:
      - sessionAuth: []
        csrfAuth: []
        tokenAuth: []
      - signatureAuth: []
      - basicAuth: []
      - {}
      responses:
        '200':
          content:
            application/vnd.cvat+json:
              schema:
                $ref: '#/components/schemas/Token'
          description: ''
  /api/auth/logout:
    post:
      operationId: auth_create_logout
      description: |-
        Calls Django logout method and delete the Token object
        assigned to the current User object.

        Accepts/Returns nothing.
      tags:
      - auth
      security:
      - sessionAuth: []
        csrfAuth: []
        tokenAuth: []
      - signatureAuth: []
      - basicAuth: []
      - {}
      responses:
        '200':
          content:
            application/vnd.cvat+json:
              schema:
                $ref: '#/components/schemas/RestAuthDetail'
          description: ''
  /api/auth/password/change:
    post:
      operationId: auth_create_password_change
      description: |-
        Calls Django Auth SetPasswordForm save method.

        Accepts the following POST parameters: new_password1, new_password2
        Returns the success/fail message.
      tags:
      - auth
      requestBody:
        content:
          application/json:
            schema:
              $ref: '#/components/schemas/PasswordChangeRequest'
        required: true
      security:
      - sessionAuth: []
        csrfAuth: []
        tokenAuth: []
      - signatureAuth: []
      - basicAuth: []
      responses:
        '200':
          content:
            application/vnd.cvat+json:
              schema:
                $ref: '#/components/schemas/RestAuthDetail'
          description: ''
  /api/auth/password/reset:
    post:
      operationId: auth_create_password_reset
      description: |-
        Calls Django Auth PasswordResetForm save method.

        Accepts the following POST parameters: email
        Returns the success/fail message.
      tags:
      - auth
      requestBody:
        content:
          application/json:
            schema:
              $ref: '#/components/schemas/PasswordResetSerializerExRequest'
        required: true
      security:
      - sessionAuth: []
        csrfAuth: []
        tokenAuth: []
      - signatureAuth: []
      - basicAuth: []
      - {}
      responses:
        '200':
          content:
            application/vnd.cvat+json:
              schema:
                $ref: '#/components/schemas/RestAuthDetail'
          description: ''
  /api/auth/password/reset/confirm:
    post:
      operationId: auth_create_password_reset_confirm
      description: |-
        Password reset e-mail link is confirmed, therefore
        this resets the user's password.

        Accepts the following POST parameters: token, uid,
            new_password1, new_password2
        Returns the success/fail message.
      tags:
      - auth
      requestBody:
        content:
          application/json:
            schema:
              $ref: '#/components/schemas/PasswordResetConfirmRequest'
        required: true
      security:
      - sessionAuth: []
        csrfAuth: []
        tokenAuth: []
      - signatureAuth: []
      - basicAuth: []
      - {}
      responses:
        '200':
          content:
            application/vnd.cvat+json:
              schema:
                $ref: '#/components/schemas/RestAuthDetail'
          description: ''
  /api/auth/register:
    post:
      operationId: auth_create_register
      tags:
      - auth
      requestBody:
        content:
          application/json:
            schema:
              $ref: '#/components/schemas/RegisterSerializerExRequest'
        required: true
      security:
      - sessionAuth: []
        csrfAuth: []
        tokenAuth: []
      - signatureAuth: []
      - basicAuth: []
      - {}
      responses:
        '201':
          content:
            application/vnd.cvat+json:
              schema:
                $ref: '#/components/schemas/RegisterSerializerEx'
          description: ''
  /api/auth/rules:
    get:
      operationId: auth_retrieve_rules
      tags:
      - auth
      security:
      - {}
      responses:
        '200':
          description: No response body
  /api/auth/signing:
    post:
      operationId: auth_create_signing
      description: Signed URL contains a token which authenticates a user on the server.Signed
        URL is valid during 30 seconds since signing.
      summary: This method signs URL for access to the server
      tags:
      - auth
      requestBody:
        content:
          application/json:
            schema:
              $ref: '#/components/schemas/SigningRequest'
        required: true
      security:
      - sessionAuth: []
        csrfAuth: []
        tokenAuth: []
      - signatureAuth: []
      - basicAuth: []
      responses:
        '200':
          content:
            application/vnd.cvat+json:
              schema:
                type: string
          description: text URL
  /api/cloudstorages:
    get:
      operationId: cloudstorages_list
      summary: List cloud storages
      parameters:
      - name: X-Organization
        in: header
        description: Organization unique slug
        schema:
          type: string
      - name: credentials_type
        in: query
        description: A simple equality filter for the credentials_type field
        schema:
          type: string
          enum:
          - KEY_SECRET_KEY_PAIR
          - ACCOUNT_NAME_TOKEN_PAIR
          - KEY_FILE_PATH
          - ANONYMOUS_ACCESS
          - CONNECTION_STRING
      - name: filter
        required: false
        in: query
        description: |2-

          JSON Logic filter. This filter can be used to perform complex filtering by grouping rules.

          For example, using such a filter you can get all resources created by you:

              - {"and":[{"==":[{"var":"owner"},"<user>"]}]}

          Details about the syntax used can be found at the link: https://jsonlogic.com/

           Available filter_fields: ['provider_type', 'name', 'resource', 'credentials_type', 'owner', 'description', 'id'].
        schema:
          type: string
      - name: name
        in: query
        description: A simple equality filter for the name field
        schema:
          type: string
      - name: org
        in: query
        description: Organization unique slug
        schema:
          type: string
      - name: org_id
        in: query
        description: Organization identifier
        schema:
          type: integer
      - name: owner
        in: query
        description: A simple equality filter for the owner field
        schema:
          type: string
      - name: page
        required: false
        in: query
        description: A page number within the paginated result set.
        schema:
          type: integer
      - name: page_size
        required: false
        in: query
        description: Number of results to return per page.
        schema:
          type: integer
      - name: provider_type
        in: query
        description: A simple equality filter for the provider_type field
        schema:
          type: string
          enum:
          - AWS_S3_BUCKET
          - AZURE_CONTAINER
          - GOOGLE_DRIVE
          - GOOGLE_CLOUD_STORAGE
      - name: resource
        in: query
        description: A simple equality filter for the resource field
        schema:
          type: string
      - name: search
        required: false
        in: query
        description: 'A search term. Available search_fields: (''provider_type'',
          ''name'', ''resource'', ''credentials_type'', ''owner'', ''description'')'
        schema:
          type: string
      - name: sort
        required: false
        in: query
        description: 'Which field to use when ordering the results. Available ordering_fields:
          [''provider_type'', ''name'', ''resource'', ''credentials_type'', ''owner'',
          ''description'', ''id'']'
        schema:
          type: string
      tags:
      - cloudstorages
      security:
      - sessionAuth: []
        csrfAuth: []
        tokenAuth: []
      - signatureAuth: []
      - basicAuth: []
      responses:
        '200':
          content:
            application/vnd.cvat+json:
              schema:
                $ref: '#/components/schemas/PaginatedCloudStorageReadList'
          description: ''
    post:
      operationId: cloudstorages_create
      summary: Create a cloud storage
      parameters:
      - in: header
        name: X-Organization
        schema:
          type: string
        description: Organization unique slug
      - in: query
        name: org
        schema:
          type: string
        description: Organization unique slug
      - in: query
        name: org_id
        schema:
          type: integer
        description: Organization identifier
      tags:
      - cloudstorages
      requestBody:
        content:
          application/json:
            schema:
              $ref: '#/components/schemas/CloudStorageWriteRequest'
            examples:
              CreateAWSS3CloudStorageWithCredentials:
                value:
                  provider_type: AWS_S3_BUCKET
                  resource: somebucket
                  display_name: Bucket
                  credentials_type: KEY_SECRET_KEY_PAIR
                  key: XXX
                  secret_key: XXX
                  specific_attributes: region=eu-central-1
                  description: Some description
                  manifests:
                  - manifest.jsonl
                summary: Create AWS S3 cloud storage with credentials
              CreateAWSS3CloudStorageWithoutCredentials:
                value:
                  provider_type: AWS_S3_BUCKET
                  resource: somebucket
                  display_name: Bucket
                  credentials_type: ANONYMOUS_ACCESS
                  manifests:
                  - manifest.jsonl
                summary: Create AWS S3 cloud storage without credentials
              CreateAzureCloudStorage:
                value:
                  provider_type: AZURE_CONTAINER
                  resource: sonecontainer
                  display_name: Container
                  credentials_type: ACCOUNT_NAME_TOKEN_PAIR
                  account_name: someaccount
                  session_token: xxx
                  manifests:
                  - manifest.jsonl
                summary: Create Azure cloud storage
              CreateGCS:
                value:
                  provider_type: GOOGLE_CLOUD_STORAGE
                  resource: somebucket
                  display_name: Bucket
                  credentials_type: KEY_FILE_PATH
                  key_file: file
                  manifests:
                  - manifest.jsonl
                summary: Create GCS
          multipart/form-data:
            schema:
              $ref: '#/components/schemas/CloudStorageWriteRequest'
        required: true
      security:
      - sessionAuth: []
        csrfAuth: []
        tokenAuth: []
      - signatureAuth: []
      - basicAuth: []
      responses:
        '201':
          content:
            application/vnd.cvat+json:
              schema:
                $ref: '#/components/schemas/CloudStorageRead'
          description: ''
  /api/cloudstorages/{id}:
    get:
      operationId: cloudstorages_retrieve
      summary: Get cloud storage details
      parameters:
      - in: path
        name: id
        schema:
          type: integer
        description: A unique integer value identifying this cloud storage.
        required: true
      tags:
      - cloudstorages
      security:
      - sessionAuth: []
        csrfAuth: []
        tokenAuth: []
      - signatureAuth: []
      - basicAuth: []
      responses:
        '200':
          content:
            application/vnd.cvat+json:
              schema:
                $ref: '#/components/schemas/CloudStorageRead'
          description: ''
    patch:
      operationId: cloudstorages_partial_update
      summary: Update a cloud storage
      parameters:
      - in: path
        name: id
        schema:
          type: integer
        description: A unique integer value identifying this cloud storage.
        required: true
      tags:
      - cloudstorages
      requestBody:
        content:
          application/json:
            schema:
              $ref: '#/components/schemas/PatchedCloudStorageWriteRequest'
            examples:
              CreateAWSS3CloudStorageWithCredentials:
                value:
                  provider_type: AWS_S3_BUCKET
                  resource: somebucket
                  display_name: Bucket
                  credentials_type: KEY_SECRET_KEY_PAIR
                  key: XXX
                  secret_key: XXX
                  specific_attributes: region=eu-central-1
                  description: Some description
                  manifests:
                  - manifest.jsonl
                summary: Create AWS S3 cloud storage with credentials
              CreateAWSS3CloudStorageWithoutCredentials:
                value:
                  provider_type: AWS_S3_BUCKET
                  resource: somebucket
                  display_name: Bucket
                  credentials_type: ANONYMOUS_ACCESS
                  manifests:
                  - manifest.jsonl
                summary: Create AWS S3 cloud storage without credentials
              CreateAzureCloudStorage:
                value:
                  provider_type: AZURE_CONTAINER
                  resource: sonecontainer
                  display_name: Container
                  credentials_type: ACCOUNT_NAME_TOKEN_PAIR
                  account_name: someaccount
                  session_token: xxx
                  manifests:
                  - manifest.jsonl
                summary: Create Azure cloud storage
              CreateGCS:
                value:
                  provider_type: GOOGLE_CLOUD_STORAGE
                  resource: somebucket
                  display_name: Bucket
                  credentials_type: KEY_FILE_PATH
                  key_file: file
                  manifests:
                  - manifest.jsonl
                summary: Create GCS
          multipart/form-data:
            schema:
              $ref: '#/components/schemas/PatchedCloudStorageWriteRequest'
      security:
      - sessionAuth: []
        csrfAuth: []
        tokenAuth: []
      - signatureAuth: []
      - basicAuth: []
      responses:
        '200':
          content:
            application/vnd.cvat+json:
              schema:
                $ref: '#/components/schemas/CloudStorageRead'
          description: ''
    delete:
      operationId: cloudstorages_destroy
      summary: Delete a cloud storage
      parameters:
      - in: path
        name: id
        schema:
          type: integer
        description: A unique integer value identifying this cloud storage.
        required: true
      tags:
      - cloudstorages
      security:
      - sessionAuth: []
        csrfAuth: []
        tokenAuth: []
      - signatureAuth: []
      - basicAuth: []
      responses:
        '204':
          description: The cloud storage has been removed
  /api/cloudstorages/{id}/actions:
    get:
      operationId: cloudstorages_retrieve_actions
      description: Method return allowed actions for cloud storage. It's required
        for reading/writing
      summary: Get allowed actions for a cloud storage
      parameters:
      - in: path
        name: id
        schema:
          type: integer
        description: A unique integer value identifying this cloud storage.
        required: true
      tags:
      - cloudstorages
      security:
      - sessionAuth: []
        csrfAuth: []
        tokenAuth: []
      - signatureAuth: []
      - basicAuth: []
      responses:
        '200':
          content:
            application/vnd.cvat+json:
              schema:
                type: string
          description: Cloud Storage actions (GET | PUT | DELETE)
  /api/cloudstorages/{id}/content-v2:
    get:
      operationId: cloudstorages_retrieve_content_v2
      summary: Get cloud storage content
      parameters:
      - in: path
        name: id
        schema:
          type: integer
        description: A unique integer value identifying this cloud storage.
        required: true
      - in: query
        name: manifest_path
        schema:
          type: string
        description: Path to the manifest file in a cloud storage
      - in: query
        name: next_token
        schema:
          type: string
        description: Used to continue listing files in the bucket
      - in: query
        name: page_size
        schema:
          type: integer
      - in: query
        name: prefix
        schema:
          type: string
        description: Prefix to filter data
      tags:
      - cloudstorages
      security:
      - sessionAuth: []
        csrfAuth: []
        tokenAuth: []
      - signatureAuth: []
      - basicAuth: []
      responses:
        '200':
          content:
            application/vnd.cvat+json:
              schema:
                $ref: '#/components/schemas/CloudStorageContent'
          description: A manifest content
  /api/cloudstorages/{id}/preview:
    get:
      operationId: cloudstorages_retrieve_preview
      summary: Get a preview image for a cloud storage
      parameters:
      - in: path
        name: id
        schema:
          type: integer
        description: A unique integer value identifying this cloud storage.
        required: true
      tags:
      - cloudstorages
      security:
      - sessionAuth: []
        csrfAuth: []
        tokenAuth: []
      - signatureAuth: []
      - basicAuth: []
      responses:
        '200':
          description: Cloud Storage preview
        '400':
          description: Failed to get cloud storage preview
        '404':
          description: Cloud Storage preview not found
  /api/cloudstorages/{id}/status:
    get:
      operationId: cloudstorages_retrieve_status
      summary: Get the status of a cloud storage
      parameters:
      - in: path
        name: id
        schema:
          type: integer
        description: A unique integer value identifying this cloud storage.
        required: true
      tags:
      - cloudstorages
      security:
      - sessionAuth: []
        csrfAuth: []
        tokenAuth: []
      - signatureAuth: []
      - basicAuth: []
      responses:
        '200':
          content:
            application/vnd.cvat+json:
              schema:
                type: string
          description: Cloud Storage status (AVAILABLE | NOT_FOUND | FORBIDDEN)
  /api/comments:
    get:
      operationId: comments_list
      summary: List comments
      parameters:
      - name: X-Organization
        in: header
        description: Organization unique slug
        schema:
          type: string
      - name: filter
        required: false
        in: query
        description: |2-

          JSON Logic filter. This filter can be used to perform complex filtering by grouping rules.

          For example, using such a filter you can get all resources created by you:

              - {"and":[{"==":[{"var":"owner"},"<user>"]}]}

          Details about the syntax used can be found at the link: https://jsonlogic.com/

           Available filter_fields: ['owner', 'id', 'issue_id', 'frame_id', 'job_id'].
        schema:
          type: string
      - name: frame_id
        in: query
        description: A simple equality filter for the frame_id field
        schema:
          type: integer
      - name: issue_id
        in: query
        description: A simple equality filter for the issue_id field
        schema:
          type: integer
      - name: job_id
        in: query
        description: A simple equality filter for the job_id field
        schema:
          type: integer
      - name: org
        in: query
        description: Organization unique slug
        schema:
          type: string
      - name: org_id
        in: query
        description: Organization identifier
        schema:
          type: integer
      - name: owner
        in: query
        description: A simple equality filter for the owner field
        schema:
          type: string
      - name: page
        required: false
        in: query
        description: A page number within the paginated result set.
        schema:
          type: integer
      - name: page_size
        required: false
        in: query
        description: Number of results to return per page.
        schema:
          type: integer
      - name: search
        required: false
        in: query
        description: 'A search term. Available search_fields: (''owner'',)'
        schema:
          type: string
      - name: sort
        required: false
        in: query
        description: 'Which field to use when ordering the results. Available ordering_fields:
          [''owner'', ''id'', ''issue_id'', ''frame_id'', ''job_id'']'
        schema:
          type: string
      tags:
      - comments
      security:
      - sessionAuth: []
        csrfAuth: []
        tokenAuth: []
      - signatureAuth: []
      - basicAuth: []
      responses:
        '200':
          content:
            application/vnd.cvat+json:
              schema:
                $ref: '#/components/schemas/PaginatedCommentReadList'
          description: ''
    post:
      operationId: comments_create
      summary: Create a comment
      parameters:
      - in: header
        name: X-Organization
        schema:
          type: string
        description: Organization unique slug
      - in: query
        name: org
        schema:
          type: string
        description: Organization unique slug
      - in: query
        name: org_id
        schema:
          type: integer
        description: Organization identifier
      tags:
      - comments
      requestBody:
        content:
          application/json:
            schema:
              $ref: '#/components/schemas/CommentWriteRequest'
        required: true
      security:
      - sessionAuth: []
        csrfAuth: []
        tokenAuth: []
      - signatureAuth: []
      - basicAuth: []
      responses:
        '201':
          content:
            application/vnd.cvat+json:
              schema:
                $ref: '#/components/schemas/CommentRead'
          description: ''
  /api/comments/{id}:
    get:
      operationId: comments_retrieve
      summary: Get comment details
      parameters:
      - in: path
        name: id
        schema:
          type: integer
        description: A unique integer value identifying this comment.
        required: true
      tags:
      - comments
      security:
      - sessionAuth: []
        csrfAuth: []
        tokenAuth: []
      - signatureAuth: []
      - basicAuth: []
      responses:
        '200':
          content:
            application/vnd.cvat+json:
              schema:
                $ref: '#/components/schemas/CommentRead'
          description: ''
    patch:
      operationId: comments_partial_update
      summary: Update a comment
      parameters:
      - in: path
        name: id
        schema:
          type: integer
        description: A unique integer value identifying this comment.
        required: true
      tags:
      - comments
      requestBody:
        content:
          application/json:
            schema:
              $ref: '#/components/schemas/PatchedCommentWriteRequest'
      security:
      - sessionAuth: []
        csrfAuth: []
        tokenAuth: []
      - signatureAuth: []
      - basicAuth: []
      responses:
        '200':
          content:
            application/vnd.cvat+json:
              schema:
                $ref: '#/components/schemas/CommentRead'
          description: ''
    delete:
      operationId: comments_destroy
      summary: Delete a comment
      parameters:
      - in: path
        name: id
        schema:
          type: integer
        description: A unique integer value identifying this comment.
        required: true
      tags:
      - comments
      security:
      - sessionAuth: []
        csrfAuth: []
        tokenAuth: []
      - signatureAuth: []
      - basicAuth: []
      responses:
        '204':
          description: The comment has been deleted
  /api/consensus/merges:
    post:
      operationId: consensus_create_merge
      summary: Create a consensus merge
      parameters:
      - in: query
        name: rq_id
        schema:
          type: string
        description: |
          The consensus merge request id. Can be specified to check operation status.
      tags:
      - consensus
      requestBody:
        content:
          application/json:
            schema:
              $ref: '#/components/schemas/ConsensusMergeCreateRequest'
      security:
      - sessionAuth: []
        csrfAuth: []
        tokenAuth: []
      - signatureAuth: []
      - basicAuth: []
      responses:
        '201':
          description: No response body
        '202':
          content:
            application/vnd.cvat+json:
              schema:
                $ref: '#/components/schemas/RqId'
          description: |
            A consensus merge request has been enqueued, the request id is returned.
            The request status can be checked at this endpoint by passing the rq_id
            as the query parameter. If the request id is specified, this response
            means the consensus merge request is queued or is being processed.
        '400':
          description: Invalid or failed request, check the response data for details
  /api/consensus/settings:
    get:
      operationId: consensus_list_settings
      summary: List consensus settings instances
      parameters:
      - name: X-Organization
        in: header
        description: Organization unique slug
        schema:
          type: string
      - name: filter
        required: false
        in: query
        description: |2-

          JSON Logic filter. This filter can be used to perform complex filtering by grouping rules.

          For example, using such a filter you can get all resources created by you:

              - {"and":[{"==":[{"var":"owner"},"<user>"]}]}

          Details about the syntax used can be found at the link: https://jsonlogic.com/

           Available filter_fields: ['id', 'task_id'].
        schema:
          type: string
      - name: org
        in: query
        description: Organization unique slug
        schema:
          type: string
      - name: org_id
        in: query
        description: Organization identifier
        schema:
          type: integer
      - name: page
        required: false
        in: query
        description: A page number within the paginated result set.
        schema:
          type: integer
      - name: page_size
        required: false
        in: query
        description: Number of results to return per page.
        schema:
          type: integer
      - name: sort
        required: false
        in: query
        description: 'Which field to use when ordering the results. Available ordering_fields:
          [''id'']'
        schema:
          type: string
      - name: task_id
        in: query
        description: A simple equality filter for the task_id field
        schema:
          type: integer
      tags:
      - consensus
      security:
      - sessionAuth: []
        csrfAuth: []
        tokenAuth: []
      - signatureAuth: []
      - basicAuth: []
      responses:
        '200':
          content:
            application/vnd.cvat+json:
              schema:
                $ref: '#/components/schemas/PaginatedConsensusSettingsList'
          description: ''
  /api/consensus/settings/{id}:
    get:
      operationId: consensus_retrieve_settings
      summary: Get consensus settings instance details
      parameters:
      - in: path
        name: id
        schema:
          type: integer
        description: An id of a consensus settings instance
        required: true
      tags:
      - consensus
      security:
      - sessionAuth: []
        csrfAuth: []
        tokenAuth: []
      - signatureAuth: []
      - basicAuth: []
      responses:
        '200':
          content:
            application/vnd.cvat+json:
              schema:
                $ref: '#/components/schemas/ConsensusSettings'
          description: ''
    patch:
      operationId: consensus_partial_update_settings
      summary: Update a consensus settings instance
      parameters:
      - in: path
        name: id
        schema:
          type: integer
        description: An id of a consensus settings instance
        required: true
      tags:
      - consensus
      requestBody:
        content:
          application/json:
            schema:
              $ref: '#/components/schemas/PatchedConsensusSettingsRequest'
      security:
      - sessionAuth: []
        csrfAuth: []
        tokenAuth: []
      - signatureAuth: []
      - basicAuth: []
      responses:
        '200':
          content:
            application/vnd.cvat+json:
              schema:
                $ref: '#/components/schemas/ConsensusSettings'
          description: ''
  /api/events:
    get:
      operationId: events_list
      description: The log is returned in the CSV format.
      summary: Get an event log
      parameters:
      - in: query
        name: action
        schema:
          type: string
          enum:
          - download
        description: Used to start downloading process after annotation file had been
          created
      - in: query
        name: filename
        schema:
          type: string
        description: Desired output file name
      - in: query
        name: from
        schema:
          type: string
          format: date-time
        description: UTC start date for events filtration. Default is the minimal
          time.
      - in: query
        name: job_id
        schema:
          type: integer
        description: Filter events by job ID
      - in: query
        name: org_id
        schema:
          type: integer
        description: Filter events by organization ID
      - in: query
        name: project_id
        schema:
          type: integer
        description: Filter events by project ID
      - in: query
        name: query_id
        schema:
          type: string
        description: ID of query request that need to check or download
      - in: query
        name: task_id
        schema:
          type: integer
        description: Filter events by task ID
      - in: query
        name: to
        schema:
          type: string
          format: date-time
        description: UTC end date for events filtration. Default is the current time.
      - in: query
        name: user_id
        schema:
          type: integer
        description: Filter events by user ID
      tags:
      - events
      security:
      - sessionAuth: []
        csrfAuth: []
        tokenAuth: []
      - signatureAuth: []
      - basicAuth: []
      responses:
        '200':
          description: Download of file started
        '201':
          description: CSV log file is ready for downloading
        '202':
          description: Creating a CSV log file has been started
    post:
      operationId: events_create
      description: Sends logs to the Clickhouse if it is connected
      summary: Log client events
      parameters:
      - in: header
        name: X-Organization
        schema:
          type: string
        description: Organization unique slug
      - in: query
        name: org
        schema:
          type: string
        description: Organization unique slug
      - in: query
        name: org_id
        schema:
          type: integer
        description: Organization identifier
      tags:
      - events
      requestBody:
        content:
          application/json:
            schema:
              $ref: '#/components/schemas/ClientEventsRequest'
        required: true
      security:
      - sessionAuth: []
        csrfAuth: []
        tokenAuth: []
      - signatureAuth: []
      - basicAuth: []
      responses:
        '201':
          content:
            application/vnd.cvat+json:
              schema:
                $ref: '#/components/schemas/ClientEvents'
          description: ''
  /api/guides:
    post:
      operationId: guides_create
      description: The new guide will be bound either to a project or a task, depending
        on parameters.
      summary: Create an annotation guide
      tags:
      - guides
      requestBody:
        content:
          application/json:
            schema:
              $ref: '#/components/schemas/AnnotationGuideWriteRequest'
      security:
      - sessionAuth: []
        csrfAuth: []
        tokenAuth: []
      - signatureAuth: []
      - basicAuth: []
      responses:
        '201':
          content:
            application/vnd.cvat+json:
              schema:
                $ref: '#/components/schemas/AnnotationGuideRead'
          description: ''
  /api/guides/{id}:
    get:
      operationId: guides_retrieve
      summary: Get annotation guide details
      parameters:
      - in: path
        name: id
        schema:
          type: integer
        description: A unique integer value identifying this annotation guide.
        required: true
      tags:
      - guides
      security:
      - sessionAuth: []
        csrfAuth: []
        tokenAuth: []
      - signatureAuth: []
      - basicAuth: []
      responses:
        '200':
          content:
            application/vnd.cvat+json:
              schema:
                $ref: '#/components/schemas/AnnotationGuideRead'
          description: ''
    patch:
      operationId: guides_partial_update
      summary: Update an annotation guide
      parameters:
      - in: path
        name: id
        schema:
          type: integer
        description: A unique integer value identifying this annotation guide.
        required: true
      tags:
      - guides
      requestBody:
        content:
          application/json:
            schema:
              $ref: '#/components/schemas/PatchedAnnotationGuideWriteRequest'
      security:
      - sessionAuth: []
        csrfAuth: []
        tokenAuth: []
      - signatureAuth: []
      - basicAuth: []
      responses:
        '200':
          content:
            application/vnd.cvat+json:
              schema:
                $ref: '#/components/schemas/AnnotationGuideRead'
          description: ''
    delete:
      operationId: guides_destroy
      description: This also deletes all assets attached to the guide.
      summary: Delete an annotation guide
      parameters:
      - in: path
        name: id
        schema:
          type: integer
        description: A unique integer value identifying this annotation guide.
        required: true
      tags:
      - guides
      security:
      - sessionAuth: []
        csrfAuth: []
        tokenAuth: []
      - signatureAuth: []
      - basicAuth: []
      responses:
        '204':
          description: The annotation guide has been deleted
  /api/invitations:
    get:
      operationId: invitations_list
      summary: List invitations
      parameters:
      - name: X-Organization
        in: header
        description: Organization unique slug
        schema:
          type: string
      - name: filter
        required: false
        in: query
        description: |2-

          JSON Logic filter. This filter can be used to perform complex filtering by grouping rules.

          For example, using such a filter you can get all resources created by you:

              - {"and":[{"==":[{"var":"owner"},"<user>"]}]}

          Details about the syntax used can be found at the link: https://jsonlogic.com/

           Available filter_fields: ['owner', 'user_id', 'accepted'].
        schema:
          type: string
      - name: org
        in: query
        description: Organization unique slug
        schema:
          type: string
      - name: org_id
        in: query
        description: Organization identifier
        schema:
          type: integer
      - name: owner
        in: query
        description: A simple equality filter for the owner field
        schema:
          type: string
      - name: page
        required: false
        in: query
        description: A page number within the paginated result set.
        schema:
          type: integer
      - name: page_size
        required: false
        in: query
        description: Number of results to return per page.
        schema:
          type: integer
      - name: search
        required: false
        in: query
        description: 'A search term. Available search_fields: (''owner'',)'
        schema:
          type: string
      - name: sort
        required: false
        in: query
        description: 'Which field to use when ordering the results. Available ordering_fields:
          [''owner'', ''created_date'']'
        schema:
          type: string
      tags:
      - invitations
      security:
      - sessionAuth: []
        csrfAuth: []
        tokenAuth: []
      - signatureAuth: []
      - basicAuth: []
      responses:
        '200':
          content:
            application/vnd.cvat+json:
              schema:
                $ref: '#/components/schemas/PaginatedInvitationReadList'
          description: ''
    post:
      operationId: invitations_create
      summary: Create an invitation
      parameters:
      - in: header
        name: X-Organization
        schema:
          type: string
        description: Organization unique slug
      - in: query
        name: org
        schema:
          type: string
        description: Organization unique slug
      - in: query
        name: org_id
        schema:
          type: integer
        description: Organization identifier
      tags:
      - invitations
      requestBody:
        content:
          application/json:
            schema:
              $ref: '#/components/schemas/InvitationWriteRequest'
        required: true
      security:
      - sessionAuth: []
        csrfAuth: []
        tokenAuth: []
      - signatureAuth: []
      - basicAuth: []
      responses:
        '201':
          content:
            application/vnd.cvat+json:
              schema:
                $ref: '#/components/schemas/InvitationRead'
          description: ''
  /api/invitations/{key}:
    get:
      operationId: invitations_retrieve
      summary: Get invitation details
      parameters:
      - in: path
        name: key
        schema:
          type: string
        description: A unique value identifying this invitation.
        required: true
      tags:
      - invitations
      security:
      - sessionAuth: []
        csrfAuth: []
        tokenAuth: []
      - signatureAuth: []
      - basicAuth: []
      responses:
        '200':
          content:
            application/vnd.cvat+json:
              schema:
                $ref: '#/components/schemas/InvitationRead'
          description: ''
    patch:
      operationId: invitations_partial_update
      summary: Update an invitation
      parameters:
      - in: path
        name: key
        schema:
          type: string
        description: A unique value identifying this invitation.
        required: true
      tags:
      - invitations
      requestBody:
        content:
          application/json:
            schema:
              $ref: '#/components/schemas/PatchedInvitationWriteRequest'
      security:
      - sessionAuth: []
        csrfAuth: []
        tokenAuth: []
      - signatureAuth: []
      - basicAuth: []
      responses:
        '200':
          content:
            application/vnd.cvat+json:
              schema:
                $ref: '#/components/schemas/InvitationRead'
          description: ''
    delete:
      operationId: invitations_destroy
      summary: Delete an invitation
      parameters:
      - in: path
        name: key
        schema:
          type: string
        description: A unique value identifying this invitation.
        required: true
      tags:
      - invitations
      security:
      - sessionAuth: []
        csrfAuth: []
        tokenAuth: []
      - signatureAuth: []
      - basicAuth: []
      responses:
        '204':
          description: The invitation has been deleted
  /api/invitations/{key}/accept:
    post:
      operationId: invitations_accept
      summary: Accept an invitation
      parameters:
      - in: path
        name: key
        schema:
          type: string
        description: A unique value identifying this invitation.
        required: true
      tags:
      - invitations
      security:
      - sessionAuth: []
        csrfAuth: []
        tokenAuth: []
      - signatureAuth: []
      - basicAuth: []
      responses:
        '200':
          content:
            application/vnd.cvat+json:
              schema:
                $ref: '#/components/schemas/AcceptInvitationRead'
          description: The invitation is accepted
        '400':
          description: The invitation is expired or already accepted
  /api/invitations/{key}/decline:
    post:
      operationId: invitations_decline
      summary: Decline an invitation
      parameters:
      - in: path
        name: key
        schema:
          type: string
        description: A unique value identifying this invitation.
        required: true
      tags:
      - invitations
      security:
      - sessionAuth: []
        csrfAuth: []
        tokenAuth: []
      - signatureAuth: []
      - basicAuth: []
      responses:
        '204':
          description: The invitation has been declined
  /api/invitations/{key}/resend:
    post:
      operationId: invitations_resend
      summary: Resend an invitation
      parameters:
      - in: path
        name: key
        schema:
          type: string
        description: A unique value identifying this invitation.
        required: true
      tags:
      - invitations
      security:
      - sessionAuth: []
        csrfAuth: []
        tokenAuth: []
      - signatureAuth: []
      - basicAuth: []
      responses:
        '204':
          description: Invitation has been sent
        '400':
          description: The invitation is already accepted
  /api/issues:
    get:
      operationId: issues_list
      summary: List issues
      parameters:
      - name: X-Organization
        in: header
        description: Organization unique slug
        schema:
          type: string
      - name: assignee
        in: query
        description: A simple equality filter for the assignee field
        schema:
          type: string
      - name: filter
        required: false
        in: query
        description: |2-

          JSON Logic filter. This filter can be used to perform complex filtering by grouping rules.

          For example, using such a filter you can get all resources created by you:

              - {"and":[{"==":[{"var":"owner"},"<user>"]}]}

          Details about the syntax used can be found at the link: https://jsonlogic.com/

           Available filter_fields: ['owner', 'assignee', 'id', 'job_id', 'task_id', 'resolved', 'frame_id'].
        schema:
          type: string
      - name: frame_id
        in: query
        description: A simple equality filter for the frame_id field
        schema:
          type: integer
      - name: job_id
        in: query
        description: A simple equality filter for the job_id field
        schema:
          type: integer
      - name: org
        in: query
        description: Organization unique slug
        schema:
          type: string
      - name: org_id
        in: query
        description: Organization identifier
        schema:
          type: integer
      - name: owner
        in: query
        description: A simple equality filter for the owner field
        schema:
          type: string
      - name: page
        required: false
        in: query
        description: A page number within the paginated result set.
        schema:
          type: integer
      - name: page_size
        required: false
        in: query
        description: Number of results to return per page.
        schema:
          type: integer
      - name: resolved
        in: query
        description: A simple equality filter for the resolved field
        schema:
          type: boolean
      - name: search
        required: false
        in: query
        description: 'A search term. Available search_fields: (''owner'', ''assignee'')'
        schema:
          type: string
      - name: sort
        required: false
        in: query
        description: 'Which field to use when ordering the results. Available ordering_fields:
          [''owner'', ''assignee'', ''id'', ''job_id'', ''task_id'', ''resolved'',
          ''frame_id'']'
        schema:
          type: string
      - name: task_id
        in: query
        description: A simple equality filter for the task_id field
        schema:
          type: integer
      tags:
      - issues
      security:
      - sessionAuth: []
        csrfAuth: []
        tokenAuth: []
      - signatureAuth: []
      - basicAuth: []
      responses:
        '200':
          content:
            application/vnd.cvat+json:
              schema:
                $ref: '#/components/schemas/PaginatedIssueReadList'
          description: ''
    post:
      operationId: issues_create
      summary: Create an issue
      parameters:
      - in: header
        name: X-Organization
        schema:
          type: string
        description: Organization unique slug
      - in: query
        name: org
        schema:
          type: string
        description: Organization unique slug
      - in: query
        name: org_id
        schema:
          type: integer
        description: Organization identifier
      tags:
      - issues
      requestBody:
        content:
          application/json:
            schema:
              $ref: '#/components/schemas/IssueWriteRequest'
        required: true
      security:
      - sessionAuth: []
        csrfAuth: []
        tokenAuth: []
      - signatureAuth: []
      - basicAuth: []
      responses:
        '201':
          content:
            application/vnd.cvat+json:
              schema:
                $ref: '#/components/schemas/IssueRead'
          description: ''
  /api/issues/{id}:
    get:
      operationId: issues_retrieve
      summary: Get issue details
      parameters:
      - in: path
        name: id
        schema:
          type: integer
        description: A unique integer value identifying this issue.
        required: true
      tags:
      - issues
      security:
      - sessionAuth: []
        csrfAuth: []
        tokenAuth: []
      - signatureAuth: []
      - basicAuth: []
      responses:
        '200':
          content:
            application/vnd.cvat+json:
              schema:
                $ref: '#/components/schemas/IssueRead'
          description: ''
    patch:
      operationId: issues_partial_update
      summary: Update an issue
      parameters:
      - in: path
        name: id
        schema:
          type: integer
        description: A unique integer value identifying this issue.
        required: true
      tags:
      - issues
      requestBody:
        content:
          application/json:
            schema:
              $ref: '#/components/schemas/PatchedIssueWriteRequest'
      security:
      - sessionAuth: []
        csrfAuth: []
        tokenAuth: []
      - signatureAuth: []
      - basicAuth: []
      responses:
        '200':
          content:
            application/vnd.cvat+json:
              schema:
                $ref: '#/components/schemas/IssueRead'
          description: ''
    delete:
      operationId: issues_destroy
      summary: Delete an issue
      parameters:
      - in: path
        name: id
        schema:
          type: integer
        description: A unique integer value identifying this issue.
        required: true
      tags:
      - issues
      security:
      - sessionAuth: []
        csrfAuth: []
        tokenAuth: []
      - signatureAuth: []
      - basicAuth: []
      responses:
        '204':
          description: The issue has been deleted
  /api/jobs:
    get:
      operationId: jobs_list
      summary: List jobs
      parameters:
      - name: X-Organization
        in: header
        description: Organization unique slug
        schema:
          type: string
      - name: assignee
        in: query
        description: A simple equality filter for the assignee field
        schema:
          type: string
      - name: dimension
        in: query
        description: A simple equality filter for the dimension field
        schema:
          type: string
          enum:
          - 3d
          - 2d
      - name: filter
        required: false
        in: query
        description: |2-

          JSON Logic filter. This filter can be used to perform complex filtering by grouping rules.

          For example, using such a filter you can get all resources created by you:

              - {"and":[{"==":[{"var":"owner"},"<user>"]}]}

          Details about the syntax used can be found at the link: https://jsonlogic.com/

           Available filter_fields: ['task_name', 'project_name', 'assignee', 'state', 'stage', 'id', 'task_id', 'project_id', 'updated_date', 'dimension', 'type', 'parent_job_id'].
        schema:
          type: string
      - name: org
        in: query
        description: Organization unique slug
        schema:
          type: string
      - name: org_id
        in: query
        description: Organization identifier
        schema:
          type: integer
      - name: page
        required: false
        in: query
        description: A page number within the paginated result set.
        schema:
          type: integer
      - name: page_size
        required: false
        in: query
        description: Number of results to return per page.
        schema:
          type: integer
      - name: parent_job_id
        in: query
        description: A simple equality filter for the parent_job_id field
        schema:
          type: integer
      - name: project_id
        in: query
        description: A simple equality filter for the project_id field
        schema:
          type: integer
      - name: project_name
        in: query
        description: A simple equality filter for the project_name field
        schema:
          type: string
      - name: search
        required: false
        in: query
        description: 'A search term. Available search_fields: (''task_name'', ''project_name'',
          ''assignee'', ''state'', ''stage'')'
        schema:
          type: string
      - name: sort
        required: false
        in: query
        description: 'Which field to use when ordering the results. Available ordering_fields:
          [''task_name'', ''project_name'', ''assignee'', ''state'', ''stage'', ''id'',
          ''task_id'', ''project_id'', ''updated_date'', ''dimension'', ''type'',
          ''parent_job_id'']'
        schema:
          type: string
      - name: stage
        in: query
        description: A simple equality filter for the stage field
        schema:
          type: string
          enum:
          - annotation
          - validation
          - acceptance
      - name: state
        in: query
        description: A simple equality filter for the state field
        schema:
          type: string
          enum:
          - new
          - in progress
          - completed
          - rejected
      - name: task_id
        in: query
        description: A simple equality filter for the task_id field
        schema:
          type: integer
      - name: task_name
        in: query
        description: A simple equality filter for the task_name field
        schema:
          type: string
      - name: type
        in: query
        description: A simple equality filter for the type field
        schema:
          type: string
          enum:
          - annotation
          - ground_truth
          - consensus_replica
      tags:
      - jobs
      security:
      - sessionAuth: []
        csrfAuth: []
        tokenAuth: []
      - signatureAuth: []
      - basicAuth: []
      responses:
        '200':
          content:
            application/vnd.cvat+json:
              schema:
                $ref: '#/components/schemas/PaginatedJobReadList'
          description: ''
    post:
      operationId: jobs_create
      summary: Create a job
      tags:
      - jobs
      requestBody:
        content:
          application/json:
            schema:
              $ref: '#/components/schemas/JobWriteRequest'
            examples:
              CreateGtJobWithRandom10Frames:
                value:
                  type: ground_truth
                  task_id: 42
                  frame_selection_method: random_uniform
                  frame_count: 10
                  random_seed: 1
                summary: create gt job with random 10 frames
              CreateGtJobWithRandom15%Frames:
                value:
                  type: ground_truth
                  task_id: 42
                  frame_selection_method: random_uniform
                  frame_share: 0.15
                  random_seed: 1
                summary: create gt job with random 15% frames
              CreateGtJobWith3RandomFramesInEachJob:
                value:
                  type: ground_truth
                  task_id: 42
                  frame_selection_method: random_per_job
                  frames_per_job_count: 3
                  random_seed: 1
                summary: create gt job with 3 random frames in each job
              CreateGtJobWith20%RandomFramesInEachJob:
                value:
                  type: ground_truth
                  task_id: 42
                  frame_selection_method: random_per_job
                  frames_per_job_share: 0.2
                  random_seed: 1
                summary: create gt job with 20% random frames in each job
              CreateGtJobWithManualFrameSelection:
                value:
                  type: ground_truth
                  task_id: 42
                  frame_selection_method: manual
                  frames:
                  - 1
                  - 5
                  - 10
                  - 18
                summary: create gt job with manual frame selection
        required: true
      security:
      - sessionAuth: []
        csrfAuth: []
        tokenAuth: []
      - signatureAuth: []
      - basicAuth: []
      responses:
        '201':
          content:
            application/vnd.cvat+json:
              schema:
                $ref: '#/components/schemas/JobRead'
          description: ''
  /api/jobs/{id}:
    get:
      operationId: jobs_retrieve
      summary: Get job details
      parameters:
      - in: path
        name: id
        schema:
          type: integer
        description: A unique integer value identifying this job.
        required: true
      tags:
      - jobs
      security:
      - sessionAuth: []
        csrfAuth: []
        tokenAuth: []
      - signatureAuth: []
      - basicAuth: []
      responses:
        '200':
          content:
            application/vnd.cvat+json:
              schema:
                $ref: '#/components/schemas/JobRead'
          description: ''
    patch:
      operationId: jobs_partial_update
      summary: Update a job
      parameters:
      - in: path
        name: id
        schema:
          type: integer
        description: A unique integer value identifying this job.
        required: true
      tags:
      - jobs
      requestBody:
        content:
          application/json:
            schema:
              $ref: '#/components/schemas/PatchedJobWriteRequest'
      security:
      - sessionAuth: []
        csrfAuth: []
        tokenAuth: []
      - signatureAuth: []
      - basicAuth: []
      responses:
        '200':
          content:
            application/vnd.cvat+json:
              schema:
                $ref: '#/components/schemas/JobRead'
          description: ''
    delete:
      operationId: jobs_destroy
      description: |
        Related annotations will be deleted as well.

        Please note, that not every job can be removed. Currently,
        it is only available for Ground Truth jobs.
      summary: Delete a job
      parameters:
      - in: path
        name: id
        schema:
          type: integer
        description: A unique integer value identifying this job.
        required: true
      tags:
      - jobs
      security:
      - sessionAuth: []
        csrfAuth: []
        tokenAuth: []
      - signatureAuth: []
      - basicAuth: []
      responses:
        '204':
          description: The job has been deleted
  /api/jobs/{id}/annotations/:
    get:
      operationId: jobs_retrieve_annotations
      description: |
        Deprecation warning:

        Utilizing this endpoint to export job dataset in a specific format
        is no longer possible.

        Consider using new API:
        - `POST /api/jobs/<job_id>/dataset/export?save_images=True` to initiate export process
        - `GET /api/requests/<rq_id>` to check process status,
            where `rq_id` is request id returned on initializing request
        - `GET result_url` to download a prepared file,
            where `result_url` can be found in the response on checking status request
      summary: Get job annotations
      parameters:
      - in: query
        name: action
        schema:
          type: string
        description: This parameter is no longer supported
        deprecated: true
      - in: query
        name: cloud_storage_id
        schema:
          type: integer
        description: This parameter is no longer supported
        deprecated: true
      - in: query
        name: filename
        schema:
          type: string
        description: This parameter is no longer supported
        deprecated: true
      - in: query
        name: format
        schema:
          type: string
        description: This parameter is no longer supported
        deprecated: true
      - in: path
        name: id
        schema:
          type: integer
        description: A unique integer value identifying this job.
        required: true
      - in: query
        name: location
        schema:
          type: string
          enum:
          - cloud_storage
          - local
        description: This parameter is no longer supported
        deprecated: true
      tags:
      - jobs
      security:
      - sessionAuth: []
        csrfAuth: []
        tokenAuth: []
      - signatureAuth: []
      - basicAuth: []
      responses:
        '200':
          content:
            application/vnd.cvat+json:
              schema:
                $ref: '#/components/schemas/LabeledData'
          description: ''
        '410':
          description: API endpoint no longer handles dataset exporting process
    post:
      operationId: jobs_create_annotations
      description: |2

        The request POST /api/jobs/id/annotations initiates a background process to import annotations into a job.
        Please, use the GET /api/requests/<rq_id> endpoint for checking status of the process.
        The `rq_id` parameter can be found in the response on initiating request.
      summary: Import annotations into a job
      parameters:
      - in: query
        name: cloud_storage_id
        schema:
          type: integer
        description: Storage id
      - in: query
        name: filename
        schema:
          type: string
        description: Annotation file name
      - in: query
        name: format
        schema:
          type: string
        description: |-
          Input format name
          You can get the list of supported formats at:
          /server/annotation/formats
      - in: path
        name: id
        schema:
          type: integer
        description: A unique integer value identifying this job.
        required: true
      - in: query
        name: location
        schema:
          type: string
          enum:
          - cloud_storage
          - local
        description: where to import the annotation from
      - in: query
        name: use_default_location
        schema:
          type: boolean
          default: true
        description: Use the location that was configured in the task to import annotation
        deprecated: true
      tags:
      - jobs
      requestBody:
        content:
          application/json:
            schema:
              $ref: '#/components/schemas/AnnotationFileRequest'
          multipart/form-data:
            schema:
              $ref: '#/components/schemas/AnnotationFileRequest'
      security:
      - sessionAuth: []
        csrfAuth: []
        tokenAuth: []
      - signatureAuth: []
      - basicAuth: []
      responses:
        '201':
          description: Uploading has finished
        '202':
          content:
            application/vnd.cvat+json:
              schema:
                $ref: '#/components/schemas/RqId'
          description: Uploading has been started
        '405':
          description: Format is not available
    put:
      operationId: jobs_update_annotations
      description: |2

        Utilizing this endpoint to check status of the import process is deprecated
        in favor of the new requests API:
        GET /api/requests/<rq_id>, where `rq_id` parameter is returned in the response
        on initializing request.
      summary: Replace job annotations / Get annotation import status
      parameters:
      - in: query
        name: cloud_storage_id
        schema:
          type: integer
        description: Storage id
        deprecated: true
      - in: query
        name: filename
        schema:
          type: string
        description: Annotation file name
        deprecated: true
      - in: query
        name: format
        schema:
          type: string
        description: |-
          Input format name
          You can get the list of supported formats at:
          /server/annotation/formats
        deprecated: true
      - in: path
        name: id
        schema:
          type: integer
        description: A unique integer value identifying this job.
        required: true
      - in: query
        name: location
        schema:
          type: string
          enum:
          - cloud_storage
          - local
        description: where to import the annotation from
        deprecated: true
      - in: query
        name: rq_id
        schema:
          type: string
        description: rq id
        deprecated: true
      tags:
      - jobs
      requestBody:
        content:
          application/json:
            schema:
              $ref: '#/components/schemas/JobAnnotationsUpdateRequest'
          multipart/form-data:
            schema:
              $ref: '#/components/schemas/JobAnnotationsUpdateRequest'
      security:
      - sessionAuth: []
        csrfAuth: []
        tokenAuth: []
      - signatureAuth: []
      - basicAuth: []
      responses:
        '201':
          description: Import has finished
        '202':
          description: Import is in progress
        '405':
          description: Format is not available
    patch:
      operationId: jobs_partial_update_annotations
      summary: Update job annotations
      parameters:
      - in: query
        name: action
        schema:
          type: string
          enum:
          - create
          - delete
          - update
        required: true
      - in: path
        name: id
        schema:
          type: integer
        description: A unique integer value identifying this job.
        required: true
      tags:
      - jobs
      requestBody:
        content:
          application/json:
            schema:
              $ref: '#/components/schemas/PatchedLabeledDataRequest'
          multipart/form-data:
            schema:
              $ref: '#/components/schemas/PatchedLabeledDataRequest'
      security:
      - sessionAuth: []
        csrfAuth: []
        tokenAuth: []
      - signatureAuth: []
      - basicAuth: []
      responses:
        '200':
          description: Annotations successfully uploaded
    delete:
      operationId: jobs_destroy_annotations
      summary: Delete job annotations
      parameters:
      - in: path
        name: id
        schema:
          type: integer
        description: A unique integer value identifying this job.
        required: true
      tags:
      - jobs
      security:
      - sessionAuth: []
        csrfAuth: []
        tokenAuth: []
      - signatureAuth: []
      - basicAuth: []
      responses:
        '204':
          description: The annotation has been deleted
  /api/jobs/{id}/data:
    get:
      operationId: jobs_retrieve_data
      summary: Get data of a job
      parameters:
      - in: path
        name: id
        schema:
          type: integer
        description: A unique integer value identifying this job.
        required: true
      - in: query
        name: index
        schema:
          type: integer
        description: A unique number value identifying chunk, starts from 0 for each
          job
      - in: query
        name: number
        schema:
          type: integer
        description: A unique number value identifying chunk or frame. The numbers
          are the same as for the task. Deprecated for chunks in favor of 'index'
      - in: query
        name: quality
        schema:
          type: string
          enum:
          - compressed
          - original
        description: Specifies the quality level of the requested data
      - in: query
        name: type
        schema:
          type: string
          enum:
          - chunk
          - context_image
          - frame
        description: Specifies the type of the requested data
      tags:
      - jobs
      security:
      - sessionAuth: []
        csrfAuth: []
        tokenAuth: []
      - signatureAuth: []
      - basicAuth: []
      responses:
        '200':
          content:
            application/vnd.cvat+json:
              schema:
                type: string
                format: binary
          description: Data of a specific type
  /api/jobs/{id}/data/meta:
    get:
      operationId: jobs_retrieve_data_meta
      summary: Get metainformation for media files in a job
      parameters:
      - in: path
        name: id
        schema:
          type: integer
        description: A unique integer value identifying this job.
        required: true
      tags:
      - jobs
      security:
      - sessionAuth: []
        csrfAuth: []
        tokenAuth: []
      - signatureAuth: []
      - basicAuth: []
      responses:
        '200':
          content:
            application/vnd.cvat+json:
              schema:
                $ref: '#/components/schemas/DataMetaRead'
          description: ''
    patch:
      operationId: jobs_partial_update_data_meta
      summary: Update metainformation for media files in a job
      parameters:
      - in: path
        name: id
        schema:
          type: integer
        description: A unique integer value identifying this job.
        required: true
      tags:
      - jobs
      requestBody:
        content:
          application/json:
            schema:
              $ref: '#/components/schemas/PatchedJobDataMetaWriteRequest'
      security:
      - sessionAuth: []
        csrfAuth: []
        tokenAuth: []
      - signatureAuth: []
      - basicAuth: []
      responses:
        '200':
          content:
            application/vnd.cvat+json:
              schema:
                $ref: '#/components/schemas/DataMetaRead'
          description: ''
  /api/jobs/{id}/dataset/export:
    post:
      operationId: jobs_create_dataset_export
      description: |
        The request `POST /api/<projects|tasks|jobs>/id/dataset/export` will initialize
        a background process to export a dataset. To check status of the process
        please, use `GET /api/requests/<rq_id>` where **rq_id** is request ID returned in the response for this endpoint.
      summary: Initialize process to export resource as a dataset in a specific format
      parameters:
      - in: query
        name: cloud_storage_id
        schema:
          type: integer
        description: Storage id
      - in: query
        name: filename
        schema:
          type: string
        description: Desired output file name
      - in: query
        name: format
        schema:
          type: string
        description: |-
          Desired output format name
          You can get the list of supported formats at:
          /server/annotation/formats
        required: true
      - in: path
        name: id
        schema:
          type: integer
        description: A unique integer value identifying this job.
        required: true
      - in: query
        name: location
        schema:
          type: string
          enum:
          - cloud_storage
          - local
        description: Where need to save downloaded dataset
      - in: query
        name: save_images
        schema:
          type: boolean
          default: false
        description: Include images or not
      tags:
      - jobs
      security:
      - sessionAuth: []
        csrfAuth: []
        tokenAuth: []
      - signatureAuth: []
      - basicAuth: []
      responses:
        '202':
          content:
            application/vnd.cvat+json:
              schema:
                $ref: '#/components/schemas/RqId'
          description: Exporting has been started
        '405':
          description: Format is not available
        '409':
          content:
            application/vnd.cvat+json:
              schema:
                $ref: '#/components/schemas/RqId'
          description: Exporting is already in progress
  /api/jobs/{id}/preview:
    get:
      operationId: jobs_retrieve_preview
      summary: Get a preview image for a job
      parameters:
      - in: path
        name: id
        schema:
          type: integer
        description: A unique integer value identifying this job.
        required: true
      tags:
      - jobs
      security:
      - sessionAuth: []
        csrfAuth: []
        tokenAuth: []
      - signatureAuth: []
      - basicAuth: []
      responses:
        '200':
          description: Job image preview
  /api/jobs/{id}/validation_layout:
    get:
      operationId: jobs_retrieve_validation_layout
      summary: Allows getting current validation configuration
      parameters:
      - in: path
        name: id
        schema:
          type: integer
        description: A unique integer value identifying this job.
        required: true
      tags:
      - jobs
      security:
      - sessionAuth: []
        csrfAuth: []
        tokenAuth: []
      - signatureAuth: []
      - basicAuth: []
      responses:
        '200':
          content:
            application/vnd.cvat+json:
              schema:
                $ref: '#/components/schemas/JobValidationLayoutRead'
          description: ''
    patch:
      operationId: jobs_partial_update_validation_layout
      description: |2

        WARNING: this operation is not protected from race conditions.
        It's up to the user to ensure no parallel calls to this operation happen.
        It affects image access, including exports with images, backups, chunk downloading etc.
      summary: Allows updating current validation configuration
      parameters:
      - in: path
        name: id
        schema:
          type: integer
        description: A unique integer value identifying this job.
        required: true
      tags:
      - jobs
      requestBody:
        content:
          application/json:
            schema:
              $ref: '#/components/schemas/PatchedJobValidationLayoutWriteRequest'
            examples:
              SetHoneypotsToRandomValidationFrames:
                value:
                  frame_selection_method: random_uniform
                summary: set honeypots to random validation frames
              SetHoneypotsManually:
                value:
                  frame_selection_method: manual
                  honeypot_real_frames:
                  - 10
                  - 20
                  - 22
                summary: set honeypots manually
      security:
      - sessionAuth: []
        csrfAuth: []
        tokenAuth: []
      - signatureAuth: []
      - basicAuth: []
      responses:
        '200':
          content:
            application/vnd.cvat+json:
              schema:
                $ref: '#/components/schemas/JobValidationLayoutRead'
          description: ''
  /api/labels:
    get:
      operationId: labels_list
      summary: List labels
      parameters:
      - in: header
        name: X-Organization
        schema:
          type: string
        description: Organization unique slug
      - name: color
        in: query
        description: A simple equality filter for the color field
        schema:
          type: string
      - name: filter
        required: false
        in: query
        description: |2-

          JSON Logic filter. This filter can be used to perform complex filtering by grouping rules.

          For example, using such a filter you can get all resources created by you:

              - {"and":[{"==":[{"var":"owner"},"<user>"]}]}

          Details about the syntax used can be found at the link: https://jsonlogic.com/

           Available filter_fields: ['name', 'parent', 'id', 'type', 'color', 'parent_id'].
        schema:
          type: string
      - in: query
        name: job_id
        schema:
          type: integer
        description: A simple equality filter for job id
      - name: name
        in: query
        description: A simple equality filter for the name field
        schema:
          type: string
      - in: query
        name: org
        schema:
          type: string
        description: Organization unique slug
      - in: query
        name: org_id
        schema:
          type: integer
        description: Organization identifier
      - name: page
        required: false
        in: query
        description: A page number within the paginated result set.
        schema:
          type: integer
      - name: page_size
        required: false
        in: query
        description: Number of results to return per page.
        schema:
          type: integer
      - name: parent
        in: query
        description: A simple equality filter for the parent field
        schema:
          type: string
      - name: parent_id
        in: query
        description: A simple equality filter for the parent_id field
        schema:
          type: integer
      - in: query
        name: project_id
        schema:
          type: integer
        description: A simple equality filter for project id
      - name: search
        required: false
        in: query
        description: 'A search term. Available search_fields: (''name'', ''parent'')'
        schema:
          type: string
      - name: sort
        required: false
        in: query
        description: 'Which field to use when ordering the results. Available ordering_fields:
          [''name'', ''parent'', ''id'', ''type'', ''color'', ''parent_id'']'
        schema:
          type: string
      - in: query
        name: task_id
        schema:
          type: integer
        description: A simple equality filter for task id
      - name: type
        in: query
        description: A simple equality filter for the type field
        schema:
          type: string
          enum:
          - any
          - cuboid
          - ellipse
          - mask
          - points
          - polygon
          - polyline
          - rectangle
          - skeleton
          - tag
      tags:
      - labels
      security:
      - sessionAuth: []
        csrfAuth: []
        tokenAuth: []
      - signatureAuth: []
      - basicAuth: []
      responses:
        '200':
          content:
            application/vnd.cvat+json:
              schema:
                $ref: '#/components/schemas/PaginatedLabelList'
          description: ''
  /api/labels/{id}:
    get:
      operationId: labels_retrieve
      summary: Get label details
      parameters:
      - in: path
        name: id
        schema:
          type: integer
        description: A unique integer value identifying this label.
        required: true
      tags:
      - labels
      security:
      - sessionAuth: []
        csrfAuth: []
        tokenAuth: []
      - signatureAuth: []
      - basicAuth: []
      responses:
        '200':
          content:
            application/vnd.cvat+json:
              schema:
                $ref: '#/components/schemas/Label'
          description: ''
    patch:
      operationId: labels_partial_update
      description: To modify a sublabel, please use the PATCH method of the parent
        label.
      summary: Update a label
      parameters:
      - in: path
        name: id
        schema:
          type: integer
        description: A unique integer value identifying this label.
        required: true
      tags:
      - labels
      requestBody:
        content:
          application/json:
            schema:
              $ref: '#/components/schemas/PatchedLabelRequest'
      security:
      - sessionAuth: []
        csrfAuth: []
        tokenAuth: []
      - signatureAuth: []
      - basicAuth: []
      responses:
        '200':
          content:
            application/vnd.cvat+json:
              schema:
                $ref: '#/components/schemas/Label'
          description: ''
    delete:
      operationId: labels_destroy
      description: To delete a sublabel, please use the PATCH method of the parent
        label.
      summary: Delete a label
      parameters:
      - in: path
        name: id
        schema:
          type: integer
        description: A unique integer value identifying this label.
        required: true
      tags:
      - labels
      security:
      - sessionAuth: []
        csrfAuth: []
        tokenAuth: []
      - signatureAuth: []
      - basicAuth: []
      responses:
        '204':
          description: The label has been deleted
  /api/lambda/functions:
    get:
      operationId: lambda_list_functions
      summary: Method returns a list of functions
      tags:
      - lambda
      security:
      - sessionAuth: []
        csrfAuth: []
        tokenAuth: []
      - signatureAuth: []
      - basicAuth: []
      responses:
        '200':
          description: No response body
  /api/lambda/functions/{func_id}:
    get:
      operationId: lambda_retrieve_functions
      summary: Method returns the information about the function
      parameters:
      - in: path
        name: func_id
        schema:
          type: string
          pattern: ^[a-zA-Z0-9_.-]+$
        required: true
      tags:
      - lambda
      security:
      - sessionAuth: []
        csrfAuth: []
        tokenAuth: []
      - signatureAuth: []
      - basicAuth: []
      responses:
        '200':
          content:
            application/vnd.cvat+json:
              schema:
                type: object
          description: Information about the function
    post:
      operationId: lambda_create_functions
      description: |
        Allows to execute a function for immediate computation.

        Intended for short-lived executions, useful for interactive calls.

        When executed for interactive annotation, the job id must be specified
        in the 'job' input field. The task id is not required in this case,
        but if it is specified, it must match the job task id.
      parameters:
      - in: path
        name: func_id
        schema:
          type: string
          pattern: ^[a-zA-Z0-9_.-]+$
        required: true
      tags:
      - lambda
      requestBody:
        content:
          application/json:
            schema:
              $ref: '#/components/schemas/OnlineFunctionCallRequest'
      security:
      - sessionAuth: []
        csrfAuth: []
        tokenAuth: []
      - signatureAuth: []
      - basicAuth: []
      responses:
        '200':
          description: Returns function invocation results
  /api/lambda/requests:
    get:
      operationId: lambda_list_requests
      summary: Method returns a list of requests
      tags:
      - lambda
      security:
      - sessionAuth: []
        csrfAuth: []
        tokenAuth: []
      - signatureAuth: []
      - basicAuth: []
      responses:
        '200':
          content:
            application/vnd.cvat+json:
              schema:
                type: array
                items:
                  $ref: '#/components/schemas/FunctionCall'
          description: ''
    post:
      operationId: lambda_create_requests
      summary: Method calls the function
      parameters:
      - in: header
        name: X-Organization
        schema:
          type: string
        description: Organization unique slug
      - in: query
        name: org
        schema:
          type: string
        description: Organization unique slug
      - in: query
        name: org_id
        schema:
          type: integer
        description: Organization identifier
      tags:
      - lambda
      requestBody:
        content:
          application/json:
            schema:
              $ref: '#/components/schemas/FunctionCallRequest'
        required: true
      security:
      - sessionAuth: []
        csrfAuth: []
        tokenAuth: []
      - signatureAuth: []
      - basicAuth: []
      responses:
        '200':
          content:
            application/vnd.cvat+json:
              schema:
                $ref: '#/components/schemas/FunctionCall'
          description: ''
  /api/lambda/requests/{id}:
    get:
      operationId: lambda_retrieve_requests
      summary: Method returns the status of the request
      parameters:
      - in: path
        name: id
        schema:
          type: string
        description: Request id
        required: true
      tags:
      - lambda
      security:
      - sessionAuth: []
        csrfAuth: []
        tokenAuth: []
      - signatureAuth: []
      - basicAuth: []
      responses:
        '200':
          content:
            application/vnd.cvat+json:
              schema:
                $ref: '#/components/schemas/FunctionCall'
          description: ''
    delete:
      operationId: lambda_delete_requests
      summary: Method cancels the request
      parameters:
      - in: path
        name: id
        schema:
          type: string
        description: Request id
        required: true
      tags:
      - lambda
      security:
      - sessionAuth: []
        csrfAuth: []
        tokenAuth: []
      - signatureAuth: []
      - basicAuth: []
      responses:
        '204':
          description: No response body
  /api/memberships:
    get:
      operationId: memberships_list
      summary: List memberships
      parameters:
      - name: X-Organization
        in: header
        description: Organization unique slug
        schema:
          type: string
      - name: filter
        required: false
        in: query
        description: |2-

          JSON Logic filter. This filter can be used to perform complex filtering by grouping rules.

          For example, using such a filter you can get all resources created by you:

              - {"and":[{"==":[{"var":"owner"},"<user>"]}]}

          Details about the syntax used can be found at the link: https://jsonlogic.com/

           Available filter_fields: ['user', 'role', 'id'].
        schema:
          type: string
      - name: org
        in: query
        description: Organization unique slug
        schema:
          type: string
      - name: org_id
        in: query
        description: Organization identifier
        schema:
          type: integer
      - name: page
        required: false
        in: query
        description: A page number within the paginated result set.
        schema:
          type: integer
      - name: page_size
        required: false
        in: query
        description: Number of results to return per page.
        schema:
          type: integer
      - name: role
        in: query
        description: A simple equality filter for the role field
        schema:
          type: string
          enum:
          - worker
          - supervisor
          - maintainer
          - owner
      - name: search
        required: false
        in: query
        description: 'A search term. Available search_fields: (''user'', ''role'')'
        schema:
          type: string
      - name: sort
        required: false
        in: query
        description: 'Which field to use when ordering the results. Available ordering_fields:
          [''user'', ''role'', ''id'']'
        schema:
          type: string
      - name: user
        in: query
        description: A simple equality filter for the user field
        schema:
          type: string
      tags:
      - memberships
      security:
      - sessionAuth: []
        csrfAuth: []
        tokenAuth: []
      - signatureAuth: []
      - basicAuth: []
      responses:
        '200':
          content:
            application/vnd.cvat+json:
              schema:
                $ref: '#/components/schemas/PaginatedMembershipReadList'
          description: ''
  /api/memberships/{id}:
    get:
      operationId: memberships_retrieve
      summary: Get membership details
      parameters:
      - in: path
        name: id
        schema:
          type: integer
        description: A unique integer value identifying this membership.
        required: true
      tags:
      - memberships
      security:
      - sessionAuth: []
        csrfAuth: []
        tokenAuth: []
      - signatureAuth: []
      - basicAuth: []
      responses:
        '200':
          content:
            application/vnd.cvat+json:
              schema:
                $ref: '#/components/schemas/MembershipRead'
          description: ''
    patch:
      operationId: memberships_partial_update
      summary: Update a membership
      parameters:
      - in: path
        name: id
        schema:
          type: integer
        description: A unique integer value identifying this membership.
        required: true
      tags:
      - memberships
      requestBody:
        content:
          application/json:
            schema:
              $ref: '#/components/schemas/PatchedMembershipWriteRequest'
      security:
      - sessionAuth: []
        csrfAuth: []
        tokenAuth: []
      - signatureAuth: []
      - basicAuth: []
      responses:
        '200':
          content:
            application/vnd.cvat+json:
              schema:
                $ref: '#/components/schemas/MembershipRead'
          description: ''
    delete:
      operationId: memberships_destroy
      summary: Delete a membership
      parameters:
      - in: path
        name: id
        schema:
          type: integer
        description: A unique integer value identifying this membership.
        required: true
      tags:
      - memberships
      security:
      - sessionAuth: []
        csrfAuth: []
        tokenAuth: []
      - signatureAuth: []
      - basicAuth: []
      responses:
        '204':
          description: The membership has been deleted
  /api/organizations:
    get:
      operationId: organizations_list
      summary: List organizations
      parameters:
      - name: filter
        required: false
        in: query
        description: |2-

          JSON Logic filter. This filter can be used to perform complex filtering by grouping rules.

          For example, using such a filter you can get all resources created by you:

              - {"and":[{"==":[{"var":"owner"},"<user>"]}]}

          Details about the syntax used can be found at the link: https://jsonlogic.com/

           Available filter_fields: ['name', 'owner', 'slug', 'id'].
        schema:
          type: string
      - name: name
        in: query
        description: A simple equality filter for the name field
        schema:
          type: string
      - name: owner
        in: query
        description: A simple equality filter for the owner field
        schema:
          type: string
      - name: page
        required: false
        in: query
        description: A page number within the paginated result set.
        schema:
          type: integer
      - name: page_size
        required: false
        in: query
        description: Number of results to return per page.
        schema:
          type: integer
      - name: search
        required: false
        in: query
        description: 'A search term. Available search_fields: (''name'', ''owner'',
          ''slug'')'
        schema:
          type: string
      - name: slug
        in: query
        description: A simple equality filter for the slug field
        schema:
          type: string
      - name: sort
        required: false
        in: query
        description: 'Which field to use when ordering the results. Available ordering_fields:
          [''name'', ''owner'', ''slug'', ''id'']'
        schema:
          type: string
      tags:
      - organizations
      security:
      - sessionAuth: []
        csrfAuth: []
        tokenAuth: []
      - signatureAuth: []
      - basicAuth: []
      responses:
        '200':
          content:
            application/vnd.cvat+json:
              schema:
                $ref: '#/components/schemas/PaginatedOrganizationReadList'
          description: ''
    post:
      operationId: organizations_create
      summary: Create an organization
      tags:
      - organizations
      requestBody:
        content:
          application/json:
            schema:
              $ref: '#/components/schemas/OrganizationWriteRequest'
        required: true
      security:
      - sessionAuth: []
        csrfAuth: []
        tokenAuth: []
      - signatureAuth: []
      - basicAuth: []
      responses:
        '201':
          content:
            application/vnd.cvat+json:
              schema:
                $ref: '#/components/schemas/OrganizationRead'
          description: ''
  /api/organizations/{id}:
    get:
      operationId: organizations_retrieve
      summary: Get organization details
      parameters:
      - in: path
        name: id
        schema:
          type: integer
        description: A unique integer value identifying this organization.
        required: true
      tags:
      - organizations
      security:
      - sessionAuth: []
        csrfAuth: []
        tokenAuth: []
      - signatureAuth: []
      - basicAuth: []
      responses:
        '200':
          content:
            application/vnd.cvat+json:
              schema:
                $ref: '#/components/schemas/OrganizationRead'
          description: ''
    patch:
      operationId: organizations_partial_update
      summary: Update an organization
      parameters:
      - in: path
        name: id
        schema:
          type: integer
        description: A unique integer value identifying this organization.
        required: true
      tags:
      - organizations
      requestBody:
        content:
          application/json:
            schema:
              $ref: '#/components/schemas/PatchedOrganizationWriteRequest'
      security:
      - sessionAuth: []
        csrfAuth: []
        tokenAuth: []
      - signatureAuth: []
      - basicAuth: []
      responses:
        '200':
          content:
            application/vnd.cvat+json:
              schema:
                $ref: '#/components/schemas/OrganizationRead'
          description: ''
    delete:
      operationId: organizations_destroy
      summary: Delete an organization
      parameters:
      - in: path
        name: id
        schema:
          type: integer
        description: A unique integer value identifying this organization.
        required: true
      tags:
      - organizations
      security:
      - sessionAuth: []
        csrfAuth: []
        tokenAuth: []
      - signatureAuth: []
      - basicAuth: []
      responses:
        '204':
          description: The organization has been deleted
  /api/projects:
    get:
      operationId: projects_list
      summary: List projects
      parameters:
      - name: X-Organization
        in: header
        description: Organization unique slug
        schema:
          type: string
      - name: assignee
        in: query
        description: A simple equality filter for the assignee field
        schema:
          type: string
      - name: filter
        required: false
        in: query
        description: |2-

          JSON Logic filter. This filter can be used to perform complex filtering by grouping rules.

          For example, using such a filter you can get all resources created by you:

              - {"and":[{"==":[{"var":"owner"},"<user>"]}]}

          Details about the syntax used can be found at the link: https://jsonlogic.com/

           Available filter_fields: ['name', 'owner', 'assignee', 'status', 'id', 'updated_date'].
        schema:
          type: string
      - name: name
        in: query
        description: A simple equality filter for the name field
        schema:
          type: string
      - name: org
        in: query
        description: Organization unique slug
        schema:
          type: string
      - name: org_id
        in: query
        description: Organization identifier
        schema:
          type: integer
      - name: owner
        in: query
        description: A simple equality filter for the owner field
        schema:
          type: string
      - name: page
        required: false
        in: query
        description: A page number within the paginated result set.
        schema:
          type: integer
      - name: page_size
        required: false
        in: query
        description: Number of results to return per page.
        schema:
          type: integer
      - name: search
        required: false
        in: query
        description: 'A search term. Available search_fields: (''name'', ''owner'',
          ''assignee'', ''status'')'
        schema:
          type: string
      - name: sort
        required: false
        in: query
        description: 'Which field to use when ordering the results. Available ordering_fields:
          [''name'', ''owner'', ''assignee'', ''status'', ''id'', ''updated_date'']'
        schema:
          type: string
      - name: status
        in: query
        description: A simple equality filter for the status field
        schema:
          type: string
          enum:
          - annotation
          - validation
          - completed
      tags:
      - projects
      security:
      - sessionAuth: []
        csrfAuth: []
        tokenAuth: []
      - signatureAuth: []
      - basicAuth: []
      responses:
        '200':
          content:
            application/vnd.cvat+json:
              schema:
                $ref: '#/components/schemas/PaginatedProjectReadList'
          description: ''
    post:
      operationId: projects_create
      summary: Create a project
      parameters:
      - in: header
        name: X-Organization
        schema:
          type: string
        description: Organization unique slug
      - in: query
        name: org
        schema:
          type: string
        description: Organization unique slug
      - in: query
        name: org_id
        schema:
          type: integer
        description: Organization identifier
      tags:
      - projects
      requestBody:
        content:
          application/json:
            schema:
              $ref: '#/components/schemas/ProjectWriteRequest'
        required: true
      security:
      - sessionAuth: []
        csrfAuth: []
        tokenAuth: []
      - signatureAuth: []
      - basicAuth: []
      responses:
        '201':
          content:
            application/vnd.cvat+json:
              schema:
                $ref: '#/components/schemas/ProjectRead'
          description: ''
  /api/projects/{id}:
    get:
      operationId: projects_retrieve
      summary: Get project details
      parameters:
      - in: path
        name: id
        schema:
          type: integer
        description: A unique integer value identifying this project.
        required: true
      tags:
      - projects
      security:
      - sessionAuth: []
        csrfAuth: []
        tokenAuth: []
      - signatureAuth: []
      - basicAuth: []
      responses:
        '200':
          content:
            application/vnd.cvat+json:
              schema:
                $ref: '#/components/schemas/ProjectRead'
          description: ''
    patch:
      operationId: projects_partial_update
      summary: Update a project
      parameters:
      - in: path
        name: id
        schema:
          type: integer
        description: A unique integer value identifying this project.
        required: true
      tags:
      - projects
      requestBody:
        content:
          application/json:
            schema:
              $ref: '#/components/schemas/PatchedProjectWriteRequest'
      security:
      - sessionAuth: []
        csrfAuth: []
        tokenAuth: []
      - signatureAuth: []
      - basicAuth: []
      responses:
        '200':
          content:
            application/vnd.cvat+json:
              schema:
                $ref: '#/components/schemas/ProjectRead'
          description: ''
    delete:
      operationId: projects_destroy
      summary: Delete a project
      parameters:
      - in: path
        name: id
        schema:
          type: integer
        description: A unique integer value identifying this project.
        required: true
      tags:
      - projects
      security:
      - sessionAuth: []
        csrfAuth: []
        tokenAuth: []
      - signatureAuth: []
      - basicAuth: []
      responses:
        '204':
          description: The project has been deleted
  /api/projects/{id}/backup/export:
    post:
      operationId: projects_create_backup_export
      description: |
        The request `POST /api/<projects|tasks>/id/backup/export` will initialize
        a background process to backup a resource. To check status of the process
        please, use `GET /api/requests/<rq_id>` where **rq_id** is request ID returned in the response for this endpoint.
      summary: Initiate process to backup resource
      parameters:
      - in: query
        name: cloud_storage_id
        schema:
          type: integer
        description: Storage id
      - in: query
        name: filename
        schema:
          type: string
        description: Backup file name
      - in: path
        name: id
        schema:
          type: integer
        description: A unique integer value identifying this project.
        required: true
      - in: query
        name: location
        schema:
          type: string
          enum:
          - cloud_storage
          - local
        description: Where need to save downloaded backup
      tags:
      - projects
      security:
      - sessionAuth: []
        csrfAuth: []
        tokenAuth: []
      - signatureAuth: []
      - basicAuth: []
      responses:
        '202':
          content:
            application/vnd.cvat+json:
              schema:
                $ref: '#/components/schemas/RqId'
          description: Creating a backup file has been started
        '400':
          description: Wrong query parameters were passed
        '409':
          content:
            application/vnd.cvat+json:
              schema:
                $ref: '#/components/schemas/RqId'
          description: The backup process has already been initiated and is not yet
            finished
  /api/projects/{id}/dataset/:
    get:
      operationId: projects_retrieve_dataset
      description: |2

        Utilizing this endpoint to check the status of the process
        of importing a project dataset from a file is deprecated.
        In addition, this endpoint no longer handles the project dataset export process.

        Consider using new API:
        - `POST /api/projects/<project_id>/dataset/export/?save_images=True` to initiate export process
        - `GET /api/requests/<rq_id>` to check process status
        - `GET result_url` to download a prepared file

        Where:
        - `rq_id` can be found in the response on initializing request
        - `result_url` can be found in the response on checking status request
      summary: Check dataset import status
      parameters:
      - in: query
        name: action
        schema:
          type: string
          enum:
          - import_status
        description: Used to check the import status
        deprecated: true
      - in: query
        name: cloud_storage_id
        schema:
          type: integer
        description: This parameter is no longer supported
        deprecated: true
      - in: query
        name: filename
        schema:
          type: string
        description: This parameter is no longer supported
        deprecated: true
      - in: query
        name: format
        schema:
          type: string
        description: This parameter is no longer supported
        deprecated: true
      - in: path
        name: id
        schema:
          type: integer
        description: A unique integer value identifying this project.
        required: true
      - in: query
        name: location
        schema:
          type: string
          enum:
          - cloud_storage
          - local
        description: This parameter is no longer supported
        deprecated: true
      - in: query
        name: rq_id
        schema:
          type: string
        description: This parameter is no longer supported
        required: true
      tags:
      - projects
      security:
      - sessionAuth: []
        csrfAuth: []
        tokenAuth: []
      - signatureAuth: []
      - basicAuth: []
      deprecated: true
      responses:
        '410':
          description: API endpoint no longer supports exporting datasets
    post:
      operationId: projects_create_dataset
      description: |2

        The request POST /api/projects/id/dataset initiates a background process to import dataset into a project.
        Please, use the GET /api/requests/<rq_id> endpoint for checking status of the process.
        The `rq_id` parameter can be found in the response on initiating request.
      summary: Import a dataset into a project
      parameters:
      - in: query
        name: cloud_storage_id
        schema:
          type: integer
        description: Storage id
      - in: query
        name: filename
        schema:
          type: string
        description: Dataset file name
      - in: query
        name: format
        schema:
          type: string
        description: |-
          Desired dataset format name
          You can get the list of supported formats at:
          /server/annotation/formats
      - in: path
        name: id
        schema:
          type: integer
        description: A unique integer value identifying this project.
        required: true
      - in: query
        name: location
        schema:
          type: string
          enum:
          - cloud_storage
          - local
        description: Where to import the dataset from
      - in: query
        name: use_default_location
        schema:
          type: boolean
          default: true
        description: Use the location that was configured in the project to import
          annotations
        deprecated: true
      tags:
      - projects
      requestBody:
        content:
          application/json:
            schema:
              $ref: '#/components/schemas/DatasetWriteRequest'
          multipart/form-data:
            schema:
              $ref: '#/components/schemas/DatasetWriteRequest'
      security:
      - sessionAuth: []
        csrfAuth: []
        tokenAuth: []
      - signatureAuth: []
      - basicAuth: []
      responses:
        '202':
          content:
            application/vnd.cvat+json:
              schema:
                $ref: '#/components/schemas/RqId'
          description: Importing has been started
        '400':
          description: Failed to import dataset
        '405':
          description: Format is not available
  /api/projects/{id}/dataset/export:
    post:
      operationId: projects_create_dataset_export
      description: |
        The request `POST /api/<projects|tasks|jobs>/id/dataset/export` will initialize
        a background process to export a dataset. To check status of the process
        please, use `GET /api/requests/<rq_id>` where **rq_id** is request ID returned in the response for this endpoint.
      summary: Initialize process to export resource as a dataset in a specific format
      parameters:
      - in: query
        name: cloud_storage_id
        schema:
          type: integer
        description: Storage id
      - in: query
        name: filename
        schema:
          type: string
        description: Desired output file name
      - in: query
        name: format
        schema:
          type: string
        description: |-
          Desired output format name
          You can get the list of supported formats at:
          /server/annotation/formats
        required: true
      - in: path
        name: id
        schema:
          type: integer
        description: A unique integer value identifying this project.
        required: true
      - in: query
        name: location
        schema:
          type: string
          enum:
          - cloud_storage
          - local
        description: Where need to save downloaded dataset
      - in: query
        name: save_images
        schema:
          type: boolean
          default: false
        description: Include images or not
      tags:
      - projects
      security:
      - sessionAuth: []
        csrfAuth: []
        tokenAuth: []
      - signatureAuth: []
      - basicAuth: []
      responses:
        '202':
          content:
            application/vnd.cvat+json:
              schema:
                $ref: '#/components/schemas/RqId'
          description: Exporting has been started
        '405':
          description: Format is not available
        '409':
          content:
            application/vnd.cvat+json:
              schema:
                $ref: '#/components/schemas/RqId'
          description: Exporting is already in progress
  /api/projects/{id}/preview:
    get:
      operationId: projects_retrieve_preview
      summary: Get a preview image for a project
      parameters:
      - in: path
        name: id
        schema:
          type: integer
        description: A unique integer value identifying this project.
        required: true
      tags:
      - projects
      security:
      - sessionAuth: []
        csrfAuth: []
        tokenAuth: []
      - signatureAuth: []
      - basicAuth: []
      responses:
        '200':
          description: Project image preview
        '404':
          description: Project image preview not found
  /api/projects/backup/:
    post:
      operationId: projects_create_backup
      description: |2

        The backup import process is as follows:

        The first request POST /api/projects/backup will initiate file upload and will create
        the rq job on the server in which the process of a project creating from an uploaded backup
        will be carried out.

        After initiating the backup upload, you will receive an rq_id parameter.
        Make sure to include this parameter as a query parameter in your subsequent requests
        to track the status of the project creation.
        Once the project has been successfully created, the server will return the id of the newly created project.
      summary: Recreate a project from a backup
      parameters:
      - in: header
        name: X-Organization
        schema:
          type: string
        description: Organization unique slug
      - in: query
        name: cloud_storage_id
        schema:
          type: integer
        description: Storage id
      - in: query
        name: filename
        schema:
          type: string
        description: Backup file name
      - in: query
        name: location
        schema:
          type: string
          enum:
          - cloud_storage
          - local
          default: local
        description: Where to import the backup file from
      - in: query
        name: org
        schema:
          type: string
        description: Organization unique slug
      - in: query
        name: org_id
        schema:
          type: integer
        description: Organization identifier
      - in: query
        name: rq_id
        schema:
          type: string
        description: rq id
      tags:
      - projects
      requestBody:
        content:
          application/json:
            schema:
              $ref: '#/components/schemas/BackupWriteRequest'
          multipart/form-data:
            schema:
              $ref: '#/components/schemas/BackupWriteRequest'
      security:
      - sessionAuth: []
        csrfAuth: []
        tokenAuth: []
      - signatureAuth: []
      - basicAuth: []
      responses:
        '201':
          description: The project has been imported
        '202':
          content:
            application/vnd.cvat+json:
              schema:
                $ref: '#/components/schemas/RqId'
          description: Importing a backup file has been started
  /api/quality/conflicts:
    get:
      operationId: quality_list_conflicts
      summary: List annotation conflicts in a quality report
      parameters:
      - name: X-Organization
        in: header
        description: Organization unique slug
        schema:
          type: string
      - name: filter
        required: false
        in: query
        description: |2-

          JSON Logic filter. This filter can be used to perform complex filtering by grouping rules.

          For example, using such a filter you can get all resources created by you:

              - {"and":[{"==":[{"var":"owner"},"<user>"]}]}

          Details about the syntax used can be found at the link: https://jsonlogic.com/

           Available filter_fields: ['id', 'frame', 'type', 'job_id', 'task_id', 'project_id', 'severity'].
        schema:
          type: string
      - name: frame
        in: query
        description: A simple equality filter for the frame field
        schema:
          type: integer
      - name: job_id
        in: query
        description: A simple equality filter for the job_id field
        schema:
          type: integer
      - name: org
        in: query
        description: Organization unique slug
        schema:
          type: string
      - name: org_id
        in: query
        description: Organization identifier
        schema:
          type: integer
      - name: page
        required: false
        in: query
        description: A page number within the paginated result set.
        schema:
          type: integer
      - name: page_size
        required: false
        in: query
        description: Number of results to return per page.
        schema:
          type: integer
      - name: project_id
        in: query
        description: A simple equality filter for the project_id field
        schema:
          type: integer
      - in: query
        name: report_id
        schema:
          type: integer
        description: A simple equality filter for report id
      - name: severity
        in: query
        description: A simple equality filter for the severity field
        schema:
          type: string
          enum:
          - warning
          - error
      - name: sort
        required: false
        in: query
        description: 'Which field to use when ordering the results. Available ordering_fields:
          [''id'', ''frame'', ''type'', ''job_id'', ''task_id'', ''project_id'', ''severity'']'
        schema:
          type: string
      - name: task_id
        in: query
        description: A simple equality filter for the task_id field
        schema:
          type: integer
      - name: type
        in: query
        description: A simple equality filter for the type field
        schema:
          type: string
          enum:
          - missing_annotation
          - extra_annotation
          - mismatching_label
          - low_overlap
          - mismatching_direction
          - mismatching_attributes
          - mismatching_groups
          - covered_annotation
      tags:
      - quality
      security:
      - sessionAuth: []
        csrfAuth: []
        tokenAuth: []
      - signatureAuth: []
      - basicAuth: []
      responses:
        '200':
          content:
            application/vnd.cvat+json:
              schema:
                $ref: '#/components/schemas/PaginatedAnnotationConflictList'
          description: ''
  /api/quality/reports:
    get:
      operationId: quality_list_reports
      description: |
        Please note that children reports are included by default
        if the "task_id", "project_id" filters are used.
        If you want to restrict the list of results to a specific report type,
        use the "target" parameter.

        The "parent_id" filter includes all the nested reports recursively.
        For instance, if the "parent_id" is a project report,
        all the related task and job reports will be returned.

        Please note that a report can be reused in several parent reports,
        but the "parent_id" field in responses will include only the first parent report id.
        The "parent_id" filter still returns all the relevant nested reports,
        even though the response "parent_id" values may be different from the requested one.
      summary: Method returns a paginated list of quality reports.
      parameters:
      - name: X-Organization
        in: header
        description: Organization unique slug
        schema:
          type: string
      - name: filter
        required: false
        in: query
        description: |2-

          JSON Logic filter. This filter can be used to perform complex filtering by grouping rules.

          For example, using such a filter you can get all resources created by you:

              - {"and":[{"==":[{"var":"owner"},"<user>"]}]}

          Details about the syntax used can be found at the link: https://jsonlogic.com/

           Available filter_fields: ['id', 'job_id', 'task_id', 'project_id', 'created_date', 'gt_last_updated', 'target_last_updated'].
        schema:
          type: string
      - name: job_id
        in: query
        description: A simple equality filter for the job_id field
        schema:
          type: integer
      - name: org
        in: query
        description: Organization unique slug
        schema:
          type: string
      - name: org_id
        in: query
        description: Organization identifier
        schema:
          type: integer
      - name: page
        required: false
        in: query
        description: A page number within the paginated result set.
        schema:
          type: integer
      - name: page_size
        required: false
        in: query
        description: Number of results to return per page.
        schema:
          type: integer
      - in: query
        name: parent_id
<<<<<<< HEAD
        schema:
          type: integer
        description: A simple equality filter for parent id
      - in: query
        name: project_id
        schema:
          type: integer
=======
        schema:
          type: integer
        description: A simple equality filter for parent id
      - in: query
        name: project_id
        schema:
          type: integer
>>>>>>> 44603db0
        description: A simple equality filter for project id
      - name: sort
        required: false
        in: query
        description: 'Which field to use when ordering the results. Available ordering_fields:
          [''id'', ''job_id'', ''task_id'', ''project_id'', ''created_date'', ''gt_last_updated'',
          ''target_last_updated'']'
        schema:
          type: string
      - in: query
        name: target
        schema:
          type: string
          enum:
          - job
          - project
          - task
        description: A simple equality filter for target
      - in: query
        name: task_id
        schema:
          type: integer
        description: A simple equality filter for task id
      tags:
      - quality
      security:
      - sessionAuth: []
        csrfAuth: []
        tokenAuth: []
      - signatureAuth: []
      - basicAuth: []
      responses:
        '200':
          content:
            application/vnd.cvat+json:
              schema:
                $ref: '#/components/schemas/PaginatedQualityReportList'
          description: ''
    post:
      operationId: quality_create_report
      summary: Create a quality report
      parameters:
      - in: query
        name: rq_id
        schema:
          type: string
        description: |
          The report creation request id. Can be specified to check the report
          creation status.
      tags:
      - quality
      requestBody:
        content:
          application/json:
            schema:
              $ref: '#/components/schemas/QualityReportCreateRequest'
      security:
      - sessionAuth: []
        csrfAuth: []
        tokenAuth: []
      - signatureAuth: []
      - basicAuth: []
      responses:
        '201':
          content:
            application/vnd.cvat+json:
              schema:
                $ref: '#/components/schemas/QualityReport'
          description: ''
        '202':
          content:
            application/vnd.cvat+json:
              schema:
                $ref: '#/components/schemas/RqId'
          description: |
            A quality report request has been enqueued, the request id is returned.
            The request status can be checked at this endpoint by passing the rq_id
            as the query parameter. If the request id is specified, this response
            means the quality report request is queued or is being processed.
        '400':
          description: Invalid or failed request, check the response data for details
  /api/quality/reports/{id}:
    get:
      operationId: quality_retrieve_report
      summary: Get quality report details
      parameters:
      - in: path
        name: id
        schema:
          type: integer
        description: A unique integer value identifying this quality report.
        required: true
      tags:
      - quality
      security:
      - sessionAuth: []
        csrfAuth: []
        tokenAuth: []
      - signatureAuth: []
      - basicAuth: []
      responses:
        '200':
          content:
            application/vnd.cvat+json:
              schema:
                $ref: '#/components/schemas/QualityReport'
          description: ''
  /api/quality/reports/{id}/data:
    get:
      operationId: quality_retrieve_report_data
      summary: Get quality report contents
      parameters:
      - in: path
        name: id
        schema:
          type: integer
        description: A unique integer value identifying this quality report.
        required: true
      tags:
      - quality
      security:
      - sessionAuth: []
        csrfAuth: []
        tokenAuth: []
      - signatureAuth: []
      - basicAuth: []
      responses:
        '200':
          content:
            application/vnd.cvat+json:
              schema:
                type: object
          description: ''
  /api/quality/settings:
    get:
      operationId: quality_list_settings
      description: |
        Please note that child task settings are included by default
        if the "project_id" filter is used.
        If you want to restrict results only to a specific parent type, use the "parent_type" parameter.
      summary: List quality settings instances
      parameters:
      - name: X-Organization
        in: header
        description: Organization unique slug
        schema:
          type: string
      - name: filter
        required: false
        in: query
        description: |2-

          JSON Logic filter. This filter can be used to perform complex filtering by grouping rules.

          For example, using such a filter you can get all resources created by you:

              - {"and":[{"==":[{"var":"owner"},"<user>"]}]}

          Details about the syntax used can be found at the link: https://jsonlogic.com/

           Available filter_fields: ['id', 'task_id', 'project_id', 'inherit', 'created_date', 'updated_date'].
        schema:
          type: string
      - name: inherit
        in: query
        description: A simple equality filter for the inherit field
        schema:
          type: boolean
      - name: org
        in: query
        description: Organization unique slug
        schema:
          type: string
      - name: org_id
        in: query
        description: Organization identifier
        schema:
          type: integer
      - name: page
        required: false
        in: query
        description: A page number within the paginated result set.
        schema:
          type: integer
      - name: page_size
        required: false
        in: query
        description: Number of results to return per page.
        schema:
          type: integer
      - in: query
        name: parent_type
        schema:
          type: string
          enum:
          - project
          - task
        description: A simple equality filter for parent instance type
      - in: query
        name: project_id
        schema:
          type: integer
        description: A simple equality filter for project id
      - name: sort
        required: false
        in: query
        description: 'Which field to use when ordering the results. Available ordering_fields:
          [''id'', ''task_id'', ''project_id'', ''inherit'', ''created_date'', ''updated_date'']'
        schema:
          type: string
      - name: task_id
        in: query
        description: A simple equality filter for the task_id field
        schema:
          type: integer
      tags:
      - quality
      security:
      - sessionAuth: []
        csrfAuth: []
        tokenAuth: []
      - signatureAuth: []
      - basicAuth: []
      responses:
        '200':
          content:
            application/vnd.cvat+json:
              schema:
                $ref: '#/components/schemas/PaginatedQualitySettingsList'
          description: ''
  /api/quality/settings/{id}:
    get:
      operationId: quality_retrieve_settings
      summary: Get quality settings instance details
      parameters:
      - in: path
        name: id
        schema:
          type: integer
        description: An id of a quality settings instance
        required: true
      tags:
      - quality
      security:
      - sessionAuth: []
        csrfAuth: []
        tokenAuth: []
      - signatureAuth: []
      - basicAuth: []
      responses:
        '200':
          content:
            application/vnd.cvat+json:
              schema:
                $ref: '#/components/schemas/QualitySettings'
          description: ''
    patch:
      operationId: quality_partial_update_settings
      summary: Update a quality settings instance
      parameters:
      - in: path
        name: id
        schema:
          type: integer
        description: An id of a quality settings instance
        required: true
      tags:
      - quality
      requestBody:
        content:
          application/json:
            schema:
              $ref: '#/components/schemas/PatchedQualitySettingsRequest'
      security:
      - sessionAuth: []
        csrfAuth: []
        tokenAuth: []
      - signatureAuth: []
      - basicAuth: []
      responses:
        '200':
          content:
            application/vnd.cvat+json:
              schema:
                $ref: '#/components/schemas/QualitySettings'
          description: ''
  /api/requests:
    get:
      operationId: requests_list
      summary: List requests
      parameters:
      - name: action
        in: query
        description: A simple equality filter for the action field
        schema:
          type: string
          enum:
          - autoannotate
          - create
          - import
          - export
      - name: filter
        required: false
        in: query
        description: |2-

          JSON Logic filter. This filter can be used to perform complex filtering by grouping rules.

          Details about the syntax used can be found at the link: https://jsonlogic.com/

           Available filter_fields: ['status', 'project_id', 'task_id', 'job_id', 'action', 'target', 'subresource', 'format'].
        schema:
          type: string
      - name: format
        in: query
        description: A simple equality filter for the format field
        schema:
          type: string
      - name: job_id
        in: query
        description: A simple equality filter for the job_id field
        schema:
          type: integer
      - name: org
        in: query
        description: A simple equality filter for the org field
        schema:
          type: string
      - name: page
        required: false
        in: query
        description: A page number within the paginated result set.
        schema:
          type: integer
      - name: page_size
        required: false
        in: query
        description: Number of results to return per page.
        schema:
          type: integer
      - name: project_id
        in: query
        description: A simple equality filter for the project_id field
        schema:
          type: integer
      - name: sort
        required: false
        in: query
        description: 'Which field to use when ordering the results. Available ordering_fields:
          [''created_date'', ''status'', ''action'']'
        schema:
          type: string
      - name: status
        in: query
        description: A simple equality filter for the status field
        schema:
          type: string
          enum:
          - queued
          - started
          - failed
          - finished
      - name: subresource
        in: query
        description: A simple equality filter for the subresource field
        schema:
          type: string
          enum:
          - annotations
          - dataset
          - backup
      - name: target
        in: query
        description: A simple equality filter for the target field
        schema:
          type: string
          enum:
          - project
          - task
          - job
      - name: task_id
        in: query
        description: A simple equality filter for the task_id field
        schema:
          type: integer
      tags:
      - requests
      security:
      - sessionAuth: []
        csrfAuth: []
        tokenAuth: []
      - signatureAuth: []
      - basicAuth: []
      responses:
        '200':
          content:
            application/vnd.cvat+json:
              schema:
                $ref: '#/components/schemas/PaginatedRequestList'
          description: ''
  /api/requests/{id}:
    get:
      operationId: requests_retrieve
      summary: Get request details
      parameters:
      - in: path
        name: id
        schema:
          type: string
        required: true
      tags:
      - requests
      security:
      - sessionAuth: []
        csrfAuth: []
        tokenAuth: []
      - signatureAuth: []
      - basicAuth: []
      responses:
        '200':
          content:
            application/vnd.cvat+json:
              schema:
                $ref: '#/components/schemas/Request'
          description: ''
  /api/requests/{id}/cancel:
    post:
      operationId: requests_create_cancel
      summary: Cancel request
      parameters:
      - in: path
        name: id
        schema:
          type: string
        required: true
      tags:
      - requests
      security:
      - sessionAuth: []
        csrfAuth: []
        tokenAuth: []
      - signatureAuth: []
      - basicAuth: []
      responses:
        '200':
          description: The request has been cancelled
  /api/schema/:
    get:
      operationId: schema_retrieve
      description: |-
        OpenApi3 schema for this API. Format can be selected via content negotiation.

        - YAML: application/vnd.oai.openapi
        - JSON: application/vnd.oai.openapi+json
      parameters:
      - in: query
        name: lang
        schema:
          type: string
          enum:
          - af
          - ar
          - ar-dz
          - ast
          - az
          - be
          - bg
          - bn
          - br
          - bs
          - ca
          - ckb
          - cs
          - cy
          - da
          - de
          - dsb
          - el
          - en
          - en-au
          - en-gb
          - eo
          - es
          - es-ar
          - es-co
          - es-mx
          - es-ni
          - es-ve
          - et
          - eu
          - fa
          - fi
          - fr
          - fy
          - ga
          - gd
          - gl
          - he
          - hi
          - hr
          - hsb
          - hu
          - hy
          - ia
          - id
          - ig
          - io
          - is
          - it
          - ja
          - ka
          - kab
          - kk
          - km
          - kn
          - ko
          - ky
          - lb
          - lt
          - lv
          - mk
          - ml
          - mn
          - mr
          - ms
          - my
          - nb
          - ne
          - nl
          - nn
          - os
          - pa
          - pl
          - pt
          - pt-br
          - ro
          - ru
          - sk
          - sl
          - sq
          - sr
          - sr-latn
          - sv
          - sw
          - ta
          - te
          - tg
          - th
          - tk
          - tr
          - tt
          - udm
          - uk
          - ur
          - uz
          - vi
          - zh-hans
          - zh-hant
      - in: query
        name: scheme
        schema:
          type: string
          enum:
          - json
          - yaml
      tags:
      - schema
      security:
      - sessionAuth: []
        csrfAuth: []
        tokenAuth: []
      - signatureAuth: []
      - basicAuth: []
      responses:
        '200':
          content:
            application/vnd.oai.openapi:
              schema:
                type: object
            application/yaml:
              schema:
                type: object
            application/vnd.oai.openapi+json:
              schema:
                type: object
            application/json:
              schema:
                type: object
          description: ''
  /api/server/about:
    get:
      operationId: server_retrieve_about
      summary: Get basic CVAT information
      tags:
      - server
      security:
      - sessionAuth: []
        csrfAuth: []
        tokenAuth: []
      - signatureAuth: []
      - basicAuth: []
      responses:
        '200':
          content:
            application/vnd.cvat+json:
              schema:
                $ref: '#/components/schemas/About'
          description: ''
  /api/server/annotation/formats:
    get:
      operationId: server_retrieve_annotation_formats
      summary: Get supported annotation formats
      tags:
      - server
      security:
      - sessionAuth: []
        csrfAuth: []
        tokenAuth: []
      - signatureAuth: []
      - basicAuth: []
      responses:
        '200':
          content:
            application/vnd.cvat+json:
              schema:
                $ref: '#/components/schemas/DatasetFormats'
          description: ''
  /api/server/plugins:
    get:
      operationId: server_retrieve_plugins
      summary: Get enabled plugins
      tags:
      - server
      security:
      - sessionAuth: []
        csrfAuth: []
        tokenAuth: []
      - signatureAuth: []
      - basicAuth: []
      responses:
        '200':
          content:
            application/vnd.cvat+json:
              schema:
                $ref: '#/components/schemas/Plugins'
          description: ''
  /api/server/share:
    get:
      operationId: server_list_share
      summary: List files/directories in the mounted share
      parameters:
      - in: query
        name: directory
        schema:
          type: string
        description: Directory to browse
      - in: query
        name: search
        schema:
          type: string
        description: Search for specific files
      tags:
      - server
      security:
      - sessionAuth: []
        csrfAuth: []
        tokenAuth: []
      - signatureAuth: []
      - basicAuth: []
      responses:
        '200':
          content:
            application/vnd.cvat+json:
              schema:
                type: array
                items:
                  $ref: '#/components/schemas/FileInfo'
          description: ''
  /api/tasks:
    get:
      operationId: tasks_list
      summary: List tasks
      parameters:
      - name: X-Organization
        in: header
        description: Organization unique slug
        schema:
          type: string
      - name: assignee
        in: query
        description: A simple equality filter for the assignee field
        schema:
          type: string
      - name: dimension
        in: query
        description: A simple equality filter for the dimension field
        schema:
          type: string
          enum:
          - 3d
          - 2d
      - name: filter
        required: false
        in: query
        description: |2+

          JSON Logic filter. This filter can be used to perform complex filtering by grouping rules.

          For example, using such a filter you can get all resources created by you:

              - {"and":[{"==":[{"var":"owner"},"<user>"]}]}

          Details about the syntax used can be found at the link: https://jsonlogic.com/

           Available filter_fields: ['project_name', 'name', 'owner', 'status', 'assignee', 'subset', 'mode', 'dimension', 'tracker_link', 'validation_mode', 'id', 'project_id', 'updated_date'].

          There are few examples for complex filtering tasks:

              - Get all tasks from 1,2,3 projects - { "and" : [{ "in" : [{ "var" : "project_id" }, [1, 2, 3]]}]}

              - Get all completed tasks from 1 project - { "and": [{ "==": [{ "var" : "status" }, "completed"]}, { "==" : [{ "var" : "project_id"}, 1]}]}

        schema:
          type: string
      - name: mode
        in: query
        description: A simple equality filter for the mode field
        schema:
          type: string
      - name: name
        in: query
        description: A simple equality filter for the name field
        schema:
          type: string
      - name: org
        in: query
        description: Organization unique slug
        schema:
          type: string
      - name: org_id
        in: query
        description: Organization identifier
        schema:
          type: integer
      - name: owner
        in: query
        description: A simple equality filter for the owner field
        schema:
          type: string
      - name: page
        required: false
        in: query
        description: A page number within the paginated result set.
        schema:
          type: integer
      - name: page_size
        required: false
        in: query
        description: Number of results to return per page.
        schema:
          type: integer
      - name: project_id
        in: query
        description: A simple equality filter for the project_id field
        schema:
          type: integer
      - name: project_name
        in: query
        description: A simple equality filter for the project_name field
        schema:
          type: string
      - name: search
        required: false
        in: query
        description: 'A search term. Available search_fields: (''project_name'', ''name'',
          ''owner'', ''status'', ''assignee'', ''subset'', ''mode'', ''dimension'',
          ''tracker_link'', ''validation_mode'')'
        schema:
          type: string
      - name: sort
        required: false
        in: query
        description: 'Which field to use when ordering the results. Available ordering_fields:
          [''project_name'', ''name'', ''owner'', ''status'', ''assignee'', ''subset'',
          ''mode'', ''dimension'', ''tracker_link'', ''validation_mode'', ''id'',
          ''project_id'', ''updated_date'']'
        schema:
          type: string
      - name: status
        in: query
        description: A simple equality filter for the status field
        schema:
          type: string
          enum:
          - annotation
          - validation
          - completed
      - name: subset
        in: query
        description: A simple equality filter for the subset field
        schema:
          type: string
      - name: tracker_link
        in: query
        description: A simple equality filter for the tracker_link field
        schema:
          type: string
      - name: validation_mode
        in: query
        description: A simple equality filter for the validation_mode field
        schema:
          type: string
          enum:
          - gt
          - gt_pool
      tags:
      - tasks
      security:
      - sessionAuth: []
        csrfAuth: []
        tokenAuth: []
      - signatureAuth: []
      - basicAuth: []
      responses:
        '200':
          content:
            application/vnd.cvat+json:
              schema:
                $ref: '#/components/schemas/PaginatedTaskReadList'
          description: ''
    post:
      operationId: tasks_create
      description: |
        The new task will not have any attached images or videos.
        To attach them, use the /api/tasks/<id>/data endpoint.
      summary: Create a task
      parameters:
      - in: header
        name: X-Organization
        schema:
          type: string
        description: Organization unique slug
      - in: query
        name: org
        schema:
          type: string
        description: Organization unique slug
      - in: query
        name: org_id
        schema:
          type: integer
        description: Organization identifier
      tags:
      - tasks
      requestBody:
        content:
          application/json:
            schema:
              $ref: '#/components/schemas/TaskWriteRequest'
        required: true
      security:
      - sessionAuth: []
        csrfAuth: []
        tokenAuth: []
      - signatureAuth: []
      - basicAuth: []
      responses:
        '201':
          content:
            application/vnd.cvat+json:
              schema:
                $ref: '#/components/schemas/TaskRead'
          description: ''
  /api/tasks/{id}:
    get:
      operationId: tasks_retrieve
      summary: Get task details
      parameters:
      - in: path
        name: id
        schema:
          type: integer
        description: A unique integer value identifying this task.
        required: true
      tags:
      - tasks
      security:
      - sessionAuth: []
        csrfAuth: []
        tokenAuth: []
      - signatureAuth: []
      - basicAuth: []
      responses:
        '200':
          content:
            application/vnd.cvat+json:
              schema:
                $ref: '#/components/schemas/TaskRead'
          description: ''
    patch:
      operationId: tasks_partial_update
      summary: Update a task
      parameters:
      - in: path
        name: id
        schema:
          type: integer
        description: A unique integer value identifying this task.
        required: true
      tags:
      - tasks
      requestBody:
        content:
          application/json:
            schema:
              $ref: '#/components/schemas/PatchedTaskWriteRequest'
      security:
      - sessionAuth: []
        csrfAuth: []
        tokenAuth: []
      - signatureAuth: []
      - basicAuth: []
      responses:
        '200':
          content:
            application/vnd.cvat+json:
              schema:
                $ref: '#/components/schemas/TaskRead'
          description: ''
    delete:
      operationId: tasks_destroy
      description: All attached jobs, annotations and data will be deleted as well.
      summary: Delete a task
      parameters:
      - in: path
        name: id
        schema:
          type: integer
        description: A unique integer value identifying this task.
        required: true
      tags:
      - tasks
      security:
      - sessionAuth: []
        csrfAuth: []
        tokenAuth: []
      - signatureAuth: []
      - basicAuth: []
      responses:
        '204':
          description: The task has been deleted
  /api/tasks/{id}/annotations/:
    get:
      operationId: tasks_retrieve_annotations
      description: |
        Deprecation warning:

        Utilizing this endpoint to export annotations as a dataset in
        a specific format is no longer possible.

        Consider using new API:
        - `POST /api/tasks/<task_id>/dataset/export?save_images=False` to initiate export process
        - `GET /api/requests/<rq_id>` to check process status,
            where `rq_id` is request id returned on initializing request
        - `GET result_url` to download a prepared file,
            where `result_url` can be found in the response on checking status request
      summary: Get task annotations
      parameters:
      - in: query
        name: action
        schema:
          type: string
          enum:
          - download
        description: This parameter is no longer supported
        deprecated: true
      - in: query
        name: cloud_storage_id
        schema:
          type: integer
        description: This parameter is no longer supported
        deprecated: true
      - in: query
        name: filename
        schema:
          type: string
        description: This parameter is no longer supported
        deprecated: true
      - in: query
        name: format
        schema:
          type: string
        description: This parameter is no longer supported
        deprecated: true
      - in: path
        name: id
        schema:
          type: integer
        description: A unique integer value identifying this task.
        required: true
      - in: query
        name: location
        schema:
          type: string
          enum:
          - cloud_storage
          - local
        description: This parameter is no longer supported
        deprecated: true
      tags:
      - tasks
      security:
      - sessionAuth: []
        csrfAuth: []
        tokenAuth: []
      - signatureAuth: []
      - basicAuth: []
      responses:
        '200':
          content:
            application/vnd.cvat+json:
              schema:
                $ref: '#/components/schemas/LabeledData'
          description: ''
        '400':
          description: Exporting without data is not allowed
        '410':
          description: API endpoint no longer handles exporting process
    post:
      operationId: tasks_create_annotations
      description: |2

        The request POST /api/tasks/id/annotations initiates a background process to import annotations into a task.
        Please, use the GET /api/requests/<rq_id> endpoint for checking status of the process.
        The `rq_id` parameter can be found in the response on initiating request.
      summary: Import annotations into a task
      parameters:
      - in: query
        name: cloud_storage_id
        schema:
          type: integer
        description: Storage id
      - in: query
        name: filename
        schema:
          type: string
        description: Annotation file name
      - in: query
        name: format
        schema:
          type: string
        description: |-
          Input format name
          You can get the list of supported formats at:
          /server/annotation/formats
      - in: path
        name: id
        schema:
          type: integer
        description: A unique integer value identifying this task.
        required: true
      - in: query
        name: location
        schema:
          type: string
          enum:
          - cloud_storage
          - local
        description: where to import the annotation from
      - in: query
        name: use_default_location
        schema:
          type: boolean
          default: true
        description: Use the location that was configured in task to import annotations
        deprecated: true
      tags:
      - tasks
      requestBody:
        content:
          application/json:
            schema:
              $ref: '#/components/schemas/TaskAnnotationsWriteRequest'
          multipart/form-data:
            schema:
              $ref: '#/components/schemas/TaskAnnotationsWriteRequest'
      security:
      - sessionAuth: []
        csrfAuth: []
        tokenAuth: []
      - signatureAuth: []
      - basicAuth: []
      responses:
        '201':
          description: Uploading has finished
        '202':
          content:
            application/vnd.cvat+json:
              schema:
                $ref: '#/components/schemas/RqId'
          description: Uploading has been started
        '405':
          description: Format is not available
    put:
      operationId: tasks_update_annotations
      description: |2

        Utilizing this endpoint to check status of the import process is deprecated
        in favor of the new requests API:

        GET /api/requests/<rq_id>, where `rq_id` parameter is returned in the response
        on initializing request.
      summary: Replace task annotations / Get annotation import status
      parameters:
      - in: query
        name: format
        schema:
          type: string
        description: |-
          Input format name
          You can get the list of supported formats at:
          /server/annotation/formats
        deprecated: true
      - in: path
        name: id
        schema:
          type: integer
        description: A unique integer value identifying this task.
        required: true
      - in: query
        name: rq_id
        schema:
          type: string
        description: rq id
        deprecated: true
      tags:
      - tasks
      requestBody:
        content:
          application/json:
            schema:
              $ref: '#/components/schemas/TaskAnnotationsUpdateRequest'
          multipart/form-data:
            schema:
              $ref: '#/components/schemas/TaskAnnotationsUpdateRequest'
      security:
      - sessionAuth: []
        csrfAuth: []
        tokenAuth: []
      - signatureAuth: []
      - basicAuth: []
      responses:
        '201':
          description: Import has finished
        '202':
          description: Import is in progress
        '405':
          description: Format is not available
    patch:
      operationId: tasks_partial_update_annotations
      summary: Update task annotations
      parameters:
      - in: query
        name: action
        schema:
          type: string
          enum:
          - create
          - delete
          - update
        required: true
      - in: path
        name: id
        schema:
          type: integer
        description: A unique integer value identifying this task.
        required: true
      tags:
      - tasks
      requestBody:
        content:
          application/json:
            schema:
              $ref: '#/components/schemas/PatchedLabeledDataRequest'
          multipart/form-data:
            schema:
              $ref: '#/components/schemas/PatchedLabeledDataRequest'
      security:
      - sessionAuth: []
        csrfAuth: []
        tokenAuth: []
      - signatureAuth: []
      - basicAuth: []
      responses:
        '200':
          content:
            application/vnd.cvat+json:
              schema:
                $ref: '#/components/schemas/LabeledData'
          description: ''
    delete:
      operationId: tasks_destroy_annotations
      summary: Delete task annotations
      parameters:
      - in: path
        name: id
        schema:
          type: integer
        description: A unique integer value identifying this task.
        required: true
      tags:
      - tasks
      security:
      - sessionAuth: []
        csrfAuth: []
        tokenAuth: []
      - signatureAuth: []
      - basicAuth: []
      responses:
        '204':
          description: The annotation has been deleted
  /api/tasks/{id}/backup/export:
    post:
      operationId: tasks_create_backup_export
      description: |
        The request `POST /api/<projects|tasks>/id/backup/export` will initialize
        a background process to backup a resource. To check status of the process
        please, use `GET /api/requests/<rq_id>` where **rq_id** is request ID returned in the response for this endpoint.
      summary: Initiate process to backup resource
      parameters:
      - in: query
        name: cloud_storage_id
        schema:
          type: integer
        description: Storage id
      - in: query
        name: filename
        schema:
          type: string
        description: Backup file name
      - in: path
        name: id
        schema:
          type: integer
        description: A unique integer value identifying this task.
        required: true
      - in: query
        name: location
        schema:
          type: string
          enum:
          - cloud_storage
          - local
        description: Where need to save downloaded backup
      tags:
      - tasks
      security:
      - sessionAuth: []
        csrfAuth: []
        tokenAuth: []
      - signatureAuth: []
      - basicAuth: []
      responses:
        '202':
          content:
            application/vnd.cvat+json:
              schema:
                $ref: '#/components/schemas/RqId'
          description: Creating a backup file has been started
        '400':
          description: Wrong query parameters were passed
        '409':
          content:
            application/vnd.cvat+json:
              schema:
                $ref: '#/components/schemas/RqId'
          description: The backup process has already been initiated and is not yet
            finished
  /api/tasks/{id}/data/:
    get:
      operationId: tasks_retrieve_data
      summary: Get data of a task
      parameters:
      - in: path
        name: id
        schema:
          type: integer
        description: A unique integer value identifying this task.
        required: true
      - in: query
        name: number
        schema:
          type: integer
        description: A unique number value identifying chunk or frame
      - in: query
        name: quality
        schema:
          type: string
          enum:
          - compressed
          - original
        description: Specifies the quality level of the requested data
      - in: query
        name: type
        schema:
          type: string
          enum:
          - chunk
          - context_image
          - frame
        description: Specifies the type of the requested data
      tags:
      - tasks
      security:
      - sessionAuth: []
        csrfAuth: []
        tokenAuth: []
      - signatureAuth: []
      - basicAuth: []
      responses:
        '200':
          headers:
            X-Checksum:
              schema:
                type: string
              description: Data checksum, applicable for chunks only
            X-Updated-Date:
              schema:
                type: string
                format: date-time
              description: Data update date, applicable for chunks only
          description: Data of a specific type
    post:
      operationId: tasks_create_data
      description: |
        Allows to upload data (images, video, etc.) to a task.
        Supports the TUS open file uploading protocol (https://tus.io/).

        Supports the following protocols:

        1. A single Data request

        and

        2.1. An Upload-Start request
        2.2.a. Regular TUS protocol requests (Upload-Length + Chunks)
        2.2.b. Upload-Multiple requests
        2.3. An Upload-Finish request

        Requests:
        - Data - POST, no extra headers or 'Upload-Start' + 'Upload-Finish' headers.
          Contains data in the body.
        - Upload-Start - POST, has an 'Upload-Start' header. No body is expected.
        - Upload-Length - POST, has an 'Upload-Length' header (see the TUS specification)
        - Chunk - HEAD/PATCH (see the TUS specification). Sent to /data/<file id> endpoints.
        - Upload-Finish - POST, has an 'Upload-Finish' header. Can contain data in the body.
        - Upload-Multiple - POST, has an 'Upload-Multiple' header. Contains data in the body.

        The 'Upload-Finish' request allows to specify the uploaded files should be ordered.
        This may be needed if the files can be sent unordered. To state that the input files
        are sent ordered, pass an empty list of files in the 'upload_file_order' field.
        If the files are sent unordered, the ordered file list is expected
        in the 'upload_file_order' field. It must be a list of string file paths,
        relative to the dataset root.

        Example:
        files = [
            "cats/cat_1.jpg",
            "dogs/dog2.jpg",
            "image_3.png",
            ...
        ]

        Independently of the file declaration field used
        ('client_files', 'server_files', etc.), when the 'predefined'
        sorting method is selected, the uploaded files will be ordered according
        to the '.jsonl' manifest file, if it is found in the list of files.
        For archives (e.g. '.zip'), a manifest file ('*.jsonl') is required when using
        the 'predefined' file ordering. Such file must be provided next to the archive
        in the list of files. Read more about manifest files here:
        https://docs.cvat.ai/docs/manual/advanced/dataset_manifest/

        After all data is sent, the operation status can be retrieved via
        the `GET /api/requests/<rq_id>`, where **rq_id** is request ID returned for this request.

        Once data is attached to a task, it cannot be detached or replaced.
      summary: Attach data to a task
      parameters:
      - in: header
        name: Upload-Finish
        schema:
          type: boolean
        description: Finishes data upload. Can be combined with Upload-Start header
          to create task data with one request
      - in: header
        name: Upload-Multiple
        schema:
          type: boolean
        description: Indicates that data with this request are single or multiple
          files that should be attached to a task
      - in: header
        name: Upload-Start
        schema:
          type: boolean
        description: Initializes data upload. Optionally, can include upload metadata
          in the request body.
      - in: path
        name: id
        schema:
          type: integer
        description: A unique integer value identifying this task.
        required: true
      tags:
      - tasks
      requestBody:
        content:
          application/json:
            schema:
              $ref: '#/components/schemas/DataRequest'
          multipart/form-data:
            schema:
              $ref: '#/components/schemas/DataRequest'
      security:
      - sessionAuth: []
        csrfAuth: []
        tokenAuth: []
      - signatureAuth: []
      - basicAuth: []
      responses:
        '202':
          content:
            application/vnd.cvat+json:
              schema:
                $ref: '#/components/schemas/DataResponse'
          description: Request to attach a data to a task has been accepted
  /api/tasks/{id}/data/meta:
    get:
      operationId: tasks_retrieve_data_meta
      summary: Get metainformation for media files in a task
      parameters:
      - in: path
        name: id
        schema:
          type: integer
        description: A unique integer value identifying this task.
        required: true
      tags:
      - tasks
      security:
      - sessionAuth: []
        csrfAuth: []
        tokenAuth: []
      - signatureAuth: []
      - basicAuth: []
      responses:
        '200':
          content:
            application/vnd.cvat+json:
              schema:
                $ref: '#/components/schemas/DataMetaRead'
          description: ''
    patch:
      operationId: tasks_partial_update_data_meta
      summary: Update metainformation for media files in a task
      parameters:
      - in: path
        name: id
        schema:
          type: integer
        description: A unique integer value identifying this task.
        required: true
      tags:
      - tasks
      requestBody:
        content:
          application/json:
            schema:
              $ref: '#/components/schemas/PatchedDataMetaWriteRequest'
      security:
      - sessionAuth: []
        csrfAuth: []
        tokenAuth: []
      - signatureAuth: []
      - basicAuth: []
      responses:
        '200':
          content:
            application/vnd.cvat+json:
              schema:
                $ref: '#/components/schemas/DataMetaRead'
          description: ''
  /api/tasks/{id}/dataset/export:
    post:
      operationId: tasks_create_dataset_export
      description: |
        The request `POST /api/<projects|tasks|jobs>/id/dataset/export` will initialize
        a background process to export a dataset. To check status of the process
        please, use `GET /api/requests/<rq_id>` where **rq_id** is request ID returned in the response for this endpoint.
      summary: Initialize process to export resource as a dataset in a specific format
      parameters:
      - in: query
        name: cloud_storage_id
        schema:
          type: integer
        description: Storage id
      - in: query
        name: filename
        schema:
          type: string
        description: Desired output file name
      - in: query
        name: format
        schema:
          type: string
        description: |-
          Desired output format name
          You can get the list of supported formats at:
          /server/annotation/formats
        required: true
      - in: path
        name: id
        schema:
          type: integer
        description: A unique integer value identifying this task.
        required: true
      - in: query
        name: location
        schema:
          type: string
          enum:
          - cloud_storage
          - local
        description: Where need to save downloaded dataset
      - in: query
        name: save_images
        schema:
          type: boolean
          default: false
        description: Include images or not
      tags:
      - tasks
      security:
      - sessionAuth: []
        csrfAuth: []
        tokenAuth: []
      - signatureAuth: []
      - basicAuth: []
      responses:
        '202':
          content:
            application/vnd.cvat+json:
              schema:
                $ref: '#/components/schemas/RqId'
          description: Exporting has been started
        '405':
          description: Format is not available
        '409':
          content:
            application/vnd.cvat+json:
              schema:
                $ref: '#/components/schemas/RqId'
          description: Exporting is already in progress
  /api/tasks/{id}/preview:
    get:
      operationId: tasks_retrieve_preview
      summary: Get a preview image for a task
      parameters:
      - in: path
        name: id
        schema:
          type: integer
        description: A unique integer value identifying this task.
        required: true
      tags:
      - tasks
      security:
      - sessionAuth: []
        csrfAuth: []
        tokenAuth: []
      - signatureAuth: []
      - basicAuth: []
      responses:
        '200':
          description: Task image preview
        '404':
          description: Task image preview not found
  /api/tasks/{id}/status:
    get:
      operationId: tasks_retrieve_status
      description: 'This method is deprecated and will be removed in one of the next
        releases. To check status of task creation, use new common API for managing
        background operations: GET /api/requests/?action=create&task_id=<task_id>'
      summary: Get the creation status of a task
      parameters:
      - in: path
        name: id
        schema:
          type: integer
        description: A unique integer value identifying this task.
        required: true
      tags:
      - tasks
      security:
      - sessionAuth: []
        csrfAuth: []
        tokenAuth: []
      - signatureAuth: []
      - basicAuth: []
      deprecated: true
      responses:
        '200':
          content:
            application/vnd.cvat+json:
              schema:
                $ref: '#/components/schemas/RqStatus'
          description: ''
  /api/tasks/{id}/validation_layout:
    get:
      operationId: tasks_retrieve_validation_layout
      summary: Allows getting current validation configuration
      parameters:
      - in: path
        name: id
        schema:
          type: integer
        description: A unique integer value identifying this task.
        required: true
      tags:
      - tasks
      security:
      - sessionAuth: []
        csrfAuth: []
        tokenAuth: []
      - signatureAuth: []
      - basicAuth: []
      responses:
        '200':
          content:
            application/vnd.cvat+json:
              schema:
                $ref: '#/components/schemas/TaskValidationLayoutRead'
          description: ''
    patch:
      operationId: tasks_partial_update_validation_layout
      description: |2

        WARNING: this operation is not protected from race conditions.
        It's up to the user to ensure no parallel calls to this operation happen.
        It affects image access, including exports with images, backups, chunk downloading etc.
      summary: Allows updating current validation configuration
      parameters:
      - in: path
        name: id
        schema:
          type: integer
        description: A unique integer value identifying this task.
        required: true
      tags:
      - tasks
      requestBody:
        content:
          application/json:
            schema:
              $ref: '#/components/schemas/PatchedTaskValidationLayoutWriteRequest'
            examples:
              SetHoneypotsToRandomValidationFrames:
                value:
                  frame_selection_method: random_uniform
                summary: set honeypots to random validation frames
              SetHoneypotsManually:
                value:
                  frame_selection_method: manual
                  honeypot_real_frames:
                  - 10
                  - 20
                  - 22
                summary: set honeypots manually
              DisableValidationFrames:
                value:
                  disabled_frames:
                  - 4
                  - 5
                  - 8
                summary: disable validation frames
              RestoreAllValidationFrames:
                value:
                  disabled_frames: []
                summary: restore all validation frames
      security:
      - sessionAuth: []
        csrfAuth: []
        tokenAuth: []
      - signatureAuth: []
      - basicAuth: []
      responses:
        '200':
          content:
            application/vnd.cvat+json:
              schema:
                $ref: '#/components/schemas/TaskValidationLayoutRead'
          description: ''
  /api/tasks/backup/:
    post:
      operationId: tasks_create_backup
      description: |2

        The backup import process is as follows:

        The first request POST /api/tasks/backup will initiate file upload and will create
        the rq job on the server in which the process of a task creating from an uploaded backup
        will be carried out.

        After initiating the backup upload, you will receive an rq_id parameter.
        Make sure to include this parameter as a query parameter in your subsequent requests
        to track the status of the task creation.
        Once the task has been successfully created, the server will return the id of the newly created task.
      summary: Recreate a task from a backup
      parameters:
      - in: header
        name: X-Organization
        schema:
          type: string
        description: Organization unique slug
      - in: query
        name: cloud_storage_id
        schema:
          type: integer
        description: Storage id
      - in: query
        name: filename
        schema:
          type: string
        description: Backup file name
      - in: query
        name: location
        schema:
          type: string
          enum:
          - cloud_storage
          - local
          default: local
        description: Where to import the backup file from
      - in: query
        name: org
        schema:
          type: string
        description: Organization unique slug
      - in: query
        name: org_id
        schema:
          type: integer
        description: Organization identifier
      - in: query
        name: rq_id
        schema:
          type: string
        description: rq id
      tags:
      - tasks
      requestBody:
        content:
          application/json:
            schema:
              $ref: '#/components/schemas/TaskFileRequest'
          multipart/form-data:
            schema:
              $ref: '#/components/schemas/TaskFileRequest'
      security:
      - sessionAuth: []
        csrfAuth: []
        tokenAuth: []
      - signatureAuth: []
      - basicAuth: []
      responses:
        '201':
          description: The task has been imported
        '202':
          content:
            application/vnd.cvat+json:
              schema:
                $ref: '#/components/schemas/RqId'
          description: Importing a backup file has been started
  /api/users:
    get:
      operationId: users_list
      summary: List users
      parameters:
      - name: X-Organization
        in: header
        description: Organization unique slug
        schema:
          type: string
      - name: filter
        required: false
        in: query
        description: |2-

          JSON Logic filter. This filter can be used to perform complex filtering by grouping rules.

          For example, using such a filter you can get all resources created by you:

              - {"and":[{"==":[{"var":"owner"},"<user>"]}]}

          Details about the syntax used can be found at the link: https://jsonlogic.com/

           Available filter_fields: ['username', 'first_name', 'last_name', 'id', 'is_active'].
        schema:
          type: string
      - name: first_name
        in: query
        description: A simple equality filter for the first_name field
        schema:
          type: string
      - name: is_active
        in: query
        description: A simple equality filter for the is_active field
        schema:
          type: boolean
      - name: last_name
        in: query
        description: A simple equality filter for the last_name field
        schema:
          type: string
      - name: org
        in: query
        description: Organization unique slug
        schema:
          type: string
      - name: org_id
        in: query
        description: Organization identifier
        schema:
          type: integer
      - name: page
        required: false
        in: query
        description: A page number within the paginated result set.
        schema:
          type: integer
      - name: page_size
        required: false
        in: query
        description: Number of results to return per page.
        schema:
          type: integer
      - name: search
        required: false
        in: query
        description: 'A search term. Available search_fields: (''username'', ''first_name'',
          ''last_name'')'
        schema:
          type: string
      - name: sort
        required: false
        in: query
        description: 'Which field to use when ordering the results. Available ordering_fields:
          [''username'', ''first_name'', ''last_name'', ''id'', ''is_active'']'
        schema:
          type: string
      - name: username
        in: query
        description: A simple equality filter for the username field
        schema:
          type: string
      tags:
      - users
      security:
      - sessionAuth: []
        csrfAuth: []
        tokenAuth: []
      - signatureAuth: []
      - basicAuth: []
      responses:
        '200':
          content:
            application/vnd.cvat+json:
              schema:
                $ref: '#/components/schemas/PaginatedMetaUserList'
          description: ''
  /api/users/{id}:
    get:
      operationId: users_retrieve
      summary: Get user details
      parameters:
      - in: path
        name: id
        schema:
          type: integer
        description: A unique integer value identifying this user.
        required: true
      tags:
      - users
      security:
      - sessionAuth: []
        csrfAuth: []
        tokenAuth: []
      - signatureAuth: []
      - basicAuth: []
      responses:
        '200':
          content:
            application/vnd.cvat+json:
              schema:
                $ref: '#/components/schemas/MetaUser'
          description: ''
    patch:
      operationId: users_partial_update
      summary: Update a user
      parameters:
      - in: path
        name: id
        schema:
          type: integer
        description: A unique integer value identifying this user.
        required: true
      tags:
      - users
      requestBody:
        content:
          application/json:
            schema:
              $ref: '#/components/schemas/PatchedUserRequest'
      security:
      - sessionAuth: []
        csrfAuth: []
        tokenAuth: []
      - signatureAuth: []
      - basicAuth: []
      responses:
        '200':
          content:
            application/vnd.cvat+json:
              schema:
                $ref: '#/components/schemas/MetaUser'
          description: ''
    delete:
      operationId: users_destroy
      summary: Delete a user
      parameters:
      - in: path
        name: id
        schema:
          type: integer
        description: A unique integer value identifying this user.
        required: true
      tags:
      - users
      security:
      - sessionAuth: []
        csrfAuth: []
        tokenAuth: []
      - signatureAuth: []
      - basicAuth: []
      responses:
        '204':
          description: The user has been deleted
  /api/users/self:
    get:
      operationId: users_retrieve_self
      description: Method returns an instance of a user who is currently authenticated
      summary: Get details of the current user
      tags:
      - users
      security:
      - sessionAuth: []
        csrfAuth: []
        tokenAuth: []
      - signatureAuth: []
      - basicAuth: []
      responses:
        '200':
          content:
            application/vnd.cvat+json:
              schema:
                $ref: '#/components/schemas/MetaUser'
          description: ''
  /api/webhooks:
    get:
      operationId: webhooks_list
      summary: List webhooks
      parameters:
      - name: X-Organization
        in: header
        description: Organization unique slug
        schema:
          type: string
      - name: filter
        required: false
        in: query
        description: |2-

          JSON Logic filter. This filter can be used to perform complex filtering by grouping rules.

          For example, using such a filter you can get all resources created by you:

              - {"and":[{"==":[{"var":"owner"},"<user>"]}]}

          Details about the syntax used can be found at the link: https://jsonlogic.com/

           Available filter_fields: ['target_url', 'owner', 'type', 'description', 'id', 'project_id', 'updated_date'].
        schema:
          type: string
      - name: org
        in: query
        description: Organization unique slug
        schema:
          type: string
      - name: org_id
        in: query
        description: Organization identifier
        schema:
          type: integer
      - name: owner
        in: query
        description: A simple equality filter for the owner field
        schema:
          type: string
      - name: page
        required: false
        in: query
        description: A page number within the paginated result set.
        schema:
          type: integer
      - name: page_size
        required: false
        in: query
        description: Number of results to return per page.
        schema:
          type: integer
      - name: project_id
        in: query
        description: A simple equality filter for the project_id field
        schema:
          type: integer
      - name: search
        required: false
        in: query
        description: 'A search term. Available search_fields: (''target_url'', ''owner'',
          ''type'', ''description'')'
        schema:
          type: string
      - name: sort
        required: false
        in: query
        description: 'Which field to use when ordering the results. Available ordering_fields:
          [''target_url'', ''owner'', ''type'', ''description'', ''id'', ''project_id'',
          ''updated_date'']'
        schema:
          type: string
      - name: target_url
        in: query
        description: A simple equality filter for the target_url field
        schema:
          type: string
      - name: type
        in: query
        description: A simple equality filter for the type field
        schema:
          type: string
          enum:
          - organization
          - project
      tags:
      - webhooks
      security:
      - sessionAuth: []
        csrfAuth: []
        tokenAuth: []
      - signatureAuth: []
      - basicAuth: []
      responses:
        '200':
          content:
            application/vnd.cvat+json:
              schema:
                $ref: '#/components/schemas/PaginatedWebhookReadList'
          description: ''
    post:
      operationId: webhooks_create
      summary: Create a webhook
      parameters:
      - in: header
        name: X-Organization
        schema:
          type: string
        description: Organization unique slug
      - in: query
        name: org
        schema:
          type: string
        description: Organization unique slug
      - in: query
        name: org_id
        schema:
          type: integer
        description: Organization identifier
      tags:
      - webhooks
      requestBody:
        content:
          application/json:
            schema:
              $ref: '#/components/schemas/WebhookWriteRequest'
        required: true
      security:
      - sessionAuth: []
        csrfAuth: []
        tokenAuth: []
      - signatureAuth: []
      - basicAuth: []
      responses:
        '201':
          content:
            application/vnd.cvat+json:
              schema:
                $ref: '#/components/schemas/WebhookRead'
          description: ''
  /api/webhooks/{id}:
    get:
      operationId: webhooks_retrieve
      summary: Get webhook details
      parameters:
      - in: path
        name: id
        schema:
          type: integer
        description: A unique integer value identifying this webhook.
        required: true
      tags:
      - webhooks
      security:
      - sessionAuth: []
        csrfAuth: []
        tokenAuth: []
      - signatureAuth: []
      - basicAuth: []
      responses:
        '200':
          content:
            application/vnd.cvat+json:
              schema:
                $ref: '#/components/schemas/WebhookRead'
          description: ''
    put:
      operationId: webhooks_update
      summary: Replace a webhook
      parameters:
      - in: path
        name: id
        schema:
          type: integer
        description: A unique integer value identifying this webhook.
        required: true
      tags:
      - webhooks
      requestBody:
        content:
          application/json:
            schema:
              $ref: '#/components/schemas/WebhookWriteRequest'
        required: true
      security:
      - sessionAuth: []
        csrfAuth: []
        tokenAuth: []
      - signatureAuth: []
      - basicAuth: []
      responses:
        '200':
          content:
            application/vnd.cvat+json:
              schema:
                $ref: '#/components/schemas/WebhookRead'
          description: ''
    patch:
      operationId: webhooks_partial_update
      summary: Update a webhook
      parameters:
      - in: path
        name: id
        schema:
          type: integer
        description: A unique integer value identifying this webhook.
        required: true
      tags:
      - webhooks
      requestBody:
        content:
          application/json:
            schema:
              $ref: '#/components/schemas/PatchedWebhookWriteRequest'
      security:
      - sessionAuth: []
        csrfAuth: []
        tokenAuth: []
      - signatureAuth: []
      - basicAuth: []
      responses:
        '200':
          content:
            application/vnd.cvat+json:
              schema:
                $ref: '#/components/schemas/WebhookRead'
          description: ''
    delete:
      operationId: webhooks_destroy
      summary: Delete a webhook
      parameters:
      - in: path
        name: id
        schema:
          type: integer
        description: A unique integer value identifying this webhook.
        required: true
      tags:
      - webhooks
      security:
      - sessionAuth: []
        csrfAuth: []
        tokenAuth: []
      - signatureAuth: []
      - basicAuth: []
      responses:
        '204':
          description: The webhook has been deleted
  /api/webhooks/{id}/deliveries:
    get:
      operationId: webhooks_list_deliveries
      summary: List deliveries for a webhook
      parameters:
      - in: path
        name: id
        schema:
          type: integer
        description: A unique integer value identifying this webhook.
        required: true
      - name: page
        required: false
        in: query
        description: A page number within the paginated result set.
        schema:
          type: integer
      - name: page_size
        required: false
        in: query
        description: Number of results to return per page.
        schema:
          type: integer
      tags:
      - webhooks
      security:
      - sessionAuth: []
        csrfAuth: []
        tokenAuth: []
      - signatureAuth: []
      - basicAuth: []
      responses:
        '200':
          content:
            application/vnd.cvat+json:
              schema:
                $ref: '#/components/schemas/PaginatedWebhookDeliveryReadList'
          description: ''
  /api/webhooks/{id}/deliveries/{delivery_id}:
    get:
      operationId: webhooks_retrieve_deliveries
      summary: Get details of a webhook delivery
      parameters:
      - in: path
        name: delivery_id
        schema:
          type: string
          pattern: ^\d+$
        required: true
      - in: path
        name: id
        schema:
          type: integer
        description: A unique integer value identifying this webhook.
        required: true
      tags:
      - webhooks
      security:
      - sessionAuth: []
        csrfAuth: []
        tokenAuth: []
      - signatureAuth: []
      - basicAuth: []
      responses:
        '200':
          content:
            application/vnd.cvat+json:
              schema:
                $ref: '#/components/schemas/WebhookDeliveryRead'
          description: ''
  /api/webhooks/{id}/deliveries/{delivery_id}/redelivery:
    post:
      operationId: webhooks_create_deliveries_redelivery
      summary: Redeliver a webhook delivery
      parameters:
      - in: path
        name: delivery_id
        schema:
          type: string
          pattern: ^\d+$
        required: true
      - in: path
        name: id
        schema:
          type: integer
        description: A unique integer value identifying this webhook.
        required: true
      tags:
      - webhooks
      security:
      - sessionAuth: []
        csrfAuth: []
        tokenAuth: []
      - signatureAuth: []
      - basicAuth: []
      responses:
        '200':
          description: No response body
  /api/webhooks/{id}/ping:
    post:
      operationId: webhooks_create_ping
      summary: Send a ping webhook
      parameters:
      - in: path
        name: id
        schema:
          type: integer
        description: A unique integer value identifying this webhook.
        required: true
      tags:
      - webhooks
      security:
      - sessionAuth: []
        csrfAuth: []
        tokenAuth: []
      - signatureAuth: []
      - basicAuth: []
      responses:
        '200':
          content:
            application/vnd.cvat+json:
              schema:
                $ref: '#/components/schemas/WebhookDeliveryRead'
          description: ''
  /api/webhooks/events:
    get:
      operationId: webhooks_retrieve_events
      summary: List available webhook events
      parameters:
      - in: query
        name: type
        schema:
          type: string
        description: Type of webhook
      tags:
      - webhooks
      security:
      - sessionAuth: []
        csrfAuth: []
        tokenAuth: []
      - signatureAuth: []
      - basicAuth: []
      responses:
        '200':
          content:
            application/vnd.cvat+json:
              schema:
                $ref: '#/components/schemas/Events'
          description: ''
components:
  schemas:
    About:
      type: object
      properties:
        name:
          type: string
          maxLength: 128
        description:
          type: string
          maxLength: 2048
        version:
          type: string
          maxLength: 64
        logo_url:
          type: string
        subtitle:
          type: string
          maxLength: 1024
      required:
      - description
      - logo_url
      - name
      - subtitle
      - version
    AcceptInvitationRead:
      type: object
      properties:
        organization_slug:
          type: string
      required:
      - organization_slug
    AnnotationConflict:
      type: object
      properties:
        id:
          type: integer
          readOnly: true
        frame:
          type: integer
          readOnly: true
        type:
          allOf:
          - $ref: '#/components/schemas/AnnotationConflictType'
          readOnly: true
        annotation_ids:
          type: array
          items:
            $ref: '#/components/schemas/AnnotationId'
        report_id:
          type: integer
          readOnly: true
        severity:
          allOf:
          - $ref: '#/components/schemas/AnnotationConflictSeverity'
          readOnly: true
      required:
      - annotation_ids
    AnnotationConflictAnnotationType:
      enum:
      - tag
      - shape
      - track
      type: string
      description: |-
        * `tag` - TAG
        * `shape` - SHAPE
        * `track` - TRACK
    AnnotationConflictSeverity:
      enum:
      - warning
      - error
      type: string
      description: |-
        * `warning` - WARNING
        * `error` - ERROR
    AnnotationConflictType:
      enum:
      - missing_annotation
      - extra_annotation
      - mismatching_label
      - low_overlap
      - mismatching_direction
      - mismatching_attributes
      - mismatching_groups
      - covered_annotation
      type: string
      description: |-
        * `missing_annotation` - MISSING_ANNOTATION
        * `extra_annotation` - EXTRA_ANNOTATION
        * `mismatching_label` - MISMATCHING_LABEL
        * `low_overlap` - LOW_OVERLAP
        * `mismatching_direction` - MISMATCHING_DIRECTION
        * `mismatching_attributes` - MISMATCHING_ATTRIBUTES
        * `mismatching_groups` - MISMATCHING_GROUPS
        * `covered_annotation` - COVERED_ANNOTATION
    AnnotationFileRequest:
      type: object
      properties:
        annotation_file:
          type: string
          format: binary
      required:
      - annotation_file
    AnnotationGuideRead:
      type: object
      properties:
        id:
          type: integer
          readOnly: true
        task_id:
          type: integer
          nullable: true
          readOnly: true
        project_id:
          type: integer
          nullable: true
          readOnly: true
        created_date:
          type: string
          format: date-time
          readOnly: true
        updated_date:
          type: string
          format: date-time
          readOnly: true
        markdown:
          type: string
          readOnly: true
    AnnotationGuideWriteRequest:
      type: object
      properties:
        task_id:
          type: integer
          nullable: true
        project_id:
          type: integer
          nullable: true
        markdown:
          type: string
    AnnotationId:
      type: object
      properties:
        obj_id:
          type: integer
          readOnly: true
        job_id:
          type: integer
          readOnly: true
        type:
          allOf:
          - $ref: '#/components/schemas/AnnotationConflictAnnotationType'
          readOnly: true
        shape_type:
          readOnly: true
          nullable: true
          oneOf:
          - $ref: '#/components/schemas/ShapeType'
          - $ref: '#/components/schemas/NullEnum'
    AssetRead:
      type: object
      properties:
        uuid:
          type: string
          format: uuid
          readOnly: true
        filename:
          type: string
          maxLength: 1024
        created_date:
          type: string
          format: date-time
          readOnly: true
        owner:
          $ref: '#/components/schemas/BasicUser'
        guide_id:
          type: integer
          readOnly: true
      required:
      - filename
    Attribute:
      type: object
      properties:
        id:
          type: integer
        name:
          type: string
          maxLength: 64
        mutable:
          type: boolean
        input_type:
          $ref: '#/components/schemas/InputTypeEnum'
        default_value:
          type: string
          maxLength: 128
        values:
          type: array
          items:
            type: string
            maxLength: 200
      required:
      - input_type
      - mutable
      - name
      - values
    AttributeRequest:
      type: object
      properties:
        id:
          type: integer
        name:
          type: string
          minLength: 1
          maxLength: 64
        mutable:
          type: boolean
        input_type:
          $ref: '#/components/schemas/InputTypeEnum'
        default_value:
          type: string
          maxLength: 128
        values:
          type: array
          items:
            type: string
            maxLength: 200
      required:
      - input_type
      - mutable
      - name
      - values
    AttributeVal:
      type: object
      properties:
        spec_id:
          type: integer
        value:
          type: string
          maxLength: 4096
      required:
      - spec_id
      - value
    AttributeValRequest:
      type: object
      properties:
        spec_id:
          type: integer
        value:
          type: string
          maxLength: 4096
      required:
      - spec_id
      - value
    BackupWriteRequest:
      oneOf:
      - $ref: '#/components/schemas/ProjectFileRequest'
      nullable: true
    BasicOrganization:
      type: object
      properties:
        id:
          type: integer
          readOnly: true
        slug:
          type: string
          readOnly: true
          pattern: ^[-a-zA-Z0-9_]+$
    BasicUser:
      type: object
      properties:
        url:
          type: string
          format: uri
          readOnly: true
        id:
          type: integer
          readOnly: true
        username:
          type: string
          description: Required. 150 characters or fewer. Letters, digits and @/./+/-/_
            only.
          pattern: ^[\w.@+-]+$
          maxLength: 150
        first_name:
          type: string
          maxLength: 150
        last_name:
          type: string
          maxLength: 150
      required:
      - username
    BasicUserRequest:
      type: object
      properties:
        username:
          type: string
          minLength: 1
          description: Required. 150 characters or fewer. Letters, digits and @/./+/-/_
            only.
          pattern: ^[\w.@+-]+$
          maxLength: 150
        first_name:
          type: string
          maxLength: 150
        last_name:
          type: string
          maxLength: 150
      required:
      - username
    ChunkType:
      enum:
      - video
      - imageset
      - list
      type: string
      description: |-
        * `video` - VIDEO
        * `imageset` - IMAGESET
        * `list` - LIST
    ClientEvents:
      type: object
      properties:
        events:
          type: array
          items:
            $ref: '#/components/schemas/Event'
          default: []
        timestamp:
          type: string
          format: date-time
      required:
      - timestamp
    ClientEventsRequest:
      type: object
      properties:
        events:
          type: array
          items:
            $ref: '#/components/schemas/EventRequest'
          default: []
        previous_event:
          allOf:
          - $ref: '#/components/schemas/EventRequest'
          writeOnly: true
          nullable: true
        timestamp:
          type: string
          format: date-time
      required:
      - timestamp
    CloudStorageContent:
      type: object
      properties:
        next:
          type: string
          nullable: true
          description: This token is used to continue listing files in the bucket.
        content:
          type: array
          items:
            $ref: '#/components/schemas/FileInfo'
      required:
      - content
    CloudStorageRead:
      type: object
      properties:
        id:
          type: integer
          readOnly: true
        owner:
          allOf:
          - $ref: '#/components/schemas/BasicUser'
          nullable: true
        manifests:
          type: array
          items:
            type: string
            maxLength: 1024
          default: []
        created_date:
          type: string
          format: date-time
          readOnly: true
        updated_date:
          type: string
          format: date-time
          readOnly: true
        provider_type:
          $ref: '#/components/schemas/ProviderTypeEnum'
        resource:
          type: string
          maxLength: 222
        display_name:
          type: string
          maxLength: 63
        credentials_type:
          $ref: '#/components/schemas/CredentialsTypeEnum'
        specific_attributes:
          type: string
          maxLength: 1024
        description:
          type: string
        organization:
          type: integer
          readOnly: true
          nullable: true
      required:
      - credentials_type
      - display_name
      - provider_type
      - resource
    CloudStorageWriteRequest:
      type: object
      properties:
        provider_type:
          $ref: '#/components/schemas/ProviderTypeEnum'
        resource:
          type: string
          minLength: 1
          maxLength: 222
        display_name:
          type: string
          minLength: 1
          maxLength: 63
        owner:
          $ref: '#/components/schemas/BasicUserRequest'
        credentials_type:
          $ref: '#/components/schemas/CredentialsTypeEnum'
        session_token:
          type: string
          maxLength: 440
        account_name:
          type: string
          maxLength: 24
        key:
          type: string
          maxLength: 40
        secret_key:
          type: string
          maxLength: 64
        connection_string:
          type: string
          maxLength: 1024
        key_file:
          type: string
          format: binary
        specific_attributes:
          type: string
          maxLength: 1024
        description:
          type: string
        manifests:
          type: array
          items:
            type: string
            minLength: 1
            maxLength: 1024
          default: []
      required:
      - credentials_type
      - display_name
      - provider_type
      - resource
    CommentRead:
      type: object
      properties:
        id:
          type: integer
          readOnly: true
        issue:
          type: integer
          readOnly: true
        owner:
          allOf:
          - $ref: '#/components/schemas/BasicUser'
          nullable: true
        message:
          type: string
          readOnly: true
        created_date:
          type: string
          format: date-time
          readOnly: true
        updated_date:
          type: string
          format: date-time
          readOnly: true
    CommentWriteRequest:
      type: object
      properties:
        issue:
          type: integer
        message:
          type: string
          minLength: 1
      required:
      - issue
    CommentsSummary:
      type: object
      properties:
        count:
          type: integer
          default: 0
        url:
          type: string
          format: uri
          readOnly: true
    ConsensusMergeCreateRequest:
      type: object
      properties:
        task_id:
          type: integer
          writeOnly: true
        job_id:
          type: integer
          writeOnly: true
    ConsensusSettings:
      type: object
      properties:
        id:
          type: integer
          readOnly: true
        task_id:
          type: integer
          readOnly: true
        iou_threshold:
          type: number
          format: double
          maximum: 1
          minimum: 0
          description: Pairwise annotation matching IoU threshold
        quorum:
          type: number
          format: double
          maximum: 1
          minimum: 0
          description: |
            Minimum required share of sources having an annotation for it to be accepted
    CredentialsTypeEnum:
      enum:
      - KEY_SECRET_KEY_PAIR
      - ACCOUNT_NAME_TOKEN_PAIR
      - KEY_FILE_PATH
      - ANONYMOUS_ACCESS
      - CONNECTION_STRING
      type: string
      description: |-
        * `KEY_SECRET_KEY_PAIR` - KEY_SECRET_KEY_PAIR
        * `ACCOUNT_NAME_TOKEN_PAIR` - ACCOUNT_NAME_TOKEN_PAIR
        * `KEY_FILE_PATH` - KEY_FILE_PATH
        * `ANONYMOUS_ACCESS` - ANONYMOUS_ACCESS
        * `CONNECTION_STRING` - CONNECTION_STRING
    DataMetaRead:
      type: object
      properties:
        chunks_updated_date:
          type: string
          format: date-time
        chunk_size:
          type: integer
          readOnly: true
          nullable: true
        size:
          type: integer
          readOnly: true
          description: |
            The number of frames included. Deleted frames do not affect this value.
        image_quality:
          type: integer
          maximum: 100
          minimum: 0
        start_frame:
          type: integer
          readOnly: true
        stop_frame:
          type: integer
          readOnly: true
        frame_filter:
          type: string
          readOnly: true
        frames:
          type: array
          items:
            $ref: '#/components/schemas/FrameMeta'
          nullable: true
        deleted_frames:
          type: array
          items:
            type: integer
            minimum: 0
        included_frames:
          type: array
          items:
            type: integer
            minimum: 0
          nullable: true
          description: |
            A list of valid frame ids. The None value means all frames are included.
      required:
      - chunks_updated_date
      - deleted_frames
      - frames
      - image_quality
    DataRequest:
      type: object
      description: |-
        Read more about parameters here:
        https://docs.cvat.ai/docs/manual/basics/create-annotation-task/#advanced-configuration
      properties:
        chunk_size:
          type: integer
          maximum: 2147483647
          minimum: 0
          nullable: true
          description: Maximum number of frames per chunk
        image_quality:
          type: integer
          maximum: 100
          minimum: 0
          description: Image quality to use during annotation
        start_frame:
          type: integer
          maximum: 2147483647
          minimum: 0
          description: First frame index
        stop_frame:
          type: integer
          maximum: 2147483647
          minimum: 0
          description: Last frame index
        frame_filter:
          type: string
          description: 'Frame filter. The only supported syntax is: ''step=N'''
          maxLength: 256
        client_files:
          type: array
          items:
            type: string
            format: binary
          default: []
          description: |2

            Uploaded files.
            Must contain all files from job_file_mapping if job_file_mapping is not empty.
        server_files:
          type: array
          items:
            type: string
            minLength: 1
            maxLength: 1024
          default: []
          description: |2

            Paths to files from a file share mounted on the server, or from a cloud storage.
            Must contain all files from job_file_mapping if job_file_mapping is not empty.
        remote_files:
          type: array
          items:
            type: string
            minLength: 1
            maxLength: 1024
          default: []
          description: |2

            Direct download URLs for files.
            Must contain all files from job_file_mapping if job_file_mapping is not empty.
        use_zip_chunks:
          type: boolean
          default: false
          description: |
            When true, video chunks will be represented as zip archives with decoded video frames.
            When false, video chunks are represented as video segments
        server_files_exclude:
          type: array
          items:
            type: string
            minLength: 1
            maxLength: 1024
          default: []
          description: |
            Paths to files and directories from a file share mounted on the server, or from a cloud storage
            that should be excluded from the directories specified in server_files.
            This option cannot be used together with filename_pattern.
            The server_files_exclude parameter cannot be used to exclude a part of dataset from an archive.

            Examples:

            Exclude all files from subfolder 'sub/sub_1/sub_2'and single file 'sub/image.jpg' from specified folder:
            server_files = ['sub/'], server_files_exclude = ['sub/sub_1/sub_2/', 'sub/image.jpg']

            Exclude all cloud storage files with prefix 'sub' from the content of manifest file:
            server_files = ['manifest.jsonl'], server_files_exclude = ['sub/']
        cloud_storage_id:
          type: integer
          writeOnly: true
          nullable: true
          description: |
            If not null, the files referenced by server_files will be retrieved
            from the cloud storage with the specified ID.
            The cloud storages applicable depend on the context.
            In the user sandbox, only the user sandbox cloud storages can be used.
            In an organization, only the organization cloud storages can be used.
        use_cache:
          type: boolean
          default: false
          description: |
            Enable or disable task data chunk caching for the task.
            Read more: https://docs.cvat.ai/docs/manual/advanced/data_on_fly/
        copy_data:
          type: boolean
          default: false
          description: |
            Copy data from the server file share to CVAT during the task creation.
            This will create a copy of the data, making the server independent from
            the file share availability
        storage_method:
          $ref: '#/components/schemas/StorageMethod'
        storage:
          $ref: '#/components/schemas/StorageType'
        sorting_method:
          $ref: '#/components/schemas/SortingMethod'
        filename_pattern:
          type: string
          nullable: true
          minLength: 1
          description: |
            A filename filter for cloud storage files
            listed in the manifest. Supports fnmatch wildcards.
            Read more: https://docs.python.org/3/library/fnmatch.html
        job_file_mapping:
          type: array
          items:
            type: array
            items:
              type: string
              minLength: 1
              maxLength: 1024
          writeOnly: true
          description: |2

            Represents a file-to-job mapping.
            Useful to specify a custom job configuration during task creation.
            This option is not compatible with most other job split-related options.
            Files in the jobs must not overlap or repeat.
            Job file mapping files must be a subset of the input files.
            If directories are specified in server_files, all files obtained by recursive search
            in the specified directories will be used as input files.
            In case of missing items in the input files, an error will be raised.

            Example:
            [

                ["file1.jpg", "file2.jpg"], # job #1 files
                ["file3.png"], # job #2 files
                ["file4.jpg", "file5.png", "file6.bmp"], # job #3 files
            ]
        upload_file_order:
          type: array
          items:
            type: string
            minLength: 1
            maxLength: 1024
          writeOnly: true
          description: |
            Allows to specify file order for client_file uploads.
            Only valid with the "predefined" sorting method selected.

            To state that the input files are sent in the correct order,
            pass an empty list.

            If you want to send files in an arbitrary order
            and reorder them afterwards on the server,
            pass the list of file names in the required order.
        validation_params:
          allOf:
          - $ref: '#/components/schemas/ValidationParamsRequest'
          nullable: true
      required:
      - image_quality
    DataResponse:
      oneOf:
      - $ref: '#/components/schemas/RqId'
      - type: string
        format: binary
    DatasetFileRequest:
      type: object
      properties:
        dataset_file:
          type: string
          format: binary
      required:
      - dataset_file
    DatasetFormat:
      type: object
      properties:
        name:
          type: string
          maxLength: 64
        ext:
          type: string
          maxLength: 64
        version:
          type: string
          maxLength: 64
        enabled:
          type: boolean
        dimension:
          type: string
          maxLength: 2
      required:
      - dimension
      - enabled
      - ext
      - name
      - version
    DatasetFormats:
      type: object
      properties:
        importers:
          type: array
          items:
            $ref: '#/components/schemas/DatasetFormat'
        exporters:
          type: array
          items:
            $ref: '#/components/schemas/DatasetFormat'
      required:
      - exporters
      - importers
    DatasetWriteRequest:
      oneOf:
      - $ref: '#/components/schemas/DatasetFileRequest'
      nullable: true
    Event:
      type: object
      properties:
        scope:
          type: string
        obj_name:
          type: string
          nullable: true
        obj_id:
          type: integer
          nullable: true
        obj_val:
          type: string
          nullable: true
        source:
          type: string
          nullable: true
        timestamp:
          type: string
          format: date-time
        count:
          type: integer
          nullable: true
        duration:
          type: integer
          default: 0
        project_id:
          type: integer
          nullable: true
        task_id:
          type: integer
          nullable: true
        job_id:
          type: integer
          nullable: true
        user_id:
          type: integer
          nullable: true
        user_name:
          type: string
          nullable: true
        user_email:
          type: string
          nullable: true
        org_id:
          type: integer
          nullable: true
        org_slug:
          type: string
          nullable: true
        payload:
          type: string
          nullable: true
      required:
      - scope
      - timestamp
    EventRequest:
      type: object
      properties:
        scope:
          type: string
          minLength: 1
        obj_name:
          type: string
          nullable: true
          minLength: 1
        obj_id:
          type: integer
          nullable: true
        obj_val:
          type: string
          nullable: true
          minLength: 1
        source:
          type: string
          nullable: true
          minLength: 1
        timestamp:
          type: string
          format: date-time
        count:
          type: integer
          nullable: true
        duration:
          type: integer
          default: 0
        project_id:
          type: integer
          nullable: true
        task_id:
          type: integer
          nullable: true
        job_id:
          type: integer
          nullable: true
        user_id:
          type: integer
          nullable: true
        user_name:
          type: string
          nullable: true
          minLength: 1
        user_email:
          type: string
          nullable: true
          minLength: 1
        org_id:
          type: integer
          nullable: true
        org_slug:
          type: string
          nullable: true
          minLength: 1
        payload:
          type: string
          nullable: true
          minLength: 1
      required:
      - scope
      - timestamp
    Events:
      type: object
      properties:
        webhook_type:
          $ref: '#/components/schemas/WebhookType'
        events:
          type: array
          items:
            $ref: '#/components/schemas/EventsEnum'
      required:
      - events
      - webhook_type
    EventsEnum:
      enum:
      - create:comment
      - create:invitation
      - create:issue
      - create:job
      - create:membership
      - create:project
      - create:task
      - delete:comment
      - delete:invitation
      - delete:issue
      - delete:job
      - delete:membership
      - delete:organization
      - delete:project
      - delete:task
      - update:comment
      - update:issue
      - update:job
      - update:membership
      - update:organization
      - update:project
      - update:task
      type: string
      description: |-
        * `create:comment` - CREATE:COMMENT
        * `create:invitation` - CREATE:INVITATION
        * `create:issue` - CREATE:ISSUE
        * `create:job` - CREATE:JOB
        * `create:membership` - CREATE:MEMBERSHIP
        * `create:project` - CREATE:PROJECT
        * `create:task` - CREATE:TASK
        * `delete:comment` - DELETE:COMMENT
        * `delete:invitation` - DELETE:INVITATION
        * `delete:issue` - DELETE:ISSUE
        * `delete:job` - DELETE:JOB
        * `delete:membership` - DELETE:MEMBERSHIP
        * `delete:organization` - DELETE:ORGANIZATION
        * `delete:project` - DELETE:PROJECT
        * `delete:task` - DELETE:TASK
        * `update:comment` - UPDATE:COMMENT
        * `update:issue` - UPDATE:ISSUE
        * `update:job` - UPDATE:JOB
        * `update:membership` - UPDATE:MEMBERSHIP
        * `update:organization` - UPDATE:ORGANIZATION
        * `update:project` - UPDATE:PROJECT
        * `update:task` - UPDATE:TASK
    FileInfo:
      type: object
      properties:
        name:
          type: string
          maxLength: 1024
        type:
          $ref: '#/components/schemas/FileInfoTypeEnum'
        mime_type:
          type: string
          maxLength: 255
      required:
      - mime_type
      - name
      - type
    FileInfoTypeEnum:
      enum:
      - REG
      - DIR
      type: string
      description: |-
        * `REG` - REG
        * `DIR` - DIR
    FrameMeta:
      type: object
      properties:
        width:
          type: integer
        height:
          type: integer
        name:
          type: string
          maxLength: 1024
        related_files:
          type: integer
        has_related_context:
          type: boolean
          readOnly: true
      required:
      - height
      - name
      - related_files
      - width
    FrameSelectionMethod:
      enum:
      - random_uniform
      - random_per_job
      - manual
      type: string
      description: |-
        * `random_uniform` - RANDOM_UNIFORM
        * `random_per_job` - RANDOM_PER_JOB
        * `manual` - MANUAL
    FunctionCall:
      type: object
      properties:
        id:
          type: string
          description: Request id
        function:
          $ref: '#/components/schemas/FunctionCallParams'
        status:
          type: string
          nullable: true
        progress:
          type: integer
          nullable: true
          default: 0
        enqueued:
          type: string
          format: date-time
          nullable: true
        started:
          type: string
          format: date-time
          nullable: true
        ended:
          type: string
          format: date-time
          nullable: true
        exc_info:
          type: string
          nullable: true
      required:
      - ended
      - enqueued
      - function
      - id
      - started
      - status
    FunctionCallParams:
      type: object
      properties:
        id:
          type: string
          nullable: true
          description: The name of the function
        task:
          type: integer
          nullable: true
          description: The id of the task
        job:
          type: integer
          description: The id of the job
        threshold:
          type: number
          format: double
          nullable: true
      required:
      - id
      - task
      - threshold
    FunctionCallRequest:
      type: object
      properties:
        function:
          type: string
          minLength: 1
          description: The name of the function to execute
        task:
          type: integer
          description: The id of the task to be annotated
        job:
          type: integer
          description: The id of the job to be annotated
        max_distance:
          type: integer
        threshold:
          type: number
          format: double
        cleanup:
          type: boolean
          default: false
          description: Whether existing annotations should be removed
        convMaskToPoly:
          type: boolean
          writeOnly: true
          description: Deprecated; use conv_mask_to_poly instead
        conv_mask_to_poly:
          type: boolean
          description: Convert mask shapes to polygons
        mapping:
          type: object
          additionalProperties:
            $ref: '#/components/schemas/LabelMappingEntryRequest'
          description: Label mapping from the model to the task labels
      required:
      - function
      - task
    InputTypeEnum:
      enum:
      - checkbox
      - radio
      - number
      - text
      - select
      type: string
      description: |-
        * `checkbox` - CHECKBOX
        * `radio` - RADIO
        * `number` - NUMBER
        * `text` - TEXT
        * `select` - SELECT
    InvitationRead:
      type: object
      properties:
        key:
          type: string
          readOnly: true
        created_date:
          type: string
          format: date-time
          readOnly: true
        owner:
          allOf:
          - $ref: '#/components/schemas/BasicUser'
          nullable: true
        role:
          $ref: '#/components/schemas/RoleEnum'
        user:
          $ref: '#/components/schemas/BasicUser'
        organization:
          type: integer
        expired:
          type: boolean
          readOnly: true
          nullable: true
        organization_info:
          $ref: '#/components/schemas/BasicOrganization'
      required:
      - organization
      - organization_info
      - owner
      - role
      - user
    InvitationWriteRequest:
      type: object
      properties:
        role:
          $ref: '#/components/schemas/RoleEnum'
        email:
          type: string
          format: email
          minLength: 1
      required:
      - email
      - role
    IssueRead:
      type: object
      properties:
        id:
          type: integer
          readOnly: true
        frame:
          type: integer
          readOnly: true
        position:
          type: array
          items:
            type: number
            format: double
        job:
          type: integer
          readOnly: true
        owner:
          allOf:
          - $ref: '#/components/schemas/BasicUser'
          nullable: true
        assignee:
          allOf:
          - $ref: '#/components/schemas/BasicUser'
          nullable: true
        created_date:
          type: string
          format: date-time
          readOnly: true
          nullable: true
        updated_date:
          type: string
          format: date-time
          readOnly: true
          nullable: true
        resolved:
          type: boolean
          readOnly: true
        comments:
          $ref: '#/components/schemas/CommentsSummary'
      required:
      - comments
      - position
    IssueWriteRequest:
      type: object
      properties:
        frame:
          type: integer
          maximum: 2147483647
          minimum: 0
        position:
          type: array
          items:
            type: number
            format: double
        job:
          type: integer
        assignee:
          type: integer
          nullable: true
        message:
          type: string
          minLength: 1
        resolved:
          type: boolean
      required:
      - frame
      - job
      - message
      - position
    IssuesSummary:
      type: object
      properties:
        url:
          type: string
          format: uri
          readOnly: true
        count:
          type: integer
          readOnly: true
    JobAnnotationsUpdateRequest:
      oneOf:
      - $ref: '#/components/schemas/LabeledDataRequest'
      - $ref: '#/components/schemas/AnnotationFileRequest'
    JobRead:
      type: object
      properties:
        url:
          type: string
          format: uri
          readOnly: true
        id:
          type: integer
          readOnly: true
        task_id:
          type: integer
          readOnly: true
        project_id:
          type: integer
          readOnly: true
          nullable: true
        assignee:
          allOf:
          - $ref: '#/components/schemas/BasicUser'
          readOnly: true
          nullable: true
        guide_id:
          type: integer
          readOnly: true
          nullable: true
        dimension:
          type: string
          readOnly: true
          maxLength: 2
        bug_tracker:
          type: string
          readOnly: true
          nullable: true
          maxLength: 2000
        status:
          allOf:
          - $ref: '#/components/schemas/JobStatus'
          readOnly: true
        stage:
          allOf:
          - $ref: '#/components/schemas/JobStage'
          readOnly: true
        state:
          allOf:
          - $ref: '#/components/schemas/OperationStatus'
          readOnly: true
        mode:
          type: string
          readOnly: true
        frame_count:
          type: integer
          readOnly: true
        start_frame:
          type: integer
          maximum: 2147483647
          minimum: -2147483648
          readOnly: true
        stop_frame:
          type: integer
          maximum: 2147483647
          minimum: -2147483648
          readOnly: true
        data_chunk_size:
          type: integer
          maximum: 2147483647
          minimum: 0
          nullable: true
          readOnly: true
        data_compressed_chunk_type:
          allOf:
          - $ref: '#/components/schemas/ChunkType'
          readOnly: true
        data_original_chunk_type:
          allOf:
          - $ref: '#/components/schemas/ChunkType'
          readOnly: true
        created_date:
          type: string
          format: date-time
          readOnly: true
        updated_date:
          type: string
          format: date-time
          readOnly: true
        issues:
          $ref: '#/components/schemas/IssuesSummary'
        labels:
          $ref: '#/components/schemas/LabelsSummary'
        type:
          allOf:
          - $ref: '#/components/schemas/JobType'
          readOnly: true
        organization:
          type: integer
          nullable: true
          readOnly: true
        target_storage:
          allOf:
          - $ref: '#/components/schemas/Storage'
          nullable: true
        source_storage:
          allOf:
          - $ref: '#/components/schemas/Storage'
          nullable: true
        assignee_updated_date:
          type: string
          format: date-time
          readOnly: true
          nullable: true
        parent_job_id:
          type: integer
          nullable: true
          readOnly: true
        consensus_replicas:
          type: integer
          readOnly: true
      required:
      - issues
      - labels
    JobStage:
      enum:
      - annotation
      - validation
      - acceptance
      type: string
      description: |-
        * `annotation` - ANNOTATION
        * `validation` - VALIDATION
        * `acceptance` - ACCEPTANCE
    JobStatus:
      enum:
      - annotation
      - validation
      - completed
      type: string
      description: |-
        * `annotation` - ANNOTATION
        * `validation` - VALIDATION
        * `completed` - COMPLETED
    JobType:
      enum:
      - annotation
      - ground_truth
      - consensus_replica
      type: string
      description: |-
        * `annotation` - ANNOTATION
        * `ground_truth` - GROUND_TRUTH
        * `consensus_replica` - CONSENSUS_REPLICA
    JobValidationLayoutRead:
      type: object
      properties:
        honeypot_count:
          type: integer
          minimum: 0
        honeypot_frames:
          type: array
          items:
            type: integer
            minimum: 0
          description: |
            The list of frame ids for honeypots in the job
        honeypot_real_frames:
          type: array
          items:
            type: integer
            minimum: 0
          description: |
            The list of real (validation) frame ids for honeypots in the job
    JobWriteRequest:
      type: object
      properties:
        assignee:
          type: integer
          nullable: true
        stage:
          $ref: '#/components/schemas/JobStage'
        state:
          $ref: '#/components/schemas/OperationStatus'
        type:
          $ref: '#/components/schemas/JobType'
        task_id:
          type: integer
        frame_selection_method:
          $ref: '#/components/schemas/FrameSelectionMethod'
        frame_count:
          type: integer
          minimum: 1
          description: |
            The number of frames included in the GT job.
            Applicable only to the "random_uniform" frame selection method
        frame_share:
          type: number
          format: double
          description: |
            The share of frames included in the GT job.
            Applicable only to the "random_uniform" frame selection method
        frames_per_job_count:
          type: integer
          minimum: 1
          description: |
            The number of frames included in the GT job from each annotation job.
            Applicable only to the "random_per_job" frame selection method
        frames_per_job_share:
          type: number
          format: double
          description: |
            The share of frames included in the GT job from each annotation job.
            Applicable only to the "random_per_job" frame selection method
        random_seed:
          type: integer
          minimum: 0
          description: |
            The seed value for the random number generator.
            The same value will produce the same frame sets.
            Applicable only to random frame selection methods.
            By default, a random value is used.
        seed:
          type: integer
          minimum: 0
          description: Deprecated. Use random_seed instead.
        frames:
          type: array
          items:
            type: integer
            minimum: 0
          description: |
            The list of frame ids. Applicable only to the "manual" frame selection method
      required:
      - task_id
      - type
    JobsSummary:
      type: object
      properties:
        count:
          type: integer
          default: 0
        completed:
          type: integer
          nullable: true
        validation:
          type: integer
          nullable: true
        url:
          type: string
          format: uri
          readOnly: true
      required:
      - completed
      - validation
    Label:
      type: object
      properties:
        id:
          type: integer
        name:
          type: string
          maxLength: 64
        color:
          type: string
          description: The hex value for the RGB color. Will be generated automatically,
            unless specified explicitly.
        attributes:
          type: array
          items:
            $ref: '#/components/schemas/Attribute'
          default: []
          description: The list of attributes. If you want to remove an attribute,
            you need to recreate the label and specify the remaining attributes.
        type:
          allOf:
          - $ref: '#/components/schemas/LabelType'
          description: |-
            Associated annotation type for this label

            * `any` - ANY
            * `cuboid` - CUBOID
            * `ellipse` - ELLIPSE
            * `mask` - MASK
            * `points` - POINTS
            * `polygon` - POLYGON
            * `polyline` - POLYLINE
            * `rectangle` - RECTANGLE
            * `skeleton` - SKELETON
            * `tag` - TAG
        svg:
          type: string
        sublabels:
          type: array
          items:
            $ref: '#/components/schemas/Sublabel'
        project_id:
          type: integer
          nullable: true
          readOnly: true
        task_id:
          type: integer
          nullable: true
          readOnly: true
        parent_id:
          type: integer
          nullable: true
          readOnly: true
        has_parent:
          type: boolean
          readOnly: true
      required:
      - name
    LabelMappingEntryRequest:
      type: object
      properties:
        name:
          type: string
          minLength: 1
        attributes:
          type: object
          additionalProperties:
            type: string
            minLength: 1
        sublabels:
          type: object
          additionalProperties:
            $ref: '#/components/schemas/SublabelMappingEntryRequest'
          description: Label mapping for from the model to the task sublabels within
            a parent label
      required:
      - name
    LabelType:
      enum:
      - any
      - cuboid
      - ellipse
      - mask
      - points
      - polygon
      - polyline
      - rectangle
      - skeleton
      - tag
      type: string
      description: |-
        * `any` - ANY
        * `cuboid` - CUBOID
        * `ellipse` - ELLIPSE
        * `mask` - MASK
        * `points` - POINTS
        * `polygon` - POLYGON
        * `polyline` - POLYLINE
        * `rectangle` - RECTANGLE
        * `skeleton` - SKELETON
        * `tag` - TAG
    LabeledData:
      type: object
      properties:
        version:
          type: integer
          default: 0
        tags:
          type: array
          items:
            $ref: '#/components/schemas/LabeledImage'
          default: []
        shapes:
          type: array
          items:
            $ref: '#/components/schemas/LabeledShape'
          default: []
        tracks:
          type: array
          items:
            $ref: '#/components/schemas/LabeledTrack'
          default: []
    LabeledDataRequest:
      type: object
      properties:
        version:
          type: integer
          default: 0
        tags:
          type: array
          items:
            $ref: '#/components/schemas/LabeledImageRequest'
          default: []
        shapes:
          type: array
          items:
            $ref: '#/components/schemas/LabeledShapeRequest'
          default: []
        tracks:
          type: array
          items:
            $ref: '#/components/schemas/LabeledTrackRequest'
          default: []
    LabeledImage:
      type: object
      properties:
        id:
          type: integer
          nullable: true
        frame:
          type: integer
          minimum: 0
        label_id:
          type: integer
          minimum: 0
        group:
          type: integer
          minimum: 0
          nullable: true
        source:
          type: string
          default: manual
        attributes:
          type: array
          items:
            $ref: '#/components/schemas/AttributeVal'
          default: []
      required:
      - frame
      - label_id
    LabeledImageRequest:
      type: object
      properties:
        id:
          type: integer
          nullable: true
        frame:
          type: integer
          minimum: 0
        label_id:
          type: integer
          minimum: 0
        group:
          type: integer
          minimum: 0
          nullable: true
        source:
          type: string
          minLength: 1
          default: manual
        attributes:
          type: array
          items:
            $ref: '#/components/schemas/AttributeValRequest'
          default: []
      required:
      - frame
      - label_id
    LabeledShape:
      type: object
      properties:
        type:
          $ref: '#/components/schemas/ShapeType'
        occluded:
          type: boolean
          default: false
        outside:
          type: boolean
          default: false
        z_order:
          type: integer
          default: 0
        rotation:
          type: number
          format: double
          maximum: 360
          minimum: 0
          default: 0.0
        points:
          type: array
          items:
            type: number
            format: double
        id:
          type: integer
          nullable: true
        frame:
          type: integer
          minimum: 0
        label_id:
          type: integer
          minimum: 0
        group:
          type: integer
          minimum: 0
          nullable: true
        source:
          type: string
          default: manual
        attributes:
          type: array
          items:
            $ref: '#/components/schemas/AttributeVal'
          default: []
        elements:
          type: array
          items:
            $ref: '#/components/schemas/SubLabeledShape'
      required:
      - frame
      - label_id
      - type
    LabeledShapeRequest:
      type: object
      properties:
        type:
          $ref: '#/components/schemas/ShapeType'
        occluded:
          type: boolean
          default: false
        outside:
          type: boolean
          default: false
        z_order:
          type: integer
          default: 0
        rotation:
          type: number
          format: double
          maximum: 360
          minimum: 0
          default: 0.0
        points:
          type: array
          items:
            type: number
            format: double
        id:
          type: integer
          nullable: true
        frame:
          type: integer
          minimum: 0
        label_id:
          type: integer
          minimum: 0
        group:
          type: integer
          minimum: 0
          nullable: true
        source:
          type: string
          minLength: 1
          default: manual
        attributes:
          type: array
          items:
            $ref: '#/components/schemas/AttributeValRequest'
          default: []
        elements:
          type: array
          items:
            $ref: '#/components/schemas/SubLabeledShapeRequest'
      required:
      - frame
      - label_id
      - type
    LabeledTrack:
      type: object
      properties:
        id:
          type: integer
          nullable: true
        frame:
          type: integer
          minimum: 0
        label_id:
          type: integer
          minimum: 0
        group:
          type: integer
          minimum: 0
          nullable: true
        source:
          type: string
          default: manual
        shapes:
          type: array
          items:
            $ref: '#/components/schemas/TrackedShape'
        attributes:
          type: array
          items:
            $ref: '#/components/schemas/AttributeVal'
          default: []
        elements:
          type: array
          items:
            $ref: '#/components/schemas/SubLabeledTrack'
      required:
      - frame
      - label_id
      - shapes
    LabeledTrackRequest:
      type: object
      properties:
        id:
          type: integer
          nullable: true
        frame:
          type: integer
          minimum: 0
        label_id:
          type: integer
          minimum: 0
        group:
          type: integer
          minimum: 0
          nullable: true
        source:
          type: string
          minLength: 1
          default: manual
        shapes:
          type: array
          items:
            $ref: '#/components/schemas/TrackedShapeRequest'
        attributes:
          type: array
          items:
            $ref: '#/components/schemas/AttributeValRequest'
          default: []
        elements:
          type: array
          items:
            $ref: '#/components/schemas/SubLabeledTrackRequest'
      required:
      - frame
      - label_id
      - shapes
    LabelsSummary:
      type: object
      properties:
        url:
          type: string
          format: uri
          readOnly: true
    LocationEnum:
      enum:
      - cloud_storage
      - local
      type: string
      description: |-
        * `cloud_storage` - CLOUD_STORAGE
        * `local` - LOCAL
    LoginSerializerExRequest:
      type: object
      properties:
        username:
          type: string
        email:
          type: string
          format: email
        password:
          type: string
          minLength: 1
      required:
      - password
    MembershipRead:
      type: object
      properties:
        id:
          type: integer
          readOnly: true
        user:
          $ref: '#/components/schemas/BasicUser'
        organization:
          type: integer
          readOnly: true
        is_active:
          type: boolean
          readOnly: true
        joined_date:
          type: string
          format: date-time
          readOnly: true
          nullable: true
        role:
          allOf:
          - $ref: '#/components/schemas/RoleEnum'
          readOnly: true
        invitation:
          type: string
          readOnly: true
          nullable: true
      required:
      - user
    MetaUser:
      anyOf:
      - $ref: '#/components/schemas/User'
      - $ref: '#/components/schemas/BasicUser'
    NullEnum:
      enum:
      - null
    OnlineFunctionCallRequest:
      type: object
      properties:
        job:
          type: integer
        task:
          type: integer
    OperationStatus:
      enum:
      - new
      - in progress
      - completed
      - rejected
      type: string
      description: |-
        * `new` - NEW
        * `in progress` - IN_PROGRESS
        * `completed` - COMPLETED
        * `rejected` - REJECTED
    OrganizationRead:
      type: object
      properties:
        id:
          type: integer
          readOnly: true
        slug:
          type: string
          readOnly: true
          pattern: ^[-a-zA-Z0-9_]+$
        name:
          type: string
          readOnly: true
        description:
          type: string
          readOnly: true
        created_date:
          type: string
          format: date-time
          readOnly: true
        updated_date:
          type: string
          format: date-time
          readOnly: true
        contact:
          type: object
          readOnly: true
        owner:
          allOf:
          - $ref: '#/components/schemas/BasicUser'
          nullable: true
      required:
      - owner
    OrganizationWriteRequest:
      type: object
      properties:
        slug:
          type: string
          minLength: 1
          maxLength: 16
          pattern: ^[-a-zA-Z0-9_]+$
        name:
          type: string
          maxLength: 64
        description:
          type: string
        contact:
          type: object
      required:
      - slug
    PaginatedAnnotationConflictList:
      type: object
      required:
      - count
      - results
      properties:
        count:
          type: integer
          example: 123
        next:
          type: string
          nullable: true
          format: uri
          example: http://api.example.org/accounts/?page=4
        previous:
          type: string
          nullable: true
          format: uri
          example: http://api.example.org/accounts/?page=2
        results:
          type: array
          items:
            $ref: '#/components/schemas/AnnotationConflict'
    PaginatedCloudStorageReadList:
      type: object
      required:
      - count
      - results
      properties:
        count:
          type: integer
          example: 123
        next:
          type: string
          nullable: true
          format: uri
          example: http://api.example.org/accounts/?page=4
        previous:
          type: string
          nullable: true
          format: uri
          example: http://api.example.org/accounts/?page=2
        results:
          type: array
          items:
            $ref: '#/components/schemas/CloudStorageRead'
    PaginatedCommentReadList:
      type: object
      required:
      - count
      - results
      properties:
        count:
          type: integer
          example: 123
        next:
          type: string
          nullable: true
          format: uri
          example: http://api.example.org/accounts/?page=4
        previous:
          type: string
          nullable: true
          format: uri
          example: http://api.example.org/accounts/?page=2
        results:
          type: array
          items:
            $ref: '#/components/schemas/CommentRead'
    PaginatedConsensusSettingsList:
      type: object
      required:
      - count
      - results
      properties:
        count:
          type: integer
          example: 123
        next:
          type: string
          nullable: true
          format: uri
          example: http://api.example.org/accounts/?page=4
        previous:
          type: string
          nullable: true
          format: uri
          example: http://api.example.org/accounts/?page=2
        results:
          type: array
          items:
            $ref: '#/components/schemas/ConsensusSettings'
    PaginatedInvitationReadList:
      type: object
      required:
      - count
      - results
      properties:
        count:
          type: integer
          example: 123
        next:
          type: string
          nullable: true
          format: uri
          example: http://api.example.org/accounts/?page=4
        previous:
          type: string
          nullable: true
          format: uri
          example: http://api.example.org/accounts/?page=2
        results:
          type: array
          items:
            $ref: '#/components/schemas/InvitationRead'
    PaginatedIssueReadList:
      type: object
      required:
      - count
      - results
      properties:
        count:
          type: integer
          example: 123
        next:
          type: string
          nullable: true
          format: uri
          example: http://api.example.org/accounts/?page=4
        previous:
          type: string
          nullable: true
          format: uri
          example: http://api.example.org/accounts/?page=2
        results:
          type: array
          items:
            $ref: '#/components/schemas/IssueRead'
    PaginatedJobReadList:
      type: object
      required:
      - count
      - results
      properties:
        count:
          type: integer
          example: 123
        next:
          type: string
          nullable: true
          format: uri
          example: http://api.example.org/accounts/?page=4
        previous:
          type: string
          nullable: true
          format: uri
          example: http://api.example.org/accounts/?page=2
        results:
          type: array
          items:
            $ref: '#/components/schemas/JobRead'
    PaginatedLabelList:
      type: object
      required:
      - count
      - results
      properties:
        count:
          type: integer
          example: 123
        next:
          type: string
          nullable: true
          format: uri
          example: http://api.example.org/accounts/?page=4
        previous:
          type: string
          nullable: true
          format: uri
          example: http://api.example.org/accounts/?page=2
        results:
          type: array
          items:
            $ref: '#/components/schemas/Label'
    PaginatedMembershipReadList:
      type: object
      required:
      - count
      - results
      properties:
        count:
          type: integer
          example: 123
        next:
          type: string
          nullable: true
          format: uri
          example: http://api.example.org/accounts/?page=4
        previous:
          type: string
          nullable: true
          format: uri
          example: http://api.example.org/accounts/?page=2
        results:
          type: array
          items:
            $ref: '#/components/schemas/MembershipRead'
    PaginatedMetaUserList:
      type: object
      required:
      - count
      - results
      properties:
        count:
          type: integer
          example: 123
        next:
          type: string
          nullable: true
          format: uri
          example: http://api.example.org/accounts/?page=4
        previous:
          type: string
          nullable: true
          format: uri
          example: http://api.example.org/accounts/?page=2
        results:
          type: array
          items:
            $ref: '#/components/schemas/MetaUser'
    PaginatedOrganizationReadList:
      type: object
      required:
      - count
      - results
      properties:
        count:
          type: integer
          example: 123
        next:
          type: string
          nullable: true
          format: uri
          example: http://api.example.org/accounts/?page=4
        previous:
          type: string
          nullable: true
          format: uri
          example: http://api.example.org/accounts/?page=2
        results:
          type: array
          items:
            $ref: '#/components/schemas/OrganizationRead'
    PaginatedProjectReadList:
      type: object
      required:
      - count
      - results
      properties:
        count:
          type: integer
          example: 123
        next:
          type: string
          nullable: true
          format: uri
          example: http://api.example.org/accounts/?page=4
        previous:
          type: string
          nullable: true
          format: uri
          example: http://api.example.org/accounts/?page=2
        results:
          type: array
          items:
            $ref: '#/components/schemas/ProjectRead'
    PaginatedQualityReportList:
      type: object
      required:
      - count
      - results
      properties:
        count:
          type: integer
          example: 123
        next:
          type: string
          nullable: true
          format: uri
          example: http://api.example.org/accounts/?page=4
        previous:
          type: string
          nullable: true
          format: uri
          example: http://api.example.org/accounts/?page=2
        results:
          type: array
          items:
            $ref: '#/components/schemas/QualityReport'
    PaginatedQualitySettingsList:
      type: object
      required:
      - count
      - results
      properties:
        count:
          type: integer
          example: 123
        next:
          type: string
          nullable: true
          format: uri
          example: http://api.example.org/accounts/?page=4
        previous:
          type: string
          nullable: true
          format: uri
          example: http://api.example.org/accounts/?page=2
        results:
          type: array
          items:
            $ref: '#/components/schemas/QualitySettings'
    PaginatedRequestList:
      type: object
      required:
      - count
      - results
      properties:
        count:
          type: integer
          example: 123
        next:
          type: string
          nullable: true
          format: uri
          example: http://api.example.org/accounts/?page=4
        previous:
          type: string
          nullable: true
          format: uri
          example: http://api.example.org/accounts/?page=2
        results:
          type: array
          items:
            $ref: '#/components/schemas/Request'
    PaginatedTaskReadList:
      type: object
      required:
      - count
      - results
      properties:
        count:
          type: integer
          example: 123
        next:
          type: string
          nullable: true
          format: uri
          example: http://api.example.org/accounts/?page=4
        previous:
          type: string
          nullable: true
          format: uri
          example: http://api.example.org/accounts/?page=2
        results:
          type: array
          items:
            $ref: '#/components/schemas/TaskRead'
    PaginatedWebhookDeliveryReadList:
      type: object
      required:
      - count
      - results
      properties:
        count:
          type: integer
          example: 123
        next:
          type: string
          nullable: true
          format: uri
          example: http://api.example.org/accounts/?page=4
        previous:
          type: string
          nullable: true
          format: uri
          example: http://api.example.org/accounts/?page=2
        results:
          type: array
          items:
            $ref: '#/components/schemas/WebhookDeliveryRead'
    PaginatedWebhookReadList:
      type: object
      required:
      - count
      - results
      properties:
        count:
          type: integer
          example: 123
        next:
          type: string
          nullable: true
          format: uri
          example: http://api.example.org/accounts/?page=4
        previous:
          type: string
          nullable: true
          format: uri
          example: http://api.example.org/accounts/?page=2
        results:
          type: array
          items:
            $ref: '#/components/schemas/WebhookRead'
    PasswordChangeRequest:
      type: object
      properties:
        old_password:
          type: string
          minLength: 1
          maxLength: 128
        new_password1:
          type: string
          minLength: 1
          maxLength: 128
        new_password2:
          type: string
          minLength: 1
          maxLength: 128
      required:
      - new_password1
      - new_password2
      - old_password
    PasswordResetConfirmRequest:
      type: object
      description: Serializer for confirming a password reset attempt.
      properties:
        new_password1:
          type: string
          minLength: 1
          maxLength: 128
        new_password2:
          type: string
          minLength: 1
          maxLength: 128
        uid:
          type: string
          minLength: 1
        token:
          type: string
          minLength: 1
      required:
      - new_password1
      - new_password2
      - token
      - uid
    PasswordResetSerializerExRequest:
      type: object
      description: Serializer for requesting a password reset e-mail.
      properties:
        email:
          type: string
          format: email
          minLength: 1
      required:
      - email
    PatchedAnnotationGuideWriteRequest:
      type: object
      properties:
        task_id:
          type: integer
          nullable: true
        project_id:
          type: integer
          nullable: true
        markdown:
          type: string
    PatchedCloudStorageWriteRequest:
      type: object
      properties:
        provider_type:
          $ref: '#/components/schemas/ProviderTypeEnum'
        resource:
          type: string
          minLength: 1
          maxLength: 222
        display_name:
          type: string
          minLength: 1
          maxLength: 63
        owner:
          $ref: '#/components/schemas/BasicUserRequest'
        credentials_type:
          $ref: '#/components/schemas/CredentialsTypeEnum'
        session_token:
          type: string
          maxLength: 440
        account_name:
          type: string
          maxLength: 24
        key:
          type: string
          maxLength: 40
        secret_key:
          type: string
          maxLength: 64
        connection_string:
          type: string
          maxLength: 1024
        key_file:
          type: string
          format: binary
        specific_attributes:
          type: string
          maxLength: 1024
        description:
          type: string
        manifests:
          type: array
          items:
            type: string
            minLength: 1
            maxLength: 1024
          default: []
    PatchedCommentWriteRequest:
      type: object
      properties:
        message:
          type: string
          minLength: 1
    PatchedConsensusSettingsRequest:
      type: object
      properties:
        iou_threshold:
          type: number
          format: double
          maximum: 1
          minimum: 0
          description: Pairwise annotation matching IoU threshold
        quorum:
          type: number
          format: double
          maximum: 1
          minimum: 0
          description: |
            Minimum required share of sources having an annotation for it to be accepted
    PatchedDataMetaWriteRequest:
      type: object
      properties:
        deleted_frames:
          type: array
          items:
            type: integer
            minimum: 0
    PatchedInvitationWriteRequest:
      type: object
      properties:
        role:
          $ref: '#/components/schemas/RoleEnum'
        email:
          type: string
          format: email
          minLength: 1
    PatchedIssueWriteRequest:
      type: object
      properties:
        position:
          type: array
          items:
            type: number
            format: double
        assignee:
          type: integer
          nullable: true
        resolved:
          type: boolean
    PatchedJobDataMetaWriteRequest:
      type: object
      properties:
        deleted_frames:
          type: array
          items:
            type: integer
            minimum: 0
    PatchedJobValidationLayoutWriteRequest:
      type: object
      properties:
        frame_selection_method:
          allOf:
          - $ref: '#/components/schemas/FrameSelectionMethod'
          description: |-
            The method to use for frame selection of new real frames for honeypots in the job


            * `random_uniform` - RANDOM_UNIFORM
            * `random_per_job` - RANDOM_PER_JOB
            * `manual` - MANUAL
        honeypot_real_frames:
          type: array
          items:
            type: integer
            minimum: 0
          description: |
            The list of frame ids. Applicable only to the "manual" frame selection method
    PatchedJobWriteRequest:
      type: object
      properties:
        assignee:
          type: integer
          nullable: true
        stage:
          $ref: '#/components/schemas/JobStage'
        state:
          $ref: '#/components/schemas/OperationStatus'
    PatchedLabelRequest:
      type: object
      properties:
        id:
          type: integer
        name:
          type: string
          minLength: 1
          maxLength: 64
        color:
          type: string
          description: The hex value for the RGB color. Will be generated automatically,
            unless specified explicitly.
        attributes:
          type: array
          items:
            $ref: '#/components/schemas/AttributeRequest'
          default: []
          description: The list of attributes. If you want to remove an attribute,
            you need to recreate the label and specify the remaining attributes.
        deleted:
          type: boolean
          writeOnly: true
          description: Delete the label. Only applicable in the PATCH methods of a
            project or a task.
        type:
          allOf:
          - $ref: '#/components/schemas/LabelType'
          description: |-
            Associated annotation type for this label

            * `any` - ANY
            * `cuboid` - CUBOID
            * `ellipse` - ELLIPSE
            * `mask` - MASK
            * `points` - POINTS
            * `polygon` - POLYGON
            * `polyline` - POLYLINE
            * `rectangle` - RECTANGLE
            * `skeleton` - SKELETON
            * `tag` - TAG
        svg:
          type: string
        sublabels:
          type: array
          items:
            $ref: '#/components/schemas/SublabelRequest'
    PatchedLabeledDataRequest:
      type: object
      properties:
        version:
          type: integer
          default: 0
        tags:
          type: array
          items:
            $ref: '#/components/schemas/LabeledImageRequest'
          default: []
        shapes:
          type: array
          items:
            $ref: '#/components/schemas/LabeledShapeRequest'
          default: []
        tracks:
          type: array
          items:
            $ref: '#/components/schemas/LabeledTrackRequest'
          default: []
    PatchedMembershipWriteRequest:
      type: object
      properties:
        role:
          $ref: '#/components/schemas/RoleEnum'
    PatchedOrganizationWriteRequest:
      type: object
      properties:
        slug:
          type: string
          minLength: 1
          maxLength: 16
          pattern: ^[-a-zA-Z0-9_]+$
        name:
          type: string
          maxLength: 64
        description:
          type: string
        contact:
          type: object
    PatchedProjectWriteRequest:
      type: object
      properties:
        name:
          type: string
          minLength: 1
          maxLength: 256
        labels:
          type: array
          items:
            $ref: '#/components/schemas/PatchedLabelRequest'
          writeOnly: true
          default: []
        owner_id:
          type: integer
          writeOnly: true
          nullable: true
        assignee_id:
          type: integer
          writeOnly: true
          nullable: true
        bug_tracker:
          type: string
          maxLength: 2000
        target_storage:
          allOf:
          - $ref: '#/components/schemas/StorageRequest'
          writeOnly: true
        source_storage:
          allOf:
          - $ref: '#/components/schemas/StorageRequest'
          writeOnly: true
    PatchedQualitySettingsRequest:
      type: object
      properties:
        job_filter:
          type: string
          description: |
            A JSON-based logic expression used to filter jobs for quality validation.
            The filter supports various terms to specify conditions on job: ['assignee', 'id', 'stage', 'state', 'task_id', 'task_name', 'type']
          maxLength: 1024
        inherit:
          type: boolean
          description: |
            Allow using project settings when computing task quality.
            Only applicable to task quality settings inside projects
        target_metric:
          allOf:
          - $ref: '#/components/schemas/QualityTargetMetric'
          description: |-
            The primary metric used for quality estimation

            * `accuracy` - ACCURACY
            * `precision` - PRECISION
            * `recall` - RECALL
        target_metric_threshold:
          type: number
          format: double
          maximum: 1
          minimum: 0
          description: |
            Defines the minimal quality requirements in terms of the selected target metric.
        max_validations_per_job:
          type: integer
          maximum: 2147483647
          minimum: 0
          description: |
            The maximum number of job validation attempts for the job assignee.
            The job can be automatically accepted if the job quality is above the required
            threshold, defined by the target threshold parameter.
        iou_threshold:
          type: number
          format: double
          maximum: 1
          minimum: 0
          default: 0.4
          description: Used for distinction between matched / unmatched shapes
        oks_sigma:
          type: number
          format: double
          maximum: 1
          minimum: 0
          default: 0.09
          description: |
            Like IoU threshold, but for points.
            The percent of the bbox side, used as the radius of the circle around the GT point,
            where the checked point is expected to be. For boxes with different width and
            height, the "side" is computed as a geometric mean of the width and height.
            Read more: https://cocodataset.org/#keypoints-eval
        point_size_base:
          allOf:
          - $ref: '#/components/schemas/QualityPointSizeBase'
          default: group_bbox_size
          description: |-
            When comparing point annotations (including both separate points and point groups),
            the OKS sigma parameter defines matching area for each GT point based to the
            object size. The point size base parameter allows to configure how to determine
            the object size.
            If image_size, the image size is used. Useful if each point
            annotation represents a separate object or boxes grouped with points do not
            represent object boundaries.
            If group_bbox_size, the object size is based on
            the point group bbox size. Useful if each point group represents an object
            or there is a bbox grouped with points, representing the object size.


            * `image_size` - IMAGE_SIZE
            * `group_bbox_size` - GROUP_BBOX_SIZE
        line_thickness:
          type: number
          format: double
          maximum: 1
          minimum: 0
          default: 0.01
          description: |
            Thickness of polylines, relatively to the (image area) ^ 0.5.
            The distance to the boundary around the GT line,
            inside of which the checked line points should be
        low_overlap_threshold:
          type: number
          format: double
          maximum: 1
          minimum: 0
          default: 0.8
          description: |
            Used for distinction between strong / weak (low_overlap) matches
        compare_line_orientation:
          type: boolean
          default: true
          description: Enables or disables polyline orientation comparison
        line_orientation_threshold:
          type: number
          format: double
          maximum: 1
          minimum: 0
          default: 0.1
          description: |
            The minimal gain in the GT IoU between the given and reversed line directions
            to consider the line inverted.
            Only used when the 'compare_line_orientation' parameter is true
        compare_groups:
          type: boolean
          default: true
          description: Enables or disables annotation group checks
        group_match_threshold:
          type: number
          format: double
          maximum: 1
          minimum: 0
          default: 0.5
          description: |
            Minimal IoU for groups to be considered matching.
            Only used when the 'compare_groups' parameter is true
        check_covered_annotations:
          type: boolean
          default: true
          description: |
            Check for partially-covered annotations, useful in segmentation tasks
        object_visibility_threshold:
          type: number
          format: double
          maximum: 1
          minimum: 0
          default: 0.05
          description: |
            Minimal visible area percent of the spatial annotations (polygons, masks)
            for reporting covered annotations.
            Only used when the 'object_visibility_threshold' parameter is true
        panoptic_comparison:
          type: boolean
          default: true
          description: |
            Use only the visible part of the masks and polygons in comparisons
        compare_attributes:
          type: boolean
          default: true
          description: Enables or disables annotation attribute comparison
        empty_is_annotated:
          type: boolean
          default: false
          description: |
            Consider empty frames annotated as "empty". This affects target metrics like
            accuracy in cases there are no annotations. If disabled, frames without annotations
            are counted as not matching (accuracy is 0). If enabled, accuracy will be 1 instead.
            This will also add virtual annotations to empty frames in the comparison results.
    PatchedTaskValidationLayoutWriteRequest:
      type: object
      properties:
        disabled_frames:
          type: array
          items:
            type: integer
            minimum: 0
          description: |
            The list of frame ids to be excluded from validation
        frame_selection_method:
          allOf:
          - $ref: '#/components/schemas/FrameSelectionMethod'
          description: |-
            The method to use for frame selection of new real frames for honeypots in the task


            * `random_uniform` - RANDOM_UNIFORM
            * `random_per_job` - RANDOM_PER_JOB
            * `manual` - MANUAL
        honeypot_real_frames:
          type: array
          items:
            type: integer
            minimum: 0
          description: |
            The list of frame ids. Applicable only to the "manual" frame selection method
    PatchedTaskWriteRequest:
      type: object
      properties:
        name:
          type: string
          minLength: 1
          maxLength: 256
        project_id:
          type: integer
          nullable: true
        owner_id:
          type: integer
          writeOnly: true
          nullable: true
        assignee_id:
          type: integer
          writeOnly: true
          nullable: true
        bug_tracker:
          type: string
          maxLength: 2000
        labels:
          type: array
          items:
            $ref: '#/components/schemas/PatchedLabelRequest'
        subset:
          type: string
          maxLength: 64
        target_storage:
          allOf:
          - $ref: '#/components/schemas/StorageRequest'
          nullable: true
        source_storage:
          allOf:
          - $ref: '#/components/schemas/StorageRequest'
          nullable: true
    PatchedUserRequest:
      type: object
      properties:
        username:
          type: string
          minLength: 1
          description: Required. 150 characters or fewer. Letters, digits and @/./+/-/_
            only.
          pattern: ^[\w.@+-]+$
          maxLength: 150
        first_name:
          type: string
          maxLength: 150
        last_name:
          type: string
          maxLength: 150
        email:
          type: string
          format: email
          title: Email address
          maxLength: 254
        groups:
          type: array
          items:
            type: string
            minLength: 1
        is_staff:
          type: boolean
          title: Staff status
          description: Designates whether the user can log into this admin site.
        is_superuser:
          type: boolean
          title: Superuser status
          description: Designates that this user has all permissions without explicitly
            assigning them.
        is_active:
          type: boolean
          title: Active
          description: Designates whether this user should be treated as active. Unselect
            this instead of deleting accounts.
    PatchedWebhookWriteRequest:
      type: object
      properties:
        target_url:
          type: string
          format: uri
          minLength: 1
          maxLength: 8192
        description:
          type: string
          maxLength: 128
        content_type:
          $ref: '#/components/schemas/WebhookContentType'
        secret:
          type: string
          maxLength: 64
        is_active:
          type: boolean
        enable_ssl:
          type: boolean
        events:
          type: array
          items:
            $ref: '#/components/schemas/EventsEnum'
          writeOnly: true
    Plugins:
      type: object
      properties:
        GIT_INTEGRATION:
          type: boolean
        ANALYTICS:
          type: boolean
        MODELS:
          type: boolean
        PREDICT:
          type: boolean
      required:
      - ANALYTICS
      - GIT_INTEGRATION
      - MODELS
      - PREDICT
    ProjectFileRequest:
      type: object
      properties:
        project_file:
          type: string
          format: binary
      required:
      - project_file
    ProjectRead:
      type: object
      properties:
        url:
          type: string
          format: uri
          readOnly: true
        id:
          type: integer
          readOnly: true
        name:
          type: string
          readOnly: true
        owner:
          allOf:
          - $ref: '#/components/schemas/BasicUser'
          readOnly: true
          nullable: true
        assignee:
          allOf:
          - $ref: '#/components/schemas/BasicUser'
          readOnly: true
          nullable: true
        guide_id:
          type: integer
          nullable: true
        bug_tracker:
          type: string
          readOnly: true
        task_subsets:
          type: array
          items:
            type: string
          readOnly: true
        created_date:
          type: string
          format: date-time
          readOnly: true
        updated_date:
          type: string
          format: date-time
          readOnly: true
        status:
          allOf:
          - $ref: '#/components/schemas/JobStatus'
          readOnly: true
        dimension:
          type: string
          readOnly: true
          nullable: true
          maxLength: 16
        organization:
          type: integer
          readOnly: true
          nullable: true
        target_storage:
          allOf:
          - $ref: '#/components/schemas/Storage'
          readOnly: true
          nullable: true
        source_storage:
          allOf:
          - $ref: '#/components/schemas/Storage'
          readOnly: true
          nullable: true
        tasks:
          $ref: '#/components/schemas/TasksSummary'
        labels:
          $ref: '#/components/schemas/LabelsSummary'
        assignee_updated_date:
          type: string
          format: date-time
          readOnly: true
          nullable: true
      required:
      - labels
      - tasks
    ProjectWriteRequest:
      type: object
      properties:
        name:
          type: string
          minLength: 1
          maxLength: 256
        labels:
          type: array
          items:
            $ref: '#/components/schemas/PatchedLabelRequest'
          writeOnly: true
          default: []
        owner_id:
          type: integer
          writeOnly: true
          nullable: true
        assignee_id:
          type: integer
          writeOnly: true
          nullable: true
        bug_tracker:
          type: string
          maxLength: 2000
        target_storage:
          allOf:
          - $ref: '#/components/schemas/StorageRequest'
          writeOnly: true
        source_storage:
          allOf:
          - $ref: '#/components/schemas/StorageRequest'
          writeOnly: true
      required:
      - name
    ProviderTypeEnum:
      enum:
      - AWS_S3_BUCKET
      - AZURE_CONTAINER
      - GOOGLE_DRIVE
      - GOOGLE_CLOUD_STORAGE
      type: string
      description: |-
        * `AWS_S3_BUCKET` - AWS_S3
        * `AZURE_CONTAINER` - AZURE_CONTAINER
        * `GOOGLE_DRIVE` - GOOGLE_DRIVE
        * `GOOGLE_CLOUD_STORAGE` - GOOGLE_CLOUD_STORAGE
    QualityPointSizeBase:
      enum:
      - image_size
      - group_bbox_size
      type: string
      description: |-
        * `image_size` - IMAGE_SIZE
        * `group_bbox_size` - GROUP_BBOX_SIZE
    QualityReport:
      type: object
      properties:
        id:
          type: integer
          readOnly: true
        job_id:
          type: integer
          nullable: true
          readOnly: true
        task_id:
          type: integer
          readOnly: true
          nullable: true
        project_id:
          type: integer
          readOnly: true
          nullable: true
        parent_id:
          type: integer
          readOnly: true
          nullable: true
        target:
          $ref: '#/components/schemas/QualityReportTarget'
        summary:
          $ref: '#/components/schemas/QualityReportSummary'
        created_date:
          type: string
          format: date-time
          readOnly: true
        target_last_updated:
          type: string
          format: date-time
          readOnly: true
        gt_last_updated:
          type: string
          format: date-time
          readOnly: true
          nullable: true
        assignee:
          allOf:
          - $ref: '#/components/schemas/BasicUser'
          readOnly: true
          nullable: true
      required:
      - summary
      - target
    QualityReportCreateRequest:
      type: object
      properties:
        task_id:
          type: integer
          writeOnly: true
        project_id:
          type: integer
          writeOnly: true
    QualityReportJobsSummary:
      type: object
      properties:
        total:
          type: integer
          description: Non-GT jobs in included tasks
        excluded:
          type: integer
          description: Jobs excluded by filters
        not_checkable:
          type: integer
          description: Included jobs without validation frames
        included:
          type: integer
          description: Included job count = total - excluded
      required:
      - excluded
      - included
      - not_checkable
      - total
    QualityReportSummary:
      type: object
      properties:
        total_frames:
          type: integer
        frame_count:
          type: integer
          description: Deprecated. Use 'validation_frames' instead
        validation_frames:
          type: integer
        frame_share:
          type: number
          format: double
          description: Deprecated. Use 'validation_frame_share' instead
        validation_frame_share:
          type: number
          format: double
        conflict_count:
          type: integer
        warning_count:
          type: integer
        error_count:
          type: integer
        conflicts_by_type:
          type: object
          additionalProperties:
            type: integer
        valid_count:
          type: integer
        ds_count:
          type: integer
        gt_count:
          type: integer
        total_count:
          type: integer
        accuracy:
          type: number
          format: double
        precision:
          type: number
          format: double
        recall:
          type: number
          format: double
        tasks:
          allOf:
          - $ref: '#/components/schemas/QualityReportTasksSummary'
          description: Included only in project reports
        jobs:
          allOf:
          - $ref: '#/components/schemas/QualityReportJobsSummary'
          description: Included only in task and project reports
      required:
      - accuracy
      - conflict_count
      - conflicts_by_type
      - ds_count
      - error_count
      - gt_count
      - precision
      - recall
      - total_count
      - total_frames
      - valid_count
      - validation_frame_share
      - validation_frames
      - warning_count
    QualityReportTarget:
      enum:
      - job
      - task
      - project
      type: string
      description: |-
        * `job` - JOB
        * `task` - TASK
        * `project` - PROJECT
    QualityReportTasksSummary:
      type: object
      properties:
        total:
          type: integer
          description: Total task count
        custom:
          type: integer
          description: Tasks with individual settings
        not_configured:
          type: integer
          description: Tasks with validation not configured
        excluded:
          type: integer
          description: Tasks excluded by filters
        included:
          type: integer
          description: Included task count = total - custom - non_configured - excluded
      required:
      - custom
      - excluded
      - included
      - not_configured
      - total
    QualitySettings:
      type: object
      properties:
        id:
          type: integer
          readOnly: true
        task_id:
          type: integer
          nullable: true
        project_id:
          type: integer
          nullable: true
        job_filter:
          type: string
          description: |
            A JSON-based logic expression used to filter jobs for quality validation.
            The filter supports various terms to specify conditions on job: ['assignee', 'id', 'stage', 'state', 'task_id', 'task_name', 'type']
          maxLength: 1024
        inherit:
          type: boolean
          description: |
            Allow using project settings when computing task quality.
            Only applicable to task quality settings inside projects
        target_metric:
          allOf:
          - $ref: '#/components/schemas/QualityTargetMetric'
          description: |-
            The primary metric used for quality estimation

            * `accuracy` - ACCURACY
            * `precision` - PRECISION
            * `recall` - RECALL
        target_metric_threshold:
          type: number
          format: double
          maximum: 1
          minimum: 0
          description: |
            Defines the minimal quality requirements in terms of the selected target metric.
        max_validations_per_job:
          type: integer
          maximum: 2147483647
          minimum: 0
          description: |
            The maximum number of job validation attempts for the job assignee.
            The job can be automatically accepted if the job quality is above the required
            threshold, defined by the target threshold parameter.
        iou_threshold:
          type: number
          format: double
          maximum: 1
          minimum: 0
          default: 0.4
          description: Used for distinction between matched / unmatched shapes
        oks_sigma:
          type: number
          format: double
          maximum: 1
          minimum: 0
          default: 0.09
          description: |
            Like IoU threshold, but for points.
            The percent of the bbox side, used as the radius of the circle around the GT point,
            where the checked point is expected to be. For boxes with different width and
            height, the "side" is computed as a geometric mean of the width and height.
            Read more: https://cocodataset.org/#keypoints-eval
        point_size_base:
          allOf:
          - $ref: '#/components/schemas/QualityPointSizeBase'
          default: group_bbox_size
          description: |-
            When comparing point annotations (including both separate points and point groups),
            the OKS sigma parameter defines matching area for each GT point based to the
            object size. The point size base parameter allows to configure how to determine
            the object size.
            If image_size, the image size is used. Useful if each point
            annotation represents a separate object or boxes grouped with points do not
            represent object boundaries.
            If group_bbox_size, the object size is based on
            the point group bbox size. Useful if each point group represents an object
            or there is a bbox grouped with points, representing the object size.


            * `image_size` - IMAGE_SIZE
            * `group_bbox_size` - GROUP_BBOX_SIZE
        line_thickness:
          type: number
          format: double
          maximum: 1
          minimum: 0
          default: 0.01
          description: |
            Thickness of polylines, relatively to the (image area) ^ 0.5.
            The distance to the boundary around the GT line,
            inside of which the checked line points should be
        low_overlap_threshold:
          type: number
          format: double
          maximum: 1
          minimum: 0
          default: 0.8
          description: |
            Used for distinction between strong / weak (low_overlap) matches
        compare_line_orientation:
          type: boolean
          default: true
          description: Enables or disables polyline orientation comparison
        line_orientation_threshold:
          type: number
          format: double
          maximum: 1
          minimum: 0
          default: 0.1
          description: |
            The minimal gain in the GT IoU between the given and reversed line directions
            to consider the line inverted.
            Only used when the 'compare_line_orientation' parameter is true
        compare_groups:
          type: boolean
          default: true
          description: Enables or disables annotation group checks
        group_match_threshold:
          type: number
          format: double
          maximum: 1
          minimum: 0
          default: 0.5
          description: |
            Minimal IoU for groups to be considered matching.
            Only used when the 'compare_groups' parameter is true
        check_covered_annotations:
          type: boolean
          default: true
          description: |
            Check for partially-covered annotations, useful in segmentation tasks
        object_visibility_threshold:
          type: number
          format: double
          maximum: 1
          minimum: 0
          default: 0.05
          description: |
            Minimal visible area percent of the spatial annotations (polygons, masks)
            for reporting covered annotations.
            Only used when the 'object_visibility_threshold' parameter is true
        panoptic_comparison:
          type: boolean
          default: true
          description: |
            Use only the visible part of the masks and polygons in comparisons
        compare_attributes:
          type: boolean
          default: true
          description: Enables or disables annotation attribute comparison
        empty_is_annotated:
          type: boolean
          default: false
          description: |
            Consider empty frames annotated as "empty". This affects target metrics like
            accuracy in cases there are no annotations. If disabled, frames without annotations
            are counted as not matching (accuracy is 0). If enabled, accuracy will be 1 instead.
            This will also add virtual annotations to empty frames in the comparison results.
        created_date:
          type: string
          format: date-time
          readOnly: true
        updated_date:
          type: string
          format: date-time
          readOnly: true
    QualityTargetMetric:
      enum:
      - accuracy
      - precision
      - recall
      type: string
      description: |-
        * `accuracy` - ACCURACY
        * `precision` - PRECISION
        * `recall` - RECALL
    RegisterSerializerEx:
      type: object
      properties:
        username:
          type: string
          maxLength: 150
          minLength: 5
        email:
          type: string
          format: email
        first_name:
          type: string
        last_name:
          type: string
        email_verification_required:
          type: boolean
          readOnly: true
        key:
          type: string
          nullable: true
          readOnly: true
      required:
      - username
    RegisterSerializerExRequest:
      type: object
      properties:
        username:
          type: string
          minLength: 5
          maxLength: 150
        email:
          type: string
          format: email
          minLength: 1
        password1:
          type: string
          writeOnly: true
          minLength: 1
        password2:
          type: string
          writeOnly: true
          minLength: 1
        first_name:
          type: string
          minLength: 1
        last_name:
          type: string
          minLength: 1
      required:
      - password1
      - password2
      - username
    Request:
      type: object
      properties:
        status:
          $ref: '#/components/schemas/RequestStatus'
        message:
          type: string
          readOnly: true
        id:
          type: string
        operation:
          $ref: '#/components/schemas/RequestDataOperation'
        progress:
          type: number
          format: double
          maximum: 1
          minimum: 0
          nullable: true
          readOnly: true
        created_date:
          type: string
          format: date-time
        started_date:
          type: string
          format: date-time
          nullable: true
        finished_date:
          type: string
          format: date-time
          nullable: true
        expiry_date:
          type: string
          format: date-time
          nullable: true
          readOnly: true
        owner:
          allOf:
          - $ref: '#/components/schemas/UserIdentifiers'
          readOnly: true
        result_url:
          type: string
          format: uri
          nullable: true
        result_id:
          type: integer
          nullable: true
      required:
      - created_date
      - id
      - operation
      - status
    RequestDataOperation:
      type: object
      properties:
        type:
          type: string
        target:
          $ref: '#/components/schemas/RequestDataOperationTargetEnum'
        project_id:
          type: integer
          nullable: true
        task_id:
          type: integer
          nullable: true
        job_id:
          type: integer
          nullable: true
        format:
          type: string
          nullable: true
        function_id:
          type: string
          nullable: true
      required:
      - target
      - type
    RequestDataOperationTargetEnum:
      enum:
      - project
      - task
      - job
      type: string
      description: |-
        * `project` - Project
        * `task` - Task
        * `job` - Job
    RequestStatus:
      enum:
      - queued
      - started
      - failed
      - finished
      type: string
      description: |-
        * `queued` - Queued
        * `started` - Started
        * `failed` - Failed
        * `finished` - Finished
    RestAuthDetail:
      type: object
      properties:
        detail:
          type: string
          readOnly: true
    RoleEnum:
      enum:
      - worker
      - supervisor
      - maintainer
      - owner
      type: string
      description: |-
        * `worker` - Worker
        * `supervisor` - Supervisor
        * `maintainer` - Maintainer
        * `owner` - Owner
    RqId:
      type: object
      properties:
        rq_id:
          type: string
          description: Request id
      required:
      - rq_id
    RqStatus:
      type: object
      properties:
        state:
          $ref: '#/components/schemas/RqStatusStateEnum'
        message:
          type: string
          default: ''
        progress:
          type: number
          format: double
          maximum: 100
          default: 0.0
      required:
      - state
    RqStatusStateEnum:
      enum:
      - Queued
      - Started
      - Finished
      - Failed
      type: string
      description: |-
        * `Queued` - Queued
        * `Started` - Started
        * `Finished` - Finished
        * `Failed` - Failed
    ShapeType:
      enum:
      - rectangle
      - polygon
      - polyline
      - points
      - ellipse
      - cuboid
      - mask
      - skeleton
      type: string
      description: |-
        * `rectangle` - RECTANGLE
        * `polygon` - POLYGON
        * `polyline` - POLYLINE
        * `points` - POINTS
        * `ellipse` - ELLIPSE
        * `cuboid` - CUBOID
        * `mask` - MASK
        * `skeleton` - SKELETON
    SigningRequest:
      type: object
      properties:
        url:
          type: string
          minLength: 1
      required:
      - url
    SortingMethod:
      enum:
      - lexicographical
      - natural
      - predefined
      - random
      type: string
      description: |-
        * `lexicographical` - LEXICOGRAPHICAL
        * `natural` - NATURAL
        * `predefined` - PREDEFINED
        * `random` - RANDOM
    Storage:
      type: object
      properties:
        id:
          type: integer
          readOnly: true
        location:
          $ref: '#/components/schemas/LocationEnum'
        cloud_storage_id:
          type: integer
          nullable: true
    StorageMethod:
      enum:
      - cache
      - file_system
      type: string
      description: |-
        * `cache` - CACHE
        * `file_system` - FILE_SYSTEM
    StorageRequest:
      type: object
      properties:
        location:
          $ref: '#/components/schemas/LocationEnum'
        cloud_storage_id:
          type: integer
          nullable: true
    StorageType:
      enum:
      - cloud_storage
      - local
      - share
      type: string
      description: |-
        * `cloud_storage` - CLOUD_STORAGE
        * `local` - LOCAL
        * `share` - SHARE
    SubLabeledShape:
      type: object
      properties:
        type:
          $ref: '#/components/schemas/ShapeType'
        occluded:
          type: boolean
          default: false
        outside:
          type: boolean
          default: false
        z_order:
          type: integer
          default: 0
        rotation:
          type: number
          format: double
          maximum: 360
          minimum: 0
          default: 0.0
        points:
          type: array
          items:
            type: number
            format: double
        id:
          type: integer
          nullable: true
        frame:
          type: integer
          minimum: 0
        label_id:
          type: integer
          minimum: 0
        group:
          type: integer
          minimum: 0
          nullable: true
        source:
          type: string
          default: manual
        attributes:
          type: array
          items:
            $ref: '#/components/schemas/AttributeVal'
          default: []
      required:
      - frame
      - label_id
      - type
    SubLabeledShapeRequest:
      type: object
      properties:
        type:
          $ref: '#/components/schemas/ShapeType'
        occluded:
          type: boolean
          default: false
        outside:
          type: boolean
          default: false
        z_order:
          type: integer
          default: 0
        rotation:
          type: number
          format: double
          maximum: 360
          minimum: 0
          default: 0.0
        points:
          type: array
          items:
            type: number
            format: double
        id:
          type: integer
          nullable: true
        frame:
          type: integer
          minimum: 0
        label_id:
          type: integer
          minimum: 0
        group:
          type: integer
          minimum: 0
          nullable: true
        source:
          type: string
          minLength: 1
          default: manual
        attributes:
          type: array
          items:
            $ref: '#/components/schemas/AttributeValRequest'
          default: []
      required:
      - frame
      - label_id
      - type
    SubLabeledTrack:
      type: object
      properties:
        id:
          type: integer
          nullable: true
        frame:
          type: integer
          minimum: 0
        label_id:
          type: integer
          minimum: 0
        group:
          type: integer
          minimum: 0
          nullable: true
        source:
          type: string
          default: manual
        shapes:
          type: array
          items:
            $ref: '#/components/schemas/TrackedShape'
        attributes:
          type: array
          items:
            $ref: '#/components/schemas/AttributeVal'
          default: []
      required:
      - frame
      - label_id
      - shapes
    SubLabeledTrackRequest:
      type: object
      properties:
        id:
          type: integer
          nullable: true
        frame:
          type: integer
          minimum: 0
        label_id:
          type: integer
          minimum: 0
        group:
          type: integer
          minimum: 0
          nullable: true
        source:
          type: string
          minLength: 1
          default: manual
        shapes:
          type: array
          items:
            $ref: '#/components/schemas/TrackedShapeRequest'
        attributes:
          type: array
          items:
            $ref: '#/components/schemas/AttributeValRequest'
          default: []
      required:
      - frame
      - label_id
      - shapes
    Sublabel:
      type: object
      properties:
        id:
          type: integer
        name:
          type: string
          maxLength: 64
        color:
          type: string
          description: The hex value for the RGB color. Will be generated automatically,
            unless specified explicitly.
        attributes:
          type: array
          items:
            $ref: '#/components/schemas/Attribute'
          default: []
          description: The list of attributes. If you want to remove an attribute,
            you need to recreate the label and specify the remaining attributes.
        type:
          allOf:
          - $ref: '#/components/schemas/LabelType'
          description: |-
            Associated annotation type for this label

            * `any` - ANY
            * `cuboid` - CUBOID
            * `ellipse` - ELLIPSE
            * `mask` - MASK
            * `points` - POINTS
            * `polygon` - POLYGON
            * `polyline` - POLYLINE
            * `rectangle` - RECTANGLE
            * `skeleton` - SKELETON
            * `tag` - TAG
        has_parent:
          type: boolean
      required:
      - name
    SublabelMappingEntryRequest:
      type: object
      properties:
        name:
          type: string
          minLength: 1
        attributes:
          type: object
          additionalProperties:
            type: string
            minLength: 1
      required:
      - name
    SublabelRequest:
      type: object
      properties:
        id:
          type: integer
        name:
          type: string
          minLength: 1
          maxLength: 64
        color:
          type: string
          description: The hex value for the RGB color. Will be generated automatically,
            unless specified explicitly.
        attributes:
          type: array
          items:
            $ref: '#/components/schemas/AttributeRequest'
          default: []
          description: The list of attributes. If you want to remove an attribute,
            you need to recreate the label and specify the remaining attributes.
        type:
          allOf:
          - $ref: '#/components/schemas/LabelType'
          description: |-
            Associated annotation type for this label

            * `any` - ANY
            * `cuboid` - CUBOID
            * `ellipse` - ELLIPSE
            * `mask` - MASK
            * `points` - POINTS
            * `polygon` - POLYGON
            * `polyline` - POLYLINE
            * `rectangle` - RECTANGLE
            * `skeleton` - SKELETON
            * `tag` - TAG
        has_parent:
          type: boolean
      required:
      - name
    TaskAnnotationsUpdateRequest:
      oneOf:
      - $ref: '#/components/schemas/LabeledDataRequest'
      - $ref: '#/components/schemas/AnnotationFileRequest'
      nullable: true
    TaskAnnotationsWriteRequest:
      oneOf:
      - $ref: '#/components/schemas/AnnotationFileRequest'
      nullable: true
    TaskFileRequest:
      type: object
      properties:
        task_file:
          type: string
          format: binary
      required:
      - task_file
    TaskRead:
      type: object
      properties:
        url:
          type: string
          format: uri
          readOnly: true
        id:
          type: integer
          readOnly: true
        name:
          type: string
          readOnly: true
        project_id:
          type: integer
          nullable: true
        mode:
          type: string
          readOnly: true
        owner:
          allOf:
          - $ref: '#/components/schemas/BasicUser'
          nullable: true
        assignee:
          allOf:
          - $ref: '#/components/schemas/BasicUser'
          nullable: true
        bug_tracker:
          type: string
          readOnly: true
        created_date:
          type: string
          format: date-time
          readOnly: true
        updated_date:
          type: string
          format: date-time
          readOnly: true
        overlap:
          type: integer
          readOnly: true
          nullable: true
        segment_size:
          type: integer
          readOnly: true
        status:
          allOf:
          - $ref: '#/components/schemas/JobStatus'
          readOnly: true
        data_chunk_size:
          type: integer
          maximum: 2147483647
          minimum: 0
          nullable: true
          readOnly: true
        data_compressed_chunk_type:
          allOf:
          - $ref: '#/components/schemas/ChunkType'
          readOnly: true
        guide_id:
          type: integer
          nullable: true
        data_original_chunk_type:
          allOf:
          - $ref: '#/components/schemas/ChunkType'
          readOnly: true
        size:
          type: integer
          maximum: 2147483647
          minimum: 0
          readOnly: true
        image_quality:
          type: integer
          maximum: 32767
          minimum: 0
          readOnly: true
        data:
          type: integer
          readOnly: true
        dimension:
          type: string
        subset:
          type: string
          readOnly: true
        organization:
          type: integer
          readOnly: true
          nullable: true
        target_storage:
          allOf:
          - $ref: '#/components/schemas/Storage'
          nullable: true
        source_storage:
          allOf:
          - $ref: '#/components/schemas/Storage'
          nullable: true
        jobs:
          $ref: '#/components/schemas/JobsSummary'
        labels:
          $ref: '#/components/schemas/LabelsSummary'
        assignee_updated_date:
          type: string
          format: date-time
          readOnly: true
          nullable: true
        validation_mode:
          type: string
          nullable: true
          description: Describes how the task validation is performed. Configured
            at task creation
        consensus_enabled:
          type: boolean
          readOnly: true
      required:
      - jobs
      - labels
    TaskValidationLayoutRead:
      type: object
      properties:
        mode:
          readOnly: true
          nullable: true
          oneOf:
          - $ref: '#/components/schemas/ValidationMode'
          - $ref: '#/components/schemas/NullEnum'
        frames_per_job_count:
          type: integer
          readOnly: true
          nullable: true
        validation_frames:
          type: array
          items:
            type: integer
            minimum: 0
          description: |
            The list of frame ids to be used for validation
        disabled_frames:
          type: array
          items:
            type: integer
            minimum: 0
          description: |
            The list of frame ids excluded from validation
        honeypot_count:
          type: integer
          minimum: 0
        honeypot_frames:
          type: array
          items:
            type: integer
            minimum: 0
          description: |
            The list of frame ids for all honeypots in the task
        honeypot_real_frames:
          type: array
          items:
            type: integer
            minimum: 0
          description: |
            The list of real (validation) frame ids for all honeypots in the task
    TaskWriteRequest:
      type: object
      properties:
        name:
          type: string
          minLength: 1
          maxLength: 256
        project_id:
          type: integer
          nullable: true
        owner_id:
          type: integer
          writeOnly: true
          nullable: true
        assignee_id:
          type: integer
          writeOnly: true
          nullable: true
        bug_tracker:
          type: string
          maxLength: 2000
        overlap:
          type: integer
          maximum: 2147483647
          minimum: 0
          nullable: true
        segment_size:
          type: integer
          maximum: 2147483647
          minimum: 0
        labels:
          type: array
          items:
            $ref: '#/components/schemas/PatchedLabelRequest'
        subset:
          type: string
          maxLength: 64
        target_storage:
          allOf:
          - $ref: '#/components/schemas/StorageRequest'
          nullable: true
        source_storage:
          allOf:
          - $ref: '#/components/schemas/StorageRequest'
          nullable: true
        consensus_replicas:
          type: integer
          minimum: 0
          default: 0
          description: |
            The number of consensus replica jobs for each annotation job.
            Configured at task creation
      required:
      - name
    TasksSummary:
      type: object
      properties:
        count:
          type: integer
          default: 0
        url:
          type: string
          format: uri
          readOnly: true
    Token:
      type: object
      description: Serializer for Token model.
      properties:
        key:
          type: string
          maxLength: 40
      required:
      - key
    TrackedShape:
      type: object
      properties:
        type:
          $ref: '#/components/schemas/ShapeType'
        occluded:
          type: boolean
          default: false
        outside:
          type: boolean
          default: false
        z_order:
          type: integer
          default: 0
        rotation:
          type: number
          format: double
          maximum: 360
          minimum: 0
          default: 0.0
        points:
          type: array
          items:
            type: number
            format: double
        id:
          type: integer
          nullable: true
        frame:
          type: integer
          minimum: 0
        attributes:
          type: array
          items:
            $ref: '#/components/schemas/AttributeVal'
          default: []
      required:
      - frame
      - type
    TrackedShapeRequest:
      type: object
      properties:
        type:
          $ref: '#/components/schemas/ShapeType'
        occluded:
          type: boolean
          default: false
        outside:
          type: boolean
          default: false
        z_order:
          type: integer
          default: 0
        rotation:
          type: number
          format: double
          maximum: 360
          minimum: 0
          default: 0.0
        points:
          type: array
          items:
            type: number
            format: double
        id:
          type: integer
          nullable: true
        frame:
          type: integer
          minimum: 0
        attributes:
          type: array
          items:
            $ref: '#/components/schemas/AttributeValRequest'
          default: []
      required:
      - frame
      - type
    User:
      type: object
      properties:
        url:
          type: string
          format: uri
          readOnly: true
        id:
          type: integer
          readOnly: true
        username:
          type: string
          description: Required. 150 characters or fewer. Letters, digits and @/./+/-/_
            only.
          pattern: ^[\w.@+-]+$
          maxLength: 150
        first_name:
          type: string
          maxLength: 150
        last_name:
          type: string
          maxLength: 150
        email:
          type: string
          format: email
          title: Email address
          maxLength: 254
        groups:
          type: array
          items:
            type: string
        is_staff:
          type: boolean
          title: Staff status
          description: Designates whether the user can log into this admin site.
        is_superuser:
          type: boolean
          title: Superuser status
          description: Designates that this user has all permissions without explicitly
            assigning them.
        is_active:
          type: boolean
          title: Active
          description: Designates whether this user should be treated as active. Unselect
            this instead of deleting accounts.
        last_login:
          type: string
          format: date-time
          readOnly: true
          nullable: true
        date_joined:
          type: string
          format: date-time
          readOnly: true
        has_analytics_access:
          type: boolean
          readOnly: true
      required:
      - groups
      - username
    UserIdentifiers:
      type: object
      properties:
        id:
          type: integer
          readOnly: true
        username:
          type: string
          description: Required. 150 characters or fewer. Letters, digits and @/./+/-/_
            only.
          pattern: ^[\w.@+-]+$
          maxLength: 150
      required:
      - username
    ValidationMode:
      enum:
      - gt
      - gt_pool
      type: string
      description: |-
        * `gt` - GT
        * `gt_pool` - GT_POOL
    ValidationParamsRequest:
      type: object
      properties:
        mode:
          $ref: '#/components/schemas/ValidationMode'
        frame_selection_method:
          $ref: '#/components/schemas/FrameSelectionMethod'
        random_seed:
          type: integer
          minimum: 0
          description: |
            The seed value for the random number generator.
            The same value will produce the same frame sets.
            Applicable only to random frame selection methods.
            By default, a random value is used.
        frames:
          type: array
          items:
            type: string
            minLength: 1
            maxLength: 1024
          writeOnly: true
          description: |
            The list of file names to be included in the validation set.
            Applicable only to the "manual" frame selection method.
            Can only be used for images.
        frame_count:
          type: integer
          minimum: 1
          description: |
            The number of frames to be included in the validation set.
            Applicable only to the "random_uniform" frame selection method
        frame_share:
          type: number
          format: double
          description: |
            The share of frames to be included in the validation set.
            Applicable only to the "random_uniform" frame selection method
        frames_per_job_count:
          type: integer
          minimum: 1
          description: |
            The number of frames to be included in the validation set from each annotation job.
            Applicable only to the "random_per_job" frame selection method
        frames_per_job_share:
          type: number
          format: double
          description: |
            The share of frames to be included in the validation set from each annotation job.
            Applicable only to the "random_per_job" frame selection method
      required:
      - frame_selection_method
      - mode
    WebhookContentType:
      enum:
      - application/json
      type: string
      description: '* `application/json` - JSON'
    WebhookDeliveryRead:
      type: object
      properties:
        id:
          type: integer
          readOnly: true
        webhook_id:
          type: integer
          readOnly: true
        event:
          type: string
          readOnly: true
        status_code:
          type: integer
          readOnly: true
          nullable: true
        redelivery:
          type: boolean
          readOnly: true
        created_date:
          type: string
          format: date-time
          readOnly: true
        updated_date:
          type: string
          format: date-time
          readOnly: true
        changed_fields:
          type: string
          readOnly: true
        request:
          type: object
          readOnly: true
        response:
          type: object
          readOnly: true
    WebhookRead:
      type: object
      properties:
        id:
          type: integer
          readOnly: true
        url:
          type: string
          format: uri
          readOnly: true
        target_url:
          type: string
          format: uri
          readOnly: true
        description:
          type: string
          readOnly: true
        type:
          $ref: '#/components/schemas/WebhookType'
        content_type:
          $ref: '#/components/schemas/WebhookContentType'
        is_active:
          type: boolean
          readOnly: true
        enable_ssl:
          type: boolean
          readOnly: true
        created_date:
          type: string
          format: date-time
          readOnly: true
        updated_date:
          type: string
          format: date-time
          readOnly: true
        owner:
          allOf:
          - $ref: '#/components/schemas/BasicUser'
          readOnly: true
          nullable: true
        project_id:
          type: integer
          nullable: true
        organization:
          type: integer
          readOnly: true
          nullable: true
        events:
          type: array
          items:
            $ref: '#/components/schemas/EventsEnum'
          readOnly: true
        last_status:
          type: integer
          readOnly: true
        last_delivery_date:
          type: string
          format: date-time
          readOnly: true
      required:
      - content_type
      - type
    WebhookType:
      enum:
      - organization
      - project
      type: string
      description: |-
        * `organization` - ORGANIZATION
        * `project` - PROJECT
    WebhookWriteRequest:
      type: object
      properties:
        target_url:
          type: string
          format: uri
          minLength: 1
          maxLength: 8192
        description:
          type: string
          maxLength: 128
        type:
          $ref: '#/components/schemas/WebhookType'
        content_type:
          $ref: '#/components/schemas/WebhookContentType'
        secret:
          type: string
          maxLength: 64
        is_active:
          type: boolean
        enable_ssl:
          type: boolean
        project_id:
          type: integer
          writeOnly: true
          nullable: true
        events:
          type: array
          items:
            $ref: '#/components/schemas/EventsEnum'
          writeOnly: true
      required:
      - events
      - target_url
      - type
  securitySchemes:
    basicAuth:
      type: http
      scheme: basic
    csrfAuth:
      type: apiKey
      in: cookie
      name: csrftoken
      description: Can be sent as a cookie or as the X-CSRFTOKEN header
    sessionAuth:
      type: apiKey
      in: cookie
      name: sessionid
    signatureAuth:
      type: apiKey
      in: query
      name: sign
      description: Can be used to share URLs to private links
    tokenAuth:
      type: apiKey
      in: header
      name: Authorization
      description: |2

        To authenticate using a token (or API key), you need to have 3 components in a request:
        - the 'sessionid' cookie
        - the 'csrftoken' cookie or 'X-CSRFTOKEN' header
        - the 'Authentication' header with the 'Token ' prefix

        You can obtain an API key (the token) from the server response on
        the basic auth request.
      x-token-prefix: Token
externalDocs:
  description: CVAT documentation
  url: https://docs.cvat.ai/docs/<|MERGE_RESOLUTION|>--- conflicted
+++ resolved
@@ -4231,7 +4231,6 @@
           type: integer
       - in: query
         name: parent_id
-<<<<<<< HEAD
         schema:
           type: integer
         description: A simple equality filter for parent id
@@ -4239,15 +4238,6 @@
         name: project_id
         schema:
           type: integer
-=======
-        schema:
-          type: integer
-        description: A simple equality filter for parent id
-      - in: query
-        name: project_id
-        schema:
-          type: integer
->>>>>>> 44603db0
         description: A simple equality filter for project id
       - name: sort
         required: false
