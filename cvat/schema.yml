openapi: 3.0.3
info:
  title: CVAT REST API
  version: 2.20.0
  description: REST API for Computer Vision Annotation Tool (CVAT)
  termsOfService: https://www.google.com/policies/terms/
  contact:
    name: CVAT.ai team
    url: https://github.com/cvat-ai/cvat
    email: support@cvat.ai
  license:
    name: MIT License
    url: https://en.wikipedia.org/wiki/MIT_License
paths:
  /api/analytics/reports:
    get:
      operationId: analytics_get_reports
      description: Receive analytics report
      summary: Get an analytics report
      parameters:
      - in: query
        name: end_date
        schema:
          type: string
          format: date-time
        description: Specify the end date for filtering report data.
      - in: query
        name: job_id
        schema:
          type: integer
        description: Specify job ID
      - in: query
        name: project_id
        schema:
          type: integer
        description: Specify project ID
      - in: query
        name: start_date
        schema:
          type: string
          format: date-time
        description: Specify a start date for filtering report data.
      - in: query
        name: task_id
        schema:
          type: integer
        description: Specify task ID
      tags:
      - analytics
      security:
      - sessionAuth: []
        csrfAuth: []
        tokenAuth: []
      - signatureAuth: []
      - basicAuth: []
      responses:
        '200':
          content:
            application/vnd.cvat+json:
              schema:
                $ref: '#/components/schemas/AnalyticsReport'
          description: ''
        '404':
          description: Not found
    post:
      operationId: analytics_create_report
      summary: Create an analytics report
      parameters:
      - in: query
        name: rq_id
        schema:
          type: string
        description: |
          The report creation request id. Can be specified to check the report
          creation status.
      tags:
      - analytics
      requestBody:
        content:
          application/json:
            schema:
              $ref: '#/components/schemas/AnalyticsReportCreateRequest'
      security:
      - sessionAuth: []
        csrfAuth: []
        tokenAuth: []
      - signatureAuth: []
      - basicAuth: []
      responses:
        '201':
          description: A analytics report request has been computed
        '202':
          content:
            application/vnd.cvat+json:
              schema:
                $ref: '#/components/schemas/RqId'
          description: |
            A analytics report request has been enqueued, the request id is returned.
            The request status can be checked at this endpoint by passing the rq_id
            as the query parameter. If the request id is specified, this response
            means the analytics report request is queued or is being processed.
        '400':
          description: Invalid or failed request, check the response data for details
  /api/assets:
    post:
      operationId: assets_create
      summary: Create an asset
      tags:
      - assets
      requestBody:
        content:
          multipart/form-data:
            schema:
              type: object
              properties:
                file:
                  type: string
                  format: binary
      security:
      - sessionAuth: []
        csrfAuth: []
        tokenAuth: []
      - signatureAuth: []
      - basicAuth: []
      responses:
        '201':
          content:
            application/vnd.cvat+json:
              schema:
                $ref: '#/components/schemas/AssetRead'
          description: ''
  /api/assets/{uuid}:
    get:
      operationId: assets_retrieve
      summary: Get an asset
      parameters:
      - in: path
        name: uuid
        schema:
          type: string
          format: uuid
        description: A UUID string identifying this asset.
        required: true
      tags:
      - assets
      security:
      - sessionAuth: []
        csrfAuth: []
        tokenAuth: []
      - signatureAuth: []
      - basicAuth: []
      responses:
        '200':
          description: Asset file
    delete:
      operationId: assets_destroy
      summary: Delete an asset
      parameters:
      - in: path
        name: uuid
        schema:
          type: string
          format: uuid
        description: A UUID string identifying this asset.
        required: true
      tags:
      - assets
      security:
      - sessionAuth: []
        csrfAuth: []
        tokenAuth: []
      - signatureAuth: []
      - basicAuth: []
      responses:
        '204':
          description: The asset has been deleted
  /api/auth/login:
    post:
      operationId: auth_create_login
      description: |-
        Check the credentials and return the REST Token
        if the credentials are valid and authenticated.
        If email verification is enabled and the user has the unverified email,
        an email with a confirmation link will be sent.
        Calls Django Auth login method to register User ID
        in Django session framework.

        Accept the following POST parameters: username, email, password
        Return the REST Framework Token Object's key.
      tags:
      - auth
      requestBody:
        content:
          application/json:
            schema:
              $ref: '#/components/schemas/LoginSerializerExRequest'
        required: true
      security:
      - sessionAuth: []
        csrfAuth: []
        tokenAuth: []
      - signatureAuth: []
      - basicAuth: []
      - {}
      responses:
        '200':
          content:
            application/vnd.cvat+json:
              schema:
                $ref: '#/components/schemas/Token'
          description: ''
  /api/auth/logout:
    post:
      operationId: auth_create_logout
      description: |-
        Calls Django logout method and delete the Token object
        assigned to the current User object.

        Accepts/Returns nothing.
      tags:
      - auth
      security:
      - sessionAuth: []
        csrfAuth: []
        tokenAuth: []
      - signatureAuth: []
      - basicAuth: []
      - {}
      responses:
        '200':
          content:
            application/vnd.cvat+json:
              schema:
                $ref: '#/components/schemas/RestAuthDetail'
          description: ''
  /api/auth/password/change:
    post:
      operationId: auth_create_password_change
      description: |-
        Calls Django Auth SetPasswordForm save method.

        Accepts the following POST parameters: new_password1, new_password2
        Returns the success/fail message.
      tags:
      - auth
      requestBody:
        content:
          application/json:
            schema:
              $ref: '#/components/schemas/PasswordChangeRequest'
        required: true
      security:
      - sessionAuth: []
        csrfAuth: []
        tokenAuth: []
      - signatureAuth: []
      - basicAuth: []
      responses:
        '200':
          content:
            application/vnd.cvat+json:
              schema:
                $ref: '#/components/schemas/RestAuthDetail'
          description: ''
  /api/auth/password/reset:
    post:
      operationId: auth_create_password_reset
      description: |-
        Calls Django Auth PasswordResetForm save method.

        Accepts the following POST parameters: email
        Returns the success/fail message.
      tags:
      - auth
      requestBody:
        content:
          application/json:
            schema:
              $ref: '#/components/schemas/PasswordResetSerializerExRequest'
        required: true
      security:
      - sessionAuth: []
        csrfAuth: []
        tokenAuth: []
      - signatureAuth: []
      - basicAuth: []
      - {}
      responses:
        '200':
          content:
            application/vnd.cvat+json:
              schema:
                $ref: '#/components/schemas/RestAuthDetail'
          description: ''
  /api/auth/password/reset/confirm:
    post:
      operationId: auth_create_password_reset_confirm
      description: |-
        Password reset e-mail link is confirmed, therefore
        this resets the user's password.

        Accepts the following POST parameters: token, uid,
            new_password1, new_password2
        Returns the success/fail message.
      tags:
      - auth
      requestBody:
        content:
          application/json:
            schema:
              $ref: '#/components/schemas/PasswordResetConfirmRequest'
        required: true
      security:
      - sessionAuth: []
        csrfAuth: []
        tokenAuth: []
      - signatureAuth: []
      - basicAuth: []
      - {}
      responses:
        '200':
          content:
            application/vnd.cvat+json:
              schema:
                $ref: '#/components/schemas/RestAuthDetail'
          description: ''
  /api/auth/register:
    post:
      operationId: auth_create_register
      tags:
      - auth
      requestBody:
        content:
          application/json:
            schema:
              $ref: '#/components/schemas/RegisterSerializerExRequest'
        required: true
      security:
      - sessionAuth: []
        csrfAuth: []
        tokenAuth: []
      - signatureAuth: []
      - basicAuth: []
      - {}
      responses:
        '201':
          content:
            application/vnd.cvat+json:
              schema:
                $ref: '#/components/schemas/RegisterSerializerEx'
          description: ''
  /api/auth/rules:
    get:
      operationId: auth_retrieve_rules
      tags:
      - auth
      security:
      - {}
      responses:
        '200':
          description: No response body
  /api/auth/signing:
    post:
      operationId: auth_create_signing
      description: Signed URL contains a token which authenticates a user on the server.Signed
        URL is valid during 30 seconds since signing.
      summary: This method signs URL for access to the server
      tags:
      - auth
      requestBody:
        content:
          application/json:
            schema:
              $ref: '#/components/schemas/SigningRequest'
        required: true
      security:
      - sessionAuth: []
        csrfAuth: []
        tokenAuth: []
      - signatureAuth: []
      - basicAuth: []
      responses:
        '200':
          content:
            application/vnd.cvat+json:
              schema:
                type: string
          description: text URL
  /api/cloudstorages:
    get:
      operationId: cloudstorages_list
      summary: List cloud storages
      parameters:
      - name: X-Organization
        in: header
        description: Organization unique slug
        schema:
          type: string
      - name: credentials_type
        in: query
        description: A simple equality filter for the credentials_type field
        schema:
          type: string
          enum:
          - KEY_SECRET_KEY_PAIR
          - ACCOUNT_NAME_TOKEN_PAIR
          - KEY_FILE_PATH
          - ANONYMOUS_ACCESS
          - CONNECTION_STRING
      - name: filter
        required: false
        in: query
        description: |2-

          JSON Logic filter. This filter can be used to perform complex filtering by grouping rules.

          For example, using such a filter you can get all resources created by you:

              - {"and":[{"==":[{"var":"owner"},"<user>"]}]}

          Details about the syntax used can be found at the link: https://jsonlogic.com/

           Available filter_fields: ['provider_type', 'name', 'resource', 'credentials_type', 'owner', 'description', 'id'].
        schema:
          type: string
      - name: name
        in: query
        description: A simple equality filter for the name field
        schema:
          type: string
      - name: org
        in: query
        description: Organization unique slug
        schema:
          type: string
      - name: org_id
        in: query
        description: Organization identifier
        schema:
          type: integer
      - name: owner
        in: query
        description: A simple equality filter for the owner field
        schema:
          type: string
      - name: page
        required: false
        in: query
        description: A page number within the paginated result set.
        schema:
          type: integer
      - name: page_size
        required: false
        in: query
        description: Number of results to return per page.
        schema:
          type: integer
      - name: provider_type
        in: query
        description: A simple equality filter for the provider_type field
        schema:
          type: string
          enum:
          - AWS_S3_BUCKET
          - AZURE_CONTAINER
          - GOOGLE_DRIVE
          - GOOGLE_CLOUD_STORAGE
      - name: resource
        in: query
        description: A simple equality filter for the resource field
        schema:
          type: string
      - name: search
        required: false
        in: query
        description: 'A search term. Available search_fields: (''provider_type'',
          ''name'', ''resource'', ''credentials_type'', ''owner'', ''description'')'
        schema:
          type: string
      - name: sort
        required: false
        in: query
        description: 'Which field to use when ordering the results. Available ordering_fields:
          [''provider_type'', ''name'', ''resource'', ''credentials_type'', ''owner'',
          ''description'', ''id'']'
        schema:
          type: string
      tags:
      - cloudstorages
      security:
      - sessionAuth: []
        csrfAuth: []
        tokenAuth: []
      - signatureAuth: []
      - basicAuth: []
      responses:
        '200':
          content:
            application/vnd.cvat+json:
              schema:
                $ref: '#/components/schemas/PaginatedCloudStorageReadList'
          description: ''
    post:
      operationId: cloudstorages_create
      summary: Create a cloud storage
      parameters:
      - in: header
        name: X-Organization
        schema:
          type: string
        description: Organization unique slug
      - in: query
        name: org
        schema:
          type: string
        description: Organization unique slug
      - in: query
        name: org_id
        schema:
          type: integer
        description: Organization identifier
      tags:
      - cloudstorages
      requestBody:
        content:
          application/json:
            schema:
              $ref: '#/components/schemas/CloudStorageWriteRequest'
            examples:
              CreateAWSS3CloudStorageWithCredentials:
                value:
                  provider_type: AWS_S3_BUCKET
                  resource: somebucket
                  display_name: Bucket
                  credentials_type: KEY_SECRET_KEY_PAIR
                  key: XXX
                  secret_key: XXX
                  specific_attributes: region=eu-central-1
                  description: Some description
                  manifests:
                  - manifest.jsonl
                summary: Create AWS S3 cloud storage with credentials
              CreateAWSS3CloudStorageWithoutCredentials:
                value:
                  provider_type: AWS_S3_BUCKET
                  resource: somebucket
                  display_name: Bucket
                  credentials_type: ANONYMOUS_ACCESS
                  manifests:
                  - manifest.jsonl
                summary: Create AWS S3 cloud storage without credentials
              CreateAzureCloudStorage:
                value:
                  provider_type: AZURE_CONTAINER
                  resource: sonecontainer
                  display_name: Container
                  credentials_type: ACCOUNT_NAME_TOKEN_PAIR
                  account_name: someaccount
                  session_token: xxx
                  manifests:
                  - manifest.jsonl
                summary: Create Azure cloud storage
              CreateGCS:
                value:
                  provider_type: GOOGLE_CLOUD_STORAGE
                  resource: somebucket
                  display_name: Bucket
                  credentials_type: KEY_FILE_PATH
                  key_file: file
                  manifests:
                  - manifest.jsonl
                summary: Create GCS
          multipart/form-data:
            schema:
              $ref: '#/components/schemas/CloudStorageWriteRequest'
        required: true
      security:
      - sessionAuth: []
        csrfAuth: []
        tokenAuth: []
      - signatureAuth: []
      - basicAuth: []
      responses:
        '201':
          content:
            application/vnd.cvat+json:
              schema:
                $ref: '#/components/schemas/CloudStorageRead'
          description: ''
  /api/cloudstorages/{id}:
    get:
      operationId: cloudstorages_retrieve
      summary: Get cloud storage details
      parameters:
      - in: path
        name: id
        schema:
          type: integer
        description: A unique integer value identifying this cloud storage.
        required: true
      tags:
      - cloudstorages
      security:
      - sessionAuth: []
        csrfAuth: []
        tokenAuth: []
      - signatureAuth: []
      - basicAuth: []
      responses:
        '200':
          content:
            application/vnd.cvat+json:
              schema:
                $ref: '#/components/schemas/CloudStorageRead'
          description: ''
    patch:
      operationId: cloudstorages_partial_update
      summary: Update a cloud storage
      parameters:
      - in: path
        name: id
        schema:
          type: integer
        description: A unique integer value identifying this cloud storage.
        required: true
      tags:
      - cloudstorages
      requestBody:
        content:
          application/json:
            schema:
              $ref: '#/components/schemas/PatchedCloudStorageWriteRequest'
            examples:
              CreateAWSS3CloudStorageWithCredentials:
                value:
                  provider_type: AWS_S3_BUCKET
                  resource: somebucket
                  display_name: Bucket
                  credentials_type: KEY_SECRET_KEY_PAIR
                  key: XXX
                  secret_key: XXX
                  specific_attributes: region=eu-central-1
                  description: Some description
                  manifests:
                  - manifest.jsonl
                summary: Create AWS S3 cloud storage with credentials
              CreateAWSS3CloudStorageWithoutCredentials:
                value:
                  provider_type: AWS_S3_BUCKET
                  resource: somebucket
                  display_name: Bucket
                  credentials_type: ANONYMOUS_ACCESS
                  manifests:
                  - manifest.jsonl
                summary: Create AWS S3 cloud storage without credentials
              CreateAzureCloudStorage:
                value:
                  provider_type: AZURE_CONTAINER
                  resource: sonecontainer
                  display_name: Container
                  credentials_type: ACCOUNT_NAME_TOKEN_PAIR
                  account_name: someaccount
                  session_token: xxx
                  manifests:
                  - manifest.jsonl
                summary: Create Azure cloud storage
              CreateGCS:
                value:
                  provider_type: GOOGLE_CLOUD_STORAGE
                  resource: somebucket
                  display_name: Bucket
                  credentials_type: KEY_FILE_PATH
                  key_file: file
                  manifests:
                  - manifest.jsonl
                summary: Create GCS
          multipart/form-data:
            schema:
              $ref: '#/components/schemas/PatchedCloudStorageWriteRequest'
      security:
      - sessionAuth: []
        csrfAuth: []
        tokenAuth: []
      - signatureAuth: []
      - basicAuth: []
      responses:
        '200':
          content:
            application/vnd.cvat+json:
              schema:
                $ref: '#/components/schemas/CloudStorageRead'
          description: ''
    delete:
      operationId: cloudstorages_destroy
      summary: Delete a cloud storage
      parameters:
      - in: path
        name: id
        schema:
          type: integer
        description: A unique integer value identifying this cloud storage.
        required: true
      tags:
      - cloudstorages
      security:
      - sessionAuth: []
        csrfAuth: []
        tokenAuth: []
      - signatureAuth: []
      - basicAuth: []
      responses:
        '204':
          description: The cloud storage has been removed
  /api/cloudstorages/{id}/actions:
    get:
      operationId: cloudstorages_retrieve_actions
      description: Method return allowed actions for cloud storage. It's required
        for reading/writing
      summary: Get allowed actions for a cloud storage
      parameters:
      - in: path
        name: id
        schema:
          type: integer
        description: A unique integer value identifying this cloud storage.
        required: true
      tags:
      - cloudstorages
      security:
      - sessionAuth: []
        csrfAuth: []
        tokenAuth: []
      - signatureAuth: []
      - basicAuth: []
      responses:
        '200':
          content:
            application/vnd.cvat+json:
              schema:
                type: string
          description: Cloud Storage actions (GET | PUT | DELETE)
  /api/cloudstorages/{id}/content-v2:
    get:
      operationId: cloudstorages_retrieve_content_v2
      summary: Get cloud storage content
      parameters:
      - in: path
        name: id
        schema:
          type: integer
        description: A unique integer value identifying this cloud storage.
        required: true
      - in: query
        name: manifest_path
        schema:
          type: string
        description: Path to the manifest file in a cloud storage
      - in: query
        name: next_token
        schema:
          type: string
        description: Used to continue listing files in the bucket
      - in: query
        name: page_size
        schema:
          type: integer
      - in: query
        name: prefix
        schema:
          type: string
        description: Prefix to filter data
      tags:
      - cloudstorages
      security:
      - sessionAuth: []
        csrfAuth: []
        tokenAuth: []
      - signatureAuth: []
      - basicAuth: []
      responses:
        '200':
          content:
            application/vnd.cvat+json:
              schema:
                $ref: '#/components/schemas/CloudStorageContent'
          description: A manifest content
  /api/cloudstorages/{id}/preview:
    get:
      operationId: cloudstorages_retrieve_preview
      summary: Get a preview image for a cloud storage
      parameters:
      - in: path
        name: id
        schema:
          type: integer
        description: A unique integer value identifying this cloud storage.
        required: true
      tags:
      - cloudstorages
      security:
      - sessionAuth: []
        csrfAuth: []
        tokenAuth: []
      - signatureAuth: []
      - basicAuth: []
      responses:
        '200':
          description: Cloud Storage preview
        '400':
          description: Failed to get cloud storage preview
        '404':
          description: Cloud Storage preview not found
  /api/cloudstorages/{id}/status:
    get:
      operationId: cloudstorages_retrieve_status
      summary: Get the status of a cloud storage
      parameters:
      - in: path
        name: id
        schema:
          type: integer
        description: A unique integer value identifying this cloud storage.
        required: true
      tags:
      - cloudstorages
      security:
      - sessionAuth: []
        csrfAuth: []
        tokenAuth: []
      - signatureAuth: []
      - basicAuth: []
      responses:
        '200':
          content:
            application/vnd.cvat+json:
              schema:
                type: string
          description: Cloud Storage status (AVAILABLE | NOT_FOUND | FORBIDDEN)
  /api/comments:
    get:
      operationId: comments_list
      summary: List comments
      parameters:
      - name: X-Organization
        in: header
        description: Organization unique slug
        schema:
          type: string
      - name: filter
        required: false
        in: query
        description: |2-

          JSON Logic filter. This filter can be used to perform complex filtering by grouping rules.

          For example, using such a filter you can get all resources created by you:

              - {"and":[{"==":[{"var":"owner"},"<user>"]}]}

          Details about the syntax used can be found at the link: https://jsonlogic.com/

           Available filter_fields: ['owner', 'id', 'issue_id', 'frame_id', 'job_id'].
        schema:
          type: string
      - name: frame_id
        in: query
        description: A simple equality filter for the frame_id field
        schema:
          type: integer
      - name: issue_id
        in: query
        description: A simple equality filter for the issue_id field
        schema:
          type: integer
      - name: job_id
        in: query
        description: A simple equality filter for the job_id field
        schema:
          type: integer
      - name: org
        in: query
        description: Organization unique slug
        schema:
          type: string
      - name: org_id
        in: query
        description: Organization identifier
        schema:
          type: integer
      - name: owner
        in: query
        description: A simple equality filter for the owner field
        schema:
          type: string
      - name: page
        required: false
        in: query
        description: A page number within the paginated result set.
        schema:
          type: integer
      - name: page_size
        required: false
        in: query
        description: Number of results to return per page.
        schema:
          type: integer
      - name: search
        required: false
        in: query
        description: 'A search term. Available search_fields: (''owner'',)'
        schema:
          type: string
      - name: sort
        required: false
        in: query
        description: 'Which field to use when ordering the results. Available ordering_fields:
          [''owner'', ''id'', ''issue_id'', ''frame_id'', ''job_id'']'
        schema:
          type: string
      tags:
      - comments
      security:
      - sessionAuth: []
        csrfAuth: []
        tokenAuth: []
      - signatureAuth: []
      - basicAuth: []
      responses:
        '200':
          content:
            application/vnd.cvat+json:
              schema:
                $ref: '#/components/schemas/PaginatedCommentReadList'
          description: ''
    post:
      operationId: comments_create
      summary: Create a comment
      parameters:
      - in: header
        name: X-Organization
        schema:
          type: string
        description: Organization unique slug
      - in: query
        name: org
        schema:
          type: string
        description: Organization unique slug
      - in: query
        name: org_id
        schema:
          type: integer
        description: Organization identifier
      tags:
      - comments
      requestBody:
        content:
          application/json:
            schema:
              $ref: '#/components/schemas/CommentWriteRequest'
        required: true
      security:
      - sessionAuth: []
        csrfAuth: []
        tokenAuth: []
      - signatureAuth: []
      - basicAuth: []
      responses:
        '201':
          content:
            application/vnd.cvat+json:
              schema:
                $ref: '#/components/schemas/CommentRead'
          description: ''
  /api/comments/{id}:
    get:
      operationId: comments_retrieve
      summary: Get comment details
      parameters:
      - in: path
        name: id
        schema:
          type: integer
        description: A unique integer value identifying this comment.
        required: true
      tags:
      - comments
      security:
      - sessionAuth: []
        csrfAuth: []
        tokenAuth: []
      - signatureAuth: []
      - basicAuth: []
      responses:
        '200':
          content:
            application/vnd.cvat+json:
              schema:
                $ref: '#/components/schemas/CommentRead'
          description: ''
    patch:
      operationId: comments_partial_update
      summary: Update a comment
      parameters:
      - in: path
        name: id
        schema:
          type: integer
        description: A unique integer value identifying this comment.
        required: true
      tags:
      - comments
      requestBody:
        content:
          application/json:
            schema:
              $ref: '#/components/schemas/PatchedCommentWriteRequest'
      security:
      - sessionAuth: []
        csrfAuth: []
        tokenAuth: []
      - signatureAuth: []
      - basicAuth: []
      responses:
        '200':
          content:
            application/vnd.cvat+json:
              schema:
                $ref: '#/components/schemas/CommentRead'
          description: ''
    delete:
      operationId: comments_destroy
      summary: Delete a comment
      parameters:
      - in: path
        name: id
        schema:
          type: integer
        description: A unique integer value identifying this comment.
        required: true
      tags:
      - comments
      security:
      - sessionAuth: []
        csrfAuth: []
        tokenAuth: []
      - signatureAuth: []
      - basicAuth: []
      responses:
        '204':
          description: The comment has been deleted
  /api/consensus/assignee_reports:
    get:
      operationId: consensus_list_assignee_reports
      summary: List assignee consensus reports
      parameters:
      - name: X-Organization
        in: header
        description: Organization unique slug
        schema:
          type: string
      - name: consensus_report_id
        in: query
        description: A simple equality filter for the consensus_report_id field
        schema:
          type: integer
      - name: filter
        required: false
        in: query
        description: |2-

          JSON Logic filter. This filter can be used to perform complex filtering by grouping rules.

          For example, using such a filter you can get all resources created by you:

              - {"and":[{"==":[{"var":"owner"},"<user>"]}]}

          Details about the syntax used can be found at the link: https://jsonlogic.com/

           Available filter_fields: ['id', 'consensus_report_id'].
        schema:
          type: string
      - name: org
        in: query
        description: Organization unique slug
        schema:
          type: string
      - name: org_id
        in: query
        description: Organization identifier
        schema:
          type: integer
      - name: page
        required: false
        in: query
        description: A page number within the paginated result set.
        schema:
          type: integer
      - name: page_size
        required: false
        in: query
        description: Number of results to return per page.
        schema:
          type: integer
      - name: sort
        required: false
        in: query
        description: 'Which field to use when ordering the results. Available ordering_fields:
          [''id'', ''consensus_report_id'']'
        schema:
          type: string
      - in: query
        name: task_id
        schema:
          type: integer
        description: A simple equality filter for task id
      tags:
      - consensus
      security:
      - sessionAuth: []
        csrfAuth: []
        tokenAuth: []
      - signatureAuth: []
      - basicAuth: []
      responses:
        '200':
          content:
            application/vnd.cvat+json:
              schema:
                $ref: '#/components/schemas/PaginatedAssigneeConsensusReportList'
          description: ''
  /api/consensus/assignee_reports/{id}:
    get:
      operationId: assignee_consensus_retrieve_report
      summary: Get assignee consensus report details
      parameters:
      - in: path
        name: id
        schema:
          type: integer
        description: A unique integer value identifying this assignee consensus report.
        required: true
      tags:
      - consensus
      security:
      - sessionAuth: []
        csrfAuth: []
        tokenAuth: []
      - signatureAuth: []
      - basicAuth: []
      responses:
        '200':
          content:
            application/vnd.cvat+json:
              schema:
                $ref: '#/components/schemas/AssigneeConsensusReport'
          description: ''
  /api/consensus/assignee_reports/{id}/data:
    get:
      operationId: assignee_consensus_retrieve_report_data
      summary: Get assignee consensus report contents
      parameters:
      - in: path
        name: id
        schema:
          type: integer
        description: A unique integer value identifying this assignee consensus report.
        required: true
      tags:
      - consensus
      security:
      - sessionAuth: []
        csrfAuth: []
        tokenAuth: []
      - signatureAuth: []
      - basicAuth: []
      responses:
        '200':
          content:
            application/vnd.cvat+json:
              schema:
                type: object
          description: ''
  /api/consensus/conflicts:
    get:
      operationId: consensus_list_conflicts
      summary: List annotation conflicts in a consensus report
      parameters:
      - name: X-Organization
        in: header
        description: Organization unique slug
        schema:
          type: string
      - name: filter
        required: false
        in: query
        description: |2-

          JSON Logic filter. This filter can be used to perform complex filtering by grouping rules.

          For example, using such a filter you can get all resources created by you:

              - {"and":[{"==":[{"var":"owner"},"<user>"]}]}

          Details about the syntax used can be found at the link: https://jsonlogic.com/

           Available filter_fields: ['id', 'frame', 'type', 'job_id', 'task_id'].
        schema:
          type: string
      - name: frame
        in: query
        description: A simple equality filter for the frame field
        schema:
          type: integer
      - name: job_id
        in: query
        description: A simple equality filter for the job_id field
        schema:
          type: integer
      - name: org
        in: query
        description: Organization unique slug
        schema:
          type: string
      - name: org_id
        in: query
        description: Organization identifier
        schema:
          type: integer
      - name: page
        required: false
        in: query
        description: A page number within the paginated result set.
        schema:
          type: integer
      - name: page_size
        required: false
        in: query
        description: Number of results to return per page.
        schema:
          type: integer
      - in: query
        name: report_id
        schema:
          type: integer
        description: A simple equality filter for report id
      - name: sort
        required: false
        in: query
        description: 'Which field to use when ordering the results. Available ordering_fields:
          [''id'', ''frame'', ''type'', ''job_id'', ''task_id'']'
        schema:
          type: string
      - name: task_id
        in: query
        description: A simple equality filter for the task_id field
        schema:
          type: integer
      - name: type
        in: query
        description: A simple equality filter for the type field
        schema:
          type: string
          enum:
          - no_matching_item
          - no_matching_annotation
          - annotation_too_close
          - failed_label_voting
      tags:
      - consensus
      security:
      - sessionAuth: []
        csrfAuth: []
        tokenAuth: []
      - signatureAuth: []
      - basicAuth: []
      responses:
        '200':
          content:
            application/vnd.cvat+json:
              schema:
                $ref: '#/components/schemas/PaginatedConsensusConflictList'
          description: ''
  /api/consensus/reports:
    get:
      operationId: consensus_list_reports
      summary: List consensus reports
      parameters:
      - name: X-Organization
        in: header
        description: Organization unique slug
        schema:
          type: string
      - name: filter
        required: false
        in: query
        description: |2-

          JSON Logic filter. This filter can be used to perform complex filtering by grouping rules.

          For example, using such a filter you can get all resources created by you:

              - {"and":[{"==":[{"var":"owner"},"<user>"]}]}

          Details about the syntax used can be found at the link: https://jsonlogic.com/

           Available filter_fields: ['id', 'job_id', 'created_date', 'target_last_updated', 'parent_id'].
        schema:
          type: string
      - name: job_id
        in: query
        description: A simple equality filter for the job_id field
        schema:
          type: integer
      - name: org
        in: query
        description: Organization unique slug
        schema:
          type: string
      - name: org_id
        in: query
        description: Organization identifier
        schema:
          type: integer
      - name: page
        required: false
        in: query
        description: A page number within the paginated result set.
        schema:
          type: integer
      - name: page_size
        required: false
        in: query
        description: Number of results to return per page.
        schema:
          type: integer
      - name: parent_id
        in: query
        description: A simple equality filter for the parent_id field
        schema:
          type: integer
      - name: sort
        required: false
        in: query
        description: 'Which field to use when ordering the results. Available ordering_fields:
          [''id'', ''job_id'', ''created_date'', ''target_last_updated'', ''parent_id'']'
        schema:
          type: string
      - in: query
        name: target
        schema:
          type: string
        description: A simple equality filter for target
      - in: query
        name: task_id
        schema:
          type: integer
        description: A simple equality filter for task id
      tags:
      - consensus
      security:
      - sessionAuth: []
        csrfAuth: []
        tokenAuth: []
      - signatureAuth: []
      - basicAuth: []
      responses:
        '200':
          content:
            application/vnd.cvat+json:
              schema:
                $ref: '#/components/schemas/PaginatedConsensusReportList'
          description: ''
    post:
      operationId: consensus_create_report
      summary: Create a consensus report
      parameters:
      - in: query
        name: rq_id
        schema:
          type: string
        description: |
          The report creation request id. Can be specified to check the report
          creation status.
      tags:
      - consensus
      requestBody:
        content:
          application/json:
            schema:
              $ref: '#/components/schemas/ConsensusReportCreateRequest'
      security:
      - sessionAuth: []
        csrfAuth: []
        tokenAuth: []
      - signatureAuth: []
      - basicAuth: []
      responses:
        '201':
          content:
            application/vnd.cvat+json:
              schema:
                $ref: '#/components/schemas/ConsensusReport'
          description: ''
        '202':
          content:
            application/vnd.cvat+json:
              schema:
                $ref: '#/components/schemas/RqId'
          description: |
            A consensus report request has been enqueued, the request id is returned.
            The request status can be checked at this endpoint by passing the rq_id
            as the query parameter. If the request id is specified, this response
            means the consensus report request is queued or is being processed.
        '400':
          description: Invalid or failed request, check the response data for details
  /api/consensus/reports/{id}:
    get:
      operationId: consensus_retrieve_report
      summary: Get consensus report details
      parameters:
      - in: path
        name: id
        schema:
          type: integer
        description: A unique integer value identifying this consensus report.
        required: true
      tags:
      - consensus
      security:
      - sessionAuth: []
        csrfAuth: []
        tokenAuth: []
      - signatureAuth: []
      - basicAuth: []
      responses:
        '200':
          content:
            application/vnd.cvat+json:
              schema:
                $ref: '#/components/schemas/ConsensusReport'
          description: ''
  /api/consensus/reports/{id}/data:
    get:
      operationId: consensus_retrieve_report_data
      summary: Get consensus report contents
      parameters:
      - in: path
        name: id
        schema:
          type: integer
        description: A unique integer value identifying this consensus report.
        required: true
      tags:
      - consensus
      security:
      - sessionAuth: []
        csrfAuth: []
        tokenAuth: []
      - signatureAuth: []
      - basicAuth: []
      responses:
        '200':
          content:
            application/vnd.cvat+json:
              schema:
                type: object
          description: ''
  /api/consensus/settings:
    get:
      operationId: consensus_list_settings
      summary: List consensus settings instances
      parameters:
      - name: X-Organization
        in: header
        description: Organization unique slug
        schema:
          type: string
      - name: filter
        required: false
        in: query
        description: |2-

          JSON Logic filter. This filter can be used to perform complex filtering by grouping rules.

          For example, using such a filter you can get all resources created by you:

              - {"and":[{"==":[{"var":"owner"},"<user>"]}]}

          Details about the syntax used can be found at the link: https://jsonlogic.com/

           Available filter_fields: ['id', 'task_id'].
        schema:
          type: string
      - name: org
        in: query
        description: Organization unique slug
        schema:
          type: string
      - name: org_id
        in: query
        description: Organization identifier
        schema:
          type: integer
      - name: page
        required: false
        in: query
        description: A page number within the paginated result set.
        schema:
          type: integer
      - name: page_size
        required: false
        in: query
        description: Number of results to return per page.
        schema:
          type: integer
      - name: sort
        required: false
        in: query
        description: 'Which field to use when ordering the results. Available ordering_fields:
          [''id'']'
        schema:
          type: string
      - name: task_id
        in: query
        description: A simple equality filter for the task_id field
        schema:
          type: integer
      tags:
      - consensus
      security:
      - sessionAuth: []
        csrfAuth: []
        tokenAuth: []
      - signatureAuth: []
      - basicAuth: []
      responses:
        '200':
          content:
            application/vnd.cvat+json:
              schema:
                $ref: '#/components/schemas/PaginatedConsensusSettingsList'
          description: ''
  /api/consensus/settings/{id}:
    get:
      operationId: consensus_retrieve_settings
      summary: Get consensus settings instance details
      parameters:
      - in: path
        name: id
        schema:
          type: integer
        description: An id of a consensus settings instance
        required: true
      tags:
      - consensus
      security:
      - sessionAuth: []
        csrfAuth: []
        tokenAuth: []
      - signatureAuth: []
      - basicAuth: []
      responses:
        '200':
          content:
            application/vnd.cvat+json:
              schema:
                $ref: '#/components/schemas/ConsensusSettings'
          description: ''
    patch:
      operationId: consensus_partial_update_settings
      summary: Update a consensus settings instance
      parameters:
      - in: path
        name: id
        schema:
          type: integer
        description: An id of a consensus settings instance
        required: true
      tags:
      - consensus
      requestBody:
        content:
          application/json:
            schema:
              $ref: '#/components/schemas/PatchedConsensusSettingsRequest'
      security:
      - sessionAuth: []
        csrfAuth: []
        tokenAuth: []
      - signatureAuth: []
      - basicAuth: []
      responses:
        '200':
          content:
            application/vnd.cvat+json:
              schema:
                $ref: '#/components/schemas/ConsensusSettings'
          description: ''
  /api/events:
    get:
      operationId: events_list
      description: The log is returned in the CSV format.
      summary: Get an event log
      parameters:
      - in: query
        name: action
        schema:
          type: string
          enum:
          - download
        description: Used to start downloading process after annotation file had been
          created
      - in: query
        name: filename
        schema:
          type: string
        description: Desired output file name
      - in: query
        name: from
        schema:
          type: string
          format: date-time
        description: Filter events after the datetime. If no 'from' or 'to' parameters
          are passed, the last 30 days will be set.
      - in: query
        name: job_id
        schema:
          type: integer
        description: Filter events by job ID
      - in: query
        name: org_id
        schema:
          type: integer
        description: Filter events by organization ID
      - in: query
        name: project_id
        schema:
          type: integer
        description: Filter events by project ID
      - in: query
        name: query_id
        schema:
          type: string
        description: ID of query request that need to check or download
      - in: query
        name: task_id
        schema:
          type: integer
        description: Filter events by task ID
      - in: query
        name: to
        schema:
          type: string
          format: date-time
        description: Filter events before the datetime. If no 'from' or 'to' parameters
          are passed, the last 30 days will be set.
      - in: query
        name: user_id
        schema:
          type: integer
        description: Filter events by user ID
      tags:
      - events
      security:
      - sessionAuth: []
        csrfAuth: []
        tokenAuth: []
      - signatureAuth: []
      - basicAuth: []
      responses:
        '200':
          description: Download of file started
        '201':
          description: CSV log file is ready for downloading
        '202':
          description: Creating a CSV log file has been started
    post:
      operationId: events_create
      description: Sends logs to the Clickhouse if it is connected
      summary: Log client events
      parameters:
      - in: header
        name: X-Organization
        schema:
          type: string
        description: Organization unique slug
      - in: query
        name: org
        schema:
          type: string
        description: Organization unique slug
      - in: query
        name: org_id
        schema:
          type: integer
        description: Organization identifier
      tags:
      - events
      requestBody:
        content:
          application/json:
            schema:
              $ref: '#/components/schemas/ClientEventsRequest'
        required: true
      security:
      - sessionAuth: []
        csrfAuth: []
        tokenAuth: []
      - signatureAuth: []
      - basicAuth: []
      responses:
        '201':
          content:
            application/vnd.cvat+json:
              schema:
                $ref: '#/components/schemas/ClientEvents'
          description: ''
  /api/guides:
    post:
      operationId: guides_create
      description: The new guide will be bound either to a project or a task, depending
        on parameters.
      summary: Create an annotation guide
      tags:
      - guides
      requestBody:
        content:
          application/json:
            schema:
              $ref: '#/components/schemas/AnnotationGuideWriteRequest'
      security:
      - sessionAuth: []
        csrfAuth: []
        tokenAuth: []
      - signatureAuth: []
      - basicAuth: []
      responses:
        '201':
          content:
            application/vnd.cvat+json:
              schema:
                $ref: '#/components/schemas/AnnotationGuideRead'
          description: ''
  /api/guides/{id}:
    get:
      operationId: guides_retrieve
      summary: Get annotation guide details
      parameters:
      - in: path
        name: id
        schema:
          type: integer
        description: A unique integer value identifying this annotation guide.
        required: true
      tags:
      - guides
      security:
      - sessionAuth: []
        csrfAuth: []
        tokenAuth: []
      - signatureAuth: []
      - basicAuth: []
      responses:
        '200':
          content:
            application/vnd.cvat+json:
              schema:
                $ref: '#/components/schemas/AnnotationGuideRead'
          description: ''
    patch:
      operationId: guides_partial_update
      summary: Update an annotation guide
      parameters:
      - in: path
        name: id
        schema:
          type: integer
        description: A unique integer value identifying this annotation guide.
        required: true
      tags:
      - guides
      requestBody:
        content:
          application/json:
            schema:
              $ref: '#/components/schemas/PatchedAnnotationGuideWriteRequest'
      security:
      - sessionAuth: []
        csrfAuth: []
        tokenAuth: []
      - signatureAuth: []
      - basicAuth: []
      responses:
        '200':
          content:
            application/vnd.cvat+json:
              schema:
                $ref: '#/components/schemas/AnnotationGuideRead'
          description: ''
    delete:
      operationId: guides_destroy
      description: This also deletes all assets attached to the guide.
      summary: Delete an annotation guide
      parameters:
      - in: path
        name: id
        schema:
          type: integer
        description: A unique integer value identifying this annotation guide.
        required: true
      tags:
      - guides
      security:
      - sessionAuth: []
        csrfAuth: []
        tokenAuth: []
      - signatureAuth: []
      - basicAuth: []
      responses:
        '204':
          description: The annotation guide has been deleted
  /api/invitations:
    get:
      operationId: invitations_list
      summary: List invitations
      parameters:
      - name: X-Organization
        in: header
        description: Organization unique slug
        schema:
          type: string
      - name: filter
        required: false
        in: query
        description: |2-

          JSON Logic filter. This filter can be used to perform complex filtering by grouping rules.

          For example, using such a filter you can get all resources created by you:

              - {"and":[{"==":[{"var":"owner"},"<user>"]}]}

          Details about the syntax used can be found at the link: https://jsonlogic.com/

           Available filter_fields: ['owner', 'user_id', 'accepted'].
        schema:
          type: string
      - name: org
        in: query
        description: Organization unique slug
        schema:
          type: string
      - name: org_id
        in: query
        description: Organization identifier
        schema:
          type: integer
      - name: owner
        in: query
        description: A simple equality filter for the owner field
        schema:
          type: string
      - name: page
        required: false
        in: query
        description: A page number within the paginated result set.
        schema:
          type: integer
      - name: page_size
        required: false
        in: query
        description: Number of results to return per page.
        schema:
          type: integer
      - name: search
        required: false
        in: query
        description: 'A search term. Available search_fields: (''owner'',)'
        schema:
          type: string
      - name: sort
        required: false
        in: query
        description: 'Which field to use when ordering the results. Available ordering_fields:
          [''owner'', ''created_date'']'
        schema:
          type: string
      tags:
      - invitations
      security:
      - sessionAuth: []
        csrfAuth: []
        tokenAuth: []
      - signatureAuth: []
      - basicAuth: []
      responses:
        '200':
          content:
            application/vnd.cvat+json:
              schema:
                $ref: '#/components/schemas/PaginatedInvitationReadList'
          description: ''
    post:
      operationId: invitations_create
      summary: Create an invitation
      parameters:
      - in: header
        name: X-Organization
        schema:
          type: string
        description: Organization unique slug
      - in: query
        name: org
        schema:
          type: string
        description: Organization unique slug
      - in: query
        name: org_id
        schema:
          type: integer
        description: Organization identifier
      tags:
      - invitations
      requestBody:
        content:
          application/json:
            schema:
              $ref: '#/components/schemas/InvitationWriteRequest'
        required: true
      security:
      - sessionAuth: []
        csrfAuth: []
        tokenAuth: []
      - signatureAuth: []
      - basicAuth: []
      responses:
        '201':
          content:
            application/vnd.cvat+json:
              schema:
                $ref: '#/components/schemas/InvitationRead'
          description: ''
  /api/invitations/{key}:
    get:
      operationId: invitations_retrieve
      summary: Get invitation details
      parameters:
      - in: path
        name: key
        schema:
          type: string
        description: A unique value identifying this invitation.
        required: true
      tags:
      - invitations
      security:
      - sessionAuth: []
        csrfAuth: []
        tokenAuth: []
      - signatureAuth: []
      - basicAuth: []
      responses:
        '200':
          content:
            application/vnd.cvat+json:
              schema:
                $ref: '#/components/schemas/InvitationRead'
          description: ''
    patch:
      operationId: invitations_partial_update
      summary: Update an invitation
      parameters:
      - in: path
        name: key
        schema:
          type: string
        description: A unique value identifying this invitation.
        required: true
      tags:
      - invitations
      requestBody:
        content:
          application/json:
            schema:
              $ref: '#/components/schemas/PatchedInvitationWriteRequest'
      security:
      - sessionAuth: []
        csrfAuth: []
        tokenAuth: []
      - signatureAuth: []
      - basicAuth: []
      responses:
        '200':
          content:
            application/vnd.cvat+json:
              schema:
                $ref: '#/components/schemas/InvitationRead'
          description: ''
    delete:
      operationId: invitations_destroy
      summary: Delete an invitation
      parameters:
      - in: path
        name: key
        schema:
          type: string
        description: A unique value identifying this invitation.
        required: true
      tags:
      - invitations
      security:
      - sessionAuth: []
        csrfAuth: []
        tokenAuth: []
      - signatureAuth: []
      - basicAuth: []
      responses:
        '204':
          description: The invitation has been deleted
  /api/invitations/{key}/accept:
    post:
      operationId: invitations_accept
      summary: Accept an invitation
      parameters:
      - in: path
        name: key
        schema:
          type: string
        description: A unique value identifying this invitation.
        required: true
      tags:
      - invitations
      security:
      - sessionAuth: []
        csrfAuth: []
        tokenAuth: []
      - signatureAuth: []
      - basicAuth: []
      responses:
        '200':
          content:
            application/vnd.cvat+json:
              schema:
                $ref: '#/components/schemas/AcceptInvitationRead'
          description: The invitation is accepted
        '400':
          description: The invitation is expired or already accepted
  /api/invitations/{key}/decline:
    post:
      operationId: invitations_decline
      summary: Decline an invitation
      parameters:
      - in: path
        name: key
        schema:
          type: string
        description: A unique value identifying this invitation.
        required: true
      tags:
      - invitations
      security:
      - sessionAuth: []
        csrfAuth: []
        tokenAuth: []
      - signatureAuth: []
      - basicAuth: []
      responses:
        '204':
          description: The invitation has been declined
  /api/invitations/{key}/resend:
    post:
      operationId: invitations_resend
      summary: Resend an invitation
      parameters:
      - in: path
        name: key
        schema:
          type: string
        description: A unique value identifying this invitation.
        required: true
      tags:
      - invitations
      security:
      - sessionAuth: []
        csrfAuth: []
        tokenAuth: []
      - signatureAuth: []
      - basicAuth: []
      responses:
        '204':
          description: Invitation has been sent
        '400':
          description: The invitation is already accepted
  /api/issues:
    get:
      operationId: issues_list
      summary: List issues
      parameters:
      - name: X-Organization
        in: header
        description: Organization unique slug
        schema:
          type: string
      - name: assignee
        in: query
        description: A simple equality filter for the assignee field
        schema:
          type: string
      - name: filter
        required: false
        in: query
        description: |2-

          JSON Logic filter. This filter can be used to perform complex filtering by grouping rules.

          For example, using such a filter you can get all resources created by you:

              - {"and":[{"==":[{"var":"owner"},"<user>"]}]}

          Details about the syntax used can be found at the link: https://jsonlogic.com/

           Available filter_fields: ['owner', 'assignee', 'id', 'job_id', 'task_id', 'resolved', 'frame_id'].
        schema:
          type: string
      - name: frame_id
        in: query
        description: A simple equality filter for the frame_id field
        schema:
          type: integer
      - name: job_id
        in: query
        description: A simple equality filter for the job_id field
        schema:
          type: integer
      - name: org
        in: query
        description: Organization unique slug
        schema:
          type: string
      - name: org_id
        in: query
        description: Organization identifier
        schema:
          type: integer
      - name: owner
        in: query
        description: A simple equality filter for the owner field
        schema:
          type: string
      - name: page
        required: false
        in: query
        description: A page number within the paginated result set.
        schema:
          type: integer
      - name: page_size
        required: false
        in: query
        description: Number of results to return per page.
        schema:
          type: integer
      - name: resolved
        in: query
        description: A simple equality filter for the resolved field
        schema:
          type: boolean
      - name: search
        required: false
        in: query
        description: 'A search term. Available search_fields: (''owner'', ''assignee'')'
        schema:
          type: string
      - name: sort
        required: false
        in: query
        description: 'Which field to use when ordering the results. Available ordering_fields:
          [''owner'', ''assignee'', ''id'', ''job_id'', ''task_id'', ''resolved'',
          ''frame_id'']'
        schema:
          type: string
      - name: task_id
        in: query
        description: A simple equality filter for the task_id field
        schema:
          type: integer
      tags:
      - issues
      security:
      - sessionAuth: []
        csrfAuth: []
        tokenAuth: []
      - signatureAuth: []
      - basicAuth: []
      responses:
        '200':
          content:
            application/vnd.cvat+json:
              schema:
                $ref: '#/components/schemas/PaginatedIssueReadList'
          description: ''
    post:
      operationId: issues_create
      summary: Create an issue
      parameters:
      - in: header
        name: X-Organization
        schema:
          type: string
        description: Organization unique slug
      - in: query
        name: org
        schema:
          type: string
        description: Organization unique slug
      - in: query
        name: org_id
        schema:
          type: integer
        description: Organization identifier
      tags:
      - issues
      requestBody:
        content:
          application/json:
            schema:
              $ref: '#/components/schemas/IssueWriteRequest'
        required: true
      security:
      - sessionAuth: []
        csrfAuth: []
        tokenAuth: []
      - signatureAuth: []
      - basicAuth: []
      responses:
        '201':
          content:
            application/vnd.cvat+json:
              schema:
                $ref: '#/components/schemas/IssueRead'
          description: ''
  /api/issues/{id}:
    get:
      operationId: issues_retrieve
      summary: Get issue details
      parameters:
      - in: path
        name: id
        schema:
          type: integer
        description: A unique integer value identifying this issue.
        required: true
      tags:
      - issues
      security:
      - sessionAuth: []
        csrfAuth: []
        tokenAuth: []
      - signatureAuth: []
      - basicAuth: []
      responses:
        '200':
          content:
            application/vnd.cvat+json:
              schema:
                $ref: '#/components/schemas/IssueRead'
          description: ''
    patch:
      operationId: issues_partial_update
      summary: Update an issue
      parameters:
      - in: path
        name: id
        schema:
          type: integer
        description: A unique integer value identifying this issue.
        required: true
      tags:
      - issues
      requestBody:
        content:
          application/json:
            schema:
              $ref: '#/components/schemas/PatchedIssueWriteRequest'
      security:
      - sessionAuth: []
        csrfAuth: []
        tokenAuth: []
      - signatureAuth: []
      - basicAuth: []
      responses:
        '200':
          content:
            application/vnd.cvat+json:
              schema:
                $ref: '#/components/schemas/IssueRead'
          description: ''
    delete:
      operationId: issues_destroy
      summary: Delete an issue
      parameters:
      - in: path
        name: id
        schema:
          type: integer
        description: A unique integer value identifying this issue.
        required: true
      tags:
      - issues
      security:
      - sessionAuth: []
        csrfAuth: []
        tokenAuth: []
      - signatureAuth: []
      - basicAuth: []
      responses:
        '204':
          description: The issue has been deleted
  /api/jobs:
    get:
      operationId: jobs_list
      summary: List jobs
      parameters:
      - name: X-Organization
        in: header
        description: Organization unique slug
        schema:
          type: string
      - name: assignee
        in: query
        description: A simple equality filter for the assignee field
        schema:
          type: string
      - name: dimension
        in: query
        description: A simple equality filter for the dimension field
        schema:
          type: string
          enum:
          - 3d
          - 2d
      - name: filter
        required: false
        in: query
        description: |2-

          JSON Logic filter. This filter can be used to perform complex filtering by grouping rules.

          For example, using such a filter you can get all resources created by you:

              - {"and":[{"==":[{"var":"owner"},"<user>"]}]}

          Details about the syntax used can be found at the link: https://jsonlogic.com/

           Available filter_fields: ['task_name', 'project_name', 'assignee', 'state', 'stage', 'id', 'task_id', 'project_id', 'updated_date', 'dimension', 'type', 'parent_job_id'].
        schema:
          type: string
      - name: org
        in: query
        description: Organization unique slug
        schema:
          type: string
      - name: org_id
        in: query
        description: Organization identifier
        schema:
          type: integer
      - name: page
        required: false
        in: query
        description: A page number within the paginated result set.
        schema:
          type: integer
      - name: page_size
        required: false
        in: query
        description: Number of results to return per page.
        schema:
          type: integer
      - name: parent_job_id
        in: query
        description: A simple equality filter for the parent_job_id field
        schema:
          type: integer
      - name: project_id
        in: query
        description: A simple equality filter for the project_id field
        schema:
          type: integer
      - name: project_name
        in: query
        description: A simple equality filter for the project_name field
        schema:
          type: string
      - name: search
        required: false
        in: query
        description: 'A search term. Available search_fields: (''task_name'', ''project_name'',
          ''assignee'', ''state'', ''stage'')'
        schema:
          type: string
      - name: sort
        required: false
        in: query
        description: 'Which field to use when ordering the results. Available ordering_fields:
          [''task_name'', ''project_name'', ''assignee'', ''state'', ''stage'', ''id'',
          ''task_id'', ''project_id'', ''updated_date'', ''dimension'', ''type'',
          ''parent_job_id'']'
        schema:
          type: string
      - name: stage
        in: query
        description: A simple equality filter for the stage field
        schema:
          type: string
          enum:
          - annotation
          - validation
          - acceptance
      - name: state
        in: query
        description: A simple equality filter for the state field
        schema:
          type: string
          enum:
          - new
          - in progress
          - completed
          - rejected
      - name: task_id
        in: query
        description: A simple equality filter for the task_id field
        schema:
          type: integer
      - name: task_name
        in: query
        description: A simple equality filter for the task_name field
        schema:
          type: string
      - name: type
        in: query
        description: A simple equality filter for the type field
        schema:
          type: string
          enum:
          - annotation
          - ground_truth
          - consensus
      tags:
      - jobs
      security:
      - sessionAuth: []
        csrfAuth: []
        tokenAuth: []
      - signatureAuth: []
      - basicAuth: []
      responses:
        '200':
          content:
            application/vnd.cvat+json:
              schema:
                $ref: '#/components/schemas/PaginatedJobReadList'
          description: ''
    post:
      operationId: jobs_create
      summary: Create a job
      tags:
      - jobs
      requestBody:
        content:
          application/json:
            schema:
              $ref: '#/components/schemas/JobWriteRequest'
        required: true
      security:
      - sessionAuth: []
        csrfAuth: []
        tokenAuth: []
      - signatureAuth: []
      - basicAuth: []
      responses:
        '201':
          content:
            application/vnd.cvat+json:
              schema:
                $ref: '#/components/schemas/JobRead'
          description: ''
  /api/jobs/{id}:
    get:
      operationId: jobs_retrieve
      summary: Get job details
      parameters:
      - in: path
        name: id
        schema:
          type: integer
        description: A unique integer value identifying this job.
        required: true
      tags:
      - jobs
      security:
      - sessionAuth: []
        csrfAuth: []
        tokenAuth: []
      - signatureAuth: []
      - basicAuth: []
      responses:
        '200':
          content:
            application/vnd.cvat+json:
              schema:
                $ref: '#/components/schemas/JobRead'
          description: ''
    patch:
      operationId: jobs_partial_update
      summary: Update a job
      parameters:
      - in: path
        name: id
        schema:
          type: integer
        description: A unique integer value identifying this job.
        required: true
      tags:
      - jobs
      requestBody:
        content:
          application/json:
            schema:
              $ref: '#/components/schemas/PatchedJobWriteRequest'
      security:
      - sessionAuth: []
        csrfAuth: []
        tokenAuth: []
      - signatureAuth: []
      - basicAuth: []
      responses:
        '200':
          content:
            application/vnd.cvat+json:
              schema:
                $ref: '#/components/schemas/JobRead'
          description: ''
    delete:
      operationId: jobs_destroy
      description: |
        Related annotations will be deleted as well.

        Please note, that not every job can be removed. Currently,
        it is only available for Ground Truth jobs.
      summary: Delete a job
      parameters:
      - in: path
        name: id
        schema:
          type: integer
        description: A unique integer value identifying this job.
        required: true
      tags:
      - jobs
      security:
      - sessionAuth: []
        csrfAuth: []
        tokenAuth: []
      - signatureAuth: []
      - basicAuth: []
      responses:
        '204':
          description: The job has been deleted
  /api/jobs/{id}/annotations/:
    get:
      operationId: jobs_retrieve_annotations
      description: |
        If format is specified, a ZIP archive will be returned. Otherwise,
        the annotations will be returned as a JSON document.

        Deprecation warning:

        Utilizing this endpoint to export annotations as a dataset in
        a specific format will be deprecated in one of the next releases.

        Consider using new API:
        - POST /api/jobs/<job_id>/dataset/export?save_images=False to initiate export process
        - GET /api/requests/<rq_id> to check process status,
            where rq_id is request id returned on initializing request
      summary: Get job annotations or export job annotations as a dataset in a specific
        format
      parameters:
      - in: query
        name: action
        schema:
          type: string
          enum:
          - download
        description: Used to start downloading process locally after annotation file
          has been created
      - in: query
        name: cloud_storage_id
        schema:
          type: integer
        description: Storage id
      - in: query
        name: filename
        schema:
          type: string
        description: Desired output file name
      - in: query
        name: format
        schema:
          type: string
        description: |-
          Desired output format name
          You can get the list of supported formats at:
          /server/annotation/formats
      - in: path
        name: id
        schema:
          type: integer
        description: A unique integer value identifying this job.
        required: true
      - in: query
        name: location
        schema:
          type: string
          enum:
          - cloud_storage
          - local
        description: Where need to save downloaded annotation
      - in: query
        name: use_default_location
        schema:
          type: boolean
          default: true
        description: Use the location that was configured in the task to export annotation
        deprecated: true
      tags:
      - jobs
      security:
      - sessionAuth: []
        csrfAuth: []
        tokenAuth: []
      - signatureAuth: []
      - basicAuth: []
      responses:
        '200':
          content:
            application/vnd.cvat+json:
              schema:
                $ref: '#/components/schemas/AnnotationsRead'
          description: Download of file started
        '201':
          description: Output file is ready for downloading
        '202':
          description: Exporting has been started
        '405':
          description: Format is not available
    post:
      operationId: jobs_create_annotations
      description: |2

        The request POST /api/jobs/id/annotations will initiate the import and will create
        the rq job on the server in which the import will be carried out.
        Please, use the PUT /api/jobs/id/annotations endpoint for checking status of the process.
      summary: Import annotations into a job
      parameters:
      - in: query
        name: cloud_storage_id
        schema:
          type: integer
        description: Storage id
      - in: query
        name: filename
        schema:
          type: string
        description: Annotation file name
      - in: query
        name: format
        schema:
          type: string
        description: |-
          Input format name
          You can get the list of supported formats at:
          /server/annotation/formats
      - in: path
        name: id
        schema:
          type: integer
        description: A unique integer value identifying this job.
        required: true
      - in: query
        name: location
        schema:
          type: string
          enum:
          - cloud_storage
          - local
        description: where to import the annotation from
      - in: query
        name: use_default_location
        schema:
          type: boolean
          default: true
        description: Use the location that was configured in the task to import annotation
        deprecated: true
      tags:
      - jobs
      requestBody:
        content:
          application/json:
            schema:
              $ref: '#/components/schemas/AnnotationFileRequest'
          multipart/form-data:
            schema:
              $ref: '#/components/schemas/AnnotationFileRequest'
      security:
      - sessionAuth: []
        csrfAuth: []
        tokenAuth: []
      - signatureAuth: []
      - basicAuth: []
      responses:
        '201':
          description: Uploading has finished
        '202':
          content:
            application/vnd.cvat+json:
              schema:
                $ref: '#/components/schemas/RqId'
          description: Uploading has been started
        '405':
          description: Format is not available
    put:
      operationId: jobs_update_annotations
      description: |2

        To check the status of an import request:

        After initiating the annotation import, you will receive an rq_id parameter.
        Make sure to include this parameter as a query parameter in your subsequent
        PUT /api/jobs/id/annotations requests to track the status of the import.
      summary: Replace job annotations / Get annotation import status
      parameters:
      - in: query
        name: cloud_storage_id
        schema:
          type: integer
        description: Storage id
      - in: query
        name: filename
        schema:
          type: string
        description: Annotation file name
      - in: query
        name: format
        schema:
          type: string
        description: |-
          Input format name
          You can get the list of supported formats at:
          /server/annotation/formats
      - in: path
        name: id
        schema:
          type: integer
        description: A unique integer value identifying this job.
        required: true
      - in: query
        name: location
        schema:
          type: string
          enum:
          - cloud_storage
          - local
        description: where to import the annotation from
      - in: query
        name: rq_id
        schema:
          type: string
        description: rq id
      - in: query
        name: use_default_location
        schema:
          type: boolean
          default: true
        description: Use the location that was configured in the task to import annotation
        deprecated: true
      tags:
      - jobs
      requestBody:
        content:
          application/json:
            schema:
              $ref: '#/components/schemas/JobAnnotationsUpdateRequest'
          multipart/form-data:
            schema:
              $ref: '#/components/schemas/JobAnnotationsUpdateRequest'
      security:
      - sessionAuth: []
        csrfAuth: []
        tokenAuth: []
      - signatureAuth: []
      - basicAuth: []
      responses:
        '201':
          description: Import has finished
        '202':
          description: Import is in progress
        '405':
          description: Format is not available
    patch:
      operationId: jobs_partial_update_annotations
      summary: Update job annotations
      parameters:
      - in: query
        name: action
        schema:
          type: string
          enum:
          - create
          - delete
          - update
        required: true
      - in: path
        name: id
        schema:
          type: integer
        description: A unique integer value identifying this job.
        required: true
      tags:
      - jobs
      requestBody:
        content:
          application/json:
            schema:
              $ref: '#/components/schemas/PatchedLabeledDataRequest'
          multipart/form-data:
            schema:
              $ref: '#/components/schemas/PatchedLabeledDataRequest'
      security:
      - sessionAuth: []
        csrfAuth: []
        tokenAuth: []
      - signatureAuth: []
      - basicAuth: []
      responses:
        '200':
          description: Annotations successfully uploaded
    delete:
      operationId: jobs_destroy_annotations
      summary: Delete job annotations
      parameters:
      - in: path
        name: id
        schema:
          type: integer
        description: A unique integer value identifying this job.
        required: true
      tags:
      - jobs
      security:
      - sessionAuth: []
        csrfAuth: []
        tokenAuth: []
      - signatureAuth: []
      - basicAuth: []
      responses:
        '204':
          description: The annotation has been deleted
  /api/jobs/{id}/data:
    get:
      operationId: jobs_retrieve_data
      summary: Get data of a job
      parameters:
      - in: path
        name: id
        schema:
          type: integer
        description: A unique integer value identifying this job.
        required: true
      - in: query
        name: index
        schema:
          type: integer
        description: A unique number value identifying chunk, starts from 0 for each
          job
      - in: query
        name: number
        schema:
          type: integer
        description: A unique number value identifying chunk or frame. The numbers
          are the same as for the task. Deprecated for chunks in favor of 'index'
      - in: query
        name: quality
        schema:
          type: string
          enum:
          - compressed
          - original
        description: Specifies the quality level of the requested data
      - in: query
        name: type
        schema:
          type: string
          enum:
          - chunk
          - context_image
          - frame
        description: Specifies the type of the requested data
      tags:
      - jobs
      security:
      - sessionAuth: []
        csrfAuth: []
        tokenAuth: []
      - signatureAuth: []
      - basicAuth: []
      responses:
        '200':
          content:
            application/vnd.cvat+json:
              schema:
                type: string
                format: binary
          description: Data of a specific type
  /api/jobs/{id}/data/meta:
    get:
      operationId: jobs_retrieve_data_meta
      summary: Get metainformation for media files in a job
      parameters:
      - in: path
        name: id
        schema:
          type: integer
        description: A unique integer value identifying this job.
        required: true
      tags:
      - jobs
      security:
      - sessionAuth: []
        csrfAuth: []
        tokenAuth: []
      - signatureAuth: []
      - basicAuth: []
      responses:
        '200':
          content:
            application/vnd.cvat+json:
              schema:
                $ref: '#/components/schemas/DataMetaRead'
          description: ''
    patch:
      operationId: jobs_partial_update_data_meta
      summary: Update metainformation for media files in a job
      parameters:
      - in: path
        name: id
        schema:
          type: integer
        description: A unique integer value identifying this job.
        required: true
      tags:
      - tasks
      requestBody:
        content:
          application/json:
            schema:
              $ref: '#/components/schemas/PatchedDataMetaWriteRequest'
      security:
      - sessionAuth: []
        csrfAuth: []
        tokenAuth: []
      - signatureAuth: []
      - basicAuth: []
      responses:
        '200':
          content:
            application/vnd.cvat+json:
              schema:
                $ref: '#/components/schemas/DataMetaRead'
          description: ''
  /api/jobs/{id}/dataset:
    get:
      operationId: jobs_retrieve_dataset
      description: |
        Deprecation warning:
            This endpoint will be deprecated in one of the next releases.
            Consider using new API:
            - POST /api/jobs/<job_id>/dataset/export?save_images=True to initiate export process
            - GET /api/requests/<rq_id> to check process status,
                where rq_id is request id returned on initializing request
      summary: Export job as a dataset in a specific format
      parameters:
      - in: query
        name: action
        schema:
          type: string
          enum:
          - download
        description: Used to start downloading process locally after annotation file
          has been created
      - in: query
        name: cloud_storage_id
        schema:
          type: integer
        description: Storage id
      - in: query
        name: filename
        schema:
          type: string
        description: Desired output file name
      - in: query
        name: format
        schema:
          type: string
        description: |-
          Desired output format name
          You can get the list of supported formats at:
          /server/annotation/formats
        required: true
      - in: path
        name: id
        schema:
          type: integer
        description: A unique integer value identifying this job.
        required: true
      - in: query
        name: location
        schema:
          type: string
          enum:
          - cloud_storage
          - local
        description: Where need to save downloaded dataset
      - in: query
        name: use_default_location
        schema:
          type: boolean
          default: true
        description: Use the location that was configured in the task to export dataset
        deprecated: true
      tags:
      - jobs
      security:
      - sessionAuth: []
        csrfAuth: []
        tokenAuth: []
      - signatureAuth: []
      - basicAuth: []
      responses:
        '200':
          content:
            application/vnd.cvat+json:
              schema:
                type: string
                format: binary
          description: Download of file started
        '201':
          description: Output file is ready for downloading
        '202':
          description: Exporting has been started
        '405':
          description: Format is not available
  /api/jobs/{id}/dataset/export:
    post:
      operationId: jobs_create_dataset_export
      description: |
        The request `POST /api/<projects|tasks|jobs>/id/dataset/export` will initialize
        a background process to export a dataset. To check status of the process
        please, use `GET /api/requests/<rq_id>` where **rq_id** is request ID returned in the response for this endpoint.
      summary: Initialize process to export resource as a dataset in a specific format
      parameters:
      - in: query
        name: cloud_storage_id
        schema:
          type: integer
        description: Storage id
      - in: query
        name: filename
        schema:
          type: string
        description: Desired output file name
      - in: query
        name: format
        schema:
          type: string
        description: |-
          Desired output format name
          You can get the list of supported formats at:
          /server/annotation/formats
        required: true
      - in: path
        name: id
        schema:
          type: integer
        description: A unique integer value identifying this job.
        required: true
      - in: query
        name: location
        schema:
          type: string
          enum:
          - cloud_storage
          - local
        description: Where need to save downloaded dataset
      - in: query
        name: save_images
        schema:
          type: boolean
          default: false
        description: Include images or not
      tags:
      - jobs
      security:
      - sessionAuth: []
        csrfAuth: []
        tokenAuth: []
      - signatureAuth: []
      - basicAuth: []
      responses:
        '202':
          content:
            application/vnd.cvat+json:
              schema:
                $ref: '#/components/schemas/RqId'
          description: Exporting has been started
        '405':
          description: Format is not available
        '409':
          description: Exporting is already in progress
  /api/jobs/{id}/preview:
    get:
      operationId: jobs_retrieve_preview
      summary: Get a preview image for a job
      parameters:
      - in: path
        name: id
        schema:
          type: integer
        description: A unique integer value identifying this job.
        required: true
      tags:
      - jobs
      security:
      - sessionAuth: []
        csrfAuth: []
        tokenAuth: []
      - signatureAuth: []
      - basicAuth: []
      responses:
        '200':
          description: Job image preview
  /api/labels:
    get:
      operationId: labels_list
      summary: List labels
      parameters:
      - in: header
        name: X-Organization
        schema:
          type: string
        description: Organization unique slug
      - name: color
        in: query
        description: A simple equality filter for the color field
        schema:
          type: string
      - name: filter
        required: false
        in: query
        description: |2-

          JSON Logic filter. This filter can be used to perform complex filtering by grouping rules.

          For example, using such a filter you can get all resources created by you:

              - {"and":[{"==":[{"var":"owner"},"<user>"]}]}

          Details about the syntax used can be found at the link: https://jsonlogic.com/

           Available filter_fields: ['name', 'parent', 'id', 'type', 'color', 'parent_id'].
        schema:
          type: string
      - in: query
        name: job_id
        schema:
          type: integer
        description: A simple equality filter for job id
      - name: name
        in: query
        description: A simple equality filter for the name field
        schema:
          type: string
      - in: query
        name: org
        schema:
          type: string
        description: Organization unique slug
      - in: query
        name: org_id
        schema:
          type: integer
        description: Organization identifier
      - name: page
        required: false
        in: query
        description: A page number within the paginated result set.
        schema:
          type: integer
      - name: page_size
        required: false
        in: query
        description: Number of results to return per page.
        schema:
          type: integer
      - name: parent
        in: query
        description: A simple equality filter for the parent field
        schema:
          type: string
      - name: parent_id
        in: query
        description: A simple equality filter for the parent_id field
        schema:
          type: integer
      - in: query
        name: project_id
        schema:
          type: integer
        description: A simple equality filter for project id
      - name: search
        required: false
        in: query
        description: 'A search term. Available search_fields: (''name'', ''parent'')'
        schema:
          type: string
      - name: sort
        required: false
        in: query
        description: 'Which field to use when ordering the results. Available ordering_fields:
          [''name'', ''parent'', ''id'', ''type'', ''color'', ''parent_id'']'
        schema:
          type: string
      - in: query
        name: task_id
        schema:
          type: integer
        description: A simple equality filter for task id
      - name: type
        in: query
        description: A simple equality filter for the type field
        schema:
          type: string
          enum:
          - bbox
          - ellipse
          - polygon
          - polyline
          - points
          - cuboid
          - cuboid_3d
          - skeleton
          - tag
          - any
      tags:
      - labels
      security:
      - sessionAuth: []
        csrfAuth: []
        tokenAuth: []
      - signatureAuth: []
      - basicAuth: []
      responses:
        '200':
          content:
            application/vnd.cvat+json:
              schema:
                $ref: '#/components/schemas/PaginatedLabelList'
          description: ''
  /api/labels/{id}:
    get:
      operationId: labels_retrieve
      summary: Get label details
      parameters:
      - in: path
        name: id
        schema:
          type: integer
        description: A unique integer value identifying this label.
        required: true
      tags:
      - labels
      security:
      - sessionAuth: []
        csrfAuth: []
        tokenAuth: []
      - signatureAuth: []
      - basicAuth: []
      responses:
        '200':
          content:
            application/vnd.cvat+json:
              schema:
                $ref: '#/components/schemas/Label'
          description: ''
    patch:
      operationId: labels_partial_update
      description: To modify a sublabel, please use the PATCH method of the parent
        label.
      summary: Update a label
      parameters:
      - in: path
        name: id
        schema:
          type: integer
        description: A unique integer value identifying this label.
        required: true
      tags:
      - labels
      requestBody:
        content:
          application/json:
            schema:
              $ref: '#/components/schemas/PatchedLabelRequest'
      security:
      - sessionAuth: []
        csrfAuth: []
        tokenAuth: []
      - signatureAuth: []
      - basicAuth: []
      responses:
        '200':
          content:
            application/vnd.cvat+json:
              schema:
                $ref: '#/components/schemas/Label'
          description: ''
    delete:
      operationId: labels_destroy
      description: To delete a sublabel, please use the PATCH method of the parent
        label.
      summary: Delete a label
      parameters:
      - in: path
        name: id
        schema:
          type: integer
        description: A unique integer value identifying this label.
        required: true
      tags:
      - labels
      security:
      - sessionAuth: []
        csrfAuth: []
        tokenAuth: []
      - signatureAuth: []
      - basicAuth: []
      responses:
        '204':
          description: The label has been deleted
  /api/lambda/functions:
    get:
      operationId: lambda_list_functions
      summary: Method returns a list of functions
      tags:
      - lambda
      security:
      - sessionAuth: []
        csrfAuth: []
        tokenAuth: []
      - signatureAuth: []
      - basicAuth: []
      responses:
        '200':
          description: No response body
  /api/lambda/functions/{func_id}:
    get:
      operationId: lambda_retrieve_functions
      summary: Method returns the information about the function
      parameters:
      - in: path
        name: func_id
        schema:
          type: string
          pattern: ^[a-zA-Z0-9_.-]+$
        required: true
      tags:
      - lambda
      security:
      - sessionAuth: []
        csrfAuth: []
        tokenAuth: []
      - signatureAuth: []
      - basicAuth: []
      responses:
        '200':
          content:
            application/vnd.cvat+json:
              schema:
                type: object
          description: Information about the function
    post:
      operationId: lambda_create_functions
      description: |
        Allows to execute a function for immediate computation.

        Intended for short-lived executions, useful for interactive calls.

        When executed for interactive annotation, the job id must be specified
        in the 'job' input field. The task id is not required in this case,
        but if it is specified, it must match the job task id.
      parameters:
      - in: path
        name: func_id
        schema:
          type: string
          pattern: ^[a-zA-Z0-9_.-]+$
        required: true
      tags:
      - lambda
      requestBody:
        content:
          application/json:
            schema:
              $ref: '#/components/schemas/OnlineFunctionCallRequest'
      security:
      - sessionAuth: []
        csrfAuth: []
        tokenAuth: []
      - signatureAuth: []
      - basicAuth: []
      responses:
        '200':
          description: Returns function invocation results
  /api/lambda/requests:
    get:
      operationId: lambda_list_requests
      summary: Method returns a list of requests
      tags:
      - lambda
      security:
      - sessionAuth: []
        csrfAuth: []
        tokenAuth: []
      - signatureAuth: []
      - basicAuth: []
      responses:
        '200':
          content:
            application/vnd.cvat+json:
              schema:
                type: array
                items:
                  $ref: '#/components/schemas/FunctionCall'
          description: ''
    post:
      operationId: lambda_create_requests
      summary: Method calls the function
      parameters:
      - in: header
        name: X-Organization
        schema:
          type: string
        description: Organization unique slug
      - in: query
        name: org
        schema:
          type: string
        description: Organization unique slug
      - in: query
        name: org_id
        schema:
          type: integer
        description: Organization identifier
      tags:
      - lambda
      requestBody:
        content:
          application/json:
            schema:
              $ref: '#/components/schemas/FunctionCallRequest'
        required: true
      security:
      - sessionAuth: []
        csrfAuth: []
        tokenAuth: []
      - signatureAuth: []
      - basicAuth: []
      responses:
        '200':
          content:
            application/vnd.cvat+json:
              schema:
                $ref: '#/components/schemas/FunctionCall'
          description: ''
  /api/lambda/requests/{id}:
    get:
      operationId: lambda_retrieve_requests
      summary: Method returns the status of the request
      parameters:
      - in: path
        name: id
        schema:
          type: string
        description: Request id
        required: true
      tags:
      - lambda
      security:
      - sessionAuth: []
        csrfAuth: []
        tokenAuth: []
      - signatureAuth: []
      - basicAuth: []
      responses:
        '200':
          content:
            application/vnd.cvat+json:
              schema:
                $ref: '#/components/schemas/FunctionCall'
          description: ''
    delete:
      operationId: lambda_delete_requests
      summary: Method cancels the request
      parameters:
      - in: path
        name: id
        schema:
          type: string
        description: Request id
        required: true
      tags:
      - lambda
      security:
      - sessionAuth: []
        csrfAuth: []
        tokenAuth: []
      - signatureAuth: []
      - basicAuth: []
      responses:
        '204':
          description: No response body
  /api/memberships:
    get:
      operationId: memberships_list
      summary: List memberships
      parameters:
      - name: X-Organization
        in: header
        description: Organization unique slug
        schema:
          type: string
      - name: filter
        required: false
        in: query
        description: |2-

          JSON Logic filter. This filter can be used to perform complex filtering by grouping rules.

          For example, using such a filter you can get all resources created by you:

              - {"and":[{"==":[{"var":"owner"},"<user>"]}]}

          Details about the syntax used can be found at the link: https://jsonlogic.com/

           Available filter_fields: ['user', 'role', 'id'].
        schema:
          type: string
      - name: org
        in: query
        description: Organization unique slug
        schema:
          type: string
      - name: org_id
        in: query
        description: Organization identifier
        schema:
          type: integer
      - name: page
        required: false
        in: query
        description: A page number within the paginated result set.
        schema:
          type: integer
      - name: page_size
        required: false
        in: query
        description: Number of results to return per page.
        schema:
          type: integer
      - name: role
        in: query
        description: A simple equality filter for the role field
        schema:
          type: string
          enum:
          - worker
          - supervisor
          - maintainer
          - owner
      - name: search
        required: false
        in: query
        description: 'A search term. Available search_fields: (''user'', ''role'')'
        schema:
          type: string
      - name: sort
        required: false
        in: query
        description: 'Which field to use when ordering the results. Available ordering_fields:
          [''user'', ''role'', ''id'']'
        schema:
          type: string
      - name: user
        in: query
        description: A simple equality filter for the user field
        schema:
          type: string
      tags:
      - memberships
      security:
      - sessionAuth: []
        csrfAuth: []
        tokenAuth: []
      - signatureAuth: []
      - basicAuth: []
      responses:
        '200':
          content:
            application/vnd.cvat+json:
              schema:
                $ref: '#/components/schemas/PaginatedMembershipReadList'
          description: ''
  /api/memberships/{id}:
    get:
      operationId: memberships_retrieve
      summary: Get membership details
      parameters:
      - in: path
        name: id
        schema:
          type: integer
        description: A unique integer value identifying this membership.
        required: true
      tags:
      - memberships
      security:
      - sessionAuth: []
        csrfAuth: []
        tokenAuth: []
      - signatureAuth: []
      - basicAuth: []
      responses:
        '200':
          content:
            application/vnd.cvat+json:
              schema:
                $ref: '#/components/schemas/MembershipRead'
          description: ''
    patch:
      operationId: memberships_partial_update
      summary: Update a membership
      parameters:
      - in: path
        name: id
        schema:
          type: integer
        description: A unique integer value identifying this membership.
        required: true
      tags:
      - memberships
      requestBody:
        content:
          application/json:
            schema:
              $ref: '#/components/schemas/PatchedMembershipWriteRequest'
      security:
      - sessionAuth: []
        csrfAuth: []
        tokenAuth: []
      - signatureAuth: []
      - basicAuth: []
      responses:
        '200':
          content:
            application/vnd.cvat+json:
              schema:
                $ref: '#/components/schemas/MembershipRead'
          description: ''
    delete:
      operationId: memberships_destroy
      summary: Delete a membership
      parameters:
      - in: path
        name: id
        schema:
          type: integer
        description: A unique integer value identifying this membership.
        required: true
      tags:
      - memberships
      security:
      - sessionAuth: []
        csrfAuth: []
        tokenAuth: []
      - signatureAuth: []
      - basicAuth: []
      responses:
        '204':
          description: The membership has been deleted
  /api/organizations:
    get:
      operationId: organizations_list
      summary: List organizations
      parameters:
      - name: filter
        required: false
        in: query
        description: |2-

          JSON Logic filter. This filter can be used to perform complex filtering by grouping rules.

          For example, using such a filter you can get all resources created by you:

              - {"and":[{"==":[{"var":"owner"},"<user>"]}]}

          Details about the syntax used can be found at the link: https://jsonlogic.com/

           Available filter_fields: ['name', 'owner', 'slug', 'id'].
        schema:
          type: string
      - name: name
        in: query
        description: A simple equality filter for the name field
        schema:
          type: string
      - name: owner
        in: query
        description: A simple equality filter for the owner field
        schema:
          type: string
      - name: page
        required: false
        in: query
        description: A page number within the paginated result set.
        schema:
          type: integer
      - name: page_size
        required: false
        in: query
        description: Number of results to return per page.
        schema:
          type: integer
      - name: search
        required: false
        in: query
        description: 'A search term. Available search_fields: (''name'', ''owner'',
          ''slug'')'
        schema:
          type: string
      - name: slug
        in: query
        description: A simple equality filter for the slug field
        schema:
          type: string
      - name: sort
        required: false
        in: query
        description: 'Which field to use when ordering the results. Available ordering_fields:
          [''name'', ''owner'', ''slug'', ''id'']'
        schema:
          type: string
      tags:
      - organizations
      security:
      - sessionAuth: []
        csrfAuth: []
        tokenAuth: []
      - signatureAuth: []
      - basicAuth: []
      responses:
        '200':
          content:
            application/vnd.cvat+json:
              schema:
                $ref: '#/components/schemas/PaginatedOrganizationReadList'
          description: ''
    post:
      operationId: organizations_create
      summary: Create an organization
      tags:
      - organizations
      requestBody:
        content:
          application/json:
            schema:
              $ref: '#/components/schemas/OrganizationWriteRequest'
        required: true
      security:
      - sessionAuth: []
        csrfAuth: []
        tokenAuth: []
      - signatureAuth: []
      - basicAuth: []
      responses:
        '201':
          content:
            application/vnd.cvat+json:
              schema:
                $ref: '#/components/schemas/OrganizationRead'
          description: ''
  /api/organizations/{id}:
    get:
      operationId: organizations_retrieve
      summary: Get organization details
      parameters:
      - in: path
        name: id
        schema:
          type: integer
        description: A unique integer value identifying this organization.
        required: true
      tags:
      - organizations
      security:
      - sessionAuth: []
        csrfAuth: []
        tokenAuth: []
      - signatureAuth: []
      - basicAuth: []
      responses:
        '200':
          content:
            application/vnd.cvat+json:
              schema:
                $ref: '#/components/schemas/OrganizationRead'
          description: ''
    patch:
      operationId: organizations_partial_update
      summary: Update an organization
      parameters:
      - in: path
        name: id
        schema:
          type: integer
        description: A unique integer value identifying this organization.
        required: true
      tags:
      - organizations
      requestBody:
        content:
          application/json:
            schema:
              $ref: '#/components/schemas/PatchedOrganizationWriteRequest'
      security:
      - sessionAuth: []
        csrfAuth: []
        tokenAuth: []
      - signatureAuth: []
      - basicAuth: []
      responses:
        '200':
          content:
            application/vnd.cvat+json:
              schema:
                $ref: '#/components/schemas/OrganizationRead'
          description: ''
    delete:
      operationId: organizations_destroy
      summary: Delete an organization
      parameters:
      - in: path
        name: id
        schema:
          type: integer
        description: A unique integer value identifying this organization.
        required: true
      tags:
      - organizations
      security:
      - sessionAuth: []
        csrfAuth: []
        tokenAuth: []
      - signatureAuth: []
      - basicAuth: []
      responses:
        '204':
          description: The organization has been deleted
  /api/projects:
    get:
      operationId: projects_list
      summary: List projects
      parameters:
      - name: X-Organization
        in: header
        description: Organization unique slug
        schema:
          type: string
      - name: assignee
        in: query
        description: A simple equality filter for the assignee field
        schema:
          type: string
      - name: filter
        required: false
        in: query
        description: |2-

          JSON Logic filter. This filter can be used to perform complex filtering by grouping rules.

          For example, using such a filter you can get all resources created by you:

              - {"and":[{"==":[{"var":"owner"},"<user>"]}]}

          Details about the syntax used can be found at the link: https://jsonlogic.com/

           Available filter_fields: ['name', 'owner', 'assignee', 'status', 'id', 'updated_date'].
        schema:
          type: string
      - name: name
        in: query
        description: A simple equality filter for the name field
        schema:
          type: string
      - name: org
        in: query
        description: Organization unique slug
        schema:
          type: string
      - name: org_id
        in: query
        description: Organization identifier
        schema:
          type: integer
      - name: owner
        in: query
        description: A simple equality filter for the owner field
        schema:
          type: string
      - name: page
        required: false
        in: query
        description: A page number within the paginated result set.
        schema:
          type: integer
      - name: page_size
        required: false
        in: query
        description: Number of results to return per page.
        schema:
          type: integer
      - name: search
        required: false
        in: query
        description: 'A search term. Available search_fields: (''name'', ''owner'',
          ''assignee'', ''status'')'
        schema:
          type: string
      - name: sort
        required: false
        in: query
        description: 'Which field to use when ordering the results. Available ordering_fields:
          [''name'', ''owner'', ''assignee'', ''status'', ''id'', ''updated_date'']'
        schema:
          type: string
      - name: status
        in: query
        description: A simple equality filter for the status field
        schema:
          type: string
          enum:
          - annotation
          - validation
          - completed
      tags:
      - projects
      security:
      - sessionAuth: []
        csrfAuth: []
        tokenAuth: []
      - signatureAuth: []
      - basicAuth: []
      responses:
        '200':
          content:
            application/vnd.cvat+json:
              schema:
                $ref: '#/components/schemas/PaginatedProjectReadList'
          description: ''
    post:
      operationId: projects_create
      summary: Create a project
      parameters:
      - in: header
        name: X-Organization
        schema:
          type: string
        description: Organization unique slug
      - in: query
        name: org
        schema:
          type: string
        description: Organization unique slug
      - in: query
        name: org_id
        schema:
          type: integer
        description: Organization identifier
      tags:
      - projects
      requestBody:
        content:
          application/json:
            schema:
              $ref: '#/components/schemas/ProjectWriteRequest'
        required: true
      security:
      - sessionAuth: []
        csrfAuth: []
        tokenAuth: []
      - signatureAuth: []
      - basicAuth: []
      responses:
        '201':
          content:
            application/vnd.cvat+json:
              schema:
                $ref: '#/components/schemas/ProjectRead'
          description: ''
  /api/projects/{id}:
    get:
      operationId: projects_retrieve
      summary: Get project details
      parameters:
      - in: path
        name: id
        schema:
          type: integer
        description: A unique integer value identifying this project.
        required: true
      tags:
      - projects
      security:
      - sessionAuth: []
        csrfAuth: []
        tokenAuth: []
      - signatureAuth: []
      - basicAuth: []
      responses:
        '200':
          content:
            application/vnd.cvat+json:
              schema:
                $ref: '#/components/schemas/ProjectRead'
          description: ''
    patch:
      operationId: projects_partial_update
      summary: Update a project
      parameters:
      - in: path
        name: id
        schema:
          type: integer
        description: A unique integer value identifying this project.
        required: true
      tags:
      - projects
      requestBody:
        content:
          application/json:
            schema:
              $ref: '#/components/schemas/PatchedProjectWriteRequest'
      security:
      - sessionAuth: []
        csrfAuth: []
        tokenAuth: []
      - signatureAuth: []
      - basicAuth: []
      responses:
        '200':
          content:
            application/vnd.cvat+json:
              schema:
                $ref: '#/components/schemas/ProjectRead'
          description: ''
    delete:
      operationId: projects_destroy
      summary: Delete a project
      parameters:
      - in: path
        name: id
        schema:
          type: integer
        description: A unique integer value identifying this project.
        required: true
      tags:
      - projects
      security:
      - sessionAuth: []
        csrfAuth: []
        tokenAuth: []
      - signatureAuth: []
      - basicAuth: []
      responses:
        '204':
          description: The project has been deleted
  /api/projects/{id}/annotations:
    get:
      operationId: projects_retrieve_annotations
      description: |
        Deprecation warning:

        Using this endpoint to initiate export of annotations as a dataset or to check export status is deprecated.
        Consider using new API:
        - POST /api/projects/<project_id>/dataset/export?save_images=False to initiate exporting process
        - GET /api/requests/<rq_id> to check export status,
            where rq_id is request id returned on initializing request'
      summary: Export project annotations as a dataset
      parameters:
      - in: query
        name: action
        schema:
          type: string
          enum:
          - download
        description: Used to start downloading process locally after annotation file
          has been created
      - in: query
        name: cloud_storage_id
        schema:
          type: integer
        description: Storage id
      - in: query
        name: filename
        schema:
          type: string
        description: Desired output file name
      - in: query
        name: format
        schema:
          type: string
        description: |-
          Desired output format name
          You can get the list of supported formats at:
          /server/annotation/formats
        required: true
      - in: path
        name: id
        schema:
          type: integer
        description: A unique integer value identifying this project.
        required: true
      - in: query
        name: location
        schema:
          type: string
          enum:
          - cloud_storage
          - local
        description: Where need to save downloaded dataset
      - in: query
        name: use_default_location
        schema:
          type: boolean
          default: true
        description: Use the location that was configured in project to export annotation
        deprecated: true
      tags:
      - projects
      security:
      - sessionAuth: []
        csrfAuth: []
        tokenAuth: []
      - signatureAuth: []
      - basicAuth: []
      responses:
        '200':
          content:
            application/vnd.cvat+json:
              schema:
                $ref: '#/components/schemas/AnnotationsRead'
          description: Download of file started
        '201':
          description: Annotations file is ready to download
        '202':
          description: Dump of annotations has been started
        '401':
          description: Format is not specified
        '405':
          description: Format is not available
  /api/projects/{id}/backup:
    get:
      operationId: projects_retrieve_backup
      description: |
        Deprecation warning:

        This endpoint will be deprecated in one of the next releases.
        Consider using new API:
        - POST /api/projects/<project_id>/backup/export to initiate backup process
        - GET /api/requests/<rq_id> to check process status,
            where rq_id is request id returned on initializing request
      summary: Back up a project
      parameters:
      - in: query
        name: action
        schema:
          type: string
          enum:
          - download
        description: Used to start downloading process after backup file had been
          created
      - in: query
        name: cloud_storage_id
        schema:
          type: integer
        description: Storage id
      - in: query
        name: filename
        schema:
          type: string
        description: Backup file name
      - in: path
        name: id
        schema:
          type: integer
        description: A unique integer value identifying this project.
        required: true
      - in: query
        name: location
        schema:
          type: string
          enum:
          - cloud_storage
          - local
        description: Where need to save downloaded backup
      - in: query
        name: use_default_location
        schema:
          type: boolean
          default: true
        description: Use the location that was configured in project to export backup
        deprecated: true
      tags:
      - projects
      security:
      - sessionAuth: []
        csrfAuth: []
        tokenAuth: []
      - signatureAuth: []
      - basicAuth: []
      responses:
        '200':
          description: Download of file started
        '201':
          description: Output backup file is ready for downloading
        '202':
          description: Creating a backup file has been started
  /api/projects/{id}/backup/export:
    post:
      operationId: projects_create_backup_export
      description: |
        The request `POST /api/<projects|tasks>/id/backup/export` will initialize
        a background process to backup a resource. To check status of the process
        please, use `GET /api/requests/<rq_id>` where **rq_id** is request ID returned in the response for this endpoint.
      summary: Initiate process to backup resource
      parameters:
      - in: query
        name: cloud_storage_id
        schema:
          type: integer
        description: Storage id
      - in: query
        name: filename
        schema:
          type: string
        description: Backup file name
      - in: path
        name: id
        schema:
          type: integer
        description: A unique integer value identifying this project.
        required: true
      - in: query
        name: location
        schema:
          type: string
          enum:
          - cloud_storage
          - local
        description: Where need to save downloaded backup
      tags:
      - projects
      security:
      - sessionAuth: []
        csrfAuth: []
        tokenAuth: []
      - signatureAuth: []
      - basicAuth: []
      responses:
        '202':
          content:
            application/vnd.cvat+json:
              schema:
                $ref: '#/components/schemas/RqId'
          description: Creating a backup file has been started
        '400':
          description: Wrong query parameters were passed
        '409':
          description: The backup process has already been initiated and is not yet
            finished
  /api/projects/{id}/dataset/:
    get:
      operationId: projects_retrieve_dataset
      description: |2

        To check the status of the process of importing a project dataset from a file:

        After initiating the dataset upload, you will receive an rq_id parameter.
        Make sure to include this parameter as a query parameter in your subsequent
        GET /api/projects/id/dataset requests to track the status of the dataset import.
        Also you should specify action parameter: action=import_status.

        Deprecation warning:
        Utilizing this endpoint to export project dataset in
        a specific format will be deprecated in one of the next releases.
        Consider using new API:
        - POST /api/projects/<project_id>/dataset/export/?save_images=True to initiate export process
        - GET /api/requests/<rq_id> to check process status,
            where rq_id is request id returned on initializing request
      summary: Export a project as a dataset / Check dataset import status
      parameters:
      - in: query
        name: action
        schema:
          type: string
          enum:
          - download
          - import_status
        description: Used to start downloading process locally after annotation file
          has been created
      - in: query
        name: cloud_storage_id
        schema:
          type: integer
        description: Storage id
      - in: query
        name: filename
        schema:
          type: string
        description: Desired output file name
      - in: query
        name: format
        schema:
          type: string
        description: |-
          Desired output format name
          You can get the list of supported formats at:
          /server/annotation/formats
      - in: path
        name: id
        schema:
          type: integer
        description: A unique integer value identifying this project.
        required: true
      - in: query
        name: location
        schema:
          type: string
          enum:
          - cloud_storage
          - local
        description: Where need to save downloaded dataset
      - in: query
        name: rq_id
        schema:
          type: string
        description: rq id
      - in: query
        name: use_default_location
        schema:
          type: boolean
          default: true
        description: Use the location that was configured in project to import dataset
        deprecated: true
      tags:
      - projects
      security:
      - sessionAuth: []
        csrfAuth: []
        tokenAuth: []
      - signatureAuth: []
      - basicAuth: []
      responses:
        '200':
          content:
            application/vnd.cvat+json:
              schema:
                type: string
                format: binary
          description: Download of file started
        '201':
          description: Output file is ready for downloading
        '202':
          description: Exporting has been started
        '405':
          description: Format is not available
    post:
      operationId: projects_create_dataset
      description: |2

        The request POST /api/projects/id/dataset will initiate file upload and will create
        the rq job on the server in which the process of dataset import from a file
        will be carried out. Please, use the GET /api/projects/id/dataset endpoint for checking status of the process.
      summary: Import a dataset into a project
      parameters:
      - in: query
        name: cloud_storage_id
        schema:
          type: integer
        description: Storage id
      - in: query
        name: filename
        schema:
          type: string
        description: Dataset file name
      - in: query
        name: format
        schema:
          type: string
        description: |-
          Desired dataset format name
          You can get the list of supported formats at:
          /server/annotation/formats
      - in: path
        name: id
        schema:
          type: integer
        description: A unique integer value identifying this project.
        required: true
      - in: query
        name: location
        schema:
          type: string
          enum:
          - cloud_storage
          - local
        description: Where to import the dataset from
      - in: query
        name: use_default_location
        schema:
          type: boolean
          default: true
        description: Use the location that was configured in the project to import
          annotations
        deprecated: true
      tags:
      - projects
      requestBody:
        content:
          application/json:
            schema:
              $ref: '#/components/schemas/DatasetWriteRequest'
          multipart/form-data:
            schema:
              $ref: '#/components/schemas/DatasetWriteRequest'
      security:
      - sessionAuth: []
        csrfAuth: []
        tokenAuth: []
      - signatureAuth: []
      - basicAuth: []
      responses:
        '202':
          content:
            application/vnd.cvat+json:
              schema:
                $ref: '#/components/schemas/RqId'
          description: Importing has been started
        '400':
          description: Failed to import dataset
        '405':
          description: Format is not available
  /api/projects/{id}/dataset/export:
    post:
      operationId: projects_create_dataset_export
      description: |
        The request `POST /api/<projects|tasks|jobs>/id/dataset/export` will initialize
        a background process to export a dataset. To check status of the process
        please, use `GET /api/requests/<rq_id>` where **rq_id** is request ID returned in the response for this endpoint.
      summary: Initialize process to export resource as a dataset in a specific format
      parameters:
      - in: query
        name: cloud_storage_id
        schema:
          type: integer
        description: Storage id
      - in: query
        name: filename
        schema:
          type: string
        description: Desired output file name
      - in: query
        name: format
        schema:
          type: string
        description: |-
          Desired output format name
          You can get the list of supported formats at:
          /server/annotation/formats
        required: true
      - in: path
        name: id
        schema:
          type: integer
        description: A unique integer value identifying this project.
        required: true
      - in: query
        name: location
        schema:
          type: string
          enum:
          - cloud_storage
          - local
        description: Where need to save downloaded dataset
      - in: query
        name: save_images
        schema:
          type: boolean
          default: false
        description: Include images or not
      tags:
      - projects
      security:
      - sessionAuth: []
        csrfAuth: []
        tokenAuth: []
      - signatureAuth: []
      - basicAuth: []
      responses:
        '202':
          content:
            application/vnd.cvat+json:
              schema:
                $ref: '#/components/schemas/RqId'
          description: Exporting has been started
        '405':
          description: Format is not available
        '409':
          description: Exporting is already in progress
  /api/projects/{id}/preview:
    get:
      operationId: projects_retrieve_preview
      summary: Get a preview image for a project
      parameters:
      - in: path
        name: id
        schema:
          type: integer
        description: A unique integer value identifying this project.
        required: true
      tags:
      - projects
      security:
      - sessionAuth: []
        csrfAuth: []
        tokenAuth: []
      - signatureAuth: []
      - basicAuth: []
      responses:
        '200':
          description: Project image preview
        '404':
          description: Project image preview not found
  /api/projects/backup/:
    post:
      operationId: projects_create_backup
      description: |2

        The backup import process is as follows:

        The first request POST /api/projects/backup will initiate file upload and will create
        the rq job on the server in which the process of a project creating from an uploaded backup
        will be carried out.

        After initiating the backup upload, you will receive an rq_id parameter.
        Make sure to include this parameter as a query parameter in your subsequent requests
        to track the status of the project creation.
        Once the project has been successfully created, the server will return the id of the newly created project.
      summary: Recreate a project from a backup
      parameters:
      - in: header
        name: X-Organization
        schema:
          type: string
        description: Organization unique slug
      - in: query
        name: cloud_storage_id
        schema:
          type: integer
        description: Storage id
      - in: query
        name: filename
        schema:
          type: string
        description: Backup file name
      - in: query
        name: location
        schema:
          type: string
          enum:
          - cloud_storage
          - local
          default: local
        description: Where to import the backup file from
      - in: query
        name: org
        schema:
          type: string
        description: Organization unique slug
      - in: query
        name: org_id
        schema:
          type: integer
        description: Organization identifier
      - in: query
        name: rq_id
        schema:
          type: string
        description: rq id
      tags:
      - projects
      requestBody:
        content:
          application/json:
            schema:
              $ref: '#/components/schemas/BackupWriteRequest'
          multipart/form-data:
            schema:
              $ref: '#/components/schemas/BackupWriteRequest'
      security:
      - sessionAuth: []
        csrfAuth: []
        tokenAuth: []
      - signatureAuth: []
      - basicAuth: []
      responses:
        '201':
          description: The project has been imported
        '202':
          content:
            application/vnd.cvat+json:
              schema:
                $ref: '#/components/schemas/RqId'
          description: Importing a backup file has been started
  /api/quality/conflicts:
    get:
      operationId: quality_list_conflicts
      summary: List annotation conflicts in a quality report
      parameters:
      - name: X-Organization
        in: header
        description: Organization unique slug
        schema:
          type: string
      - name: filter
        required: false
        in: query
        description: |2-

          JSON Logic filter. This filter can be used to perform complex filtering by grouping rules.

          For example, using such a filter you can get all resources created by you:

              - {"and":[{"==":[{"var":"owner"},"<user>"]}]}

          Details about the syntax used can be found at the link: https://jsonlogic.com/

           Available filter_fields: ['id', 'frame', 'type', 'job_id', 'task_id', 'severity'].
        schema:
          type: string
      - name: frame
        in: query
        description: A simple equality filter for the frame field
        schema:
          type: integer
      - name: job_id
        in: query
        description: A simple equality filter for the job_id field
        schema:
          type: integer
      - name: org
        in: query
        description: Organization unique slug
        schema:
          type: string
      - name: org_id
        in: query
        description: Organization identifier
        schema:
          type: integer
      - name: page
        required: false
        in: query
        description: A page number within the paginated result set.
        schema:
          type: integer
      - name: page_size
        required: false
        in: query
        description: Number of results to return per page.
        schema:
          type: integer
      - in: query
        name: report_id
        schema:
          type: integer
        description: A simple equality filter for report id
      - name: severity
        in: query
        description: A simple equality filter for the severity field
        schema:
          type: string
          enum:
          - warning
          - error
      - name: sort
        required: false
        in: query
        description: 'Which field to use when ordering the results. Available ordering_fields:
          [''id'', ''frame'', ''type'', ''job_id'', ''task_id'', ''severity'']'
        schema:
          type: string
      - name: task_id
        in: query
        description: A simple equality filter for the task_id field
        schema:
          type: integer
      - name: type
        in: query
        description: A simple equality filter for the type field
        schema:
          type: string
          enum:
          - missing_annotation
          - extra_annotation
          - mismatching_label
          - low_overlap
          - mismatching_direction
          - mismatching_attributes
          - mismatching_groups
          - covered_annotation
      tags:
      - quality
      security:
      - sessionAuth: []
        csrfAuth: []
        tokenAuth: []
      - signatureAuth: []
      - basicAuth: []
      responses:
        '200':
          content:
            application/vnd.cvat+json:
              schema:
                $ref: '#/components/schemas/PaginatedAnnotationConflictList'
          description: ''
  /api/quality/reports:
    get:
      operationId: quality_list_reports
      summary: List quality reports
      parameters:
      - name: X-Organization
        in: header
        description: Organization unique slug
        schema:
          type: string
      - name: filter
        required: false
        in: query
        description: |2-

          JSON Logic filter. This filter can be used to perform complex filtering by grouping rules.

          For example, using such a filter you can get all resources created by you:

              - {"and":[{"==":[{"var":"owner"},"<user>"]}]}

          Details about the syntax used can be found at the link: https://jsonlogic.com/

           Available filter_fields: ['id', 'job_id', 'created_date', 'gt_last_updated', 'target_last_updated', 'parent_id'].
        schema:
          type: string
      - name: job_id
        in: query
        description: A simple equality filter for the job_id field
        schema:
          type: integer
      - name: org
        in: query
        description: Organization unique slug
        schema:
          type: string
      - name: org_id
        in: query
        description: Organization identifier
        schema:
          type: integer
      - name: page
        required: false
        in: query
        description: A page number within the paginated result set.
        schema:
          type: integer
      - name: page_size
        required: false
        in: query
        description: Number of results to return per page.
        schema:
          type: integer
      - name: parent_id
        in: query
        description: A simple equality filter for the parent_id field
        schema:
          type: integer
      - name: sort
        required: false
        in: query
        description: 'Which field to use when ordering the results. Available ordering_fields:
          [''id'', ''job_id'', ''created_date'', ''gt_last_updated'', ''target_last_updated'',
          ''parent_id'']'
        schema:
          type: string
      - in: query
        name: target
        schema:
          type: string
        description: A simple equality filter for target
      - in: query
        name: task_id
        schema:
          type: integer
        description: A simple equality filter for task id
      tags:
      - quality
      security:
      - sessionAuth: []
        csrfAuth: []
        tokenAuth: []
      - signatureAuth: []
      - basicAuth: []
      responses:
        '200':
          content:
            application/vnd.cvat+json:
              schema:
                $ref: '#/components/schemas/PaginatedQualityReportList'
          description: ''
    post:
      operationId: quality_create_report
      summary: Create a quality report
      parameters:
      - in: query
        name: rq_id
        schema:
          type: string
        description: |
          The report creation request id. Can be specified to check the report
          creation status.
      tags:
      - quality
      requestBody:
        content:
          application/json:
            schema:
              $ref: '#/components/schemas/QualityReportCreateRequest'
      security:
      - sessionAuth: []
        csrfAuth: []
        tokenAuth: []
      - signatureAuth: []
      - basicAuth: []
      responses:
        '201':
          content:
            application/vnd.cvat+json:
              schema:
                $ref: '#/components/schemas/QualityReport'
          description: ''
        '202':
          content:
            application/vnd.cvat+json:
              schema:
                $ref: '#/components/schemas/RqId'
          description: |
            A quality report request has been enqueued, the request id is returned.
            The request status can be checked at this endpoint by passing the rq_id
            as the query parameter. If the request id is specified, this response
            means the quality report request is queued or is being processed.
        '400':
          description: Invalid or failed request, check the response data for details
  /api/quality/reports/{id}:
    get:
      operationId: quality_retrieve_report
      summary: Get quality report details
      parameters:
      - in: path
        name: id
        schema:
          type: integer
        description: A unique integer value identifying this quality report.
        required: true
      tags:
      - quality
      security:
      - sessionAuth: []
        csrfAuth: []
        tokenAuth: []
      - signatureAuth: []
      - basicAuth: []
      responses:
        '200':
          content:
            application/vnd.cvat+json:
              schema:
                $ref: '#/components/schemas/QualityReport'
          description: ''
  /api/quality/reports/{id}/data:
    get:
      operationId: quality_retrieve_report_data
      summary: Get quality report contents
      parameters:
      - in: path
        name: id
        schema:
          type: integer
        description: A unique integer value identifying this quality report.
        required: true
      tags:
      - quality
      security:
      - sessionAuth: []
        csrfAuth: []
        tokenAuth: []
      - signatureAuth: []
      - basicAuth: []
      responses:
        '200':
          content:
            application/vnd.cvat+json:
              schema:
                type: object
          description: ''
  /api/quality/settings:
    get:
      operationId: quality_list_settings
      summary: List quality settings instances
      parameters:
      - name: X-Organization
        in: header
        description: Organization unique slug
        schema:
          type: string
      - name: filter
        required: false
        in: query
        description: |2-

          JSON Logic filter. This filter can be used to perform complex filtering by grouping rules.

          For example, using such a filter you can get all resources created by you:

              - {"and":[{"==":[{"var":"owner"},"<user>"]}]}

          Details about the syntax used can be found at the link: https://jsonlogic.com/

           Available filter_fields: ['id', 'task_id'].
        schema:
          type: string
      - name: org
        in: query
        description: Organization unique slug
        schema:
          type: string
      - name: org_id
        in: query
        description: Organization identifier
        schema:
          type: integer
      - name: page
        required: false
        in: query
        description: A page number within the paginated result set.
        schema:
          type: integer
      - name: page_size
        required: false
        in: query
        description: Number of results to return per page.
        schema:
          type: integer
      - name: sort
        required: false
        in: query
        description: 'Which field to use when ordering the results. Available ordering_fields:
          [''id'']'
        schema:
          type: string
      - name: task_id
        in: query
        description: A simple equality filter for the task_id field
        schema:
          type: integer
      tags:
      - quality
      security:
      - sessionAuth: []
        csrfAuth: []
        tokenAuth: []
      - signatureAuth: []
      - basicAuth: []
      responses:
        '200':
          content:
            application/vnd.cvat+json:
              schema:
                $ref: '#/components/schemas/PaginatedQualitySettingsList'
          description: ''
  /api/quality/settings/{id}:
    get:
      operationId: quality_retrieve_settings
      summary: Get quality settings instance details
      parameters:
      - in: path
        name: id
        schema:
          type: integer
        description: An id of a quality settings instance
        required: true
      tags:
      - quality
      security:
      - sessionAuth: []
        csrfAuth: []
        tokenAuth: []
      - signatureAuth: []
      - basicAuth: []
      responses:
        '200':
          content:
            application/vnd.cvat+json:
              schema:
                $ref: '#/components/schemas/QualitySettings'
          description: ''
    patch:
      operationId: quality_partial_update_settings
      summary: Update a quality settings instance
      parameters:
      - in: path
        name: id
        schema:
          type: integer
        description: An id of a quality settings instance
        required: true
      tags:
      - quality
      requestBody:
        content:
          application/json:
            schema:
              $ref: '#/components/schemas/PatchedQualitySettingsRequest'
      security:
      - sessionAuth: []
        csrfAuth: []
        tokenAuth: []
      - signatureAuth: []
      - basicAuth: []
      responses:
        '200':
          content:
            application/vnd.cvat+json:
              schema:
                $ref: '#/components/schemas/QualitySettings'
          description: ''
  /api/requests:
    get:
      operationId: requests_list
      summary: List requests
      parameters:
      - name: action
        in: query
        description: A simple equality filter for the action field
        schema:
          type: string
          enum:
          - autoannotate
          - create
          - import
          - export
      - name: filter
        required: false
        in: query
        description: |2-

          JSON Logic filter. This filter can be used to perform complex filtering by grouping rules.

          Details about the syntax used can be found at the link: https://jsonlogic.com/

           Available filter_fields: ['status', 'project_id', 'task_id', 'job_id', 'action', 'target', 'subresource', 'format'].
        schema:
          type: string
      - name: format
        in: query
        description: A simple equality filter for the format field
        schema:
          type: string
      - name: job_id
        in: query
        description: A simple equality filter for the job_id field
        schema:
          type: integer
      - name: org
        in: query
        description: A simple equality filter for the org field
        schema:
          type: string
      - name: page
        required: false
        in: query
        description: A page number within the paginated result set.
        schema:
          type: integer
      - name: page_size
        required: false
        in: query
        description: Number of results to return per page.
        schema:
          type: integer
      - name: project_id
        in: query
        description: A simple equality filter for the project_id field
        schema:
          type: integer
      - name: sort
        required: false
        in: query
        description: 'Which field to use when ordering the results. Available ordering_fields:
          [''created_date'', ''status'', ''action'']'
        schema:
          type: string
      - name: status
        in: query
        description: A simple equality filter for the status field
        schema:
          type: string
          enum:
          - queued
          - started
          - failed
          - finished
      - name: subresource
        in: query
        description: A simple equality filter for the subresource field
        schema:
          type: string
          enum:
          - annotations
          - dataset
          - backup
      - name: target
        in: query
        description: A simple equality filter for the target field
        schema:
          type: string
          enum:
          - project
          - task
          - job
      - name: task_id
        in: query
        description: A simple equality filter for the task_id field
        schema:
          type: integer
      tags:
      - requests
      security:
      - sessionAuth: []
        csrfAuth: []
        tokenAuth: []
      - signatureAuth: []
      - basicAuth: []
      responses:
        '200':
          content:
            application/vnd.cvat+json:
              schema:
                $ref: '#/components/schemas/PaginatedRequestList'
          description: ''
  /api/requests/{id}:
    get:
      operationId: requests_retrieve
      summary: Get request details
      parameters:
      - in: path
        name: id
        schema:
          type: string
        required: true
      tags:
      - requests
      security:
      - sessionAuth: []
        csrfAuth: []
        tokenAuth: []
      - signatureAuth: []
      - basicAuth: []
      responses:
        '200':
          content:
            application/vnd.cvat+json:
              schema:
                $ref: '#/components/schemas/Request'
          description: ''
  /api/requests/{id}/cancel:
    post:
      operationId: requests_create_cancel
      summary: Cancel request
      parameters:
      - in: path
        name: id
        schema:
          type: string
        required: true
      tags:
      - requests
      security:
      - sessionAuth: []
        csrfAuth: []
        tokenAuth: []
      - signatureAuth: []
      - basicAuth: []
      responses:
        '200':
          description: The request has been cancelled
  /api/schema/:
    get:
      operationId: schema_retrieve
      description: |-
        OpenApi3 schema for this API. Format can be selected via content negotiation.

        - YAML: application/vnd.oai.openapi
        - JSON: application/vnd.oai.openapi+json
      parameters:
      - in: query
        name: lang
        schema:
          type: string
          enum:
          - af
          - ar
          - ar-dz
          - ast
          - az
          - be
          - bg
          - bn
          - br
          - bs
          - ca
          - ckb
          - cs
          - cy
          - da
          - de
          - dsb
          - el
          - en
          - en-au
          - en-gb
          - eo
          - es
          - es-ar
          - es-co
          - es-mx
          - es-ni
          - es-ve
          - et
          - eu
          - fa
          - fi
          - fr
          - fy
          - ga
          - gd
          - gl
          - he
          - hi
          - hr
          - hsb
          - hu
          - hy
          - ia
          - id
          - ig
          - io
          - is
          - it
          - ja
          - ka
          - kab
          - kk
          - km
          - kn
          - ko
          - ky
          - lb
          - lt
          - lv
          - mk
          - ml
          - mn
          - mr
          - ms
          - my
          - nb
          - ne
          - nl
          - nn
          - os
          - pa
          - pl
          - pt
          - pt-br
          - ro
          - ru
          - sk
          - sl
          - sq
          - sr
          - sr-latn
          - sv
          - sw
          - ta
          - te
          - tg
          - th
          - tk
          - tr
          - tt
          - udm
          - uk
          - ur
          - uz
          - vi
          - zh-hans
          - zh-hant
      - in: query
        name: scheme
        schema:
          type: string
          enum:
          - json
          - yaml
      tags:
      - schema
      security:
      - sessionAuth: []
        csrfAuth: []
        tokenAuth: []
      - signatureAuth: []
      - basicAuth: []
      responses:
        '200':
          content:
            application/vnd.oai.openapi:
              schema:
                type: object
            application/yaml:
              schema:
                type: object
            application/vnd.oai.openapi+json:
              schema:
                type: object
            application/json:
              schema:
                type: object
          description: ''
  /api/server/about:
    get:
      operationId: server_retrieve_about
      summary: Get basic CVAT information
      tags:
      - server
      security:
      - sessionAuth: []
        csrfAuth: []
        tokenAuth: []
      - signatureAuth: []
      - basicAuth: []
      responses:
        '200':
          content:
            application/vnd.cvat+json:
              schema:
                $ref: '#/components/schemas/About'
          description: ''
  /api/server/annotation/formats:
    get:
      operationId: server_retrieve_annotation_formats
      summary: Get supported annotation formats
      tags:
      - server
      security:
      - sessionAuth: []
        csrfAuth: []
        tokenAuth: []
      - signatureAuth: []
      - basicAuth: []
      responses:
        '200':
          content:
            application/vnd.cvat+json:
              schema:
                $ref: '#/components/schemas/DatasetFormats'
          description: ''
  /api/server/plugins:
    get:
      operationId: server_retrieve_plugins
      summary: Get enabled plugins
      tags:
      - server
      security:
      - sessionAuth: []
        csrfAuth: []
        tokenAuth: []
      - signatureAuth: []
      - basicAuth: []
      responses:
        '200':
          content:
            application/vnd.cvat+json:
              schema:
                $ref: '#/components/schemas/Plugins'
          description: ''
  /api/server/share:
    get:
      operationId: server_list_share
      summary: List files/directories in the mounted share
      parameters:
      - in: query
        name: directory
        schema:
          type: string
        description: Directory to browse
      - in: query
        name: search
        schema:
          type: string
        description: Search for specific files
      tags:
      - server
      security:
      - sessionAuth: []
        csrfAuth: []
        tokenAuth: []
      - signatureAuth: []
      - basicAuth: []
      responses:
        '200':
          content:
            application/vnd.cvat+json:
              schema:
                type: array
                items:
                  $ref: '#/components/schemas/FileInfo'
          description: ''
  /api/tasks:
    get:
      operationId: tasks_list
      summary: List tasks
      parameters:
      - name: X-Organization
        in: header
        description: Organization unique slug
        schema:
          type: string
      - name: assignee
        in: query
        description: A simple equality filter for the assignee field
        schema:
          type: string
      - name: dimension
        in: query
        description: A simple equality filter for the dimension field
        schema:
          type: string
          enum:
          - 3d
          - 2d
      - name: filter
        required: false
        in: query
        description: |2+

          JSON Logic filter. This filter can be used to perform complex filtering by grouping rules.

          For example, using such a filter you can get all resources created by you:

              - {"and":[{"==":[{"var":"owner"},"<user>"]}]}

          Details about the syntax used can be found at the link: https://jsonlogic.com/

           Available filter_fields: ['project_name', 'name', 'owner', 'status', 'assignee', 'subset', 'mode', 'dimension', 'tracker_link', 'id', 'project_id', 'updated_date'].

          There are few examples for complex filtering tasks:

              - Get all tasks from 1,2,3 projects - { "and" : [{ "in" : [{ "var" : "project_id" }, [1, 2, 3]]}]}

              - Get all completed tasks from 1 project - { "and": [{ "==": [{ "var" : "status" }, "completed"]}, { "==" : [{ "var" : "project_id"}, 1]}]}

        schema:
          type: string
      - name: mode
        in: query
        description: A simple equality filter for the mode field
        schema:
          type: string
      - name: name
        in: query
        description: A simple equality filter for the name field
        schema:
          type: string
      - name: org
        in: query
        description: Organization unique slug
        schema:
          type: string
      - name: org_id
        in: query
        description: Organization identifier
        schema:
          type: integer
      - name: owner
        in: query
        description: A simple equality filter for the owner field
        schema:
          type: string
      - name: page
        required: false
        in: query
        description: A page number within the paginated result set.
        schema:
          type: integer
      - name: page_size
        required: false
        in: query
        description: Number of results to return per page.
        schema:
          type: integer
      - name: project_id
        in: query
        description: A simple equality filter for the project_id field
        schema:
          type: integer
      - name: project_name
        in: query
        description: A simple equality filter for the project_name field
        schema:
          type: string
      - name: search
        required: false
        in: query
        description: 'A search term. Available search_fields: (''project_name'', ''name'',
          ''owner'', ''status'', ''assignee'', ''subset'', ''mode'', ''dimension'',
          ''tracker_link'')'
        schema:
          type: string
      - name: sort
        required: false
        in: query
        description: 'Which field to use when ordering the results. Available ordering_fields:
          [''project_name'', ''name'', ''owner'', ''status'', ''assignee'', ''subset'',
          ''mode'', ''dimension'', ''tracker_link'', ''id'', ''project_id'', ''updated_date'']'
        schema:
          type: string
      - name: status
        in: query
        description: A simple equality filter for the status field
        schema:
          type: string
          enum:
          - annotation
          - validation
          - completed
      - name: subset
        in: query
        description: A simple equality filter for the subset field
        schema:
          type: string
      - name: tracker_link
        in: query
        description: A simple equality filter for the tracker_link field
        schema:
          type: string
      tags:
      - tasks
      security:
      - sessionAuth: []
        csrfAuth: []
        tokenAuth: []
      - signatureAuth: []
      - basicAuth: []
      responses:
        '200':
          content:
            application/vnd.cvat+json:
              schema:
                $ref: '#/components/schemas/PaginatedTaskReadList'
          description: ''
    post:
      operationId: tasks_create
      description: |
        The new task will not have any attached images or videos.
        To attach them, use the /api/tasks/<id>/data endpoint.
      summary: Create a task
      parameters:
      - in: header
        name: X-Organization
        schema:
          type: string
        description: Organization unique slug
      - in: query
        name: org
        schema:
          type: string
        description: Organization unique slug
      - in: query
        name: org_id
        schema:
          type: integer
        description: Organization identifier
      tags:
      - tasks
      requestBody:
        content:
          application/json:
            schema:
              $ref: '#/components/schemas/TaskWriteRequest'
        required: true
      security:
      - sessionAuth: []
        csrfAuth: []
        tokenAuth: []
      - signatureAuth: []
      - basicAuth: []
      responses:
        '201':
          content:
            application/vnd.cvat+json:
              schema:
                $ref: '#/components/schemas/TaskRead'
          description: ''
  /api/tasks/{id}:
    get:
      operationId: tasks_retrieve
      summary: Get task details
      parameters:
      - in: path
        name: id
        schema:
          type: integer
        description: A unique integer value identifying this task.
        required: true
      tags:
      - tasks
      security:
      - sessionAuth: []
        csrfAuth: []
        tokenAuth: []
      - signatureAuth: []
      - basicAuth: []
      responses:
        '200':
          content:
            application/vnd.cvat+json:
              schema:
                $ref: '#/components/schemas/TaskRead'
          description: ''
    patch:
      operationId: tasks_partial_update
      summary: Update a task
      parameters:
      - in: path
        name: id
        schema:
          type: integer
        description: A unique integer value identifying this task.
        required: true
      tags:
      - tasks
      requestBody:
        content:
          application/json:
            schema:
              $ref: '#/components/schemas/PatchedTaskWriteRequest'
      security:
      - sessionAuth: []
        csrfAuth: []
        tokenAuth: []
      - signatureAuth: []
      - basicAuth: []
      responses:
        '200':
          content:
            application/vnd.cvat+json:
              schema:
                $ref: '#/components/schemas/TaskRead'
          description: ''
    delete:
      operationId: tasks_destroy
      description: All attached jobs, annotations and data will be deleted as well.
      summary: Delete a task
      parameters:
      - in: path
        name: id
        schema:
          type: integer
        description: A unique integer value identifying this task.
        required: true
      tags:
      - tasks
      security:
      - sessionAuth: []
        csrfAuth: []
        tokenAuth: []
      - signatureAuth: []
      - basicAuth: []
      responses:
        '204':
          description: The task has been deleted
  /api/tasks/{id}/annotations/:
    get:
      operationId: tasks_retrieve_annotations
      description: |
        Deprecation warning:

        Utilizing this endpoint ot export annotations as a dataset in
        a specific format will be deprecated in one of the next releases.

        Consider using new API:
        - POST /api/tasks/<task_id>/dataset/export?save_images=False to initiate export process
        - GET /api/requests/<rq_id> to check process status,
            where rq_id is request id returned on initializing request
      summary: Get task annotations or export them as a dataset in a specific format
      parameters:
      - in: query
        name: action
        schema:
          type: string
          enum:
          - download
        description: Used to start downloading process locally after annotation file
          has been created
      - in: query
        name: cloud_storage_id
        schema:
          type: integer
        description: Storage id
      - in: query
        name: filename
        schema:
          type: string
        description: Desired output file name
      - in: query
        name: format
        schema:
          type: string
        description: |-
          Desired output format name
          You can get the list of supported formats at:
          /server/annotation/formats
      - in: path
        name: id
        schema:
          type: integer
        description: A unique integer value identifying this task.
        required: true
      - in: query
        name: location
        schema:
          type: string
          enum:
          - cloud_storage
          - local
        description: Where need to save downloaded dataset
      - in: query
        name: use_default_location
        schema:
          type: boolean
          default: true
        description: Use the location that was configured in the task to export annotation
        deprecated: true
      tags:
      - tasks
      security:
      - sessionAuth: []
        csrfAuth: []
        tokenAuth: []
      - signatureAuth: []
      - basicAuth: []
      responses:
        '200':
          content:
            application/vnd.cvat+json:
              schema:
                $ref: '#/components/schemas/AnnotationsRead'
          description: Download of file started
        '201':
          description: Annotations file is ready to download
        '202':
          description: Dump of annotations has been started
        '400':
          description: Exporting without data is not allowed
        '405':
          description: Format is not available
    post:
      operationId: tasks_create_annotations
      description: |2

        The request POST /api/tasks/id/annotations will initiate the import and will create
        the rq job on the server in which the import will be carried out.
        Please, use the PUT /api/tasks/id/annotations endpoint for checking status of the process.
      summary: Import annotations into a task
      parameters:
      - in: query
        name: cloud_storage_id
        schema:
          type: integer
        description: Storage id
      - in: query
        name: filename
        schema:
          type: string
        description: Annotation file name
      - in: query
        name: format
        schema:
          type: string
        description: |-
          Input format name
          You can get the list of supported formats at:
          /server/annotation/formats
      - in: path
        name: id
        schema:
          type: integer
        description: A unique integer value identifying this task.
        required: true
      - in: query
        name: location
        schema:
          type: string
          enum:
          - cloud_storage
          - local
        description: where to import the annotation from
      - in: query
        name: use_default_location
        schema:
          type: boolean
          default: true
        description: Use the location that was configured in task to import annotations
        deprecated: true
      tags:
      - tasks
      requestBody:
        content:
          application/json:
            schema:
              $ref: '#/components/schemas/TaskAnnotationsWriteRequest'
          multipart/form-data:
            schema:
              $ref: '#/components/schemas/TaskAnnotationsWriteRequest'
      security:
      - sessionAuth: []
        csrfAuth: []
        tokenAuth: []
      - signatureAuth: []
      - basicAuth: []
      responses:
        '201':
          description: Uploading has finished
        '202':
          content:
            application/vnd.cvat+json:
              schema:
                $ref: '#/components/schemas/RqId'
          description: Uploading has been started
        '405':
          description: Format is not available
    put:
      operationId: tasks_update_annotations
      description: |2

        To check the status of an import request:

        After initiating the annotation import, you will receive an rq_id parameter.
        Make sure to include this parameter as a query parameter in your subsequent
        PUT /api/tasks/id/annotations requests to track the status of the import.
      summary: Replace task annotations / Get annotation import status
      parameters:
      - in: query
        name: format
        schema:
          type: string
        description: |-
          Input format name
          You can get the list of supported formats at:
          /server/annotation/formats
      - in: path
        name: id
        schema:
          type: integer
        description: A unique integer value identifying this task.
        required: true
      - in: query
        name: rq_id
        schema:
          type: string
        description: rq id
      tags:
      - tasks
      requestBody:
        content:
          application/json:
            schema:
              $ref: '#/components/schemas/TaskAnnotationsUpdateRequest'
          multipart/form-data:
            schema:
              $ref: '#/components/schemas/TaskAnnotationsUpdateRequest'
      security:
      - sessionAuth: []
        csrfAuth: []
        tokenAuth: []
      - signatureAuth: []
      - basicAuth: []
      responses:
        '201':
          description: Import has finished
        '202':
          description: Import is in progress
        '405':
          description: Format is not available
    patch:
      operationId: tasks_partial_update_annotations
      summary: Update task annotations
      parameters:
      - in: query
        name: action
        schema:
          type: string
          enum:
          - create
          - delete
          - update
        required: true
      - in: path
        name: id
        schema:
          type: integer
        description: A unique integer value identifying this task.
        required: true
      tags:
      - tasks
      requestBody:
        content:
          application/json:
            schema:
              $ref: '#/components/schemas/PatchedLabeledDataRequest'
          multipart/form-data:
            schema:
              $ref: '#/components/schemas/PatchedLabeledDataRequest'
      security:
      - sessionAuth: []
        csrfAuth: []
        tokenAuth: []
      - signatureAuth: []
      - basicAuth: []
      responses:
        '200':
          content:
            application/vnd.cvat+json:
              schema:
                $ref: '#/components/schemas/LabeledData'
          description: ''
    delete:
      operationId: tasks_destroy_annotations
      summary: Delete task annotations
      parameters:
      - in: path
        name: id
        schema:
          type: integer
        description: A unique integer value identifying this task.
        required: true
      tags:
      - tasks
      security:
      - sessionAuth: []
        csrfAuth: []
        tokenAuth: []
      - signatureAuth: []
      - basicAuth: []
      responses:
        '204':
          description: The annotation has been deleted
  /api/tasks/{id}/backup:
    get:
      operationId: tasks_retrieve_backup
      description: |
        Deprecation warning:
            This endpoint will be deprecated in one of the next releases.
            Consider using new API:
            - POST /api/tasks/<task_id>/backup/export to initiate backup process
            - GET /api/requests/<rq_id> to check process status,
                where rq_id is request id returned on initializing request'
      summary: Back up a task
      parameters:
      - in: query
        name: action
        schema:
          type: string
          enum:
          - download
        description: Used to start downloading process after backup file had been
          created
      - in: query
        name: cloud_storage_id
        schema:
          type: integer
        description: Storage id
      - in: query
        name: filename
        schema:
          type: string
        description: Backup file name
      - in: path
        name: id
        schema:
          type: integer
        description: A unique integer value identifying this task.
        required: true
      - in: query
        name: location
        schema:
          type: string
          enum:
          - cloud_storage
          - local
        description: Where need to save downloaded backup
      - in: query
        name: use_default_location
        schema:
          type: boolean
          default: true
        description: Use the location that was configured in the task to export backup
        deprecated: true
      tags:
      - tasks
      security:
      - sessionAuth: []
        csrfAuth: []
        tokenAuth: []
      - signatureAuth: []
      - basicAuth: []
      responses:
        '200':
          description: Download of file started
        '201':
          description: Output backup file is ready for downloading
        '202':
          description: Creating a backup file has been started
        '400':
          description: Backup of a task without data is not allowed
  /api/tasks/{id}/backup/export:
    post:
      operationId: tasks_create_backup_export
      description: |
        The request `POST /api/<projects|tasks>/id/backup/export` will initialize
        a background process to backup a resource. To check status of the process
        please, use `GET /api/requests/<rq_id>` where **rq_id** is request ID returned in the response for this endpoint.
      summary: Initiate process to backup resource
      parameters:
      - in: query
        name: cloud_storage_id
        schema:
          type: integer
        description: Storage id
      - in: query
        name: filename
        schema:
          type: string
        description: Backup file name
      - in: path
        name: id
        schema:
          type: integer
        description: A unique integer value identifying this task.
        required: true
      - in: query
        name: location
        schema:
          type: string
          enum:
          - cloud_storage
          - local
        description: Where need to save downloaded backup
      tags:
      - tasks
      security:
      - sessionAuth: []
        csrfAuth: []
        tokenAuth: []
      - signatureAuth: []
      - basicAuth: []
      responses:
        '202':
          content:
            application/vnd.cvat+json:
              schema:
                $ref: '#/components/schemas/RqId'
          description: Creating a backup file has been started
        '400':
          description: Wrong query parameters were passed
        '409':
          description: The backup process has already been initiated and is not yet
            finished
  /api/tasks/{id}/data/:
    get:
      operationId: tasks_retrieve_data
      summary: Get data of a task
      parameters:
      - in: path
        name: id
        schema:
          type: integer
        description: A unique integer value identifying this task.
        required: true
      - in: query
        name: number
        schema:
          type: integer
        description: A unique number value identifying chunk or frame
      - in: query
        name: quality
        schema:
          type: string
          enum:
          - compressed
          - original
        description: Specifies the quality level of the requested data
      - in: query
        name: type
        schema:
          type: string
          enum:
          - chunk
          - context_image
          - frame
        description: Specifies the type of the requested data
      tags:
      - tasks
      security:
      - sessionAuth: []
        csrfAuth: []
        tokenAuth: []
      - signatureAuth: []
      - basicAuth: []
      responses:
        '200':
          description: Data of a specific type
    post:
      operationId: tasks_create_data
      description: |
        Allows to upload data (images, video, etc.) to a task.
        Supports the TUS open file uploading protocol (https://tus.io/).

        Supports the following protocols:

        1. A single Data request

        and

        2.1. An Upload-Start request
        2.2.a. Regular TUS protocol requests (Upload-Length + Chunks)
        2.2.b. Upload-Multiple requests
        2.3. An Upload-Finish request

        Requests:
        - Data - POST, no extra headers or 'Upload-Start' + 'Upload-Finish' headers.
          Contains data in the body.
        - Upload-Start - POST, has an 'Upload-Start' header. No body is expected.
        - Upload-Length - POST, has an 'Upload-Length' header (see the TUS specification)
        - Chunk - HEAD/PATCH (see the TUS specification). Sent to /data/<file id> endpoints.
        - Upload-Finish - POST, has an 'Upload-Finish' header. Can contain data in the body.
        - Upload-Multiple - POST, has an 'Upload-Multiple' header. Contains data in the body.

        The 'Upload-Finish' request allows to specify the uploaded files should be ordered.
        This may be needed if the files can be sent unordered. To state that the input files
        are sent ordered, pass an empty list of files in the 'upload_file_order' field.
        If the files are sent unordered, the ordered file list is expected
        in the 'upload_file_order' field. It must be a list of string file paths,
        relative to the dataset root.

        Example:
        files = [
            "cats/cat_1.jpg",
            "dogs/dog2.jpg",
            "image_3.png",
            ...
        ]

        Independently of the file declaration field used
        ('client_files', 'server_files', etc.), when the 'predefined'
        sorting method is selected, the uploaded files will be ordered according
        to the '.jsonl' manifest file, if it is found in the list of files.
        For archives (e.g. '.zip'), a manifest file ('*.jsonl') is required when using
        the 'predefined' file ordering. Such file must be provided next to the archive
        in the list of files. Read more about manifest files here:
        https://docs.cvat.ai/docs/manual/advanced/dataset_manifest/

        After all data is sent, the operation status can be retrieved via
        the `GET /api/requests/<rq_id>`, where **rq_id** is request ID returned for this request.

        Once data is attached to a task, it cannot be detached or replaced.
      summary: Attach data to a task
      parameters:
      - in: header
        name: Upload-Finish
        schema:
          type: boolean
        description: Finishes data upload. Can be combined with Upload-Start header
          to create task data with one request
      - in: header
        name: Upload-Multiple
        schema:
          type: boolean
        description: Indicates that data with this request are single or multiple
          files that should be attached to a task
      - in: header
        name: Upload-Start
        schema:
          type: boolean
        description: Initializes data upload. Optionally, can include upload metadata
          in the request body.
      - in: path
        name: id
        schema:
          type: integer
        description: A unique integer value identifying this task.
        required: true
      tags:
      - tasks
      requestBody:
        content:
          application/json:
            schema:
              $ref: '#/components/schemas/DataRequest'
          multipart/form-data:
            schema:
              $ref: '#/components/schemas/DataRequest'
      security:
      - sessionAuth: []
        csrfAuth: []
        tokenAuth: []
      - signatureAuth: []
      - basicAuth: []
      responses:
        '202':
          content:
            application/vnd.cvat+json:
              schema:
                $ref: '#/components/schemas/DataResponse'
          description: Request to attach a data to a task has been accepted
  /api/tasks/{id}/data/meta:
    get:
      operationId: tasks_retrieve_data_meta
      summary: Get metainformation for media files in a task
      parameters:
      - in: path
        name: id
        schema:
          type: integer
        description: A unique integer value identifying this task.
        required: true
      tags:
      - tasks
      security:
      - sessionAuth: []
        csrfAuth: []
        tokenAuth: []
      - signatureAuth: []
      - basicAuth: []
      responses:
        '200':
          content:
            application/vnd.cvat+json:
              schema:
                $ref: '#/components/schemas/DataMetaRead'
          description: ''
    patch:
      operationId: tasks_partial_update_data_meta
      summary: Update metainformation for media files in a task
      parameters:
      - in: path
        name: id
        schema:
          type: integer
        description: A unique integer value identifying this task.
        required: true
      tags:
      - tasks
      requestBody:
        content:
          application/json:
            schema:
              $ref: '#/components/schemas/PatchedDataMetaWriteRequest'
      security:
      - sessionAuth: []
        csrfAuth: []
        tokenAuth: []
      - signatureAuth: []
      - basicAuth: []
      responses:
        '200':
          content:
            application/vnd.cvat+json:
              schema:
                $ref: '#/components/schemas/DataMetaRead'
          description: ''
  /api/tasks/{id}/dataset:
    get:
      operationId: tasks_retrieve_dataset
      description: |
        Deprecation warning:

        Utilizing this endpoint to export task dataset in
        a specific format will be deprecated in one of the next releases.

        Consider using new API:
        - POST /api/tasks/<task_id>/dataset/export?save_images=True to initiate export process
        - GET /api/requests/<rq_id> to check process status,
            where rq_id is request id returned on initializing request
      summary: Export task as a dataset in a specific format
      parameters:
      - in: query
        name: action
        schema:
          type: string
          enum:
          - download
        description: Used to start downloading process locally after annotation file
          has been created
      - in: query
        name: cloud_storage_id
        schema:
          type: integer
        description: Storage id
      - in: query
        name: filename
        schema:
          type: string
        description: Desired output file name
      - in: query
        name: format
        schema:
          type: string
        description: |-
          Desired output format name
          You can get the list of supported formats at:
          /server/annotation/formats
        required: true
      - in: path
        name: id
        schema:
          type: integer
        description: A unique integer value identifying this task.
        required: true
      - in: query
        name: location
        schema:
          type: string
          enum:
          - cloud_storage
          - local
        description: Where need to save downloaded dataset
      - in: query
        name: use_default_location
        schema:
          type: boolean
          default: true
        description: Use the location that was configured in task to export annotations
        deprecated: true
      tags:
      - tasks
      security:
      - sessionAuth: []
        csrfAuth: []
        tokenAuth: []
      - signatureAuth: []
      - basicAuth: []
      responses:
        '200':
          content:
            application/vnd.cvat+json:
              schema:
                type: string
                format: binary
          description: Download of file started
        '201':
          description: Output file is ready for downloading
        '202':
          description: Exporting has been started
        '400':
          description: Exporting without data is not allowed
        '405':
          description: Format is not available
  /api/tasks/{id}/dataset/export:
    post:
      operationId: tasks_create_dataset_export
      description: |
        The request `POST /api/<projects|tasks|jobs>/id/dataset/export` will initialize
        a background process to export a dataset. To check status of the process
        please, use `GET /api/requests/<rq_id>` where **rq_id** is request ID returned in the response for this endpoint.
      summary: Initialize process to export resource as a dataset in a specific format
      parameters:
      - in: query
        name: cloud_storage_id
        schema:
          type: integer
        description: Storage id
      - in: query
        name: filename
        schema:
          type: string
        description: Desired output file name
      - in: query
        name: format
        schema:
          type: string
        description: |-
          Desired output format name
          You can get the list of supported formats at:
          /server/annotation/formats
        required: true
      - in: path
        name: id
        schema:
          type: integer
        description: A unique integer value identifying this task.
        required: true
      - in: query
        name: location
        schema:
          type: string
          enum:
          - cloud_storage
          - local
        description: Where need to save downloaded dataset
      - in: query
        name: save_images
        schema:
          type: boolean
          default: false
        description: Include images or not
      tags:
      - tasks
      security:
      - sessionAuth: []
        csrfAuth: []
        tokenAuth: []
      - signatureAuth: []
      - basicAuth: []
      responses:
        '202':
          content:
            application/vnd.cvat+json:
              schema:
                $ref: '#/components/schemas/RqId'
          description: Exporting has been started
        '405':
          description: Format is not available
        '409':
          description: Exporting is already in progress
  /api/tasks/{id}/preview:
    get:
      operationId: tasks_retrieve_preview
      summary: Get a preview image for a task
      parameters:
      - in: path
        name: id
        schema:
          type: integer
        description: A unique integer value identifying this task.
        required: true
      tags:
      - tasks
      security:
      - sessionAuth: []
        csrfAuth: []
        tokenAuth: []
      - signatureAuth: []
      - basicAuth: []
      responses:
        '200':
          description: Task image preview
        '404':
          description: Task image preview not found
  /api/tasks/{id}/status:
    get:
      operationId: tasks_retrieve_status
      description: 'This method is deprecated and will be removed in one of the next
        releases. To check status of task creation, use new common API for managing
        background operations: GET /api/requests/?action=create&task_id=<task_id>'
      summary: Get the creation status of a task
      parameters:
      - in: path
        name: id
        schema:
          type: integer
        description: A unique integer value identifying this task.
        required: true
      tags:
      - tasks
      security:
      - sessionAuth: []
        csrfAuth: []
        tokenAuth: []
      - signatureAuth: []
      - basicAuth: []
      deprecated: true
      responses:
        '200':
          content:
            application/vnd.cvat+json:
              schema:
                $ref: '#/components/schemas/RqStatus'
          description: ''
  /api/tasks/backup/:
    post:
      operationId: tasks_create_backup
      description: |2

        The backup import process is as follows:

        The first request POST /api/tasks/backup will initiate file upload and will create
        the rq job on the server in which the process of a task creating from an uploaded backup
        will be carried out.

        After initiating the backup upload, you will receive an rq_id parameter.
        Make sure to include this parameter as a query parameter in your subsequent requests
        to track the status of the task creation.
        Once the task has been successfully created, the server will return the id of the newly created task.
      summary: Recreate a task from a backup
      parameters:
      - in: header
        name: X-Organization
        schema:
          type: string
        description: Organization unique slug
      - in: query
        name: cloud_storage_id
        schema:
          type: integer
        description: Storage id
      - in: query
        name: filename
        schema:
          type: string
        description: Backup file name
      - in: query
        name: location
        schema:
          type: string
          enum:
          - cloud_storage
          - local
          default: local
        description: Where to import the backup file from
      - in: query
        name: org
        schema:
          type: string
        description: Organization unique slug
      - in: query
        name: org_id
        schema:
          type: integer
        description: Organization identifier
      - in: query
        name: rq_id
        schema:
          type: string
        description: rq id
      tags:
      - tasks
      requestBody:
        content:
          application/json:
            schema:
              $ref: '#/components/schemas/TaskFileRequest'
          multipart/form-data:
            schema:
              $ref: '#/components/schemas/TaskFileRequest'
      security:
      - sessionAuth: []
        csrfAuth: []
        tokenAuth: []
      - signatureAuth: []
      - basicAuth: []
      responses:
        '201':
          description: The task has been imported
        '202':
          content:
            application/vnd.cvat+json:
              schema:
                $ref: '#/components/schemas/RqId'
          description: Importing a backup file has been started
  /api/users:
    get:
      operationId: users_list
      summary: List users
      parameters:
      - name: X-Organization
        in: header
        description: Organization unique slug
        schema:
          type: string
      - name: filter
        required: false
        in: query
        description: |2-

          JSON Logic filter. This filter can be used to perform complex filtering by grouping rules.

          For example, using such a filter you can get all resources created by you:

              - {"and":[{"==":[{"var":"owner"},"<user>"]}]}

          Details about the syntax used can be found at the link: https://jsonlogic.com/

           Available filter_fields: ['username', 'first_name', 'last_name', 'id', 'is_active'].
        schema:
          type: string
      - name: first_name
        in: query
        description: A simple equality filter for the first_name field
        schema:
          type: string
      - name: is_active
        in: query
        description: A simple equality filter for the is_active field
        schema:
          type: boolean
      - name: last_name
        in: query
        description: A simple equality filter for the last_name field
        schema:
          type: string
      - name: org
        in: query
        description: Organization unique slug
        schema:
          type: string
      - name: org_id
        in: query
        description: Organization identifier
        schema:
          type: integer
      - name: page
        required: false
        in: query
        description: A page number within the paginated result set.
        schema:
          type: integer
      - name: page_size
        required: false
        in: query
        description: Number of results to return per page.
        schema:
          type: integer
      - name: search
        required: false
        in: query
        description: 'A search term. Available search_fields: (''username'', ''first_name'',
          ''last_name'')'
        schema:
          type: string
      - name: sort
        required: false
        in: query
        description: 'Which field to use when ordering the results. Available ordering_fields:
          [''username'', ''first_name'', ''last_name'', ''id'', ''is_active'']'
        schema:
          type: string
      - name: username
        in: query
        description: A simple equality filter for the username field
        schema:
          type: string
      tags:
      - users
      security:
      - sessionAuth: []
        csrfAuth: []
        tokenAuth: []
      - signatureAuth: []
      - basicAuth: []
      responses:
        '200':
          content:
            application/vnd.cvat+json:
              schema:
                $ref: '#/components/schemas/PaginatedMetaUserList'
          description: ''
  /api/users/{id}:
    get:
      operationId: users_retrieve
      summary: Get user details
      parameters:
      - in: path
        name: id
        schema:
          type: integer
        description: A unique integer value identifying this user.
        required: true
      tags:
      - users
      security:
      - sessionAuth: []
        csrfAuth: []
        tokenAuth: []
      - signatureAuth: []
      - basicAuth: []
      responses:
        '200':
          content:
            application/vnd.cvat+json:
              schema:
                $ref: '#/components/schemas/MetaUser'
          description: ''
    patch:
      operationId: users_partial_update
      summary: Update a user
      parameters:
      - in: path
        name: id
        schema:
          type: integer
        description: A unique integer value identifying this user.
        required: true
      tags:
      - users
      requestBody:
        content:
          application/json:
            schema:
              $ref: '#/components/schemas/PatchedUserRequest'
      security:
      - sessionAuth: []
        csrfAuth: []
        tokenAuth: []
      - signatureAuth: []
      - basicAuth: []
      responses:
        '200':
          content:
            application/vnd.cvat+json:
              schema:
                $ref: '#/components/schemas/MetaUser'
          description: ''
    delete:
      operationId: users_destroy
      summary: Delete a user
      parameters:
      - in: path
        name: id
        schema:
          type: integer
        description: A unique integer value identifying this user.
        required: true
      tags:
      - users
      security:
      - sessionAuth: []
        csrfAuth: []
        tokenAuth: []
      - signatureAuth: []
      - basicAuth: []
      responses:
        '204':
          description: The user has been deleted
  /api/users/self:
    get:
      operationId: users_retrieve_self
      description: Method returns an instance of a user who is currently authenticated
      summary: Get details of the current user
      tags:
      - users
      security:
      - sessionAuth: []
        csrfAuth: []
        tokenAuth: []
      - signatureAuth: []
      - basicAuth: []
      responses:
        '200':
          content:
            application/vnd.cvat+json:
              schema:
                $ref: '#/components/schemas/MetaUser'
          description: ''
  /api/webhooks:
    get:
      operationId: webhooks_list
      summary: List webhooks
      parameters:
      - name: X-Organization
        in: header
        description: Organization unique slug
        schema:
          type: string
      - name: filter
        required: false
        in: query
        description: |2-

          JSON Logic filter. This filter can be used to perform complex filtering by grouping rules.

          For example, using such a filter you can get all resources created by you:

              - {"and":[{"==":[{"var":"owner"},"<user>"]}]}

          Details about the syntax used can be found at the link: https://jsonlogic.com/

           Available filter_fields: ['target_url', 'owner', 'type', 'description', 'id', 'project_id', 'updated_date'].
        schema:
          type: string
      - name: org
        in: query
        description: Organization unique slug
        schema:
          type: string
      - name: org_id
        in: query
        description: Organization identifier
        schema:
          type: integer
      - name: owner
        in: query
        description: A simple equality filter for the owner field
        schema:
          type: string
      - name: page
        required: false
        in: query
        description: A page number within the paginated result set.
        schema:
          type: integer
      - name: page_size
        required: false
        in: query
        description: Number of results to return per page.
        schema:
          type: integer
      - name: project_id
        in: query
        description: A simple equality filter for the project_id field
        schema:
          type: integer
      - name: search
        required: false
        in: query
        description: 'A search term. Available search_fields: (''target_url'', ''owner'',
          ''type'', ''description'')'
        schema:
          type: string
      - name: sort
        required: false
        in: query
        description: 'Which field to use when ordering the results. Available ordering_fields:
          [''target_url'', ''owner'', ''type'', ''description'', ''id'', ''project_id'',
          ''updated_date'']'
        schema:
          type: string
      - name: target_url
        in: query
        description: A simple equality filter for the target_url field
        schema:
          type: string
      - name: type
        in: query
        description: A simple equality filter for the type field
        schema:
          type: string
          enum:
          - organization
          - project
      tags:
      - webhooks
      security:
      - sessionAuth: []
        csrfAuth: []
        tokenAuth: []
      - signatureAuth: []
      - basicAuth: []
      responses:
        '200':
          content:
            application/vnd.cvat+json:
              schema:
                $ref: '#/components/schemas/PaginatedWebhookReadList'
          description: ''
    post:
      operationId: webhooks_create
      summary: Create a webhook
      parameters:
      - in: header
        name: X-Organization
        schema:
          type: string
        description: Organization unique slug
      - in: query
        name: org
        schema:
          type: string
        description: Organization unique slug
      - in: query
        name: org_id
        schema:
          type: integer
        description: Organization identifier
      tags:
      - webhooks
      requestBody:
        content:
          application/json:
            schema:
              $ref: '#/components/schemas/WebhookWriteRequest'
        required: true
      security:
      - sessionAuth: []
        csrfAuth: []
        tokenAuth: []
      - signatureAuth: []
      - basicAuth: []
      responses:
        '201':
          content:
            application/vnd.cvat+json:
              schema:
                $ref: '#/components/schemas/WebhookRead'
          description: ''
  /api/webhooks/{id}:
    get:
      operationId: webhooks_retrieve
      summary: Get webhook details
      parameters:
      - in: path
        name: id
        schema:
          type: integer
        description: A unique integer value identifying this webhook.
        required: true
      tags:
      - webhooks
      security:
      - sessionAuth: []
        csrfAuth: []
        tokenAuth: []
      - signatureAuth: []
      - basicAuth: []
      responses:
        '200':
          content:
            application/vnd.cvat+json:
              schema:
                $ref: '#/components/schemas/WebhookRead'
          description: ''
    put:
      operationId: webhooks_update
      summary: Replace a webhook
      parameters:
      - in: path
        name: id
        schema:
          type: integer
        description: A unique integer value identifying this webhook.
        required: true
      tags:
      - webhooks
      requestBody:
        content:
          application/json:
            schema:
              $ref: '#/components/schemas/WebhookWriteRequest'
        required: true
      security:
      - sessionAuth: []
        csrfAuth: []
        tokenAuth: []
      - signatureAuth: []
      - basicAuth: []
      responses:
        '200':
          content:
            application/vnd.cvat+json:
              schema:
                $ref: '#/components/schemas/WebhookRead'
          description: ''
    patch:
      operationId: webhooks_partial_update
      summary: Update a webhook
      parameters:
      - in: path
        name: id
        schema:
          type: integer
        description: A unique integer value identifying this webhook.
        required: true
      tags:
      - webhooks
      requestBody:
        content:
          application/json:
            schema:
              $ref: '#/components/schemas/PatchedWebhookWriteRequest'
      security:
      - sessionAuth: []
        csrfAuth: []
        tokenAuth: []
      - signatureAuth: []
      - basicAuth: []
      responses:
        '200':
          content:
            application/vnd.cvat+json:
              schema:
                $ref: '#/components/schemas/WebhookRead'
          description: ''
    delete:
      operationId: webhooks_destroy
      summary: Delete a webhook
      parameters:
      - in: path
        name: id
        schema:
          type: integer
        description: A unique integer value identifying this webhook.
        required: true
      tags:
      - webhooks
      security:
      - sessionAuth: []
        csrfAuth: []
        tokenAuth: []
      - signatureAuth: []
      - basicAuth: []
      responses:
        '204':
          description: The webhook has been deleted
  /api/webhooks/{id}/deliveries:
    get:
      operationId: webhooks_list_deliveries
      summary: List deliveries for a webhook
      parameters:
      - in: path
        name: id
        schema:
          type: integer
        description: A unique integer value identifying this webhook.
        required: true
      - name: page
        required: false
        in: query
        description: A page number within the paginated result set.
        schema:
          type: integer
      - name: page_size
        required: false
        in: query
        description: Number of results to return per page.
        schema:
          type: integer
      tags:
      - webhooks
      security:
      - sessionAuth: []
        csrfAuth: []
        tokenAuth: []
      - signatureAuth: []
      - basicAuth: []
      responses:
        '200':
          content:
            application/vnd.cvat+json:
              schema:
                $ref: '#/components/schemas/PaginatedWebhookDeliveryReadList'
          description: ''
  /api/webhooks/{id}/deliveries/{delivery_id}:
    get:
      operationId: webhooks_retrieve_deliveries
      summary: Get details of a webhook delivery
      parameters:
      - in: path
        name: delivery_id
        schema:
          type: string
          pattern: ^\d+$
        required: true
      - in: path
        name: id
        schema:
          type: integer
        description: A unique integer value identifying this webhook.
        required: true
      tags:
      - webhooks
      security:
      - sessionAuth: []
        csrfAuth: []
        tokenAuth: []
      - signatureAuth: []
      - basicAuth: []
      responses:
        '200':
          content:
            application/vnd.cvat+json:
              schema:
                $ref: '#/components/schemas/WebhookDeliveryRead'
          description: ''
  /api/webhooks/{id}/deliveries/{delivery_id}/redelivery:
    post:
      operationId: webhooks_create_deliveries_redelivery
      summary: Redeliver a webhook delivery
      parameters:
      - in: path
        name: delivery_id
        schema:
          type: string
          pattern: ^\d+$
        required: true
      - in: path
        name: id
        schema:
          type: integer
        description: A unique integer value identifying this webhook.
        required: true
      tags:
      - webhooks
      security:
      - sessionAuth: []
        csrfAuth: []
        tokenAuth: []
      - signatureAuth: []
      - basicAuth: []
      responses:
        '200':
          description: No response body
  /api/webhooks/{id}/ping:
    post:
      operationId: webhooks_create_ping
      summary: Send a ping webhook
      parameters:
      - in: path
        name: id
        schema:
          type: integer
        description: A unique integer value identifying this webhook.
        required: true
      tags:
      - webhooks
      security:
      - sessionAuth: []
        csrfAuth: []
        tokenAuth: []
      - signatureAuth: []
      - basicAuth: []
      responses:
        '200':
          content:
            application/vnd.cvat+json:
              schema:
                $ref: '#/components/schemas/WebhookDeliveryRead'
          description: ''
  /api/webhooks/events:
    get:
      operationId: webhooks_retrieve_events
      summary: List available webhook events
      parameters:
      - in: query
        name: type
        schema:
          type: string
        description: Type of webhook
      tags:
      - webhooks
      security:
      - sessionAuth: []
        csrfAuth: []
        tokenAuth: []
      - signatureAuth: []
      - basicAuth: []
      responses:
        '200':
          content:
            application/vnd.cvat+json:
              schema:
                $ref: '#/components/schemas/Events'
          description: ''
components:
  schemas:
    About:
      type: object
      properties:
        name:
          type: string
          maxLength: 128
        description:
          type: string
          maxLength: 2048
        version:
          type: string
          maxLength: 64
      required:
      - description
      - name
      - version
    AcceptInvitationRead:
      type: object
      properties:
        organization_slug:
          type: string
      required:
      - organization_slug
    AnalyticsReport:
      type: object
      properties:
        created_date:
          type: string
          format: date-time
        target:
          $ref: '#/components/schemas/AnalyticsReportTargetEnum'
        job_id:
          type: integer
        task_id:
          type: integer
        project_id:
          type: integer
        statistics:
          type: array
          items:
            $ref: '#/components/schemas/Metric'
      required:
      - created_date
      - statistics
      - target
    AnalyticsReportCreateRequest:
      type: object
      properties:
        job_id:
          type: integer
        task_id:
          type: integer
        project_id:
          type: integer
    AnalyticsReportTargetEnum:
      enum:
      - job
      - task
      - project
      type: string
      description: |-
        * `job` - JOB
        * `task` - TASK
        * `project` - PROJECT
    AnnotationConflict:
      type: object
      properties:
        id:
          type: integer
          readOnly: true
        frame:
          type: integer
          readOnly: true
        type:
          allOf:
          - $ref: '#/components/schemas/AnnotationConflictTypeEnum'
          readOnly: true
        annotation_ids:
          type: array
          items:
            $ref: '#/components/schemas/AnnotationId'
        report_id:
          type: integer
          readOnly: true
        severity:
          allOf:
          - $ref: '#/components/schemas/SeverityEnum'
          readOnly: true
      required:
      - annotation_ids
    AnnotationConflictTypeEnum:
      enum:
      - missing_annotation
      - extra_annotation
      - mismatching_label
      - low_overlap
      - mismatching_direction
      - mismatching_attributes
      - mismatching_groups
      - covered_annotation
      type: string
      description: |-
        * `missing_annotation` - MISSING_ANNOTATION
        * `extra_annotation` - EXTRA_ANNOTATION
        * `mismatching_label` - MISMATCHING_LABEL
        * `low_overlap` - LOW_OVERLAP
        * `mismatching_direction` - MISMATCHING_DIRECTION
        * `mismatching_attributes` - MISMATCHING_ATTRIBUTES
        * `mismatching_groups` - MISMATCHING_GROUPS
        * `covered_annotation` - COVERED_ANNOTATION
    AnnotationFileRequest:
      type: object
      properties:
        annotation_file:
          type: string
          format: binary
      required:
      - annotation_file
    AnnotationGuideRead:
      type: object
      properties:
        id:
          type: integer
          readOnly: true
        task_id:
          type: integer
          nullable: true
          readOnly: true
        project_id:
          type: integer
          nullable: true
          readOnly: true
        created_date:
          type: string
          format: date-time
          readOnly: true
        updated_date:
          type: string
          format: date-time
          readOnly: true
        markdown:
          type: string
          readOnly: true
    AnnotationGuideWriteRequest:
      type: object
      properties:
        task_id:
          type: integer
          nullable: true
        project_id:
          type: integer
          nullable: true
        markdown:
          type: string
    AnnotationId:
      type: object
      properties:
        obj_id:
          type: integer
          readOnly: true
        job_id:
          type: integer
          readOnly: true
        type:
          allOf:
          - $ref: '#/components/schemas/Type457Enum'
          readOnly: true
        shape_type:
          readOnly: true
          nullable: true
          oneOf:
          - $ref: '#/components/schemas/ShapeType'
          - $ref: '#/components/schemas/NullEnum'
    AnnotationsRead:
      oneOf:
      - $ref: '#/components/schemas/LabeledData'
      - type: string
        format: binary
    AssetRead:
      type: object
      properties:
        uuid:
          type: string
          format: uuid
          readOnly: true
        filename:
          type: string
          maxLength: 1024
        created_date:
          type: string
          format: date-time
          readOnly: true
        owner:
          $ref: '#/components/schemas/BasicUser'
        guide_id:
          type: integer
          readOnly: true
      required:
      - filename
    AssigneeConsensusReport:
      type: object
      properties:
        task_id:
          type: integer
          nullable: true
          readOnly: true
        assignee:
          allOf:
          - $ref: '#/components/schemas/BasicUser'
          readOnly: true
          nullable: true
        consensus_score:
          type: integer
          readOnly: true
        consensus_report_id:
          type: integer
          readOnly: true
        conflict_count:
          type: integer
          readOnly: true
    Attribute:
      type: object
      properties:
        id:
          type: integer
        name:
          type: string
          maxLength: 64
        mutable:
          type: boolean
        input_type:
          $ref: '#/components/schemas/InputTypeEnum'
        default_value:
          type: string
          maxLength: 128
        values:
          type: array
          items:
            type: string
            maxLength: 200
      required:
      - input_type
      - mutable
      - name
      - values
    AttributeRequest:
      type: object
      properties:
        id:
          type: integer
        name:
          type: string
          minLength: 1
          maxLength: 64
        mutable:
          type: boolean
        input_type:
          $ref: '#/components/schemas/InputTypeEnum'
        default_value:
          type: string
          maxLength: 128
        values:
          type: array
          items:
            type: string
            maxLength: 200
      required:
      - input_type
      - mutable
      - name
      - values
    AttributeVal:
      type: object
      properties:
        spec_id:
          type: integer
        value:
          type: string
          maxLength: 4096
      required:
      - spec_id
      - value
    AttributeValRequest:
      type: object
      properties:
        spec_id:
          type: integer
        value:
          type: string
          maxLength: 4096
      required:
      - spec_id
      - value
    BackupWriteRequest:
      oneOf:
      - $ref: '#/components/schemas/ProjectFileRequest'
      nullable: true
    BasicOrganization:
      type: object
      properties:
        id:
          type: integer
          readOnly: true
        slug:
          type: string
          readOnly: true
          pattern: ^[-a-zA-Z0-9_]+$
    BasicUser:
      type: object
      properties:
        url:
          type: string
          format: uri
          readOnly: true
        id:
          type: integer
          readOnly: true
        username:
          type: string
          description: Required. 150 characters or fewer. Letters, digits and @/./+/-/_
            only.
          pattern: ^[\w.@+-]+$
          maxLength: 150
        first_name:
          type: string
          maxLength: 150
        last_name:
          type: string
          maxLength: 150
      required:
      - username
    BasicUserRequest:
      type: object
      properties:
        username:
          type: string
          minLength: 1
          description: Required. 150 characters or fewer. Letters, digits and @/./+/-/_
            only.
          pattern: ^[\w.@+-]+$
          maxLength: 150
        first_name:
          type: string
          maxLength: 150
        last_name:
          type: string
          maxLength: 150
      required:
      - username
    BinaryOperation:
      type: object
      properties:
        left:
          type: string
          nullable: true
          description: The name of the data series used as the left (first) operand
            of the binary operation.
        operator:
          $ref: '#/components/schemas/OperatorEnum'
        right:
          type: string
          nullable: true
          description: The name of the data series used as the right (second) operand
            of the binary operation.
      required:
      - operator
    ChunkType:
      enum:
      - video
      - imageset
      - list
      type: string
      description: |-
        * `video` - VIDEO
        * `imageset` - IMAGESET
        * `list` - LIST
    ClientEvents:
      type: object
      properties:
        events:
          type: array
          items:
            $ref: '#/components/schemas/Event'
          default: []
        timestamp:
          type: string
          format: date-time
      required:
      - timestamp
    ClientEventsRequest:
      type: object
      properties:
        events:
          type: array
          items:
            $ref: '#/components/schemas/EventRequest'
          default: []
        previous_event:
          allOf:
          - $ref: '#/components/schemas/EventRequest'
          writeOnly: true
          nullable: true
        timestamp:
          type: string
          format: date-time
      required:
      - timestamp
    CloudStorageContent:
      type: object
      properties:
        next:
          type: string
          nullable: true
          description: This token is used to continue listing files in the bucket.
        content:
          type: array
          items:
            $ref: '#/components/schemas/FileInfo'
      required:
      - content
    CloudStorageRead:
      type: object
      properties:
        id:
          type: integer
          readOnly: true
        owner:
          allOf:
          - $ref: '#/components/schemas/BasicUser'
          nullable: true
        manifests:
          type: array
          items:
            type: string
            maxLength: 1024
          default: []
        created_date:
          type: string
          format: date-time
          readOnly: true
        updated_date:
          type: string
          format: date-time
          readOnly: true
        provider_type:
          $ref: '#/components/schemas/ProviderTypeEnum'
        resource:
          type: string
          maxLength: 222
        display_name:
          type: string
          maxLength: 63
        credentials_type:
          $ref: '#/components/schemas/CredentialsTypeEnum'
        specific_attributes:
          type: string
          maxLength: 1024
        description:
          type: string
        organization:
          type: integer
          readOnly: true
          nullable: true
      required:
      - credentials_type
      - display_name
      - provider_type
      - resource
    CloudStorageWriteRequest:
      type: object
      properties:
        provider_type:
          $ref: '#/components/schemas/ProviderTypeEnum'
        resource:
          type: string
          minLength: 1
          maxLength: 222
        display_name:
          type: string
          minLength: 1
          maxLength: 63
        owner:
          $ref: '#/components/schemas/BasicUserRequest'
        credentials_type:
          $ref: '#/components/schemas/CredentialsTypeEnum'
        session_token:
          type: string
          maxLength: 440
        account_name:
          type: string
          maxLength: 24
        key:
          type: string
          maxLength: 40
        secret_key:
          type: string
          maxLength: 64
        connection_string:
          type: string
          maxLength: 1024
        key_file:
          type: string
          format: binary
        specific_attributes:
          type: string
          maxLength: 1024
        description:
          type: string
        manifests:
          type: array
          items:
            type: string
            minLength: 1
            maxLength: 1024
          default: []
      required:
      - credentials_type
      - display_name
      - provider_type
      - resource
    CommentRead:
      type: object
      properties:
        id:
          type: integer
          readOnly: true
        issue:
          type: integer
          readOnly: true
        owner:
          allOf:
          - $ref: '#/components/schemas/BasicUser'
          nullable: true
        message:
          type: string
          readOnly: true
        created_date:
          type: string
          format: date-time
          readOnly: true
        updated_date:
          type: string
          format: date-time
          readOnly: true
    CommentWriteRequest:
      type: object
      properties:
        issue:
          type: integer
        message:
          type: string
          minLength: 1
      required:
      - issue
    CommentsSummary:
      type: object
      properties:
        count:
          type: integer
          default: 0
        url:
          type: string
          format: uri
          readOnly: true
    ConsensusAnnotationId:
      type: object
      properties:
        obj_id:
          type: integer
          readOnly: true
        job_id:
          type: integer
          readOnly: true
        type:
          allOf:
          - $ref: '#/components/schemas/Type457Enum'
          readOnly: true
        shape_type:
          readOnly: true
          nullable: true
          oneOf:
          - $ref: '#/components/schemas/ShapeType'
          - $ref: '#/components/schemas/NullEnum'
    ConsensusConflict:
      type: object
      properties:
        id:
          type: integer
          readOnly: true
        frame:
          type: integer
          readOnly: true
        type:
          allOf:
          - $ref: '#/components/schemas/ConsensusConflictTypeEnum'
          readOnly: true
        annotation_ids:
          type: array
          items:
            $ref: '#/components/schemas/ConsensusAnnotationId'
        report_id:
          type: integer
          readOnly: true
      required:
      - annotation_ids
    ConsensusConflictTypeEnum:
      enum:
      - no_matching_item
      - no_matching_annotation
      - annotation_too_close
      - failed_label_voting
      type: string
      description: |-
        * `no_matching_item` - NoMatchingItemError
        * `no_matching_annotation` - NoMatchingAnnError
        * `annotation_too_close` - AnnotationsTooCloseError
        * `failed_label_voting` - FailedLabelVotingError
    ConsensusReport:
      type: object
      properties:
        id:
          type: integer
          readOnly: true
        job_id:
          type: integer
          nullable: true
          readOnly: true
        task_id:
          type: integer
          nullable: true
          readOnly: true
        parent_id:
          type: integer
          nullable: true
          readOnly: true
        summary:
          $ref: '#/components/schemas/ConsensusReportSummary'
        created_date:
          type: string
          format: date-time
          readOnly: true
        target_last_updated:
          type: string
          format: date-time
          readOnly: true
        target:
          $ref: '#/components/schemas/QualityReportTarget'
        assignee:
          allOf:
          - $ref: '#/components/schemas/BasicUser'
          readOnly: true
          nullable: true
        consensus_score:
          type: integer
          readOnly: true
      required:
      - summary
      - target
    ConsensusReportCreateRequest:
      type: object
      properties:
        task_id:
          type: integer
          writeOnly: true
<<<<<<< HEAD
=======
        job_id:
          type: integer
          writeOnly: true
>>>>>>> 8dc3c2c8
    ConsensusReportSummary:
      type: object
      properties:
        frame_count:
          type: integer
        conflict_count:
          type: integer
        conflicts_by_type:
          type: object
          additionalProperties:
            type: integer
      required:
      - conflict_count
      - conflicts_by_type
      - frame_count
    ConsensusSettings:
      type: object
      properties:
        id:
          type: integer
          readOnly: true
        task_id:
          type: integer
          nullable: true
          readOnly: true
        iou_threshold:
          type: number
          format: double
          description: Used for distinction between matched / unmatched shapes
        agreement_score_threshold:
          type: number
          format: double
          description: |
            Confidence threshold for output annotations
        quorum:
          type: integer
          maximum: 2147483647
          minimum: -2147483648
          description: |
            Minimum count for a label and attribute voting results to be counted
        sigma:
          type: number
          format: double
          description: |
            Sigma value for OKS calculation
        line_thickness:
          type: number
          format: double
          description: |
            thickness of polylines, relatively to the (image area) ^ 0.5.
    CredentialsTypeEnum:
      enum:
      - KEY_SECRET_KEY_PAIR
      - ACCOUNT_NAME_TOKEN_PAIR
      - KEY_FILE_PATH
      - ANONYMOUS_ACCESS
      - CONNECTION_STRING
      type: string
      description: |-
        * `KEY_SECRET_KEY_PAIR` - KEY_SECRET_KEY_PAIR
        * `ACCOUNT_NAME_TOKEN_PAIR` - ACCOUNT_NAME_TOKEN_PAIR
        * `KEY_FILE_PATH` - KEY_FILE_PATH
        * `ANONYMOUS_ACCESS` - ANONYMOUS_ACCESS
        * `CONNECTION_STRING` - CONNECTION_STRING
    DataFrame:
      type: object
      properties:
        value:
          type: number
          format: double
        date:
          type: string
          format: date
      required:
      - date
      - value
    DataMetaRead:
      type: object
      properties:
        chunk_size:
          type: integer
          readOnly: true
          nullable: true
        size:
          type: integer
          readOnly: true
          description: |
            The number of frames included. Deleted frames do not affect this value.
        image_quality:
          type: integer
          maximum: 100
          minimum: 0
        start_frame:
          type: integer
          readOnly: true
        stop_frame:
          type: integer
          readOnly: true
        frame_filter:
          type: string
          readOnly: true
        frames:
          type: array
          items:
            $ref: '#/components/schemas/FrameMeta'
          nullable: true
        deleted_frames:
          type: array
          items:
            type: integer
            minimum: 0
        included_frames:
          type: array
          items:
            type: integer
            minimum: 0
          nullable: true
          description: |
            A list of valid frame ids. The None value means all frames are included.
      required:
      - deleted_frames
      - frames
      - image_quality
    DataRequest:
      type: object
      description: |-
        Read more about parameters here:
        https://docs.cvat.ai/docs/manual/basics/create_an_annotation_task/#advanced-configuration
      properties:
        chunk_size:
          type: integer
          maximum: 2147483647
          minimum: 0
          nullable: true
          description: Maximum number of frames per chunk
        image_quality:
          type: integer
          maximum: 100
          minimum: 0
          description: Image quality to use during annotation
        start_frame:
          type: integer
          maximum: 2147483647
          minimum: 0
          description: First frame index
        stop_frame:
          type: integer
          maximum: 2147483647
          minimum: 0
          description: Last frame index
        frame_filter:
          type: string
          description: 'Frame filter. The only supported syntax is: ''step=N'''
          maxLength: 256
        client_files:
          type: array
          items:
            type: string
            format: binary
          default: []
          description: |2

            Uploaded files.
            Must contain all files from job_file_mapping if job_file_mapping is not empty.
        server_files:
          type: array
          items:
            type: string
            minLength: 1
            maxLength: 1024
          default: []
          description: |2

            Paths to files from a file share mounted on the server, or from a cloud storage.
            Must contain all files from job_file_mapping if job_file_mapping is not empty.
        remote_files:
          type: array
          items:
            type: string
            minLength: 1
            maxLength: 1024
          default: []
          description: |2

            Direct download URLs for files.
            Must contain all files from job_file_mapping if job_file_mapping is not empty.
        use_zip_chunks:
          type: boolean
          default: false
          description: |
            When true, video chunks will be represented as zip archives with decoded video frames.
            When false, video chunks are represented as video segments
        server_files_exclude:
          type: array
          items:
            type: string
            minLength: 1
            maxLength: 1024
          default: []
          description: |
            Paths to files and directories from a file share mounted on the server, or from a cloud storage
            that should be excluded from the directories specified in server_files.
            This option cannot be used together with filename_pattern.
            The server_files_exclude parameter cannot be used to exclude a part of dataset from an archive.

            Examples:

            Exclude all files from subfolder 'sub/sub_1/sub_2'and single file 'sub/image.jpg' from specified folder:
            server_files = ['sub/'], server_files_exclude = ['sub/sub_1/sub_2/', 'sub/image.jpg']

            Exclude all cloud storage files with prefix 'sub' from the content of manifest file:
            server_files = ['manifest.jsonl'], server_files_exclude = ['sub/']
        cloud_storage_id:
          type: integer
          writeOnly: true
          nullable: true
          description: |
            If not null, the files referenced by server_files will be retrieved
            from the cloud storage with the specified ID.
            The cloud storages applicable depend on the context.
            In the user sandbox, only the user sandbox cloud storages can be used.
            In an organization, only the organization cloud storages can be used.
        use_cache:
          type: boolean
          default: false
          description: |
            Enable or disable task data chunk caching for the task.
            Read more: https://docs.cvat.ai/docs/manual/advanced/data_on_fly/
        copy_data:
          type: boolean
          default: false
          description: |
            Copy data from the server file share to CVAT during the task creation.
            This will create a copy of the data, making the server independent from
            the file share availability
        storage_method:
          $ref: '#/components/schemas/StorageMethod'
        storage:
          $ref: '#/components/schemas/StorageType'
        sorting_method:
          $ref: '#/components/schemas/SortingMethod'
        filename_pattern:
          type: string
          nullable: true
          minLength: 1
          description: |
            A filename filter for cloud storage files
            listed in the manifest. Supports fnmatch wildcards.
            Read more: https://docs.python.org/3/library/fnmatch.html
        job_file_mapping:
          type: array
          items:
            type: array
            items:
              type: string
              minLength: 1
              maxLength: 1024
          writeOnly: true
          description: |2

            Represents a file-to-job mapping.
            Useful to specify a custom job configuration during task creation.
            This option is not compatible with most other job split-related options.
            Files in the jobs must not overlap or repeat.
            Job file mapping files must be a subset of the input files.
            If directories are specified in server_files, all files obtained by recursive search
            in the specified directories will be used as input files.
            In case of missing items in the input files, an error will be raised.

            Example:
            [

                ["file1.jpg", "file2.jpg"], # job #1 files
                ["file3.png"], # job #2 files
                ["file4.jpg", "file5.png", "file6.bmp"], # job #3 files
            ]
        upload_file_order:
          type: array
          items:
            type: string
            minLength: 1
            maxLength: 1024
          writeOnly: true
          description: |
            Allows to specify file order for client_file uploads.
            Only valid with the "predefined" sorting method selected.

            To state that the input files are sent in the correct order,
            pass an empty list.

            If you want to send files in an arbitrary order
            and reorder them afterwards on the server,
            pass the list of file names in the required order.
      required:
      - image_quality
    DataResponse:
      oneOf:
      - $ref: '#/components/schemas/RqId'
      - type: string
        format: binary
    DatasetFileRequest:
      type: object
      properties:
        dataset_file:
          type: string
          format: binary
      required:
      - dataset_file
    DatasetFormat:
      type: object
      properties:
        name:
          type: string
          maxLength: 64
        ext:
          type: string
          maxLength: 64
        version:
          type: string
          maxLength: 64
        enabled:
          type: boolean
        dimension:
          type: string
          maxLength: 2
      required:
      - dimension
      - enabled
      - ext
      - name
      - version
    DatasetFormats:
      type: object
      properties:
        importers:
          type: array
          items:
            $ref: '#/components/schemas/DatasetFormat'
        exporters:
          type: array
          items:
            $ref: '#/components/schemas/DatasetFormat'
      required:
      - exporters
      - importers
    DatasetWriteRequest:
      oneOf:
      - $ref: '#/components/schemas/DatasetFileRequest'
      nullable: true
    DefaultViewEnum:
      enum:
      - numeric
      - histogram
      type: string
      description: |-
        * `numeric` - NUMERIC
        * `histogram` - HISTOGRAM
    Event:
      type: object
      properties:
        scope:
          type: string
        obj_name:
          type: string
          nullable: true
        obj_id:
          type: integer
          nullable: true
        obj_val:
          type: string
          nullable: true
        source:
          type: string
          nullable: true
        timestamp:
          type: string
          format: date-time
        count:
          type: integer
          nullable: true
        duration:
          type: integer
          default: 0
        project_id:
          type: integer
          nullable: true
        task_id:
          type: integer
          nullable: true
        job_id:
          type: integer
          nullable: true
        user_id:
          type: integer
          nullable: true
        user_name:
          type: string
          nullable: true
        user_email:
          type: string
          nullable: true
        org_id:
          type: integer
          nullable: true
        org_slug:
          type: string
          nullable: true
        payload:
          type: string
          nullable: true
      required:
      - scope
      - timestamp
    EventRequest:
      type: object
      properties:
        scope:
          type: string
          minLength: 1
        obj_name:
          type: string
          nullable: true
          minLength: 1
        obj_id:
          type: integer
          nullable: true
        obj_val:
          type: string
          nullable: true
          minLength: 1
        source:
          type: string
          nullable: true
          minLength: 1
        timestamp:
          type: string
          format: date-time
        count:
          type: integer
          nullable: true
        duration:
          type: integer
          default: 0
        project_id:
          type: integer
          nullable: true
        task_id:
          type: integer
          nullable: true
        job_id:
          type: integer
          nullable: true
        user_id:
          type: integer
          nullable: true
        user_name:
          type: string
          nullable: true
          minLength: 1
        user_email:
          type: string
          nullable: true
          minLength: 1
        org_id:
          type: integer
          nullable: true
        org_slug:
          type: string
          nullable: true
          minLength: 1
        payload:
          type: string
          nullable: true
          minLength: 1
      required:
      - scope
      - timestamp
    Events:
      type: object
      properties:
        webhook_type:
          $ref: '#/components/schemas/WebhookType'
        events:
          type: array
          items:
            $ref: '#/components/schemas/EventsEnum'
      required:
      - events
      - webhook_type
    EventsEnum:
      enum:
      - create:comment
      - create:invitation
      - create:issue
      - create:job
      - create:membership
      - create:project
      - create:task
      - delete:comment
      - delete:invitation
      - delete:issue
      - delete:job
      - delete:membership
      - delete:organization
      - delete:project
      - delete:task
      - update:comment
      - update:issue
      - update:job
      - update:membership
      - update:organization
      - update:project
      - update:task
      type: string
      description: |-
        * `create:comment` - CREATE:COMMENT
        * `create:invitation` - CREATE:INVITATION
        * `create:issue` - CREATE:ISSUE
        * `create:job` - CREATE:JOB
        * `create:membership` - CREATE:MEMBERSHIP
        * `create:project` - CREATE:PROJECT
        * `create:task` - CREATE:TASK
        * `delete:comment` - DELETE:COMMENT
        * `delete:invitation` - DELETE:INVITATION
        * `delete:issue` - DELETE:ISSUE
        * `delete:job` - DELETE:JOB
        * `delete:membership` - DELETE:MEMBERSHIP
        * `delete:organization` - DELETE:ORGANIZATION
        * `delete:project` - DELETE:PROJECT
        * `delete:task` - DELETE:TASK
        * `update:comment` - UPDATE:COMMENT
        * `update:issue` - UPDATE:ISSUE
        * `update:job` - UPDATE:JOB
        * `update:membership` - UPDATE:MEMBERSHIP
        * `update:organization` - UPDATE:ORGANIZATION
        * `update:project` - UPDATE:PROJECT
        * `update:task` - UPDATE:TASK
    FileInfo:
      type: object
      properties:
        name:
          type: string
          maxLength: 1024
        type:
          $ref: '#/components/schemas/FileInfoTypeEnum'
        mime_type:
          type: string
          maxLength: 255
      required:
      - mime_type
      - name
      - type
    FileInfoTypeEnum:
      enum:
      - REG
      - DIR
      type: string
      description: |-
        * `REG` - REG
        * `DIR` - DIR
    FrameMeta:
      type: object
      properties:
        width:
          type: integer
        height:
          type: integer
        name:
          type: string
          maxLength: 1024
        related_files:
          type: integer
        has_related_context:
          type: boolean
          readOnly: true
      required:
      - height
      - name
      - related_files
      - width
    FrameSelectionMethodEnum:
      enum:
      - random_uniform
      - manual
      type: string
      description: |-
        * `random_uniform` - RANDOM_UNIFORM
        * `manual` - MANUAL
    FunctionCall:
      type: object
      properties:
        id:
          type: string
          description: Request id
        function:
          $ref: '#/components/schemas/FunctionCallParams'
        status:
          type: string
          nullable: true
        progress:
          type: integer
          nullable: true
          default: 0
        enqueued:
          type: string
          format: date-time
          nullable: true
        started:
          type: string
          format: date-time
          nullable: true
        ended:
          type: string
          format: date-time
          nullable: true
        exc_info:
          type: string
          nullable: true
      required:
      - ended
      - enqueued
      - function
      - id
      - started
      - status
    FunctionCallParams:
      type: object
      properties:
        id:
          type: string
          nullable: true
          description: The name of the function
        task:
          type: integer
          nullable: true
          description: The id of the task
        job:
          type: integer
          description: The id of the job
        threshold:
          type: number
          format: double
          nullable: true
      required:
      - id
      - task
      - threshold
    FunctionCallRequest:
      type: object
      properties:
        function:
          type: string
          minLength: 1
          description: The name of the function to execute
        task:
          type: integer
          description: The id of the task to be annotated
        job:
          type: integer
          description: The id of the job to be annotated
        quality:
          allOf:
          - $ref: '#/components/schemas/QualityEnum'
          default: original
          description: |-
            The quality of the images to use in the model run

            * `compressed` - compressed
            * `original` - original
        max_distance:
          type: integer
        threshold:
          type: number
          format: double
        cleanup:
          type: boolean
          default: false
          description: Whether existing annotations should be removed
        convMaskToPoly:
          type: boolean
          default: false
        mapping:
          type: object
          additionalProperties:
            $ref: '#/components/schemas/LabelMappingEntryRequest'
          description: Label mapping from the model to the task labels
      required:
      - function
      - task
    GranularityEnum:
      enum:
      - day
      - week
      - month
      type: string
      description: |-
        * `day` - DAY
        * `week` - WEEK
        * `month` - MONTH
    InputTypeEnum:
      enum:
      - checkbox
      - radio
      - number
      - text
      - select
      type: string
      description: |-
        * `checkbox` - CHECKBOX
        * `radio` - RADIO
        * `number` - NUMBER
        * `text` - TEXT
        * `select` - SELECT
    InvitationRead:
      type: object
      properties:
        key:
          type: string
          readOnly: true
        created_date:
          type: string
          format: date-time
          readOnly: true
        owner:
          allOf:
          - $ref: '#/components/schemas/BasicUser'
          nullable: true
        role:
          $ref: '#/components/schemas/RoleEnum'
        user:
          $ref: '#/components/schemas/BasicUser'
        organization:
          type: integer
        expired:
          type: boolean
          readOnly: true
          nullable: true
        organization_info:
          $ref: '#/components/schemas/BasicOrganization'
      required:
      - organization
      - organization_info
      - owner
      - role
      - user
    InvitationWriteRequest:
      type: object
      properties:
        role:
          $ref: '#/components/schemas/RoleEnum'
        email:
          type: string
          format: email
          minLength: 1
      required:
      - email
      - role
    IssueRead:
      type: object
      properties:
        id:
          type: integer
          readOnly: true
        frame:
          type: integer
          readOnly: true
        position:
          type: array
          items:
            type: number
            format: double
        job:
          type: integer
          readOnly: true
        owner:
          allOf:
          - $ref: '#/components/schemas/BasicUser'
          nullable: true
        assignee:
          allOf:
          - $ref: '#/components/schemas/BasicUser'
          nullable: true
        created_date:
          type: string
          format: date-time
          readOnly: true
          nullable: true
        updated_date:
          type: string
          format: date-time
          readOnly: true
          nullable: true
        resolved:
          type: boolean
          readOnly: true
        comments:
          $ref: '#/components/schemas/CommentsSummary'
      required:
      - comments
      - position
    IssueWriteRequest:
      type: object
      properties:
        frame:
          type: integer
          maximum: 2147483647
          minimum: 0
        position:
          type: array
          items:
            type: number
            format: double
        job:
          type: integer
        assignee:
          type: integer
          nullable: true
        message:
          type: string
          minLength: 1
        resolved:
          type: boolean
      required:
      - frame
      - job
      - message
      - position
    IssuesSummary:
      type: object
      properties:
        url:
          type: string
          format: uri
          readOnly: true
        count:
          type: integer
          readOnly: true
    JobAnnotationsUpdateRequest:
      oneOf:
      - $ref: '#/components/schemas/LabeledDataRequest'
      - $ref: '#/components/schemas/AnnotationFileRequest'
    JobRead:
      type: object
      properties:
        url:
          type: string
          format: uri
          readOnly: true
        id:
          type: integer
          readOnly: true
        task_id:
          type: integer
          readOnly: true
        project_id:
          type: integer
          readOnly: true
          nullable: true
        assignee:
          allOf:
          - $ref: '#/components/schemas/BasicUser'
          readOnly: true
          nullable: true
        guide_id:
          type: integer
          readOnly: true
          nullable: true
        dimension:
          type: string
          readOnly: true
          maxLength: 2
        bug_tracker:
          type: string
          readOnly: true
          nullable: true
          maxLength: 2000
        status:
          allOf:
          - $ref: '#/components/schemas/JobStatus'
          readOnly: true
        stage:
          allOf:
          - $ref: '#/components/schemas/JobStage'
          readOnly: true
        state:
          allOf:
          - $ref: '#/components/schemas/OperationStatus'
          readOnly: true
        mode:
          type: string
          readOnly: true
        frame_count:
          type: integer
          readOnly: true
        start_frame:
          type: integer
          maximum: 2147483647
          minimum: -2147483648
          readOnly: true
        stop_frame:
          type: integer
          maximum: 2147483647
          minimum: -2147483648
          readOnly: true
        data_chunk_size:
          type: integer
          maximum: 2147483647
          minimum: 0
          nullable: true
          readOnly: true
        data_compressed_chunk_type:
          allOf:
          - $ref: '#/components/schemas/ChunkType'
          readOnly: true
        data_original_chunk_type:
          allOf:
          - $ref: '#/components/schemas/ChunkType'
          readOnly: true
        created_date:
          type: string
          format: date-time
          readOnly: true
        updated_date:
          type: string
          format: date-time
          readOnly: true
        issues:
          $ref: '#/components/schemas/IssuesSummary'
        labels:
          $ref: '#/components/schemas/LabelsSummary'
        type:
          allOf:
          - $ref: '#/components/schemas/JobType'
          readOnly: true
        organization:
          type: integer
          readOnly: true
          nullable: true
        target_storage:
          allOf:
          - $ref: '#/components/schemas/Storage'
          nullable: true
        source_storage:
          allOf:
          - $ref: '#/components/schemas/Storage'
          nullable: true
        assignee_updated_date:
          type: string
          format: date-time
          readOnly: true
          nullable: true
        parent_job_id:
          type: integer
          nullable: true
          readOnly: true
      required:
      - issues
      - labels
    JobStage:
      enum:
      - annotation
      - validation
      - acceptance
      type: string
      description: |-
        * `annotation` - ANNOTATION
        * `validation` - VALIDATION
        * `acceptance` - ACCEPTANCE
    JobStatus:
      enum:
      - annotation
      - validation
      - completed
      type: string
      description: |-
        * `annotation` - ANNOTATION
        * `validation` - VALIDATION
        * `completed` - COMPLETED
    JobType:
      enum:
      - annotation
      - ground_truth
      - consensus
      type: string
      description: |-
        * `annotation` - ANNOTATION
        * `ground_truth` - GROUND_TRUTH
        * `consensus` - CONSENSUS
    JobWriteRequest:
      type: object
      properties:
        assignee:
          type: integer
          nullable: true
        stage:
          $ref: '#/components/schemas/JobStage'
        state:
          $ref: '#/components/schemas/OperationStatus'
        type:
          $ref: '#/components/schemas/JobType'
        task_id:
          type: integer
        frame_selection_method:
          $ref: '#/components/schemas/FrameSelectionMethodEnum'
        frame_count:
          type: integer
          minimum: 0
          description: |
            The number of frames included in the job.
            Applicable only to the random frame selection
        seed:
          type: integer
          minimum: 0
          description: |
            The seed value for the random number generator.
            The same value will produce the same frame sets.
            Applicable only to the random frame selection.
            By default, a random value is used.
        frames:
          type: array
          items:
            type: integer
            minimum: 0
          description: |
            The list of frame ids. Applicable only to the manual frame selection
      required:
      - task_id
      - type
    JobsSummary:
      type: object
      properties:
        count:
          type: integer
          nullable: true
        completed:
          type: integer
          nullable: true
        validation:
          type: integer
          nullable: true
        url:
          type: string
          format: uri
          readOnly: true
      required:
      - completed
      - count
      - validation
    Label:
      type: object
      properties:
        id:
          type: integer
        name:
          type: string
          maxLength: 64
        color:
          type: string
          description: The hex value for the RGB color. Will be generated automatically,
            unless specified explicitly.
        attributes:
          type: array
          items:
            $ref: '#/components/schemas/Attribute'
          default: []
          description: The list of attributes. If you want to remove an attribute,
            you need to recreate the label and specify the remaining attributes.
        type:
          type: string
          description: Associated annotation type for this label
        svg:
          type: string
        sublabels:
          type: array
          items:
            $ref: '#/components/schemas/Sublabel'
        project_id:
          type: integer
          nullable: true
          readOnly: true
        task_id:
          type: integer
          nullable: true
          readOnly: true
        parent_id:
          type: integer
          nullable: true
          readOnly: true
        has_parent:
          type: boolean
          readOnly: true
      required:
      - name
    LabelMappingEntryRequest:
      type: object
      properties:
        name:
          type: string
          minLength: 1
        attributes:
          type: object
          additionalProperties:
            type: string
            minLength: 1
        sublabels:
          type: object
          additionalProperties:
            $ref: '#/components/schemas/SublabelMappingEntryRequest'
          description: Label mapping for from the model to the task sublabels within
            a parent label
      required:
      - name
    LabeledData:
      type: object
      properties:
        version:
          type: integer
          default: 0
        tags:
          type: array
          items:
            $ref: '#/components/schemas/LabeledImage'
          default: []
        shapes:
          type: array
          items:
            $ref: '#/components/schemas/LabeledShape'
          default: []
        tracks:
          type: array
          items:
            $ref: '#/components/schemas/LabeledTrack'
          default: []
    LabeledDataRequest:
      type: object
      properties:
        version:
          type: integer
          default: 0
        tags:
          type: array
          items:
            $ref: '#/components/schemas/LabeledImageRequest'
          default: []
        shapes:
          type: array
          items:
            $ref: '#/components/schemas/LabeledShapeRequest'
          default: []
        tracks:
          type: array
          items:
            $ref: '#/components/schemas/LabeledTrackRequest'
          default: []
    LabeledImage:
      type: object
      properties:
        id:
          type: integer
          nullable: true
        frame:
          type: integer
          minimum: 0
        label_id:
          type: integer
          minimum: 0
        group:
          type: integer
          minimum: 0
          nullable: true
        source:
          type: string
          default: manual
        attributes:
          type: array
          items:
            $ref: '#/components/schemas/AttributeVal'
          default: []
      required:
      - frame
      - label_id
    LabeledImageRequest:
      type: object
      properties:
        id:
          type: integer
          nullable: true
        frame:
          type: integer
          minimum: 0
        label_id:
          type: integer
          minimum: 0
        group:
          type: integer
          minimum: 0
          nullable: true
        source:
          type: string
          minLength: 1
          default: manual
        attributes:
          type: array
          items:
            $ref: '#/components/schemas/AttributeValRequest'
          default: []
      required:
      - frame
      - label_id
    LabeledShape:
      type: object
      properties:
        type:
          $ref: '#/components/schemas/ShapeType'
        occluded:
          type: boolean
          default: false
        outside:
          type: boolean
          default: false
        z_order:
          type: integer
          default: 0
        rotation:
          type: number
          format: double
          maximum: 360
          minimum: 0
          default: 0.0
        points:
          type: array
          items:
            type: number
            format: double
        id:
          type: integer
          nullable: true
        frame:
          type: integer
          minimum: 0
        label_id:
          type: integer
          minimum: 0
        group:
          type: integer
          minimum: 0
          nullable: true
        source:
          type: string
          default: manual
        attributes:
          type: array
          items:
            $ref: '#/components/schemas/AttributeVal'
          default: []
        elements:
          type: array
          items:
            $ref: '#/components/schemas/SubLabeledShape'
      required:
      - frame
      - label_id
      - type
    LabeledShapeRequest:
      type: object
      properties:
        type:
          $ref: '#/components/schemas/ShapeType'
        occluded:
          type: boolean
          default: false
        outside:
          type: boolean
          default: false
        z_order:
          type: integer
          default: 0
        rotation:
          type: number
          format: double
          maximum: 360
          minimum: 0
          default: 0.0
        points:
          type: array
          items:
            type: number
            format: double
        id:
          type: integer
          nullable: true
        frame:
          type: integer
          minimum: 0
        label_id:
          type: integer
          minimum: 0
        group:
          type: integer
          minimum: 0
          nullable: true
        source:
          type: string
          minLength: 1
          default: manual
        attributes:
          type: array
          items:
            $ref: '#/components/schemas/AttributeValRequest'
          default: []
        elements:
          type: array
          items:
            $ref: '#/components/schemas/SubLabeledShapeRequest'
      required:
      - frame
      - label_id
      - type
    LabeledTrack:
      type: object
      properties:
        id:
          type: integer
          nullable: true
        frame:
          type: integer
          minimum: 0
        label_id:
          type: integer
          minimum: 0
        group:
          type: integer
          minimum: 0
          nullable: true
        source:
          type: string
          default: manual
        shapes:
          type: array
          items:
            $ref: '#/components/schemas/TrackedShape'
        attributes:
          type: array
          items:
            $ref: '#/components/schemas/AttributeVal'
          default: []
        elements:
          type: array
          items:
            $ref: '#/components/schemas/SubLabeledTrack'
      required:
      - frame
      - label_id
      - shapes
    LabeledTrackRequest:
      type: object
      properties:
        id:
          type: integer
          nullable: true
        frame:
          type: integer
          minimum: 0
        label_id:
          type: integer
          minimum: 0
        group:
          type: integer
          minimum: 0
          nullable: true
        source:
          type: string
          minLength: 1
          default: manual
        shapes:
          type: array
          items:
            $ref: '#/components/schemas/TrackedShapeRequest'
        attributes:
          type: array
          items:
            $ref: '#/components/schemas/AttributeValRequest'
          default: []
        elements:
          type: array
          items:
            $ref: '#/components/schemas/SubLabeledTrackRequest'
      required:
      - frame
      - label_id
      - shapes
    LabelsSummary:
      type: object
      properties:
        url:
          type: string
          format: uri
          readOnly: true
    LocationEnum:
      enum:
      - cloud_storage
      - local
      type: string
      description: |-
        * `cloud_storage` - CLOUD_STORAGE
        * `local` - LOCAL
    LoginSerializerExRequest:
      type: object
      properties:
        username:
          type: string
        email:
          type: string
          format: email
        password:
          type: string
          minLength: 1
      required:
      - password
    MembershipRead:
      type: object
      properties:
        id:
          type: integer
          readOnly: true
        user:
          $ref: '#/components/schemas/BasicUser'
        organization:
          type: integer
          readOnly: true
        is_active:
          type: boolean
          readOnly: true
        joined_date:
          type: string
          format: date-time
          readOnly: true
          nullable: true
        role:
          allOf:
          - $ref: '#/components/schemas/RoleEnum'
          readOnly: true
        invitation:
          type: string
          readOnly: true
          nullable: true
      required:
      - user
    MetaUser:
      anyOf:
      - $ref: '#/components/schemas/User'
      - $ref: '#/components/schemas/BasicUser'
    Metric:
      type: object
      properties:
        name:
          type: string
        title:
          type: string
        description:
          type: string
        granularity:
          nullable: true
          oneOf:
          - $ref: '#/components/schemas/GranularityEnum'
          - $ref: '#/components/schemas/NullEnum'
        default_view:
          $ref: '#/components/schemas/DefaultViewEnum'
        data_series:
          type: object
          additionalProperties:
            type: array
            items:
              $ref: '#/components/schemas/DataFrame'
        transformations:
          type: array
          items:
            $ref: '#/components/schemas/Transformation'
      required:
      - data_series
      - default_view
      - description
      - name
      - title
      - transformations
    NullEnum:
      enum:
      - null
    OnlineFunctionCallRequest:
      type: object
      properties:
        job:
          type: integer
        task:
          type: integer
    OperationStatus:
      enum:
      - new
      - in progress
      - completed
      - rejected
      type: string
      description: |-
        * `new` - NEW
        * `in progress` - IN_PROGRESS
        * `completed` - COMPLETED
        * `rejected` - REJECTED
    OperatorEnum:
      enum:
      - +
      - '-'
      - '*'
      - /
      type: string
      description: |-
        * `+` - ADDITION
        * `-` - SUBTRACTION
        * `*` - MULTIPLICATION
        * `/` - DIVISION
    OrganizationRead:
      type: object
      properties:
        id:
          type: integer
          readOnly: true
        slug:
          type: string
          readOnly: true
          pattern: ^[-a-zA-Z0-9_]+$
        name:
          type: string
          readOnly: true
        description:
          type: string
          readOnly: true
        created_date:
          type: string
          format: date-time
          readOnly: true
        updated_date:
          type: string
          format: date-time
          readOnly: true
        contact:
          type: object
          readOnly: true
        owner:
          allOf:
          - $ref: '#/components/schemas/BasicUser'
          nullable: true
      required:
      - owner
    OrganizationWriteRequest:
      type: object
      properties:
        slug:
          type: string
          minLength: 1
          maxLength: 16
          pattern: ^[-a-zA-Z0-9_]+$
        name:
          type: string
          maxLength: 64
        description:
          type: string
        contact:
          type: object
      required:
      - slug
    PaginatedAnnotationConflictList:
      type: object
      properties:
        count:
          type: integer
          example: 123
        next:
          type: string
          nullable: true
          format: uri
          example: http://api.example.org/accounts/?page=4
        previous:
          type: string
          nullable: true
          format: uri
          example: http://api.example.org/accounts/?page=2
        results:
          type: array
          items:
            $ref: '#/components/schemas/AnnotationConflict'
    PaginatedAssigneeConsensusReportList:
      type: object
      properties:
        count:
          type: integer
          example: 123
        next:
          type: string
          nullable: true
          format: uri
          example: http://api.example.org/accounts/?page=4
        previous:
          type: string
          nullable: true
          format: uri
          example: http://api.example.org/accounts/?page=2
        results:
          type: array
          items:
            $ref: '#/components/schemas/AssigneeConsensusReport'
    PaginatedCloudStorageReadList:
      type: object
      properties:
        count:
          type: integer
          example: 123
        next:
          type: string
          nullable: true
          format: uri
          example: http://api.example.org/accounts/?page=4
        previous:
          type: string
          nullable: true
          format: uri
          example: http://api.example.org/accounts/?page=2
        results:
          type: array
          items:
            $ref: '#/components/schemas/CloudStorageRead'
    PaginatedCommentReadList:
      type: object
      properties:
        count:
          type: integer
          example: 123
        next:
          type: string
          nullable: true
          format: uri
          example: http://api.example.org/accounts/?page=4
        previous:
          type: string
          nullable: true
          format: uri
          example: http://api.example.org/accounts/?page=2
        results:
          type: array
          items:
            $ref: '#/components/schemas/CommentRead'
    PaginatedConsensusConflictList:
      type: object
      properties:
        count:
          type: integer
          example: 123
        next:
          type: string
          nullable: true
          format: uri
          example: http://api.example.org/accounts/?page=4
        previous:
          type: string
          nullable: true
          format: uri
          example: http://api.example.org/accounts/?page=2
        results:
          type: array
          items:
            $ref: '#/components/schemas/ConsensusConflict'
    PaginatedConsensusReportList:
      type: object
      properties:
        count:
          type: integer
          example: 123
        next:
          type: string
          nullable: true
          format: uri
          example: http://api.example.org/accounts/?page=4
        previous:
          type: string
          nullable: true
          format: uri
          example: http://api.example.org/accounts/?page=2
        results:
          type: array
          items:
            $ref: '#/components/schemas/ConsensusReport'
    PaginatedConsensusSettingsList:
      type: object
      properties:
        count:
          type: integer
          example: 123
        next:
          type: string
          nullable: true
          format: uri
          example: http://api.example.org/accounts/?page=4
        previous:
          type: string
          nullable: true
          format: uri
          example: http://api.example.org/accounts/?page=2
        results:
          type: array
          items:
            $ref: '#/components/schemas/ConsensusSettings'
    PaginatedInvitationReadList:
      type: object
      properties:
        count:
          type: integer
          example: 123
        next:
          type: string
          nullable: true
          format: uri
          example: http://api.example.org/accounts/?page=4
        previous:
          type: string
          nullable: true
          format: uri
          example: http://api.example.org/accounts/?page=2
        results:
          type: array
          items:
            $ref: '#/components/schemas/InvitationRead'
    PaginatedIssueReadList:
      type: object
      properties:
        count:
          type: integer
          example: 123
        next:
          type: string
          nullable: true
          format: uri
          example: http://api.example.org/accounts/?page=4
        previous:
          type: string
          nullable: true
          format: uri
          example: http://api.example.org/accounts/?page=2
        results:
          type: array
          items:
            $ref: '#/components/schemas/IssueRead'
    PaginatedJobReadList:
      type: object
      properties:
        count:
          type: integer
          example: 123
        next:
          type: string
          nullable: true
          format: uri
          example: http://api.example.org/accounts/?page=4
        previous:
          type: string
          nullable: true
          format: uri
          example: http://api.example.org/accounts/?page=2
        results:
          type: array
          items:
            $ref: '#/components/schemas/JobRead'
    PaginatedLabelList:
      type: object
      properties:
        count:
          type: integer
          example: 123
        next:
          type: string
          nullable: true
          format: uri
          example: http://api.example.org/accounts/?page=4
        previous:
          type: string
          nullable: true
          format: uri
          example: http://api.example.org/accounts/?page=2
        results:
          type: array
          items:
            $ref: '#/components/schemas/Label'
    PaginatedMembershipReadList:
      type: object
      properties:
        count:
          type: integer
          example: 123
        next:
          type: string
          nullable: true
          format: uri
          example: http://api.example.org/accounts/?page=4
        previous:
          type: string
          nullable: true
          format: uri
          example: http://api.example.org/accounts/?page=2
        results:
          type: array
          items:
            $ref: '#/components/schemas/MembershipRead'
    PaginatedMetaUserList:
      type: object
      properties:
        count:
          type: integer
          example: 123
        next:
          type: string
          nullable: true
          format: uri
          example: http://api.example.org/accounts/?page=4
        previous:
          type: string
          nullable: true
          format: uri
          example: http://api.example.org/accounts/?page=2
        results:
          type: array
          items:
            $ref: '#/components/schemas/MetaUser'
    PaginatedOrganizationReadList:
      type: object
      properties:
        count:
          type: integer
          example: 123
        next:
          type: string
          nullable: true
          format: uri
          example: http://api.example.org/accounts/?page=4
        previous:
          type: string
          nullable: true
          format: uri
          example: http://api.example.org/accounts/?page=2
        results:
          type: array
          items:
            $ref: '#/components/schemas/OrganizationRead'
    PaginatedProjectReadList:
      type: object
      properties:
        count:
          type: integer
          example: 123
        next:
          type: string
          nullable: true
          format: uri
          example: http://api.example.org/accounts/?page=4
        previous:
          type: string
          nullable: true
          format: uri
          example: http://api.example.org/accounts/?page=2
        results:
          type: array
          items:
            $ref: '#/components/schemas/ProjectRead'
    PaginatedQualityReportList:
      type: object
      properties:
        count:
          type: integer
          example: 123
        next:
          type: string
          nullable: true
          format: uri
          example: http://api.example.org/accounts/?page=4
        previous:
          type: string
          nullable: true
          format: uri
          example: http://api.example.org/accounts/?page=2
        results:
          type: array
          items:
            $ref: '#/components/schemas/QualityReport'
    PaginatedQualitySettingsList:
      type: object
      properties:
        count:
          type: integer
          example: 123
        next:
          type: string
          nullable: true
          format: uri
          example: http://api.example.org/accounts/?page=4
        previous:
          type: string
          nullable: true
          format: uri
          example: http://api.example.org/accounts/?page=2
        results:
          type: array
          items:
            $ref: '#/components/schemas/QualitySettings'
    PaginatedRequestList:
      type: object
      properties:
        count:
          type: integer
          example: 123
        next:
          type: string
          nullable: true
          format: uri
          example: http://api.example.org/accounts/?page=4
        previous:
          type: string
          nullable: true
          format: uri
          example: http://api.example.org/accounts/?page=2
        results:
          type: array
          items:
            $ref: '#/components/schemas/Request'
    PaginatedTaskReadList:
      type: object
      properties:
        count:
          type: integer
          example: 123
        next:
          type: string
          nullable: true
          format: uri
          example: http://api.example.org/accounts/?page=4
        previous:
          type: string
          nullable: true
          format: uri
          example: http://api.example.org/accounts/?page=2
        results:
          type: array
          items:
            $ref: '#/components/schemas/TaskRead'
    PaginatedWebhookDeliveryReadList:
      type: object
      properties:
        count:
          type: integer
          example: 123
        next:
          type: string
          nullable: true
          format: uri
          example: http://api.example.org/accounts/?page=4
        previous:
          type: string
          nullable: true
          format: uri
          example: http://api.example.org/accounts/?page=2
        results:
          type: array
          items:
            $ref: '#/components/schemas/WebhookDeliveryRead'
    PaginatedWebhookReadList:
      type: object
      properties:
        count:
          type: integer
          example: 123
        next:
          type: string
          nullable: true
          format: uri
          example: http://api.example.org/accounts/?page=4
        previous:
          type: string
          nullable: true
          format: uri
          example: http://api.example.org/accounts/?page=2
        results:
          type: array
          items:
            $ref: '#/components/schemas/WebhookRead'
    PasswordChangeRequest:
      type: object
      properties:
        old_password:
          type: string
          minLength: 1
          maxLength: 128
        new_password1:
          type: string
          minLength: 1
          maxLength: 128
        new_password2:
          type: string
          minLength: 1
          maxLength: 128
      required:
      - new_password1
      - new_password2
      - old_password
    PasswordResetConfirmRequest:
      type: object
      description: Serializer for confirming a password reset attempt.
      properties:
        new_password1:
          type: string
          minLength: 1
          maxLength: 128
        new_password2:
          type: string
          minLength: 1
          maxLength: 128
        uid:
          type: string
          minLength: 1
        token:
          type: string
          minLength: 1
      required:
      - new_password1
      - new_password2
      - token
      - uid
    PasswordResetSerializerExRequest:
      type: object
      description: Serializer for requesting a password reset e-mail.
      properties:
        email:
          type: string
          format: email
          minLength: 1
      required:
      - email
    PatchedAnnotationGuideWriteRequest:
      type: object
      properties:
        task_id:
          type: integer
          nullable: true
        project_id:
          type: integer
          nullable: true
        markdown:
          type: string
    PatchedCloudStorageWriteRequest:
      type: object
      properties:
        provider_type:
          $ref: '#/components/schemas/ProviderTypeEnum'
        resource:
          type: string
          minLength: 1
          maxLength: 222
        display_name:
          type: string
          minLength: 1
          maxLength: 63
        owner:
          $ref: '#/components/schemas/BasicUserRequest'
        credentials_type:
          $ref: '#/components/schemas/CredentialsTypeEnum'
        session_token:
          type: string
          maxLength: 440
        account_name:
          type: string
          maxLength: 24
        key:
          type: string
          maxLength: 40
        secret_key:
          type: string
          maxLength: 64
        connection_string:
          type: string
          maxLength: 1024
        key_file:
          type: string
          format: binary
        specific_attributes:
          type: string
          maxLength: 1024
        description:
          type: string
        manifests:
          type: array
          items:
            type: string
            minLength: 1
            maxLength: 1024
          default: []
    PatchedCommentWriteRequest:
      type: object
      properties:
        message:
          type: string
          minLength: 1
    PatchedConsensusSettingsRequest:
      type: object
      properties:
        iou_threshold:
          type: number
          format: double
          description: Used for distinction between matched / unmatched shapes
        agreement_score_threshold:
          type: number
          format: double
          description: |
            Confidence threshold for output annotations
        quorum:
          type: integer
          maximum: 2147483647
          minimum: -2147483648
          description: |
            Minimum count for a label and attribute voting results to be counted
        sigma:
          type: number
          format: double
          description: |
            Sigma value for OKS calculation
        line_thickness:
          type: number
          format: double
          description: |
            thickness of polylines, relatively to the (image area) ^ 0.5.
    PatchedDataMetaWriteRequest:
      type: object
      properties:
        deleted_frames:
          type: array
          items:
            type: integer
            minimum: 0
    PatchedInvitationWriteRequest:
      type: object
      properties:
        role:
          $ref: '#/components/schemas/RoleEnum'
        email:
          type: string
          format: email
          minLength: 1
    PatchedIssueWriteRequest:
      type: object
      properties:
        position:
          type: array
          items:
            type: number
            format: double
        assignee:
          type: integer
          nullable: true
        resolved:
          type: boolean
    PatchedJobWriteRequest:
      type: object
      properties:
        assignee:
          type: integer
          nullable: true
        stage:
          $ref: '#/components/schemas/JobStage'
        state:
          $ref: '#/components/schemas/OperationStatus'
    PatchedLabelRequest:
      type: object
      properties:
        id:
          type: integer
        name:
          type: string
          minLength: 1
          maxLength: 64
        color:
          type: string
          description: The hex value for the RGB color. Will be generated automatically,
            unless specified explicitly.
        attributes:
          type: array
          items:
            $ref: '#/components/schemas/AttributeRequest'
          default: []
          description: The list of attributes. If you want to remove an attribute,
            you need to recreate the label and specify the remaining attributes.
        deleted:
          type: boolean
          writeOnly: true
          description: Delete the label. Only applicable in the PATCH methods of a
            project or a task.
        type:
          type: string
          description: Associated annotation type for this label
        svg:
          type: string
        sublabels:
          type: array
          items:
            $ref: '#/components/schemas/SublabelRequest'
    PatchedLabeledDataRequest:
      type: object
      properties:
        version:
          type: integer
          default: 0
        tags:
          type: array
          items:
            $ref: '#/components/schemas/LabeledImageRequest'
          default: []
        shapes:
          type: array
          items:
            $ref: '#/components/schemas/LabeledShapeRequest'
          default: []
        tracks:
          type: array
          items:
            $ref: '#/components/schemas/LabeledTrackRequest'
          default: []
    PatchedMembershipWriteRequest:
      type: object
      properties:
        role:
          $ref: '#/components/schemas/RoleEnum'
    PatchedOrganizationWriteRequest:
      type: object
      properties:
        slug:
          type: string
          minLength: 1
          maxLength: 16
          pattern: ^[-a-zA-Z0-9_]+$
        name:
          type: string
          maxLength: 64
        description:
          type: string
        contact:
          type: object
    PatchedProjectWriteRequest:
      type: object
      properties:
        name:
          type: string
          minLength: 1
          maxLength: 256
        labels:
          type: array
          items:
            $ref: '#/components/schemas/PatchedLabelRequest'
          writeOnly: true
          default: []
        owner_id:
          type: integer
          writeOnly: true
          nullable: true
        assignee_id:
          type: integer
          writeOnly: true
          nullable: true
        bug_tracker:
          type: string
          maxLength: 2000
        target_storage:
          allOf:
          - $ref: '#/components/schemas/StorageRequest'
          writeOnly: true
        source_storage:
          allOf:
          - $ref: '#/components/schemas/StorageRequest'
          writeOnly: true
        task_subsets:
          type: array
          items:
            type: string
            minLength: 1
          writeOnly: true
    PatchedQualitySettingsRequest:
      type: object
      properties:
        target_metric:
          allOf:
          - $ref: '#/components/schemas/TargetMetricEnum'
          description: |-
            The primary metric used for quality estimation

            * `accuracy` - ACCURACY
            * `precision` - PRECISION
            * `recall` - RECALL
        target_metric_threshold:
          type: number
          format: double
          description: |
            Defines the minimal quality requirements in terms of the selected target metric.
        max_validations_per_job:
          type: integer
          maximum: 2147483647
          minimum: 0
          description: |
            The maximum number of job validation attempts for the job assignee.
            The job can be automatically accepted if the job quality is above the required
            threshold, defined by the target threshold parameter.
        iou_threshold:
          type: number
          format: double
          description: Used for distinction between matched / unmatched shapes
        oks_sigma:
          type: number
          format: double
          description: |
            Like IoU threshold, but for points.
            The percent of the bbox area, used as the radius of the circle around the GT point,
            where the checked point is expected to be.
            Read more: https://cocodataset.org/#keypoints-eval
        line_thickness:
          type: number
          format: double
          description: |
            Thickness of polylines, relatively to the (image area) ^ 0.5.
            The distance to the boundary around the GT line,
            inside of which the checked line points should be
        low_overlap_threshold:
          type: number
          format: double
          description: |
            Used for distinction between strong / weak (low_overlap) matches
        compare_line_orientation:
          type: boolean
          description: Enables or disables polyline orientation comparison
        line_orientation_threshold:
          type: number
          format: double
          description: |
            The minimal gain in the GT IoU between the given and reversed line directions
            to consider the line inverted.
            Only used when the 'compare_line_orientation' parameter is true
        compare_groups:
          type: boolean
          description: Enables or disables annotation group checks
        group_match_threshold:
          type: number
          format: double
          description: |
            Minimal IoU for groups to be considered matching.
            Only used when the 'compare_groups' parameter is true
        check_covered_annotations:
          type: boolean
          description: |
            Check for partially-covered annotations, useful in segmentation tasks
        object_visibility_threshold:
          type: number
          format: double
          description: |
            Minimal visible area percent of the spatial annotations (polygons, masks)
            for reporting covered annotations.
            Only used when the 'object_visibility_threshold' parameter is true
        panoptic_comparison:
          type: boolean
          description: |
            Use only the visible part of the masks and polygons in comparisons
        compare_attributes:
          type: boolean
          description: Enables or disables annotation attribute comparison
    PatchedTaskWriteRequest:
      type: object
      properties:
        name:
          type: string
          minLength: 1
          maxLength: 256
        project_id:
          type: integer
          nullable: true
        owner_id:
          type: integer
          writeOnly: true
          nullable: true
        assignee_id:
          type: integer
          writeOnly: true
          nullable: true
        bug_tracker:
          type: string
          maxLength: 2000
        labels:
          type: array
          items:
            $ref: '#/components/schemas/PatchedLabelRequest'
        subset:
          type: string
          maxLength: 64
        target_storage:
          allOf:
          - $ref: '#/components/schemas/StorageRequest'
          nullable: true
        source_storage:
          allOf:
          - $ref: '#/components/schemas/StorageRequest'
          nullable: true
        consensus_jobs_per_regular_job:
          type: integer
          nullable: true
    PatchedUserRequest:
      type: object
      properties:
        username:
          type: string
          minLength: 1
          description: Required. 150 characters or fewer. Letters, digits and @/./+/-/_
            only.
          pattern: ^[\w.@+-]+$
          maxLength: 150
        first_name:
          type: string
          maxLength: 150
        last_name:
          type: string
          maxLength: 150
        email:
          type: string
          format: email
          title: Email address
          maxLength: 254
        groups:
          type: array
          items:
            type: string
            minLength: 1
        is_staff:
          type: boolean
          title: Staff status
          description: Designates whether the user can log into this admin site.
        is_superuser:
          type: boolean
          title: Superuser status
          description: Designates that this user has all permissions without explicitly
            assigning them.
        is_active:
          type: boolean
          title: Active
          description: Designates whether this user should be treated as active. Unselect
            this instead of deleting accounts.
    PatchedWebhookWriteRequest:
      type: object
      properties:
        target_url:
          type: string
          format: uri
          minLength: 1
          maxLength: 8192
        description:
          type: string
          maxLength: 128
        content_type:
          $ref: '#/components/schemas/WebhookContentType'
        secret:
          type: string
          maxLength: 64
        is_active:
          type: boolean
        enable_ssl:
          type: boolean
        events:
          type: array
          items:
            $ref: '#/components/schemas/EventsEnum'
          writeOnly: true
    Plugins:
      type: object
      properties:
        GIT_INTEGRATION:
          type: boolean
        ANALYTICS:
          type: boolean
        MODELS:
          type: boolean
        PREDICT:
          type: boolean
      required:
      - ANALYTICS
      - GIT_INTEGRATION
      - MODELS
      - PREDICT
    ProjectFileRequest:
      type: object
      properties:
        project_file:
          type: string
          format: binary
      required:
      - project_file
    ProjectRead:
      type: object
      properties:
        url:
          type: string
          format: uri
          readOnly: true
        id:
          type: integer
          readOnly: true
        name:
          type: string
          readOnly: true
        owner:
          allOf:
          - $ref: '#/components/schemas/BasicUser'
          readOnly: true
          nullable: true
        assignee:
          allOf:
          - $ref: '#/components/schemas/BasicUser'
          readOnly: true
          nullable: true
        guide_id:
          type: integer
          nullable: true
        bug_tracker:
          type: string
          readOnly: true
        task_subsets:
          type: array
          items:
            type: string
          readOnly: true
        created_date:
          type: string
          format: date-time
          readOnly: true
        updated_date:
          type: string
          format: date-time
          readOnly: true
        status:
          allOf:
          - $ref: '#/components/schemas/JobStatus'
          readOnly: true
        dimension:
          type: string
          readOnly: true
          nullable: true
          maxLength: 16
        organization:
          type: integer
          readOnly: true
          nullable: true
        target_storage:
          allOf:
          - $ref: '#/components/schemas/Storage'
          readOnly: true
          nullable: true
        source_storage:
          allOf:
          - $ref: '#/components/schemas/Storage'
          readOnly: true
          nullable: true
        tasks:
          $ref: '#/components/schemas/TasksSummary'
        labels:
          $ref: '#/components/schemas/LabelsSummary'
        assignee_updated_date:
          type: string
          format: date-time
          readOnly: true
          nullable: true
      required:
      - labels
      - tasks
    ProjectWriteRequest:
      type: object
      properties:
        name:
          type: string
          minLength: 1
          maxLength: 256
        labels:
          type: array
          items:
            $ref: '#/components/schemas/PatchedLabelRequest'
          writeOnly: true
          default: []
        owner_id:
          type: integer
          writeOnly: true
          nullable: true
        assignee_id:
          type: integer
          writeOnly: true
          nullable: true
        bug_tracker:
          type: string
          maxLength: 2000
        target_storage:
          allOf:
          - $ref: '#/components/schemas/StorageRequest'
          writeOnly: true
        source_storage:
          allOf:
          - $ref: '#/components/schemas/StorageRequest'
          writeOnly: true
        task_subsets:
          type: array
          items:
            type: string
            minLength: 1
          writeOnly: true
      required:
      - name
    ProviderTypeEnum:
      enum:
      - AWS_S3_BUCKET
      - AZURE_CONTAINER
      - GOOGLE_DRIVE
      - GOOGLE_CLOUD_STORAGE
      type: string
      description: |-
        * `AWS_S3_BUCKET` - AWS_S3
        * `AZURE_CONTAINER` - AZURE_CONTAINER
        * `GOOGLE_DRIVE` - GOOGLE_DRIVE
        * `GOOGLE_CLOUD_STORAGE` - GOOGLE_CLOUD_STORAGE
    QualityEnum:
      enum:
      - compressed
      - original
      type: string
      description: |-
        * `compressed` - compressed
        * `original` - original
    QualityReport:
      type: object
      properties:
        id:
          type: integer
          readOnly: true
        job_id:
          type: integer
          nullable: true
          readOnly: true
        task_id:
          type: integer
          nullable: true
          readOnly: true
        parent_id:
          type: integer
          nullable: true
          readOnly: true
        target:
          $ref: '#/components/schemas/QualityReportTarget'
        summary:
          $ref: '#/components/schemas/QualityReportSummary'
        created_date:
          type: string
          format: date-time
          readOnly: true
        target_last_updated:
          type: string
          format: date-time
          readOnly: true
        gt_last_updated:
          type: string
          format: date-time
          readOnly: true
        assignee:
          allOf:
          - $ref: '#/components/schemas/BasicUser'
          readOnly: true
          nullable: true
      required:
      - summary
      - target
    QualityReportCreateRequest:
      type: object
      properties:
        task_id:
          type: integer
          writeOnly: true
      required:
      - task_id
    QualityReportSummary:
      type: object
      properties:
        frame_count:
          type: integer
        frame_share:
          type: number
          format: double
        conflict_count:
          type: integer
        warning_count:
          type: integer
        error_count:
          type: integer
        conflicts_by_type:
          type: object
          additionalProperties:
            type: integer
        valid_count:
          type: integer
        ds_count:
          type: integer
        gt_count:
          type: integer
        total_count:
          type: integer
        accuracy:
          type: number
          format: double
        precision:
          type: number
          format: double
        recall:
          type: number
          format: double
      required:
      - accuracy
      - conflict_count
      - conflicts_by_type
      - ds_count
      - error_count
      - frame_count
      - frame_share
      - gt_count
      - precision
      - recall
      - total_count
      - valid_count
      - warning_count
    QualityReportTarget:
      enum:
      - job
      - task
      type: string
      description: |-
        * `job` - JOB
        * `task` - TASK
    QualitySettings:
      type: object
      properties:
        id:
          type: integer
          readOnly: true
        task_id:
          type: integer
          readOnly: true
        target_metric:
          allOf:
          - $ref: '#/components/schemas/TargetMetricEnum'
          description: |-
            The primary metric used for quality estimation

            * `accuracy` - ACCURACY
            * `precision` - PRECISION
            * `recall` - RECALL
        target_metric_threshold:
          type: number
          format: double
          description: |
            Defines the minimal quality requirements in terms of the selected target metric.
        max_validations_per_job:
          type: integer
          maximum: 2147483647
          minimum: 0
          description: |
            The maximum number of job validation attempts for the job assignee.
            The job can be automatically accepted if the job quality is above the required
            threshold, defined by the target threshold parameter.
        iou_threshold:
          type: number
          format: double
          description: Used for distinction between matched / unmatched shapes
        oks_sigma:
          type: number
          format: double
          description: |
            Like IoU threshold, but for points.
            The percent of the bbox area, used as the radius of the circle around the GT point,
            where the checked point is expected to be.
            Read more: https://cocodataset.org/#keypoints-eval
        line_thickness:
          type: number
          format: double
          description: |
            Thickness of polylines, relatively to the (image area) ^ 0.5.
            The distance to the boundary around the GT line,
            inside of which the checked line points should be
        low_overlap_threshold:
          type: number
          format: double
          description: |
            Used for distinction between strong / weak (low_overlap) matches
        compare_line_orientation:
          type: boolean
          description: Enables or disables polyline orientation comparison
        line_orientation_threshold:
          type: number
          format: double
          description: |
            The minimal gain in the GT IoU between the given and reversed line directions
            to consider the line inverted.
            Only used when the 'compare_line_orientation' parameter is true
        compare_groups:
          type: boolean
          description: Enables or disables annotation group checks
        group_match_threshold:
          type: number
          format: double
          description: |
            Minimal IoU for groups to be considered matching.
            Only used when the 'compare_groups' parameter is true
        check_covered_annotations:
          type: boolean
          description: |
            Check for partially-covered annotations, useful in segmentation tasks
        object_visibility_threshold:
          type: number
          format: double
          description: |
            Minimal visible area percent of the spatial annotations (polygons, masks)
            for reporting covered annotations.
            Only used when the 'object_visibility_threshold' parameter is true
        panoptic_comparison:
          type: boolean
          description: |
            Use only the visible part of the masks and polygons in comparisons
        compare_attributes:
          type: boolean
          description: Enables or disables annotation attribute comparison
    RegisterSerializerEx:
      type: object
      properties:
        username:
          type: string
          maxLength: 150
          minLength: 5
        email:
          type: string
          format: email
        first_name:
          type: string
        last_name:
          type: string
        email_verification_required:
          type: boolean
          readOnly: true
        key:
          type: string
          nullable: true
          readOnly: true
      required:
      - username
    RegisterSerializerExRequest:
      type: object
      properties:
        username:
          type: string
          minLength: 5
          maxLength: 150
        email:
          type: string
          format: email
          minLength: 1
        password1:
          type: string
          writeOnly: true
          minLength: 1
        password2:
          type: string
          writeOnly: true
          minLength: 1
        first_name:
          type: string
          minLength: 1
        last_name:
          type: string
          minLength: 1
      required:
      - password1
      - password2
      - username
    Request:
      type: object
      properties:
        status:
          $ref: '#/components/schemas/RequestStatus'
        message:
          type: string
          readOnly: true
        id:
          type: string
        operation:
          $ref: '#/components/schemas/RequestDataOperation'
        progress:
          type: number
          format: double
          maximum: 1
          minimum: 0
          nullable: true
          readOnly: true
        created_date:
          type: string
          format: date-time
        started_date:
          type: string
          format: date-time
          nullable: true
        finished_date:
          type: string
          format: date-time
          nullable: true
        expiry_date:
          type: string
          format: date-time
          nullable: true
          readOnly: true
        owner:
          allOf:
          - $ref: '#/components/schemas/UserIdentifiers'
          readOnly: true
        result_url:
          type: string
          format: uri
          nullable: true
        result_id:
          type: integer
          nullable: true
      required:
      - created_date
      - id
      - operation
      - status
    RequestDataOperation:
      type: object
      properties:
        type:
          type: string
        target:
          $ref: '#/components/schemas/RequestDataOperationTargetEnum'
        project_id:
          type: integer
          nullable: true
        task_id:
          type: integer
          nullable: true
        job_id:
          type: integer
          nullable: true
        format:
          type: string
          nullable: true
        function_id:
          type: string
          nullable: true
      required:
      - target
      - type
    RequestDataOperationTargetEnum:
      enum:
      - project
      - task
      - job
      type: string
      description: |-
        * `project` - Project
        * `task` - Task
        * `job` - Job
    RequestStatus:
      enum:
      - queued
      - started
      - failed
      - finished
      type: string
      description: |-
        * `queued` - Queued
        * `started` - Started
        * `failed` - Failed
        * `finished` - Finished
    RestAuthDetail:
      type: object
      properties:
        detail:
          type: string
          readOnly: true
    RoleEnum:
      enum:
      - worker
      - supervisor
      - maintainer
      - owner
      type: string
      description: |-
        * `worker` - Worker
        * `supervisor` - Supervisor
        * `maintainer` - Maintainer
        * `owner` - Owner
    RqId:
      type: object
      properties:
        rq_id:
          type: string
          description: Request id
      required:
      - rq_id
    RqStatus:
      type: object
      properties:
        state:
          $ref: '#/components/schemas/RqStatusStateEnum'
        message:
          type: string
          default: ''
        progress:
          type: number
          format: double
          maximum: 100
          default: 0.0
      required:
      - state
    RqStatusStateEnum:
      enum:
      - Queued
      - Started
      - Finished
      - Failed
      type: string
      description: |-
        * `Queued` - Queued
        * `Started` - Started
        * `Finished` - Finished
        * `Failed` - Failed
    SeverityEnum:
      enum:
      - warning
      - error
      type: string
      description: |-
        * `warning` - WARNING
        * `error` - ERROR
    ShapeType:
      enum:
      - rectangle
      - polygon
      - polyline
      - points
      - ellipse
      - cuboid
      - mask
      - skeleton
      type: string
      description: |-
        * `rectangle` - RECTANGLE
        * `polygon` - POLYGON
        * `polyline` - POLYLINE
        * `points` - POINTS
        * `ellipse` - ELLIPSE
        * `cuboid` - CUBOID
        * `mask` - MASK
        * `skeleton` - SKELETON
    SigningRequest:
      type: object
      properties:
        url:
          type: string
          minLength: 1
      required:
      - url
    SortingMethod:
      enum:
      - lexicographical
      - natural
      - predefined
      - random
      type: string
      description: |-
        * `lexicographical` - LEXICOGRAPHICAL
        * `natural` - NATURAL
        * `predefined` - PREDEFINED
        * `random` - RANDOM
    Storage:
      type: object
      properties:
        id:
          type: integer
          readOnly: true
        location:
          $ref: '#/components/schemas/LocationEnum'
        cloud_storage_id:
          type: integer
          nullable: true
    StorageMethod:
      enum:
      - cache
      - file_system
      type: string
      description: |-
        * `cache` - CACHE
        * `file_system` - FILE_SYSTEM
    StorageRequest:
      type: object
      properties:
        location:
          $ref: '#/components/schemas/LocationEnum'
        cloud_storage_id:
          type: integer
          nullable: true
    StorageType:
      enum:
      - cloud_storage
      - local
      - share
      type: string
      description: |-
        * `cloud_storage` - CLOUD_STORAGE
        * `local` - LOCAL
        * `share` - SHARE
    SubLabeledShape:
      type: object
      properties:
        type:
          $ref: '#/components/schemas/ShapeType'
        occluded:
          type: boolean
          default: false
        outside:
          type: boolean
          default: false
        z_order:
          type: integer
          default: 0
        rotation:
          type: number
          format: double
          maximum: 360
          minimum: 0
          default: 0.0
        points:
          type: array
          items:
            type: number
            format: double
        id:
          type: integer
          nullable: true
        frame:
          type: integer
          minimum: 0
        label_id:
          type: integer
          minimum: 0
        group:
          type: integer
          minimum: 0
          nullable: true
        source:
          type: string
          default: manual
        attributes:
          type: array
          items:
            $ref: '#/components/schemas/AttributeVal'
          default: []
      required:
      - frame
      - label_id
      - type
    SubLabeledShapeRequest:
      type: object
      properties:
        type:
          $ref: '#/components/schemas/ShapeType'
        occluded:
          type: boolean
          default: false
        outside:
          type: boolean
          default: false
        z_order:
          type: integer
          default: 0
        rotation:
          type: number
          format: double
          maximum: 360
          minimum: 0
          default: 0.0
        points:
          type: array
          items:
            type: number
            format: double
        id:
          type: integer
          nullable: true
        frame:
          type: integer
          minimum: 0
        label_id:
          type: integer
          minimum: 0
        group:
          type: integer
          minimum: 0
          nullable: true
        source:
          type: string
          minLength: 1
          default: manual
        attributes:
          type: array
          items:
            $ref: '#/components/schemas/AttributeValRequest'
          default: []
      required:
      - frame
      - label_id
      - type
    SubLabeledTrack:
      type: object
      properties:
        id:
          type: integer
          nullable: true
        frame:
          type: integer
          minimum: 0
        label_id:
          type: integer
          minimum: 0
        group:
          type: integer
          minimum: 0
          nullable: true
        source:
          type: string
          default: manual
        shapes:
          type: array
          items:
            $ref: '#/components/schemas/TrackedShape'
        attributes:
          type: array
          items:
            $ref: '#/components/schemas/AttributeVal'
          default: []
      required:
      - frame
      - label_id
      - shapes
    SubLabeledTrackRequest:
      type: object
      properties:
        id:
          type: integer
          nullable: true
        frame:
          type: integer
          minimum: 0
        label_id:
          type: integer
          minimum: 0
        group:
          type: integer
          minimum: 0
          nullable: true
        source:
          type: string
          minLength: 1
          default: manual
        shapes:
          type: array
          items:
            $ref: '#/components/schemas/TrackedShapeRequest'
        attributes:
          type: array
          items:
            $ref: '#/components/schemas/AttributeValRequest'
          default: []
      required:
      - frame
      - label_id
      - shapes
    Sublabel:
      type: object
      properties:
        id:
          type: integer
        name:
          type: string
          maxLength: 64
        color:
          type: string
          description: The hex value for the RGB color. Will be generated automatically,
            unless specified explicitly.
        attributes:
          type: array
          items:
            $ref: '#/components/schemas/Attribute'
          default: []
          description: The list of attributes. If you want to remove an attribute,
            you need to recreate the label and specify the remaining attributes.
        type:
          type: string
          description: Associated annotation type for this label
        has_parent:
          type: boolean
      required:
      - name
    SublabelMappingEntryRequest:
      type: object
      properties:
        name:
          type: string
          minLength: 1
        attributes:
          type: object
          additionalProperties:
            type: string
            minLength: 1
      required:
      - name
    SublabelRequest:
      type: object
      properties:
        id:
          type: integer
        name:
          type: string
          minLength: 1
          maxLength: 64
        color:
          type: string
          description: The hex value for the RGB color. Will be generated automatically,
            unless specified explicitly.
        attributes:
          type: array
          items:
            $ref: '#/components/schemas/AttributeRequest'
          default: []
          description: The list of attributes. If you want to remove an attribute,
            you need to recreate the label and specify the remaining attributes.
        type:
          type: string
          description: Associated annotation type for this label
        has_parent:
          type: boolean
      required:
      - name
    TargetMetricEnum:
      enum:
      - accuracy
      - precision
      - recall
      type: string
      description: |-
        * `accuracy` - ACCURACY
        * `precision` - PRECISION
        * `recall` - RECALL
    TaskAnnotationsUpdateRequest:
      oneOf:
      - $ref: '#/components/schemas/LabeledDataRequest'
      - $ref: '#/components/schemas/AnnotationFileRequest'
      nullable: true
    TaskAnnotationsWriteRequest:
      oneOf:
      - $ref: '#/components/schemas/AnnotationFileRequest'
      nullable: true
    TaskFileRequest:
      type: object
      properties:
        task_file:
          type: string
          format: binary
      required:
      - task_file
    TaskRead:
      type: object
      properties:
        url:
          type: string
          format: uri
          readOnly: true
        id:
          type: integer
          readOnly: true
        name:
          type: string
          readOnly: true
        project_id:
          type: integer
          nullable: true
        mode:
          type: string
          readOnly: true
        owner:
          allOf:
          - $ref: '#/components/schemas/BasicUser'
          nullable: true
        assignee:
          allOf:
          - $ref: '#/components/schemas/BasicUser'
          nullable: true
        bug_tracker:
          type: string
          readOnly: true
        created_date:
          type: string
          format: date-time
          readOnly: true
        updated_date:
          type: string
          format: date-time
          readOnly: true
        overlap:
          type: integer
          readOnly: true
          nullable: true
        segment_size:
          type: integer
          readOnly: true
        status:
          allOf:
          - $ref: '#/components/schemas/JobStatus'
          readOnly: true
        data_chunk_size:
          type: integer
          maximum: 2147483647
          minimum: 0
          nullable: true
          readOnly: true
        data_compressed_chunk_type:
          allOf:
          - $ref: '#/components/schemas/ChunkType'
          readOnly: true
        guide_id:
          type: integer
          nullable: true
        data_original_chunk_type:
          allOf:
          - $ref: '#/components/schemas/ChunkType'
          readOnly: true
        size:
          type: integer
          maximum: 2147483647
          minimum: 0
          readOnly: true
        image_quality:
          type: integer
          maximum: 32767
          minimum: 0
          readOnly: true
        data:
          type: integer
          readOnly: true
        dimension:
          type: string
        subset:
          type: string
          readOnly: true
        organization:
          type: integer
          readOnly: true
          nullable: true
        target_storage:
          allOf:
          - $ref: '#/components/schemas/Storage'
          nullable: true
        source_storage:
          allOf:
          - $ref: '#/components/schemas/Storage'
          nullable: true
        jobs:
          $ref: '#/components/schemas/JobsSummary'
        labels:
          $ref: '#/components/schemas/LabelsSummary'
        assignee_updated_date:
          type: string
          format: date-time
          readOnly: true
          nullable: true
        consensus_jobs_per_regular_job:
          type: integer
          maximum: 2147483647
          minimum: -2147483648
          readOnly: true
          nullable: true
      required:
      - jobs
      - labels
    TaskWriteRequest:
      type: object
      properties:
        name:
          type: string
          minLength: 1
          maxLength: 256
        project_id:
          type: integer
          nullable: true
        owner_id:
          type: integer
          writeOnly: true
          nullable: true
        assignee_id:
          type: integer
          writeOnly: true
          nullable: true
        bug_tracker:
          type: string
          maxLength: 2000
        overlap:
          type: integer
          maximum: 2147483647
          minimum: 0
          nullable: true
        segment_size:
          type: integer
          maximum: 2147483647
          minimum: 0
        labels:
          type: array
          items:
            $ref: '#/components/schemas/PatchedLabelRequest'
        subset:
          type: string
          maxLength: 64
        target_storage:
          allOf:
          - $ref: '#/components/schemas/StorageRequest'
          nullable: true
        source_storage:
          allOf:
          - $ref: '#/components/schemas/StorageRequest'
          nullable: true
        consensus_jobs_per_regular_job:
          type: integer
          nullable: true
      required:
      - name
    TasksSummary:
      type: object
      properties:
        count:
          type: integer
          default: 0
        url:
          type: string
          format: uri
          readOnly: true
    Token:
      type: object
      description: Serializer for Token model.
      properties:
        key:
          type: string
          maxLength: 40
      required:
      - key
    TrackedShape:
      type: object
      properties:
        type:
          $ref: '#/components/schemas/ShapeType'
        occluded:
          type: boolean
          default: false
        outside:
          type: boolean
          default: false
        z_order:
          type: integer
          default: 0
        rotation:
          type: number
          format: double
          maximum: 360
          minimum: 0
          default: 0.0
        points:
          type: array
          items:
            type: number
            format: double
        id:
          type: integer
          nullable: true
        frame:
          type: integer
          minimum: 0
        attributes:
          type: array
          items:
            $ref: '#/components/schemas/AttributeVal'
          default: []
      required:
      - frame
      - type
    TrackedShapeRequest:
      type: object
      properties:
        type:
          $ref: '#/components/schemas/ShapeType'
        occluded:
          type: boolean
          default: false
        outside:
          type: boolean
          default: false
        z_order:
          type: integer
          default: 0
        rotation:
          type: number
          format: double
          maximum: 360
          minimum: 0
          default: 0.0
        points:
          type: array
          items:
            type: number
            format: double
        id:
          type: integer
          nullable: true
        frame:
          type: integer
          minimum: 0
        attributes:
          type: array
          items:
            $ref: '#/components/schemas/AttributeValRequest'
          default: []
      required:
      - frame
      - type
    Transformation:
      type: object
      properties:
        name:
          type: string
        binary:
          allOf:
          - $ref: '#/components/schemas/BinaryOperation'
          nullable: true
      required:
      - name
    Type457Enum:
      enum:
      - tag
      - shape
      - track
      type: string
      description: |-
        * `tag` - TAG
        * `shape` - SHAPE
        * `track` - TRACK
    User:
      type: object
      properties:
        url:
          type: string
          format: uri
          readOnly: true
        id:
          type: integer
          readOnly: true
        username:
          type: string
          description: Required. 150 characters or fewer. Letters, digits and @/./+/-/_
            only.
          pattern: ^[\w.@+-]+$
          maxLength: 150
        first_name:
          type: string
          maxLength: 150
        last_name:
          type: string
          maxLength: 150
        email:
          type: string
          format: email
          title: Email address
          maxLength: 254
        groups:
          type: array
          items:
            type: string
        is_staff:
          type: boolean
          title: Staff status
          description: Designates whether the user can log into this admin site.
        is_superuser:
          type: boolean
          title: Superuser status
          description: Designates that this user has all permissions without explicitly
            assigning them.
        is_active:
          type: boolean
          title: Active
          description: Designates whether this user should be treated as active. Unselect
            this instead of deleting accounts.
        last_login:
          type: string
          format: date-time
          readOnly: true
          nullable: true
        date_joined:
          type: string
          format: date-time
          readOnly: true
      required:
      - groups
      - username
    UserIdentifiers:
      type: object
      properties:
        id:
          type: integer
          readOnly: true
        username:
          type: string
          description: Required. 150 characters or fewer. Letters, digits and @/./+/-/_
            only.
          pattern: ^[\w.@+-]+$
          maxLength: 150
      required:
      - username
    WebhookContentType:
      enum:
      - application/json
      type: string
      description: '* `application/json` - JSON'
    WebhookDeliveryRead:
      type: object
      properties:
        id:
          type: integer
          readOnly: true
        webhook_id:
          type: integer
          readOnly: true
        event:
          type: string
          readOnly: true
        status_code:
          type: integer
          readOnly: true
          nullable: true
        redelivery:
          type: boolean
          readOnly: true
        created_date:
          type: string
          format: date-time
          readOnly: true
        updated_date:
          type: string
          format: date-time
          readOnly: true
        changed_fields:
          type: string
          readOnly: true
        request:
          type: object
          readOnly: true
        response:
          type: object
          readOnly: true
    WebhookRead:
      type: object
      properties:
        id:
          type: integer
          readOnly: true
        url:
          type: string
          format: uri
          readOnly: true
        target_url:
          type: string
          format: uri
          readOnly: true
        description:
          type: string
          readOnly: true
        type:
          $ref: '#/components/schemas/WebhookType'
        content_type:
          $ref: '#/components/schemas/WebhookContentType'
        is_active:
          type: boolean
          readOnly: true
        enable_ssl:
          type: boolean
          readOnly: true
        created_date:
          type: string
          format: date-time
          readOnly: true
        updated_date:
          type: string
          format: date-time
          readOnly: true
        owner:
          allOf:
          - $ref: '#/components/schemas/BasicUser'
          readOnly: true
          nullable: true
        project_id:
          type: integer
          nullable: true
        organization:
          type: integer
          readOnly: true
          nullable: true
        events:
          type: array
          items:
            $ref: '#/components/schemas/EventsEnum'
          readOnly: true
        last_status:
          type: integer
          readOnly: true
        last_delivery_date:
          type: string
          format: date-time
          readOnly: true
      required:
      - content_type
      - type
    WebhookType:
      enum:
      - organization
      - project
      type: string
      description: |-
        * `organization` - ORGANIZATION
        * `project` - PROJECT
    WebhookWriteRequest:
      type: object
      properties:
        target_url:
          type: string
          format: uri
          minLength: 1
          maxLength: 8192
        description:
          type: string
          maxLength: 128
        type:
          $ref: '#/components/schemas/WebhookType'
        content_type:
          $ref: '#/components/schemas/WebhookContentType'
        secret:
          type: string
          maxLength: 64
        is_active:
          type: boolean
        enable_ssl:
          type: boolean
        project_id:
          type: integer
          writeOnly: true
          nullable: true
        events:
          type: array
          items:
            $ref: '#/components/schemas/EventsEnum'
          writeOnly: true
      required:
      - events
      - target_url
      - type
  securitySchemes:
    basicAuth:
      type: http
      scheme: basic
    csrfAuth:
      type: apiKey
      in: cookie
      name: csrftoken
      description: Can be sent as a cookie or as the X-CSRFTOKEN header
    sessionAuth:
      type: apiKey
      in: cookie
      name: sessionid
    signatureAuth:
      type: apiKey
      in: query
      name: sign
      description: Can be used to share URLs to private links
    tokenAuth:
      type: apiKey
      in: header
      name: Authorization
      description: |2

        To authenticate using a token (or API key), you need to have 3 components in a request:
        - the 'sessionid' cookie
        - the 'csrftoken' cookie or 'X-CSRFTOKEN' header
        - the 'Authentication' header with the 'Token ' prefix

        You can obtain an API key (the token) from the server response on
        the basic auth request.
      x-token-prefix: Token
externalDocs:
  description: CVAT documentation
  url: https://docs.cvat.ai/docs/<|MERGE_RESOLUTION|>--- conflicted
+++ resolved
@@ -7883,12 +7883,9 @@
         task_id:
           type: integer
           writeOnly: true
-<<<<<<< HEAD
-=======
         job_id:
           type: integer
           writeOnly: true
->>>>>>> 8dc3c2c8
     ConsensusReportSummary:
       type: object
       properties:
