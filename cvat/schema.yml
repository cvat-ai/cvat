openapi: 3.0.3
info:
  title: CVAT REST API
  version: 2.31.1
  description: REST API for Computer Vision Annotation Tool (CVAT)
  termsOfService: https://www.google.com/policies/terms/
  contact:
    name: CVAT.ai team
    url: https://github.com/cvat-ai/cvat
    email: support@cvat.ai
  license:
    name: MIT License
    url: https://en.wikipedia.org/wiki/MIT_License
paths:
  /api/assets:
    post:
      operationId: assets_create
      summary: Create an asset
      tags:
      - assets
      requestBody:
        content:
          multipart/form-data:
            schema:
              type: object
              properties:
                file:
                  type: string
                  format: binary
      security:
      - sessionAuth: []
        csrfAuth: []
        tokenAuth: []
      - signatureAuth: []
      - basicAuth: []
      responses:
        '201':
          content:
            application/vnd.cvat+json:
              schema:
                $ref: '#/components/schemas/AssetRead'
          description: ''
  /api/assets/{uuid}:
    get:
      operationId: assets_retrieve
      summary: Get an asset
      parameters:
      - in: path
        name: uuid
        schema:
          type: string
          format: uuid
        description: A UUID string identifying this asset.
        required: true
      tags:
      - assets
      security:
      - sessionAuth: []
        csrfAuth: []
        tokenAuth: []
      - signatureAuth: []
      - basicAuth: []
      responses:
        '200':
          description: Asset file
    delete:
      operationId: assets_destroy
      summary: Delete an asset
      parameters:
      - in: path
        name: uuid
        schema:
          type: string
          format: uuid
        description: A UUID string identifying this asset.
        required: true
      tags:
      - assets
      security:
      - sessionAuth: []
        csrfAuth: []
        tokenAuth: []
      - signatureAuth: []
      - basicAuth: []
      responses:
        '204':
          description: The asset has been deleted
  /api/auth/login:
    post:
      operationId: auth_create_login
      description: |-
        Check the credentials and return the REST Token
        if the credentials are valid and authenticated.
        If email verification is enabled and the user has the unverified email,
        an email with a confirmation link will be sent.
        Calls Django Auth login method to register User ID
        in Django session framework.

        Accept the following POST parameters: username, email, password
        Return the REST Framework Token Object's key.
      tags:
      - auth
      requestBody:
        content:
          application/json:
            schema:
              $ref: '#/components/schemas/LoginSerializerExRequest'
        required: true
      security:
      - sessionAuth: []
        csrfAuth: []
        tokenAuth: []
      - signatureAuth: []
      - basicAuth: []
      - {}
      responses:
        '200':
          content:
            application/vnd.cvat+json:
              schema:
                $ref: '#/components/schemas/Token'
          description: ''
  /api/auth/logout:
    post:
      operationId: auth_create_logout
      description: |-
        Calls Django logout method and delete the Token object
        assigned to the current User object.

        Accepts/Returns nothing.
      tags:
      - auth
      security:
      - sessionAuth: []
        csrfAuth: []
        tokenAuth: []
      - signatureAuth: []
      - basicAuth: []
      - {}
      responses:
        '200':
          content:
            application/vnd.cvat+json:
              schema:
                $ref: '#/components/schemas/RestAuthDetail'
          description: ''
  /api/auth/password/change:
    post:
      operationId: auth_create_password_change
      description: |-
        Calls Django Auth SetPasswordForm save method.

        Accepts the following POST parameters: new_password1, new_password2
        Returns the success/fail message.
      tags:
      - auth
      requestBody:
        content:
          application/json:
            schema:
              $ref: '#/components/schemas/PasswordChangeRequest'
        required: true
      security:
      - sessionAuth: []
        csrfAuth: []
        tokenAuth: []
      - signatureAuth: []
      - basicAuth: []
      responses:
        '200':
          content:
            application/vnd.cvat+json:
              schema:
                $ref: '#/components/schemas/RestAuthDetail'
          description: ''
  /api/auth/password/reset:
    post:
      operationId: auth_create_password_reset
      description: |-
        Calls Django Auth PasswordResetForm save method.

        Accepts the following POST parameters: email
        Returns the success/fail message.
      tags:
      - auth
      requestBody:
        content:
          application/json:
            schema:
              $ref: '#/components/schemas/PasswordResetSerializerExRequest'
        required: true
      security:
      - sessionAuth: []
        csrfAuth: []
        tokenAuth: []
      - signatureAuth: []
      - basicAuth: []
      - {}
      responses:
        '200':
          content:
            application/vnd.cvat+json:
              schema:
                $ref: '#/components/schemas/RestAuthDetail'
          description: ''
  /api/auth/password/reset/confirm:
    post:
      operationId: auth_create_password_reset_confirm
      description: |-
        Password reset e-mail link is confirmed, therefore
        this resets the user's password.

        Accepts the following POST parameters: token, uid,
            new_password1, new_password2
        Returns the success/fail message.
      tags:
      - auth
      requestBody:
        content:
          application/json:
            schema:
              $ref: '#/components/schemas/PasswordResetConfirmRequest'
        required: true
      security:
      - sessionAuth: []
        csrfAuth: []
        tokenAuth: []
      - signatureAuth: []
      - basicAuth: []
      - {}
      responses:
        '200':
          content:
            application/vnd.cvat+json:
              schema:
                $ref: '#/components/schemas/RestAuthDetail'
          description: ''
  /api/auth/register:
    post:
      operationId: auth_create_register
      tags:
      - auth
      requestBody:
        content:
          application/json:
            schema:
              $ref: '#/components/schemas/RegisterSerializerExRequest'
        required: true
      security:
      - sessionAuth: []
        csrfAuth: []
        tokenAuth: []
      - signatureAuth: []
      - basicAuth: []
      - {}
      responses:
        '201':
          content:
            application/vnd.cvat+json:
              schema:
                $ref: '#/components/schemas/RegisterSerializerEx'
          description: ''
  /api/auth/rules:
    get:
      operationId: auth_retrieve_rules
      tags:
      - auth
      security:
      - {}
      responses:
        '200':
          description: No response body
  /api/auth/signing:
    post:
      operationId: auth_create_signing
      description: Signed URL contains a token which authenticates a user on the server.Signed
        URL is valid during 30 seconds since signing.
      summary: This method signs URL for access to the server
      tags:
      - auth
      requestBody:
        content:
          application/json:
            schema:
              $ref: '#/components/schemas/SigningRequest'
        required: true
      security:
      - sessionAuth: []
        csrfAuth: []
        tokenAuth: []
      - signatureAuth: []
      - basicAuth: []
      responses:
        '200':
          content:
            application/vnd.cvat+json:
              schema:
                type: string
          description: text URL
  /api/cloudstorages:
    get:
      operationId: cloudstorages_list
      summary: List cloud storages
      parameters:
      - name: X-Organization
        in: header
        description: Organization unique slug
        schema:
          type: string
      - name: credentials_type
        in: query
        description: A simple equality filter for the credentials_type field
        schema:
          type: string
          enum:
          - KEY_SECRET_KEY_PAIR
          - ACCOUNT_NAME_TOKEN_PAIR
          - KEY_FILE_PATH
          - ANONYMOUS_ACCESS
          - CONNECTION_STRING
      - name: filter
        required: false
        in: query
        description: |2-

          JSON Logic filter. This filter can be used to perform complex filtering by grouping rules.

          For example, using such a filter you can get all resources created by you:

              - {"and":[{"==":[{"var":"owner"},"<user>"]}]}

          Details about the syntax used can be found at the link: https://jsonlogic.com/

           Available filter_fields: ['provider_type', 'name', 'resource', 'credentials_type', 'owner', 'description', 'id'].
        schema:
          type: string
      - name: name
        in: query
        description: A simple equality filter for the name field
        schema:
          type: string
      - name: org
        in: query
        description: Organization unique slug
        schema:
          type: string
      - name: org_id
        in: query
        description: Organization identifier
        schema:
          type: integer
      - name: owner
        in: query
        description: A simple equality filter for the owner field
        schema:
          type: string
      - name: page
        required: false
        in: query
        description: A page number within the paginated result set.
        schema:
          type: integer
      - name: page_size
        required: false
        in: query
        description: Number of results to return per page.
        schema:
          type: integer
      - name: provider_type
        in: query
        description: A simple equality filter for the provider_type field
        schema:
          type: string
          enum:
          - AWS_S3_BUCKET
          - AZURE_CONTAINER
          - GOOGLE_DRIVE
          - GOOGLE_CLOUD_STORAGE
      - name: resource
        in: query
        description: A simple equality filter for the resource field
        schema:
          type: string
      - name: search
        required: false
        in: query
        description: 'A search term. Available search_fields: (''provider_type'',
          ''name'', ''resource'', ''credentials_type'', ''owner'', ''description'')'
        schema:
          type: string
      - name: sort
        required: false
        in: query
        description: 'Which field to use when ordering the results. Available ordering_fields:
          [''provider_type'', ''name'', ''resource'', ''credentials_type'', ''owner'',
          ''description'', ''id'']'
        schema:
          type: string
      tags:
      - cloudstorages
      security:
      - sessionAuth: []
        csrfAuth: []
        tokenAuth: []
      - signatureAuth: []
      - basicAuth: []
      responses:
        '200':
          content:
            application/vnd.cvat+json:
              schema:
                $ref: '#/components/schemas/PaginatedCloudStorageReadList'
          description: ''
    post:
      operationId: cloudstorages_create
      summary: Create a cloud storage
      parameters:
      - in: header
        name: X-Organization
        schema:
          type: string
        description: Organization unique slug
      - in: query
        name: org
        schema:
          type: string
        description: Organization unique slug
      - in: query
        name: org_id
        schema:
          type: integer
        description: Organization identifier
      tags:
      - cloudstorages
      requestBody:
        content:
          application/json:
            schema:
              $ref: '#/components/schemas/CloudStorageWriteRequest'
            examples:
              CreateAWSS3CloudStorageWithCredentials:
                value:
                  provider_type: AWS_S3_BUCKET
                  resource: somebucket
                  display_name: Bucket
                  credentials_type: KEY_SECRET_KEY_PAIR
                  key: XXX
                  secret_key: XXX
                  specific_attributes: region=eu-central-1
                  description: Some description
                  manifests:
                  - manifest.jsonl
                summary: Create AWS S3 cloud storage with credentials
              CreateAWSS3CloudStorageWithoutCredentials:
                value:
                  provider_type: AWS_S3_BUCKET
                  resource: somebucket
                  display_name: Bucket
                  credentials_type: ANONYMOUS_ACCESS
                  manifests:
                  - manifest.jsonl
                summary: Create AWS S3 cloud storage without credentials
              CreateAzureCloudStorage:
                value:
                  provider_type: AZURE_CONTAINER
                  resource: sonecontainer
                  display_name: Container
                  credentials_type: ACCOUNT_NAME_TOKEN_PAIR
                  account_name: someaccount
                  session_token: xxx
                  manifests:
                  - manifest.jsonl
                summary: Create Azure cloud storage
              CreateGCS:
                value:
                  provider_type: GOOGLE_CLOUD_STORAGE
                  resource: somebucket
                  display_name: Bucket
                  credentials_type: KEY_FILE_PATH
                  key_file: file
                  manifests:
                  - manifest.jsonl
                summary: Create GCS
          multipart/form-data:
            schema:
              $ref: '#/components/schemas/CloudStorageWriteRequest'
        required: true
      security:
      - sessionAuth: []
        csrfAuth: []
        tokenAuth: []
      - signatureAuth: []
      - basicAuth: []
      responses:
        '201':
          content:
            application/vnd.cvat+json:
              schema:
                $ref: '#/components/schemas/CloudStorageRead'
          description: ''
  /api/cloudstorages/{id}:
    get:
      operationId: cloudstorages_retrieve
      summary: Get cloud storage details
      parameters:
      - in: path
        name: id
        schema:
          type: integer
        description: A unique integer value identifying this cloud storage.
        required: true
      tags:
      - cloudstorages
      security:
      - sessionAuth: []
        csrfAuth: []
        tokenAuth: []
      - signatureAuth: []
      - basicAuth: []
      responses:
        '200':
          content:
            application/vnd.cvat+json:
              schema:
                $ref: '#/components/schemas/CloudStorageRead'
          description: ''
    patch:
      operationId: cloudstorages_partial_update
      summary: Update a cloud storage
      parameters:
      - in: path
        name: id
        schema:
          type: integer
        description: A unique integer value identifying this cloud storage.
        required: true
      tags:
      - cloudstorages
      requestBody:
        content:
          application/json:
            schema:
              $ref: '#/components/schemas/PatchedCloudStorageWriteRequest'
            examples:
              CreateAWSS3CloudStorageWithCredentials:
                value:
                  provider_type: AWS_S3_BUCKET
                  resource: somebucket
                  display_name: Bucket
                  credentials_type: KEY_SECRET_KEY_PAIR
                  key: XXX
                  secret_key: XXX
                  specific_attributes: region=eu-central-1
                  description: Some description
                  manifests:
                  - manifest.jsonl
                summary: Create AWS S3 cloud storage with credentials
              CreateAWSS3CloudStorageWithoutCredentials:
                value:
                  provider_type: AWS_S3_BUCKET
                  resource: somebucket
                  display_name: Bucket
                  credentials_type: ANONYMOUS_ACCESS
                  manifests:
                  - manifest.jsonl
                summary: Create AWS S3 cloud storage without credentials
              CreateAzureCloudStorage:
                value:
                  provider_type: AZURE_CONTAINER
                  resource: sonecontainer
                  display_name: Container
                  credentials_type: ACCOUNT_NAME_TOKEN_PAIR
                  account_name: someaccount
                  session_token: xxx
                  manifests:
                  - manifest.jsonl
                summary: Create Azure cloud storage
              CreateGCS:
                value:
                  provider_type: GOOGLE_CLOUD_STORAGE
                  resource: somebucket
                  display_name: Bucket
                  credentials_type: KEY_FILE_PATH
                  key_file: file
                  manifests:
                  - manifest.jsonl
                summary: Create GCS
          multipart/form-data:
            schema:
              $ref: '#/components/schemas/PatchedCloudStorageWriteRequest'
      security:
      - sessionAuth: []
        csrfAuth: []
        tokenAuth: []
      - signatureAuth: []
      - basicAuth: []
      responses:
        '200':
          content:
            application/vnd.cvat+json:
              schema:
                $ref: '#/components/schemas/CloudStorageRead'
          description: ''
    delete:
      operationId: cloudstorages_destroy
      summary: Delete a cloud storage
      parameters:
      - in: path
        name: id
        schema:
          type: integer
        description: A unique integer value identifying this cloud storage.
        required: true
      tags:
      - cloudstorages
      security:
      - sessionAuth: []
        csrfAuth: []
        tokenAuth: []
      - signatureAuth: []
      - basicAuth: []
      responses:
        '204':
          description: The cloud storage has been removed
  /api/cloudstorages/{id}/actions:
    get:
      operationId: cloudstorages_retrieve_actions
      description: Method return allowed actions for cloud storage. It's required
        for reading/writing
      summary: Get allowed actions for a cloud storage
      parameters:
      - in: path
        name: id
        schema:
          type: integer
        description: A unique integer value identifying this cloud storage.
        required: true
      tags:
      - cloudstorages
      security:
      - sessionAuth: []
        csrfAuth: []
        tokenAuth: []
      - signatureAuth: []
      - basicAuth: []
      responses:
        '200':
          content:
            application/vnd.cvat+json:
              schema:
                type: string
          description: Cloud Storage actions (GET | PUT | DELETE)
  /api/cloudstorages/{id}/content-v2:
    get:
      operationId: cloudstorages_retrieve_content_v2
      summary: Get cloud storage content
      parameters:
      - in: path
        name: id
        schema:
          type: integer
        description: A unique integer value identifying this cloud storage.
        required: true
      - in: query
        name: manifest_path
        schema:
          type: string
        description: Path to the manifest file in a cloud storage
      - in: query
        name: next_token
        schema:
          type: string
        description: Used to continue listing files in the bucket
      - in: query
        name: page_size
        schema:
          type: integer
      - in: query
        name: prefix
        schema:
          type: string
        description: Prefix to filter data
      tags:
      - cloudstorages
      security:
      - sessionAuth: []
        csrfAuth: []
        tokenAuth: []
      - signatureAuth: []
      - basicAuth: []
      responses:
        '200':
          content:
            application/vnd.cvat+json:
              schema:
                $ref: '#/components/schemas/CloudStorageContent'
          description: A manifest content
  /api/cloudstorages/{id}/preview:
    get:
      operationId: cloudstorages_retrieve_preview
      summary: Get a preview image for a cloud storage
      parameters:
      - in: path
        name: id
        schema:
          type: integer
        description: A unique integer value identifying this cloud storage.
        required: true
      tags:
      - cloudstorages
      security:
      - sessionAuth: []
        csrfAuth: []
        tokenAuth: []
      - signatureAuth: []
      - basicAuth: []
      responses:
        '200':
          description: Cloud Storage preview
        '400':
          description: Failed to get cloud storage preview
        '404':
          description: Cloud Storage preview not found
  /api/cloudstorages/{id}/status:
    get:
      operationId: cloudstorages_retrieve_status
      summary: Get the status of a cloud storage
      parameters:
      - in: path
        name: id
        schema:
          type: integer
        description: A unique integer value identifying this cloud storage.
        required: true
      tags:
      - cloudstorages
      security:
      - sessionAuth: []
        csrfAuth: []
        tokenAuth: []
      - signatureAuth: []
      - basicAuth: []
      responses:
        '200':
          content:
            application/vnd.cvat+json:
              schema:
                type: string
          description: Cloud Storage status (AVAILABLE | NOT_FOUND | FORBIDDEN)
  /api/comments:
    get:
      operationId: comments_list
      summary: List comments
      parameters:
      - name: X-Organization
        in: header
        description: Organization unique slug
        schema:
          type: string
      - name: filter
        required: false
        in: query
        description: |2-

          JSON Logic filter. This filter can be used to perform complex filtering by grouping rules.

          For example, using such a filter you can get all resources created by you:

              - {"and":[{"==":[{"var":"owner"},"<user>"]}]}

          Details about the syntax used can be found at the link: https://jsonlogic.com/

           Available filter_fields: ['owner', 'id', 'issue_id', 'frame_id', 'job_id'].
        schema:
          type: string
      - name: frame_id
        in: query
        description: A simple equality filter for the frame_id field
        schema:
          type: integer
      - name: issue_id
        in: query
        description: A simple equality filter for the issue_id field
        schema:
          type: integer
      - name: job_id
        in: query
        description: A simple equality filter for the job_id field
        schema:
          type: integer
      - name: org
        in: query
        description: Organization unique slug
        schema:
          type: string
      - name: org_id
        in: query
        description: Organization identifier
        schema:
          type: integer
      - name: owner
        in: query
        description: A simple equality filter for the owner field
        schema:
          type: string
      - name: page
        required: false
        in: query
        description: A page number within the paginated result set.
        schema:
          type: integer
      - name: page_size
        required: false
        in: query
        description: Number of results to return per page.
        schema:
          type: integer
      - name: search
        required: false
        in: query
        description: 'A search term. Available search_fields: (''owner'',)'
        schema:
          type: string
      - name: sort
        required: false
        in: query
        description: 'Which field to use when ordering the results. Available ordering_fields:
          [''owner'', ''id'', ''issue_id'', ''frame_id'', ''job_id'']'
        schema:
          type: string
      tags:
      - comments
      security:
      - sessionAuth: []
        csrfAuth: []
        tokenAuth: []
      - signatureAuth: []
      - basicAuth: []
      responses:
        '200':
          content:
            application/vnd.cvat+json:
              schema:
                $ref: '#/components/schemas/PaginatedCommentReadList'
          description: ''
    post:
      operationId: comments_create
      summary: Create a comment
      parameters:
      - in: header
        name: X-Organization
        schema:
          type: string
        description: Organization unique slug
      - in: query
        name: org
        schema:
          type: string
        description: Organization unique slug
      - in: query
        name: org_id
        schema:
          type: integer
        description: Organization identifier
      tags:
      - comments
      requestBody:
        content:
          application/json:
            schema:
              $ref: '#/components/schemas/CommentWriteRequest'
        required: true
      security:
      - sessionAuth: []
        csrfAuth: []
        tokenAuth: []
      - signatureAuth: []
      - basicAuth: []
      responses:
        '201':
          content:
            application/vnd.cvat+json:
              schema:
                $ref: '#/components/schemas/CommentRead'
          description: ''
  /api/comments/{id}:
    get:
      operationId: comments_retrieve
      summary: Get comment details
      parameters:
      - in: path
        name: id
        schema:
          type: integer
        description: A unique integer value identifying this comment.
        required: true
      tags:
      - comments
      security:
      - sessionAuth: []
        csrfAuth: []
        tokenAuth: []
      - signatureAuth: []
      - basicAuth: []
      responses:
        '200':
          content:
            application/vnd.cvat+json:
              schema:
                $ref: '#/components/schemas/CommentRead'
          description: ''
    patch:
      operationId: comments_partial_update
      summary: Update a comment
      parameters:
      - in: path
        name: id
        schema:
          type: integer
        description: A unique integer value identifying this comment.
        required: true
      tags:
      - comments
      requestBody:
        content:
          application/json:
            schema:
              $ref: '#/components/schemas/PatchedCommentWriteRequest'
      security:
      - sessionAuth: []
        csrfAuth: []
        tokenAuth: []
      - signatureAuth: []
      - basicAuth: []
      responses:
        '200':
          content:
            application/vnd.cvat+json:
              schema:
                $ref: '#/components/schemas/CommentRead'
          description: ''
    delete:
      operationId: comments_destroy
      summary: Delete a comment
      parameters:
      - in: path
        name: id
        schema:
          type: integer
        description: A unique integer value identifying this comment.
        required: true
      tags:
      - comments
      security:
      - sessionAuth: []
        csrfAuth: []
        tokenAuth: []
      - signatureAuth: []
      - basicAuth: []
      responses:
        '204':
          description: The comment has been deleted
  /api/consensus/merges:
    post:
      operationId: consensus_create_merge
      summary: Create a consensus merge
      parameters:
      - in: query
        name: rq_id
        schema:
          type: string
        description: |
          The consensus merge request id. Can be specified to check operation status.
      tags:
      - consensus
      requestBody:
        content:
          application/json:
            schema:
              $ref: '#/components/schemas/ConsensusMergeCreateRequest'
      security:
      - sessionAuth: []
        csrfAuth: []
        tokenAuth: []
      - signatureAuth: []
      - basicAuth: []
      responses:
        '201':
          description: No response body
        '202':
          content:
            application/vnd.cvat+json:
              schema:
                $ref: '#/components/schemas/RqId'
          description: |
            A consensus merge request has been enqueued, the request id is returned.
            The request status can be checked at this endpoint by passing the rq_id
            as the query parameter. If the request id is specified, this response
            means the consensus merge request is queued or is being processed.
        '400':
          description: Invalid or failed request, check the response data for details
  /api/consensus/settings:
    get:
      operationId: consensus_list_settings
      summary: List consensus settings instances
      parameters:
      - name: X-Organization
        in: header
        description: Organization unique slug
        schema:
          type: string
      - name: filter
        required: false
        in: query
        description: |2-

          JSON Logic filter. This filter can be used to perform complex filtering by grouping rules.

          For example, using such a filter you can get all resources created by you:

              - {"and":[{"==":[{"var":"owner"},"<user>"]}]}

          Details about the syntax used can be found at the link: https://jsonlogic.com/

           Available filter_fields: ['id', 'task_id'].
        schema:
          type: string
      - name: org
        in: query
        description: Organization unique slug
        schema:
          type: string
      - name: org_id
        in: query
        description: Organization identifier
        schema:
          type: integer
      - name: page
        required: false
        in: query
        description: A page number within the paginated result set.
        schema:
          type: integer
      - name: page_size
        required: false
        in: query
        description: Number of results to return per page.
        schema:
          type: integer
      - name: sort
        required: false
        in: query
        description: 'Which field to use when ordering the results. Available ordering_fields:
          [''id'']'
        schema:
          type: string
      - name: task_id
        in: query
        description: A simple equality filter for the task_id field
        schema:
          type: integer
      tags:
      - consensus
      security:
      - sessionAuth: []
        csrfAuth: []
        tokenAuth: []
      - signatureAuth: []
      - basicAuth: []
      responses:
        '200':
          content:
            application/vnd.cvat+json:
              schema:
                $ref: '#/components/schemas/PaginatedConsensusSettingsList'
          description: ''
  /api/consensus/settings/{id}:
    get:
      operationId: consensus_retrieve_settings
      summary: Get consensus settings instance details
      parameters:
      - in: path
        name: id
        schema:
          type: integer
        description: An id of a consensus settings instance
        required: true
      tags:
      - consensus
      security:
      - sessionAuth: []
        csrfAuth: []
        tokenAuth: []
      - signatureAuth: []
      - basicAuth: []
      responses:
        '200':
          content:
            application/vnd.cvat+json:
              schema:
                $ref: '#/components/schemas/ConsensusSettings'
          description: ''
    patch:
      operationId: consensus_partial_update_settings
      summary: Update a consensus settings instance
      parameters:
      - in: path
        name: id
        schema:
          type: integer
        description: An id of a consensus settings instance
        required: true
      tags:
      - consensus
      requestBody:
        content:
          application/json:
            schema:
              $ref: '#/components/schemas/PatchedConsensusSettingsRequest'
      security:
      - sessionAuth: []
        csrfAuth: []
        tokenAuth: []
      - signatureAuth: []
      - basicAuth: []
      responses:
        '200':
          content:
            application/vnd.cvat+json:
              schema:
                $ref: '#/components/schemas/ConsensusSettings'
          description: ''
  /api/events:
    get:
      operationId: events_list
      description: The log is returned in the CSV format.
      summary: Get an event log
      parameters:
      - in: query
        name: action
        schema:
          type: string
          enum:
          - download
        description: Used to start downloading process after annotation file had been
          created
      - in: query
        name: filename
        schema:
          type: string
        description: Desired output file name
      - in: query
        name: from
        schema:
          type: string
          format: date-time
        description: Filter events after the datetime. If no 'from' or 'to' parameters
          are passed, the last 30 days will be set.
      - in: query
        name: job_id
        schema:
          type: integer
        description: Filter events by job ID
      - in: query
        name: org_id
        schema:
          type: integer
        description: Filter events by organization ID
      - in: query
        name: project_id
        schema:
          type: integer
        description: Filter events by project ID
      - in: query
        name: query_id
        schema:
          type: string
        description: ID of query request that need to check or download
      - in: query
        name: task_id
        schema:
          type: integer
        description: Filter events by task ID
      - in: query
        name: to
        schema:
          type: string
          format: date-time
        description: Filter events before the datetime. If no 'from' or 'to' parameters
          are passed, the last 30 days will be set.
      - in: query
        name: user_id
        schema:
          type: integer
        description: Filter events by user ID
      tags:
      - events
      security:
      - sessionAuth: []
        csrfAuth: []
        tokenAuth: []
      - signatureAuth: []
      - basicAuth: []
      responses:
        '200':
          description: Download of file started
        '201':
          description: CSV log file is ready for downloading
        '202':
          description: Creating a CSV log file has been started
    post:
      operationId: events_create
      description: Sends logs to the Clickhouse if it is connected
      summary: Log client events
      parameters:
      - in: header
        name: X-Organization
        schema:
          type: string
        description: Organization unique slug
      - in: query
        name: org
        schema:
          type: string
        description: Organization unique slug
      - in: query
        name: org_id
        schema:
          type: integer
        description: Organization identifier
      tags:
      - events
      requestBody:
        content:
          application/json:
            schema:
              $ref: '#/components/schemas/ClientEventsRequest'
        required: true
      security:
      - sessionAuth: []
        csrfAuth: []
        tokenAuth: []
      - signatureAuth: []
      - basicAuth: []
      responses:
        '201':
          content:
            application/vnd.cvat+json:
              schema:
                $ref: '#/components/schemas/ClientEvents'
          description: ''
  /api/guides:
    post:
      operationId: guides_create
      description: The new guide will be bound either to a project or a task, depending
        on parameters.
      summary: Create an annotation guide
      tags:
      - guides
      requestBody:
        content:
          application/json:
            schema:
              $ref: '#/components/schemas/AnnotationGuideWriteRequest'
      security:
      - sessionAuth: []
        csrfAuth: []
        tokenAuth: []
      - signatureAuth: []
      - basicAuth: []
      responses:
        '201':
          content:
            application/vnd.cvat+json:
              schema:
                $ref: '#/components/schemas/AnnotationGuideRead'
          description: ''
  /api/guides/{id}:
    get:
      operationId: guides_retrieve
      summary: Get annotation guide details
      parameters:
      - in: path
        name: id
        schema:
          type: integer
        description: A unique integer value identifying this annotation guide.
        required: true
      tags:
      - guides
      security:
      - sessionAuth: []
        csrfAuth: []
        tokenAuth: []
      - signatureAuth: []
      - basicAuth: []
      responses:
        '200':
          content:
            application/vnd.cvat+json:
              schema:
                $ref: '#/components/schemas/AnnotationGuideRead'
          description: ''
    patch:
      operationId: guides_partial_update
      summary: Update an annotation guide
      parameters:
      - in: path
        name: id
        schema:
          type: integer
        description: A unique integer value identifying this annotation guide.
        required: true
      tags:
      - guides
      requestBody:
        content:
          application/json:
            schema:
              $ref: '#/components/schemas/PatchedAnnotationGuideWriteRequest'
      security:
      - sessionAuth: []
        csrfAuth: []
        tokenAuth: []
      - signatureAuth: []
      - basicAuth: []
      responses:
        '200':
          content:
            application/vnd.cvat+json:
              schema:
                $ref: '#/components/schemas/AnnotationGuideRead'
          description: ''
    delete:
      operationId: guides_destroy
      description: This also deletes all assets attached to the guide.
      summary: Delete an annotation guide
      parameters:
      - in: path
        name: id
        schema:
          type: integer
        description: A unique integer value identifying this annotation guide.
        required: true
      tags:
      - guides
      security:
      - sessionAuth: []
        csrfAuth: []
        tokenAuth: []
      - signatureAuth: []
      - basicAuth: []
      responses:
        '204':
          description: The annotation guide has been deleted
  /api/invitations:
    get:
      operationId: invitations_list
      summary: List invitations
      parameters:
      - name: X-Organization
        in: header
        description: Organization unique slug
        schema:
          type: string
      - name: filter
        required: false
        in: query
        description: |2-

          JSON Logic filter. This filter can be used to perform complex filtering by grouping rules.

          For example, using such a filter you can get all resources created by you:

              - {"and":[{"==":[{"var":"owner"},"<user>"]}]}

          Details about the syntax used can be found at the link: https://jsonlogic.com/

           Available filter_fields: ['owner', 'user_id', 'accepted'].
        schema:
          type: string
      - name: org
        in: query
        description: Organization unique slug
        schema:
          type: string
      - name: org_id
        in: query
        description: Organization identifier
        schema:
          type: integer
      - name: owner
        in: query
        description: A simple equality filter for the owner field
        schema:
          type: string
      - name: page
        required: false
        in: query
        description: A page number within the paginated result set.
        schema:
          type: integer
      - name: page_size
        required: false
        in: query
        description: Number of results to return per page.
        schema:
          type: integer
      - name: search
        required: false
        in: query
        description: 'A search term. Available search_fields: (''owner'',)'
        schema:
          type: string
      - name: sort
        required: false
        in: query
        description: 'Which field to use when ordering the results. Available ordering_fields:
          [''owner'', ''created_date'']'
        schema:
          type: string
      tags:
      - invitations
      security:
      - sessionAuth: []
        csrfAuth: []
        tokenAuth: []
      - signatureAuth: []
      - basicAuth: []
      responses:
        '200':
          content:
            application/vnd.cvat+json:
              schema:
                $ref: '#/components/schemas/PaginatedInvitationReadList'
          description: ''
    post:
      operationId: invitations_create
      summary: Create an invitation
      parameters:
      - in: header
        name: X-Organization
        schema:
          type: string
        description: Organization unique slug
      - in: query
        name: org
        schema:
          type: string
        description: Organization unique slug
      - in: query
        name: org_id
        schema:
          type: integer
        description: Organization identifier
      tags:
      - invitations
      requestBody:
        content:
          application/json:
            schema:
              $ref: '#/components/schemas/InvitationWriteRequest'
        required: true
      security:
      - sessionAuth: []
        csrfAuth: []
        tokenAuth: []
      - signatureAuth: []
      - basicAuth: []
      responses:
        '201':
          content:
            application/vnd.cvat+json:
              schema:
                $ref: '#/components/schemas/InvitationRead'
          description: ''
  /api/invitations/{key}:
    get:
      operationId: invitations_retrieve
      summary: Get invitation details
      parameters:
      - in: path
        name: key
        schema:
          type: string
        description: A unique value identifying this invitation.
        required: true
      tags:
      - invitations
      security:
      - sessionAuth: []
        csrfAuth: []
        tokenAuth: []
      - signatureAuth: []
      - basicAuth: []
      responses:
        '200':
          content:
            application/vnd.cvat+json:
              schema:
                $ref: '#/components/schemas/InvitationRead'
          description: ''
    patch:
      operationId: invitations_partial_update
      summary: Update an invitation
      parameters:
      - in: path
        name: key
        schema:
          type: string
        description: A unique value identifying this invitation.
        required: true
      tags:
      - invitations
      requestBody:
        content:
          application/json:
            schema:
              $ref: '#/components/schemas/PatchedInvitationWriteRequest'
      security:
      - sessionAuth: []
        csrfAuth: []
        tokenAuth: []
      - signatureAuth: []
      - basicAuth: []
      responses:
        '200':
          content:
            application/vnd.cvat+json:
              schema:
                $ref: '#/components/schemas/InvitationRead'
          description: ''
    delete:
      operationId: invitations_destroy
      summary: Delete an invitation
      parameters:
      - in: path
        name: key
        schema:
          type: string
        description: A unique value identifying this invitation.
        required: true
      tags:
      - invitations
      security:
      - sessionAuth: []
        csrfAuth: []
        tokenAuth: []
      - signatureAuth: []
      - basicAuth: []
      responses:
        '204':
          description: The invitation has been deleted
  /api/invitations/{key}/accept:
    post:
      operationId: invitations_accept
      summary: Accept an invitation
      parameters:
      - in: path
        name: key
        schema:
          type: string
        description: A unique value identifying this invitation.
        required: true
      tags:
      - invitations
      security:
      - sessionAuth: []
        csrfAuth: []
        tokenAuth: []
      - signatureAuth: []
      - basicAuth: []
      responses:
        '200':
          content:
            application/vnd.cvat+json:
              schema:
                $ref: '#/components/schemas/AcceptInvitationRead'
          description: The invitation is accepted
        '400':
          description: The invitation is expired or already accepted
  /api/invitations/{key}/decline:
    post:
      operationId: invitations_decline
      summary: Decline an invitation
      parameters:
      - in: path
        name: key
        schema:
          type: string
        description: A unique value identifying this invitation.
        required: true
      tags:
      - invitations
      security:
      - sessionAuth: []
        csrfAuth: []
        tokenAuth: []
      - signatureAuth: []
      - basicAuth: []
      responses:
        '204':
          description: The invitation has been declined
  /api/invitations/{key}/resend:
    post:
      operationId: invitations_resend
      summary: Resend an invitation
      parameters:
      - in: path
        name: key
        schema:
          type: string
        description: A unique value identifying this invitation.
        required: true
      tags:
      - invitations
      security:
      - sessionAuth: []
        csrfAuth: []
        tokenAuth: []
      - signatureAuth: []
      - basicAuth: []
      responses:
        '204':
          description: Invitation has been sent
        '400':
          description: The invitation is already accepted
  /api/issues:
    get:
      operationId: issues_list
      summary: List issues
      parameters:
      - name: X-Organization
        in: header
        description: Organization unique slug
        schema:
          type: string
      - name: assignee
        in: query
        description: A simple equality filter for the assignee field
        schema:
          type: string
      - name: filter
        required: false
        in: query
        description: |2-

          JSON Logic filter. This filter can be used to perform complex filtering by grouping rules.

          For example, using such a filter you can get all resources created by you:

              - {"and":[{"==":[{"var":"owner"},"<user>"]}]}

          Details about the syntax used can be found at the link: https://jsonlogic.com/

           Available filter_fields: ['owner', 'assignee', 'id', 'job_id', 'task_id', 'resolved', 'frame_id'].
        schema:
          type: string
      - name: frame_id
        in: query
        description: A simple equality filter for the frame_id field
        schema:
          type: integer
      - name: job_id
        in: query
        description: A simple equality filter for the job_id field
        schema:
          type: integer
      - name: org
        in: query
        description: Organization unique slug
        schema:
          type: string
      - name: org_id
        in: query
        description: Organization identifier
        schema:
          type: integer
      - name: owner
        in: query
        description: A simple equality filter for the owner field
        schema:
          type: string
      - name: page
        required: false
        in: query
        description: A page number within the paginated result set.
        schema:
          type: integer
      - name: page_size
        required: false
        in: query
        description: Number of results to return per page.
        schema:
          type: integer
      - name: resolved
        in: query
        description: A simple equality filter for the resolved field
        schema:
          type: boolean
      - name: search
        required: false
        in: query
        description: 'A search term. Available search_fields: (''owner'', ''assignee'')'
        schema:
          type: string
      - name: sort
        required: false
        in: query
        description: 'Which field to use when ordering the results. Available ordering_fields:
          [''owner'', ''assignee'', ''id'', ''job_id'', ''task_id'', ''resolved'',
          ''frame_id'']'
        schema:
          type: string
      - name: task_id
        in: query
        description: A simple equality filter for the task_id field
        schema:
          type: integer
      tags:
      - issues
      security:
      - sessionAuth: []
        csrfAuth: []
        tokenAuth: []
      - signatureAuth: []
      - basicAuth: []
      responses:
        '200':
          content:
            application/vnd.cvat+json:
              schema:
                $ref: '#/components/schemas/PaginatedIssueReadList'
          description: ''
    post:
      operationId: issues_create
      summary: Create an issue
      parameters:
      - in: header
        name: X-Organization
        schema:
          type: string
        description: Organization unique slug
      - in: query
        name: org
        schema:
          type: string
        description: Organization unique slug
      - in: query
        name: org_id
        schema:
          type: integer
        description: Organization identifier
      tags:
      - issues
      requestBody:
        content:
          application/json:
            schema:
              $ref: '#/components/schemas/IssueWriteRequest'
        required: true
      security:
      - sessionAuth: []
        csrfAuth: []
        tokenAuth: []
      - signatureAuth: []
      - basicAuth: []
      responses:
        '201':
          content:
            application/vnd.cvat+json:
              schema:
                $ref: '#/components/schemas/IssueRead'
          description: ''
  /api/issues/{id}:
    get:
      operationId: issues_retrieve
      summary: Get issue details
      parameters:
      - in: path
        name: id
        schema:
          type: integer
        description: A unique integer value identifying this issue.
        required: true
      tags:
      - issues
      security:
      - sessionAuth: []
        csrfAuth: []
        tokenAuth: []
      - signatureAuth: []
      - basicAuth: []
      responses:
        '200':
          content:
            application/vnd.cvat+json:
              schema:
                $ref: '#/components/schemas/IssueRead'
          description: ''
    patch:
      operationId: issues_partial_update
      summary: Update an issue
      parameters:
      - in: path
        name: id
        schema:
          type: integer
        description: A unique integer value identifying this issue.
        required: true
      tags:
      - issues
      requestBody:
        content:
          application/json:
            schema:
              $ref: '#/components/schemas/PatchedIssueWriteRequest'
      security:
      - sessionAuth: []
        csrfAuth: []
        tokenAuth: []
      - signatureAuth: []
      - basicAuth: []
      responses:
        '200':
          content:
            application/vnd.cvat+json:
              schema:
                $ref: '#/components/schemas/IssueRead'
          description: ''
    delete:
      operationId: issues_destroy
      summary: Delete an issue
      parameters:
      - in: path
        name: id
        schema:
          type: integer
        description: A unique integer value identifying this issue.
        required: true
      tags:
      - issues
      security:
      - sessionAuth: []
        csrfAuth: []
        tokenAuth: []
      - signatureAuth: []
      - basicAuth: []
      responses:
        '204':
          description: The issue has been deleted
  /api/jobs:
    get:
      operationId: jobs_list
      summary: List jobs
      parameters:
      - name: X-Organization
        in: header
        description: Organization unique slug
        schema:
          type: string
      - name: assignee
        in: query
        description: A simple equality filter for the assignee field
        schema:
          type: string
      - name: dimension
        in: query
        description: A simple equality filter for the dimension field
        schema:
          type: string
          enum:
          - 3d
          - 2d
      - name: filter
        required: false
        in: query
        description: |2-

          JSON Logic filter. This filter can be used to perform complex filtering by grouping rules.

          For example, using such a filter you can get all resources created by you:

              - {"and":[{"==":[{"var":"owner"},"<user>"]}]}

          Details about the syntax used can be found at the link: https://jsonlogic.com/

           Available filter_fields: ['task_name', 'project_name', 'assignee', 'state', 'stage', 'id', 'task_id', 'project_id', 'updated_date', 'dimension', 'type', 'parent_job_id'].
        schema:
          type: string
      - name: org
        in: query
        description: Organization unique slug
        schema:
          type: string
      - name: org_id
        in: query
        description: Organization identifier
        schema:
          type: integer
      - name: page
        required: false
        in: query
        description: A page number within the paginated result set.
        schema:
          type: integer
      - name: page_size
        required: false
        in: query
        description: Number of results to return per page.
        schema:
          type: integer
      - name: parent_job_id
        in: query
        description: A simple equality filter for the parent_job_id field
        schema:
          type: integer
      - name: project_id
        in: query
        description: A simple equality filter for the project_id field
        schema:
          type: integer
      - name: project_name
        in: query
        description: A simple equality filter for the project_name field
        schema:
          type: string
      - name: search
        required: false
        in: query
        description: 'A search term. Available search_fields: (''task_name'', ''project_name'',
          ''assignee'', ''state'', ''stage'')'
        schema:
          type: string
      - name: sort
        required: false
        in: query
        description: 'Which field to use when ordering the results. Available ordering_fields:
          [''task_name'', ''project_name'', ''assignee'', ''state'', ''stage'', ''id'',
          ''task_id'', ''project_id'', ''updated_date'', ''dimension'', ''type'',
          ''parent_job_id'']'
        schema:
          type: string
      - name: stage
        in: query
        description: A simple equality filter for the stage field
        schema:
          type: string
          enum:
          - annotation
          - validation
          - acceptance
      - name: state
        in: query
        description: A simple equality filter for the state field
        schema:
          type: string
          enum:
          - new
          - in progress
          - completed
          - rejected
      - name: task_id
        in: query
        description: A simple equality filter for the task_id field
        schema:
          type: integer
      - name: task_name
        in: query
        description: A simple equality filter for the task_name field
        schema:
          type: string
      - name: type
        in: query
        description: A simple equality filter for the type field
        schema:
          type: string
          enum:
          - annotation
          - ground_truth
          - consensus_replica
      tags:
      - jobs
      security:
      - sessionAuth: []
        csrfAuth: []
        tokenAuth: []
      - signatureAuth: []
      - basicAuth: []
      responses:
        '200':
          content:
            application/vnd.cvat+json:
              schema:
                $ref: '#/components/schemas/PaginatedJobReadList'
          description: ''
    post:
      operationId: jobs_create
      summary: Create a job
      tags:
      - jobs
      requestBody:
        content:
          application/json:
            schema:
              $ref: '#/components/schemas/JobWriteRequest'
            examples:
              CreateGtJobWithRandom10Frames:
                value:
                  type: ground_truth
                  task_id: 42
                  frame_selection_method: random_uniform
                  frame_count: 10
                  random_seed: 1
                summary: create gt job with random 10 frames
              CreateGtJobWithRandom15%Frames:
                value:
                  type: ground_truth
                  task_id: 42
                  frame_selection_method: random_uniform
                  frame_share: 0.15
                  random_seed: 1
                summary: create gt job with random 15% frames
              CreateGtJobWith3RandomFramesInEachJob:
                value:
                  type: ground_truth
                  task_id: 42
                  frame_selection_method: random_per_job
                  frames_per_job_count: 3
                  random_seed: 1
                summary: create gt job with 3 random frames in each job
              CreateGtJobWith20%RandomFramesInEachJob:
                value:
                  type: ground_truth
                  task_id: 42
                  frame_selection_method: random_per_job
                  frames_per_job_share: 0.2
                  random_seed: 1
                summary: create gt job with 20% random frames in each job
              CreateGtJobWithManualFrameSelection:
                value:
                  type: ground_truth
                  task_id: 42
                  frame_selection_method: manual
                  frames:
                  - 1
                  - 5
                  - 10
                  - 18
                summary: create gt job with manual frame selection
        required: true
      security:
      - sessionAuth: []
        csrfAuth: []
        tokenAuth: []
      - signatureAuth: []
      - basicAuth: []
      responses:
        '201':
          content:
            application/vnd.cvat+json:
              schema:
                $ref: '#/components/schemas/JobRead'
          description: ''
  /api/jobs/{id}:
    get:
      operationId: jobs_retrieve
      summary: Get job details
      parameters:
      - in: path
        name: id
        schema:
          type: integer
        description: A unique integer value identifying this job.
        required: true
      tags:
      - jobs
      security:
      - sessionAuth: []
        csrfAuth: []
        tokenAuth: []
      - signatureAuth: []
      - basicAuth: []
      responses:
        '200':
          content:
            application/vnd.cvat+json:
              schema:
                $ref: '#/components/schemas/JobRead'
          description: ''
    patch:
      operationId: jobs_partial_update
      summary: Update a job
      parameters:
      - in: path
        name: id
        schema:
          type: integer
        description: A unique integer value identifying this job.
        required: true
      tags:
      - jobs
      requestBody:
        content:
          application/json:
            schema:
              $ref: '#/components/schemas/PatchedJobWriteRequest'
      security:
      - sessionAuth: []
        csrfAuth: []
        tokenAuth: []
      - signatureAuth: []
      - basicAuth: []
      responses:
        '200':
          content:
            application/vnd.cvat+json:
              schema:
                $ref: '#/components/schemas/JobRead'
          description: ''
    delete:
      operationId: jobs_destroy
      description: |
        Related annotations will be deleted as well.

        Please note, that not every job can be removed. Currently,
        it is only available for Ground Truth jobs.
      summary: Delete a job
      parameters:
      - in: path
        name: id
        schema:
          type: integer
        description: A unique integer value identifying this job.
        required: true
      tags:
      - jobs
      security:
      - sessionAuth: []
        csrfAuth: []
        tokenAuth: []
      - signatureAuth: []
      - basicAuth: []
      responses:
        '204':
          description: The job has been deleted
  /api/jobs/{id}/annotations/:
    get:
      operationId: jobs_retrieve_annotations
      description: |
        Deprecation warning:

        Utilizing this endpoint to export job dataset in a specific format
        is no longer possible.

        Consider using new API:
        - `POST /api/jobs/<job_id>/dataset/export?save_images=True` to initiate export process
        - `GET /api/requests/<rq_id>` to check process status,
            where `rq_id` is request id returned on initializing request
        - `GET result_url` to download a prepared file,
            where `result_url` can be found in the response on checking status request
      summary: Get job annotations
      parameters:
      - in: query
        name: action
        schema:
          type: string
        description: This parameter is no longer supported
        deprecated: true
      - in: query
        name: cloud_storage_id
        schema:
          type: integer
        description: This parameter is no longer supported
        deprecated: true
      - in: query
        name: filename
        schema:
          type: string
        description: This parameter is no longer supported
        deprecated: true
      - in: query
        name: format
        schema:
          type: string
        description: This parameter is no longer supported
        deprecated: true
      - in: path
        name: id
        schema:
          type: integer
        description: A unique integer value identifying this job.
        required: true
      - in: query
        name: location
        schema:
          type: string
          enum:
          - cloud_storage
          - local
        description: This parameter is no longer supported
        deprecated: true
      tags:
      - jobs
      security:
      - sessionAuth: []
        csrfAuth: []
        tokenAuth: []
      - signatureAuth: []
      - basicAuth: []
      responses:
        '200':
          content:
            application/vnd.cvat+json:
              schema:
                $ref: '#/components/schemas/LabeledData'
          description: ''
        '410':
          description: API endpoint no longer handles dataset exporting process
    post:
      operationId: jobs_create_annotations
      description: |2

        The request POST /api/jobs/id/annotations initiates a background process to import annotations into a job.
        Please, use the GET /api/requests/<rq_id> endpoint for checking status of the process.
        The `rq_id` parameter can be found in the response on initiating request.
      summary: Import annotations into a job
      parameters:
      - in: query
        name: cloud_storage_id
        schema:
          type: integer
        description: Storage id
      - in: query
        name: filename
        schema:
          type: string
        description: Annotation file name
      - in: query
        name: format
        schema:
          type: string
        description: |-
          Input format name
          You can get the list of supported formats at:
          /server/annotation/formats
      - in: path
        name: id
        schema:
          type: integer
        description: A unique integer value identifying this job.
        required: true
      - in: query
        name: location
        schema:
          type: string
          enum:
          - cloud_storage
          - local
        description: where to import the annotation from
      - in: query
        name: use_default_location
        schema:
          type: boolean
          default: true
        description: Use the location that was configured in the task to import annotation
        deprecated: true
      tags:
      - jobs
      requestBody:
        content:
          application/json:
            schema:
              $ref: '#/components/schemas/AnnotationFileRequest'
          multipart/form-data:
            schema:
              $ref: '#/components/schemas/AnnotationFileRequest'
      security:
      - sessionAuth: []
        csrfAuth: []
        tokenAuth: []
      - signatureAuth: []
      - basicAuth: []
      responses:
        '201':
          description: Uploading has finished
        '202':
          content:
            application/vnd.cvat+json:
              schema:
                $ref: '#/components/schemas/RqId'
          description: Uploading has been started
        '405':
          description: Format is not available
    put:
      operationId: jobs_update_annotations
      description: |2

        Utilizing this endpoint to check status of the import process is deprecated
        in favor of the new requests API:
        GET /api/requests/<rq_id>, where `rq_id` parameter is returned in the response
        on initializing request.
      summary: Replace job annotations / Get annotation import status
      parameters:
      - in: query
        name: cloud_storage_id
        schema:
          type: integer
        description: Storage id
        deprecated: true
      - in: query
        name: filename
        schema:
          type: string
        description: Annotation file name
        deprecated: true
      - in: query
        name: format
        schema:
          type: string
        description: |-
          Input format name
          You can get the list of supported formats at:
          /server/annotation/formats
        deprecated: true
      - in: path
        name: id
        schema:
          type: integer
        description: A unique integer value identifying this job.
        required: true
      - in: query
        name: location
        schema:
          type: string
          enum:
          - cloud_storage
          - local
        description: where to import the annotation from
        deprecated: true
      - in: query
        name: rq_id
        schema:
          type: string
        description: rq id
        deprecated: true
      tags:
      - jobs
      requestBody:
        content:
          application/json:
            schema:
              $ref: '#/components/schemas/JobAnnotationsUpdateRequest'
          multipart/form-data:
            schema:
              $ref: '#/components/schemas/JobAnnotationsUpdateRequest'
      security:
      - sessionAuth: []
        csrfAuth: []
        tokenAuth: []
      - signatureAuth: []
      - basicAuth: []
      responses:
        '201':
          description: Import has finished
        '202':
          description: Import is in progress
        '405':
          description: Format is not available
    patch:
      operationId: jobs_partial_update_annotations
      summary: Update job annotations
      parameters:
      - in: query
        name: action
        schema:
          type: string
          enum:
          - create
          - delete
          - update
        required: true
      - in: path
        name: id
        schema:
          type: integer
        description: A unique integer value identifying this job.
        required: true
      tags:
      - jobs
      requestBody:
        content:
          application/json:
            schema:
              $ref: '#/components/schemas/PatchedLabeledDataRequest'
          multipart/form-data:
            schema:
              $ref: '#/components/schemas/PatchedLabeledDataRequest'
      security:
      - sessionAuth: []
        csrfAuth: []
        tokenAuth: []
      - signatureAuth: []
      - basicAuth: []
      responses:
        '200':
          description: Annotations successfully uploaded
    delete:
      operationId: jobs_destroy_annotations
      summary: Delete job annotations
      parameters:
      - in: path
        name: id
        schema:
          type: integer
        description: A unique integer value identifying this job.
        required: true
      tags:
      - jobs
      security:
      - sessionAuth: []
        csrfAuth: []
        tokenAuth: []
      - signatureAuth: []
      - basicAuth: []
      responses:
        '204':
          description: The annotation has been deleted
  /api/jobs/{id}/data:
    get:
      operationId: jobs_retrieve_data
      summary: Get data of a job
      parameters:
      - in: path
        name: id
        schema:
          type: integer
        description: A unique integer value identifying this job.
        required: true
      - in: query
        name: index
        schema:
          type: integer
        description: A unique number value identifying chunk, starts from 0 for each
          job
      - in: query
        name: number
        schema:
          type: integer
        description: A unique number value identifying chunk or frame. The numbers
          are the same as for the task. Deprecated for chunks in favor of 'index'
      - in: query
        name: quality
        schema:
          type: string
          enum:
          - compressed
          - original
        description: Specifies the quality level of the requested data
      - in: query
        name: type
        schema:
          type: string
          enum:
          - chunk
          - context_image
          - frame
        description: Specifies the type of the requested data
      tags:
      - jobs
      security:
      - sessionAuth: []
        csrfAuth: []
        tokenAuth: []
      - signatureAuth: []
      - basicAuth: []
      responses:
        '200':
          content:
            application/vnd.cvat+json:
              schema:
                type: string
                format: binary
          description: Data of a specific type
  /api/jobs/{id}/data/meta:
    get:
      operationId: jobs_retrieve_data_meta
      summary: Get metainformation for media files in a job
      parameters:
      - in: path
        name: id
        schema:
          type: integer
        description: A unique integer value identifying this job.
        required: true
      tags:
      - jobs
      security:
      - sessionAuth: []
        csrfAuth: []
        tokenAuth: []
      - signatureAuth: []
      - basicAuth: []
      responses:
        '200':
          content:
            application/vnd.cvat+json:
              schema:
                $ref: '#/components/schemas/DataMetaRead'
          description: ''
    patch:
      operationId: jobs_partial_update_data_meta
      summary: Update metainformation for media files in a job
      parameters:
      - in: path
        name: id
        schema:
          type: integer
        description: A unique integer value identifying this job.
        required: true
      tags:
      - jobs
      requestBody:
        content:
          application/json:
            schema:
              $ref: '#/components/schemas/PatchedJobDataMetaWriteRequest'
      security:
      - sessionAuth: []
        csrfAuth: []
        tokenAuth: []
      - signatureAuth: []
      - basicAuth: []
      responses:
        '200':
          content:
            application/vnd.cvat+json:
              schema:
                $ref: '#/components/schemas/DataMetaRead'
          description: ''
  /api/jobs/{id}/dataset/export:
    post:
      operationId: jobs_create_dataset_export
      description: |
        The request `POST /api/<projects|tasks|jobs>/id/dataset/export` will initialize
        a background process to export a dataset. To check status of the process
        please, use `GET /api/requests/<rq_id>` where **rq_id** is request ID returned in the response for this endpoint.
      summary: Initialize process to export resource as a dataset in a specific format
      parameters:
      - in: query
        name: cloud_storage_id
        schema:
          type: integer
        description: Storage id
      - in: query
        name: filename
        schema:
          type: string
        description: Desired output file name
      - in: query
        name: format
        schema:
          type: string
        description: |-
          Desired output format name
          You can get the list of supported formats at:
          /server/annotation/formats
        required: true
      - in: path
        name: id
        schema:
          type: integer
        description: A unique integer value identifying this job.
        required: true
      - in: query
        name: location
        schema:
          type: string
          enum:
          - cloud_storage
          - local
        description: Where need to save downloaded dataset
      - in: query
        name: save_images
        schema:
          type: boolean
          default: false
        description: Include images or not
      tags:
      - jobs
      security:
      - sessionAuth: []
        csrfAuth: []
        tokenAuth: []
      - signatureAuth: []
      - basicAuth: []
      responses:
        '202':
          content:
            application/vnd.cvat+json:
              schema:
                $ref: '#/components/schemas/RqId'
          description: Exporting has been started
        '405':
          description: Format is not available
        '409':
          description: Exporting is already in progress
  /api/jobs/{id}/preview:
    get:
      operationId: jobs_retrieve_preview
      summary: Get a preview image for a job
      parameters:
      - in: path
        name: id
        schema:
          type: integer
        description: A unique integer value identifying this job.
        required: true
      tags:
      - jobs
      security:
      - sessionAuth: []
        csrfAuth: []
        tokenAuth: []
      - signatureAuth: []
      - basicAuth: []
      responses:
        '200':
          description: Job image preview
  /api/jobs/{id}/validation_layout:
    get:
      operationId: jobs_retrieve_validation_layout
      summary: Allows getting current validation configuration
      parameters:
      - in: path
        name: id
        schema:
          type: integer
        description: A unique integer value identifying this job.
        required: true
      tags:
      - jobs
      security:
      - sessionAuth: []
        csrfAuth: []
        tokenAuth: []
      - signatureAuth: []
      - basicAuth: []
      responses:
        '200':
          content:
            application/vnd.cvat+json:
              schema:
                $ref: '#/components/schemas/JobValidationLayoutRead'
          description: ''
    patch:
      operationId: jobs_partial_update_validation_layout
      description: |2

        WARNING: this operation is not protected from race conditions.
        It's up to the user to ensure no parallel calls to this operation happen.
        It affects image access, including exports with images, backups, chunk downloading etc.
      summary: Allows updating current validation configuration
      parameters:
      - in: path
        name: id
        schema:
          type: integer
        description: A unique integer value identifying this job.
        required: true
      tags:
      - jobs
      requestBody:
        content:
          application/json:
            schema:
              $ref: '#/components/schemas/PatchedJobValidationLayoutWriteRequest'
            examples:
              SetHoneypotsToRandomValidationFrames:
                value:
                  frame_selection_method: random_uniform
                summary: set honeypots to random validation frames
              SetHoneypotsManually:
                value:
                  frame_selection_method: manual
                  honeypot_real_frames:
                  - 10
                  - 20
                  - 22
                summary: set honeypots manually
      security:
      - sessionAuth: []
        csrfAuth: []
        tokenAuth: []
      - signatureAuth: []
      - basicAuth: []
      responses:
        '200':
          content:
            application/vnd.cvat+json:
              schema:
                $ref: '#/components/schemas/JobValidationLayoutRead'
          description: ''
  /api/labels:
    get:
      operationId: labels_list
      summary: List labels
      parameters:
      - in: header
        name: X-Organization
        schema:
          type: string
        description: Organization unique slug
      - name: color
        in: query
        description: A simple equality filter for the color field
        schema:
          type: string
      - name: filter
        required: false
        in: query
        description: |2-

          JSON Logic filter. This filter can be used to perform complex filtering by grouping rules.

          For example, using such a filter you can get all resources created by you:

              - {"and":[{"==":[{"var":"owner"},"<user>"]}]}

          Details about the syntax used can be found at the link: https://jsonlogic.com/

           Available filter_fields: ['name', 'parent', 'id', 'type', 'color', 'parent_id'].
        schema:
          type: string
      - in: query
        name: job_id
        schema:
          type: integer
        description: A simple equality filter for job id
      - name: name
        in: query
        description: A simple equality filter for the name field
        schema:
          type: string
      - in: query
        name: org
        schema:
          type: string
        description: Organization unique slug
      - in: query
        name: org_id
        schema:
          type: integer
        description: Organization identifier
      - name: page
        required: false
        in: query
        description: A page number within the paginated result set.
        schema:
          type: integer
      - name: page_size
        required: false
        in: query
        description: Number of results to return per page.
        schema:
          type: integer
      - name: parent
        in: query
        description: A simple equality filter for the parent field
        schema:
          type: string
      - name: parent_id
        in: query
        description: A simple equality filter for the parent_id field
        schema:
          type: integer
      - in: query
        name: project_id
        schema:
          type: integer
        description: A simple equality filter for project id
      - name: search
        required: false
        in: query
        description: 'A search term. Available search_fields: (''name'', ''parent'')'
        schema:
          type: string
      - name: sort
        required: false
        in: query
        description: 'Which field to use when ordering the results. Available ordering_fields:
          [''name'', ''parent'', ''id'', ''type'', ''color'', ''parent_id'']'
        schema:
          type: string
      - in: query
        name: task_id
        schema:
          type: integer
        description: A simple equality filter for task id
      - name: type
        in: query
        description: A simple equality filter for the type field
        schema:
          type: string
          enum:
          - any
          - cuboid
          - ellipse
          - mask
          - points
          - polygon
          - polyline
          - rectangle
          - skeleton
          - tag
      tags:
      - labels
      security:
      - sessionAuth: []
        csrfAuth: []
        tokenAuth: []
      - signatureAuth: []
      - basicAuth: []
      responses:
        '200':
          content:
            application/vnd.cvat+json:
              schema:
                $ref: '#/components/schemas/PaginatedLabelList'
          description: ''
  /api/labels/{id}:
    get:
      operationId: labels_retrieve
      summary: Get label details
      parameters:
      - in: path
        name: id
        schema:
          type: integer
        description: A unique integer value identifying this label.
        required: true
      tags:
      - labels
      security:
      - sessionAuth: []
        csrfAuth: []
        tokenAuth: []
      - signatureAuth: []
      - basicAuth: []
      responses:
        '200':
          content:
            application/vnd.cvat+json:
              schema:
                $ref: '#/components/schemas/Label'
          description: ''
    patch:
      operationId: labels_partial_update
      description: To modify a sublabel, please use the PATCH method of the parent
        label.
      summary: Update a label
      parameters:
      - in: path
        name: id
        schema:
          type: integer
        description: A unique integer value identifying this label.
        required: true
      tags:
      - labels
      requestBody:
        content:
          application/json:
            schema:
              $ref: '#/components/schemas/PatchedLabelRequest'
      security:
      - sessionAuth: []
        csrfAuth: []
        tokenAuth: []
      - signatureAuth: []
      - basicAuth: []
      responses:
        '200':
          content:
            application/vnd.cvat+json:
              schema:
                $ref: '#/components/schemas/Label'
          description: ''
    delete:
      operationId: labels_destroy
      description: To delete a sublabel, please use the PATCH method of the parent
        label.
      summary: Delete a label
      parameters:
      - in: path
        name: id
        schema:
          type: integer
        description: A unique integer value identifying this label.
        required: true
      tags:
      - labels
      security:
      - sessionAuth: []
        csrfAuth: []
        tokenAuth: []
      - signatureAuth: []
      - basicAuth: []
      responses:
        '204':
          description: The label has been deleted
  /api/lambda/functions:
    get:
      operationId: lambda_list_functions
      summary: Method returns a list of functions
      tags:
      - lambda
      security:
      - sessionAuth: []
        csrfAuth: []
        tokenAuth: []
      - signatureAuth: []
      - basicAuth: []
      responses:
        '200':
          description: No response body
  /api/lambda/functions/{func_id}:
    get:
      operationId: lambda_retrieve_functions
      summary: Method returns the information about the function
      parameters:
      - in: path
        name: func_id
        schema:
          type: string
          pattern: ^[a-zA-Z0-9_.-]+$
        required: true
      tags:
      - lambda
      security:
      - sessionAuth: []
        csrfAuth: []
        tokenAuth: []
      - signatureAuth: []
      - basicAuth: []
      responses:
        '200':
          content:
            application/vnd.cvat+json:
              schema:
                type: object
          description: Information about the function
    post:
      operationId: lambda_create_functions
      description: |
        Allows to execute a function for immediate computation.

        Intended for short-lived executions, useful for interactive calls.

        When executed for interactive annotation, the job id must be specified
        in the 'job' input field. The task id is not required in this case,
        but if it is specified, it must match the job task id.
      parameters:
      - in: path
        name: func_id
        schema:
          type: string
          pattern: ^[a-zA-Z0-9_.-]+$
        required: true
      tags:
      - lambda
      requestBody:
        content:
          application/json:
            schema:
              $ref: '#/components/schemas/OnlineFunctionCallRequest'
      security:
      - sessionAuth: []
        csrfAuth: []
        tokenAuth: []
      - signatureAuth: []
      - basicAuth: []
      responses:
        '200':
          description: Returns function invocation results
  /api/lambda/requests:
    get:
      operationId: lambda_list_requests
      summary: Method returns a list of requests
      tags:
      - lambda
      security:
      - sessionAuth: []
        csrfAuth: []
        tokenAuth: []
      - signatureAuth: []
      - basicAuth: []
      responses:
        '200':
          content:
            application/vnd.cvat+json:
              schema:
                type: array
                items:
                  $ref: '#/components/schemas/FunctionCall'
          description: ''
    post:
      operationId: lambda_create_requests
      summary: Method calls the function
      parameters:
      - in: header
        name: X-Organization
        schema:
          type: string
        description: Organization unique slug
      - in: query
        name: org
        schema:
          type: string
        description: Organization unique slug
      - in: query
        name: org_id
        schema:
          type: integer
        description: Organization identifier
      tags:
      - lambda
      requestBody:
        content:
          application/json:
            schema:
              $ref: '#/components/schemas/FunctionCallRequest'
        required: true
      security:
      - sessionAuth: []
        csrfAuth: []
        tokenAuth: []
      - signatureAuth: []
      - basicAuth: []
      responses:
        '200':
          content:
            application/vnd.cvat+json:
              schema:
                $ref: '#/components/schemas/FunctionCall'
          description: ''
  /api/lambda/requests/{id}:
    get:
      operationId: lambda_retrieve_requests
      summary: Method returns the status of the request
      parameters:
      - in: path
        name: id
        schema:
          type: string
        description: Request id
        required: true
      tags:
      - lambda
      security:
      - sessionAuth: []
        csrfAuth: []
        tokenAuth: []
      - signatureAuth: []
      - basicAuth: []
      responses:
        '200':
          content:
            application/vnd.cvat+json:
              schema:
                $ref: '#/components/schemas/FunctionCall'
          description: ''
    delete:
      operationId: lambda_delete_requests
      summary: Method cancels the request
      parameters:
      - in: path
        name: id
        schema:
          type: string
        description: Request id
        required: true
      tags:
      - lambda
      security:
      - sessionAuth: []
        csrfAuth: []
        tokenAuth: []
      - signatureAuth: []
      - basicAuth: []
      responses:
        '204':
          description: No response body
  /api/memberships:
    get:
      operationId: memberships_list
      summary: List memberships
      parameters:
      - name: X-Organization
        in: header
        description: Organization unique slug
        schema:
          type: string
      - name: filter
        required: false
        in: query
        description: |2-

          JSON Logic filter. This filter can be used to perform complex filtering by grouping rules.

          For example, using such a filter you can get all resources created by you:

              - {"and":[{"==":[{"var":"owner"},"<user>"]}]}

          Details about the syntax used can be found at the link: https://jsonlogic.com/

           Available filter_fields: ['user', 'role', 'id'].
        schema:
          type: string
      - name: org
        in: query
        description: Organization unique slug
        schema:
          type: string
      - name: org_id
        in: query
        description: Organization identifier
        schema:
          type: integer
      - name: page
        required: false
        in: query
        description: A page number within the paginated result set.
        schema:
          type: integer
      - name: page_size
        required: false
        in: query
        description: Number of results to return per page.
        schema:
          type: integer
      - name: role
        in: query
        description: A simple equality filter for the role field
        schema:
          type: string
          enum:
          - worker
          - supervisor
          - maintainer
          - owner
      - name: search
        required: false
        in: query
        description: 'A search term. Available search_fields: (''user'', ''role'')'
        schema:
          type: string
      - name: sort
        required: false
        in: query
        description: 'Which field to use when ordering the results. Available ordering_fields:
          [''user'', ''role'', ''id'']'
        schema:
          type: string
      - name: user
        in: query
        description: A simple equality filter for the user field
        schema:
          type: string
      tags:
      - memberships
      security:
      - sessionAuth: []
        csrfAuth: []
        tokenAuth: []
      - signatureAuth: []
      - basicAuth: []
      responses:
        '200':
          content:
            application/vnd.cvat+json:
              schema:
                $ref: '#/components/schemas/PaginatedMembershipReadList'
          description: ''
  /api/memberships/{id}:
    get:
      operationId: memberships_retrieve
      summary: Get membership details
      parameters:
      - in: path
        name: id
        schema:
          type: integer
        description: A unique integer value identifying this membership.
        required: true
      tags:
      - memberships
      security:
      - sessionAuth: []
        csrfAuth: []
        tokenAuth: []
      - signatureAuth: []
      - basicAuth: []
      responses:
        '200':
          content:
            application/vnd.cvat+json:
              schema:
                $ref: '#/components/schemas/MembershipRead'
          description: ''
    patch:
      operationId: memberships_partial_update
      summary: Update a membership
      parameters:
      - in: path
        name: id
        schema:
          type: integer
        description: A unique integer value identifying this membership.
        required: true
      tags:
      - memberships
      requestBody:
        content:
          application/json:
            schema:
              $ref: '#/components/schemas/PatchedMembershipWriteRequest'
      security:
      - sessionAuth: []
        csrfAuth: []
        tokenAuth: []
      - signatureAuth: []
      - basicAuth: []
      responses:
        '200':
          content:
            application/vnd.cvat+json:
              schema:
                $ref: '#/components/schemas/MembershipRead'
          description: ''
    delete:
      operationId: memberships_destroy
      summary: Delete a membership
      parameters:
      - in: path
        name: id
        schema:
          type: integer
        description: A unique integer value identifying this membership.
        required: true
      tags:
      - memberships
      security:
      - sessionAuth: []
        csrfAuth: []
        tokenAuth: []
      - signatureAuth: []
      - basicAuth: []
      responses:
        '204':
          description: The membership has been deleted
  /api/organizations:
    get:
      operationId: organizations_list
      summary: List organizations
      parameters:
      - name: filter
        required: false
        in: query
        description: |2-

          JSON Logic filter. This filter can be used to perform complex filtering by grouping rules.

          For example, using such a filter you can get all resources created by you:

              - {"and":[{"==":[{"var":"owner"},"<user>"]}]}

          Details about the syntax used can be found at the link: https://jsonlogic.com/

           Available filter_fields: ['name', 'owner', 'slug', 'id'].
        schema:
          type: string
      - name: name
        in: query
        description: A simple equality filter for the name field
        schema:
          type: string
      - name: owner
        in: query
        description: A simple equality filter for the owner field
        schema:
          type: string
      - name: page
        required: false
        in: query
        description: A page number within the paginated result set.
        schema:
          type: integer
      - name: page_size
        required: false
        in: query
        description: Number of results to return per page.
        schema:
          type: integer
      - name: search
        required: false
        in: query
        description: 'A search term. Available search_fields: (''name'', ''owner'',
          ''slug'')'
        schema:
          type: string
      - name: slug
        in: query
        description: A simple equality filter for the slug field
        schema:
          type: string
      - name: sort
        required: false
        in: query
        description: 'Which field to use when ordering the results. Available ordering_fields:
          [''name'', ''owner'', ''slug'', ''id'']'
        schema:
          type: string
      tags:
      - organizations
      security:
      - sessionAuth: []
        csrfAuth: []
        tokenAuth: []
      - signatureAuth: []
      - basicAuth: []
      responses:
        '200':
          content:
            application/vnd.cvat+json:
              schema:
                $ref: '#/components/schemas/PaginatedOrganizationReadList'
          description: ''
    post:
      operationId: organizations_create
      summary: Create an organization
      tags:
      - organizations
      requestBody:
        content:
          application/json:
            schema:
              $ref: '#/components/schemas/OrganizationWriteRequest'
        required: true
      security:
      - sessionAuth: []
        csrfAuth: []
        tokenAuth: []
      - signatureAuth: []
      - basicAuth: []
      responses:
        '201':
          content:
            application/vnd.cvat+json:
              schema:
                $ref: '#/components/schemas/OrganizationRead'
          description: ''
  /api/organizations/{id}:
    get:
      operationId: organizations_retrieve
      summary: Get organization details
      parameters:
      - in: path
        name: id
        schema:
          type: integer
        description: A unique integer value identifying this organization.
        required: true
      tags:
      - organizations
      security:
      - sessionAuth: []
        csrfAuth: []
        tokenAuth: []
      - signatureAuth: []
      - basicAuth: []
      responses:
        '200':
          content:
            application/vnd.cvat+json:
              schema:
                $ref: '#/components/schemas/OrganizationRead'
          description: ''
    patch:
      operationId: organizations_partial_update
      summary: Update an organization
      parameters:
      - in: path
        name: id
        schema:
          type: integer
        description: A unique integer value identifying this organization.
        required: true
      tags:
      - organizations
      requestBody:
        content:
          application/json:
            schema:
              $ref: '#/components/schemas/PatchedOrganizationWriteRequest'
      security:
      - sessionAuth: []
        csrfAuth: []
        tokenAuth: []
      - signatureAuth: []
      - basicAuth: []
      responses:
        '200':
          content:
            application/vnd.cvat+json:
              schema:
                $ref: '#/components/schemas/OrganizationRead'
          description: ''
    delete:
      operationId: organizations_destroy
      summary: Delete an organization
      parameters:
      - in: path
        name: id
        schema:
          type: integer
        description: A unique integer value identifying this organization.
        required: true
      tags:
      - organizations
      security:
      - sessionAuth: []
        csrfAuth: []
        tokenAuth: []
      - signatureAuth: []
      - basicAuth: []
      responses:
        '204':
          description: The organization has been deleted
  /api/projects:
    get:
      operationId: projects_list
      summary: List projects
      parameters:
      - name: X-Organization
        in: header
        description: Organization unique slug
        schema:
          type: string
      - name: assignee
        in: query
        description: A simple equality filter for the assignee field
        schema:
          type: string
      - name: filter
        required: false
        in: query
        description: |2-

          JSON Logic filter. This filter can be used to perform complex filtering by grouping rules.

          For example, using such a filter you can get all resources created by you:

              - {"and":[{"==":[{"var":"owner"},"<user>"]}]}

          Details about the syntax used can be found at the link: https://jsonlogic.com/

           Available filter_fields: ['name', 'owner', 'assignee', 'status', 'id', 'updated_date'].
        schema:
          type: string
      - name: name
        in: query
        description: A simple equality filter for the name field
        schema:
          type: string
      - name: org
        in: query
        description: Organization unique slug
        schema:
          type: string
      - name: org_id
        in: query
        description: Organization identifier
        schema:
          type: integer
      - name: owner
        in: query
        description: A simple equality filter for the owner field
        schema:
          type: string
      - name: page
        required: false
        in: query
        description: A page number within the paginated result set.
        schema:
          type: integer
      - name: page_size
        required: false
        in: query
        description: Number of results to return per page.
        schema:
          type: integer
      - name: search
        required: false
        in: query
        description: 'A search term. Available search_fields: (''name'', ''owner'',
          ''assignee'', ''status'')'
        schema:
          type: string
      - name: sort
        required: false
        in: query
        description: 'Which field to use when ordering the results. Available ordering_fields:
          [''name'', ''owner'', ''assignee'', ''status'', ''id'', ''updated_date'']'
        schema:
          type: string
      - name: status
        in: query
        description: A simple equality filter for the status field
        schema:
          type: string
          enum:
          - annotation
          - validation
          - completed
      tags:
      - projects
      security:
      - sessionAuth: []
        csrfAuth: []
        tokenAuth: []
      - signatureAuth: []
      - basicAuth: []
      responses:
        '200':
          content:
            application/vnd.cvat+json:
              schema:
                $ref: '#/components/schemas/PaginatedProjectReadList'
          description: ''
    post:
      operationId: projects_create
      summary: Create a project
      parameters:
      - in: header
        name: X-Organization
        schema:
          type: string
        description: Organization unique slug
      - in: query
        name: org
        schema:
          type: string
        description: Organization unique slug
      - in: query
        name: org_id
        schema:
          type: integer
        description: Organization identifier
      tags:
      - projects
      requestBody:
        content:
          application/json:
            schema:
              $ref: '#/components/schemas/ProjectWriteRequest'
        required: true
      security:
      - sessionAuth: []
        csrfAuth: []
        tokenAuth: []
      - signatureAuth: []
      - basicAuth: []
      responses:
        '201':
          content:
            application/vnd.cvat+json:
              schema:
                $ref: '#/components/schemas/ProjectRead'
          description: ''
  /api/projects/{id}:
    get:
      operationId: projects_retrieve
      summary: Get project details
      parameters:
      - in: path
        name: id
        schema:
          type: integer
        description: A unique integer value identifying this project.
        required: true
      tags:
      - projects
      security:
      - sessionAuth: []
        csrfAuth: []
        tokenAuth: []
      - signatureAuth: []
      - basicAuth: []
      responses:
        '200':
          content:
            application/vnd.cvat+json:
              schema:
                $ref: '#/components/schemas/ProjectRead'
          description: ''
    patch:
      operationId: projects_partial_update
      summary: Update a project
      parameters:
      - in: path
        name: id
        schema:
          type: integer
        description: A unique integer value identifying this project.
        required: true
      tags:
      - projects
      requestBody:
        content:
          application/json:
            schema:
              $ref: '#/components/schemas/PatchedProjectWriteRequest'
      security:
      - sessionAuth: []
        csrfAuth: []
        tokenAuth: []
      - signatureAuth: []
      - basicAuth: []
      responses:
        '200':
          content:
            application/vnd.cvat+json:
              schema:
                $ref: '#/components/schemas/ProjectRead'
          description: ''
    delete:
      operationId: projects_destroy
      summary: Delete a project
      parameters:
      - in: path
        name: id
        schema:
          type: integer
        description: A unique integer value identifying this project.
        required: true
      tags:
      - projects
      security:
      - sessionAuth: []
        csrfAuth: []
        tokenAuth: []
      - signatureAuth: []
      - basicAuth: []
      responses:
        '204':
          description: The project has been deleted
  /api/projects/{id}/backup/export:
    post:
      operationId: projects_create_backup_export
      description: |
        The request `POST /api/<projects|tasks>/id/backup/export` will initialize
        a background process to backup a resource. To check status of the process
        please, use `GET /api/requests/<rq_id>` where **rq_id** is request ID returned in the response for this endpoint.
      summary: Initiate process to backup resource
      parameters:
      - in: query
        name: cloud_storage_id
        schema:
          type: integer
        description: Storage id
      - in: query
        name: filename
        schema:
          type: string
        description: Backup file name
      - in: path
        name: id
        schema:
          type: integer
        description: A unique integer value identifying this project.
        required: true
      - in: query
        name: location
        schema:
          type: string
          enum:
          - cloud_storage
          - local
        description: Where need to save downloaded backup
      tags:
      - projects
      security:
      - sessionAuth: []
        csrfAuth: []
        tokenAuth: []
      - signatureAuth: []
      - basicAuth: []
      responses:
        '202':
          content:
            application/vnd.cvat+json:
              schema:
                $ref: '#/components/schemas/RqId'
          description: Creating a backup file has been started
        '400':
          description: Wrong query parameters were passed
        '409':
          description: The backup process has already been initiated and is not yet
            finished
  /api/projects/{id}/dataset/:
    get:
      operationId: projects_retrieve_dataset
      description: |2

        Utilizing this endpoint to check the status of the process
        of importing a project dataset from a file is deprecated.
        In addition, this endpoint no longer handles the project dataset export process.

        Consider using new API:
        - `POST /api/projects/<project_id>/dataset/export/?save_images=True` to initiate export process
        - `GET /api/requests/<rq_id>` to check process status
        - `GET result_url` to download a prepared file

        Where:
        - `rq_id` can be found in the response on initializing request
        - `result_url` can be found in the response on checking status request
      summary: Check dataset import status
      parameters:
      - in: query
        name: action
        schema:
          type: string
          enum:
          - import_status
        description: Used to check the import status
        deprecated: true
      - in: query
        name: cloud_storage_id
        schema:
          type: integer
        description: This parameter is no longer supported
        deprecated: true
      - in: query
        name: filename
        schema:
          type: string
        description: This parameter is no longer supported
        deprecated: true
      - in: query
        name: format
        schema:
          type: string
        description: This parameter is no longer supported
        deprecated: true
      - in: path
        name: id
        schema:
          type: integer
        description: A unique integer value identifying this project.
        required: true
      - in: query
        name: location
        schema:
          type: string
          enum:
          - cloud_storage
          - local
        description: This parameter is no longer supported
        deprecated: true
      - in: query
        name: rq_id
        schema:
          type: string
        description: This parameter is no longer supported
        required: true
      tags:
      - projects
      security:
      - sessionAuth: []
        csrfAuth: []
        tokenAuth: []
      - signatureAuth: []
      - basicAuth: []
      deprecated: true
      responses:
        '410':
          description: API endpoint no longer supports exporting datasets
    post:
      operationId: projects_create_dataset
      description: |2

        The request POST /api/projects/id/dataset initiates a background process to import dataset into a project.
        Please, use the GET /api/requests/<rq_id> endpoint for checking status of the process.
        The `rq_id` parameter can be found in the response on initiating request.
      summary: Import a dataset into a project
      parameters:
      - in: query
        name: cloud_storage_id
        schema:
          type: integer
        description: Storage id
      - in: query
        name: filename
        schema:
          type: string
        description: Dataset file name
      - in: query
        name: format
        schema:
          type: string
        description: |-
          Desired dataset format name
          You can get the list of supported formats at:
          /server/annotation/formats
      - in: path
        name: id
        schema:
          type: integer
        description: A unique integer value identifying this project.
        required: true
      - in: query
        name: location
        schema:
          type: string
          enum:
          - cloud_storage
          - local
        description: Where to import the dataset from
      - in: query
        name: use_default_location
        schema:
          type: boolean
          default: true
        description: Use the location that was configured in the project to import
          annotations
        deprecated: true
      tags:
      - projects
      requestBody:
        content:
          application/json:
            schema:
              $ref: '#/components/schemas/DatasetWriteRequest'
          multipart/form-data:
            schema:
              $ref: '#/components/schemas/DatasetWriteRequest'
      security:
      - sessionAuth: []
        csrfAuth: []
        tokenAuth: []
      - signatureAuth: []
      - basicAuth: []
      responses:
        '202':
          content:
            application/vnd.cvat+json:
              schema:
                $ref: '#/components/schemas/RqId'
          description: Importing has been started
        '400':
          description: Failed to import dataset
        '405':
          description: Format is not available
  /api/projects/{id}/dataset/export:
    post:
      operationId: projects_create_dataset_export
      description: |
        The request `POST /api/<projects|tasks|jobs>/id/dataset/export` will initialize
        a background process to export a dataset. To check status of the process
        please, use `GET /api/requests/<rq_id>` where **rq_id** is request ID returned in the response for this endpoint.
      summary: Initialize process to export resource as a dataset in a specific format
      parameters:
      - in: query
        name: cloud_storage_id
        schema:
          type: integer
        description: Storage id
      - in: query
        name: filename
        schema:
          type: string
        description: Desired output file name
      - in: query
        name: format
        schema:
          type: string
        description: |-
          Desired output format name
          You can get the list of supported formats at:
          /server/annotation/formats
        required: true
      - in: path
        name: id
        schema:
          type: integer
        description: A unique integer value identifying this project.
        required: true
      - in: query
        name: location
        schema:
          type: string
          enum:
          - cloud_storage
          - local
        description: Where need to save downloaded dataset
      - in: query
        name: save_images
        schema:
          type: boolean
          default: false
        description: Include images or not
      tags:
      - projects
      security:
      - sessionAuth: []
        csrfAuth: []
        tokenAuth: []
      - signatureAuth: []
      - basicAuth: []
      responses:
        '202':
          content:
            application/vnd.cvat+json:
              schema:
                $ref: '#/components/schemas/RqId'
          description: Exporting has been started
        '405':
          description: Format is not available
        '409':
          description: Exporting is already in progress
  /api/projects/{id}/preview:
    get:
      operationId: projects_retrieve_preview
      summary: Get a preview image for a project
      parameters:
      - in: path
        name: id
        schema:
          type: integer
        description: A unique integer value identifying this project.
        required: true
      tags:
      - projects
      security:
      - sessionAuth: []
        csrfAuth: []
        tokenAuth: []
      - signatureAuth: []
      - basicAuth: []
      responses:
        '200':
          description: Project image preview
        '404':
          description: Project image preview not found
  /api/projects/backup/:
    post:
      operationId: projects_create_backup
      description: |2

        The backup import process is as follows:

        The first request POST /api/projects/backup will initiate file upload and will create
        the rq job on the server in which the process of a project creating from an uploaded backup
        will be carried out.

        After initiating the backup upload, you will receive an rq_id parameter.
        Make sure to include this parameter as a query parameter in your subsequent requests
        to track the status of the project creation.
        Once the project has been successfully created, the server will return the id of the newly created project.
      summary: Recreate a project from a backup
      parameters:
      - in: header
        name: X-Organization
        schema:
          type: string
        description: Organization unique slug
      - in: query
        name: cloud_storage_id
        schema:
          type: integer
        description: Storage id
      - in: query
        name: filename
        schema:
          type: string
        description: Backup file name
      - in: query
        name: location
        schema:
          type: string
          enum:
          - cloud_storage
          - local
          default: local
        description: Where to import the backup file from
      - in: query
        name: org
        schema:
          type: string
        description: Organization unique slug
      - in: query
        name: org_id
        schema:
          type: integer
        description: Organization identifier
      - in: query
        name: rq_id
        schema:
          type: string
        description: rq id
      tags:
      - projects
      requestBody:
        content:
          application/json:
            schema:
              $ref: '#/components/schemas/BackupWriteRequest'
          multipart/form-data:
            schema:
              $ref: '#/components/schemas/BackupWriteRequest'
      security:
      - sessionAuth: []
        csrfAuth: []
        tokenAuth: []
      - signatureAuth: []
      - basicAuth: []
      responses:
        '201':
          description: The project has been imported
        '202':
          content:
            application/vnd.cvat+json:
              schema:
                $ref: '#/components/schemas/RqId'
          description: Importing a backup file has been started
  /api/quality/conflicts:
    get:
      operationId: quality_list_conflicts
      summary: List annotation conflicts in a quality report
      parameters:
      - name: X-Organization
        in: header
        description: Organization unique slug
        schema:
          type: string
      - name: filter
        required: false
        in: query
        description: |2-

          JSON Logic filter. This filter can be used to perform complex filtering by grouping rules.

          For example, using such a filter you can get all resources created by you:

              - {"and":[{"==":[{"var":"owner"},"<user>"]}]}

          Details about the syntax used can be found at the link: https://jsonlogic.com/

           Available filter_fields: ['id', 'frame', 'type', 'job_id', 'task_id', 'project_id', 'severity'].
        schema:
          type: string
      - name: frame
        in: query
        description: A simple equality filter for the frame field
        schema:
          type: integer
      - name: job_id
        in: query
        description: A simple equality filter for the job_id field
        schema:
          type: integer
      - name: org
        in: query
        description: Organization unique slug
        schema:
          type: string
      - name: org_id
        in: query
        description: Organization identifier
        schema:
          type: integer
      - name: page
        required: false
        in: query
        description: A page number within the paginated result set.
        schema:
          type: integer
      - name: page_size
        required: false
        in: query
        description: Number of results to return per page.
        schema:
          type: integer
      - name: project_id
        in: query
        description: A simple equality filter for the project_id field
        schema:
          type: integer
      - in: query
        name: report_id
        schema:
          type: integer
        description: A simple equality filter for report id
      - name: severity
        in: query
        description: A simple equality filter for the severity field
        schema:
          type: string
          enum:
          - warning
          - error
      - name: sort
        required: false
        in: query
        description: 'Which field to use when ordering the results. Available ordering_fields:
          [''id'', ''frame'', ''type'', ''job_id'', ''task_id'', ''project_id'', ''severity'']'
        schema:
          type: string
      - name: task_id
        in: query
        description: A simple equality filter for the task_id field
        schema:
          type: integer
      - name: type
        in: query
        description: A simple equality filter for the type field
        schema:
          type: string
          enum:
          - missing_annotation
          - extra_annotation
          - mismatching_label
          - low_overlap
          - mismatching_direction
          - mismatching_attributes
          - mismatching_groups
          - covered_annotation
      tags:
      - quality
      security:
      - sessionAuth: []
        csrfAuth: []
        tokenAuth: []
      - signatureAuth: []
      - basicAuth: []
      responses:
        '200':
          content:
            application/vnd.cvat+json:
              schema:
                $ref: '#/components/schemas/PaginatedAnnotationConflictList'
          description: ''
  /api/quality/reports:
    get:
      operationId: quality_list_reports
      description: |
        Please note that children reports are included by default
        if the "task_id", "project_id" filters are used.
        If you want to restrict the list of results to a specific report type,
        use the "target" parameter.

        The "parent_id" filter includes all the nested reports recursively.
        For instance, if the "parent_id" is a project report,
        all the related task and job reports will be returned.

        Please note that a report can be reused in several parent reports,
        but the "parent_id" field in responses will include only the first parent report id.
        The "parent_id" filter still returns all the relevant nested reports,
        even though the response "parent_id" values may be different from the requested one.
      summary: Method returns a paginated list of quality reports.
      parameters:
      - name: X-Organization
        in: header
        description: Organization unique slug
        schema:
          type: string
      - name: filter
        required: false
        in: query
        description: |2-

          JSON Logic filter. This filter can be used to perform complex filtering by grouping rules.

          For example, using such a filter you can get all resources created by you:

              - {"and":[{"==":[{"var":"owner"},"<user>"]}]}

          Details about the syntax used can be found at the link: https://jsonlogic.com/

           Available filter_fields: ['id', 'job_id', 'task_id', 'project_id', 'created_date', 'gt_last_updated', 'target_last_updated'].
        schema:
          type: string
      - name: job_id
        in: query
        description: A simple equality filter for the job_id field
        schema:
          type: integer
      - name: org
        in: query
        description: Organization unique slug
        schema:
          type: string
      - name: org_id
        in: query
        description: Organization identifier
        schema:
          type: integer
      - name: page
        required: false
        in: query
        description: A page number within the paginated result set.
        schema:
          type: integer
      - name: page_size
        required: false
        in: query
        description: Number of results to return per page.
        schema:
          type: integer
      - in: query
        name: parent_id
        schema:
          type: integer
        description: A simple equality filter for parent id
      - in: query
        name: project_id
        schema:
          type: integer
        description: A simple equality filter for project id
      - name: sort
        required: false
        in: query
        description: 'Which field to use when ordering the results. Available ordering_fields:
          [''id'', ''job_id'', ''task_id'', ''project_id'', ''created_date'', ''gt_last_updated'',
          ''target_last_updated'']'
        schema:
          type: string
      - in: query
        name: target
        schema:
          type: string
          enum:
          - job
          - project
          - task
        description: A simple equality filter for target
      - in: query
        name: task_id
        schema:
          type: integer
        description: A simple equality filter for task id
      tags:
      - quality
      security:
      - sessionAuth: []
        csrfAuth: []
        tokenAuth: []
      - signatureAuth: []
      - basicAuth: []
      responses:
        '200':
          content:
            application/vnd.cvat+json:
              schema:
                $ref: '#/components/schemas/PaginatedQualityReportList'
          description: ''
    post:
      operationId: quality_create_report
      summary: Create a quality report
      parameters:
      - in: query
        name: rq_id
        schema:
          type: string
        description: |
          The report creation request id. Can be specified to check the report
          creation status.
      tags:
      - quality
      requestBody:
        content:
          application/json:
            schema:
              $ref: '#/components/schemas/QualityReportCreateRequest'
      security:
      - sessionAuth: []
        csrfAuth: []
        tokenAuth: []
      - signatureAuth: []
      - basicAuth: []
      responses:
        '201':
          content:
            application/vnd.cvat+json:
              schema:
                $ref: '#/components/schemas/QualityReport'
          description: ''
        '202':
          content:
            application/vnd.cvat+json:
              schema:
                $ref: '#/components/schemas/RqId'
          description: |
            A quality report request has been enqueued, the request id is returned.
            The request status can be checked at this endpoint by passing the rq_id
            as the query parameter. If the request id is specified, this response
            means the quality report request is queued or is being processed.
        '400':
          description: Invalid or failed request, check the response data for details
  /api/quality/reports/{id}:
    get:
      operationId: quality_retrieve_report
      summary: Get quality report details
      parameters:
      - in: path
        name: id
        schema:
          type: integer
        description: A unique integer value identifying this quality report.
        required: true
      tags:
      - quality
      security:
      - sessionAuth: []
        csrfAuth: []
        tokenAuth: []
      - signatureAuth: []
      - basicAuth: []
      responses:
        '200':
          content:
            application/vnd.cvat+json:
              schema:
                $ref: '#/components/schemas/QualityReport'
          description: ''
  /api/quality/reports/{id}/data:
    get:
      operationId: quality_retrieve_report_data
      summary: Get quality report contents
      parameters:
      - in: path
        name: id
        schema:
          type: integer
        description: A unique integer value identifying this quality report.
        required: true
      tags:
      - quality
      security:
      - sessionAuth: []
        csrfAuth: []
        tokenAuth: []
      - signatureAuth: []
      - basicAuth: []
      responses:
        '200':
          content:
            application/vnd.cvat+json:
              schema:
                type: object
          description: ''
  /api/quality/settings:
    get:
      operationId: quality_list_settings
      description: |
        Please note that child task settings are included by default
        if the "project_id" filter is used.
        If you want to restrict results only to a specific parent type, use the "parent_type" parameter.
      summary: List quality settings instances
      parameters:
      - name: X-Organization
        in: header
        description: Organization unique slug
        schema:
          type: string
      - name: filter
        required: false
        in: query
        description: |2-

          JSON Logic filter. This filter can be used to perform complex filtering by grouping rules.

          For example, using such a filter you can get all resources created by you:

              - {"and":[{"==":[{"var":"owner"},"<user>"]}]}

          Details about the syntax used can be found at the link: https://jsonlogic.com/

           Available filter_fields: ['id', 'task_id', 'project_id', 'inherit', 'created_date', 'updated_date'].
        schema:
          type: string
      - name: inherit
        in: query
        description: A simple equality filter for the inherit field
        schema:
          type: boolean
      - name: org
        in: query
        description: Organization unique slug
        schema:
          type: string
      - name: org_id
        in: query
        description: Organization identifier
        schema:
          type: integer
      - name: page
        required: false
        in: query
        description: A page number within the paginated result set.
        schema:
          type: integer
      - name: page_size
        required: false
        in: query
        description: Number of results to return per page.
        schema:
          type: integer
      - in: query
        name: parent_type
        schema:
          type: string
          enum:
          - project
          - task
        description: A simple equality filter for parent instance type
      - in: query
        name: project_id
        schema:
          type: integer
        description: A simple equality filter for project id
      - name: sort
        required: false
        in: query
        description: 'Which field to use when ordering the results. Available ordering_fields:
          [''id'', ''task_id'', ''project_id'', ''inherit'', ''created_date'', ''updated_date'']'
        schema:
          type: string
      - name: task_id
        in: query
        description: A simple equality filter for the task_id field
        schema:
          type: integer
      tags:
      - quality
      security:
      - sessionAuth: []
        csrfAuth: []
        tokenAuth: []
      - signatureAuth: []
      - basicAuth: []
      responses:
        '200':
          content:
            application/vnd.cvat+json:
              schema:
                $ref: '#/components/schemas/PaginatedQualitySettingsList'
          description: ''
    post:
      operationId: quality_create_settings
      description: Can only be called for a project, task settings are initialized
        automatically
      summary: Method creates quality settings
      tags:
      - quality
      requestBody:
        content:
          application/json:
            schema:
              $ref: '#/components/schemas/QualitySettingsRequest'
      security:
      - sessionAuth: []
        csrfAuth: []
        tokenAuth: []
      - signatureAuth: []
      - basicAuth: []
      responses:
        '200':
          content:
            application/vnd.cvat+json:
              schema:
                $ref: '#/components/schemas/QualitySettings'
          description: ''
  /api/quality/settings/{id}:
    get:
      operationId: quality_retrieve_settings
      summary: Get quality settings instance details
      parameters:
      - in: path
        name: id
        schema:
          type: integer
        description: An id of a quality settings instance
        required: true
      tags:
      - quality
      security:
      - sessionAuth: []
        csrfAuth: []
        tokenAuth: []
      - signatureAuth: []
      - basicAuth: []
      responses:
        '200':
          content:
            application/vnd.cvat+json:
              schema:
                $ref: '#/components/schemas/QualitySettings'
          description: ''
    patch:
      operationId: quality_partial_update_settings
      summary: Update a quality settings instance
      parameters:
      - in: path
        name: id
        schema:
          type: integer
        description: An id of a quality settings instance
        required: true
      tags:
      - quality
      requestBody:
        content:
          application/json:
            schema:
              $ref: '#/components/schemas/PatchedQualitySettingsRequest'
      security:
      - sessionAuth: []
        csrfAuth: []
        tokenAuth: []
      - signatureAuth: []
      - basicAuth: []
      responses:
        '200':
          content:
            application/vnd.cvat+json:
              schema:
                $ref: '#/components/schemas/QualitySettings'
          description: ''
  /api/requests:
    get:
      operationId: requests_list
      summary: List requests
      parameters:
      - name: action
        in: query
        description: A simple equality filter for the action field
        schema:
          type: string
          enum:
          - autoannotate
          - create
          - import
          - export
      - name: filter
        required: false
        in: query
        description: |2-

          JSON Logic filter. This filter can be used to perform complex filtering by grouping rules.

          Details about the syntax used can be found at the link: https://jsonlogic.com/

           Available filter_fields: ['status', 'project_id', 'task_id', 'job_id', 'action', 'target', 'subresource', 'format'].
        schema:
          type: string
      - name: format
        in: query
        description: A simple equality filter for the format field
        schema:
          type: string
      - name: job_id
        in: query
        description: A simple equality filter for the job_id field
        schema:
          type: integer
      - name: org
        in: query
        description: A simple equality filter for the org field
        schema:
          type: string
      - name: page
        required: false
        in: query
        description: A page number within the paginated result set.
        schema:
          type: integer
      - name: page_size
        required: false
        in: query
        description: Number of results to return per page.
        schema:
          type: integer
      - name: project_id
        in: query
        description: A simple equality filter for the project_id field
        schema:
          type: integer
      - name: sort
        required: false
        in: query
        description: 'Which field to use when ordering the results. Available ordering_fields:
          [''created_date'', ''status'', ''action'']'
        schema:
          type: string
      - name: status
        in: query
        description: A simple equality filter for the status field
        schema:
          type: string
          enum:
          - queued
          - started
          - failed
          - finished
      - name: subresource
        in: query
        description: A simple equality filter for the subresource field
        schema:
          type: string
          enum:
          - annotations
          - dataset
          - backup
      - name: target
        in: query
        description: A simple equality filter for the target field
        schema:
          type: string
          enum:
          - project
          - task
          - job
      - name: task_id
        in: query
        description: A simple equality filter for the task_id field
        schema:
          type: integer
      tags:
      - requests
      security:
      - sessionAuth: []
        csrfAuth: []
        tokenAuth: []
      - signatureAuth: []
      - basicAuth: []
      responses:
        '200':
          content:
            application/vnd.cvat+json:
              schema:
                $ref: '#/components/schemas/PaginatedRequestList'
          description: ''
  /api/requests/{id}:
    get:
      operationId: requests_retrieve
      summary: Get request details
      parameters:
      - in: path
        name: id
        schema:
          type: string
        required: true
      tags:
      - requests
      security:
      - sessionAuth: []
        csrfAuth: []
        tokenAuth: []
      - signatureAuth: []
      - basicAuth: []
      responses:
        '200':
          content:
            application/vnd.cvat+json:
              schema:
                $ref: '#/components/schemas/Request'
          description: ''
  /api/requests/{id}/cancel:
    post:
      operationId: requests_create_cancel
      summary: Cancel request
      parameters:
      - in: path
        name: id
        schema:
          type: string
        required: true
      tags:
      - requests
      security:
      - sessionAuth: []
        csrfAuth: []
        tokenAuth: []
      - signatureAuth: []
      - basicAuth: []
      responses:
        '200':
          description: The request has been cancelled
  /api/schema/:
    get:
      operationId: schema_retrieve
      description: |-
        OpenApi3 schema for this API. Format can be selected via content negotiation.

        - YAML: application/vnd.oai.openapi
        - JSON: application/vnd.oai.openapi+json
      parameters:
      - in: query
        name: lang
        schema:
          type: string
          enum:
          - af
          - ar
          - ar-dz
          - ast
          - az
          - be
          - bg
          - bn
          - br
          - bs
          - ca
          - ckb
          - cs
          - cy
          - da
          - de
          - dsb
          - el
          - en
          - en-au
          - en-gb
          - eo
          - es
          - es-ar
          - es-co
          - es-mx
          - es-ni
          - es-ve
          - et
          - eu
          - fa
          - fi
          - fr
          - fy
          - ga
          - gd
          - gl
          - he
          - hi
          - hr
          - hsb
          - hu
          - hy
          - ia
          - id
          - ig
          - io
          - is
          - it
          - ja
          - ka
          - kab
          - kk
          - km
          - kn
          - ko
          - ky
          - lb
          - lt
          - lv
          - mk
          - ml
          - mn
          - mr
          - ms
          - my
          - nb
          - ne
          - nl
          - nn
          - os
          - pa
          - pl
          - pt
          - pt-br
          - ro
          - ru
          - sk
          - sl
          - sq
          - sr
          - sr-latn
          - sv
          - sw
          - ta
          - te
          - tg
          - th
          - tk
          - tr
          - tt
          - udm
          - uk
          - ur
          - uz
          - vi
          - zh-hans
          - zh-hant
      - in: query
        name: scheme
        schema:
          type: string
          enum:
          - json
          - yaml
      tags:
      - schema
      security:
      - sessionAuth: []
        csrfAuth: []
        tokenAuth: []
      - signatureAuth: []
      - basicAuth: []
      responses:
        '200':
          content:
            application/vnd.oai.openapi:
              schema:
                type: object
            application/yaml:
              schema:
                type: object
            application/vnd.oai.openapi+json:
              schema:
                type: object
            application/json:
              schema:
                type: object
          description: ''
  /api/server/about:
    get:
      operationId: server_retrieve_about
      summary: Get basic CVAT information
      tags:
      - server
      security:
      - sessionAuth: []
        csrfAuth: []
        tokenAuth: []
      - signatureAuth: []
      - basicAuth: []
      responses:
        '200':
          content:
            application/vnd.cvat+json:
              schema:
                $ref: '#/components/schemas/About'
          description: ''
  /api/server/annotation/formats:
    get:
      operationId: server_retrieve_annotation_formats
      summary: Get supported annotation formats
      tags:
      - server
      security:
      - sessionAuth: []
        csrfAuth: []
        tokenAuth: []
      - signatureAuth: []
      - basicAuth: []
      responses:
        '200':
          content:
            application/vnd.cvat+json:
              schema:
                $ref: '#/components/schemas/DatasetFormats'
          description: ''
  /api/server/plugins:
    get:
      operationId: server_retrieve_plugins
      summary: Get enabled plugins
      tags:
      - server
      security:
      - sessionAuth: []
        csrfAuth: []
        tokenAuth: []
      - signatureAuth: []
      - basicAuth: []
      responses:
        '200':
          content:
            application/vnd.cvat+json:
              schema:
                $ref: '#/components/schemas/Plugins'
          description: ''
  /api/server/share:
    get:
      operationId: server_list_share
      summary: List files/directories in the mounted share
      parameters:
      - in: query
        name: directory
        schema:
          type: string
        description: Directory to browse
      - in: query
        name: search
        schema:
          type: string
        description: Search for specific files
      tags:
      - server
      security:
      - sessionAuth: []
        csrfAuth: []
        tokenAuth: []
      - signatureAuth: []
      - basicAuth: []
      responses:
        '200':
          content:
            application/vnd.cvat+json:
              schema:
                type: array
                items:
                  $ref: '#/components/schemas/FileInfo'
          description: ''
  /api/tasks:
    get:
      operationId: tasks_list
      summary: List tasks
      parameters:
      - name: X-Organization
        in: header
        description: Organization unique slug
        schema:
          type: string
      - name: assignee
        in: query
        description: A simple equality filter for the assignee field
        schema:
          type: string
      - name: dimension
        in: query
        description: A simple equality filter for the dimension field
        schema:
          type: string
          enum:
          - 3d
          - 2d
      - name: filter
        required: false
        in: query
        description: |2+

          JSON Logic filter. This filter can be used to perform complex filtering by grouping rules.

          For example, using such a filter you can get all resources created by you:

              - {"and":[{"==":[{"var":"owner"},"<user>"]}]}

          Details about the syntax used can be found at the link: https://jsonlogic.com/

           Available filter_fields: ['project_name', 'name', 'owner', 'status', 'assignee', 'subset', 'mode', 'dimension', 'tracker_link', 'validation_mode', 'id', 'project_id', 'updated_date'].

          There are few examples for complex filtering tasks:

              - Get all tasks from 1,2,3 projects - { "and" : [{ "in" : [{ "var" : "project_id" }, [1, 2, 3]]}]}

              - Get all completed tasks from 1 project - { "and": [{ "==": [{ "var" : "status" }, "completed"]}, { "==" : [{ "var" : "project_id"}, 1]}]}

        schema:
          type: string
      - name: mode
        in: query
        description: A simple equality filter for the mode field
        schema:
          type: string
      - name: name
        in: query
        description: A simple equality filter for the name field
        schema:
          type: string
      - name: org
        in: query
        description: Organization unique slug
        schema:
          type: string
      - name: org_id
        in: query
        description: Organization identifier
        schema:
          type: integer
      - name: owner
        in: query
        description: A simple equality filter for the owner field
        schema:
          type: string
      - name: page
        required: false
        in: query
        description: A page number within the paginated result set.
        schema:
          type: integer
      - name: page_size
        required: false
        in: query
        description: Number of results to return per page.
        schema:
          type: integer
      - name: project_id
        in: query
        description: A simple equality filter for the project_id field
        schema:
          type: integer
      - name: project_name
        in: query
        description: A simple equality filter for the project_name field
        schema:
          type: string
      - name: search
        required: false
        in: query
        description: 'A search term. Available search_fields: (''project_name'', ''name'',
          ''owner'', ''status'', ''assignee'', ''subset'', ''mode'', ''dimension'',
          ''tracker_link'', ''validation_mode'')'
        schema:
          type: string
      - name: sort
        required: false
        in: query
        description: 'Which field to use when ordering the results. Available ordering_fields:
          [''project_name'', ''name'', ''owner'', ''status'', ''assignee'', ''subset'',
          ''mode'', ''dimension'', ''tracker_link'', ''validation_mode'', ''id'',
          ''project_id'', ''updated_date'']'
        schema:
          type: string
      - name: status
        in: query
        description: A simple equality filter for the status field
        schema:
          type: string
          enum:
          - annotation
          - validation
          - completed
      - name: subset
        in: query
        description: A simple equality filter for the subset field
        schema:
          type: string
      - name: tracker_link
        in: query
        description: A simple equality filter for the tracker_link field
        schema:
          type: string
      - name: validation_mode
        in: query
        description: A simple equality filter for the validation_mode field
        schema:
          type: string
          enum:
          - gt
          - gt_pool
      tags:
      - tasks
      security:
      - sessionAuth: []
        csrfAuth: []
        tokenAuth: []
      - signatureAuth: []
      - basicAuth: []
      responses:
        '200':
          content:
            application/vnd.cvat+json:
              schema:
                $ref: '#/components/schemas/PaginatedTaskReadList'
          description: ''
    post:
      operationId: tasks_create
      description: |
        The new task will not have any attached images or videos.
        To attach them, use the /api/tasks/<id>/data endpoint.
      summary: Create a task
      parameters:
      - in: header
        name: X-Organization
        schema:
          type: string
        description: Organization unique slug
      - in: query
        name: org
        schema:
          type: string
        description: Organization unique slug
      - in: query
        name: org_id
        schema:
          type: integer
        description: Organization identifier
      tags:
      - tasks
      requestBody:
        content:
          application/json:
            schema:
              $ref: '#/components/schemas/TaskWriteRequest'
        required: true
      security:
      - sessionAuth: []
        csrfAuth: []
        tokenAuth: []
      - signatureAuth: []
      - basicAuth: []
      responses:
        '201':
          content:
            application/vnd.cvat+json:
              schema:
                $ref: '#/components/schemas/TaskRead'
          description: ''
  /api/tasks/{id}:
    get:
      operationId: tasks_retrieve
      summary: Get task details
      parameters:
      - in: path
        name: id
        schema:
          type: integer
        description: A unique integer value identifying this task.
        required: true
      tags:
      - tasks
      security:
      - sessionAuth: []
        csrfAuth: []
        tokenAuth: []
      - signatureAuth: []
      - basicAuth: []
      responses:
        '200':
          content:
            application/vnd.cvat+json:
              schema:
                $ref: '#/components/schemas/TaskRead'
          description: ''
    patch:
      operationId: tasks_partial_update
      summary: Update a task
      parameters:
      - in: path
        name: id
        schema:
          type: integer
        description: A unique integer value identifying this task.
        required: true
      tags:
      - tasks
      requestBody:
        content:
          application/json:
            schema:
              $ref: '#/components/schemas/PatchedTaskWriteRequest'
      security:
      - sessionAuth: []
        csrfAuth: []
        tokenAuth: []
      - signatureAuth: []
      - basicAuth: []
      responses:
        '200':
          content:
            application/vnd.cvat+json:
              schema:
                $ref: '#/components/schemas/TaskRead'
          description: ''
    delete:
      operationId: tasks_destroy
      description: All attached jobs, annotations and data will be deleted as well.
      summary: Delete a task
      parameters:
      - in: path
        name: id
        schema:
          type: integer
        description: A unique integer value identifying this task.
        required: true
      tags:
      - tasks
      security:
      - sessionAuth: []
        csrfAuth: []
        tokenAuth: []
      - signatureAuth: []
      - basicAuth: []
      responses:
        '204':
          description: The task has been deleted
  /api/tasks/{id}/annotations/:
    get:
      operationId: tasks_retrieve_annotations
      description: |
        Deprecation warning:

        Utilizing this endpoint to export annotations as a dataset in
        a specific format is no longer possible.

        Consider using new API:
        - `POST /api/tasks/<task_id>/dataset/export?save_images=False` to initiate export process
        - `GET /api/requests/<rq_id>` to check process status,
            where `rq_id` is request id returned on initializing request
        - `GET result_url` to download a prepared file,
            where `result_url` can be found in the response on checking status request
      summary: Get task annotations
      parameters:
      - in: query
        name: action
        schema:
          type: string
          enum:
          - download
        description: This parameter is no longer supported
        deprecated: true
      - in: query
        name: cloud_storage_id
        schema:
          type: integer
        description: This parameter is no longer supported
        deprecated: true
      - in: query
        name: filename
        schema:
          type: string
        description: This parameter is no longer supported
        deprecated: true
      - in: query
        name: format
        schema:
          type: string
        description: This parameter is no longer supported
        deprecated: true
      - in: path
        name: id
        schema:
          type: integer
        description: A unique integer value identifying this task.
        required: true
      - in: query
        name: location
        schema:
          type: string
          enum:
          - cloud_storage
          - local
        description: This parameter is no longer supported
        deprecated: true
      tags:
      - tasks
      security:
      - sessionAuth: []
        csrfAuth: []
        tokenAuth: []
      - signatureAuth: []
      - basicAuth: []
      responses:
        '200':
          content:
            application/vnd.cvat+json:
              schema:
                $ref: '#/components/schemas/LabeledData'
          description: ''
        '400':
          description: Exporting without data is not allowed
        '410':
          description: API endpoint no longer handles exporting process
    post:
      operationId: tasks_create_annotations
      description: |2

        The request POST /api/tasks/id/annotations initiates a background process to import annotations into a task.
        Please, use the GET /api/requests/<rq_id> endpoint for checking status of the process.
        The `rq_id` parameter can be found in the response on initiating request.
      summary: Import annotations into a task
      parameters:
      - in: query
        name: cloud_storage_id
        schema:
          type: integer
        description: Storage id
      - in: query
        name: filename
        schema:
          type: string
        description: Annotation file name
      - in: query
        name: format
        schema:
          type: string
        description: |-
          Input format name
          You can get the list of supported formats at:
          /server/annotation/formats
      - in: path
        name: id
        schema:
          type: integer
        description: A unique integer value identifying this task.
        required: true
      - in: query
        name: location
        schema:
          type: string
          enum:
          - cloud_storage
          - local
        description: where to import the annotation from
      - in: query
        name: use_default_location
        schema:
          type: boolean
          default: true
        description: Use the location that was configured in task to import annotations
        deprecated: true
      tags:
      - tasks
      requestBody:
        content:
          application/json:
            schema:
              $ref: '#/components/schemas/TaskAnnotationsWriteRequest'
          multipart/form-data:
            schema:
              $ref: '#/components/schemas/TaskAnnotationsWriteRequest'
      security:
      - sessionAuth: []
        csrfAuth: []
        tokenAuth: []
      - signatureAuth: []
      - basicAuth: []
      responses:
        '201':
          description: Uploading has finished
        '202':
          content:
            application/vnd.cvat+json:
              schema:
                $ref: '#/components/schemas/RqId'
          description: Uploading has been started
        '405':
          description: Format is not available
    put:
      operationId: tasks_update_annotations
      description: |2

        Utilizing this endpoint to check status of the import process is deprecated
        in favor of the new requests API:

        GET /api/requests/<rq_id>, where `rq_id` parameter is returned in the response
        on initializing request.
      summary: Replace task annotations / Get annotation import status
      parameters:
      - in: query
        name: format
        schema:
          type: string
        description: |-
          Input format name
          You can get the list of supported formats at:
          /server/annotation/formats
        deprecated: true
      - in: path
        name: id
        schema:
          type: integer
        description: A unique integer value identifying this task.
        required: true
      - in: query
        name: rq_id
        schema:
          type: string
        description: rq id
        deprecated: true
      tags:
      - tasks
      requestBody:
        content:
          application/json:
            schema:
              $ref: '#/components/schemas/TaskAnnotationsUpdateRequest'
          multipart/form-data:
            schema:
              $ref: '#/components/schemas/TaskAnnotationsUpdateRequest'
      security:
      - sessionAuth: []
        csrfAuth: []
        tokenAuth: []
      - signatureAuth: []
      - basicAuth: []
      responses:
        '201':
          description: Import has finished
        '202':
          description: Import is in progress
        '405':
          description: Format is not available
    patch:
      operationId: tasks_partial_update_annotations
      summary: Update task annotations
      parameters:
      - in: query
        name: action
        schema:
          type: string
          enum:
          - create
          - delete
          - update
        required: true
      - in: path
        name: id
        schema:
          type: integer
        description: A unique integer value identifying this task.
        required: true
      tags:
      - tasks
      requestBody:
        content:
          application/json:
            schema:
              $ref: '#/components/schemas/PatchedLabeledDataRequest'
          multipart/form-data:
            schema:
              $ref: '#/components/schemas/PatchedLabeledDataRequest'
      security:
      - sessionAuth: []
        csrfAuth: []
        tokenAuth: []
      - signatureAuth: []
      - basicAuth: []
      responses:
        '200':
          content:
            application/vnd.cvat+json:
              schema:
                $ref: '#/components/schemas/LabeledData'
          description: ''
    delete:
      operationId: tasks_destroy_annotations
      summary: Delete task annotations
      parameters:
      - in: path
        name: id
        schema:
          type: integer
        description: A unique integer value identifying this task.
        required: true
      tags:
      - tasks
      security:
      - sessionAuth: []
        csrfAuth: []
        tokenAuth: []
      - signatureAuth: []
      - basicAuth: []
      responses:
        '204':
          description: The annotation has been deleted
  /api/tasks/{id}/backup/export:
    post:
      operationId: tasks_create_backup_export
      description: |
        The request `POST /api/<projects|tasks>/id/backup/export` will initialize
        a background process to backup a resource. To check status of the process
        please, use `GET /api/requests/<rq_id>` where **rq_id** is request ID returned in the response for this endpoint.
      summary: Initiate process to backup resource
      parameters:
      - in: query
        name: cloud_storage_id
        schema:
          type: integer
        description: Storage id
      - in: query
        name: filename
        schema:
          type: string
        description: Backup file name
      - in: path
        name: id
        schema:
          type: integer
        description: A unique integer value identifying this task.
        required: true
      - in: query
        name: location
        schema:
          type: string
          enum:
          - cloud_storage
          - local
        description: Where need to save downloaded backup
      tags:
      - tasks
      security:
      - sessionAuth: []
        csrfAuth: []
        tokenAuth: []
      - signatureAuth: []
      - basicAuth: []
      responses:
        '202':
          content:
            application/vnd.cvat+json:
              schema:
                $ref: '#/components/schemas/RqId'
          description: Creating a backup file has been started
        '400':
          description: Wrong query parameters were passed
        '409':
          description: The backup process has already been initiated and is not yet
            finished
  /api/tasks/{id}/data/:
    get:
      operationId: tasks_retrieve_data
      summary: Get data of a task
      parameters:
      - in: path
        name: id
        schema:
          type: integer
        description: A unique integer value identifying this task.
        required: true
      - in: query
        name: number
        schema:
          type: integer
        description: A unique number value identifying chunk or frame
      - in: query
        name: quality
        schema:
          type: string
          enum:
          - compressed
          - original
        description: Specifies the quality level of the requested data
      - in: query
        name: type
        schema:
          type: string
          enum:
          - chunk
          - context_image
          - frame
        description: Specifies the type of the requested data
      tags:
      - tasks
      security:
      - sessionAuth: []
        csrfAuth: []
        tokenAuth: []
      - signatureAuth: []
      - basicAuth: []
      responses:
        '200':
          headers:
            X-Checksum:
              schema:
                type: string
              description: Data checksum, applicable for chunks only
            X-Updated-Date:
              schema:
                type: string
                format: date-time
              description: Data update date, applicable for chunks only
          description: Data of a specific type
    post:
      operationId: tasks_create_data
      description: |
        Allows to upload data (images, video, etc.) to a task.
        Supports the TUS open file uploading protocol (https://tus.io/).

        Supports the following protocols:

        1. A single Data request

        and

        2.1. An Upload-Start request
        2.2.a. Regular TUS protocol requests (Upload-Length + Chunks)
        2.2.b. Upload-Multiple requests
        2.3. An Upload-Finish request

        Requests:
        - Data - POST, no extra headers or 'Upload-Start' + 'Upload-Finish' headers.
          Contains data in the body.
        - Upload-Start - POST, has an 'Upload-Start' header. No body is expected.
        - Upload-Length - POST, has an 'Upload-Length' header (see the TUS specification)
        - Chunk - HEAD/PATCH (see the TUS specification). Sent to /data/<file id> endpoints.
        - Upload-Finish - POST, has an 'Upload-Finish' header. Can contain data in the body.
        - Upload-Multiple - POST, has an 'Upload-Multiple' header. Contains data in the body.

        The 'Upload-Finish' request allows to specify the uploaded files should be ordered.
        This may be needed if the files can be sent unordered. To state that the input files
        are sent ordered, pass an empty list of files in the 'upload_file_order' field.
        If the files are sent unordered, the ordered file list is expected
        in the 'upload_file_order' field. It must be a list of string file paths,
        relative to the dataset root.

        Example:
        files = [
            "cats/cat_1.jpg",
            "dogs/dog2.jpg",
            "image_3.png",
            ...
        ]

        Independently of the file declaration field used
        ('client_files', 'server_files', etc.), when the 'predefined'
        sorting method is selected, the uploaded files will be ordered according
        to the '.jsonl' manifest file, if it is found in the list of files.
        For archives (e.g. '.zip'), a manifest file ('*.jsonl') is required when using
        the 'predefined' file ordering. Such file must be provided next to the archive
        in the list of files. Read more about manifest files here:
        https://docs.cvat.ai/docs/manual/advanced/dataset_manifest/

        After all data is sent, the operation status can be retrieved via
        the `GET /api/requests/<rq_id>`, where **rq_id** is request ID returned for this request.

        Once data is attached to a task, it cannot be detached or replaced.
      summary: Attach data to a task
      parameters:
      - in: header
        name: Upload-Finish
        schema:
          type: boolean
        description: Finishes data upload. Can be combined with Upload-Start header
          to create task data with one request
      - in: header
        name: Upload-Multiple
        schema:
          type: boolean
        description: Indicates that data with this request are single or multiple
          files that should be attached to a task
      - in: header
        name: Upload-Start
        schema:
          type: boolean
        description: Initializes data upload. Optionally, can include upload metadata
          in the request body.
      - in: path
        name: id
        schema:
          type: integer
        description: A unique integer value identifying this task.
        required: true
      tags:
      - tasks
      requestBody:
        content:
          application/json:
            schema:
              $ref: '#/components/schemas/DataRequest'
          multipart/form-data:
            schema:
              $ref: '#/components/schemas/DataRequest'
      security:
      - sessionAuth: []
        csrfAuth: []
        tokenAuth: []
      - signatureAuth: []
      - basicAuth: []
      responses:
        '202':
          content:
            application/vnd.cvat+json:
              schema:
                $ref: '#/components/schemas/DataResponse'
          description: Request to attach a data to a task has been accepted
  /api/tasks/{id}/data/meta:
    get:
      operationId: tasks_retrieve_data_meta
      summary: Get metainformation for media files in a task
      parameters:
      - in: path
        name: id
        schema:
          type: integer
        description: A unique integer value identifying this task.
        required: true
      tags:
      - tasks
      security:
      - sessionAuth: []
        csrfAuth: []
        tokenAuth: []
      - signatureAuth: []
      - basicAuth: []
      responses:
        '200':
          content:
            application/vnd.cvat+json:
              schema:
                $ref: '#/components/schemas/DataMetaRead'
          description: ''
    patch:
      operationId: tasks_partial_update_data_meta
      summary: Update metainformation for media files in a task
      parameters:
      - in: path
        name: id
        schema:
          type: integer
        description: A unique integer value identifying this task.
        required: true
      tags:
      - tasks
      requestBody:
        content:
          application/json:
            schema:
              $ref: '#/components/schemas/PatchedDataMetaWriteRequest'
      security:
      - sessionAuth: []
        csrfAuth: []
        tokenAuth: []
      - signatureAuth: []
      - basicAuth: []
      responses:
        '200':
          content:
            application/vnd.cvat+json:
              schema:
                $ref: '#/components/schemas/DataMetaRead'
          description: ''
  /api/tasks/{id}/dataset/export:
    post:
      operationId: tasks_create_dataset_export
      description: |
        The request `POST /api/<projects|tasks|jobs>/id/dataset/export` will initialize
        a background process to export a dataset. To check status of the process
        please, use `GET /api/requests/<rq_id>` where **rq_id** is request ID returned in the response for this endpoint.
      summary: Initialize process to export resource as a dataset in a specific format
      parameters:
      - in: query
        name: cloud_storage_id
        schema:
          type: integer
        description: Storage id
      - in: query
        name: filename
        schema:
          type: string
        description: Desired output file name
      - in: query
        name: format
        schema:
          type: string
        description: |-
          Desired output format name
          You can get the list of supported formats at:
          /server/annotation/formats
        required: true
      - in: path
        name: id
        schema:
          type: integer
        description: A unique integer value identifying this task.
        required: true
      - in: query
        name: location
        schema:
          type: string
          enum:
          - cloud_storage
          - local
        description: Where need to save downloaded dataset
      - in: query
        name: save_images
        schema:
          type: boolean
          default: false
        description: Include images or not
      tags:
      - tasks
      security:
      - sessionAuth: []
        csrfAuth: []
        tokenAuth: []
      - signatureAuth: []
      - basicAuth: []
      responses:
        '202':
          content:
            application/vnd.cvat+json:
              schema:
                $ref: '#/components/schemas/RqId'
          description: Exporting has been started
        '405':
          description: Format is not available
        '409':
          description: Exporting is already in progress
  /api/tasks/{id}/preview:
    get:
      operationId: tasks_retrieve_preview
      summary: Get a preview image for a task
      parameters:
      - in: path
        name: id
        schema:
          type: integer
        description: A unique integer value identifying this task.
        required: true
      tags:
      - tasks
      security:
      - sessionAuth: []
        csrfAuth: []
        tokenAuth: []
      - signatureAuth: []
      - basicAuth: []
      responses:
        '200':
          description: Task image preview
        '404':
          description: Task image preview not found
  /api/tasks/{id}/status:
    get:
      operationId: tasks_retrieve_status
      description: 'This method is deprecated and will be removed in one of the next
        releases. To check status of task creation, use new common API for managing
        background operations: GET /api/requests/?action=create&task_id=<task_id>'
      summary: Get the creation status of a task
      parameters:
      - in: path
        name: id
        schema:
          type: integer
        description: A unique integer value identifying this task.
        required: true
      tags:
      - tasks
      security:
      - sessionAuth: []
        csrfAuth: []
        tokenAuth: []
      - signatureAuth: []
      - basicAuth: []
      deprecated: true
      responses:
        '200':
          content:
            application/vnd.cvat+json:
              schema:
                $ref: '#/components/schemas/RqStatus'
          description: ''
  /api/tasks/{id}/validation_layout:
    get:
      operationId: tasks_retrieve_validation_layout
      summary: Allows getting current validation configuration
      parameters:
      - in: path
        name: id
        schema:
          type: integer
        description: A unique integer value identifying this task.
        required: true
      tags:
      - tasks
      security:
      - sessionAuth: []
        csrfAuth: []
        tokenAuth: []
      - signatureAuth: []
      - basicAuth: []
      responses:
        '200':
          content:
            application/vnd.cvat+json:
              schema:
                $ref: '#/components/schemas/TaskValidationLayoutRead'
          description: ''
    patch:
      operationId: tasks_partial_update_validation_layout
      description: |2

        WARNING: this operation is not protected from race conditions.
        It's up to the user to ensure no parallel calls to this operation happen.
        It affects image access, including exports with images, backups, chunk downloading etc.
      summary: Allows updating current validation configuration
      parameters:
      - in: path
        name: id
        schema:
          type: integer
        description: A unique integer value identifying this task.
        required: true
      tags:
      - tasks
      requestBody:
        content:
          application/json:
            schema:
              $ref: '#/components/schemas/PatchedTaskValidationLayoutWriteRequest'
            examples:
              SetHoneypotsToRandomValidationFrames:
                value:
                  frame_selection_method: random_uniform
                summary: set honeypots to random validation frames
              SetHoneypotsManually:
                value:
                  frame_selection_method: manual
                  honeypot_real_frames:
                  - 10
                  - 20
                  - 22
                summary: set honeypots manually
              DisableValidationFrames:
                value:
                  disabled_frames:
                  - 4
                  - 5
                  - 8
                summary: disable validation frames
              RestoreAllValidationFrames:
                value:
                  disabled_frames: []
                summary: restore all validation frames
      security:
      - sessionAuth: []
        csrfAuth: []
        tokenAuth: []
      - signatureAuth: []
      - basicAuth: []
      responses:
        '200':
          content:
            application/vnd.cvat+json:
              schema:
                $ref: '#/components/schemas/TaskValidationLayoutRead'
          description: ''
  /api/tasks/backup/:
    post:
      operationId: tasks_create_backup
      description: |2

        The backup import process is as follows:

        The first request POST /api/tasks/backup will initiate file upload and will create
        the rq job on the server in which the process of a task creating from an uploaded backup
        will be carried out.

        After initiating the backup upload, you will receive an rq_id parameter.
        Make sure to include this parameter as a query parameter in your subsequent requests
        to track the status of the task creation.
        Once the task has been successfully created, the server will return the id of the newly created task.
      summary: Recreate a task from a backup
      parameters:
      - in: header
        name: X-Organization
        schema:
          type: string
        description: Organization unique slug
      - in: query
        name: cloud_storage_id
        schema:
          type: integer
        description: Storage id
      - in: query
        name: filename
        schema:
          type: string
        description: Backup file name
      - in: query
        name: location
        schema:
          type: string
          enum:
          - cloud_storage
          - local
          default: local
        description: Where to import the backup file from
      - in: query
        name: org
        schema:
          type: string
        description: Organization unique slug
      - in: query
        name: org_id
        schema:
          type: integer
        description: Organization identifier
      - in: query
        name: rq_id
        schema:
          type: string
        description: rq id
      tags:
      - tasks
      requestBody:
        content:
          application/json:
            schema:
              $ref: '#/components/schemas/TaskFileRequest'
          multipart/form-data:
            schema:
              $ref: '#/components/schemas/TaskFileRequest'
      security:
      - sessionAuth: []
        csrfAuth: []
        tokenAuth: []
      - signatureAuth: []
      - basicAuth: []
      responses:
        '201':
          description: The task has been imported
        '202':
          content:
            application/vnd.cvat+json:
              schema:
                $ref: '#/components/schemas/RqId'
          description: Importing a backup file has been started
  /api/users:
    get:
      operationId: users_list
      summary: List users
      parameters:
      - name: X-Organization
        in: header
        description: Organization unique slug
        schema:
          type: string
      - name: filter
        required: false
        in: query
        description: |2-

          JSON Logic filter. This filter can be used to perform complex filtering by grouping rules.

          For example, using such a filter you can get all resources created by you:

              - {"and":[{"==":[{"var":"owner"},"<user>"]}]}

          Details about the syntax used can be found at the link: https://jsonlogic.com/

           Available filter_fields: ['username', 'first_name', 'last_name', 'id', 'is_active'].
        schema:
          type: string
      - name: first_name
        in: query
        description: A simple equality filter for the first_name field
        schema:
          type: string
      - name: is_active
        in: query
        description: A simple equality filter for the is_active field
        schema:
          type: boolean
      - name: last_name
        in: query
        description: A simple equality filter for the last_name field
        schema:
          type: string
      - name: org
        in: query
        description: Organization unique slug
        schema:
          type: string
      - name: org_id
        in: query
        description: Organization identifier
        schema:
          type: integer
      - name: page
        required: false
        in: query
        description: A page number within the paginated result set.
        schema:
          type: integer
      - name: page_size
        required: false
        in: query
        description: Number of results to return per page.
        schema:
          type: integer
      - name: search
        required: false
        in: query
        description: 'A search term. Available search_fields: (''username'', ''first_name'',
          ''last_name'')'
        schema:
          type: string
      - name: sort
        required: false
        in: query
        description: 'Which field to use when ordering the results. Available ordering_fields:
          [''username'', ''first_name'', ''last_name'', ''id'', ''is_active'']'
        schema:
          type: string
      - name: username
        in: query
        description: A simple equality filter for the username field
        schema:
          type: string
      tags:
      - users
      security:
      - sessionAuth: []
        csrfAuth: []
        tokenAuth: []
      - signatureAuth: []
      - basicAuth: []
      responses:
        '200':
          content:
            application/vnd.cvat+json:
              schema:
                $ref: '#/components/schemas/PaginatedMetaUserList'
          description: ''
  /api/users/{id}:
    get:
      operationId: users_retrieve
      summary: Get user details
      parameters:
      - in: path
        name: id
        schema:
          type: integer
        description: A unique integer value identifying this user.
        required: true
      tags:
      - users
      security:
      - sessionAuth: []
        csrfAuth: []
        tokenAuth: []
      - signatureAuth: []
      - basicAuth: []
      responses:
        '200':
          content:
            application/vnd.cvat+json:
              schema:
                $ref: '#/components/schemas/MetaUser'
          description: ''
    patch:
      operationId: users_partial_update
      summary: Update a user
      parameters:
      - in: path
        name: id
        schema:
          type: integer
        description: A unique integer value identifying this user.
        required: true
      tags:
      - users
      requestBody:
        content:
          application/json:
            schema:
              $ref: '#/components/schemas/PatchedUserRequest'
      security:
      - sessionAuth: []
        csrfAuth: []
        tokenAuth: []
      - signatureAuth: []
      - basicAuth: []
      responses:
        '200':
          content:
            application/vnd.cvat+json:
              schema:
                $ref: '#/components/schemas/MetaUser'
          description: ''
    delete:
      operationId: users_destroy
      summary: Delete a user
      parameters:
      - in: path
        name: id
        schema:
          type: integer
        description: A unique integer value identifying this user.
        required: true
      tags:
      - users
      security:
      - sessionAuth: []
        csrfAuth: []
        tokenAuth: []
      - signatureAuth: []
      - basicAuth: []
      responses:
        '204':
          description: The user has been deleted
  /api/users/self:
    get:
      operationId: users_retrieve_self
      description: Method returns an instance of a user who is currently authenticated
      summary: Get details of the current user
      tags:
      - users
      security:
      - sessionAuth: []
        csrfAuth: []
        tokenAuth: []
      - signatureAuth: []
      - basicAuth: []
      responses:
        '200':
          content:
            application/vnd.cvat+json:
              schema:
                $ref: '#/components/schemas/MetaUser'
          description: ''
  /api/webhooks:
    get:
      operationId: webhooks_list
      summary: List webhooks
      parameters:
      - name: X-Organization
        in: header
        description: Organization unique slug
        schema:
          type: string
      - name: filter
        required: false
        in: query
        description: |2-

          JSON Logic filter. This filter can be used to perform complex filtering by grouping rules.

          For example, using such a filter you can get all resources created by you:

              - {"and":[{"==":[{"var":"owner"},"<user>"]}]}

          Details about the syntax used can be found at the link: https://jsonlogic.com/

           Available filter_fields: ['target_url', 'owner', 'type', 'description', 'id', 'project_id', 'updated_date'].
        schema:
          type: string
      - name: org
        in: query
        description: Organization unique slug
        schema:
          type: string
      - name: org_id
        in: query
        description: Organization identifier
        schema:
          type: integer
      - name: owner
        in: query
        description: A simple equality filter for the owner field
        schema:
          type: string
      - name: page
        required: false
        in: query
        description: A page number within the paginated result set.
        schema:
          type: integer
      - name: page_size
        required: false
        in: query
        description: Number of results to return per page.
        schema:
          type: integer
      - name: project_id
        in: query
        description: A simple equality filter for the project_id field
        schema:
          type: integer
      - name: search
        required: false
        in: query
        description: 'A search term. Available search_fields: (''target_url'', ''owner'',
          ''type'', ''description'')'
        schema:
          type: string
      - name: sort
        required: false
        in: query
        description: 'Which field to use when ordering the results. Available ordering_fields:
          [''target_url'', ''owner'', ''type'', ''description'', ''id'', ''project_id'',
          ''updated_date'']'
        schema:
          type: string
      - name: target_url
        in: query
        description: A simple equality filter for the target_url field
        schema:
          type: string
      - name: type
        in: query
        description: A simple equality filter for the type field
        schema:
          type: string
          enum:
          - organization
          - project
      tags:
      - webhooks
      security:
      - sessionAuth: []
        csrfAuth: []
        tokenAuth: []
      - signatureAuth: []
      - basicAuth: []
      responses:
        '200':
          content:
            application/vnd.cvat+json:
              schema:
                $ref: '#/components/schemas/PaginatedWebhookReadList'
          description: ''
    post:
      operationId: webhooks_create
      summary: Create a webhook
      parameters:
      - in: header
        name: X-Organization
        schema:
          type: string
        description: Organization unique slug
      - in: query
        name: org
        schema:
          type: string
        description: Organization unique slug
      - in: query
        name: org_id
        schema:
          type: integer
        description: Organization identifier
      tags:
      - webhooks
      requestBody:
        content:
          application/json:
            schema:
              $ref: '#/components/schemas/WebhookWriteRequest'
        required: true
      security:
      - sessionAuth: []
        csrfAuth: []
        tokenAuth: []
      - signatureAuth: []
      - basicAuth: []
      responses:
        '201':
          content:
            application/vnd.cvat+json:
              schema:
                $ref: '#/components/schemas/WebhookRead'
          description: ''
  /api/webhooks/{id}:
    get:
      operationId: webhooks_retrieve
      summary: Get webhook details
      parameters:
      - in: path
        name: id
        schema:
          type: integer
        description: A unique integer value identifying this webhook.
        required: true
      tags:
      - webhooks
      security:
      - sessionAuth: []
        csrfAuth: []
        tokenAuth: []
      - signatureAuth: []
      - basicAuth: []
      responses:
        '200':
          content:
            application/vnd.cvat+json:
              schema:
                $ref: '#/components/schemas/WebhookRead'
          description: ''
    put:
      operationId: webhooks_update
      summary: Replace a webhook
      parameters:
      - in: path
        name: id
        schema:
          type: integer
        description: A unique integer value identifying this webhook.
        required: true
      tags:
      - webhooks
      requestBody:
        content:
          application/json:
            schema:
              $ref: '#/components/schemas/WebhookWriteRequest'
        required: true
      security:
      - sessionAuth: []
        csrfAuth: []
        tokenAuth: []
      - signatureAuth: []
      - basicAuth: []
      responses:
        '200':
          content:
            application/vnd.cvat+json:
              schema:
                $ref: '#/components/schemas/WebhookRead'
          description: ''
    patch:
      operationId: webhooks_partial_update
      summary: Update a webhook
      parameters:
      - in: path
        name: id
        schema:
          type: integer
        description: A unique integer value identifying this webhook.
        required: true
      tags:
      - webhooks
      requestBody:
        content:
          application/json:
            schema:
              $ref: '#/components/schemas/PatchedWebhookWriteRequest'
      security:
      - sessionAuth: []
        csrfAuth: []
        tokenAuth: []
      - signatureAuth: []
      - basicAuth: []
      responses:
        '200':
          content:
            application/vnd.cvat+json:
              schema:
                $ref: '#/components/schemas/WebhookRead'
          description: ''
    delete:
      operationId: webhooks_destroy
      summary: Delete a webhook
      parameters:
      - in: path
        name: id
        schema:
          type: integer
        description: A unique integer value identifying this webhook.
        required: true
      tags:
      - webhooks
      security:
      - sessionAuth: []
        csrfAuth: []
        tokenAuth: []
      - signatureAuth: []
      - basicAuth: []
      responses:
        '204':
          description: The webhook has been deleted
  /api/webhooks/{id}/deliveries:
    get:
      operationId: webhooks_list_deliveries
      summary: List deliveries for a webhook
      parameters:
      - in: path
        name: id
        schema:
          type: integer
        description: A unique integer value identifying this webhook.
        required: true
      - name: page
        required: false
        in: query
        description: A page number within the paginated result set.
        schema:
          type: integer
      - name: page_size
        required: false
        in: query
        description: Number of results to return per page.
        schema:
          type: integer
      tags:
      - webhooks
      security:
      - sessionAuth: []
        csrfAuth: []
        tokenAuth: []
      - signatureAuth: []
      - basicAuth: []
      responses:
        '200':
          content:
            application/vnd.cvat+json:
              schema:
                $ref: '#/components/schemas/PaginatedWebhookDeliveryReadList'
          description: ''
  /api/webhooks/{id}/deliveries/{delivery_id}:
    get:
      operationId: webhooks_retrieve_deliveries
      summary: Get details of a webhook delivery
      parameters:
      - in: path
        name: delivery_id
        schema:
          type: string
          pattern: ^\d+$
        required: true
      - in: path
        name: id
        schema:
          type: integer
        description: A unique integer value identifying this webhook.
        required: true
      tags:
      - webhooks
      security:
      - sessionAuth: []
        csrfAuth: []
        tokenAuth: []
      - signatureAuth: []
      - basicAuth: []
      responses:
        '200':
          content:
            application/vnd.cvat+json:
              schema:
                $ref: '#/components/schemas/WebhookDeliveryRead'
          description: ''
  /api/webhooks/{id}/deliveries/{delivery_id}/redelivery:
    post:
      operationId: webhooks_create_deliveries_redelivery
      summary: Redeliver a webhook delivery
      parameters:
      - in: path
        name: delivery_id
        schema:
          type: string
          pattern: ^\d+$
        required: true
      - in: path
        name: id
        schema:
          type: integer
        description: A unique integer value identifying this webhook.
        required: true
      tags:
      - webhooks
      security:
      - sessionAuth: []
        csrfAuth: []
        tokenAuth: []
      - signatureAuth: []
      - basicAuth: []
      responses:
        '200':
          description: No response body
  /api/webhooks/{id}/ping:
    post:
      operationId: webhooks_create_ping
      summary: Send a ping webhook
      parameters:
      - in: path
        name: id
        schema:
          type: integer
        description: A unique integer value identifying this webhook.
        required: true
      tags:
      - webhooks
      security:
      - sessionAuth: []
        csrfAuth: []
        tokenAuth: []
      - signatureAuth: []
      - basicAuth: []
      responses:
        '200':
          content:
            application/vnd.cvat+json:
              schema:
                $ref: '#/components/schemas/WebhookDeliveryRead'
          description: ''
  /api/webhooks/events:
    get:
      operationId: webhooks_retrieve_events
      summary: List available webhook events
      parameters:
      - in: query
        name: type
        schema:
          type: string
        description: Type of webhook
      tags:
      - webhooks
      security:
      - sessionAuth: []
        csrfAuth: []
        tokenAuth: []
      - signatureAuth: []
      - basicAuth: []
      responses:
        '200':
          content:
            application/vnd.cvat+json:
              schema:
                $ref: '#/components/schemas/Events'
          description: ''
components:
  schemas:
    About:
      type: object
      properties:
        name:
          type: string
          maxLength: 128
        description:
          type: string
          maxLength: 2048
        version:
          type: string
          maxLength: 64
        logo_url:
          type: string
        subtitle:
          type: string
          maxLength: 1024
      required:
      - description
      - logo_url
      - name
      - subtitle
      - version
    AcceptInvitationRead:
      type: object
      properties:
        organization_slug:
          type: string
      required:
      - organization_slug
<<<<<<< HEAD
    AnalyticsReport:
      type: object
      properties:
        created_date:
          type: string
          format: date-time
        target:
          $ref: '#/components/schemas/AnalyticsReportTarget'
        job_id:
          type: integer
        task_id:
          type: integer
        project_id:
          type: integer
        statistics:
          type: array
          items:
            $ref: '#/components/schemas/Metric'
      required:
      - created_date
      - statistics
      - target
    AnalyticsReportCreateRequest:
      type: object
      properties:
        job_id:
          type: integer
        task_id:
          type: integer
        project_id:
          type: integer
    AnalyticsReportTarget:
      enum:
      - job
      - task
      - project
      type: string
      description: |-
        * `job` - JOB
        * `task` - TASK
        * `project` - PROJECT
=======
>>>>>>> 83a212e6
    AnnotationConflict:
      type: object
      properties:
        id:
          type: integer
          readOnly: true
        frame:
          type: integer
          readOnly: true
        type:
          allOf:
          - $ref: '#/components/schemas/AnnotationConflictType'
          readOnly: true
        annotation_ids:
          type: array
          items:
            $ref: '#/components/schemas/AnnotationId'
        report_id:
          type: integer
          readOnly: true
        severity:
          allOf:
          - $ref: '#/components/schemas/AnnotationConflictSeverity'
          readOnly: true
      required:
      - annotation_ids
    AnnotationConflictAnnotationType:
      enum:
      - tag
      - shape
      - track
      type: string
      description: |-
        * `tag` - TAG
        * `shape` - SHAPE
        * `track` - TRACK
    AnnotationConflictSeverity:
      enum:
      - warning
      - error
      type: string
      description: |-
        * `warning` - WARNING
        * `error` - ERROR
    AnnotationConflictType:
      enum:
      - missing_annotation
      - extra_annotation
      - mismatching_label
      - low_overlap
      - mismatching_direction
      - mismatching_attributes
      - mismatching_groups
      - covered_annotation
      type: string
      description: |-
        * `missing_annotation` - MISSING_ANNOTATION
        * `extra_annotation` - EXTRA_ANNOTATION
        * `mismatching_label` - MISMATCHING_LABEL
        * `low_overlap` - LOW_OVERLAP
        * `mismatching_direction` - MISMATCHING_DIRECTION
        * `mismatching_attributes` - MISMATCHING_ATTRIBUTES
        * `mismatching_groups` - MISMATCHING_GROUPS
        * `covered_annotation` - COVERED_ANNOTATION
    AnnotationFileRequest:
      type: object
      properties:
        annotation_file:
          type: string
          format: binary
      required:
      - annotation_file
    AnnotationGuideRead:
      type: object
      properties:
        id:
          type: integer
          readOnly: true
        task_id:
          type: integer
          nullable: true
          readOnly: true
        project_id:
          type: integer
          nullable: true
          readOnly: true
        created_date:
          type: string
          format: date-time
          readOnly: true
        updated_date:
          type: string
          format: date-time
          readOnly: true
        markdown:
          type: string
          readOnly: true
    AnnotationGuideWriteRequest:
      type: object
      properties:
        task_id:
          type: integer
          nullable: true
        project_id:
          type: integer
          nullable: true
        markdown:
          type: string
    AnnotationId:
      type: object
      properties:
        obj_id:
          type: integer
          readOnly: true
        job_id:
          type: integer
          readOnly: true
        type:
          allOf:
          - $ref: '#/components/schemas/AnnotationConflictAnnotationType'
          readOnly: true
        shape_type:
          readOnly: true
          nullable: true
          oneOf:
          - $ref: '#/components/schemas/ShapeType'
          - $ref: '#/components/schemas/NullEnum'
<<<<<<< HEAD
    AnnotationsRead:
      oneOf:
      - $ref: '#/components/schemas/LabeledData'
      - type: string
        format: binary
=======
    AnnotationIdTypeEnum:
      enum:
      - tag
      - shape
      - track
      type: string
      description: |-
        * `tag` - TAG
        * `shape` - SHAPE
        * `track` - TRACK
>>>>>>> 83a212e6
    AssetRead:
      type: object
      properties:
        uuid:
          type: string
          format: uuid
          readOnly: true
        filename:
          type: string
          maxLength: 1024
        created_date:
          type: string
          format: date-time
          readOnly: true
        owner:
          $ref: '#/components/schemas/BasicUser'
        guide_id:
          type: integer
          readOnly: true
      required:
      - filename
    Attribute:
      type: object
      properties:
        id:
          type: integer
        name:
          type: string
          maxLength: 64
        mutable:
          type: boolean
        input_type:
          $ref: '#/components/schemas/InputTypeEnum'
        default_value:
          type: string
          maxLength: 128
        values:
          type: array
          items:
            type: string
            maxLength: 200
      required:
      - input_type
      - mutable
      - name
      - values
    AttributeRequest:
      type: object
      properties:
        id:
          type: integer
        name:
          type: string
          minLength: 1
          maxLength: 64
        mutable:
          type: boolean
        input_type:
          $ref: '#/components/schemas/InputTypeEnum'
        default_value:
          type: string
          maxLength: 128
        values:
          type: array
          items:
            type: string
            maxLength: 200
      required:
      - input_type
      - mutable
      - name
      - values
    AttributeVal:
      type: object
      properties:
        spec_id:
          type: integer
        value:
          type: string
          maxLength: 4096
      required:
      - spec_id
      - value
    AttributeValRequest:
      type: object
      properties:
        spec_id:
          type: integer
        value:
          type: string
          maxLength: 4096
      required:
      - spec_id
      - value
    BackupWriteRequest:
      oneOf:
      - $ref: '#/components/schemas/ProjectFileRequest'
      nullable: true
    BasicOrganization:
      type: object
      properties:
        id:
          type: integer
          readOnly: true
        slug:
          type: string
          readOnly: true
          pattern: ^[-a-zA-Z0-9_]+$
    BasicUser:
      type: object
      properties:
        url:
          type: string
          format: uri
          readOnly: true
        id:
          type: integer
          readOnly: true
        username:
          type: string
          description: Required. 150 characters or fewer. Letters, digits and @/./+/-/_
            only.
          pattern: ^[\w.@+-]+$
          maxLength: 150
        first_name:
          type: string
          maxLength: 150
        last_name:
          type: string
          maxLength: 150
      required:
      - username
    BasicUserRequest:
      type: object
      properties:
        username:
          type: string
          minLength: 1
          description: Required. 150 characters or fewer. Letters, digits and @/./+/-/_
            only.
          pattern: ^[\w.@+-]+$
          maxLength: 150
        first_name:
          type: string
          maxLength: 150
        last_name:
          type: string
          maxLength: 150
      required:
      - username
    ChunkType:
      enum:
      - video
      - imageset
      - list
      type: string
      description: |-
        * `video` - VIDEO
        * `imageset` - IMAGESET
        * `list` - LIST
    ClientEvents:
      type: object
      properties:
        events:
          type: array
          items:
            $ref: '#/components/schemas/Event'
          default: []
        timestamp:
          type: string
          format: date-time
      required:
      - timestamp
    ClientEventsRequest:
      type: object
      properties:
        events:
          type: array
          items:
            $ref: '#/components/schemas/EventRequest'
          default: []
        previous_event:
          allOf:
          - $ref: '#/components/schemas/EventRequest'
          writeOnly: true
          nullable: true
        timestamp:
          type: string
          format: date-time
      required:
      - timestamp
    CloudStorageContent:
      type: object
      properties:
        next:
          type: string
          nullable: true
          description: This token is used to continue listing files in the bucket.
        content:
          type: array
          items:
            $ref: '#/components/schemas/FileInfo'
      required:
      - content
    CloudStorageRead:
      type: object
      properties:
        id:
          type: integer
          readOnly: true
        owner:
          allOf:
          - $ref: '#/components/schemas/BasicUser'
          nullable: true
        manifests:
          type: array
          items:
            type: string
            maxLength: 1024
          default: []
        created_date:
          type: string
          format: date-time
          readOnly: true
        updated_date:
          type: string
          format: date-time
          readOnly: true
        provider_type:
          $ref: '#/components/schemas/ProviderTypeEnum'
        resource:
          type: string
          maxLength: 222
        display_name:
          type: string
          maxLength: 63
        credentials_type:
          $ref: '#/components/schemas/CredentialsTypeEnum'
        specific_attributes:
          type: string
          maxLength: 1024
        description:
          type: string
        organization:
          type: integer
          readOnly: true
          nullable: true
      required:
      - credentials_type
      - display_name
      - provider_type
      - resource
    CloudStorageWriteRequest:
      type: object
      properties:
        provider_type:
          $ref: '#/components/schemas/ProviderTypeEnum'
        resource:
          type: string
          minLength: 1
          maxLength: 222
        display_name:
          type: string
          minLength: 1
          maxLength: 63
        owner:
          $ref: '#/components/schemas/BasicUserRequest'
        credentials_type:
          $ref: '#/components/schemas/CredentialsTypeEnum'
        session_token:
          type: string
          maxLength: 440
        account_name:
          type: string
          maxLength: 24
        key:
          type: string
          maxLength: 40
        secret_key:
          type: string
          maxLength: 64
        connection_string:
          type: string
          maxLength: 1024
        key_file:
          type: string
          format: binary
        specific_attributes:
          type: string
          maxLength: 1024
        description:
          type: string
        manifests:
          type: array
          items:
            type: string
            minLength: 1
            maxLength: 1024
          default: []
      required:
      - credentials_type
      - display_name
      - provider_type
      - resource
    CommentRead:
      type: object
      properties:
        id:
          type: integer
          readOnly: true
        issue:
          type: integer
          readOnly: true
        owner:
          allOf:
          - $ref: '#/components/schemas/BasicUser'
          nullable: true
        message:
          type: string
          readOnly: true
        created_date:
          type: string
          format: date-time
          readOnly: true
        updated_date:
          type: string
          format: date-time
          readOnly: true
    CommentWriteRequest:
      type: object
      properties:
        issue:
          type: integer
        message:
          type: string
          minLength: 1
      required:
      - issue
    CommentsSummary:
      type: object
      properties:
        count:
          type: integer
          default: 0
        url:
          type: string
          format: uri
          readOnly: true
    ConsensusMergeCreateRequest:
      type: object
      properties:
        task_id:
          type: integer
          writeOnly: true
        job_id:
          type: integer
          writeOnly: true
    ConsensusSettings:
      type: object
      properties:
        id:
          type: integer
          readOnly: true
        task_id:
          type: integer
          readOnly: true
        iou_threshold:
          type: number
          format: double
          maximum: 1
          minimum: 0
          description: Pairwise annotation matching IoU threshold
        quorum:
          type: number
          format: double
          maximum: 1
          minimum: 0
          description: |
            Minimum required share of sources having an annotation for it to be accepted
    CredentialsTypeEnum:
      enum:
      - KEY_SECRET_KEY_PAIR
      - ACCOUNT_NAME_TOKEN_PAIR
      - KEY_FILE_PATH
      - ANONYMOUS_ACCESS
      - CONNECTION_STRING
      type: string
      description: |-
        * `KEY_SECRET_KEY_PAIR` - KEY_SECRET_KEY_PAIR
        * `ACCOUNT_NAME_TOKEN_PAIR` - ACCOUNT_NAME_TOKEN_PAIR
        * `KEY_FILE_PATH` - KEY_FILE_PATH
        * `ANONYMOUS_ACCESS` - ANONYMOUS_ACCESS
        * `CONNECTION_STRING` - CONNECTION_STRING
    DataMetaRead:
      type: object
      properties:
        chunks_updated_date:
          type: string
          format: date-time
        chunk_size:
          type: integer
          readOnly: true
          nullable: true
        size:
          type: integer
          readOnly: true
          description: |
            The number of frames included. Deleted frames do not affect this value.
        image_quality:
          type: integer
          maximum: 100
          minimum: 0
        start_frame:
          type: integer
          readOnly: true
        stop_frame:
          type: integer
          readOnly: true
        frame_filter:
          type: string
          readOnly: true
        frames:
          type: array
          items:
            $ref: '#/components/schemas/FrameMeta'
          nullable: true
        deleted_frames:
          type: array
          items:
            type: integer
            minimum: 0
        included_frames:
          type: array
          items:
            type: integer
            minimum: 0
          nullable: true
          description: |
            A list of valid frame ids. The None value means all frames are included.
      required:
      - chunks_updated_date
      - deleted_frames
      - frames
      - image_quality
    DataRequest:
      type: object
      description: |-
        Read more about parameters here:
        https://docs.cvat.ai/docs/manual/basics/create_an_annotation_task/#advanced-configuration
      properties:
        chunk_size:
          type: integer
          maximum: 2147483647
          minimum: 0
          nullable: true
          description: Maximum number of frames per chunk
        image_quality:
          type: integer
          maximum: 100
          minimum: 0
          description: Image quality to use during annotation
        start_frame:
          type: integer
          maximum: 2147483647
          minimum: 0
          description: First frame index
        stop_frame:
          type: integer
          maximum: 2147483647
          minimum: 0
          description: Last frame index
        frame_filter:
          type: string
          description: 'Frame filter. The only supported syntax is: ''step=N'''
          maxLength: 256
        client_files:
          type: array
          items:
            type: string
            format: binary
          default: []
          description: |2

            Uploaded files.
            Must contain all files from job_file_mapping if job_file_mapping is not empty.
        server_files:
          type: array
          items:
            type: string
            minLength: 1
            maxLength: 1024
          default: []
          description: |2

            Paths to files from a file share mounted on the server, or from a cloud storage.
            Must contain all files from job_file_mapping if job_file_mapping is not empty.
        remote_files:
          type: array
          items:
            type: string
            minLength: 1
            maxLength: 1024
          default: []
          description: |2

            Direct download URLs for files.
            Must contain all files from job_file_mapping if job_file_mapping is not empty.
        use_zip_chunks:
          type: boolean
          default: false
          description: |
            When true, video chunks will be represented as zip archives with decoded video frames.
            When false, video chunks are represented as video segments
        server_files_exclude:
          type: array
          items:
            type: string
            minLength: 1
            maxLength: 1024
          default: []
          description: |
            Paths to files and directories from a file share mounted on the server, or from a cloud storage
            that should be excluded from the directories specified in server_files.
            This option cannot be used together with filename_pattern.
            The server_files_exclude parameter cannot be used to exclude a part of dataset from an archive.

            Examples:

            Exclude all files from subfolder 'sub/sub_1/sub_2'and single file 'sub/image.jpg' from specified folder:
            server_files = ['sub/'], server_files_exclude = ['sub/sub_1/sub_2/', 'sub/image.jpg']

            Exclude all cloud storage files with prefix 'sub' from the content of manifest file:
            server_files = ['manifest.jsonl'], server_files_exclude = ['sub/']
        cloud_storage_id:
          type: integer
          writeOnly: true
          nullable: true
          description: |
            If not null, the files referenced by server_files will be retrieved
            from the cloud storage with the specified ID.
            The cloud storages applicable depend on the context.
            In the user sandbox, only the user sandbox cloud storages can be used.
            In an organization, only the organization cloud storages can be used.
        use_cache:
          type: boolean
          default: false
          description: |
            Enable or disable task data chunk caching for the task.
            Read more: https://docs.cvat.ai/docs/manual/advanced/data_on_fly/
        copy_data:
          type: boolean
          default: false
          description: |
            Copy data from the server file share to CVAT during the task creation.
            This will create a copy of the data, making the server independent from
            the file share availability
        storage_method:
          $ref: '#/components/schemas/StorageMethod'
        storage:
          $ref: '#/components/schemas/StorageType'
        sorting_method:
          $ref: '#/components/schemas/SortingMethod'
        filename_pattern:
          type: string
          nullable: true
          minLength: 1
          description: |
            A filename filter for cloud storage files
            listed in the manifest. Supports fnmatch wildcards.
            Read more: https://docs.python.org/3/library/fnmatch.html
        job_file_mapping:
          type: array
          items:
            type: array
            items:
              type: string
              minLength: 1
              maxLength: 1024
          writeOnly: true
          description: |2

            Represents a file-to-job mapping.
            Useful to specify a custom job configuration during task creation.
            This option is not compatible with most other job split-related options.
            Files in the jobs must not overlap or repeat.
            Job file mapping files must be a subset of the input files.
            If directories are specified in server_files, all files obtained by recursive search
            in the specified directories will be used as input files.
            In case of missing items in the input files, an error will be raised.

            Example:
            [

                ["file1.jpg", "file2.jpg"], # job #1 files
                ["file3.png"], # job #2 files
                ["file4.jpg", "file5.png", "file6.bmp"], # job #3 files
            ]
        upload_file_order:
          type: array
          items:
            type: string
            minLength: 1
            maxLength: 1024
          writeOnly: true
          description: |
            Allows to specify file order for client_file uploads.
            Only valid with the "predefined" sorting method selected.

            To state that the input files are sent in the correct order,
            pass an empty list.

            If you want to send files in an arbitrary order
            and reorder them afterwards on the server,
            pass the list of file names in the required order.
        validation_params:
          allOf:
          - $ref: '#/components/schemas/ValidationParamsRequest'
          nullable: true
      required:
      - image_quality
    DataResponse:
      oneOf:
      - $ref: '#/components/schemas/RqId'
      - type: string
        format: binary
    DatasetFileRequest:
      type: object
      properties:
        dataset_file:
          type: string
          format: binary
      required:
      - dataset_file
    DatasetFormat:
      type: object
      properties:
        name:
          type: string
          maxLength: 64
        ext:
          type: string
          maxLength: 64
        version:
          type: string
          maxLength: 64
        enabled:
          type: boolean
        dimension:
          type: string
          maxLength: 2
      required:
      - dimension
      - enabled
      - ext
      - name
      - version
    DatasetFormats:
      type: object
      properties:
        importers:
          type: array
          items:
            $ref: '#/components/schemas/DatasetFormat'
        exporters:
          type: array
          items:
            $ref: '#/components/schemas/DatasetFormat'
      required:
      - exporters
      - importers
    DatasetWriteRequest:
      oneOf:
      - $ref: '#/components/schemas/DatasetFileRequest'
      nullable: true
    Event:
      type: object
      properties:
        scope:
          type: string
        obj_name:
          type: string
          nullable: true
        obj_id:
          type: integer
          nullable: true
        obj_val:
          type: string
          nullable: true
        source:
          type: string
          nullable: true
        timestamp:
          type: string
          format: date-time
        count:
          type: integer
          nullable: true
        duration:
          type: integer
          default: 0
        project_id:
          type: integer
          nullable: true
        task_id:
          type: integer
          nullable: true
        job_id:
          type: integer
          nullable: true
        user_id:
          type: integer
          nullable: true
        user_name:
          type: string
          nullable: true
        user_email:
          type: string
          nullable: true
        org_id:
          type: integer
          nullable: true
        org_slug:
          type: string
          nullable: true
        payload:
          type: string
          nullable: true
      required:
      - scope
      - timestamp
    EventRequest:
      type: object
      properties:
        scope:
          type: string
          minLength: 1
        obj_name:
          type: string
          nullable: true
          minLength: 1
        obj_id:
          type: integer
          nullable: true
        obj_val:
          type: string
          nullable: true
          minLength: 1
        source:
          type: string
          nullable: true
          minLength: 1
        timestamp:
          type: string
          format: date-time
        count:
          type: integer
          nullable: true
        duration:
          type: integer
          default: 0
        project_id:
          type: integer
          nullable: true
        task_id:
          type: integer
          nullable: true
        job_id:
          type: integer
          nullable: true
        user_id:
          type: integer
          nullable: true
        user_name:
          type: string
          nullable: true
          minLength: 1
        user_email:
          type: string
          nullable: true
          minLength: 1
        org_id:
          type: integer
          nullable: true
        org_slug:
          type: string
          nullable: true
          minLength: 1
        payload:
          type: string
          nullable: true
          minLength: 1
      required:
      - scope
      - timestamp
    Events:
      type: object
      properties:
        webhook_type:
          $ref: '#/components/schemas/WebhookType'
        events:
          type: array
          items:
            $ref: '#/components/schemas/EventsEnum'
      required:
      - events
      - webhook_type
    EventsEnum:
      enum:
      - create:comment
      - create:invitation
      - create:issue
      - create:job
      - create:membership
      - create:project
      - create:task
      - delete:comment
      - delete:invitation
      - delete:issue
      - delete:job
      - delete:membership
      - delete:organization
      - delete:project
      - delete:task
      - update:comment
      - update:issue
      - update:job
      - update:membership
      - update:organization
      - update:project
      - update:task
      type: string
      description: |-
        * `create:comment` - CREATE:COMMENT
        * `create:invitation` - CREATE:INVITATION
        * `create:issue` - CREATE:ISSUE
        * `create:job` - CREATE:JOB
        * `create:membership` - CREATE:MEMBERSHIP
        * `create:project` - CREATE:PROJECT
        * `create:task` - CREATE:TASK
        * `delete:comment` - DELETE:COMMENT
        * `delete:invitation` - DELETE:INVITATION
        * `delete:issue` - DELETE:ISSUE
        * `delete:job` - DELETE:JOB
        * `delete:membership` - DELETE:MEMBERSHIP
        * `delete:organization` - DELETE:ORGANIZATION
        * `delete:project` - DELETE:PROJECT
        * `delete:task` - DELETE:TASK
        * `update:comment` - UPDATE:COMMENT
        * `update:issue` - UPDATE:ISSUE
        * `update:job` - UPDATE:JOB
        * `update:membership` - UPDATE:MEMBERSHIP
        * `update:organization` - UPDATE:ORGANIZATION
        * `update:project` - UPDATE:PROJECT
        * `update:task` - UPDATE:TASK
    FileInfo:
      type: object
      properties:
        name:
          type: string
          maxLength: 1024
        type:
          $ref: '#/components/schemas/FileInfoTypeEnum'
        mime_type:
          type: string
          maxLength: 255
      required:
      - mime_type
      - name
      - type
    FileInfoTypeEnum:
      enum:
      - REG
      - DIR
      type: string
      description: |-
        * `REG` - REG
        * `DIR` - DIR
    FrameMeta:
      type: object
      properties:
        width:
          type: integer
        height:
          type: integer
        name:
          type: string
          maxLength: 1024
        related_files:
          type: integer
        has_related_context:
          type: boolean
          readOnly: true
      required:
      - height
      - name
      - related_files
      - width
    FrameSelectionMethod:
      enum:
      - random_uniform
      - random_per_job
      - manual
      type: string
      description: |-
        * `random_uniform` - RANDOM_UNIFORM
        * `random_per_job` - RANDOM_PER_JOB
        * `manual` - MANUAL
    FunctionCall:
      type: object
      properties:
        id:
          type: string
          description: Request id
        function:
          $ref: '#/components/schemas/FunctionCallParams'
        status:
          type: string
          nullable: true
        progress:
          type: integer
          nullable: true
          default: 0
        enqueued:
          type: string
          format: date-time
          nullable: true
        started:
          type: string
          format: date-time
          nullable: true
        ended:
          type: string
          format: date-time
          nullable: true
        exc_info:
          type: string
          nullable: true
      required:
      - ended
      - enqueued
      - function
      - id
      - started
      - status
    FunctionCallParams:
      type: object
      properties:
        id:
          type: string
          nullable: true
          description: The name of the function
        task:
          type: integer
          nullable: true
          description: The id of the task
        job:
          type: integer
          description: The id of the job
        threshold:
          type: number
          format: double
          nullable: true
      required:
      - id
      - task
      - threshold
    FunctionCallRequest:
      type: object
      properties:
        function:
          type: string
          minLength: 1
          description: The name of the function to execute
        task:
          type: integer
          description: The id of the task to be annotated
        job:
          type: integer
          description: The id of the job to be annotated
        max_distance:
          type: integer
        threshold:
          type: number
          format: double
        cleanup:
          type: boolean
          default: false
          description: Whether existing annotations should be removed
        convMaskToPoly:
          type: boolean
          writeOnly: true
          description: Deprecated; use conv_mask_to_poly instead
        conv_mask_to_poly:
          type: boolean
          description: Convert mask shapes to polygons
        mapping:
          type: object
          additionalProperties:
            $ref: '#/components/schemas/LabelMappingEntryRequest'
          description: Label mapping from the model to the task labels
      required:
      - function
      - task
    InputTypeEnum:
      enum:
      - checkbox
      - radio
      - number
      - text
      - select
      type: string
      description: |-
        * `checkbox` - CHECKBOX
        * `radio` - RADIO
        * `number` - NUMBER
        * `text` - TEXT
        * `select` - SELECT
    InvitationRead:
      type: object
      properties:
        key:
          type: string
          readOnly: true
        created_date:
          type: string
          format: date-time
          readOnly: true
        owner:
          allOf:
          - $ref: '#/components/schemas/BasicUser'
          nullable: true
        role:
          $ref: '#/components/schemas/RoleEnum'
        user:
          $ref: '#/components/schemas/BasicUser'
        organization:
          type: integer
        expired:
          type: boolean
          readOnly: true
          nullable: true
        organization_info:
          $ref: '#/components/schemas/BasicOrganization'
      required:
      - organization
      - organization_info
      - owner
      - role
      - user
    InvitationWriteRequest:
      type: object
      properties:
        role:
          $ref: '#/components/schemas/RoleEnum'
        email:
          type: string
          format: email
          minLength: 1
      required:
      - email
      - role
    IssueRead:
      type: object
      properties:
        id:
          type: integer
          readOnly: true
        frame:
          type: integer
          readOnly: true
        position:
          type: array
          items:
            type: number
            format: double
        job:
          type: integer
          readOnly: true
        owner:
          allOf:
          - $ref: '#/components/schemas/BasicUser'
          nullable: true
        assignee:
          allOf:
          - $ref: '#/components/schemas/BasicUser'
          nullable: true
        created_date:
          type: string
          format: date-time
          readOnly: true
          nullable: true
        updated_date:
          type: string
          format: date-time
          readOnly: true
          nullable: true
        resolved:
          type: boolean
          readOnly: true
        comments:
          $ref: '#/components/schemas/CommentsSummary'
      required:
      - comments
      - position
    IssueWriteRequest:
      type: object
      properties:
        frame:
          type: integer
          maximum: 2147483647
          minimum: 0
        position:
          type: array
          items:
            type: number
            format: double
        job:
          type: integer
        assignee:
          type: integer
          nullable: true
        message:
          type: string
          minLength: 1
        resolved:
          type: boolean
      required:
      - frame
      - job
      - message
      - position
    IssuesSummary:
      type: object
      properties:
        url:
          type: string
          format: uri
          readOnly: true
        count:
          type: integer
          readOnly: true
    JobAnnotationsUpdateRequest:
      oneOf:
      - $ref: '#/components/schemas/LabeledDataRequest'
      - $ref: '#/components/schemas/AnnotationFileRequest'
    JobRead:
      type: object
      properties:
        url:
          type: string
          format: uri
          readOnly: true
        id:
          type: integer
          readOnly: true
        task_id:
          type: integer
          readOnly: true
        project_id:
          type: integer
          readOnly: true
          nullable: true
        assignee:
          allOf:
          - $ref: '#/components/schemas/BasicUser'
          readOnly: true
          nullable: true
        guide_id:
          type: integer
          readOnly: true
          nullable: true
        dimension:
          type: string
          readOnly: true
          maxLength: 2
        bug_tracker:
          type: string
          readOnly: true
          nullable: true
          maxLength: 2000
        status:
          allOf:
          - $ref: '#/components/schemas/JobStatus'
          readOnly: true
        stage:
          allOf:
          - $ref: '#/components/schemas/JobStage'
          readOnly: true
        state:
          allOf:
          - $ref: '#/components/schemas/OperationStatus'
          readOnly: true
        mode:
          type: string
          readOnly: true
        frame_count:
          type: integer
          readOnly: true
        start_frame:
          type: integer
          maximum: 2147483647
          minimum: -2147483648
          readOnly: true
        stop_frame:
          type: integer
          maximum: 2147483647
          minimum: -2147483648
          readOnly: true
        data_chunk_size:
          type: integer
          maximum: 2147483647
          minimum: 0
          nullable: true
          readOnly: true
        data_compressed_chunk_type:
          allOf:
          - $ref: '#/components/schemas/ChunkType'
          readOnly: true
        data_original_chunk_type:
          allOf:
          - $ref: '#/components/schemas/ChunkType'
          readOnly: true
        created_date:
          type: string
          format: date-time
          readOnly: true
        updated_date:
          type: string
          format: date-time
          readOnly: true
        issues:
          $ref: '#/components/schemas/IssuesSummary'
        labels:
          $ref: '#/components/schemas/LabelsSummary'
        type:
          allOf:
          - $ref: '#/components/schemas/JobType'
          readOnly: true
        organization:
          type: integer
          readOnly: true
          nullable: true
        target_storage:
          allOf:
          - $ref: '#/components/schemas/Storage'
          nullable: true
        source_storage:
          allOf:
          - $ref: '#/components/schemas/Storage'
          nullable: true
        assignee_updated_date:
          type: string
          format: date-time
          readOnly: true
          nullable: true
        parent_job_id:
          type: integer
          nullable: true
          readOnly: true
        consensus_replicas:
          type: integer
          readOnly: true
      required:
      - issues
      - labels
    JobStage:
      enum:
      - annotation
      - validation
      - acceptance
      type: string
      description: |-
        * `annotation` - ANNOTATION
        * `validation` - VALIDATION
        * `acceptance` - ACCEPTANCE
    JobStatus:
      enum:
      - annotation
      - validation
      - completed
      type: string
      description: |-
        * `annotation` - ANNOTATION
        * `validation` - VALIDATION
        * `completed` - COMPLETED
    JobType:
      enum:
      - annotation
      - ground_truth
      - consensus_replica
      type: string
      description: |-
        * `annotation` - ANNOTATION
        * `ground_truth` - GROUND_TRUTH
        * `consensus_replica` - CONSENSUS_REPLICA
    JobValidationLayoutRead:
      type: object
      properties:
        honeypot_count:
          type: integer
          minimum: 0
        honeypot_frames:
          type: array
          items:
            type: integer
            minimum: 0
          description: |
            The list of frame ids for honeypots in the job
        honeypot_real_frames:
          type: array
          items:
            type: integer
            minimum: 0
          description: |
            The list of real (validation) frame ids for honeypots in the job
    JobWriteRequest:
      type: object
      properties:
        assignee:
          type: integer
          nullable: true
        stage:
          $ref: '#/components/schemas/JobStage'
        state:
          $ref: '#/components/schemas/OperationStatus'
        type:
          $ref: '#/components/schemas/JobType'
        task_id:
          type: integer
        frame_selection_method:
          $ref: '#/components/schemas/FrameSelectionMethod'
        frame_count:
          type: integer
          minimum: 1
          description: |
            The number of frames included in the GT job.
            Applicable only to the "random_uniform" frame selection method
        frame_share:
          type: number
          format: double
          description: |
            The share of frames included in the GT job.
            Applicable only to the "random_uniform" frame selection method
        frames_per_job_count:
          type: integer
          minimum: 1
          description: |
            The number of frames included in the GT job from each annotation job.
            Applicable only to the "random_per_job" frame selection method
        frames_per_job_share:
          type: number
          format: double
          description: |
            The share of frames included in the GT job from each annotation job.
            Applicable only to the "random_per_job" frame selection method
        random_seed:
          type: integer
          minimum: 0
          description: |
            The seed value for the random number generator.
            The same value will produce the same frame sets.
            Applicable only to random frame selection methods.
            By default, a random value is used.
        seed:
          type: integer
          minimum: 0
          description: Deprecated. Use random_seed instead.
        frames:
          type: array
          items:
            type: integer
            minimum: 0
          description: |
            The list of frame ids. Applicable only to the "manual" frame selection method
      required:
      - task_id
      - type
    JobsSummary:
      type: object
      properties:
        count:
          type: integer
          default: 0
        completed:
          type: integer
          nullable: true
        validation:
          type: integer
          nullable: true
        url:
          type: string
          format: uri
          readOnly: true
      required:
      - completed
      - validation
    Label:
      type: object
      properties:
        id:
          type: integer
        name:
          type: string
          maxLength: 64
        color:
          type: string
          description: The hex value for the RGB color. Will be generated automatically,
            unless specified explicitly.
        attributes:
          type: array
          items:
            $ref: '#/components/schemas/Attribute'
          default: []
          description: The list of attributes. If you want to remove an attribute,
            you need to recreate the label and specify the remaining attributes.
        type:
          allOf:
          - $ref: '#/components/schemas/LabelType'
          description: |-
            Associated annotation type for this label

            * `any` - ANY
            * `cuboid` - CUBOID
            * `ellipse` - ELLIPSE
            * `mask` - MASK
            * `points` - POINTS
            * `polygon` - POLYGON
            * `polyline` - POLYLINE
            * `rectangle` - RECTANGLE
            * `skeleton` - SKELETON
            * `tag` - TAG
        svg:
          type: string
        sublabels:
          type: array
          items:
            $ref: '#/components/schemas/Sublabel'
        project_id:
          type: integer
          nullable: true
          readOnly: true
        task_id:
          type: integer
          nullable: true
          readOnly: true
        parent_id:
          type: integer
          nullable: true
          readOnly: true
        has_parent:
          type: boolean
          readOnly: true
      required:
      - name
    LabelMappingEntryRequest:
      type: object
      properties:
        name:
          type: string
          minLength: 1
        attributes:
          type: object
          additionalProperties:
            type: string
            minLength: 1
        sublabels:
          type: object
          additionalProperties:
            $ref: '#/components/schemas/SublabelMappingEntryRequest'
          description: Label mapping for from the model to the task sublabels within
            a parent label
      required:
      - name
    LabelType:
      enum:
      - any
      - cuboid
      - ellipse
      - mask
      - points
      - polygon
      - polyline
      - rectangle
      - skeleton
      - tag
      type: string
      description: |-
        * `any` - ANY
        * `cuboid` - CUBOID
        * `ellipse` - ELLIPSE
        * `mask` - MASK
        * `points` - POINTS
        * `polygon` - POLYGON
        * `polyline` - POLYLINE
        * `rectangle` - RECTANGLE
        * `skeleton` - SKELETON
        * `tag` - TAG
    LabeledData:
      type: object
      properties:
        version:
          type: integer
          default: 0
        tags:
          type: array
          items:
            $ref: '#/components/schemas/LabeledImage'
          default: []
        shapes:
          type: array
          items:
            $ref: '#/components/schemas/LabeledShape'
          default: []
        tracks:
          type: array
          items:
            $ref: '#/components/schemas/LabeledTrack'
          default: []
    LabeledDataRequest:
      type: object
      properties:
        version:
          type: integer
          default: 0
        tags:
          type: array
          items:
            $ref: '#/components/schemas/LabeledImageRequest'
          default: []
        shapes:
          type: array
          items:
            $ref: '#/components/schemas/LabeledShapeRequest'
          default: []
        tracks:
          type: array
          items:
            $ref: '#/components/schemas/LabeledTrackRequest'
          default: []
    LabeledImage:
      type: object
      properties:
        id:
          type: integer
          nullable: true
        frame:
          type: integer
          minimum: 0
        label_id:
          type: integer
          minimum: 0
        group:
          type: integer
          minimum: 0
          nullable: true
        source:
          type: string
          default: manual
        attributes:
          type: array
          items:
            $ref: '#/components/schemas/AttributeVal'
          default: []
      required:
      - frame
      - label_id
    LabeledImageRequest:
      type: object
      properties:
        id:
          type: integer
          nullable: true
        frame:
          type: integer
          minimum: 0
        label_id:
          type: integer
          minimum: 0
        group:
          type: integer
          minimum: 0
          nullable: true
        source:
          type: string
          minLength: 1
          default: manual
        attributes:
          type: array
          items:
            $ref: '#/components/schemas/AttributeValRequest'
          default: []
      required:
      - frame
      - label_id
    LabeledShape:
      type: object
      properties:
        type:
          $ref: '#/components/schemas/ShapeType'
        occluded:
          type: boolean
          default: false
        outside:
          type: boolean
          default: false
        z_order:
          type: integer
          default: 0
        rotation:
          type: number
          format: double
          maximum: 360
          minimum: 0
          default: 0.0
        points:
          type: array
          items:
            type: number
            format: double
        id:
          type: integer
          nullable: true
        frame:
          type: integer
          minimum: 0
        label_id:
          type: integer
          minimum: 0
        group:
          type: integer
          minimum: 0
          nullable: true
        source:
          type: string
          default: manual
        attributes:
          type: array
          items:
            $ref: '#/components/schemas/AttributeVal'
          default: []
        elements:
          type: array
          items:
            $ref: '#/components/schemas/SubLabeledShape'
      required:
      - frame
      - label_id
      - type
    LabeledShapeRequest:
      type: object
      properties:
        type:
          $ref: '#/components/schemas/ShapeType'
        occluded:
          type: boolean
          default: false
        outside:
          type: boolean
          default: false
        z_order:
          type: integer
          default: 0
        rotation:
          type: number
          format: double
          maximum: 360
          minimum: 0
          default: 0.0
        points:
          type: array
          items:
            type: number
            format: double
        id:
          type: integer
          nullable: true
        frame:
          type: integer
          minimum: 0
        label_id:
          type: integer
          minimum: 0
        group:
          type: integer
          minimum: 0
          nullable: true
        source:
          type: string
          minLength: 1
          default: manual
        attributes:
          type: array
          items:
            $ref: '#/components/schemas/AttributeValRequest'
          default: []
        elements:
          type: array
          items:
            $ref: '#/components/schemas/SubLabeledShapeRequest'
      required:
      - frame
      - label_id
      - type
    LabeledTrack:
      type: object
      properties:
        id:
          type: integer
          nullable: true
        frame:
          type: integer
          minimum: 0
        label_id:
          type: integer
          minimum: 0
        group:
          type: integer
          minimum: 0
          nullable: true
        source:
          type: string
          default: manual
        shapes:
          type: array
          items:
            $ref: '#/components/schemas/TrackedShape'
        attributes:
          type: array
          items:
            $ref: '#/components/schemas/AttributeVal'
          default: []
        elements:
          type: array
          items:
            $ref: '#/components/schemas/SubLabeledTrack'
      required:
      - frame
      - label_id
      - shapes
    LabeledTrackRequest:
      type: object
      properties:
        id:
          type: integer
          nullable: true
        frame:
          type: integer
          minimum: 0
        label_id:
          type: integer
          minimum: 0
        group:
          type: integer
          minimum: 0
          nullable: true
        source:
          type: string
          minLength: 1
          default: manual
        shapes:
          type: array
          items:
            $ref: '#/components/schemas/TrackedShapeRequest'
        attributes:
          type: array
          items:
            $ref: '#/components/schemas/AttributeValRequest'
          default: []
        elements:
          type: array
          items:
            $ref: '#/components/schemas/SubLabeledTrackRequest'
      required:
      - frame
      - label_id
      - shapes
    LabelsSummary:
      type: object
      properties:
        url:
          type: string
          format: uri
          readOnly: true
    LocationEnum:
      enum:
      - cloud_storage
      - local
      type: string
      description: |-
        * `cloud_storage` - CLOUD_STORAGE
        * `local` - LOCAL
    LoginSerializerExRequest:
      type: object
      properties:
        username:
          type: string
        email:
          type: string
          format: email
        password:
          type: string
          minLength: 1
      required:
      - password
    MembershipRead:
      type: object
      properties:
        id:
          type: integer
          readOnly: true
        user:
          $ref: '#/components/schemas/BasicUser'
        organization:
          type: integer
          readOnly: true
        is_active:
          type: boolean
          readOnly: true
        joined_date:
          type: string
          format: date-time
          readOnly: true
          nullable: true
        role:
          allOf:
          - $ref: '#/components/schemas/RoleEnum'
          readOnly: true
        invitation:
          type: string
          readOnly: true
          nullable: true
      required:
      - user
    MetaUser:
      anyOf:
      - $ref: '#/components/schemas/User'
      - $ref: '#/components/schemas/BasicUser'
    NullEnum:
      enum:
      - null
    OnlineFunctionCallRequest:
      type: object
      properties:
        job:
          type: integer
        task:
          type: integer
    OperationStatus:
      enum:
      - new
      - in progress
      - completed
      - rejected
      type: string
      description: |-
        * `new` - NEW
        * `in progress` - IN_PROGRESS
        * `completed` - COMPLETED
        * `rejected` - REJECTED
    OrganizationRead:
      type: object
      properties:
        id:
          type: integer
          readOnly: true
        slug:
          type: string
          readOnly: true
          pattern: ^[-a-zA-Z0-9_]+$
        name:
          type: string
          readOnly: true
        description:
          type: string
          readOnly: true
        created_date:
          type: string
          format: date-time
          readOnly: true
        updated_date:
          type: string
          format: date-time
          readOnly: true
        contact:
          type: object
          readOnly: true
        owner:
          allOf:
          - $ref: '#/components/schemas/BasicUser'
          nullable: true
      required:
      - owner
    OrganizationWriteRequest:
      type: object
      properties:
        slug:
          type: string
          minLength: 1
          maxLength: 16
          pattern: ^[-a-zA-Z0-9_]+$
        name:
          type: string
          maxLength: 64
        description:
          type: string
        contact:
          type: object
      required:
      - slug
    PaginatedAnnotationConflictList:
      type: object
      required:
      - count
      - results
      properties:
        count:
          type: integer
          example: 123
        next:
          type: string
          nullable: true
          format: uri
          example: http://api.example.org/accounts/?page=4
        previous:
          type: string
          nullable: true
          format: uri
          example: http://api.example.org/accounts/?page=2
        results:
          type: array
          items:
            $ref: '#/components/schemas/AnnotationConflict'
    PaginatedCloudStorageReadList:
      type: object
      required:
      - count
      - results
      properties:
        count:
          type: integer
          example: 123
        next:
          type: string
          nullable: true
          format: uri
          example: http://api.example.org/accounts/?page=4
        previous:
          type: string
          nullable: true
          format: uri
          example: http://api.example.org/accounts/?page=2
        results:
          type: array
          items:
            $ref: '#/components/schemas/CloudStorageRead'
    PaginatedCommentReadList:
      type: object
      required:
      - count
      - results
      properties:
        count:
          type: integer
          example: 123
        next:
          type: string
          nullable: true
          format: uri
          example: http://api.example.org/accounts/?page=4
        previous:
          type: string
          nullable: true
          format: uri
          example: http://api.example.org/accounts/?page=2
        results:
          type: array
          items:
            $ref: '#/components/schemas/CommentRead'
    PaginatedConsensusSettingsList:
      type: object
      required:
      - count
      - results
      properties:
        count:
          type: integer
          example: 123
        next:
          type: string
          nullable: true
          format: uri
          example: http://api.example.org/accounts/?page=4
        previous:
          type: string
          nullable: true
          format: uri
          example: http://api.example.org/accounts/?page=2
        results:
          type: array
          items:
            $ref: '#/components/schemas/ConsensusSettings'
    PaginatedInvitationReadList:
      type: object
      required:
      - count
      - results
      properties:
        count:
          type: integer
          example: 123
        next:
          type: string
          nullable: true
          format: uri
          example: http://api.example.org/accounts/?page=4
        previous:
          type: string
          nullable: true
          format: uri
          example: http://api.example.org/accounts/?page=2
        results:
          type: array
          items:
            $ref: '#/components/schemas/InvitationRead'
    PaginatedIssueReadList:
      type: object
      required:
      - count
      - results
      properties:
        count:
          type: integer
          example: 123
        next:
          type: string
          nullable: true
          format: uri
          example: http://api.example.org/accounts/?page=4
        previous:
          type: string
          nullable: true
          format: uri
          example: http://api.example.org/accounts/?page=2
        results:
          type: array
          items:
            $ref: '#/components/schemas/IssueRead'
    PaginatedJobReadList:
      type: object
      required:
      - count
      - results
      properties:
        count:
          type: integer
          example: 123
        next:
          type: string
          nullable: true
          format: uri
          example: http://api.example.org/accounts/?page=4
        previous:
          type: string
          nullable: true
          format: uri
          example: http://api.example.org/accounts/?page=2
        results:
          type: array
          items:
            $ref: '#/components/schemas/JobRead'
    PaginatedLabelList:
      type: object
      required:
      - count
      - results
      properties:
        count:
          type: integer
          example: 123
        next:
          type: string
          nullable: true
          format: uri
          example: http://api.example.org/accounts/?page=4
        previous:
          type: string
          nullable: true
          format: uri
          example: http://api.example.org/accounts/?page=2
        results:
          type: array
          items:
            $ref: '#/components/schemas/Label'
    PaginatedMembershipReadList:
      type: object
      required:
      - count
      - results
      properties:
        count:
          type: integer
          example: 123
        next:
          type: string
          nullable: true
          format: uri
          example: http://api.example.org/accounts/?page=4
        previous:
          type: string
          nullable: true
          format: uri
          example: http://api.example.org/accounts/?page=2
        results:
          type: array
          items:
            $ref: '#/components/schemas/MembershipRead'
    PaginatedMetaUserList:
      type: object
      required:
      - count
      - results
      properties:
        count:
          type: integer
          example: 123
        next:
          type: string
          nullable: true
          format: uri
          example: http://api.example.org/accounts/?page=4
        previous:
          type: string
          nullable: true
          format: uri
          example: http://api.example.org/accounts/?page=2
        results:
          type: array
          items:
            $ref: '#/components/schemas/MetaUser'
    PaginatedOrganizationReadList:
      type: object
      required:
      - count
      - results
      properties:
        count:
          type: integer
          example: 123
        next:
          type: string
          nullable: true
          format: uri
          example: http://api.example.org/accounts/?page=4
        previous:
          type: string
          nullable: true
          format: uri
          example: http://api.example.org/accounts/?page=2
        results:
          type: array
          items:
            $ref: '#/components/schemas/OrganizationRead'
    PaginatedProjectReadList:
      type: object
      required:
      - count
      - results
      properties:
        count:
          type: integer
          example: 123
        next:
          type: string
          nullable: true
          format: uri
          example: http://api.example.org/accounts/?page=4
        previous:
          type: string
          nullable: true
          format: uri
          example: http://api.example.org/accounts/?page=2
        results:
          type: array
          items:
            $ref: '#/components/schemas/ProjectRead'
    PaginatedQualityReportList:
      type: object
      required:
      - count
      - results
      properties:
        count:
          type: integer
          example: 123
        next:
          type: string
          nullable: true
          format: uri
          example: http://api.example.org/accounts/?page=4
        previous:
          type: string
          nullable: true
          format: uri
          example: http://api.example.org/accounts/?page=2
        results:
          type: array
          items:
            $ref: '#/components/schemas/QualityReport'
    PaginatedQualitySettingsList:
      type: object
      required:
      - count
      - results
      properties:
        count:
          type: integer
          example: 123
        next:
          type: string
          nullable: true
          format: uri
          example: http://api.example.org/accounts/?page=4
        previous:
          type: string
          nullable: true
          format: uri
          example: http://api.example.org/accounts/?page=2
        results:
          type: array
          items:
            $ref: '#/components/schemas/QualitySettings'
    PaginatedRequestList:
      type: object
      required:
      - count
      - results
      properties:
        count:
          type: integer
          example: 123
        next:
          type: string
          nullable: true
          format: uri
          example: http://api.example.org/accounts/?page=4
        previous:
          type: string
          nullable: true
          format: uri
          example: http://api.example.org/accounts/?page=2
        results:
          type: array
          items:
            $ref: '#/components/schemas/Request'
    PaginatedTaskReadList:
      type: object
      required:
      - count
      - results
      properties:
        count:
          type: integer
          example: 123
        next:
          type: string
          nullable: true
          format: uri
          example: http://api.example.org/accounts/?page=4
        previous:
          type: string
          nullable: true
          format: uri
          example: http://api.example.org/accounts/?page=2
        results:
          type: array
          items:
            $ref: '#/components/schemas/TaskRead'
    PaginatedWebhookDeliveryReadList:
      type: object
      required:
      - count
      - results
      properties:
        count:
          type: integer
          example: 123
        next:
          type: string
          nullable: true
          format: uri
          example: http://api.example.org/accounts/?page=4
        previous:
          type: string
          nullable: true
          format: uri
          example: http://api.example.org/accounts/?page=2
        results:
          type: array
          items:
            $ref: '#/components/schemas/WebhookDeliveryRead'
    PaginatedWebhookReadList:
      type: object
      required:
      - count
      - results
      properties:
        count:
          type: integer
          example: 123
        next:
          type: string
          nullable: true
          format: uri
          example: http://api.example.org/accounts/?page=4
        previous:
          type: string
          nullable: true
          format: uri
          example: http://api.example.org/accounts/?page=2
        results:
          type: array
          items:
            $ref: '#/components/schemas/WebhookRead'
    PasswordChangeRequest:
      type: object
      properties:
        old_password:
          type: string
          minLength: 1
          maxLength: 128
        new_password1:
          type: string
          minLength: 1
          maxLength: 128
        new_password2:
          type: string
          minLength: 1
          maxLength: 128
      required:
      - new_password1
      - new_password2
      - old_password
    PasswordResetConfirmRequest:
      type: object
      description: Serializer for confirming a password reset attempt.
      properties:
        new_password1:
          type: string
          minLength: 1
          maxLength: 128
        new_password2:
          type: string
          minLength: 1
          maxLength: 128
        uid:
          type: string
          minLength: 1
        token:
          type: string
          minLength: 1
      required:
      - new_password1
      - new_password2
      - token
      - uid
    PasswordResetSerializerExRequest:
      type: object
      description: Serializer for requesting a password reset e-mail.
      properties:
        email:
          type: string
          format: email
          minLength: 1
      required:
      - email
    PatchedAnnotationGuideWriteRequest:
      type: object
      properties:
        task_id:
          type: integer
          nullable: true
        project_id:
          type: integer
          nullable: true
        markdown:
          type: string
    PatchedCloudStorageWriteRequest:
      type: object
      properties:
        provider_type:
          $ref: '#/components/schemas/ProviderTypeEnum'
        resource:
          type: string
          minLength: 1
          maxLength: 222
        display_name:
          type: string
          minLength: 1
          maxLength: 63
        owner:
          $ref: '#/components/schemas/BasicUserRequest'
        credentials_type:
          $ref: '#/components/schemas/CredentialsTypeEnum'
        session_token:
          type: string
          maxLength: 440
        account_name:
          type: string
          maxLength: 24
        key:
          type: string
          maxLength: 40
        secret_key:
          type: string
          maxLength: 64
        connection_string:
          type: string
          maxLength: 1024
        key_file:
          type: string
          format: binary
        specific_attributes:
          type: string
          maxLength: 1024
        description:
          type: string
        manifests:
          type: array
          items:
            type: string
            minLength: 1
            maxLength: 1024
          default: []
    PatchedCommentWriteRequest:
      type: object
      properties:
        message:
          type: string
          minLength: 1
    PatchedConsensusSettingsRequest:
      type: object
      properties:
        iou_threshold:
          type: number
          format: double
          maximum: 1
          minimum: 0
          description: Pairwise annotation matching IoU threshold
        quorum:
          type: number
          format: double
          maximum: 1
          minimum: 0
          description: |
            Minimum required share of sources having an annotation for it to be accepted
    PatchedDataMetaWriteRequest:
      type: object
      properties:
        deleted_frames:
          type: array
          items:
            type: integer
            minimum: 0
    PatchedInvitationWriteRequest:
      type: object
      properties:
        role:
          $ref: '#/components/schemas/RoleEnum'
        email:
          type: string
          format: email
          minLength: 1
    PatchedIssueWriteRequest:
      type: object
      properties:
        position:
          type: array
          items:
            type: number
            format: double
        assignee:
          type: integer
          nullable: true
        resolved:
          type: boolean
    PatchedJobDataMetaWriteRequest:
      type: object
      properties:
        deleted_frames:
          type: array
          items:
            type: integer
            minimum: 0
    PatchedJobValidationLayoutWriteRequest:
      type: object
      properties:
        frame_selection_method:
          allOf:
          - $ref: '#/components/schemas/FrameSelectionMethod'
          description: |-
            The method to use for frame selection of new real frames for honeypots in the job


            * `random_uniform` - RANDOM_UNIFORM
            * `random_per_job` - RANDOM_PER_JOB
            * `manual` - MANUAL
        honeypot_real_frames:
          type: array
          items:
            type: integer
            minimum: 0
          description: |
            The list of frame ids. Applicable only to the "manual" frame selection method
    PatchedJobWriteRequest:
      type: object
      properties:
        assignee:
          type: integer
          nullable: true
        stage:
          $ref: '#/components/schemas/JobStage'
        state:
          $ref: '#/components/schemas/OperationStatus'
    PatchedLabelRequest:
      type: object
      properties:
        id:
          type: integer
        name:
          type: string
          minLength: 1
          maxLength: 64
        color:
          type: string
          description: The hex value for the RGB color. Will be generated automatically,
            unless specified explicitly.
        attributes:
          type: array
          items:
            $ref: '#/components/schemas/AttributeRequest'
          default: []
          description: The list of attributes. If you want to remove an attribute,
            you need to recreate the label and specify the remaining attributes.
        deleted:
          type: boolean
          writeOnly: true
          description: Delete the label. Only applicable in the PATCH methods of a
            project or a task.
        type:
          allOf:
          - $ref: '#/components/schemas/LabelType'
          description: |-
            Associated annotation type for this label

            * `any` - ANY
            * `cuboid` - CUBOID
            * `ellipse` - ELLIPSE
            * `mask` - MASK
            * `points` - POINTS
            * `polygon` - POLYGON
            * `polyline` - POLYLINE
            * `rectangle` - RECTANGLE
            * `skeleton` - SKELETON
            * `tag` - TAG
        svg:
          type: string
        sublabels:
          type: array
          items:
            $ref: '#/components/schemas/SublabelRequest'
    PatchedLabeledDataRequest:
      type: object
      properties:
        version:
          type: integer
          default: 0
        tags:
          type: array
          items:
            $ref: '#/components/schemas/LabeledImageRequest'
          default: []
        shapes:
          type: array
          items:
            $ref: '#/components/schemas/LabeledShapeRequest'
          default: []
        tracks:
          type: array
          items:
            $ref: '#/components/schemas/LabeledTrackRequest'
          default: []
    PatchedMembershipWriteRequest:
      type: object
      properties:
        role:
          $ref: '#/components/schemas/RoleEnum'
    PatchedOrganizationWriteRequest:
      type: object
      properties:
        slug:
          type: string
          minLength: 1
          maxLength: 16
          pattern: ^[-a-zA-Z0-9_]+$
        name:
          type: string
          maxLength: 64
        description:
          type: string
        contact:
          type: object
    PatchedProjectWriteRequest:
      type: object
      properties:
        name:
          type: string
          minLength: 1
          maxLength: 256
        labels:
          type: array
          items:
            $ref: '#/components/schemas/PatchedLabelRequest'
          writeOnly: true
          default: []
        owner_id:
          type: integer
          writeOnly: true
          nullable: true
        assignee_id:
          type: integer
          writeOnly: true
          nullable: true
        bug_tracker:
          type: string
          maxLength: 2000
        target_storage:
          allOf:
          - $ref: '#/components/schemas/StorageRequest'
          writeOnly: true
        source_storage:
          allOf:
          - $ref: '#/components/schemas/StorageRequest'
          writeOnly: true
    PatchedQualitySettingsRequest:
      type: object
      properties:
        job_filter:
          type: object
          description: |
            JSON expression filter for included jobs. Available filter terms: ['assignee', 'id', 'stage', 'status', 'task_id', 'task_name', 'type']
        inherit:
          type: boolean
          description: |
            Allow using project settings when computing task quality.
            Only applicable to task quality settings inside projects
        target_metric:
          allOf:
          - $ref: '#/components/schemas/QualityTargetMetric'
          description: |-
            The primary metric used for quality estimation

            * `accuracy` - ACCURACY
            * `precision` - PRECISION
            * `recall` - RECALL
        target_metric_threshold:
          type: number
          format: double
          maximum: 1
          minimum: 0
          description: |
            Defines the minimal quality requirements in terms of the selected target metric.
        max_validations_per_job:
          type: integer
          maximum: 2147483647
          minimum: 0
          description: |
            The maximum number of job validation attempts for the job assignee.
            The job can be automatically accepted if the job quality is above the required
            threshold, defined by the target threshold parameter.
        iou_threshold:
          type: number
          format: double
          maximum: 1
          minimum: 0
          default: 0.4
          description: Used for distinction between matched / unmatched shapes
        oks_sigma:
          type: number
          format: double
          maximum: 1
          minimum: 0
          default: 0.09
          description: |
            Like IoU threshold, but for points.
            The percent of the bbox side, used as the radius of the circle around the GT point,
            where the checked point is expected to be. For boxes with different width and
            height, the "side" is computed as a geometric mean of the width and height.
            Read more: https://cocodataset.org/#keypoints-eval
        point_size_base:
          allOf:
          - $ref: '#/components/schemas/QualityPointSizeBase'
          default: group_bbox_size
          description: |-
            When comparing point annotations (including both separate points and point groups),
            the OKS sigma parameter defines matching area for each GT point based to the
            object size. The point size base parameter allows to configure how to determine
            the object size.
            If image_size, the image size is used. Useful if each point
            annotation represents a separate object or boxes grouped with points do not
            represent object boundaries.
            If group_bbox_size, the object size is based on
            the point group bbox size. Useful if each point group represents an object
            or there is a bbox grouped with points, representing the object size.


            * `image_size` - IMAGE_SIZE
            * `group_bbox_size` - GROUP_BBOX_SIZE
        line_thickness:
          type: number
          format: double
          maximum: 1
          minimum: 0
          default: 0.01
          description: |
            Thickness of polylines, relatively to the (image area) ^ 0.5.
            The distance to the boundary around the GT line,
            inside of which the checked line points should be
        low_overlap_threshold:
          type: number
          format: double
          maximum: 1
          minimum: 0
          default: 0.8
          description: |
            Used for distinction between strong / weak (low_overlap) matches
        compare_line_orientation:
          type: boolean
          default: true
          description: Enables or disables polyline orientation comparison
        line_orientation_threshold:
          type: number
          format: double
          maximum: 1
          minimum: 0
          default: 0.1
          description: |
            The minimal gain in the GT IoU between the given and reversed line directions
            to consider the line inverted.
            Only used when the 'compare_line_orientation' parameter is true
        compare_groups:
          type: boolean
          default: true
          description: Enables or disables annotation group checks
        group_match_threshold:
          type: number
          format: double
          maximum: 1
          minimum: 0
          default: 0.5
          description: |
            Minimal IoU for groups to be considered matching.
            Only used when the 'compare_groups' parameter is true
        check_covered_annotations:
          type: boolean
          default: true
          description: |
            Check for partially-covered annotations, useful in segmentation tasks
        object_visibility_threshold:
          type: number
          format: double
          maximum: 1
          minimum: 0
          default: 0.05
          description: |
            Minimal visible area percent of the spatial annotations (polygons, masks)
            for reporting covered annotations.
            Only used when the 'object_visibility_threshold' parameter is true
        panoptic_comparison:
          type: boolean
          default: true
          description: |
            Use only the visible part of the masks and polygons in comparisons
        compare_attributes:
          type: boolean
          default: true
          description: Enables or disables annotation attribute comparison
        empty_is_annotated:
          type: boolean
          default: false
          description: |
            Consider empty frames annotated as "empty". This affects target metrics like
            accuracy in cases there are no annotations. If disabled, frames without annotations
            are counted as not matching (accuracy is 0). If enabled, accuracy will be 1 instead.
            This will also add virtual annotations to empty frames in the comparison results.
    PatchedTaskValidationLayoutWriteRequest:
      type: object
      properties:
        disabled_frames:
          type: array
          items:
            type: integer
            minimum: 0
          description: |
            The list of frame ids to be excluded from validation
        frame_selection_method:
          allOf:
          - $ref: '#/components/schemas/FrameSelectionMethod'
          description: |-
            The method to use for frame selection of new real frames for honeypots in the task


            * `random_uniform` - RANDOM_UNIFORM
            * `random_per_job` - RANDOM_PER_JOB
            * `manual` - MANUAL
        honeypot_real_frames:
          type: array
          items:
            type: integer
            minimum: 0
          description: |
            The list of frame ids. Applicable only to the "manual" frame selection method
    PatchedTaskWriteRequest:
      type: object
      properties:
        name:
          type: string
          minLength: 1
          maxLength: 256
        project_id:
          type: integer
          nullable: true
        owner_id:
          type: integer
          writeOnly: true
          nullable: true
        assignee_id:
          type: integer
          writeOnly: true
          nullable: true
        bug_tracker:
          type: string
          maxLength: 2000
        labels:
          type: array
          items:
            $ref: '#/components/schemas/PatchedLabelRequest'
        subset:
          type: string
          maxLength: 64
        target_storage:
          allOf:
          - $ref: '#/components/schemas/StorageRequest'
          nullable: true
        source_storage:
          allOf:
          - $ref: '#/components/schemas/StorageRequest'
          nullable: true
    PatchedUserRequest:
      type: object
      properties:
        username:
          type: string
          minLength: 1
          description: Required. 150 characters or fewer. Letters, digits and @/./+/-/_
            only.
          pattern: ^[\w.@+-]+$
          maxLength: 150
        first_name:
          type: string
          maxLength: 150
        last_name:
          type: string
          maxLength: 150
        email:
          type: string
          format: email
          title: Email address
          maxLength: 254
        groups:
          type: array
          items:
            type: string
            minLength: 1
        is_staff:
          type: boolean
          title: Staff status
          description: Designates whether the user can log into this admin site.
        is_superuser:
          type: boolean
          title: Superuser status
          description: Designates that this user has all permissions without explicitly
            assigning them.
        is_active:
          type: boolean
          title: Active
          description: Designates whether this user should be treated as active. Unselect
            this instead of deleting accounts.
    PatchedWebhookWriteRequest:
      type: object
      properties:
        target_url:
          type: string
          format: uri
          minLength: 1
          maxLength: 8192
        description:
          type: string
          maxLength: 128
        content_type:
          $ref: '#/components/schemas/WebhookContentType'
        secret:
          type: string
          maxLength: 64
        is_active:
          type: boolean
        enable_ssl:
          type: boolean
        events:
          type: array
          items:
            $ref: '#/components/schemas/EventsEnum'
          writeOnly: true
    Plugins:
      type: object
      properties:
        GIT_INTEGRATION:
          type: boolean
        ANALYTICS:
          type: boolean
        MODELS:
          type: boolean
        PREDICT:
          type: boolean
      required:
      - ANALYTICS
      - GIT_INTEGRATION
      - MODELS
      - PREDICT
    ProjectFileRequest:
      type: object
      properties:
        project_file:
          type: string
          format: binary
      required:
      - project_file
    ProjectRead:
      type: object
      properties:
        url:
          type: string
          format: uri
          readOnly: true
        id:
          type: integer
          readOnly: true
        name:
          type: string
          readOnly: true
        owner:
          allOf:
          - $ref: '#/components/schemas/BasicUser'
          readOnly: true
          nullable: true
        assignee:
          allOf:
          - $ref: '#/components/schemas/BasicUser'
          readOnly: true
          nullable: true
        guide_id:
          type: integer
          nullable: true
        bug_tracker:
          type: string
          readOnly: true
        task_subsets:
          type: array
          items:
            type: string
          readOnly: true
        created_date:
          type: string
          format: date-time
          readOnly: true
        updated_date:
          type: string
          format: date-time
          readOnly: true
        status:
          allOf:
          - $ref: '#/components/schemas/JobStatus'
          readOnly: true
        dimension:
          type: string
          readOnly: true
          nullable: true
          maxLength: 16
        organization:
          type: integer
          readOnly: true
          nullable: true
        target_storage:
          allOf:
          - $ref: '#/components/schemas/Storage'
          readOnly: true
          nullable: true
        source_storage:
          allOf:
          - $ref: '#/components/schemas/Storage'
          readOnly: true
          nullable: true
        tasks:
          $ref: '#/components/schemas/TasksSummary'
        labels:
          $ref: '#/components/schemas/LabelsSummary'
        assignee_updated_date:
          type: string
          format: date-time
          readOnly: true
          nullable: true
      required:
      - labels
      - tasks
    ProjectWriteRequest:
      type: object
      properties:
        name:
          type: string
          minLength: 1
          maxLength: 256
        labels:
          type: array
          items:
            $ref: '#/components/schemas/PatchedLabelRequest'
          writeOnly: true
          default: []
        owner_id:
          type: integer
          writeOnly: true
          nullable: true
        assignee_id:
          type: integer
          writeOnly: true
          nullable: true
        bug_tracker:
          type: string
          maxLength: 2000
        target_storage:
          allOf:
          - $ref: '#/components/schemas/StorageRequest'
          writeOnly: true
        source_storage:
          allOf:
          - $ref: '#/components/schemas/StorageRequest'
          writeOnly: true
      required:
      - name
    ProviderTypeEnum:
      enum:
      - AWS_S3_BUCKET
      - AZURE_CONTAINER
      - GOOGLE_DRIVE
      - GOOGLE_CLOUD_STORAGE
      type: string
      description: |-
        * `AWS_S3_BUCKET` - AWS_S3
        * `AZURE_CONTAINER` - AZURE_CONTAINER
        * `GOOGLE_DRIVE` - GOOGLE_DRIVE
        * `GOOGLE_CLOUD_STORAGE` - GOOGLE_CLOUD_STORAGE
    QualityPointSizeBase:
      enum:
      - image_size
      - group_bbox_size
      type: string
      description: |-
        * `image_size` - IMAGE_SIZE
        * `group_bbox_size` - GROUP_BBOX_SIZE
    QualityReport:
      type: object
      properties:
        id:
          type: integer
          readOnly: true
        job_id:
          type: integer
          nullable: true
          readOnly: true
        task_id:
          type: integer
          readOnly: true
          nullable: true
        project_id:
          type: integer
          readOnly: true
          nullable: true
        parent_id:
          type: integer
          readOnly: true
          nullable: true
        target:
          $ref: '#/components/schemas/QualityReportTarget'
        summary:
          $ref: '#/components/schemas/QualityReportSummary'
        created_date:
          type: string
          format: date-time
          readOnly: true
        target_last_updated:
          type: string
          format: date-time
          readOnly: true
        gt_last_updated:
          type: string
          format: date-time
          readOnly: true
          nullable: true
        assignee:
          allOf:
          - $ref: '#/components/schemas/BasicUser'
          readOnly: true
          nullable: true
      required:
      - summary
      - target
    QualityReportCreateRequest:
      type: object
      properties:
        task_id:
          type: integer
          writeOnly: true
        project_id:
          type: integer
          writeOnly: true
    QualityReportJobsSummary:
      type: object
      properties:
        total:
          type: integer
          description: Non-GT jobs in included tasks
        excluded:
          type: integer
          description: Jobs excluded by filters
        not_checkable:
          type: integer
          description: Included jobs without validation frames
        included:
          type: integer
          description: Included job count = total - excluded
      required:
      - excluded
      - included
      - not_checkable
      - total
    QualityReportSummary:
      type: object
      properties:
        total_frames:
          type: integer
        frame_count:
          type: integer
          description: Deprecated. Use 'validation_frames' instead
        validation_frames:
          type: integer
        frame_share:
          type: number
          format: double
          description: Deprecated. Use 'validation_frame_share' instead
        validation_frame_share:
          type: number
          format: double
        conflict_count:
          type: integer
        warning_count:
          type: integer
        error_count:
          type: integer
        conflicts_by_type:
          type: object
          additionalProperties:
            type: integer
        valid_count:
          type: integer
        ds_count:
          type: integer
        gt_count:
          type: integer
        total_count:
          type: integer
        accuracy:
          type: number
          format: double
        precision:
          type: number
          format: double
        recall:
          type: number
          format: double
        tasks:
          allOf:
          - $ref: '#/components/schemas/QualityReportTasksSummary'
          description: Included only in project reports
        jobs:
          allOf:
          - $ref: '#/components/schemas/QualityReportJobsSummary'
          description: Included only in task and project reports
      required:
      - accuracy
      - conflict_count
      - conflicts_by_type
      - ds_count
      - error_count
      - gt_count
      - precision
      - recall
      - total_count
      - total_frames
      - valid_count
      - validation_frame_share
      - validation_frames
      - warning_count
    QualityReportTarget:
      enum:
      - job
      - task
      - project
      type: string
      description: |-
        * `job` - JOB
        * `task` - TASK
        * `project` - PROJECT
    QualityReportTasksSummary:
      type: object
      properties:
        total:
          type: integer
          description: Total task count
        custom:
          type: integer
          description: Tasks with individual settings
        not_configured:
          type: integer
          description: Tasks with validation not configured
        excluded:
          type: integer
          description: Tasks excluded by filters
        included:
          type: integer
          description: Included task count = total - custom - non_configured - excluded
      required:
      - custom
      - excluded
      - included
      - not_configured
      - total
    QualitySettings:
      type: object
      properties:
        id:
          type: integer
          readOnly: true
        task_id:
          type: integer
          nullable: true
        project_id:
          type: integer
          nullable: true
        job_filter:
          type: object
          description: |
            JSON expression filter for included jobs. Available filter terms: ['assignee', 'id', 'stage', 'status', 'task_id', 'task_name', 'type']
        inherit:
          type: boolean
          description: |
            Allow using project settings when computing task quality.
            Only applicable to task quality settings inside projects
        target_metric:
          allOf:
          - $ref: '#/components/schemas/QualityTargetMetric'
          description: |-
            The primary metric used for quality estimation

            * `accuracy` - ACCURACY
            * `precision` - PRECISION
            * `recall` - RECALL
        target_metric_threshold:
          type: number
          format: double
          maximum: 1
          minimum: 0
          description: |
            Defines the minimal quality requirements in terms of the selected target metric.
        max_validations_per_job:
          type: integer
          maximum: 2147483647
          minimum: 0
          description: |
            The maximum number of job validation attempts for the job assignee.
            The job can be automatically accepted if the job quality is above the required
            threshold, defined by the target threshold parameter.
        iou_threshold:
          type: number
          format: double
          maximum: 1
          minimum: 0
          default: 0.4
          description: Used for distinction between matched / unmatched shapes
        oks_sigma:
          type: number
          format: double
          maximum: 1
          minimum: 0
          default: 0.09
          description: |
            Like IoU threshold, but for points.
            The percent of the bbox side, used as the radius of the circle around the GT point,
            where the checked point is expected to be. For boxes with different width and
            height, the "side" is computed as a geometric mean of the width and height.
            Read more: https://cocodataset.org/#keypoints-eval
        point_size_base:
          allOf:
          - $ref: '#/components/schemas/QualityPointSizeBase'
          default: group_bbox_size
          description: |-
            When comparing point annotations (including both separate points and point groups),
            the OKS sigma parameter defines matching area for each GT point based to the
            object size. The point size base parameter allows to configure how to determine
            the object size.
            If image_size, the image size is used. Useful if each point
            annotation represents a separate object or boxes grouped with points do not
            represent object boundaries.
            If group_bbox_size, the object size is based on
            the point group bbox size. Useful if each point group represents an object
            or there is a bbox grouped with points, representing the object size.


            * `image_size` - IMAGE_SIZE
            * `group_bbox_size` - GROUP_BBOX_SIZE
        line_thickness:
          type: number
          format: double
          maximum: 1
          minimum: 0
          default: 0.01
          description: |
            Thickness of polylines, relatively to the (image area) ^ 0.5.
            The distance to the boundary around the GT line,
            inside of which the checked line points should be
        low_overlap_threshold:
          type: number
          format: double
          maximum: 1
          minimum: 0
          default: 0.8
          description: |
            Used for distinction between strong / weak (low_overlap) matches
        compare_line_orientation:
          type: boolean
          default: true
          description: Enables or disables polyline orientation comparison
        line_orientation_threshold:
          type: number
          format: double
          maximum: 1
          minimum: 0
          default: 0.1
          description: |
            The minimal gain in the GT IoU between the given and reversed line directions
            to consider the line inverted.
            Only used when the 'compare_line_orientation' parameter is true
        compare_groups:
          type: boolean
          default: true
          description: Enables or disables annotation group checks
        group_match_threshold:
          type: number
          format: double
          maximum: 1
          minimum: 0
          default: 0.5
          description: |
            Minimal IoU for groups to be considered matching.
            Only used when the 'compare_groups' parameter is true
        check_covered_annotations:
          type: boolean
          default: true
          description: |
            Check for partially-covered annotations, useful in segmentation tasks
        object_visibility_threshold:
          type: number
          format: double
          maximum: 1
          minimum: 0
          default: 0.05
          description: |
            Minimal visible area percent of the spatial annotations (polygons, masks)
            for reporting covered annotations.
            Only used when the 'object_visibility_threshold' parameter is true
        panoptic_comparison:
          type: boolean
          default: true
          description: |
            Use only the visible part of the masks and polygons in comparisons
        compare_attributes:
          type: boolean
          default: true
          description: Enables or disables annotation attribute comparison
        empty_is_annotated:
          type: boolean
          default: false
          description: |
            Consider empty frames annotated as "empty". This affects target metrics like
            accuracy in cases there are no annotations. If disabled, frames without annotations
            are counted as not matching (accuracy is 0). If enabled, accuracy will be 1 instead.
            This will also add virtual annotations to empty frames in the comparison results.
    QualitySettingsRequest:
      type: object
      properties:
        task_id:
          type: integer
          nullable: true
        project_id:
          type: integer
          nullable: true
        job_filter:
          type: object
          description: |
            JSON expression filter for included jobs. Available filter terms: ['assignee', 'id', 'stage', 'status', 'task_id', 'task_name', 'type']
        inherit:
          type: boolean
          description: |
            Allow using project settings when computing task quality.
            Only applicable to task quality settings inside projects
        target_metric:
          allOf:
          - $ref: '#/components/schemas/QualityTargetMetric'
          description: |-
            The primary metric used for quality estimation

            * `accuracy` - ACCURACY
            * `precision` - PRECISION
            * `recall` - RECALL
        target_metric_threshold:
          type: number
          format: double
          maximum: 1
          minimum: 0
          description: |
            Defines the minimal quality requirements in terms of the selected target metric.
        max_validations_per_job:
          type: integer
          maximum: 2147483647
          minimum: 0
          description: |
            The maximum number of job validation attempts for the job assignee.
            The job can be automatically accepted if the job quality is above the required
            threshold, defined by the target threshold parameter.
        iou_threshold:
          type: number
          format: double
          maximum: 1
          minimum: 0
          default: 0.4
          description: Used for distinction between matched / unmatched shapes
        oks_sigma:
          type: number
          format: double
          maximum: 1
          minimum: 0
          default: 0.09
          description: |
            Like IoU threshold, but for points.
            The percent of the bbox side, used as the radius of the circle around the GT point,
            where the checked point is expected to be. For boxes with different width and
            height, the "side" is computed as a geometric mean of the width and height.
            Read more: https://cocodataset.org/#keypoints-eval
        point_size_base:
          allOf:
          - $ref: '#/components/schemas/QualityPointSizeBase'
          default: group_bbox_size
          description: |-
            When comparing point annotations (including both separate points and point groups),
            the OKS sigma parameter defines matching area for each GT point based to the
            object size. The point size base parameter allows to configure how to determine
            the object size.
            If image_size, the image size is used. Useful if each point
            annotation represents a separate object or boxes grouped with points do not
            represent object boundaries.
            If group_bbox_size, the object size is based on
            the point group bbox size. Useful if each point group represents an object
            or there is a bbox grouped with points, representing the object size.


            * `image_size` - IMAGE_SIZE
            * `group_bbox_size` - GROUP_BBOX_SIZE
        line_thickness:
          type: number
          format: double
          maximum: 1
          minimum: 0
          default: 0.01
          description: |
            Thickness of polylines, relatively to the (image area) ^ 0.5.
            The distance to the boundary around the GT line,
            inside of which the checked line points should be
        low_overlap_threshold:
          type: number
          format: double
          maximum: 1
          minimum: 0
          default: 0.8
          description: |
            Used for distinction between strong / weak (low_overlap) matches
        compare_line_orientation:
          type: boolean
          default: true
          description: Enables or disables polyline orientation comparison
        line_orientation_threshold:
          type: number
          format: double
          maximum: 1
          minimum: 0
          default: 0.1
          description: |
            The minimal gain in the GT IoU between the given and reversed line directions
            to consider the line inverted.
            Only used when the 'compare_line_orientation' parameter is true
        compare_groups:
          type: boolean
          default: true
          description: Enables or disables annotation group checks
        group_match_threshold:
          type: number
          format: double
          maximum: 1
          minimum: 0
          default: 0.5
          description: |
            Minimal IoU for groups to be considered matching.
            Only used when the 'compare_groups' parameter is true
        check_covered_annotations:
          type: boolean
          default: true
          description: |
            Check for partially-covered annotations, useful in segmentation tasks
        object_visibility_threshold:
          type: number
          format: double
          maximum: 1
          minimum: 0
          default: 0.05
          description: |
            Minimal visible area percent of the spatial annotations (polygons, masks)
            for reporting covered annotations.
            Only used when the 'object_visibility_threshold' parameter is true
        panoptic_comparison:
          type: boolean
          default: true
          description: |
            Use only the visible part of the masks and polygons in comparisons
        compare_attributes:
          type: boolean
          default: true
          description: Enables or disables annotation attribute comparison
        empty_is_annotated:
          type: boolean
          default: false
          description: |
            Consider empty frames annotated as "empty". This affects target metrics like
            accuracy in cases there are no annotations. If disabled, frames without annotations
            are counted as not matching (accuracy is 0). If enabled, accuracy will be 1 instead.
            This will also add virtual annotations to empty frames in the comparison results.
    QualityTargetMetric:
      enum:
      - accuracy
      - precision
      - recall
      type: string
      description: |-
        * `accuracy` - ACCURACY
        * `precision` - PRECISION
        * `recall` - RECALL
    RegisterSerializerEx:
      type: object
      properties:
        username:
          type: string
          maxLength: 150
          minLength: 5
        email:
          type: string
          format: email
        first_name:
          type: string
        last_name:
          type: string
        email_verification_required:
          type: boolean
          readOnly: true
        key:
          type: string
          nullable: true
          readOnly: true
      required:
      - username
    RegisterSerializerExRequest:
      type: object
      properties:
        username:
          type: string
          minLength: 5
          maxLength: 150
        email:
          type: string
          format: email
          minLength: 1
        password1:
          type: string
          writeOnly: true
          minLength: 1
        password2:
          type: string
          writeOnly: true
          minLength: 1
        first_name:
          type: string
          minLength: 1
        last_name:
          type: string
          minLength: 1
      required:
      - password1
      - password2
      - username
    Request:
      type: object
      properties:
        status:
          $ref: '#/components/schemas/RequestStatus'
        message:
          type: string
          readOnly: true
        id:
          type: string
        operation:
          $ref: '#/components/schemas/RequestDataOperation'
        progress:
          type: number
          format: double
          maximum: 1
          minimum: 0
          nullable: true
          readOnly: true
        created_date:
          type: string
          format: date-time
        started_date:
          type: string
          format: date-time
          nullable: true
        finished_date:
          type: string
          format: date-time
          nullable: true
        expiry_date:
          type: string
          format: date-time
          nullable: true
          readOnly: true
        owner:
          allOf:
          - $ref: '#/components/schemas/UserIdentifiers'
          readOnly: true
        result_url:
          type: string
          format: uri
          nullable: true
        result_id:
          type: integer
          nullable: true
      required:
      - created_date
      - id
      - operation
      - status
    RequestDataOperation:
      type: object
      properties:
        type:
          type: string
        target:
          $ref: '#/components/schemas/RequestDataOperationTargetEnum'
        project_id:
          type: integer
          nullable: true
        task_id:
          type: integer
          nullable: true
        job_id:
          type: integer
          nullable: true
        format:
          type: string
          nullable: true
        function_id:
          type: string
          nullable: true
      required:
      - target
      - type
    RequestDataOperationTargetEnum:
      enum:
      - project
      - task
      - job
      type: string
      description: |-
        * `project` - Project
        * `task` - Task
        * `job` - Job
    RequestStatus:
      enum:
      - queued
      - started
      - failed
      - finished
      type: string
      description: |-
        * `queued` - Queued
        * `started` - Started
        * `failed` - Failed
        * `finished` - Finished
    RestAuthDetail:
      type: object
      properties:
        detail:
          type: string
          readOnly: true
    RoleEnum:
      enum:
      - worker
      - supervisor
      - maintainer
      - owner
      type: string
      description: |-
        * `worker` - Worker
        * `supervisor` - Supervisor
        * `maintainer` - Maintainer
        * `owner` - Owner
    RqId:
      type: object
      properties:
        rq_id:
          type: string
          description: Request id
      required:
      - rq_id
    RqStatus:
      type: object
      properties:
        state:
          $ref: '#/components/schemas/RqStatusStateEnum'
        message:
          type: string
          default: ''
        progress:
          type: number
          format: double
          maximum: 100
          default: 0.0
      required:
      - state
    RqStatusStateEnum:
      enum:
      - Queued
      - Started
      - Finished
      - Failed
      type: string
      description: |-
        * `Queued` - Queued
        * `Started` - Started
        * `Finished` - Finished
        * `Failed` - Failed
    ShapeType:
      enum:
      - rectangle
      - polygon
      - polyline
      - points
      - ellipse
      - cuboid
      - mask
      - skeleton
      type: string
      description: |-
        * `rectangle` - RECTANGLE
        * `polygon` - POLYGON
        * `polyline` - POLYLINE
        * `points` - POINTS
        * `ellipse` - ELLIPSE
        * `cuboid` - CUBOID
        * `mask` - MASK
        * `skeleton` - SKELETON
    SigningRequest:
      type: object
      properties:
        url:
          type: string
          minLength: 1
      required:
      - url
    SortingMethod:
      enum:
      - lexicographical
      - natural
      - predefined
      - random
      type: string
      description: |-
        * `lexicographical` - LEXICOGRAPHICAL
        * `natural` - NATURAL
        * `predefined` - PREDEFINED
        * `random` - RANDOM
    Storage:
      type: object
      properties:
        id:
          type: integer
          readOnly: true
        location:
          $ref: '#/components/schemas/LocationEnum'
        cloud_storage_id:
          type: integer
          nullable: true
    StorageMethod:
      enum:
      - cache
      - file_system
      type: string
      description: |-
        * `cache` - CACHE
        * `file_system` - FILE_SYSTEM
    StorageRequest:
      type: object
      properties:
        location:
          $ref: '#/components/schemas/LocationEnum'
        cloud_storage_id:
          type: integer
          nullable: true
    StorageType:
      enum:
      - cloud_storage
      - local
      - share
      type: string
      description: |-
        * `cloud_storage` - CLOUD_STORAGE
        * `local` - LOCAL
        * `share` - SHARE
    SubLabeledShape:
      type: object
      properties:
        type:
          $ref: '#/components/schemas/ShapeType'
        occluded:
          type: boolean
          default: false
        outside:
          type: boolean
          default: false
        z_order:
          type: integer
          default: 0
        rotation:
          type: number
          format: double
          maximum: 360
          minimum: 0
          default: 0.0
        points:
          type: array
          items:
            type: number
            format: double
        id:
          type: integer
          nullable: true
        frame:
          type: integer
          minimum: 0
        label_id:
          type: integer
          minimum: 0
        group:
          type: integer
          minimum: 0
          nullable: true
        source:
          type: string
          default: manual
        attributes:
          type: array
          items:
            $ref: '#/components/schemas/AttributeVal'
          default: []
      required:
      - frame
      - label_id
      - type
    SubLabeledShapeRequest:
      type: object
      properties:
        type:
          $ref: '#/components/schemas/ShapeType'
        occluded:
          type: boolean
          default: false
        outside:
          type: boolean
          default: false
        z_order:
          type: integer
          default: 0
        rotation:
          type: number
          format: double
          maximum: 360
          minimum: 0
          default: 0.0
        points:
          type: array
          items:
            type: number
            format: double
        id:
          type: integer
          nullable: true
        frame:
          type: integer
          minimum: 0
        label_id:
          type: integer
          minimum: 0
        group:
          type: integer
          minimum: 0
          nullable: true
        source:
          type: string
          minLength: 1
          default: manual
        attributes:
          type: array
          items:
            $ref: '#/components/schemas/AttributeValRequest'
          default: []
      required:
      - frame
      - label_id
      - type
    SubLabeledTrack:
      type: object
      properties:
        id:
          type: integer
          nullable: true
        frame:
          type: integer
          minimum: 0
        label_id:
          type: integer
          minimum: 0
        group:
          type: integer
          minimum: 0
          nullable: true
        source:
          type: string
          default: manual
        shapes:
          type: array
          items:
            $ref: '#/components/schemas/TrackedShape'
        attributes:
          type: array
          items:
            $ref: '#/components/schemas/AttributeVal'
          default: []
      required:
      - frame
      - label_id
      - shapes
    SubLabeledTrackRequest:
      type: object
      properties:
        id:
          type: integer
          nullable: true
        frame:
          type: integer
          minimum: 0
        label_id:
          type: integer
          minimum: 0
        group:
          type: integer
          minimum: 0
          nullable: true
        source:
          type: string
          minLength: 1
          default: manual
        shapes:
          type: array
          items:
            $ref: '#/components/schemas/TrackedShapeRequest'
        attributes:
          type: array
          items:
            $ref: '#/components/schemas/AttributeValRequest'
          default: []
      required:
      - frame
      - label_id
      - shapes
    Sublabel:
      type: object
      properties:
        id:
          type: integer
        name:
          type: string
          maxLength: 64
        color:
          type: string
          description: The hex value for the RGB color. Will be generated automatically,
            unless specified explicitly.
        attributes:
          type: array
          items:
            $ref: '#/components/schemas/Attribute'
          default: []
          description: The list of attributes. If you want to remove an attribute,
            you need to recreate the label and specify the remaining attributes.
        type:
          allOf:
          - $ref: '#/components/schemas/LabelType'
          description: |-
            Associated annotation type for this label

            * `any` - ANY
            * `cuboid` - CUBOID
            * `ellipse` - ELLIPSE
            * `mask` - MASK
            * `points` - POINTS
            * `polygon` - POLYGON
            * `polyline` - POLYLINE
            * `rectangle` - RECTANGLE
            * `skeleton` - SKELETON
            * `tag` - TAG
        has_parent:
          type: boolean
      required:
      - name
    SublabelMappingEntryRequest:
      type: object
      properties:
        name:
          type: string
          minLength: 1
        attributes:
          type: object
          additionalProperties:
            type: string
            minLength: 1
      required:
      - name
    SublabelRequest:
      type: object
      properties:
        id:
          type: integer
        name:
          type: string
          minLength: 1
          maxLength: 64
        color:
          type: string
          description: The hex value for the RGB color. Will be generated automatically,
            unless specified explicitly.
        attributes:
          type: array
          items:
            $ref: '#/components/schemas/AttributeRequest'
          default: []
          description: The list of attributes. If you want to remove an attribute,
            you need to recreate the label and specify the remaining attributes.
        type:
          allOf:
          - $ref: '#/components/schemas/LabelType'
          description: |-
            Associated annotation type for this label

            * `any` - ANY
            * `cuboid` - CUBOID
            * `ellipse` - ELLIPSE
            * `mask` - MASK
            * `points` - POINTS
            * `polygon` - POLYGON
            * `polyline` - POLYLINE
            * `rectangle` - RECTANGLE
            * `skeleton` - SKELETON
            * `tag` - TAG
        has_parent:
          type: boolean
      required:
      - name
    TaskAnnotationsUpdateRequest:
      oneOf:
      - $ref: '#/components/schemas/LabeledDataRequest'
      - $ref: '#/components/schemas/AnnotationFileRequest'
      nullable: true
    TaskAnnotationsWriteRequest:
      oneOf:
      - $ref: '#/components/schemas/AnnotationFileRequest'
      nullable: true
    TaskFileRequest:
      type: object
      properties:
        task_file:
          type: string
          format: binary
      required:
      - task_file
    TaskRead:
      type: object
      properties:
        url:
          type: string
          format: uri
          readOnly: true
        id:
          type: integer
          readOnly: true
        name:
          type: string
          readOnly: true
        project_id:
          type: integer
          nullable: true
        mode:
          type: string
          readOnly: true
        owner:
          allOf:
          - $ref: '#/components/schemas/BasicUser'
          nullable: true
        assignee:
          allOf:
          - $ref: '#/components/schemas/BasicUser'
          nullable: true
        bug_tracker:
          type: string
          readOnly: true
        created_date:
          type: string
          format: date-time
          readOnly: true
        updated_date:
          type: string
          format: date-time
          readOnly: true
        overlap:
          type: integer
          readOnly: true
          nullable: true
        segment_size:
          type: integer
          readOnly: true
        status:
          allOf:
          - $ref: '#/components/schemas/JobStatus'
          readOnly: true
        data_chunk_size:
          type: integer
          maximum: 2147483647
          minimum: 0
          nullable: true
          readOnly: true
        data_compressed_chunk_type:
          allOf:
          - $ref: '#/components/schemas/ChunkType'
          readOnly: true
        guide_id:
          type: integer
          nullable: true
        data_original_chunk_type:
          allOf:
          - $ref: '#/components/schemas/ChunkType'
          readOnly: true
        size:
          type: integer
          maximum: 2147483647
          minimum: 0
          readOnly: true
        image_quality:
          type: integer
          maximum: 32767
          minimum: 0
          readOnly: true
        data:
          type: integer
          readOnly: true
        dimension:
          type: string
        subset:
          type: string
          readOnly: true
        organization:
          type: integer
          readOnly: true
          nullable: true
        target_storage:
          allOf:
          - $ref: '#/components/schemas/Storage'
          nullable: true
        source_storage:
          allOf:
          - $ref: '#/components/schemas/Storage'
          nullable: true
        jobs:
          $ref: '#/components/schemas/JobsSummary'
        labels:
          $ref: '#/components/schemas/LabelsSummary'
        assignee_updated_date:
          type: string
          format: date-time
          readOnly: true
          nullable: true
        validation_mode:
          type: string
          nullable: true
          description: Describes how the task validation is performed. Configured
            at task creation
        consensus_enabled:
          type: boolean
          readOnly: true
      required:
      - jobs
      - labels
    TaskValidationLayoutRead:
      type: object
      properties:
        mode:
          readOnly: true
          nullable: true
          oneOf:
          - $ref: '#/components/schemas/ValidationMode'
          - $ref: '#/components/schemas/NullEnum'
        frames_per_job_count:
          type: integer
          readOnly: true
          nullable: true
        validation_frames:
          type: array
          items:
            type: integer
            minimum: 0
          description: |
            The list of frame ids to be used for validation
        disabled_frames:
          type: array
          items:
            type: integer
            minimum: 0
          description: |
            The list of frame ids excluded from validation
        honeypot_count:
          type: integer
          minimum: 0
        honeypot_frames:
          type: array
          items:
            type: integer
            minimum: 0
          description: |
            The list of frame ids for all honeypots in the task
        honeypot_real_frames:
          type: array
          items:
            type: integer
            minimum: 0
          description: |
            The list of real (validation) frame ids for all honeypots in the task
    TaskWriteRequest:
      type: object
      properties:
        name:
          type: string
          minLength: 1
          maxLength: 256
        project_id:
          type: integer
          nullable: true
        owner_id:
          type: integer
          writeOnly: true
          nullable: true
        assignee_id:
          type: integer
          writeOnly: true
          nullable: true
        bug_tracker:
          type: string
          maxLength: 2000
        overlap:
          type: integer
          maximum: 2147483647
          minimum: 0
          nullable: true
        segment_size:
          type: integer
          maximum: 2147483647
          minimum: 0
        labels:
          type: array
          items:
            $ref: '#/components/schemas/PatchedLabelRequest'
        subset:
          type: string
          maxLength: 64
        target_storage:
          allOf:
          - $ref: '#/components/schemas/StorageRequest'
          nullable: true
        source_storage:
          allOf:
          - $ref: '#/components/schemas/StorageRequest'
          nullable: true
        consensus_replicas:
          type: integer
          minimum: 0
          default: 0
          description: |
            The number of consensus replica jobs for each annotation job.
            Configured at task creation
      required:
      - name
    TasksSummary:
      type: object
      properties:
        count:
          type: integer
          default: 0
        url:
          type: string
          format: uri
          readOnly: true
    Token:
      type: object
      description: Serializer for Token model.
      properties:
        key:
          type: string
          maxLength: 40
      required:
      - key
    TrackedShape:
      type: object
      properties:
        type:
          $ref: '#/components/schemas/ShapeType'
        occluded:
          type: boolean
          default: false
        outside:
          type: boolean
          default: false
        z_order:
          type: integer
          default: 0
        rotation:
          type: number
          format: double
          maximum: 360
          minimum: 0
          default: 0.0
        points:
          type: array
          items:
            type: number
            format: double
        id:
          type: integer
          nullable: true
        frame:
          type: integer
          minimum: 0
        attributes:
          type: array
          items:
            $ref: '#/components/schemas/AttributeVal'
          default: []
      required:
      - frame
      - type
    TrackedShapeRequest:
      type: object
      properties:
        type:
          $ref: '#/components/schemas/ShapeType'
        occluded:
          type: boolean
          default: false
        outside:
          type: boolean
          default: false
        z_order:
          type: integer
          default: 0
        rotation:
          type: number
          format: double
          maximum: 360
          minimum: 0
          default: 0.0
        points:
          type: array
          items:
            type: number
            format: double
        id:
          type: integer
          nullable: true
        frame:
          type: integer
          minimum: 0
        attributes:
          type: array
          items:
            $ref: '#/components/schemas/AttributeValRequest'
          default: []
      required:
      - frame
      - type
    User:
      type: object
      properties:
        url:
          type: string
          format: uri
          readOnly: true
        id:
          type: integer
          readOnly: true
        username:
          type: string
          description: Required. 150 characters or fewer. Letters, digits and @/./+/-/_
            only.
          pattern: ^[\w.@+-]+$
          maxLength: 150
        first_name:
          type: string
          maxLength: 150
        last_name:
          type: string
          maxLength: 150
        email:
          type: string
          format: email
          title: Email address
          maxLength: 254
        groups:
          type: array
          items:
            type: string
        is_staff:
          type: boolean
          title: Staff status
          description: Designates whether the user can log into this admin site.
        is_superuser:
          type: boolean
          title: Superuser status
          description: Designates that this user has all permissions without explicitly
            assigning them.
        is_active:
          type: boolean
          title: Active
          description: Designates whether this user should be treated as active. Unselect
            this instead of deleting accounts.
        last_login:
          type: string
          format: date-time
          readOnly: true
          nullable: true
        date_joined:
          type: string
          format: date-time
          readOnly: true
        has_analytics_access:
          type: boolean
          readOnly: true
      required:
      - groups
      - username
    UserIdentifiers:
      type: object
      properties:
        id:
          type: integer
          readOnly: true
        username:
          type: string
          description: Required. 150 characters or fewer. Letters, digits and @/./+/-/_
            only.
          pattern: ^[\w.@+-]+$
          maxLength: 150
      required:
      - username
    ValidationMode:
      enum:
      - gt
      - gt_pool
      type: string
      description: |-
        * `gt` - GT
        * `gt_pool` - GT_POOL
    ValidationParamsRequest:
      type: object
      properties:
        mode:
          $ref: '#/components/schemas/ValidationMode'
        frame_selection_method:
          $ref: '#/components/schemas/FrameSelectionMethod'
        random_seed:
          type: integer
          minimum: 0
          description: |
            The seed value for the random number generator.
            The same value will produce the same frame sets.
            Applicable only to random frame selection methods.
            By default, a random value is used.
        frames:
          type: array
          items:
            type: string
            minLength: 1
            maxLength: 1024
          writeOnly: true
          description: |
            The list of file names to be included in the validation set.
            Applicable only to the "manual" frame selection method.
            Can only be used for images.
        frame_count:
          type: integer
          minimum: 1
          description: |
            The number of frames to be included in the validation set.
            Applicable only to the "random_uniform" frame selection method
        frame_share:
          type: number
          format: double
          description: |
            The share of frames to be included in the validation set.
            Applicable only to the "random_uniform" frame selection method
        frames_per_job_count:
          type: integer
          minimum: 1
          description: |
            The number of frames to be included in the validation set from each annotation job.
            Applicable only to the "random_per_job" frame selection method
        frames_per_job_share:
          type: number
          format: double
          description: |
            The share of frames to be included in the validation set from each annotation job.
            Applicable only to the "random_per_job" frame selection method
      required:
      - frame_selection_method
      - mode
    WebhookContentType:
      enum:
      - application/json
      type: string
      description: '* `application/json` - JSON'
    WebhookDeliveryRead:
      type: object
      properties:
        id:
          type: integer
          readOnly: true
        webhook_id:
          type: integer
          readOnly: true
        event:
          type: string
          readOnly: true
        status_code:
          type: integer
          readOnly: true
          nullable: true
        redelivery:
          type: boolean
          readOnly: true
        created_date:
          type: string
          format: date-time
          readOnly: true
        updated_date:
          type: string
          format: date-time
          readOnly: true
        changed_fields:
          type: string
          readOnly: true
        request:
          type: object
          readOnly: true
        response:
          type: object
          readOnly: true
    WebhookRead:
      type: object
      properties:
        id:
          type: integer
          readOnly: true
        url:
          type: string
          format: uri
          readOnly: true
        target_url:
          type: string
          format: uri
          readOnly: true
        description:
          type: string
          readOnly: true
        type:
          $ref: '#/components/schemas/WebhookType'
        content_type:
          $ref: '#/components/schemas/WebhookContentType'
        is_active:
          type: boolean
          readOnly: true
        enable_ssl:
          type: boolean
          readOnly: true
        created_date:
          type: string
          format: date-time
          readOnly: true
        updated_date:
          type: string
          format: date-time
          readOnly: true
        owner:
          allOf:
          - $ref: '#/components/schemas/BasicUser'
          readOnly: true
          nullable: true
        project_id:
          type: integer
          nullable: true
        organization:
          type: integer
          readOnly: true
          nullable: true
        events:
          type: array
          items:
            $ref: '#/components/schemas/EventsEnum'
          readOnly: true
        last_status:
          type: integer
          readOnly: true
        last_delivery_date:
          type: string
          format: date-time
          readOnly: true
      required:
      - content_type
      - type
    WebhookType:
      enum:
      - organization
      - project
      type: string
      description: |-
        * `organization` - ORGANIZATION
        * `project` - PROJECT
    WebhookWriteRequest:
      type: object
      properties:
        target_url:
          type: string
          format: uri
          minLength: 1
          maxLength: 8192
        description:
          type: string
          maxLength: 128
        type:
          $ref: '#/components/schemas/WebhookType'
        content_type:
          $ref: '#/components/schemas/WebhookContentType'
        secret:
          type: string
          maxLength: 64
        is_active:
          type: boolean
        enable_ssl:
          type: boolean
        project_id:
          type: integer
          writeOnly: true
          nullable: true
        events:
          type: array
          items:
            $ref: '#/components/schemas/EventsEnum'
          writeOnly: true
      required:
      - events
      - target_url
      - type
  securitySchemes:
    basicAuth:
      type: http
      scheme: basic
    csrfAuth:
      type: apiKey
      in: cookie
      name: csrftoken
      description: Can be sent as a cookie or as the X-CSRFTOKEN header
    sessionAuth:
      type: apiKey
      in: cookie
      name: sessionid
    signatureAuth:
      type: apiKey
      in: query
      name: sign
      description: Can be used to share URLs to private links
    tokenAuth:
      type: apiKey
      in: header
      name: Authorization
      description: |2

        To authenticate using a token (or API key), you need to have 3 components in a request:
        - the 'sessionid' cookie
        - the 'csrftoken' cookie or 'X-CSRFTOKEN' header
        - the 'Authentication' header with the 'Token ' prefix

        You can obtain an API key (the token) from the server response on
        the basic auth request.
      x-token-prefix: Token
externalDocs:
  description: CVAT documentation
  url: https://docs.cvat.ai/docs/<|MERGE_RESOLUTION|>--- conflicted
+++ resolved
@@ -6650,7 +6650,6 @@
           type: string
       required:
       - organization_slug
-<<<<<<< HEAD
     AnalyticsReport:
       type: object
       properties:
@@ -6658,7 +6657,7 @@
           type: string
           format: date-time
         target:
-          $ref: '#/components/schemas/AnalyticsReportTarget'
+          $ref: '#/components/schemas/AnalyticsReportTargetEnum'
         job_id:
           type: integer
         task_id:
@@ -6682,7 +6681,7 @@
           type: integer
         project_id:
           type: integer
-    AnalyticsReportTarget:
+    AnalyticsReportTargetEnum:
       enum:
       - job
       - task
@@ -6692,8 +6691,6 @@
         * `job` - JOB
         * `task` - TASK
         * `project` - PROJECT
-=======
->>>>>>> 83a212e6
     AnnotationConflict:
       type: object
       properties:
@@ -6821,13 +6818,6 @@
           oneOf:
           - $ref: '#/components/schemas/ShapeType'
           - $ref: '#/components/schemas/NullEnum'
-<<<<<<< HEAD
-    AnnotationsRead:
-      oneOf:
-      - $ref: '#/components/schemas/LabeledData'
-      - type: string
-        format: binary
-=======
     AnnotationIdTypeEnum:
       enum:
       - tag
@@ -6838,7 +6828,11 @@
         * `tag` - TAG
         * `shape` - SHAPE
         * `track` - TRACK
->>>>>>> 83a212e6
+    AnnotationsRead:
+      oneOf:
+      - $ref: '#/components/schemas/LabeledData'
+      - type: string
+        format: binary
     AssetRead:
       type: object
       properties:
