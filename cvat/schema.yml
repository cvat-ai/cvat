openapi: 3.0.3
info:
  title: CVAT REST API
  version: 2.16.0
  description: REST API for Computer Vision Annotation Tool (CVAT)
  termsOfService: https://www.google.com/policies/terms/
  contact:
    name: CVAT.ai team
    url: https://github.com/cvat-ai/cvat
    email: support@cvat.ai
  license:
    name: MIT License
    url: https://en.wikipedia.org/wiki/MIT_License
paths:
  /api/analytics/reports:
    get:
      operationId: analytics_get_reports
      description: Receive analytics report
      summary: Get an analytics report
      parameters:
      - in: query
        name: end_date
        schema:
          type: string
          format: date-time
        description: Specify the end date for filtering report data.
      - in: query
        name: job_id
        schema:
          type: integer
        description: Specify job ID
      - in: query
        name: project_id
        schema:
          type: integer
        description: Specify project ID
      - in: query
        name: start_date
        schema:
          type: string
          format: date-time
        description: Specify a start date for filtering report data.
      - in: query
        name: task_id
        schema:
          type: integer
        description: Specify task ID
      tags:
      - analytics
      security:
      - sessionAuth: []
        csrfAuth: []
        tokenAuth: []
      - signatureAuth: []
      - basicAuth: []
      responses:
        '200':
          content:
            application/vnd.cvat+json:
              schema:
                $ref: '#/components/schemas/AnalyticsReport'
          description: ''
        '404':
          description: Not found
    post:
      operationId: analytics_create_report
      summary: Create an analytics report
      parameters:
      - in: query
        name: rq_id
        schema:
          type: string
        description: |
          The report creation request id. Can be specified to check the report
          creation status.
      tags:
      - analytics
      requestBody:
        content:
          application/json:
            schema:
              $ref: '#/components/schemas/AnalyticsReportCreateRequest'
      security:
      - sessionAuth: []
        csrfAuth: []
        tokenAuth: []
      - signatureAuth: []
      - basicAuth: []
      responses:
        '201':
          description: A analytics report request has been computed
        '202':
          content:
            application/vnd.cvat+json:
              schema:
                $ref: '#/components/schemas/RqId'
          description: |
            A analytics report request has been enqueued, the request id is returned.
            The request status can be checked at this endpoint by passing the rq_id
            as the query parameter. If the request id is specified, this response
            means the analytics report request is queued or is being processed.
        '400':
          description: Invalid or failed request, check the response data for details
  /api/assets:
    post:
      operationId: assets_create
      summary: Create an asset
      tags:
      - assets
      requestBody:
        content:
          multipart/form-data:
            schema:
              type: object
              properties:
                file:
                  type: string
                  format: binary
      security:
      - sessionAuth: []
        csrfAuth: []
        tokenAuth: []
      - signatureAuth: []
      - basicAuth: []
      responses:
        '201':
          content:
            application/vnd.cvat+json:
              schema:
                $ref: '#/components/schemas/AssetRead'
          description: ''
  /api/assets/{uuid}:
    get:
      operationId: assets_retrieve
      summary: Get an asset
      parameters:
      - in: path
        name: uuid
        schema:
          type: string
          format: uuid
        description: A UUID string identifying this asset.
        required: true
      tags:
      - assets
      security:
      - sessionAuth: []
        csrfAuth: []
        tokenAuth: []
      - signatureAuth: []
      - basicAuth: []
      responses:
        '200':
          description: Asset file
    delete:
      operationId: assets_destroy
      summary: Delete an asset
      parameters:
      - in: path
        name: uuid
        schema:
          type: string
          format: uuid
        description: A UUID string identifying this asset.
        required: true
      tags:
      - assets
      security:
      - sessionAuth: []
        csrfAuth: []
        tokenAuth: []
      - signatureAuth: []
      - basicAuth: []
      responses:
        '204':
          description: The asset has been deleted
  /api/auth/login:
    post:
      operationId: auth_create_login
      description: |-
        Check the credentials and return the REST Token
        if the credentials are valid and authenticated.
        If email verification is enabled and the user has the unverified email,
        an email with a confirmation link will be sent.
        Calls Django Auth login method to register User ID
        in Django session framework.

        Accept the following POST parameters: username, email, password
        Return the REST Framework Token Object's key.
      tags:
      - auth
      requestBody:
        content:
          application/json:
            schema:
              $ref: '#/components/schemas/LoginSerializerExRequest'
        required: true
      security:
      - sessionAuth: []
        csrfAuth: []
        tokenAuth: []
      - signatureAuth: []
      - basicAuth: []
      - {}
      responses:
        '200':
          content:
            application/vnd.cvat+json:
              schema:
                $ref: '#/components/schemas/Token'
          description: ''
  /api/auth/logout:
    post:
      operationId: auth_create_logout
      description: |-
        Calls Django logout method and delete the Token object
        assigned to the current User object.

        Accepts/Returns nothing.
      tags:
      - auth
      security:
      - sessionAuth: []
        csrfAuth: []
        tokenAuth: []
      - signatureAuth: []
      - basicAuth: []
      - {}
      responses:
        '200':
          content:
            application/vnd.cvat+json:
              schema:
                $ref: '#/components/schemas/RestAuthDetail'
          description: ''
  /api/auth/password/change:
    post:
      operationId: auth_create_password_change
      description: |-
        Calls Django Auth SetPasswordForm save method.

        Accepts the following POST parameters: new_password1, new_password2
        Returns the success/fail message.
      tags:
      - auth
      requestBody:
        content:
          application/json:
            schema:
              $ref: '#/components/schemas/PasswordChangeRequest'
        required: true
      security:
      - sessionAuth: []
        csrfAuth: []
        tokenAuth: []
      - signatureAuth: []
      - basicAuth: []
      responses:
        '200':
          content:
            application/vnd.cvat+json:
              schema:
                $ref: '#/components/schemas/RestAuthDetail'
          description: ''
  /api/auth/password/reset:
    post:
      operationId: auth_create_password_reset
      description: |-
        Calls Django Auth PasswordResetForm save method.

        Accepts the following POST parameters: email
        Returns the success/fail message.
      tags:
      - auth
      requestBody:
        content:
          application/json:
            schema:
              $ref: '#/components/schemas/PasswordResetSerializerExRequest'
        required: true
      security:
      - sessionAuth: []
        csrfAuth: []
        tokenAuth: []
      - signatureAuth: []
      - basicAuth: []
      - {}
      responses:
        '200':
          content:
            application/vnd.cvat+json:
              schema:
                $ref: '#/components/schemas/RestAuthDetail'
          description: ''
  /api/auth/password/reset/confirm:
    post:
      operationId: auth_create_password_reset_confirm
      description: |-
        Password reset e-mail link is confirmed, therefore
        this resets the user's password.

        Accepts the following POST parameters: token, uid,
            new_password1, new_password2
        Returns the success/fail message.
      tags:
      - auth
      requestBody:
        content:
          application/json:
            schema:
              $ref: '#/components/schemas/PasswordResetConfirmRequest'
        required: true
      security:
      - sessionAuth: []
        csrfAuth: []
        tokenAuth: []
      - signatureAuth: []
      - basicAuth: []
      - {}
      responses:
        '200':
          content:
            application/vnd.cvat+json:
              schema:
                $ref: '#/components/schemas/RestAuthDetail'
          description: ''
  /api/auth/register:
    post:
      operationId: auth_create_register
      tags:
      - auth
      requestBody:
        content:
          application/json:
            schema:
              $ref: '#/components/schemas/RegisterSerializerExRequest'
        required: true
      security:
      - sessionAuth: []
        csrfAuth: []
        tokenAuth: []
      - signatureAuth: []
      - basicAuth: []
      - {}
      responses:
        '201':
          content:
            application/vnd.cvat+json:
              schema:
                $ref: '#/components/schemas/RegisterSerializerEx'
          description: ''
  /api/auth/rules:
    get:
      operationId: auth_retrieve_rules
      tags:
      - auth
      security:
      - {}
      responses:
        '200':
          description: No response body
  /api/auth/signing:
    post:
      operationId: auth_create_signing
      description: Signed URL contains a token which authenticates a user on the server.Signed
        URL is valid during 30 seconds since signing.
      summary: This method signs URL for access to the server
      tags:
      - auth
      requestBody:
        content:
          application/json:
            schema:
              $ref: '#/components/schemas/SigningRequest'
        required: true
      security:
      - sessionAuth: []
        csrfAuth: []
        tokenAuth: []
      - signatureAuth: []
      - basicAuth: []
      responses:
        '200':
          content:
            application/vnd.cvat+json:
              schema:
                type: string
          description: text URL
  /api/cloudstorages:
    get:
      operationId: cloudstorages_list
      summary: List cloud storages
      parameters:
      - name: X-Organization
        in: header
        description: Organization unique slug
        schema:
          type: string
      - name: credentials_type
        in: query
        description: A simple equality filter for the credentials_type field
        schema:
          type: string
          enum:
          - KEY_SECRET_KEY_PAIR
          - ACCOUNT_NAME_TOKEN_PAIR
          - KEY_FILE_PATH
          - ANONYMOUS_ACCESS
          - CONNECTION_STRING
      - name: filter
        required: false
        in: query
        description: |2-

          JSON Logic filter. This filter can be used to perform complex filtering by grouping rules.

          For example, using such a filter you can get all resources created by you:

              - {"and":[{"==":[{"var":"owner"},"<user>"]}]}

          Details about the syntax used can be found at the link: https://jsonlogic.com/

           Available filter_fields: ['provider_type', 'name', 'resource', 'credentials_type', 'owner', 'description', 'id'].
        schema:
          type: string
      - name: name
        in: query
        description: A simple equality filter for the name field
        schema:
          type: string
      - name: org
        in: query
        description: Organization unique slug
        schema:
          type: string
      - name: org_id
        in: query
        description: Organization identifier
        schema:
          type: integer
      - name: owner
        in: query
        description: A simple equality filter for the owner field
        schema:
          type: string
      - name: page
        required: false
        in: query
        description: A page number within the paginated result set.
        schema:
          type: integer
      - name: page_size
        required: false
        in: query
        description: Number of results to return per page.
        schema:
          type: integer
      - name: provider_type
        in: query
        description: A simple equality filter for the provider_type field
        schema:
          type: string
          enum:
          - AWS_S3_BUCKET
          - AZURE_CONTAINER
          - GOOGLE_DRIVE
          - GOOGLE_CLOUD_STORAGE
      - name: resource
        in: query
        description: A simple equality filter for the resource field
        schema:
          type: string
      - name: search
        required: false
        in: query
        description: 'A search term. Available search_fields: (''provider_type'',
          ''name'', ''resource'', ''credentials_type'', ''owner'', ''description'')'
        schema:
          type: string
      - name: sort
        required: false
        in: query
        description: 'Which field to use when ordering the results. Available ordering_fields:
          [''provider_type'', ''name'', ''resource'', ''credentials_type'', ''owner'',
          ''description'', ''id'']'
        schema:
          type: string
      tags:
      - cloudstorages
      security:
      - sessionAuth: []
        csrfAuth: []
        tokenAuth: []
      - signatureAuth: []
      - basicAuth: []
      responses:
        '200':
          content:
            application/vnd.cvat+json:
              schema:
                $ref: '#/components/schemas/PaginatedCloudStorageReadList'
          description: ''
    post:
      operationId: cloudstorages_create
      summary: Create a cloud storage
      parameters:
      - in: header
        name: X-Organization
        schema:
          type: string
        description: Organization unique slug
      - in: query
        name: org
        schema:
          type: string
        description: Organization unique slug
      - in: query
        name: org_id
        schema:
          type: integer
        description: Organization identifier
      tags:
      - cloudstorages
      requestBody:
        content:
          application/json:
            schema:
              $ref: '#/components/schemas/CloudStorageWriteRequest'
            examples:
              CreateAWSS3CloudStorageWithCredentials:
                value:
                  provider_type: AWS_S3_BUCKET
                  resource: somebucket
                  display_name: Bucket
                  credentials_type: KEY_SECRET_KEY_PAIR
                  key: XXX
                  secret_key: XXX
                  specific_attributes: region=eu-central-1
                  description: Some description
                  manifests:
                  - manifest.jsonl
                summary: Create AWS S3 cloud storage with credentials
              CreateAWSS3CloudStorageWithoutCredentials:
                value:
                  provider_type: AWS_S3_BUCKET
                  resource: somebucket
                  display_name: Bucket
                  credentials_type: ANONYMOUS_ACCESS
                  manifests:
                  - manifest.jsonl
                summary: Create AWS S3 cloud storage without credentials
              CreateAzureCloudStorage:
                value:
                  provider_type: AZURE_CONTAINER
                  resource: sonecontainer
                  display_name: Container
                  credentials_type: ACCOUNT_NAME_TOKEN_PAIR
                  account_name: someaccount
                  session_token: xxx
                  manifests:
                  - manifest.jsonl
                summary: Create Azure cloud storage
              CreateGCS:
                value:
                  provider_type: GOOGLE_CLOUD_STORAGE
                  resource: somebucket
                  display_name: Bucket
                  credentials_type: KEY_FILE_PATH
                  key_file: file
                  manifests:
                  - manifest.jsonl
                summary: Create GCS
          multipart/form-data:
            schema:
              $ref: '#/components/schemas/CloudStorageWriteRequest'
        required: true
      security:
      - sessionAuth: []
        csrfAuth: []
        tokenAuth: []
      - signatureAuth: []
      - basicAuth: []
      responses:
        '201':
          content:
            application/vnd.cvat+json:
              schema:
                $ref: '#/components/schemas/CloudStorageRead'
          description: ''
  /api/cloudstorages/{id}:
    get:
      operationId: cloudstorages_retrieve
      summary: Get cloud storage details
      parameters:
      - in: path
        name: id
        schema:
          type: integer
        description: A unique integer value identifying this cloud storage.
        required: true
      tags:
      - cloudstorages
      security:
      - sessionAuth: []
        csrfAuth: []
        tokenAuth: []
      - signatureAuth: []
      - basicAuth: []
      responses:
        '200':
          content:
            application/vnd.cvat+json:
              schema:
                $ref: '#/components/schemas/CloudStorageRead'
          description: ''
    patch:
      operationId: cloudstorages_partial_update
      summary: Update a cloud storage
      parameters:
      - in: path
        name: id
        schema:
          type: integer
        description: A unique integer value identifying this cloud storage.
        required: true
      tags:
      - cloudstorages
      requestBody:
        content:
          application/json:
            schema:
              $ref: '#/components/schemas/PatchedCloudStorageWriteRequest'
            examples:
              CreateAWSS3CloudStorageWithCredentials:
                value:
                  provider_type: AWS_S3_BUCKET
                  resource: somebucket
                  display_name: Bucket
                  credentials_type: KEY_SECRET_KEY_PAIR
                  key: XXX
                  secret_key: XXX
                  specific_attributes: region=eu-central-1
                  description: Some description
                  manifests:
                  - manifest.jsonl
                summary: Create AWS S3 cloud storage with credentials
              CreateAWSS3CloudStorageWithoutCredentials:
                value:
                  provider_type: AWS_S3_BUCKET
                  resource: somebucket
                  display_name: Bucket
                  credentials_type: ANONYMOUS_ACCESS
                  manifests:
                  - manifest.jsonl
                summary: Create AWS S3 cloud storage without credentials
              CreateAzureCloudStorage:
                value:
                  provider_type: AZURE_CONTAINER
                  resource: sonecontainer
                  display_name: Container
                  credentials_type: ACCOUNT_NAME_TOKEN_PAIR
                  account_name: someaccount
                  session_token: xxx
                  manifests:
                  - manifest.jsonl
                summary: Create Azure cloud storage
              CreateGCS:
                value:
                  provider_type: GOOGLE_CLOUD_STORAGE
                  resource: somebucket
                  display_name: Bucket
                  credentials_type: KEY_FILE_PATH
                  key_file: file
                  manifests:
                  - manifest.jsonl
                summary: Create GCS
          multipart/form-data:
            schema:
              $ref: '#/components/schemas/PatchedCloudStorageWriteRequest'
      security:
      - sessionAuth: []
        csrfAuth: []
        tokenAuth: []
      - signatureAuth: []
      - basicAuth: []
      responses:
        '200':
          content:
            application/vnd.cvat+json:
              schema:
                $ref: '#/components/schemas/CloudStorageRead'
          description: ''
    delete:
      operationId: cloudstorages_destroy
      summary: Delete a cloud storage
      parameters:
      - in: path
        name: id
        schema:
          type: integer
        description: A unique integer value identifying this cloud storage.
        required: true
      tags:
      - cloudstorages
      security:
      - sessionAuth: []
        csrfAuth: []
        tokenAuth: []
      - signatureAuth: []
      - basicAuth: []
      responses:
        '204':
          description: The cloud storage has been removed
  /api/cloudstorages/{id}/actions:
    get:
      operationId: cloudstorages_retrieve_actions
      description: Method return allowed actions for cloud storage. It's required
        for reading/writing
      summary: Get allowed actions for a cloud storage
      parameters:
      - in: path
        name: id
        schema:
          type: integer
        description: A unique integer value identifying this cloud storage.
        required: true
      tags:
      - cloudstorages
      security:
      - sessionAuth: []
        csrfAuth: []
        tokenAuth: []
      - signatureAuth: []
      - basicAuth: []
      responses:
        '200':
          content:
            application/vnd.cvat+json:
              schema:
                type: string
          description: Cloud Storage actions (GET | PUT | DELETE)
  /api/cloudstorages/{id}/content-v2:
    get:
      operationId: cloudstorages_retrieve_content_v2
      summary: Get cloud storage content
      parameters:
      - in: path
        name: id
        schema:
          type: integer
        description: A unique integer value identifying this cloud storage.
        required: true
      - in: query
        name: manifest_path
        schema:
          type: string
        description: Path to the manifest file in a cloud storage
      - in: query
        name: next_token
        schema:
          type: string
        description: Used to continue listing files in the bucket
      - in: query
        name: page_size
        schema:
          type: integer
      - in: query
        name: prefix
        schema:
          type: string
        description: Prefix to filter data
      tags:
      - cloudstorages
      security:
      - sessionAuth: []
        csrfAuth: []
        tokenAuth: []
      - signatureAuth: []
      - basicAuth: []
      responses:
        '200':
          content:
            application/vnd.cvat+json:
              schema:
                $ref: '#/components/schemas/CloudStorageContent'
          description: A manifest content
  /api/cloudstorages/{id}/preview:
    get:
      operationId: cloudstorages_retrieve_preview
      summary: Get a preview image for a cloud storage
      parameters:
      - in: path
        name: id
        schema:
          type: integer
        description: A unique integer value identifying this cloud storage.
        required: true
      tags:
      - cloudstorages
      security:
      - sessionAuth: []
        csrfAuth: []
        tokenAuth: []
      - signatureAuth: []
      - basicAuth: []
      responses:
        '200':
          description: Cloud Storage preview
        '400':
          description: Failed to get cloud storage preview
        '404':
          description: Cloud Storage preview not found
  /api/cloudstorages/{id}/status:
    get:
      operationId: cloudstorages_retrieve_status
      summary: Get the status of a cloud storage
      parameters:
      - in: path
        name: id
        schema:
          type: integer
        description: A unique integer value identifying this cloud storage.
        required: true
      tags:
      - cloudstorages
      security:
      - sessionAuth: []
        csrfAuth: []
        tokenAuth: []
      - signatureAuth: []
      - basicAuth: []
      responses:
        '200':
          content:
            application/vnd.cvat+json:
              schema:
                type: string
          description: Cloud Storage status (AVAILABLE | NOT_FOUND | FORBIDDEN)
  /api/comments:
    get:
      operationId: comments_list
      summary: List comments
      parameters:
      - name: X-Organization
        in: header
        description: Organization unique slug
        schema:
          type: string
      - name: filter
        required: false
        in: query
        description: |2-

          JSON Logic filter. This filter can be used to perform complex filtering by grouping rules.

          For example, using such a filter you can get all resources created by you:

              - {"and":[{"==":[{"var":"owner"},"<user>"]}]}

          Details about the syntax used can be found at the link: https://jsonlogic.com/

           Available filter_fields: ['owner', 'id', 'issue_id', 'frame_id', 'job_id'].
        schema:
          type: string
      - name: frame_id
        in: query
        description: A simple equality filter for the frame_id field
        schema:
          type: integer
      - name: issue_id
        in: query
        description: A simple equality filter for the issue_id field
        schema:
          type: integer
      - name: job_id
        in: query
        description: A simple equality filter for the job_id field
        schema:
          type: integer
      - name: org
        in: query
        description: Organization unique slug
        schema:
          type: string
      - name: org_id
        in: query
        description: Organization identifier
        schema:
          type: integer
      - name: owner
        in: query
        description: A simple equality filter for the owner field
        schema:
          type: string
      - name: page
        required: false
        in: query
        description: A page number within the paginated result set.
        schema:
          type: integer
      - name: page_size
        required: false
        in: query
        description: Number of results to return per page.
        schema:
          type: integer
      - name: search
        required: false
        in: query
        description: 'A search term. Available search_fields: (''owner'',)'
        schema:
          type: string
      - name: sort
        required: false
        in: query
        description: 'Which field to use when ordering the results. Available ordering_fields:
          [''owner'', ''id'', ''issue_id'', ''frame_id'', ''job_id'']'
        schema:
          type: string
      tags:
      - comments
      security:
      - sessionAuth: []
        csrfAuth: []
        tokenAuth: []
      - signatureAuth: []
      - basicAuth: []
      responses:
        '200':
          content:
            application/vnd.cvat+json:
              schema:
                $ref: '#/components/schemas/PaginatedCommentReadList'
          description: ''
    post:
      operationId: comments_create
      summary: Create a comment
      parameters:
      - in: header
        name: X-Organization
        schema:
          type: string
        description: Organization unique slug
      - in: query
        name: org
        schema:
          type: string
        description: Organization unique slug
      - in: query
        name: org_id
        schema:
          type: integer
        description: Organization identifier
      tags:
      - comments
      requestBody:
        content:
          application/json:
            schema:
              $ref: '#/components/schemas/CommentWriteRequest'
        required: true
      security:
      - sessionAuth: []
        csrfAuth: []
        tokenAuth: []
      - signatureAuth: []
      - basicAuth: []
      responses:
        '201':
          content:
            application/vnd.cvat+json:
              schema:
                $ref: '#/components/schemas/CommentRead'
          description: ''
  /api/comments/{id}:
    get:
      operationId: comments_retrieve
      summary: Get comment details
      parameters:
      - in: path
        name: id
        schema:
          type: integer
        description: A unique integer value identifying this comment.
        required: true
      tags:
      - comments
      security:
      - sessionAuth: []
        csrfAuth: []
        tokenAuth: []
      - signatureAuth: []
      - basicAuth: []
      responses:
        '200':
          content:
            application/vnd.cvat+json:
              schema:
                $ref: '#/components/schemas/CommentRead'
          description: ''
    patch:
      operationId: comments_partial_update
      summary: Update a comment
      parameters:
      - in: path
        name: id
        schema:
          type: integer
        description: A unique integer value identifying this comment.
        required: true
      tags:
      - comments
      requestBody:
        content:
          application/json:
            schema:
              $ref: '#/components/schemas/PatchedCommentWriteRequest'
      security:
      - sessionAuth: []
        csrfAuth: []
        tokenAuth: []
      - signatureAuth: []
      - basicAuth: []
      responses:
        '200':
          content:
            application/vnd.cvat+json:
              schema:
                $ref: '#/components/schemas/CommentRead'
          description: ''
    delete:
      operationId: comments_destroy
      summary: Delete a comment
      parameters:
      - in: path
        name: id
        schema:
          type: integer
        description: A unique integer value identifying this comment.
        required: true
      tags:
      - comments
      security:
      - sessionAuth: []
        csrfAuth: []
        tokenAuth: []
      - signatureAuth: []
      - basicAuth: []
      responses:
        '204':
          description: The comment has been deleted
  /api/events:
    get:
      operationId: events_list
      description: The log is returned in the CSV format.
      summary: Get an event log
      parameters:
      - in: query
        name: action
        schema:
          type: string
          enum:
          - download
        description: Used to start downloading process after annotation file had been
          created
      - in: query
        name: filename
        schema:
          type: string
        description: Desired output file name
      - in: query
        name: from
        schema:
          type: string
          format: date-time
        description: Filter events after the datetime. If no 'from' or 'to' parameters
          are passed, the last 30 days will be set.
      - in: query
        name: job_id
        schema:
          type: integer
        description: Filter events by job ID
      - in: query
        name: org_id
        schema:
          type: integer
        description: Filter events by organization ID
      - in: query
        name: project_id
        schema:
          type: integer
        description: Filter events by project ID
      - in: query
        name: query_id
        schema:
          type: string
        description: ID of query request that need to check or download
      - in: query
        name: task_id
        schema:
          type: integer
        description: Filter events by task ID
      - in: query
        name: to
        schema:
          type: string
          format: date-time
        description: Filter events before the datetime. If no 'from' or 'to' parameters
          are passed, the last 30 days will be set.
      - in: query
        name: user_id
        schema:
          type: integer
        description: Filter events by user ID
      tags:
      - events
      security:
      - sessionAuth: []
        csrfAuth: []
        tokenAuth: []
      - signatureAuth: []
      - basicAuth: []
      responses:
        '200':
          description: Download of file started
        '201':
          description: CSV log file is ready for downloading
        '202':
          description: Creating a CSV log file has been started
    post:
      operationId: events_create
      description: Sends logs to the Clickhouse if it is connected
      summary: Log client events
      parameters:
      - in: header
        name: X-Organization
        schema:
          type: string
        description: Organization unique slug
      - in: query
        name: org
        schema:
          type: string
        description: Organization unique slug
      - in: query
        name: org_id
        schema:
          type: integer
        description: Organization identifier
      tags:
      - events
      requestBody:
        content:
          application/json:
            schema:
              $ref: '#/components/schemas/ClientEventsRequest'
        required: true
      security:
      - sessionAuth: []
        csrfAuth: []
        tokenAuth: []
      - signatureAuth: []
      - basicAuth: []
      responses:
        '201':
          content:
            application/vnd.cvat+json:
              schema:
                $ref: '#/components/schemas/ClientEvents'
          description: ''
  /api/guides:
    post:
      operationId: guides_create
      description: The new guide will be bound either to a project or a task, depending
        on parameters.
      summary: Create an annotation guide
      tags:
      - guides
      requestBody:
        content:
          application/json:
            schema:
              $ref: '#/components/schemas/AnnotationGuideWriteRequest'
      security:
      - sessionAuth: []
        csrfAuth: []
        tokenAuth: []
      - signatureAuth: []
      - basicAuth: []
      responses:
        '201':
          content:
            application/vnd.cvat+json:
              schema:
                $ref: '#/components/schemas/AnnotationGuideRead'
          description: ''
  /api/guides/{id}:
    get:
      operationId: guides_retrieve
      summary: Get annotation guide details
      parameters:
      - in: path
        name: id
        schema:
          type: integer
        description: A unique integer value identifying this annotation guide.
        required: true
      tags:
      - guides
      security:
      - sessionAuth: []
        csrfAuth: []
        tokenAuth: []
      - signatureAuth: []
      - basicAuth: []
      responses:
        '200':
          content:
            application/vnd.cvat+json:
              schema:
                $ref: '#/components/schemas/AnnotationGuideRead'
          description: ''
    patch:
      operationId: guides_partial_update
      summary: Update an annotation guide
      parameters:
      - in: path
        name: id
        schema:
          type: integer
        description: A unique integer value identifying this annotation guide.
        required: true
      tags:
      - guides
      requestBody:
        content:
          application/json:
            schema:
              $ref: '#/components/schemas/PatchedAnnotationGuideWriteRequest'
      security:
      - sessionAuth: []
        csrfAuth: []
        tokenAuth: []
      - signatureAuth: []
      - basicAuth: []
      responses:
        '200':
          content:
            application/vnd.cvat+json:
              schema:
                $ref: '#/components/schemas/AnnotationGuideRead'
          description: ''
    delete:
      operationId: guides_destroy
      description: This also deletes all assets attached to the guide.
      summary: Delete an annotation guide
      parameters:
      - in: path
        name: id
        schema:
          type: integer
        description: A unique integer value identifying this annotation guide.
        required: true
      tags:
      - guides
      security:
      - sessionAuth: []
        csrfAuth: []
        tokenAuth: []
      - signatureAuth: []
      - basicAuth: []
      responses:
        '204':
          description: The annotation guide has been deleted
  /api/invitations:
    get:
      operationId: invitations_list
      summary: List invitations
      parameters:
      - name: X-Organization
        in: header
        description: Organization unique slug
        schema:
          type: string
      - name: filter
        required: false
        in: query
        description: |2-

          JSON Logic filter. This filter can be used to perform complex filtering by grouping rules.

          For example, using such a filter you can get all resources created by you:

              - {"and":[{"==":[{"var":"owner"},"<user>"]}]}

          Details about the syntax used can be found at the link: https://jsonlogic.com/

           Available filter_fields: ['owner', 'user_id', 'accepted'].
        schema:
          type: string
      - name: org
        in: query
        description: Organization unique slug
        schema:
          type: string
      - name: org_id
        in: query
        description: Organization identifier
        schema:
          type: integer
      - name: owner
        in: query
        description: A simple equality filter for the owner field
        schema:
          type: string
      - name: page
        required: false
        in: query
        description: A page number within the paginated result set.
        schema:
          type: integer
      - name: page_size
        required: false
        in: query
        description: Number of results to return per page.
        schema:
          type: integer
      - name: search
        required: false
        in: query
        description: 'A search term. Available search_fields: (''owner'',)'
        schema:
          type: string
      - name: sort
        required: false
        in: query
        description: 'Which field to use when ordering the results. Available ordering_fields:
          [''owner'', ''created_date'']'
        schema:
          type: string
      tags:
      - invitations
      security:
      - sessionAuth: []
        csrfAuth: []
        tokenAuth: []
      - signatureAuth: []
      - basicAuth: []
      responses:
        '200':
          content:
            application/vnd.cvat+json:
              schema:
                $ref: '#/components/schemas/PaginatedInvitationReadList'
          description: ''
    post:
      operationId: invitations_create
      summary: Create an invitation
      parameters:
      - in: header
        name: X-Organization
        schema:
          type: string
        description: Organization unique slug
      - in: query
        name: org
        schema:
          type: string
        description: Organization unique slug
      - in: query
        name: org_id
        schema:
          type: integer
        description: Organization identifier
      tags:
      - invitations
      requestBody:
        content:
          application/json:
            schema:
              $ref: '#/components/schemas/InvitationWriteRequest'
        required: true
      security:
      - sessionAuth: []
        csrfAuth: []
        tokenAuth: []
      - signatureAuth: []
      - basicAuth: []
      responses:
        '201':
          content:
            application/vnd.cvat+json:
              schema:
                $ref: '#/components/schemas/InvitationRead'
          description: ''
  /api/invitations/{key}:
    get:
      operationId: invitations_retrieve
      summary: Get invitation details
      parameters:
      - in: path
        name: key
        schema:
          type: string
        description: A unique value identifying this invitation.
        required: true
      tags:
      - invitations
      security:
      - sessionAuth: []
        csrfAuth: []
        tokenAuth: []
      - signatureAuth: []
      - basicAuth: []
      responses:
        '200':
          content:
            application/vnd.cvat+json:
              schema:
                $ref: '#/components/schemas/InvitationRead'
          description: ''
    patch:
      operationId: invitations_partial_update
      summary: Update an invitation
      parameters:
      - in: path
        name: key
        schema:
          type: string
        description: A unique value identifying this invitation.
        required: true
      tags:
      - invitations
      requestBody:
        content:
          application/json:
            schema:
              $ref: '#/components/schemas/PatchedInvitationWriteRequest'
      security:
      - sessionAuth: []
        csrfAuth: []
        tokenAuth: []
      - signatureAuth: []
      - basicAuth: []
      responses:
        '200':
          content:
            application/vnd.cvat+json:
              schema:
                $ref: '#/components/schemas/InvitationRead'
          description: ''
    delete:
      operationId: invitations_destroy
      summary: Delete an invitation
      parameters:
      - in: path
        name: key
        schema:
          type: string
        description: A unique value identifying this invitation.
        required: true
      tags:
      - invitations
      security:
      - sessionAuth: []
        csrfAuth: []
        tokenAuth: []
      - signatureAuth: []
      - basicAuth: []
      responses:
        '204':
          description: The invitation has been deleted
  /api/invitations/{key}/accept:
    post:
      operationId: invitations_accept
      summary: Accept an invitation
      parameters:
      - in: path
        name: key
        schema:
          type: string
        description: A unique value identifying this invitation.
        required: true
      tags:
      - invitations
      security:
      - sessionAuth: []
        csrfAuth: []
        tokenAuth: []
      - signatureAuth: []
      - basicAuth: []
      responses:
        '200':
          content:
            application/vnd.cvat+json:
              schema:
                $ref: '#/components/schemas/AcceptInvitationRead'
          description: The invitation is accepted
        '400':
          description: The invitation is expired or already accepted
  /api/invitations/{key}/decline:
    post:
      operationId: invitations_decline
      summary: Decline an invitation
      parameters:
      - in: path
        name: key
        schema:
          type: string
        description: A unique value identifying this invitation.
        required: true
      tags:
      - invitations
      security:
      - sessionAuth: []
        csrfAuth: []
        tokenAuth: []
      - signatureAuth: []
      - basicAuth: []
      responses:
        '204':
          description: The invitation has been declined
  /api/invitations/{key}/resend:
    post:
      operationId: invitations_resend
      summary: Resend an invitation
      parameters:
      - in: path
        name: key
        schema:
          type: string
        description: A unique value identifying this invitation.
        required: true
      tags:
      - invitations
      security:
      - sessionAuth: []
        csrfAuth: []
        tokenAuth: []
      - signatureAuth: []
      - basicAuth: []
      responses:
        '204':
          description: Invitation has been sent
        '400':
          description: The invitation is already accepted
  /api/issues:
    get:
      operationId: issues_list
      summary: List issues
      parameters:
      - name: X-Organization
        in: header
        description: Organization unique slug
        schema:
          type: string
      - name: assignee
        in: query
        description: A simple equality filter for the assignee field
        schema:
          type: string
      - name: filter
        required: false
        in: query
        description: |2-

          JSON Logic filter. This filter can be used to perform complex filtering by grouping rules.

          For example, using such a filter you can get all resources created by you:

              - {"and":[{"==":[{"var":"owner"},"<user>"]}]}

          Details about the syntax used can be found at the link: https://jsonlogic.com/

           Available filter_fields: ['owner', 'assignee', 'id', 'job_id', 'task_id', 'resolved', 'frame_id'].
        schema:
          type: string
      - name: frame_id
        in: query
        description: A simple equality filter for the frame_id field
        schema:
          type: integer
      - name: job_id
        in: query
        description: A simple equality filter for the job_id field
        schema:
          type: integer
      - name: org
        in: query
        description: Organization unique slug
        schema:
          type: string
      - name: org_id
        in: query
        description: Organization identifier
        schema:
          type: integer
      - name: owner
        in: query
        description: A simple equality filter for the owner field
        schema:
          type: string
      - name: page
        required: false
        in: query
        description: A page number within the paginated result set.
        schema:
          type: integer
      - name: page_size
        required: false
        in: query
        description: Number of results to return per page.
        schema:
          type: integer
      - name: resolved
        in: query
        description: A simple equality filter for the resolved field
        schema:
          type: boolean
      - name: search
        required: false
        in: query
        description: 'A search term. Available search_fields: (''owner'', ''assignee'')'
        schema:
          type: string
      - name: sort
        required: false
        in: query
        description: 'Which field to use when ordering the results. Available ordering_fields:
          [''owner'', ''assignee'', ''id'', ''job_id'', ''task_id'', ''resolved'',
          ''frame_id'']'
        schema:
          type: string
      - name: task_id
        in: query
        description: A simple equality filter for the task_id field
        schema:
          type: integer
      tags:
      - issues
      security:
      - sessionAuth: []
        csrfAuth: []
        tokenAuth: []
      - signatureAuth: []
      - basicAuth: []
      responses:
        '200':
          content:
            application/vnd.cvat+json:
              schema:
                $ref: '#/components/schemas/PaginatedIssueReadList'
          description: ''
    post:
      operationId: issues_create
      summary: Create an issue
      parameters:
      - in: header
        name: X-Organization
        schema:
          type: string
        description: Organization unique slug
      - in: query
        name: org
        schema:
          type: string
        description: Organization unique slug
      - in: query
        name: org_id
        schema:
          type: integer
        description: Organization identifier
      tags:
      - issues
      requestBody:
        content:
          application/json:
            schema:
              $ref: '#/components/schemas/IssueWriteRequest'
        required: true
      security:
      - sessionAuth: []
        csrfAuth: []
        tokenAuth: []
      - signatureAuth: []
      - basicAuth: []
      responses:
        '201':
          content:
            application/vnd.cvat+json:
              schema:
                $ref: '#/components/schemas/IssueRead'
          description: ''
  /api/issues/{id}:
    get:
      operationId: issues_retrieve
      summary: Get issue details
      parameters:
      - in: path
        name: id
        schema:
          type: integer
        description: A unique integer value identifying this issue.
        required: true
      tags:
      - issues
      security:
      - sessionAuth: []
        csrfAuth: []
        tokenAuth: []
      - signatureAuth: []
      - basicAuth: []
      responses:
        '200':
          content:
            application/vnd.cvat+json:
              schema:
                $ref: '#/components/schemas/IssueRead'
          description: ''
    patch:
      operationId: issues_partial_update
      summary: Update an issue
      parameters:
      - in: path
        name: id
        schema:
          type: integer
        description: A unique integer value identifying this issue.
        required: true
      tags:
      - issues
      requestBody:
        content:
          application/json:
            schema:
              $ref: '#/components/schemas/PatchedIssueWriteRequest'
      security:
      - sessionAuth: []
        csrfAuth: []
        tokenAuth: []
      - signatureAuth: []
      - basicAuth: []
      responses:
        '200':
          content:
            application/vnd.cvat+json:
              schema:
                $ref: '#/components/schemas/IssueRead'
          description: ''
    delete:
      operationId: issues_destroy
      summary: Delete an issue
      parameters:
      - in: path
        name: id
        schema:
          type: integer
        description: A unique integer value identifying this issue.
        required: true
      tags:
      - issues
      security:
      - sessionAuth: []
        csrfAuth: []
        tokenAuth: []
      - signatureAuth: []
      - basicAuth: []
      responses:
        '204':
          description: The issue has been deleted
  /api/jobs:
    get:
      operationId: jobs_list
      summary: List jobs
      parameters:
      - name: X-Organization
        in: header
        description: Organization unique slug
        schema:
          type: string
      - name: assignee
        in: query
        description: A simple equality filter for the assignee field
        schema:
          type: string
      - name: dimension
        in: query
        description: A simple equality filter for the dimension field
        schema:
          type: string
          enum:
          - 3d
          - 2d
      - name: filter
        required: false
        in: query
        description: |2-

          JSON Logic filter. This filter can be used to perform complex filtering by grouping rules.

          For example, using such a filter you can get all resources created by you:

              - {"and":[{"==":[{"var":"owner"},"<user>"]}]}

          Details about the syntax used can be found at the link: https://jsonlogic.com/

           Available filter_fields: ['task_name', 'project_name', 'assignee', 'state', 'stage', 'id', 'task_id', 'project_id', 'updated_date', 'dimension', 'type'].
        schema:
          type: string
      - name: org
        in: query
        description: Organization unique slug
        schema:
          type: string
      - name: org_id
        in: query
        description: Organization identifier
        schema:
          type: integer
      - name: page
        required: false
        in: query
        description: A page number within the paginated result set.
        schema:
          type: integer
      - name: page_size
        required: false
        in: query
        description: Number of results to return per page.
        schema:
          type: integer
      - name: project_id
        in: query
        description: A simple equality filter for the project_id field
        schema:
          type: integer
      - name: project_name
        in: query
        description: A simple equality filter for the project_name field
        schema:
          type: string
      - name: search
        required: false
        in: query
        description: 'A search term. Available search_fields: (''task_name'', ''project_name'',
          ''assignee'', ''state'', ''stage'')'
        schema:
          type: string
      - name: sort
        required: false
        in: query
        description: 'Which field to use when ordering the results. Available ordering_fields:
          [''task_name'', ''project_name'', ''assignee'', ''state'', ''stage'', ''id'',
          ''task_id'', ''project_id'', ''updated_date'', ''dimension'', ''type'']'
        schema:
          type: string
      - name: stage
        in: query
        description: A simple equality filter for the stage field
        schema:
          type: string
          enum:
          - annotation
          - validation
          - acceptance
      - name: state
        in: query
        description: A simple equality filter for the state field
        schema:
          type: string
          enum:
          - new
          - in progress
          - completed
          - rejected
      - name: task_id
        in: query
        description: A simple equality filter for the task_id field
        schema:
          type: integer
      - name: task_name
        in: query
        description: A simple equality filter for the task_name field
        schema:
          type: string
      - name: type
        in: query
        description: A simple equality filter for the type field
        schema:
          type: string
          enum:
          - annotation
          - ground_truth
      tags:
      - jobs
      security:
      - sessionAuth: []
        csrfAuth: []
        tokenAuth: []
      - signatureAuth: []
      - basicAuth: []
      responses:
        '200':
          content:
            application/vnd.cvat+json:
              schema:
                $ref: '#/components/schemas/PaginatedJobReadList'
          description: ''
    post:
      operationId: jobs_create
      summary: Create a job
      tags:
      - jobs
      requestBody:
        content:
          application/json:
            schema:
              $ref: '#/components/schemas/JobWriteRequest'
        required: true
      security:
      - sessionAuth: []
        csrfAuth: []
        tokenAuth: []
      - signatureAuth: []
      - basicAuth: []
      responses:
        '201':
          content:
            application/vnd.cvat+json:
              schema:
                $ref: '#/components/schemas/JobRead'
          description: ''
  /api/jobs/{id}:
    get:
      operationId: jobs_retrieve
      summary: Get job details
      parameters:
      - in: path
        name: id
        schema:
          type: integer
        description: A unique integer value identifying this job.
        required: true
      tags:
      - jobs
      security:
      - sessionAuth: []
        csrfAuth: []
        tokenAuth: []
      - signatureAuth: []
      - basicAuth: []
      responses:
        '200':
          content:
            application/vnd.cvat+json:
              schema:
                $ref: '#/components/schemas/JobRead'
          description: ''
    patch:
      operationId: jobs_partial_update
      summary: Update a job
      parameters:
      - in: path
        name: id
        schema:
          type: integer
        description: A unique integer value identifying this job.
        required: true
      tags:
      - jobs
      requestBody:
        content:
          application/json:
            schema:
              $ref: '#/components/schemas/PatchedJobWriteRequest'
      security:
      - sessionAuth: []
        csrfAuth: []
        tokenAuth: []
      - signatureAuth: []
      - basicAuth: []
      responses:
        '200':
          content:
            application/vnd.cvat+json:
              schema:
                $ref: '#/components/schemas/JobRead'
          description: ''
    delete:
      operationId: jobs_destroy
      description: |
        Related annotations will be deleted as well.

        Please note, that not every job can be removed. Currently,
        it is only available for Ground Truth jobs.
      summary: Delete a job
      parameters:
      - in: path
        name: id
        schema:
          type: integer
        description: A unique integer value identifying this job.
        required: true
      tags:
      - jobs
      security:
      - sessionAuth: []
        csrfAuth: []
        tokenAuth: []
      - signatureAuth: []
      - basicAuth: []
      responses:
        '204':
          description: The job has been deleted
  /api/jobs/{id}/annotations/:
    get:
      operationId: jobs_retrieve_annotations
      description: |
        If format is specified, a ZIP archive will be returned. Otherwise,
        the annotations will be returned as a JSON document.

        Deprecation warning:

        Utilizing this endpoint to export annotations as a dataset in
        a specific format will be deprecated in one of the next releases.

        Consider using new API:
        - POST /api/jobs/<job_id>/dataset/export?save_images=False to initiate export process
        - GET /api/requests/<rq_id> to check process status,
            where rq_id is request id returned on initializing request
      summary: Get job annotations or export job annotations as a dataset in a specific
        format
      parameters:
      - in: query
        name: action
        schema:
          type: string
          enum:
          - download
        description: Used to start downloading process locally after annotation file
          has been created
      - in: query
        name: cloud_storage_id
        schema:
          type: integer
        description: Storage id
      - in: query
        name: filename
        schema:
          type: string
        description: Desired output file name
      - in: query
        name: format
        schema:
          type: string
        description: |-
          Desired output format name
          You can get the list of supported formats at:
          /server/annotation/formats
      - in: path
        name: id
        schema:
          type: integer
        description: A unique integer value identifying this job.
        required: true
      - in: query
        name: location
        schema:
          type: string
          enum:
          - cloud_storage
          - local
        description: Where need to save downloaded annotation
      - in: query
        name: use_default_location
        schema:
          type: boolean
          default: true
        description: Use the location that was configured in the task to export annotation
        deprecated: true
      tags:
      - jobs
      security:
      - sessionAuth: []
        csrfAuth: []
        tokenAuth: []
      - signatureAuth: []
      - basicAuth: []
      responses:
        '200':
          content:
            application/vnd.cvat+json:
              schema:
                $ref: '#/components/schemas/AnnotationsRead'
          description: Download of file started
        '201':
          description: Output file is ready for downloading
        '202':
          description: Exporting has been started
        '405':
          description: Format is not available
    post:
      operationId: jobs_create_annotations
      description: |2

        The request POST /api/jobs/id/annotations will initiate the import and will create
        the rq job on the server in which the import will be carried out.
        Please, use the PUT /api/jobs/id/annotations endpoint for checking status of the process.
      summary: Import annotations into a job
      parameters:
      - in: query
        name: cloud_storage_id
        schema:
          type: integer
        description: Storage id
      - in: query
        name: filename
        schema:
          type: string
        description: Annotation file name
      - in: query
        name: format
        schema:
          type: string
        description: |-
          Input format name
          You can get the list of supported formats at:
          /server/annotation/formats
      - in: path
        name: id
        schema:
          type: integer
        description: A unique integer value identifying this job.
        required: true
      - in: query
        name: location
        schema:
          type: string
          enum:
          - cloud_storage
          - local
        description: where to import the annotation from
      - in: query
        name: use_default_location
        schema:
          type: boolean
          default: true
        description: Use the location that was configured in the task to import annotation
        deprecated: true
      tags:
      - jobs
      requestBody:
        content:
          application/json:
            schema:
              $ref: '#/components/schemas/AnnotationFileRequest'
          multipart/form-data:
            schema:
              $ref: '#/components/schemas/AnnotationFileRequest'
      security:
      - sessionAuth: []
        csrfAuth: []
        tokenAuth: []
      - signatureAuth: []
      - basicAuth: []
      responses:
        '201':
          description: Uploading has finished
        '202':
          content:
            application/vnd.cvat+json:
              schema:
                $ref: '#/components/schemas/RqId'
          description: Uploading has been started
        '405':
          description: Format is not available
    put:
      operationId: jobs_update_annotations
      description: |2

        To check the status of an import request:

        After initiating the annotation import, you will receive an rq_id parameter.
        Make sure to include this parameter as a query parameter in your subsequent
        PUT /api/jobs/id/annotations requests to track the status of the import.
      summary: Replace job annotations / Get annotation import status
      parameters:
      - in: query
        name: cloud_storage_id
        schema:
          type: integer
        description: Storage id
      - in: query
        name: filename
        schema:
          type: string
        description: Annotation file name
      - in: query
        name: format
        schema:
          type: string
        description: |-
          Input format name
          You can get the list of supported formats at:
          /server/annotation/formats
      - in: path
        name: id
        schema:
          type: integer
        description: A unique integer value identifying this job.
        required: true
      - in: query
        name: location
        schema:
          type: string
          enum:
          - cloud_storage
          - local
        description: where to import the annotation from
      - in: query
        name: rq_id
        schema:
          type: string
        description: rq id
      - in: query
        name: use_default_location
        schema:
          type: boolean
          default: true
        description: Use the location that was configured in the task to import annotation
        deprecated: true
      tags:
      - jobs
      requestBody:
        content:
          application/json:
            schema:
              $ref: '#/components/schemas/JobAnnotationsUpdateRequest'
          multipart/form-data:
            schema:
              $ref: '#/components/schemas/JobAnnotationsUpdateRequest'
      security:
      - sessionAuth: []
        csrfAuth: []
        tokenAuth: []
      - signatureAuth: []
      - basicAuth: []
      responses:
        '201':
          description: Import has finished
        '202':
          description: Import is in progress
        '405':
          description: Format is not available
    patch:
      operationId: jobs_partial_update_annotations
      summary: Update job annotations
      parameters:
      - in: query
        name: action
        schema:
          type: string
          enum:
          - create
          - delete
          - update
        required: true
      - in: path
        name: id
        schema:
          type: integer
        description: A unique integer value identifying this job.
        required: true
      tags:
      - jobs
      requestBody:
        content:
          application/json:
            schema:
              $ref: '#/components/schemas/PatchedLabeledDataRequest'
          multipart/form-data:
            schema:
              $ref: '#/components/schemas/PatchedLabeledDataRequest'
      security:
      - sessionAuth: []
        csrfAuth: []
        tokenAuth: []
      - signatureAuth: []
      - basicAuth: []
      responses:
        '200':
          description: Annotations successfully uploaded
    delete:
      operationId: jobs_destroy_annotations
      summary: Delete job annotations
      parameters:
      - in: path
        name: id
        schema:
          type: integer
        description: A unique integer value identifying this job.
        required: true
      tags:
      - jobs
      security:
      - sessionAuth: []
        csrfAuth: []
        tokenAuth: []
      - signatureAuth: []
      - basicAuth: []
      responses:
        '204':
          description: The annotation has been deleted
  /api/jobs/{id}/data:
    get:
      operationId: jobs_retrieve_data
      summary: Get data of a job
      parameters:
      - in: path
        name: id
        schema:
          type: integer
        description: A unique integer value identifying this job.
        required: true
      - in: query
        name: number
        schema:
          type: integer
        description: A unique number value identifying chunk or frame
      - in: query
        name: quality
        schema:
          type: string
          enum:
          - compressed
          - original
        description: Specifies the quality level of the requested data
      - in: query
        name: type
        schema:
          type: string
          enum:
          - chunk
          - context_image
          - frame
        description: Specifies the type of the requested data
      tags:
      - jobs
      security:
      - sessionAuth: []
        csrfAuth: []
        tokenAuth: []
      - signatureAuth: []
      - basicAuth: []
      responses:
        '200':
          content:
            application/vnd.cvat+json:
              schema:
                type: string
                format: binary
          description: Data of a specific type
  /api/jobs/{id}/data/meta:
    get:
      operationId: jobs_retrieve_data_meta
      summary: Get metainformation for media files in a job
      parameters:
      - in: path
        name: id
        schema:
          type: integer
        description: A unique integer value identifying this job.
        required: true
      tags:
      - jobs
      security:
      - sessionAuth: []
        csrfAuth: []
        tokenAuth: []
      - signatureAuth: []
      - basicAuth: []
      responses:
        '200':
          content:
            application/vnd.cvat+json:
              schema:
                $ref: '#/components/schemas/DataMetaRead'
          description: ''
    patch:
      operationId: jobs_partial_update_data_meta
      summary: Update metainformation for media files in a job
      parameters:
      - in: path
        name: id
        schema:
          type: integer
        description: A unique integer value identifying this job.
        required: true
      tags:
      - tasks
      requestBody:
        content:
          application/json:
            schema:
              $ref: '#/components/schemas/PatchedDataMetaWriteRequest'
      security:
      - sessionAuth: []
        csrfAuth: []
        tokenAuth: []
      - signatureAuth: []
      - basicAuth: []
      responses:
        '200':
          content:
            application/vnd.cvat+json:
              schema:
                $ref: '#/components/schemas/DataMetaRead'
          description: ''
  /api/jobs/{id}/dataset:
    get:
      operationId: jobs_retrieve_dataset
      description: |
        Deprecation warning:
            This endpoint will be deprecated in one of the next releases.
            Consider using new API:
            - POST /api/jobs/<job_id>/dataset/export?save_images=True to initiate export process
            - GET /api/requests/<rq_id> to check process status,
                where rq_id is request id returned on initializing request
      summary: Export job as a dataset in a specific format
      parameters:
      - in: query
        name: action
        schema:
          type: string
          enum:
          - download
        description: Used to start downloading process locally after annotation file
          has been created
      - in: query
        name: cloud_storage_id
        schema:
          type: integer
        description: Storage id
      - in: query
        name: filename
        schema:
          type: string
        description: Desired output file name
      - in: query
        name: format
        schema:
          type: string
        description: |-
          Desired output format name
          You can get the list of supported formats at:
          /server/annotation/formats
        required: true
      - in: path
        name: id
        schema:
          type: integer
        description: A unique integer value identifying this job.
        required: true
      - in: query
        name: location
        schema:
          type: string
          enum:
          - cloud_storage
          - local
        description: Where need to save downloaded dataset
      - in: query
        name: use_default_location
        schema:
          type: boolean
          default: true
        description: Use the location that was configured in the task to export dataset
        deprecated: true
      tags:
      - jobs
      security:
      - sessionAuth: []
        csrfAuth: []
        tokenAuth: []
      - signatureAuth: []
      - basicAuth: []
      responses:
        '200':
          content:
            application/vnd.cvat+json:
              schema:
                type: string
                format: binary
          description: Download of file started
        '201':
          description: Output file is ready for downloading
        '202':
          description: Exporting has been started
        '405':
          description: Format is not available
  /api/jobs/{id}/dataset/export:
    post:
      operationId: jobs_create_dataset_export
      description: |
        The request `POST /api/<projects|tasks|jobs>/id/dataset/export` will initialize
        a background process to export a dataset. To check status of the process
        please, use `GET /api/requests/<rq_id>` where **rq_id** is request ID returned in the response for this endpoint.
      summary: Initialize process to export resource as a dataset in a specific format
      parameters:
      - in: query
        name: cloud_storage_id
        schema:
          type: integer
        description: Storage id
      - in: query
        name: filename
        schema:
          type: string
        description: Desired output file name
      - in: query
        name: format
        schema:
          type: string
        description: |-
          Desired output format name
          You can get the list of supported formats at:
          /server/annotation/formats
        required: true
      - in: path
        name: id
        schema:
          type: integer
        description: A unique integer value identifying this job.
        required: true
      - in: query
        name: location
        schema:
          type: string
          enum:
          - cloud_storage
          - local
        description: Where need to save downloaded dataset
      - in: query
        name: save_images
        schema:
          type: boolean
          default: false
        description: Include images or not
      tags:
      - jobs
      security:
      - sessionAuth: []
        csrfAuth: []
        tokenAuth: []
      - signatureAuth: []
      - basicAuth: []
      responses:
        '202':
          content:
            application/vnd.cvat+json:
              schema:
                $ref: '#/components/schemas/RqId'
          description: Exporting has been started
        '405':
          description: Format is not available
        '409':
          description: Exporting is already in progress
  /api/jobs/{id}/preview:
    get:
      operationId: jobs_retrieve_preview
      summary: Get a preview image for a job
      parameters:
      - in: path
        name: id
        schema:
          type: integer
        description: A unique integer value identifying this job.
        required: true
      tags:
      - jobs
      security:
      - sessionAuth: []
        csrfAuth: []
        tokenAuth: []
      - signatureAuth: []
      - basicAuth: []
      responses:
        '200':
          description: Job image preview
  /api/labels:
    get:
      operationId: labels_list
      summary: List labels
      parameters:
      - in: header
        name: X-Organization
        schema:
          type: string
        description: Organization unique slug
      - name: color
        in: query
        description: A simple equality filter for the color field
        schema:
          type: string
      - name: filter
        required: false
        in: query
        description: |2-

          JSON Logic filter. This filter can be used to perform complex filtering by grouping rules.

          For example, using such a filter you can get all resources created by you:

              - {"and":[{"==":[{"var":"owner"},"<user>"]}]}

          Details about the syntax used can be found at the link: https://jsonlogic.com/

           Available filter_fields: ['name', 'parent', 'id', 'type', 'color', 'parent_id'].
        schema:
          type: string
      - in: query
        name: job_id
        schema:
          type: integer
        description: A simple equality filter for job id
      - name: name
        in: query
        description: A simple equality filter for the name field
        schema:
          type: string
      - in: query
        name: org
        schema:
          type: string
        description: Organization unique slug
      - in: query
        name: org_id
        schema:
          type: integer
        description: Organization identifier
      - name: page
        required: false
        in: query
        description: A page number within the paginated result set.
        schema:
          type: integer
      - name: page_size
        required: false
        in: query
        description: Number of results to return per page.
        schema:
          type: integer
      - name: parent
        in: query
        description: A simple equality filter for the parent field
        schema:
          type: string
      - name: parent_id
        in: query
        description: A simple equality filter for the parent_id field
        schema:
          type: integer
      - in: query
        name: project_id
        schema:
          type: integer
        description: A simple equality filter for project id
      - name: search
        required: false
        in: query
        description: 'A search term. Available search_fields: (''name'', ''parent'')'
        schema:
          type: string
      - name: sort
        required: false
        in: query
        description: 'Which field to use when ordering the results. Available ordering_fields:
          [''name'', ''parent'', ''id'', ''type'', ''color'', ''parent_id'']'
        schema:
          type: string
      - in: query
        name: task_id
        schema:
          type: integer
        description: A simple equality filter for task id
      - name: type
        in: query
        description: A simple equality filter for the type field
        schema:
          type: string
          enum:
          - bbox
          - ellipse
          - polygon
          - polyline
          - points
          - cuboid
          - cuboid_3d
          - skeleton
          - tag
          - any
      tags:
      - labels
      security:
      - sessionAuth: []
        csrfAuth: []
        tokenAuth: []
      - signatureAuth: []
      - basicAuth: []
      responses:
        '200':
          content:
            application/vnd.cvat+json:
              schema:
                $ref: '#/components/schemas/PaginatedLabelList'
          description: ''
  /api/labels/{id}:
    get:
      operationId: labels_retrieve
      summary: Get label details
      parameters:
      - in: path
        name: id
        schema:
          type: integer
        description: A unique integer value identifying this label.
        required: true
      tags:
      - labels
      security:
      - sessionAuth: []
        csrfAuth: []
        tokenAuth: []
      - signatureAuth: []
      - basicAuth: []
      responses:
        '200':
          content:
            application/vnd.cvat+json:
              schema:
                $ref: '#/components/schemas/Label'
          description: ''
    patch:
      operationId: labels_partial_update
      description: To modify a sublabel, please use the PATCH method of the parent
        label.
      summary: Update a label
      parameters:
      - in: path
        name: id
        schema:
          type: integer
        description: A unique integer value identifying this label.
        required: true
      tags:
      - labels
      requestBody:
        content:
          application/json:
            schema:
              $ref: '#/components/schemas/PatchedLabelRequest'
      security:
      - sessionAuth: []
        csrfAuth: []
        tokenAuth: []
      - signatureAuth: []
      - basicAuth: []
      responses:
        '200':
          content:
            application/vnd.cvat+json:
              schema:
                $ref: '#/components/schemas/Label'
          description: ''
    delete:
      operationId: labels_destroy
      description: To delete a sublabel, please use the PATCH method of the parent
        label.
      summary: Delete a label
      parameters:
      - in: path
        name: id
        schema:
          type: integer
        description: A unique integer value identifying this label.
        required: true
      tags:
      - labels
      security:
      - sessionAuth: []
        csrfAuth: []
        tokenAuth: []
      - signatureAuth: []
      - basicAuth: []
      responses:
        '204':
          description: The label has been deleted
  /api/lambda/functions:
    get:
      operationId: lambda_list_functions
      summary: Method returns a list of functions
      tags:
      - lambda
      security:
      - sessionAuth: []
        csrfAuth: []
        tokenAuth: []
      - signatureAuth: []
      - basicAuth: []
      responses:
        '200':
          description: No response body
  /api/lambda/functions/{func_id}:
    get:
      operationId: lambda_retrieve_functions
      summary: Method returns the information about the function
      parameters:
      - in: path
        name: func_id
        schema:
          type: string
          pattern: ^[a-zA-Z0-9_.-]+$
        required: true
      tags:
      - lambda
      security:
      - sessionAuth: []
        csrfAuth: []
        tokenAuth: []
      - signatureAuth: []
      - basicAuth: []
      responses:
        '200':
          content:
            application/vnd.cvat+json:
              schema:
                type: object
          description: Information about the function
    post:
      operationId: lambda_create_functions
      description: |
        Allows to execute a function for immediate computation.

        Intended for short-lived executions, useful for interactive calls.

        When executed for interactive annotation, the job id must be specified
        in the 'job' input field. The task id is not required in this case,
        but if it is specified, it must match the job task id.
      parameters:
      - in: path
        name: func_id
        schema:
          type: string
          pattern: ^[a-zA-Z0-9_.-]+$
        required: true
      tags:
      - lambda
      requestBody:
        content:
          application/json:
            schema:
              $ref: '#/components/schemas/OnlineFunctionCallRequest'
      security:
      - sessionAuth: []
        csrfAuth: []
        tokenAuth: []
      - signatureAuth: []
      - basicAuth: []
      responses:
        '200':
          description: Returns function invocation results
  /api/lambda/requests:
    get:
      operationId: lambda_list_requests
      summary: Method returns a list of requests
      tags:
      - lambda
      security:
      - sessionAuth: []
        csrfAuth: []
        tokenAuth: []
      - signatureAuth: []
      - basicAuth: []
      responses:
        '200':
          content:
            application/vnd.cvat+json:
              schema:
                type: array
                items:
                  $ref: '#/components/schemas/FunctionCall'
          description: ''
    post:
      operationId: lambda_create_requests
      summary: Method calls the function
      parameters:
      - in: header
        name: X-Organization
        schema:
          type: string
        description: Organization unique slug
      - in: query
        name: org
        schema:
          type: string
        description: Organization unique slug
      - in: query
        name: org_id
        schema:
          type: integer
        description: Organization identifier
      tags:
      - lambda
      requestBody:
        content:
          application/json:
            schema:
              $ref: '#/components/schemas/FunctionCallRequest'
        required: true
      security:
      - sessionAuth: []
        csrfAuth: []
        tokenAuth: []
      - signatureAuth: []
      - basicAuth: []
      responses:
        '200':
          content:
            application/vnd.cvat+json:
              schema:
                $ref: '#/components/schemas/FunctionCall'
          description: ''
  /api/lambda/requests/{id}:
    get:
      operationId: lambda_retrieve_requests
      summary: Method returns the status of the request
      parameters:
      - in: path
        name: id
        schema:
          type: string
        description: Request id
        required: true
      tags:
      - lambda
      security:
      - sessionAuth: []
        csrfAuth: []
        tokenAuth: []
      - signatureAuth: []
      - basicAuth: []
      responses:
        '200':
          content:
            application/vnd.cvat+json:
              schema:
                $ref: '#/components/schemas/FunctionCall'
          description: ''
    delete:
      operationId: lambda_delete_requests
      summary: Method cancels the request
      parameters:
      - in: path
        name: id
        schema:
          type: string
        description: Request id
        required: true
      tags:
      - lambda
      security:
      - sessionAuth: []
        csrfAuth: []
        tokenAuth: []
      - signatureAuth: []
      - basicAuth: []
      responses:
        '204':
          description: No response body
  /api/memberships:
    get:
      operationId: memberships_list
      summary: List memberships
      parameters:
      - name: X-Organization
        in: header
        description: Organization unique slug
        schema:
          type: string
      - name: filter
        required: false
        in: query
        description: |2-

          JSON Logic filter. This filter can be used to perform complex filtering by grouping rules.

          For example, using such a filter you can get all resources created by you:

              - {"and":[{"==":[{"var":"owner"},"<user>"]}]}

          Details about the syntax used can be found at the link: https://jsonlogic.com/

           Available filter_fields: ['user', 'role', 'id'].
        schema:
          type: string
      - name: org
        in: query
        description: Organization unique slug
        schema:
          type: string
      - name: org_id
        in: query
        description: Organization identifier
        schema:
          type: integer
      - name: page
        required: false
        in: query
        description: A page number within the paginated result set.
        schema:
          type: integer
      - name: page_size
        required: false
        in: query
        description: Number of results to return per page.
        schema:
          type: integer
      - name: role
        in: query
        description: A simple equality filter for the role field
        schema:
          type: string
          enum:
          - worker
          - supervisor
          - maintainer
          - owner
      - name: search
        required: false
        in: query
        description: 'A search term. Available search_fields: (''user'', ''role'')'
        schema:
          type: string
      - name: sort
        required: false
        in: query
        description: 'Which field to use when ordering the results. Available ordering_fields:
          [''user'', ''role'', ''id'']'
        schema:
          type: string
      - name: user
        in: query
        description: A simple equality filter for the user field
        schema:
          type: string
      tags:
      - memberships
      security:
      - sessionAuth: []
        csrfAuth: []
        tokenAuth: []
      - signatureAuth: []
      - basicAuth: []
      responses:
        '200':
          content:
            application/vnd.cvat+json:
              schema:
                $ref: '#/components/schemas/PaginatedMembershipReadList'
          description: ''
  /api/memberships/{id}:
    get:
      operationId: memberships_retrieve
      summary: Get membership details
      parameters:
      - in: path
        name: id
        schema:
          type: integer
        description: A unique integer value identifying this membership.
        required: true
      tags:
      - memberships
      security:
      - sessionAuth: []
        csrfAuth: []
        tokenAuth: []
      - signatureAuth: []
      - basicAuth: []
      responses:
        '200':
          content:
            application/vnd.cvat+json:
              schema:
                $ref: '#/components/schemas/MembershipRead'
          description: ''
    patch:
      operationId: memberships_partial_update
      summary: Update a membership
      parameters:
      - in: path
        name: id
        schema:
          type: integer
        description: A unique integer value identifying this membership.
        required: true
      tags:
      - memberships
      requestBody:
        content:
          application/json:
            schema:
              $ref: '#/components/schemas/PatchedMembershipWriteRequest'
      security:
      - sessionAuth: []
        csrfAuth: []
        tokenAuth: []
      - signatureAuth: []
      - basicAuth: []
      responses:
        '200':
          content:
            application/vnd.cvat+json:
              schema:
                $ref: '#/components/schemas/MembershipRead'
          description: ''
    delete:
      operationId: memberships_destroy
      summary: Delete a membership
      parameters:
      - in: path
        name: id
        schema:
          type: integer
        description: A unique integer value identifying this membership.
        required: true
      tags:
      - memberships
      security:
      - sessionAuth: []
        csrfAuth: []
        tokenAuth: []
      - signatureAuth: []
      - basicAuth: []
      responses:
        '204':
          description: The membership has been deleted
  /api/organizations:
    get:
      operationId: organizations_list
      summary: List organizations
      parameters:
      - name: filter
        required: false
        in: query
        description: |2-

          JSON Logic filter. This filter can be used to perform complex filtering by grouping rules.

          For example, using such a filter you can get all resources created by you:

              - {"and":[{"==":[{"var":"owner"},"<user>"]}]}

          Details about the syntax used can be found at the link: https://jsonlogic.com/

           Available filter_fields: ['name', 'owner', 'slug', 'id'].
        schema:
          type: string
      - name: name
        in: query
        description: A simple equality filter for the name field
        schema:
          type: string
      - name: owner
        in: query
        description: A simple equality filter for the owner field
        schema:
          type: string
      - name: page
        required: false
        in: query
        description: A page number within the paginated result set.
        schema:
          type: integer
      - name: page_size
        required: false
        in: query
        description: Number of results to return per page.
        schema:
          type: integer
      - name: search
        required: false
        in: query
        description: 'A search term. Available search_fields: (''name'', ''owner'',
          ''slug'')'
        schema:
          type: string
      - name: slug
        in: query
        description: A simple equality filter for the slug field
        schema:
          type: string
      - name: sort
        required: false
        in: query
        description: 'Which field to use when ordering the results. Available ordering_fields:
          [''name'', ''owner'', ''slug'', ''id'']'
        schema:
          type: string
      tags:
      - organizations
      security:
      - sessionAuth: []
        csrfAuth: []
        tokenAuth: []
      - signatureAuth: []
      - basicAuth: []
      responses:
        '200':
          content:
            application/vnd.cvat+json:
              schema:
                $ref: '#/components/schemas/PaginatedOrganizationReadList'
          description: ''
    post:
      operationId: organizations_create
      summary: Create an organization
      tags:
      - organizations
      requestBody:
        content:
          application/json:
            schema:
              $ref: '#/components/schemas/OrganizationWriteRequest'
        required: true
      security:
      - sessionAuth: []
        csrfAuth: []
        tokenAuth: []
      - signatureAuth: []
      - basicAuth: []
      responses:
        '201':
          content:
            application/vnd.cvat+json:
              schema:
                $ref: '#/components/schemas/OrganizationRead'
          description: ''
  /api/organizations/{id}:
    get:
      operationId: organizations_retrieve
      summary: Get organization details
      parameters:
      - in: path
        name: id
        schema:
          type: integer
        description: A unique integer value identifying this organization.
        required: true
      tags:
      - organizations
      security:
      - sessionAuth: []
        csrfAuth: []
        tokenAuth: []
      - signatureAuth: []
      - basicAuth: []
      responses:
        '200':
          content:
            application/vnd.cvat+json:
              schema:
                $ref: '#/components/schemas/OrganizationRead'
          description: ''
    patch:
      operationId: organizations_partial_update
      summary: Update an organization
      parameters:
      - in: path
        name: id
        schema:
          type: integer
        description: A unique integer value identifying this organization.
        required: true
      tags:
      - organizations
      requestBody:
        content:
          application/json:
            schema:
              $ref: '#/components/schemas/PatchedOrganizationWriteRequest'
      security:
      - sessionAuth: []
        csrfAuth: []
        tokenAuth: []
      - signatureAuth: []
      - basicAuth: []
      responses:
        '200':
          content:
            application/vnd.cvat+json:
              schema:
                $ref: '#/components/schemas/OrganizationRead'
          description: ''
    delete:
      operationId: organizations_destroy
      summary: Delete an organization
      parameters:
      - in: path
        name: id
        schema:
          type: integer
        description: A unique integer value identifying this organization.
        required: true
      tags:
      - organizations
      security:
      - sessionAuth: []
        csrfAuth: []
        tokenAuth: []
      - signatureAuth: []
      - basicAuth: []
      responses:
        '204':
          description: The organization has been deleted
  /api/projects:
    get:
      operationId: projects_list
      summary: List projects
      parameters:
      - name: X-Organization
        in: header
        description: Organization unique slug
        schema:
          type: string
      - name: assignee
        in: query
        description: A simple equality filter for the assignee field
        schema:
          type: string
      - name: filter
        required: false
        in: query
        description: |2-

          JSON Logic filter. This filter can be used to perform complex filtering by grouping rules.

          For example, using such a filter you can get all resources created by you:

              - {"and":[{"==":[{"var":"owner"},"<user>"]}]}

          Details about the syntax used can be found at the link: https://jsonlogic.com/

           Available filter_fields: ['name', 'owner', 'assignee', 'status', 'id', 'updated_date'].
        schema:
          type: string
      - name: name
        in: query
        description: A simple equality filter for the name field
        schema:
          type: string
      - name: org
        in: query
        description: Organization unique slug
        schema:
          type: string
      - name: org_id
        in: query
        description: Organization identifier
        schema:
          type: integer
      - name: owner
        in: query
        description: A simple equality filter for the owner field
        schema:
          type: string
      - name: page
        required: false
        in: query
        description: A page number within the paginated result set.
        schema:
          type: integer
      - name: page_size
        required: false
        in: query
        description: Number of results to return per page.
        schema:
          type: integer
      - name: search
        required: false
        in: query
        description: 'A search term. Available search_fields: (''name'', ''owner'',
          ''assignee'', ''status'')'
        schema:
          type: string
      - name: sort
        required: false
        in: query
        description: 'Which field to use when ordering the results. Available ordering_fields:
          [''name'', ''owner'', ''assignee'', ''status'', ''id'', ''updated_date'']'
        schema:
          type: string
      - name: status
        in: query
        description: A simple equality filter for the status field
        schema:
          type: string
          enum:
          - annotation
          - validation
          - completed
      tags:
      - projects
      security:
      - sessionAuth: []
        csrfAuth: []
        tokenAuth: []
      - signatureAuth: []
      - basicAuth: []
      responses:
        '200':
          content:
            application/vnd.cvat+json:
              schema:
                $ref: '#/components/schemas/PaginatedProjectReadList'
          description: ''
    post:
      operationId: projects_create
      summary: Create a project
      parameters:
      - in: header
        name: X-Organization
        schema:
          type: string
        description: Organization unique slug
      - in: query
        name: org
        schema:
          type: string
        description: Organization unique slug
      - in: query
        name: org_id
        schema:
          type: integer
        description: Organization identifier
      tags:
      - projects
      requestBody:
        content:
          application/json:
            schema:
              $ref: '#/components/schemas/ProjectWriteRequest'
        required: true
      security:
      - sessionAuth: []
        csrfAuth: []
        tokenAuth: []
      - signatureAuth: []
      - basicAuth: []
      responses:
        '201':
          content:
            application/vnd.cvat+json:
              schema:
                $ref: '#/components/schemas/ProjectRead'
          description: ''
  /api/projects/{id}:
    get:
      operationId: projects_retrieve
      summary: Get project details
      parameters:
      - in: path
        name: id
        schema:
          type: integer
        description: A unique integer value identifying this project.
        required: true
      tags:
      - projects
      security:
      - sessionAuth: []
        csrfAuth: []
        tokenAuth: []
      - signatureAuth: []
      - basicAuth: []
      responses:
        '200':
          content:
            application/vnd.cvat+json:
              schema:
                $ref: '#/components/schemas/ProjectRead'
          description: ''
    patch:
      operationId: projects_partial_update
      summary: Update a project
      parameters:
      - in: path
        name: id
        schema:
          type: integer
        description: A unique integer value identifying this project.
        required: true
      tags:
      - projects
      requestBody:
        content:
          application/json:
            schema:
              $ref: '#/components/schemas/PatchedProjectWriteRequest'
      security:
      - sessionAuth: []
        csrfAuth: []
        tokenAuth: []
      - signatureAuth: []
      - basicAuth: []
      responses:
        '200':
          content:
            application/vnd.cvat+json:
              schema:
                $ref: '#/components/schemas/ProjectRead'
          description: ''
    delete:
      operationId: projects_destroy
      summary: Delete a project
      parameters:
      - in: path
        name: id
        schema:
          type: integer
        description: A unique integer value identifying this project.
        required: true
      tags:
      - projects
      security:
      - sessionAuth: []
        csrfAuth: []
        tokenAuth: []
      - signatureAuth: []
      - basicAuth: []
      responses:
        '204':
          description: The project has been deleted
  /api/projects/{id}/annotations:
    get:
      operationId: projects_retrieve_annotations
      description: |
        Deprecation warning:

        Using this endpoint to initiate export of annotations as a dataset or to check export status is deprecated.
        Consider using new API:
        - POST /api/projects/<project_id>/dataset/export?save_images=False to initiate exporting process
        - GET /api/requests/<rq_id> to check export status,
            where rq_id is request id returned on initializing request'
      summary: Get project annotations or export them as a dataset
      parameters:
      - in: query
        name: action
        schema:
          type: string
          enum:
          - download
        description: Used to start downloading process locally after annotation file
          has been created
      - in: query
        name: cloud_storage_id
        schema:
          type: integer
        description: Storage id
      - in: query
        name: filename
        schema:
          type: string
        description: Desired output file name
      - in: query
        name: format
        schema:
          type: string
        description: |-
          Desired output format name
          You can get the list of supported formats at:
          /server/annotation/formats
        required: true
      - in: path
        name: id
        schema:
          type: integer
        description: A unique integer value identifying this project.
        required: true
      - in: query
        name: location
        schema:
          type: string
          enum:
          - cloud_storage
          - local
        description: Where need to save downloaded dataset
      - in: query
        name: use_default_location
        schema:
          type: boolean
          default: true
        description: Use the location that was configured in project to export annotation
        deprecated: true
      tags:
      - projects
      security:
      - sessionAuth: []
        csrfAuth: []
        tokenAuth: []
      - signatureAuth: []
      - basicAuth: []
      responses:
        '200':
          content:
            application/vnd.cvat+json:
              schema:
                $ref: '#/components/schemas/AnnotationsRead'
          description: Download of file started
        '201':
          description: Annotations file is ready to download
        '202':
          description: Dump of annotations has been started
        '401':
          description: Format is not specified
        '405':
          description: Format is not available
  /api/projects/{id}/backup:
    get:
      operationId: projects_retrieve_backup
      description: |
        Deprecation warning:

        This endpoint will be deprecated in one of the next releases.
        Consider using new API:
        - POST /api/projects/<project_id>/backup/export to initiate backup process
        - GET /api/requests/<rq_id> to check process status,
            where rq_id is request id returned on initializing request
      summary: Back up a project
      parameters:
      - in: query
        name: action
        schema:
          type: string
          enum:
          - download
        description: Used to start downloading process after backup file had been
          created
      - in: query
        name: cloud_storage_id
        schema:
          type: integer
        description: Storage id
      - in: query
        name: filename
        schema:
          type: string
        description: Backup file name
      - in: path
        name: id
        schema:
          type: integer
        description: A unique integer value identifying this project.
        required: true
      - in: query
        name: location
        schema:
          type: string
          enum:
          - cloud_storage
          - local
        description: Where need to save downloaded backup
      - in: query
        name: use_default_location
        schema:
          type: boolean
          default: true
        description: Use the location that was configured in project to export backup
        deprecated: true
      tags:
      - projects
      security:
      - sessionAuth: []
        csrfAuth: []
        tokenAuth: []
      - signatureAuth: []
      - basicAuth: []
      responses:
        '200':
          description: Download of file started
        '201':
          description: Output backup file is ready for downloading
        '202':
          description: Creating a backup file has been started
  /api/projects/{id}/backup/export:
    post:
      operationId: projects_create_backup_export
      description: |
        The request `POST /api/<projects|tasks>/id/backup/export` will initialize
        a background process to backup a resource. To check status of the process
        please, use `GET /api/requests/<rq_id>` where **rq_id** is request ID returned in the response for this endpoint.
      summary: Initiate process to backup resource
      parameters:
      - in: query
        name: cloud_storage_id
        schema:
          type: integer
        description: Storage id
      - in: query
        name: filename
        schema:
          type: string
        description: Backup file name
      - in: path
        name: id
        schema:
          type: integer
        description: A unique integer value identifying this project.
        required: true
      - in: query
        name: location
        schema:
          type: string
          enum:
          - cloud_storage
          - local
        description: Where need to save downloaded backup
      tags:
      - projects
      security:
      - sessionAuth: []
        csrfAuth: []
        tokenAuth: []
      - signatureAuth: []
      - basicAuth: []
      responses:
        '202':
          content:
            application/vnd.cvat+json:
              schema:
                $ref: '#/components/schemas/RqId'
          description: Creating a backup file has been started
        '400':
          description: Wrong query parameters were passed
        '409':
          description: The backup process has already been initiated and is not yet
            finished
  /api/projects/{id}/dataset/:
    get:
      operationId: projects_retrieve_dataset
      description: |2

        To check the status of the process of importing a project dataset from a file:

        After initiating the dataset upload, you will receive an rq_id parameter.
        Make sure to include this parameter as a query parameter in your subsequent
        GET /api/projects/id/dataset requests to track the status of the dataset import.
        Also you should specify action parameter: action=import_status.

        Deprecation warning:
        Utilizing this endpoint to export project dataset in
        a specific format will be deprecated in one of the next releases.
        Consider using new API:
        - POST /api/projects/<project_id>/dataset/export/?save_images=True to initiate export process
        - GET /api/requests/<rq_id> to check process status,
            where rq_id is request id returned on initializing request
      summary: Export a project as a dataset / Check dataset import status
      parameters:
      - in: query
        name: action
        schema:
          type: string
          enum:
          - download
          - import_status
        description: Used to start downloading process locally after annotation file
          has been created
      - in: query
        name: cloud_storage_id
        schema:
          type: integer
        description: Storage id
      - in: query
        name: filename
        schema:
          type: string
        description: Desired output file name
      - in: query
        name: format
        schema:
          type: string
        description: |-
          Desired output format name
          You can get the list of supported formats at:
          /server/annotation/formats
      - in: path
        name: id
        schema:
          type: integer
        description: A unique integer value identifying this project.
        required: true
      - in: query
        name: location
        schema:
          type: string
          enum:
          - cloud_storage
          - local
        description: Where need to save downloaded dataset
      - in: query
        name: rq_id
        schema:
          type: string
        description: rq id
      - in: query
        name: use_default_location
        schema:
          type: boolean
          default: true
        description: Use the location that was configured in project to import dataset
        deprecated: true
      tags:
      - projects
      security:
      - sessionAuth: []
        csrfAuth: []
        tokenAuth: []
      - signatureAuth: []
      - basicAuth: []
      responses:
        '200':
          content:
            application/vnd.cvat+json:
              schema:
                type: string
                format: binary
          description: Download of file started
        '201':
          description: Output file is ready for downloading
        '202':
          description: Exporting has been started
        '405':
          description: Format is not available
    post:
      operationId: projects_create_dataset
      description: |2

        The request POST /api/projects/id/dataset will initiate file upload and will create
        the rq job on the server in which the process of dataset import from a file
        will be carried out. Please, use the GET /api/projects/id/dataset endpoint for checking status of the process.
      summary: Import a dataset into a project
      parameters:
      - in: query
        name: cloud_storage_id
        schema:
          type: integer
        description: Storage id
      - in: query
        name: filename
        schema:
          type: string
        description: Dataset file name
      - in: query
        name: format
        schema:
          type: string
        description: |-
          Desired dataset format name
          You can get the list of supported formats at:
          /server/annotation/formats
      - in: path
        name: id
        schema:
          type: integer
        description: A unique integer value identifying this project.
        required: true
      - in: query
        name: location
        schema:
          type: string
          enum:
          - cloud_storage
          - local
        description: Where to import the dataset from
      - in: query
        name: use_default_location
        schema:
          type: boolean
          default: true
        description: Use the location that was configured in the project to import
          annotations
        deprecated: true
      tags:
      - projects
      requestBody:
        content:
          application/json:
            schema:
              $ref: '#/components/schemas/DatasetWriteRequest'
          multipart/form-data:
            schema:
              $ref: '#/components/schemas/DatasetWriteRequest'
      security:
      - sessionAuth: []
        csrfAuth: []
        tokenAuth: []
      - signatureAuth: []
      - basicAuth: []
      responses:
        '202':
          content:
            application/vnd.cvat+json:
              schema:
                $ref: '#/components/schemas/RqId'
          description: Importing has been started
        '400':
          description: Failed to import dataset
        '405':
          description: Format is not available
  /api/projects/{id}/dataset/export:
    post:
      operationId: projects_create_dataset_export
      description: |
        The request `POST /api/<projects|tasks|jobs>/id/dataset/export` will initialize
        a background process to export a dataset. To check status of the process
        please, use `GET /api/requests/<rq_id>` where **rq_id** is request ID returned in the response for this endpoint.
      summary: Initialize process to export resource as a dataset in a specific format
      parameters:
      - in: query
        name: cloud_storage_id
        schema:
          type: integer
        description: Storage id
      - in: query
        name: filename
        schema:
          type: string
        description: Desired output file name
      - in: query
        name: format
        schema:
          type: string
        description: |-
          Desired output format name
          You can get the list of supported formats at:
          /server/annotation/formats
        required: true
      - in: path
        name: id
        schema:
          type: integer
        description: A unique integer value identifying this project.
        required: true
      - in: query
        name: location
        schema:
          type: string
          enum:
          - cloud_storage
          - local
        description: Where need to save downloaded dataset
      - in: query
        name: save_images
        schema:
          type: boolean
          default: false
        description: Include images or not
      tags:
      - projects
      security:
      - sessionAuth: []
        csrfAuth: []
        tokenAuth: []
      - signatureAuth: []
      - basicAuth: []
      responses:
        '202':
          content:
            application/vnd.cvat+json:
              schema:
                $ref: '#/components/schemas/RqId'
          description: Exporting has been started
        '405':
          description: Format is not available
        '409':
          description: Exporting is already in progress
  /api/projects/{id}/preview:
    get:
      operationId: projects_retrieve_preview
      summary: Get a preview image for a project
      parameters:
      - in: path
        name: id
        schema:
          type: integer
        description: A unique integer value identifying this project.
        required: true
      tags:
      - projects
      security:
      - sessionAuth: []
        csrfAuth: []
        tokenAuth: []
      - signatureAuth: []
      - basicAuth: []
      responses:
        '200':
          description: Project image preview
        '404':
          description: Project image preview not found
  /api/projects/backup/:
    post:
      operationId: projects_create_backup
      description: |2

        The backup import process is as follows:

        The first request POST /api/projects/backup will initiate file upload and will create
        the rq job on the server in which the process of a project creating from an uploaded backup
        will be carried out.

        After initiating the backup upload, you will receive an rq_id parameter.
        Make sure to include this parameter as a query parameter in your subsequent requests
        to track the status of the project creation.
        Once the project has been successfully created, the server will return the id of the newly created project.
      summary: Recreate a project from a backup
      parameters:
      - in: header
        name: X-Organization
        schema:
          type: string
        description: Organization unique slug
      - in: query
        name: cloud_storage_id
        schema:
          type: integer
        description: Storage id
      - in: query
        name: filename
        schema:
          type: string
        description: Backup file name
      - in: query
        name: location
        schema:
          type: string
          enum:
          - cloud_storage
          - local
          default: local
        description: Where to import the backup file from
      - in: query
        name: org
        schema:
          type: string
        description: Organization unique slug
      - in: query
        name: org_id
        schema:
          type: integer
        description: Organization identifier
      - in: query
        name: rq_id
        schema:
          type: string
        description: rq id
      tags:
      - projects
      requestBody:
        content:
          application/json:
            schema:
              $ref: '#/components/schemas/BackupWriteRequest'
          multipart/form-data:
            schema:
              $ref: '#/components/schemas/BackupWriteRequest'
      security:
      - sessionAuth: []
        csrfAuth: []
        tokenAuth: []
      - signatureAuth: []
      - basicAuth: []
      responses:
        '201':
          description: The project has been imported
        '202':
          content:
            application/vnd.cvat+json:
              schema:
                $ref: '#/components/schemas/RqId'
          description: Importing a backup file has been started
  /api/quality/conflicts:
    get:
      operationId: quality_list_conflicts
      summary: List annotation conflicts in a quality report
      parameters:
      - name: X-Organization
        in: header
        description: Organization unique slug
        schema:
          type: string
      - name: filter
        required: false
        in: query
        description: |2-

          JSON Logic filter. This filter can be used to perform complex filtering by grouping rules.

          For example, using such a filter you can get all resources created by you:

              - {"and":[{"==":[{"var":"owner"},"<user>"]}]}

          Details about the syntax used can be found at the link: https://jsonlogic.com/

           Available filter_fields: ['id', 'frame', 'type', 'job_id', 'task_id', 'severity'].
        schema:
          type: string
      - name: frame
        in: query
        description: A simple equality filter for the frame field
        schema:
          type: integer
      - name: job_id
        in: query
        description: A simple equality filter for the job_id field
        schema:
          type: integer
      - name: org
        in: query
        description: Organization unique slug
        schema:
          type: string
      - name: org_id
        in: query
        description: Organization identifier
        schema:
          type: integer
      - name: page
        required: false
        in: query
        description: A page number within the paginated result set.
        schema:
          type: integer
      - name: page_size
        required: false
        in: query
        description: Number of results to return per page.
        schema:
          type: integer
      - in: query
        name: report_id
        schema:
          type: integer
        description: A simple equality filter for report id
      - name: severity
        in: query
        description: A simple equality filter for the severity field
        schema:
          type: string
          enum:
          - warning
          - error
      - name: sort
        required: false
        in: query
        description: 'Which field to use when ordering the results. Available ordering_fields:
          [''id'', ''frame'', ''type'', ''job_id'', ''task_id'', ''severity'']'
        schema:
          type: string
      - name: task_id
        in: query
        description: A simple equality filter for the task_id field
        schema:
          type: integer
      - name: type
        in: query
        description: A simple equality filter for the type field
        schema:
          type: string
          enum:
          - missing_annotation
          - extra_annotation
          - mismatching_label
          - low_overlap
          - mismatching_direction
          - mismatching_attributes
          - mismatching_groups
          - covered_annotation
      tags:
      - quality
      security:
      - sessionAuth: []
        csrfAuth: []
        tokenAuth: []
      - signatureAuth: []
      - basicAuth: []
      responses:
        '200':
          content:
            application/vnd.cvat+json:
              schema:
                $ref: '#/components/schemas/PaginatedAnnotationConflictList'
          description: ''
  /api/quality/reports:
    get:
      operationId: quality_list_reports
      summary: List quality reports
      parameters:
      - name: X-Organization
        in: header
        description: Organization unique slug
        schema:
          type: string
      - name: filter
        required: false
        in: query
        description: |2-

          JSON Logic filter. This filter can be used to perform complex filtering by grouping rules.

          For example, using such a filter you can get all resources created by you:

              - {"and":[{"==":[{"var":"owner"},"<user>"]}]}

          Details about the syntax used can be found at the link: https://jsonlogic.com/

           Available filter_fields: ['id', 'job_id', 'created_date', 'gt_last_updated', 'target_last_updated', 'parent_id'].
        schema:
          type: string
      - name: job_id
        in: query
        description: A simple equality filter for the job_id field
        schema:
          type: integer
      - name: org
        in: query
        description: Organization unique slug
        schema:
          type: string
      - name: org_id
        in: query
        description: Organization identifier
        schema:
          type: integer
      - name: page
        required: false
        in: query
        description: A page number within the paginated result set.
        schema:
          type: integer
      - name: page_size
        required: false
        in: query
        description: Number of results to return per page.
        schema:
          type: integer
      - name: parent_id
        in: query
        description: A simple equality filter for the parent_id field
        schema:
          type: integer
      - name: sort
        required: false
        in: query
        description: 'Which field to use when ordering the results. Available ordering_fields:
          [''id'', ''job_id'', ''created_date'', ''gt_last_updated'', ''target_last_updated'',
          ''parent_id'']'
        schema:
          type: string
      - in: query
        name: target
        schema:
          type: string
        description: A simple equality filter for target
      - in: query
        name: task_id
        schema:
          type: integer
        description: A simple equality filter for task id
      tags:
      - quality
      security:
      - sessionAuth: []
        csrfAuth: []
        tokenAuth: []
      - signatureAuth: []
      - basicAuth: []
      responses:
        '200':
          content:
            application/vnd.cvat+json:
              schema:
                $ref: '#/components/schemas/PaginatedQualityReportList'
          description: ''
    post:
      operationId: quality_create_report
      summary: Create a quality report
      parameters:
      - in: query
        name: rq_id
        schema:
          type: string
        description: |
          The report creation request id. Can be specified to check the report
          creation status.
      tags:
      - quality
      requestBody:
        content:
          application/json:
            schema:
              $ref: '#/components/schemas/QualityReportCreateRequest'
      security:
      - sessionAuth: []
        csrfAuth: []
        tokenAuth: []
      - signatureAuth: []
      - basicAuth: []
      responses:
        '201':
          content:
            application/vnd.cvat+json:
              schema:
                $ref: '#/components/schemas/QualityReport'
          description: ''
        '202':
          content:
            application/vnd.cvat+json:
              schema:
                $ref: '#/components/schemas/RqId'
          description: |
            A quality report request has been enqueued, the request id is returned.
            The request status can be checked at this endpoint by passing the rq_id
            as the query parameter. If the request id is specified, this response
            means the quality report request is queued or is being processed.
        '400':
          description: Invalid or failed request, check the response data for details
  /api/quality/reports/{id}:
    get:
      operationId: quality_retrieve_report
      summary: Get quality report details
      parameters:
      - in: path
        name: id
        schema:
          type: integer
        description: A unique integer value identifying this quality report.
        required: true
      tags:
      - quality
      security:
      - sessionAuth: []
        csrfAuth: []
        tokenAuth: []
      - signatureAuth: []
      - basicAuth: []
      responses:
        '200':
          content:
            application/vnd.cvat+json:
              schema:
                $ref: '#/components/schemas/QualityReport'
          description: ''
  /api/quality/reports/{id}/data:
    get:
      operationId: quality_retrieve_report_data
      summary: Get quality report contents
      parameters:
      - in: path
        name: id
        schema:
          type: integer
        description: A unique integer value identifying this quality report.
        required: true
      tags:
      - quality
      security:
      - sessionAuth: []
        csrfAuth: []
        tokenAuth: []
      - signatureAuth: []
      - basicAuth: []
      responses:
        '200':
          content:
            application/vnd.cvat+json:
              schema:
                type: object
          description: ''
  /api/quality/settings:
    get:
      operationId: quality_list_settings
      summary: List quality settings instances
      parameters:
      - name: X-Organization
        in: header
        description: Organization unique slug
        schema:
          type: string
      - name: filter
        required: false
        in: query
        description: |2-

          JSON Logic filter. This filter can be used to perform complex filtering by grouping rules.

          For example, using such a filter you can get all resources created by you:

              - {"and":[{"==":[{"var":"owner"},"<user>"]}]}

          Details about the syntax used can be found at the link: https://jsonlogic.com/

           Available filter_fields: ['id', 'task_id'].
        schema:
          type: string
      - name: org
        in: query
        description: Organization unique slug
        schema:
          type: string
      - name: org_id
        in: query
        description: Organization identifier
        schema:
          type: integer
      - name: page
        required: false
        in: query
        description: A page number within the paginated result set.
        schema:
          type: integer
      - name: page_size
        required: false
        in: query
        description: Number of results to return per page.
        schema:
          type: integer
      - name: sort
        required: false
        in: query
        description: 'Which field to use when ordering the results. Available ordering_fields:
          [''id'']'
        schema:
          type: string
      - name: task_id
        in: query
        description: A simple equality filter for the task_id field
        schema:
          type: integer
      tags:
      - quality
      security:
      - sessionAuth: []
        csrfAuth: []
        tokenAuth: []
      - signatureAuth: []
      - basicAuth: []
      responses:
        '200':
          content:
            application/vnd.cvat+json:
              schema:
                $ref: '#/components/schemas/PaginatedQualitySettingsList'
          description: ''
  /api/quality/settings/{id}:
    get:
      operationId: quality_retrieve_settings
      summary: Get quality settings instance details
      parameters:
      - in: path
        name: id
        schema:
          type: integer
        description: An id of a quality settings instance
        required: true
      tags:
      - quality
      security:
      - sessionAuth: []
        csrfAuth: []
        tokenAuth: []
      - signatureAuth: []
      - basicAuth: []
      responses:
        '200':
          content:
            application/vnd.cvat+json:
              schema:
                $ref: '#/components/schemas/QualitySettings'
          description: ''
    patch:
      operationId: quality_partial_update_settings
      summary: Update a quality settings instance
      parameters:
      - in: path
        name: id
        schema:
          type: integer
        description: An id of a quality settings instance
        required: true
      tags:
      - quality
      requestBody:
        content:
          application/json:
            schema:
              $ref: '#/components/schemas/PatchedQualitySettingsRequest'
      security:
      - sessionAuth: []
        csrfAuth: []
        tokenAuth: []
      - signatureAuth: []
      - basicAuth: []
      responses:
        '200':
          content:
            application/vnd.cvat+json:
              schema:
                $ref: '#/components/schemas/QualitySettings'
          description: ''
  /api/requests:
    get:
      operationId: requests_list
      summary: List requests
      parameters:
      - name: action
        in: query
        description: A simple equality filter for the action field
        schema:
          type: string
          enum:
          - create
          - import
          - export
      - name: filter
        required: false
        in: query
        description: |2-

          JSON Logic filter. This filter can be used to perform complex filtering by grouping rules.

          Details about the syntax used can be found at the link: https://jsonlogic.com/

           Available filter_fields: ['status', 'project_id', 'task_id', 'job_id', 'action', 'subresource', 'format'].
        schema:
          type: string
      - name: format
        in: query
        description: A simple equality filter for the format field
        schema:
          type: string
      - name: job_id
        in: query
        description: A simple equality filter for the job_id field
        schema:
          type: integer
      - name: org
        in: query
        description: A simple equality filter for the org field
        schema:
          type: string
      - name: page
        required: false
        in: query
        description: A page number within the paginated result set.
        schema:
          type: integer
      - name: page_size
        required: false
        in: query
        description: Number of results to return per page.
        schema:
          type: integer
      - name: project_id
        in: query
        description: A simple equality filter for the project_id field
        schema:
          type: integer
      - name: sort
        required: false
        in: query
        description: 'Which field to use when ordering the results. Available ordering_fields:
          [''created_date'', ''status'', ''action'']'
        schema:
          type: string
      - name: status
        in: query
        description: A simple equality filter for the status field
        schema:
          type: string
          enum:
          - queued
          - started
          - failed
          - finished
      - name: subresource
        in: query
        description: A simple equality filter for the subresource field
        schema:
          type: string
          enum:
          - annotations
          - dataset
          - backup
      - name: task_id
        in: query
        description: A simple equality filter for the task_id field
        schema:
          type: integer
      tags:
      - requests
      security:
      - sessionAuth: []
        csrfAuth: []
        tokenAuth: []
      - signatureAuth: []
      - basicAuth: []
      responses:
        '200':
          content:
            application/vnd.cvat+json:
              schema:
                $ref: '#/components/schemas/PaginatedRequestList'
          description: ''
  /api/requests/{id}:
    get:
      operationId: requests_retrieve
      summary: Get request details
      parameters:
      - in: path
        name: id
        schema:
          type: string
        required: true
      tags:
      - requests
      security:
      - sessionAuth: []
        csrfAuth: []
        tokenAuth: []
      - signatureAuth: []
      - basicAuth: []
      responses:
        '200':
          content:
            application/vnd.cvat+json:
              schema:
                $ref: '#/components/schemas/Request'
          description: ''
  /api/requests/{id}/cancel:
    post:
      operationId: requests_create_cancel
      summary: Cancel request
      parameters:
      - in: path
        name: id
        schema:
          type: string
        required: true
      tags:
      - requests
      security:
      - sessionAuth: []
        csrfAuth: []
        tokenAuth: []
      - signatureAuth: []
      - basicAuth: []
      responses:
        '200':
          description: The request has been cancelled
  /api/schema/:
    get:
      operationId: schema_retrieve
      description: |-
        OpenApi3 schema for this API. Format can be selected via content negotiation.

        - YAML: application/vnd.oai.openapi
        - JSON: application/vnd.oai.openapi+json
      parameters:
      - in: query
        name: lang
        schema:
          type: string
          enum:
          - af
          - ar
          - ar-dz
          - ast
          - az
          - be
          - bg
          - bn
          - br
          - bs
          - ca
          - ckb
          - cs
          - cy
          - da
          - de
          - dsb
          - el
          - en
          - en-au
          - en-gb
          - eo
          - es
          - es-ar
          - es-co
          - es-mx
          - es-ni
          - es-ve
          - et
          - eu
          - fa
          - fi
          - fr
          - fy
          - ga
          - gd
          - gl
          - he
          - hi
          - hr
          - hsb
          - hu
          - hy
          - ia
          - id
          - ig
          - io
          - is
          - it
          - ja
          - ka
          - kab
          - kk
          - km
          - kn
          - ko
          - ky
          - lb
          - lt
          - lv
          - mk
          - ml
          - mn
          - mr
          - ms
          - my
          - nb
          - ne
          - nl
          - nn
          - os
          - pa
          - pl
          - pt
          - pt-br
          - ro
          - ru
          - sk
          - sl
          - sq
          - sr
          - sr-latn
          - sv
          - sw
          - ta
          - te
          - tg
          - th
          - tk
          - tr
          - tt
          - udm
          - uk
          - ur
          - uz
          - vi
          - zh-hans
          - zh-hant
      - in: query
        name: scheme
        schema:
          type: string
          enum:
          - json
          - yaml
      tags:
      - schema
      security:
      - sessionAuth: []
        csrfAuth: []
        tokenAuth: []
      - signatureAuth: []
      - basicAuth: []
      responses:
        '200':
          content:
            application/vnd.oai.openapi:
              schema:
                type: object
            application/yaml:
              schema:
                type: object
            application/vnd.oai.openapi+json:
              schema:
                type: object
            application/json:
              schema:
                type: object
          description: ''
  /api/server/about:
    get:
      operationId: server_retrieve_about
      summary: Get basic CVAT information
      tags:
      - server
      security:
      - sessionAuth: []
        csrfAuth: []
        tokenAuth: []
      - signatureAuth: []
      - basicAuth: []
      responses:
        '200':
          content:
            application/vnd.cvat+json:
              schema:
                $ref: '#/components/schemas/About'
          description: ''
  /api/server/annotation/formats:
    get:
      operationId: server_retrieve_annotation_formats
      summary: Get supported annotation formats
      tags:
      - server
      security:
      - sessionAuth: []
        csrfAuth: []
        tokenAuth: []
      - signatureAuth: []
      - basicAuth: []
      responses:
        '200':
          content:
            application/vnd.cvat+json:
              schema:
                $ref: '#/components/schemas/DatasetFormats'
          description: ''
  /api/server/plugins:
    get:
      operationId: server_retrieve_plugins
      summary: Get enabled plugins
      tags:
      - server
      security:
      - sessionAuth: []
        csrfAuth: []
        tokenAuth: []
      - signatureAuth: []
      - basicAuth: []
      responses:
        '200':
          content:
            application/vnd.cvat+json:
              schema:
                $ref: '#/components/schemas/Plugins'
          description: ''
  /api/server/share:
    get:
      operationId: server_list_share
      summary: List files/directories in the mounted share
      parameters:
      - in: query
        name: directory
        schema:
          type: string
        description: Directory to browse
      - in: query
        name: search
        schema:
          type: string
        description: Search for specific files
      tags:
      - server
      security:
      - sessionAuth: []
        csrfAuth: []
        tokenAuth: []
      - signatureAuth: []
      - basicAuth: []
      responses:
        '200':
          content:
            application/vnd.cvat+json:
              schema:
                type: array
                items:
                  $ref: '#/components/schemas/FileInfo'
          description: ''
  /api/tasks:
    get:
      operationId: tasks_list
      summary: List tasks
      parameters:
      - name: X-Organization
        in: header
        description: Organization unique slug
        schema:
          type: string
      - name: assignee
        in: query
        description: A simple equality filter for the assignee field
        schema:
          type: string
      - name: dimension
        in: query
        description: A simple equality filter for the dimension field
        schema:
          type: string
          enum:
          - 3d
          - 2d
      - name: filter
        required: false
        in: query
        description: |2+

          JSON Logic filter. This filter can be used to perform complex filtering by grouping rules.

          For example, using such a filter you can get all resources created by you:

              - {"and":[{"==":[{"var":"owner"},"<user>"]}]}

          Details about the syntax used can be found at the link: https://jsonlogic.com/

           Available filter_fields: ['project_name', 'name', 'owner', 'status', 'assignee', 'subset', 'mode', 'dimension', 'tracker_link', 'id', 'project_id', 'updated_date'].

          There are few examples for complex filtering tasks:

              - Get all tasks from 1,2,3 projects - { "and" : [{ "in" : [{ "var" : "project_id" }, [1, 2, 3]]}]}

              - Get all completed tasks from 1 project - { "and": [{ "==": [{ "var" : "status" }, "completed"]}, { "==" : [{ "var" : "project_id"}, 1]}]}

        schema:
          type: string
      - name: mode
        in: query
        description: A simple equality filter for the mode field
        schema:
          type: string
      - name: name
        in: query
        description: A simple equality filter for the name field
        schema:
          type: string
      - name: org
        in: query
        description: Organization unique slug
        schema:
          type: string
      - name: org_id
        in: query
        description: Organization identifier
        schema:
          type: integer
      - name: owner
        in: query
        description: A simple equality filter for the owner field
        schema:
          type: string
      - name: page
        required: false
        in: query
        description: A page number within the paginated result set.
        schema:
          type: integer
      - name: page_size
        required: false
        in: query
        description: Number of results to return per page.
        schema:
          type: integer
      - name: project_id
        in: query
        description: A simple equality filter for the project_id field
        schema:
          type: integer
      - name: project_name
        in: query
        description: A simple equality filter for the project_name field
        schema:
          type: string
      - name: search
        required: false
        in: query
        description: 'A search term. Available search_fields: (''project_name'', ''name'',
          ''owner'', ''status'', ''assignee'', ''subset'', ''mode'', ''dimension'',
          ''tracker_link'')'
        schema:
          type: string
      - name: sort
        required: false
        in: query
        description: 'Which field to use when ordering the results. Available ordering_fields:
          [''project_name'', ''name'', ''owner'', ''status'', ''assignee'', ''subset'',
          ''mode'', ''dimension'', ''tracker_link'', ''id'', ''project_id'', ''updated_date'']'
        schema:
          type: string
      - name: status
        in: query
        description: A simple equality filter for the status field
        schema:
          type: string
          enum:
          - annotation
          - validation
          - completed
      - name: subset
        in: query
        description: A simple equality filter for the subset field
        schema:
          type: string
      - name: tracker_link
        in: query
        description: A simple equality filter for the tracker_link field
        schema:
          type: string
      tags:
      - tasks
      security:
      - sessionAuth: []
        csrfAuth: []
        tokenAuth: []
      - signatureAuth: []
      - basicAuth: []
      responses:
        '200':
          content:
            application/vnd.cvat+json:
              schema:
                $ref: '#/components/schemas/PaginatedTaskReadList'
          description: ''
    post:
      operationId: tasks_create
      description: |
        The new task will not have any attached images or videos.
        To attach them, use the /api/tasks/<id>/data endpoint.
      summary: Create a task
      parameters:
      - in: header
        name: X-Organization
        schema:
          type: string
        description: Organization unique slug
      - in: query
        name: org
        schema:
          type: string
        description: Organization unique slug
      - in: query
        name: org_id
        schema:
          type: integer
        description: Organization identifier
      tags:
      - tasks
      requestBody:
        content:
          application/json:
            schema:
              $ref: '#/components/schemas/TaskWriteRequest'
        required: true
      security:
      - sessionAuth: []
        csrfAuth: []
        tokenAuth: []
      - signatureAuth: []
      - basicAuth: []
      responses:
        '201':
          content:
            application/vnd.cvat+json:
              schema:
                $ref: '#/components/schemas/TaskRead'
          description: ''
  /api/tasks/{id}:
    get:
      operationId: tasks_retrieve
      summary: Get task details
      parameters:
      - in: path
        name: id
        schema:
          type: integer
        description: A unique integer value identifying this task.
        required: true
      tags:
      - tasks
      security:
      - sessionAuth: []
        csrfAuth: []
        tokenAuth: []
      - signatureAuth: []
      - basicAuth: []
      responses:
        '200':
          content:
            application/vnd.cvat+json:
              schema:
                $ref: '#/components/schemas/TaskRead'
          description: ''
    patch:
      operationId: tasks_partial_update
      summary: Update a task
      parameters:
      - in: path
        name: id
        schema:
          type: integer
        description: A unique integer value identifying this task.
        required: true
      tags:
      - tasks
      requestBody:
        content:
          application/json:
            schema:
              $ref: '#/components/schemas/PatchedTaskWriteRequest'
      security:
      - sessionAuth: []
        csrfAuth: []
        tokenAuth: []
      - signatureAuth: []
      - basicAuth: []
      responses:
        '200':
          content:
            application/vnd.cvat+json:
              schema:
                $ref: '#/components/schemas/TaskRead'
          description: ''
    delete:
      operationId: tasks_destroy
      description: All attached jobs, annotations and data will be deleted as well.
      summary: Delete a task
      parameters:
      - in: path
        name: id
        schema:
          type: integer
        description: A unique integer value identifying this task.
        required: true
      tags:
      - tasks
      security:
      - sessionAuth: []
        csrfAuth: []
        tokenAuth: []
      - signatureAuth: []
      - basicAuth: []
      responses:
        '204':
          description: The task has been deleted
  /api/tasks/{id}/annotations/:
    get:
      operationId: tasks_retrieve_annotations
      description: |
        Deprecation warning:

        Utilizing this endpoint ot export annotations as a dataset in
        a specific format will be deprecated in one of the next releases.

        Consider using new API:
        - POST /api/tasks/<task_id>/dataset/export?save_images=False to initiate export process
        - GET /api/requests/<rq_id> to check process status,
            where rq_id is request id returned on initializing request
      summary: Get task annotations or export them as a dataset in a specific format
      parameters:
      - in: query
        name: action
        schema:
          type: string
          enum:
          - download
        description: Used to start downloading process locally after annotation file
          has been created
      - in: query
        name: cloud_storage_id
        schema:
          type: integer
        description: Storage id
      - in: query
        name: filename
        schema:
          type: string
        description: Desired output file name
      - in: query
        name: format
        schema:
          type: string
        description: |-
          Desired output format name
          You can get the list of supported formats at:
          /server/annotation/formats
      - in: path
        name: id
        schema:
          type: integer
        description: A unique integer value identifying this task.
        required: true
      - in: query
        name: location
        schema:
          type: string
          enum:
          - cloud_storage
          - local
        description: Where need to save downloaded dataset
      - in: query
        name: use_default_location
        schema:
          type: boolean
          default: true
        description: Use the location that was configured in the task to export annotation
        deprecated: true
      tags:
      - tasks
      security:
      - sessionAuth: []
        csrfAuth: []
        tokenAuth: []
      - signatureAuth: []
      - basicAuth: []
      responses:
        '200':
          content:
            application/vnd.cvat+json:
              schema:
                $ref: '#/components/schemas/AnnotationsRead'
          description: Download of file started
        '201':
          description: Annotations file is ready to download
        '202':
          description: Dump of annotations has been started
        '400':
          description: Exporting without data is not allowed
        '405':
          description: Format is not available
    post:
      operationId: tasks_create_annotations
      description: |2

        The request POST /api/tasks/id/annotations will initiate the import and will create
        the rq job on the server in which the import will be carried out.
        Please, use the PUT /api/tasks/id/annotations endpoint for checking status of the process.
      summary: Import annotations into a task
      parameters:
      - in: query
        name: cloud_storage_id
        schema:
          type: integer
        description: Storage id
      - in: query
        name: filename
        schema:
          type: string
        description: Annotation file name
      - in: query
        name: format
        schema:
          type: string
        description: |-
          Input format name
          You can get the list of supported formats at:
          /server/annotation/formats
      - in: path
        name: id
        schema:
          type: integer
        description: A unique integer value identifying this task.
        required: true
      - in: query
        name: location
        schema:
          type: string
          enum:
          - cloud_storage
          - local
        description: where to import the annotation from
      - in: query
        name: use_default_location
        schema:
          type: boolean
          default: true
        description: Use the location that was configured in task to import annotations
        deprecated: true
      tags:
      - tasks
      requestBody:
        content:
          application/json:
            schema:
              $ref: '#/components/schemas/TaskAnnotationsWriteRequest'
          multipart/form-data:
            schema:
              $ref: '#/components/schemas/TaskAnnotationsWriteRequest'
      security:
      - sessionAuth: []
        csrfAuth: []
        tokenAuth: []
      - signatureAuth: []
      - basicAuth: []
      responses:
        '201':
          description: Uploading has finished
        '202':
          content:
            application/vnd.cvat+json:
              schema:
                $ref: '#/components/schemas/RqId'
          description: Uploading has been started
        '405':
          description: Format is not available
    put:
      operationId: tasks_update_annotations
      description: |2

        To check the status of an import request:

        After initiating the annotation import, you will receive an rq_id parameter.
        Make sure to include this parameter as a query parameter in your subsequent
        PUT /api/tasks/id/annotations requests to track the status of the import.
      summary: Replace task annotations / Get annotation import status
      parameters:
      - in: query
        name: format
        schema:
          type: string
        description: |-
          Input format name
          You can get the list of supported formats at:
          /server/annotation/formats
      - in: path
        name: id
        schema:
          type: integer
        description: A unique integer value identifying this task.
        required: true
      - in: query
        name: rq_id
        schema:
          type: string
        description: rq id
      tags:
      - tasks
      requestBody:
        content:
          application/json:
            schema:
              $ref: '#/components/schemas/TaskAnnotationsUpdateRequest'
          multipart/form-data:
            schema:
              $ref: '#/components/schemas/TaskAnnotationsUpdateRequest'
      security:
      - sessionAuth: []
        csrfAuth: []
        tokenAuth: []
      - signatureAuth: []
      - basicAuth: []
      responses:
        '201':
          description: Import has finished
        '202':
          description: Import is in progress
        '405':
          description: Format is not available
    patch:
      operationId: tasks_partial_update_annotations
      summary: Update task annotations
      parameters:
      - in: query
        name: action
        schema:
          type: string
          enum:
          - create
          - delete
          - update
        required: true
      - in: path
        name: id
        schema:
          type: integer
        description: A unique integer value identifying this task.
        required: true
      tags:
      - tasks
      requestBody:
        content:
          application/json:
            schema:
              $ref: '#/components/schemas/PatchedLabeledDataRequest'
          multipart/form-data:
            schema:
              $ref: '#/components/schemas/PatchedLabeledDataRequest'
      security:
      - sessionAuth: []
        csrfAuth: []
        tokenAuth: []
      - signatureAuth: []
      - basicAuth: []
      responses:
        '200':
          content:
            application/vnd.cvat+json:
              schema:
                $ref: '#/components/schemas/LabeledData'
          description: ''
    delete:
      operationId: tasks_destroy_annotations
      summary: Delete task annotations
      parameters:
      - in: path
        name: id
        schema:
          type: integer
        description: A unique integer value identifying this task.
        required: true
      tags:
      - tasks
      security:
      - sessionAuth: []
        csrfAuth: []
        tokenAuth: []
      - signatureAuth: []
      - basicAuth: []
      responses:
        '204':
          description: The annotation has been deleted
  /api/tasks/{id}/backup:
    get:
      operationId: tasks_retrieve_backup
      description: |
        Deprecation warning:
            This endpoint will be deprecated in one of the next releases.
            Consider using new API:
            - POST /api/tasks/<task_id>/backup/export to initiate backup process
            - GET /api/requests/<rq_id> to check process status,
                where rq_id is request id returned on initializing request'
      summary: Back up a task
      parameters:
      - in: query
        name: action
        schema:
          type: string
          enum:
          - download
        description: Used to start downloading process after backup file had been
          created
      - in: query
        name: cloud_storage_id
        schema:
          type: integer
        description: Storage id
      - in: query
        name: filename
        schema:
          type: string
        description: Backup file name
      - in: path
        name: id
        schema:
          type: integer
        description: A unique integer value identifying this task.
        required: true
      - in: query
        name: location
        schema:
          type: string
          enum:
          - cloud_storage
          - local
        description: Where need to save downloaded backup
      - in: query
        name: use_default_location
        schema:
          type: boolean
          default: true
        description: Use the location that was configured in the task to export backup
        deprecated: true
      tags:
      - tasks
      security:
      - sessionAuth: []
        csrfAuth: []
        tokenAuth: []
      - signatureAuth: []
      - basicAuth: []
      responses:
        '200':
          description: Download of file started
        '201':
          description: Output backup file is ready for downloading
        '202':
          description: Creating a backup file has been started
        '400':
          description: Backup of a task without data is not allowed
  /api/tasks/{id}/backup/export:
    post:
      operationId: tasks_create_backup_export
      description: |
        The request `POST /api/<projects|tasks>/id/backup/export` will initialize
        a background process to backup a resource. To check status of the process
        please, use `GET /api/requests/<rq_id>` where **rq_id** is request ID returned in the response for this endpoint.
      summary: Initiate process to backup resource
      parameters:
      - in: query
        name: cloud_storage_id
        schema:
          type: integer
        description: Storage id
      - in: query
        name: filename
        schema:
          type: string
        description: Backup file name
      - in: path
        name: id
        schema:
          type: integer
        description: A unique integer value identifying this task.
        required: true
      - in: query
        name: location
        schema:
          type: string
          enum:
          - cloud_storage
          - local
        description: Where need to save downloaded backup
      tags:
      - tasks
      security:
      - sessionAuth: []
        csrfAuth: []
        tokenAuth: []
      - signatureAuth: []
      - basicAuth: []
      responses:
        '202':
          content:
            application/vnd.cvat+json:
              schema:
                $ref: '#/components/schemas/RqId'
          description: Creating a backup file has been started
        '400':
          description: Wrong query parameters were passed
        '409':
          description: The backup process has already been initiated and is not yet
            finished
  /api/tasks/{id}/data/:
    get:
      operationId: tasks_retrieve_data
      summary: Get data of a task
      parameters:
      - in: path
        name: id
        schema:
          type: integer
        description: A unique integer value identifying this task.
        required: true
      - in: query
        name: number
        schema:
          type: integer
        description: A unique number value identifying chunk or frame
      - in: query
        name: quality
        schema:
          type: string
          enum:
          - compressed
          - original
        description: Specifies the quality level of the requested data
      - in: query
        name: type
        schema:
          type: string
          enum:
          - chunk
          - context_image
          - frame
        description: Specifies the type of the requested data
      tags:
      - tasks
      security:
      - sessionAuth: []
        csrfAuth: []
        tokenAuth: []
      - signatureAuth: []
      - basicAuth: []
      responses:
        '200':
          description: Data of a specific type
    post:
      operationId: tasks_create_data
      description: |
        Allows to upload data (images, video, etc.) to a task.
        Supports the TUS open file uploading protocol (https://tus.io/).

        Supports the following protocols:

        1. A single Data request

        and

        2.1. An Upload-Start request
        2.2.a. Regular TUS protocol requests (Upload-Length + Chunks)
        2.2.b. Upload-Multiple requests
        2.3. An Upload-Finish request

        Requests:
        - Data - POST, no extra headers or 'Upload-Start' + 'Upload-Finish' headers.
          Contains data in the body.
        - Upload-Start - POST, has an 'Upload-Start' header. No body is expected.
        - Upload-Length - POST, has an 'Upload-Length' header (see the TUS specification)
        - Chunk - HEAD/PATCH (see the TUS specification). Sent to /data/<file id> endpoints.
        - Upload-Finish - POST, has an 'Upload-Finish' header. Can contain data in the body.
        - Upload-Multiple - POST, has an 'Upload-Multiple' header. Contains data in the body.

        The 'Upload-Finish' request allows to specify the uploaded files should be ordered.
        This may be needed if the files can be sent unordered. To state that the input files
        are sent ordered, pass an empty list of files in the 'upload_file_order' field.
        If the files are sent unordered, the ordered file list is expected
        in the 'upload_file_order' field. It must be a list of string file paths,
        relative to the dataset root.

        Example:
        files = [
            "cats/cat_1.jpg",
            "dogs/dog2.jpg",
            "image_3.png",
            ...
        ]

        Independently of the file declaration field used
        ('client_files', 'server_files', etc.), when the 'predefined'
        sorting method is selected, the uploaded files will be ordered according
        to the '.jsonl' manifest file, if it is found in the list of files.
        For archives (e.g. '.zip'), a manifest file ('*.jsonl') is required when using
        the 'predefined' file ordering. Such file must be provided next to the archive
        in the list of files. Read more about manifest files here:
        https://docs.cvat.ai/docs/manual/advanced/dataset_manifest/

        After all data is sent, the operation status can be retrieved via
        the `GET /api/requests/<rq_id>`, where **rq_id** is request ID returned for this request.

        Once data is attached to a task, it cannot be detached or replaced.
      summary: Attach data to a task
      parameters:
      - in: header
        name: Upload-Finish
        schema:
          type: boolean
        description: Finishes data upload. Can be combined with Upload-Start header
          to create task data with one request
      - in: header
        name: Upload-Multiple
        schema:
          type: boolean
        description: Indicates that data with this request are single or multiple
          files that should be attached to a task
      - in: header
        name: Upload-Start
        schema:
          type: boolean
        description: Initializes data upload. Optionally, can include upload metadata
          in the request body.
      - in: path
        name: id
        schema:
          type: integer
        description: A unique integer value identifying this task.
        required: true
      tags:
      - tasks
      requestBody:
        content:
          application/json:
            schema:
              $ref: '#/components/schemas/DataRequest'
          multipart/form-data:
            schema:
              $ref: '#/components/schemas/DataRequest'
      security:
      - sessionAuth: []
        csrfAuth: []
        tokenAuth: []
      - signatureAuth: []
      - basicAuth: []
      responses:
        '202':
          content:
            application/vnd.cvat+json:
              schema:
                $ref: '#/components/schemas/DataResponse'
          description: Request to attach a data to a task has been accepted
  /api/tasks/{id}/data/meta:
    get:
      operationId: tasks_retrieve_data_meta
      summary: Get metainformation for media files in a task
      parameters:
      - in: path
        name: id
        schema:
          type: integer
        description: A unique integer value identifying this task.
        required: true
      tags:
      - tasks
      security:
      - sessionAuth: []
        csrfAuth: []
        tokenAuth: []
      - signatureAuth: []
      - basicAuth: []
      responses:
        '200':
          content:
            application/vnd.cvat+json:
              schema:
                $ref: '#/components/schemas/DataMetaRead'
          description: ''
    patch:
      operationId: tasks_partial_update_data_meta
      summary: Update metainformation for media files in a task
      parameters:
      - in: path
        name: id
        schema:
          type: integer
        description: A unique integer value identifying this task.
        required: true
      tags:
      - tasks
      requestBody:
        content:
          application/json:
            schema:
              $ref: '#/components/schemas/PatchedDataMetaWriteRequest'
      security:
      - sessionAuth: []
        csrfAuth: []
        tokenAuth: []
      - signatureAuth: []
      - basicAuth: []
      responses:
        '200':
          content:
            application/vnd.cvat+json:
              schema:
                $ref: '#/components/schemas/DataMetaRead'
          description: ''
  /api/tasks/{id}/dataset:
    get:
      operationId: tasks_retrieve_dataset
      description: |
        Deprecation warning:

        Utilizing this endpoint to export task dataset in
        a specific format will be deprecated in one of the next releases.

        Consider using new API:
        - POST /api/tasks/<task_id>/dataset/export?save_images=True to initiate export process
        - GET /api/requests/<rq_id> to check process status,
            where rq_id is request id returned on initializing request
      summary: Export task as a dataset in a specific format
      parameters:
      - in: query
        name: action
        schema:
          type: string
          enum:
          - download
        description: Used to start downloading process locally after annotation file
          has been created
      - in: query
        name: cloud_storage_id
        schema:
          type: integer
        description: Storage id
      - in: query
        name: filename
        schema:
          type: string
        description: Desired output file name
      - in: query
        name: format
        schema:
          type: string
        description: |-
          Desired output format name
          You can get the list of supported formats at:
          /server/annotation/formats
        required: true
      - in: path
        name: id
        schema:
          type: integer
        description: A unique integer value identifying this task.
        required: true
      - in: query
        name: location
        schema:
          type: string
          enum:
          - cloud_storage
          - local
        description: Where need to save downloaded dataset
      - in: query
        name: use_default_location
        schema:
          type: boolean
          default: true
        description: Use the location that was configured in task to export annotations
        deprecated: true
      tags:
      - tasks
      security:
      - sessionAuth: []
        csrfAuth: []
        tokenAuth: []
      - signatureAuth: []
      - basicAuth: []
      responses:
        '200':
          content:
            application/vnd.cvat+json:
              schema:
                type: string
                format: binary
          description: Download of file started
        '201':
          description: Output file is ready for downloading
        '202':
          description: Exporting has been started
        '400':
          description: Exporting without data is not allowed
        '405':
          description: Format is not available
  /api/tasks/{id}/dataset/export:
    post:
      operationId: tasks_create_dataset_export
      description: |
        The request `POST /api/<projects|tasks|jobs>/id/dataset/export` will initialize
        a background process to export a dataset. To check status of the process
        please, use `GET /api/requests/<rq_id>` where **rq_id** is request ID returned in the response for this endpoint.
      summary: Initialize process to export resource as a dataset in a specific format
      parameters:
      - in: query
        name: cloud_storage_id
        schema:
          type: integer
        description: Storage id
      - in: query
        name: filename
        schema:
          type: string
        description: Desired output file name
      - in: query
        name: format
        schema:
          type: string
        description: |-
          Desired output format name
          You can get the list of supported formats at:
          /server/annotation/formats
        required: true
      - in: path
        name: id
        schema:
          type: integer
        description: A unique integer value identifying this task.
        required: true
      - in: query
        name: location
        schema:
          type: string
          enum:
          - cloud_storage
          - local
        description: Where need to save downloaded dataset
      - in: query
        name: save_images
        schema:
          type: boolean
          default: false
        description: Include images or not
      tags:
      - tasks
      security:
      - sessionAuth: []
        csrfAuth: []
        tokenAuth: []
      - signatureAuth: []
      - basicAuth: []
      responses:
        '202':
          content:
            application/vnd.cvat+json:
              schema:
                $ref: '#/components/schemas/RqId'
          description: Exporting has been started
        '405':
          description: Format is not available
        '409':
          description: Exporting is already in progress
  /api/tasks/{id}/preview:
    get:
      operationId: tasks_retrieve_preview
      summary: Get a preview image for a task
      parameters:
      - in: path
        name: id
        schema:
          type: integer
        description: A unique integer value identifying this task.
        required: true
      tags:
      - tasks
      security:
      - sessionAuth: []
        csrfAuth: []
        tokenAuth: []
      - signatureAuth: []
      - basicAuth: []
      responses:
        '200':
          description: Task image preview
        '404':
          description: Task image preview not found
  /api/tasks/{id}/status:
    get:
      operationId: tasks_retrieve_status
      description: 'This method is deprecated and will be removed in one of the next
        releases. To check status of task creation, use new common API for managing
        background operations: GET /api/requests/?action=create&task_id=<task_id>'
      summary: Get the creation status of a task
      parameters:
      - in: path
        name: id
        schema:
          type: integer
        description: A unique integer value identifying this task.
        required: true
      tags:
      - tasks
      security:
      - sessionAuth: []
        csrfAuth: []
        tokenAuth: []
      - signatureAuth: []
      - basicAuth: []
      deprecated: true
      responses:
        '200':
          content:
            application/vnd.cvat+json:
              schema:
                $ref: '#/components/schemas/RqStatus'
          description: ''
  /api/tasks/backup/:
    post:
      operationId: tasks_create_backup
      description: |2

        The backup import process is as follows:

        The first request POST /api/tasks/backup will initiate file upload and will create
        the rq job on the server in which the process of a task creating from an uploaded backup
        will be carried out.

        After initiating the backup upload, you will receive an rq_id parameter.
        Make sure to include this parameter as a query parameter in your subsequent requests
        to track the status of the task creation.
        Once the task has been successfully created, the server will return the id of the newly created task.
      summary: Recreate a task from a backup
      parameters:
      - in: header
        name: X-Organization
        schema:
          type: string
        description: Organization unique slug
      - in: query
        name: cloud_storage_id
        schema:
          type: integer
        description: Storage id
      - in: query
        name: filename
        schema:
          type: string
        description: Backup file name
      - in: query
        name: location
        schema:
          type: string
          enum:
          - cloud_storage
          - local
          default: local
        description: Where to import the backup file from
      - in: query
        name: org
        schema:
          type: string
        description: Organization unique slug
      - in: query
        name: org_id
        schema:
          type: integer
        description: Organization identifier
      - in: query
        name: rq_id
        schema:
          type: string
        description: rq id
      tags:
      - tasks
      requestBody:
        content:
          application/json:
            schema:
              $ref: '#/components/schemas/TaskFileRequest'
          multipart/form-data:
            schema:
              $ref: '#/components/schemas/TaskFileRequest'
      security:
      - sessionAuth: []
        csrfAuth: []
        tokenAuth: []
      - signatureAuth: []
      - basicAuth: []
      responses:
        '201':
          description: The task has been imported
        '202':
          content:
            application/vnd.cvat+json:
              schema:
                $ref: '#/components/schemas/RqId'
          description: Importing a backup file has been started
  /api/users:
    get:
      operationId: users_list
      summary: List users
      parameters:
      - name: X-Organization
        in: header
        description: Organization unique slug
        schema:
          type: string
      - name: filter
        required: false
        in: query
        description: |2-

          JSON Logic filter. This filter can be used to perform complex filtering by grouping rules.

          For example, using such a filter you can get all resources created by you:

              - {"and":[{"==":[{"var":"owner"},"<user>"]}]}

          Details about the syntax used can be found at the link: https://jsonlogic.com/

           Available filter_fields: ['username', 'first_name', 'last_name', 'id', 'is_active'].
        schema:
          type: string
      - name: first_name
        in: query
        description: A simple equality filter for the first_name field
        schema:
          type: string
      - name: is_active
        in: query
        description: A simple equality filter for the is_active field
        schema:
          type: boolean
      - name: last_name
        in: query
        description: A simple equality filter for the last_name field
        schema:
          type: string
      - name: org
        in: query
        description: Organization unique slug
        schema:
          type: string
      - name: org_id
        in: query
        description: Organization identifier
        schema:
          type: integer
      - name: page
        required: false
        in: query
        description: A page number within the paginated result set.
        schema:
          type: integer
      - name: page_size
        required: false
        in: query
        description: Number of results to return per page.
        schema:
          type: integer
      - name: search
        required: false
        in: query
        description: 'A search term. Available search_fields: (''username'', ''first_name'',
          ''last_name'')'
        schema:
          type: string
      - name: sort
        required: false
        in: query
        description: 'Which field to use when ordering the results. Available ordering_fields:
          [''username'', ''first_name'', ''last_name'', ''id'', ''is_active'']'
        schema:
          type: string
      - name: username
        in: query
        description: A simple equality filter for the username field
        schema:
          type: string
      tags:
      - users
      security:
      - sessionAuth: []
        csrfAuth: []
        tokenAuth: []
      - signatureAuth: []
      - basicAuth: []
      responses:
        '200':
          content:
            application/vnd.cvat+json:
              schema:
                $ref: '#/components/schemas/PaginatedMetaUserList'
          description: ''
  /api/users/{id}:
    get:
      operationId: users_retrieve
      summary: Get user details
      parameters:
      - in: path
        name: id
        schema:
          type: integer
        description: A unique integer value identifying this user.
        required: true
      tags:
      - users
      security:
      - sessionAuth: []
        csrfAuth: []
        tokenAuth: []
      - signatureAuth: []
      - basicAuth: []
      responses:
        '200':
          content:
            application/vnd.cvat+json:
              schema:
                $ref: '#/components/schemas/MetaUser'
          description: ''
    patch:
      operationId: users_partial_update
      summary: Update a user
      parameters:
      - in: path
        name: id
        schema:
          type: integer
        description: A unique integer value identifying this user.
        required: true
      tags:
      - users
      requestBody:
        content:
          application/json:
            schema:
              $ref: '#/components/schemas/PatchedUserRequest'
      security:
      - sessionAuth: []
        csrfAuth: []
        tokenAuth: []
      - signatureAuth: []
      - basicAuth: []
      responses:
        '200':
          content:
            application/vnd.cvat+json:
              schema:
                $ref: '#/components/schemas/MetaUser'
          description: ''
    delete:
      operationId: users_destroy
      summary: Delete a user
      parameters:
      - in: path
        name: id
        schema:
          type: integer
        description: A unique integer value identifying this user.
        required: true
      tags:
      - users
      security:
      - sessionAuth: []
        csrfAuth: []
        tokenAuth: []
      - signatureAuth: []
      - basicAuth: []
      responses:
        '204':
          description: The user has been deleted
  /api/users/self:
    get:
      operationId: users_retrieve_self
      description: Method returns an instance of a user who is currently authenticated
      summary: Get details of the current user
      tags:
      - users
      security:
      - sessionAuth: []
        csrfAuth: []
        tokenAuth: []
      - signatureAuth: []
      - basicAuth: []
      responses:
        '200':
          content:
            application/vnd.cvat+json:
              schema:
                $ref: '#/components/schemas/MetaUser'
          description: ''
  /api/webhooks:
    get:
      operationId: webhooks_list
      summary: List webhooks
      parameters:
      - name: X-Organization
        in: header
        description: Organization unique slug
        schema:
          type: string
      - name: filter
        required: false
        in: query
        description: |2-

          JSON Logic filter. This filter can be used to perform complex filtering by grouping rules.

          For example, using such a filter you can get all resources created by you:

              - {"and":[{"==":[{"var":"owner"},"<user>"]}]}

          Details about the syntax used can be found at the link: https://jsonlogic.com/

           Available filter_fields: ['target_url', 'owner', 'type', 'description', 'id', 'project_id', 'updated_date'].
        schema:
          type: string
      - name: org
        in: query
        description: Organization unique slug
        schema:
          type: string
      - name: org_id
        in: query
        description: Organization identifier
        schema:
          type: integer
      - name: owner
        in: query
        description: A simple equality filter for the owner field
        schema:
          type: string
      - name: page
        required: false
        in: query
        description: A page number within the paginated result set.
        schema:
          type: integer
      - name: page_size
        required: false
        in: query
        description: Number of results to return per page.
        schema:
          type: integer
      - name: project_id
        in: query
        description: A simple equality filter for the project_id field
        schema:
          type: integer
      - name: search
        required: false
        in: query
        description: 'A search term. Available search_fields: (''target_url'', ''owner'',
          ''type'', ''description'')'
        schema:
          type: string
      - name: sort
        required: false
        in: query
        description: 'Which field to use when ordering the results. Available ordering_fields:
          [''target_url'', ''owner'', ''type'', ''description'', ''id'', ''project_id'',
          ''updated_date'']'
        schema:
          type: string
      - name: target_url
        in: query
        description: A simple equality filter for the target_url field
        schema:
          type: string
      - name: type
        in: query
        description: A simple equality filter for the type field
        schema:
          type: string
          enum:
          - organization
          - project
      tags:
      - webhooks
      security:
      - sessionAuth: []
        csrfAuth: []
        tokenAuth: []
      - signatureAuth: []
      - basicAuth: []
      responses:
        '200':
          content:
            application/vnd.cvat+json:
              schema:
                $ref: '#/components/schemas/PaginatedWebhookReadList'
          description: ''
    post:
      operationId: webhooks_create
      summary: Create a webhook
      parameters:
      - in: header
        name: X-Organization
        schema:
          type: string
        description: Organization unique slug
      - in: query
        name: org
        schema:
          type: string
        description: Organization unique slug
      - in: query
        name: org_id
        schema:
          type: integer
        description: Organization identifier
      tags:
      - webhooks
      requestBody:
        content:
          application/json:
            schema:
              $ref: '#/components/schemas/WebhookWriteRequest'
        required: true
      security:
      - sessionAuth: []
        csrfAuth: []
        tokenAuth: []
      - signatureAuth: []
      - basicAuth: []
      responses:
        '201':
          content:
            application/vnd.cvat+json:
              schema:
                $ref: '#/components/schemas/WebhookRead'
          description: ''
  /api/webhooks/{id}:
    get:
      operationId: webhooks_retrieve
      summary: Get webhook details
      parameters:
      - in: path
        name: id
        schema:
          type: integer
        description: A unique integer value identifying this webhook.
        required: true
      tags:
      - webhooks
      security:
      - sessionAuth: []
        csrfAuth: []
        tokenAuth: []
      - signatureAuth: []
      - basicAuth: []
      responses:
        '200':
          content:
            application/vnd.cvat+json:
              schema:
                $ref: '#/components/schemas/WebhookRead'
          description: ''
    put:
      operationId: webhooks_update
      summary: Replace a webhook
      parameters:
      - in: path
        name: id
        schema:
          type: integer
        description: A unique integer value identifying this webhook.
        required: true
      tags:
      - webhooks
      requestBody:
        content:
          application/json:
            schema:
              $ref: '#/components/schemas/WebhookWriteRequest'
        required: true
      security:
      - sessionAuth: []
        csrfAuth: []
        tokenAuth: []
      - signatureAuth: []
      - basicAuth: []
      responses:
        '200':
          content:
            application/vnd.cvat+json:
              schema:
                $ref: '#/components/schemas/WebhookRead'
          description: ''
    patch:
      operationId: webhooks_partial_update
      summary: Update a webhook
      parameters:
      - in: path
        name: id
        schema:
          type: integer
        description: A unique integer value identifying this webhook.
        required: true
      tags:
      - webhooks
      requestBody:
        content:
          application/json:
            schema:
              $ref: '#/components/schemas/PatchedWebhookWriteRequest'
      security:
      - sessionAuth: []
        csrfAuth: []
        tokenAuth: []
      - signatureAuth: []
      - basicAuth: []
      responses:
        '200':
          content:
            application/vnd.cvat+json:
              schema:
                $ref: '#/components/schemas/WebhookRead'
          description: ''
    delete:
      operationId: webhooks_destroy
      summary: Delete a webhook
      parameters:
      - in: path
        name: id
        schema:
          type: integer
        description: A unique integer value identifying this webhook.
        required: true
      tags:
      - webhooks
      security:
      - sessionAuth: []
        csrfAuth: []
        tokenAuth: []
      - signatureAuth: []
      - basicAuth: []
      responses:
        '204':
          description: The webhook has been deleted
  /api/webhooks/{id}/deliveries:
    get:
      operationId: webhooks_list_deliveries
      summary: List deliveries for a webhook
      parameters:
      - in: path
        name: id
        schema:
          type: integer
        description: A unique integer value identifying this webhook.
        required: true
      - name: page
        required: false
        in: query
        description: A page number within the paginated result set.
        schema:
          type: integer
      - name: page_size
        required: false
        in: query
        description: Number of results to return per page.
        schema:
          type: integer
      tags:
      - webhooks
      security:
      - sessionAuth: []
        csrfAuth: []
        tokenAuth: []
      - signatureAuth: []
      - basicAuth: []
      responses:
        '200':
          content:
            application/vnd.cvat+json:
              schema:
                $ref: '#/components/schemas/PaginatedWebhookDeliveryReadList'
          description: ''
  /api/webhooks/{id}/deliveries/{delivery_id}:
    get:
      operationId: webhooks_retrieve_deliveries
      summary: Get details of a webhook delivery
      parameters:
      - in: path
        name: delivery_id
        schema:
          type: string
          pattern: ^\d+$
        required: true
      - in: path
        name: id
        schema:
          type: integer
        description: A unique integer value identifying this webhook.
        required: true
      tags:
      - webhooks
      security:
      - sessionAuth: []
        csrfAuth: []
        tokenAuth: []
      - signatureAuth: []
      - basicAuth: []
      responses:
        '200':
          content:
            application/vnd.cvat+json:
              schema:
                $ref: '#/components/schemas/WebhookDeliveryRead'
          description: ''
  /api/webhooks/{id}/deliveries/{delivery_id}/redelivery:
    post:
      operationId: webhooks_create_deliveries_redelivery
      summary: Redeliver a webhook delivery
      parameters:
      - in: path
        name: delivery_id
        schema:
          type: string
          pattern: ^\d+$
        required: true
      - in: path
        name: id
        schema:
          type: integer
        description: A unique integer value identifying this webhook.
        required: true
      tags:
      - webhooks
      security:
      - sessionAuth: []
        csrfAuth: []
        tokenAuth: []
      - signatureAuth: []
      - basicAuth: []
      responses:
        '200':
          description: No response body
  /api/webhooks/{id}/ping:
    post:
      operationId: webhooks_create_ping
      summary: Send a ping webhook
      parameters:
      - in: path
        name: id
        schema:
          type: integer
        description: A unique integer value identifying this webhook.
        required: true
      tags:
      - webhooks
      security:
      - sessionAuth: []
        csrfAuth: []
        tokenAuth: []
      - signatureAuth: []
      - basicAuth: []
      responses:
        '200':
          content:
            application/vnd.cvat+json:
              schema:
                $ref: '#/components/schemas/WebhookDeliveryRead'
          description: ''
  /api/webhooks/events:
    get:
      operationId: webhooks_retrieve_events
      summary: List available webhook events
      parameters:
      - in: query
        name: type
        schema:
          type: string
        description: Type of webhook
      tags:
      - webhooks
      security:
      - sessionAuth: []
        csrfAuth: []
        tokenAuth: []
      - signatureAuth: []
      - basicAuth: []
      responses:
        '200':
          content:
            application/vnd.cvat+json:
              schema:
                $ref: '#/components/schemas/Events'
          description: ''
components:
  schemas:
    About:
      type: object
      properties:
        name:
          type: string
          maxLength: 128
        description:
          type: string
          maxLength: 2048
        version:
          type: string
          maxLength: 64
      required:
      - description
      - name
      - version
    AcceptInvitationRead:
      type: object
      properties:
        organization_slug:
          type: string
      required:
      - organization_slug
    AnalyticsReport:
      type: object
      properties:
        created_date:
          type: string
          format: date-time
        target:
          $ref: '#/components/schemas/AnalyticsReportTargetEnum'
        job_id:
          type: integer
        task_id:
          type: integer
        project_id:
          type: integer
        statistics:
          type: array
          items:
            $ref: '#/components/schemas/Metric'
      required:
      - created_date
      - statistics
      - target
    AnalyticsReportCreateRequest:
      type: object
      properties:
        job_id:
          type: integer
        task_id:
          type: integer
        project_id:
          type: integer
    AnalyticsReportTargetEnum:
      enum:
      - job
      - task
      - project
      type: string
      description: |-
        * `job` - JOB
        * `task` - TASK
        * `project` - PROJECT
    AnnotationConflict:
      type: object
      properties:
        id:
          type: integer
          readOnly: true
        frame:
          type: integer
          readOnly: true
        type:
          allOf:
          - $ref: '#/components/schemas/AnnotationConflictTypeEnum'
          readOnly: true
        annotation_ids:
          type: array
          items:
            $ref: '#/components/schemas/AnnotationId'
        report_id:
          type: integer
          readOnly: true
        severity:
          allOf:
          - $ref: '#/components/schemas/SeverityEnum'
          readOnly: true
      required:
      - annotation_ids
    AnnotationConflictTypeEnum:
      enum:
      - missing_annotation
      - extra_annotation
      - mismatching_label
      - low_overlap
      - mismatching_direction
      - mismatching_attributes
      - mismatching_groups
      - covered_annotation
      type: string
      description: |-
        * `missing_annotation` - MISSING_ANNOTATION
        * `extra_annotation` - EXTRA_ANNOTATION
        * `mismatching_label` - MISMATCHING_LABEL
        * `low_overlap` - LOW_OVERLAP
        * `mismatching_direction` - MISMATCHING_DIRECTION
        * `mismatching_attributes` - MISMATCHING_ATTRIBUTES
        * `mismatching_groups` - MISMATCHING_GROUPS
        * `covered_annotation` - COVERED_ANNOTATION
    AnnotationFileRequest:
      type: object
      properties:
        annotation_file:
          type: string
          format: binary
      required:
      - annotation_file
    AnnotationGuideRead:
      type: object
      properties:
        id:
          type: integer
          readOnly: true
        task_id:
          type: integer
          nullable: true
          readOnly: true
        project_id:
          type: integer
          nullable: true
          readOnly: true
        created_date:
          type: string
          format: date-time
          readOnly: true
        updated_date:
          type: string
          format: date-time
          readOnly: true
        markdown:
          type: string
          readOnly: true
    AnnotationGuideWriteRequest:
      type: object
      properties:
        task_id:
          type: integer
          nullable: true
        project_id:
          type: integer
          nullable: true
        markdown:
          type: string
    AnnotationId:
      type: object
      properties:
        obj_id:
          type: integer
          readOnly: true
        job_id:
          type: integer
          readOnly: true
        type:
          allOf:
          - $ref: '#/components/schemas/AnnotationIdTypeEnum'
          readOnly: true
        shape_type:
          readOnly: true
          nullable: true
          oneOf:
          - $ref: '#/components/schemas/ShapeType'
          - $ref: '#/components/schemas/NullEnum'
    AnnotationIdTypeEnum:
      enum:
      - tag
      - shape
      - track
      type: string
      description: |-
        * `tag` - TAG
        * `shape` - SHAPE
        * `track` - TRACK
    AnnotationsRead:
      oneOf:
      - $ref: '#/components/schemas/LabeledData'
      - type: string
        format: binary
    AssetRead:
      type: object
      properties:
        uuid:
          type: string
          format: uuid
          readOnly: true
        filename:
          type: string
          maxLength: 1024
        created_date:
          type: string
          format: date-time
          readOnly: true
        owner:
          $ref: '#/components/schemas/BasicUser'
        guide_id:
          type: integer
          readOnly: true
      required:
      - filename
    Attribute:
      type: object
      properties:
        id:
          type: integer
        name:
          type: string
          maxLength: 64
        mutable:
          type: boolean
        input_type:
          $ref: '#/components/schemas/InputTypeEnum'
        default_value:
          type: string
          maxLength: 128
        values:
          type: array
          items:
            type: string
            maxLength: 200
      required:
      - input_type
      - mutable
      - name
      - values
    AttributeRequest:
      type: object
      properties:
        id:
          type: integer
        name:
          type: string
          minLength: 1
          maxLength: 64
        mutable:
          type: boolean
        input_type:
          $ref: '#/components/schemas/InputTypeEnum'
        default_value:
          type: string
          maxLength: 128
        values:
          type: array
          items:
            type: string
            maxLength: 200
      required:
      - input_type
      - mutable
      - name
      - values
    AttributeVal:
      type: object
      properties:
        spec_id:
          type: integer
        value:
          type: string
          maxLength: 4096
      required:
      - spec_id
      - value
    AttributeValRequest:
      type: object
      properties:
        spec_id:
          type: integer
        value:
          type: string
          maxLength: 4096
      required:
      - spec_id
      - value
    BackupWriteRequest:
      oneOf:
      - $ref: '#/components/schemas/ProjectFileRequest'
      nullable: true
    BasicOrganization:
      type: object
      properties:
        id:
          type: integer
          readOnly: true
        slug:
          type: string
          readOnly: true
          pattern: ^[-a-zA-Z0-9_]+$
    BasicUser:
      type: object
      properties:
        url:
          type: string
          format: uri
          readOnly: true
        id:
          type: integer
          readOnly: true
        username:
          type: string
          description: Required. 150 characters or fewer. Letters, digits and @/./+/-/_
            only.
          pattern: ^[\w.@+-]+$
          maxLength: 150
        first_name:
          type: string
          maxLength: 150
        last_name:
          type: string
          maxLength: 150
      required:
      - username
    BasicUserRequest:
      type: object
      properties:
        username:
          type: string
          minLength: 1
          description: Required. 150 characters or fewer. Letters, digits and @/./+/-/_
            only.
          pattern: ^[\w.@+-]+$
          maxLength: 150
        first_name:
          type: string
          maxLength: 150
        last_name:
          type: string
          maxLength: 150
      required:
      - username
    BinaryOperation:
      type: object
      properties:
        left:
          type: string
          nullable: true
          description: The name of the data series used as the left (first) operand
            of the binary operation.
        operator:
          $ref: '#/components/schemas/OperatorEnum'
        right:
          type: string
          nullable: true
          description: The name of the data series used as the right (second) operand
            of the binary operation.
      required:
      - operator
    ChunkType:
      enum:
      - video
      - imageset
      - list
      type: string
      description: |-
        * `video` - VIDEO
        * `imageset` - IMAGESET
        * `list` - LIST
    ClientEvents:
      type: object
      properties:
        events:
          type: array
          items:
            $ref: '#/components/schemas/Event'
          default: []
        timestamp:
          type: string
          format: date-time
      required:
      - timestamp
    ClientEventsRequest:
      type: object
      properties:
        events:
          type: array
          items:
            $ref: '#/components/schemas/EventRequest'
          default: []
        previous_event:
          allOf:
          - $ref: '#/components/schemas/EventRequest'
          writeOnly: true
          nullable: true
        timestamp:
          type: string
          format: date-time
      required:
      - timestamp
    CloudStorageContent:
      type: object
      properties:
        next:
          type: string
          nullable: true
          description: This token is used to continue listing files in the bucket.
        content:
          type: array
          items:
            $ref: '#/components/schemas/FileInfo'
      required:
      - content
    CloudStorageRead:
      type: object
      properties:
        id:
          type: integer
          readOnly: true
        owner:
          allOf:
          - $ref: '#/components/schemas/BasicUser'
          nullable: true
        manifests:
          type: array
          items:
            type: string
            maxLength: 1024
          default: []
        created_date:
          type: string
          format: date-time
          readOnly: true
        updated_date:
          type: string
          format: date-time
          readOnly: true
        provider_type:
          $ref: '#/components/schemas/ProviderTypeEnum'
        resource:
          type: string
          maxLength: 222
        display_name:
          type: string
          maxLength: 63
        credentials_type:
          $ref: '#/components/schemas/CredentialsTypeEnum'
        specific_attributes:
          type: string
          maxLength: 1024
        description:
          type: string
        organization:
          type: integer
          readOnly: true
          nullable: true
      required:
      - credentials_type
      - display_name
      - provider_type
      - resource
    CloudStorageWriteRequest:
      type: object
      properties:
        provider_type:
          $ref: '#/components/schemas/ProviderTypeEnum'
        resource:
          type: string
          minLength: 1
          maxLength: 222
        display_name:
          type: string
          minLength: 1
          maxLength: 63
        owner:
          $ref: '#/components/schemas/BasicUserRequest'
        credentials_type:
          $ref: '#/components/schemas/CredentialsTypeEnum'
        session_token:
          type: string
          maxLength: 440
        account_name:
          type: string
          maxLength: 24
        key:
          type: string
          maxLength: 40
        secret_key:
          type: string
          maxLength: 64
        connection_string:
          type: string
          maxLength: 1024
        key_file:
          type: string
          format: binary
        specific_attributes:
          type: string
          maxLength: 1024
        description:
          type: string
        manifests:
          type: array
          items:
            type: string
            minLength: 1
            maxLength: 1024
          default: []
      required:
      - credentials_type
      - display_name
      - provider_type
      - resource
    CommentRead:
      type: object
      properties:
        id:
          type: integer
          readOnly: true
        issue:
          type: integer
          readOnly: true
        owner:
          allOf:
          - $ref: '#/components/schemas/BasicUser'
          nullable: true
        message:
          type: string
          readOnly: true
        created_date:
          type: string
          format: date-time
          readOnly: true
        updated_date:
          type: string
          format: date-time
          readOnly: true
    CommentWriteRequest:
      type: object
      properties:
        issue:
          type: integer
        message:
          type: string
          minLength: 1
      required:
      - issue
    CommentsSummary:
      type: object
      properties:
        count:
          type: integer
          default: 0
        url:
          type: string
          format: uri
          readOnly: true
    CredentialsTypeEnum:
      enum:
      - KEY_SECRET_KEY_PAIR
      - ACCOUNT_NAME_TOKEN_PAIR
      - KEY_FILE_PATH
      - ANONYMOUS_ACCESS
      - CONNECTION_STRING
      type: string
      description: |-
        * `KEY_SECRET_KEY_PAIR` - KEY_SECRET_KEY_PAIR
        * `ACCOUNT_NAME_TOKEN_PAIR` - ACCOUNT_NAME_TOKEN_PAIR
        * `KEY_FILE_PATH` - KEY_FILE_PATH
        * `ANONYMOUS_ACCESS` - ANONYMOUS_ACCESS
        * `CONNECTION_STRING` - CONNECTION_STRING
    DataFrame:
      type: object
      properties:
        value:
          type: number
          format: double
        date:
          type: string
          format: date
      required:
      - date
      - value
    DataMetaRead:
      type: object
      properties:
        chunk_size:
          type: integer
          readOnly: true
          nullable: true
        size:
          type: integer
          readOnly: true
          description: |
            The number of frames included. Deleted frames do not affect this value.
        image_quality:
          type: integer
          maximum: 100
          minimum: 0
        start_frame:
          type: integer
          readOnly: true
        stop_frame:
          type: integer
          readOnly: true
        frame_filter:
          type: string
          readOnly: true
        frames:
          type: array
          items:
            $ref: '#/components/schemas/FrameMeta'
          nullable: true
        deleted_frames:
          type: array
          items:
            type: integer
            minimum: 0
        included_frames:
          type: array
          items:
            type: integer
            minimum: 0
          nullable: true
          description: |
            A list of valid frame ids. The None value means all frames are included.
      required:
      - deleted_frames
      - frames
      - image_quality
    DataRequest:
      type: object
      description: |-
        Read more about parameters here:
        https://docs.cvat.ai/docs/manual/basics/create_an_annotation_task/#advanced-configuration
      properties:
        chunk_size:
          type: integer
          maximum: 2147483647
          minimum: 0
          nullable: true
          description: Maximum number of frames per chunk
        image_quality:
          type: integer
          maximum: 100
          minimum: 0
          description: Image quality to use during annotation
        start_frame:
          type: integer
          maximum: 2147483647
          minimum: 0
          description: First frame index
        stop_frame:
          type: integer
          maximum: 2147483647
          minimum: 0
          description: Last frame index
        frame_filter:
          type: string
          description: 'Frame filter. The only supported syntax is: ''step=N'''
          maxLength: 256
        client_files:
          type: array
          items:
            type: string
            format: binary
          default: []
          description: |2

            Uploaded files.
            Must contain all files from job_file_mapping if job_file_mapping is not empty.
        server_files:
          type: array
          items:
            type: string
            minLength: 1
            maxLength: 1024
          default: []
          description: |2

            Paths to files from a file share mounted on the server, or from a cloud storage.
            Must contain all files from job_file_mapping if job_file_mapping is not empty.
        remote_files:
          type: array
          items:
            type: string
            minLength: 1
            maxLength: 1024
          default: []
          description: |2

            Direct download URLs for files.
            Must contain all files from job_file_mapping if job_file_mapping is not empty.
        use_zip_chunks:
          type: boolean
          default: false
          description: |
            When true, video chunks will be represented as zip archives with decoded video frames.
            When false, video chunks are represented as video segments
        server_files_exclude:
          type: array
          items:
            type: string
            minLength: 1
            maxLength: 1024
          default: []
          description: |
            Paths to files and directories from a file share mounted on the server, or from a cloud storage
            that should be excluded from the directories specified in server_files.
            This option cannot be used together with filename_pattern.
            The server_files_exclude parameter cannot be used to exclude a part of dataset from an archive.

            Examples:

            Exclude all files from subfolder 'sub/sub_1/sub_2'and single file 'sub/image.jpg' from specified folder:
            server_files = ['sub/'], server_files_exclude = ['sub/sub_1/sub_2/', 'sub/image.jpg']

            Exclude all cloud storage files with prefix 'sub' from the content of manifest file:
            server_files = ['manifest.jsonl'], server_files_exclude = ['sub/']
        cloud_storage_id:
          type: integer
          writeOnly: true
          nullable: true
          description: |
            If not null, the files referenced by server_files will be retrieved
            from the cloud storage with the specified ID.
            The cloud storages applicable depend on the context.
            In the user sandbox, only the user sandbox cloud storages can be used.
            In an organization, only the organization cloud storages can be used.
        use_cache:
          type: boolean
          default: false
          description: |
            Enable or disable task data chunk caching for the task.
            Read more: https://docs.cvat.ai/docs/manual/advanced/data_on_fly/
        copy_data:
          type: boolean
          default: false
          description: |
            Copy data from the server file share to CVAT during the task creation.
            This will create a copy of the data, making the server independent from
            the file share availability
        storage_method:
          $ref: '#/components/schemas/StorageMethod'
        storage:
          $ref: '#/components/schemas/StorageType'
        sorting_method:
          $ref: '#/components/schemas/SortingMethod'
        filename_pattern:
          type: string
          nullable: true
          minLength: 1
          description: |
            A filename filter for cloud storage files
            listed in the manifest. Supports fnmatch wildcards.
            Read more: https://docs.python.org/3/library/fnmatch.html
        job_file_mapping:
          type: array
          items:
            type: array
            items:
              type: string
              minLength: 1
              maxLength: 1024
          writeOnly: true
          description: |2

            Represents a file-to-job mapping.
            Useful to specify a custom job configuration during task creation.
            This option is not compatible with most other job split-related options.
            Files in the jobs must not overlap or repeat.
            Job file mapping files must be a subset of the input files.
            If directories are specified in server_files, all files obtained by recursive search
            in the specified directories will be used as input files.
            In case of missing items in the input files, an error will be raised.

            Example:
            [

                ["file1.jpg", "file2.jpg"], # job #1 files
                ["file3.png"], # job #2 files
                ["file4.jpg", "file5.png", "file6.bmp"], # job #3 files
            ]
        upload_file_order:
          type: array
          items:
            type: string
            minLength: 1
            maxLength: 1024
          writeOnly: true
          description: |
            Allows to specify file order for client_file uploads.
            Only valid with the "predefined" sorting method selected.

            To state that the input files are sent in the correct order,
            pass an empty list.

            If you want to send files in an arbitrary order
            and reorder them afterwards on the server,
            pass the list of file names in the required order.
      required:
      - image_quality
    DataResponse:
      oneOf:
      - $ref: '#/components/schemas/RqId'
      - type: string
        format: binary
    DatasetFileRequest:
      type: object
      properties:
        dataset_file:
          type: string
          format: binary
      required:
      - dataset_file
    DatasetFormat:
      type: object
      properties:
        name:
          type: string
          maxLength: 64
        ext:
          type: string
          maxLength: 64
        version:
          type: string
          maxLength: 64
        enabled:
          type: boolean
        dimension:
          type: string
          maxLength: 2
      required:
      - dimension
      - enabled
      - ext
      - name
      - version
    DatasetFormats:
      type: object
      properties:
        importers:
          type: array
          items:
            $ref: '#/components/schemas/DatasetFormat'
        exporters:
          type: array
          items:
            $ref: '#/components/schemas/DatasetFormat'
      required:
      - exporters
      - importers
    DatasetWriteRequest:
      oneOf:
      - $ref: '#/components/schemas/DatasetFileRequest'
      nullable: true
    DefaultViewEnum:
      enum:
      - numeric
      - histogram
      type: string
      description: |-
        * `numeric` - NUMERIC
        * `histogram` - HISTOGRAM
    Event:
      type: object
      properties:
        scope:
          type: string
        obj_name:
          type: string
          nullable: true
        obj_id:
          type: integer
          nullable: true
        obj_val:
          type: string
          nullable: true
        source:
          type: string
          nullable: true
        timestamp:
          type: string
          format: date-time
        count:
          type: integer
          nullable: true
        duration:
          type: integer
          default: 0
        project_id:
          type: integer
          nullable: true
        task_id:
          type: integer
          nullable: true
        job_id:
          type: integer
          nullable: true
        user_id:
          type: integer
          nullable: true
        user_name:
          type: string
          nullable: true
        user_email:
          type: string
          nullable: true
        org_id:
          type: integer
          nullable: true
        org_slug:
          type: string
          nullable: true
        payload:
          type: string
          nullable: true
      required:
      - scope
      - timestamp
    EventRequest:
      type: object
      properties:
        scope:
          type: string
          minLength: 1
        obj_name:
          type: string
          nullable: true
          minLength: 1
        obj_id:
          type: integer
          nullable: true
        obj_val:
          type: string
          nullable: true
          minLength: 1
        source:
          type: string
          nullable: true
          minLength: 1
        timestamp:
          type: string
          format: date-time
        count:
          type: integer
          nullable: true
        duration:
          type: integer
          default: 0
        project_id:
          type: integer
          nullable: true
        task_id:
          type: integer
          nullable: true
        job_id:
          type: integer
          nullable: true
        user_id:
          type: integer
          nullable: true
        user_name:
          type: string
          nullable: true
          minLength: 1
        user_email:
          type: string
          nullable: true
          minLength: 1
        org_id:
          type: integer
          nullable: true
        org_slug:
          type: string
          nullable: true
          minLength: 1
        payload:
          type: string
          nullable: true
          minLength: 1
      required:
      - scope
      - timestamp
    Events:
      type: object
      properties:
        webhook_type:
          $ref: '#/components/schemas/WebhookType'
        events:
          type: array
          items:
            $ref: '#/components/schemas/EventsEnum'
      required:
      - events
      - webhook_type
    EventsEnum:
      enum:
      - create:comment
      - create:invitation
      - create:issue
      - create:job
      - create:membership
      - create:project
      - create:task
      - delete:comment
      - delete:invitation
      - delete:issue
      - delete:job
      - delete:membership
      - delete:organization
      - delete:project
      - delete:task
      - update:comment
      - update:issue
      - update:job
      - update:membership
      - update:organization
      - update:project
      - update:task
      type: string
      description: |-
        * `create:comment` - CREATE:COMMENT
        * `create:invitation` - CREATE:INVITATION
        * `create:issue` - CREATE:ISSUE
        * `create:job` - CREATE:JOB
        * `create:membership` - CREATE:MEMBERSHIP
        * `create:project` - CREATE:PROJECT
        * `create:task` - CREATE:TASK
        * `delete:comment` - DELETE:COMMENT
        * `delete:invitation` - DELETE:INVITATION
        * `delete:issue` - DELETE:ISSUE
        * `delete:job` - DELETE:JOB
        * `delete:membership` - DELETE:MEMBERSHIP
        * `delete:organization` - DELETE:ORGANIZATION
        * `delete:project` - DELETE:PROJECT
        * `delete:task` - DELETE:TASK
        * `update:comment` - UPDATE:COMMENT
        * `update:issue` - UPDATE:ISSUE
        * `update:job` - UPDATE:JOB
        * `update:membership` - UPDATE:MEMBERSHIP
        * `update:organization` - UPDATE:ORGANIZATION
        * `update:project` - UPDATE:PROJECT
        * `update:task` - UPDATE:TASK
    FileInfo:
      type: object
      properties:
        name:
          type: string
          maxLength: 1024
        type:
          $ref: '#/components/schemas/FileInfoTypeEnum'
        mime_type:
          type: string
          maxLength: 255
      required:
      - mime_type
      - name
      - type
    FileInfoTypeEnum:
      enum:
      - REG
      - DIR
      type: string
      description: |-
        * `REG` - REG
        * `DIR` - DIR
    FrameMeta:
      type: object
      properties:
        width:
          type: integer
        height:
          type: integer
        name:
          type: string
          maxLength: 1024
        related_files:
          type: integer
        has_related_context:
          type: boolean
          readOnly: true
      required:
      - height
      - name
      - related_files
      - width
    FrameSelectionMethodEnum:
      enum:
      - random_uniform
      - manual
      type: string
      description: |-
        * `random_uniform` - RANDOM_UNIFORM
        * `manual` - MANUAL
    FunctionCall:
      type: object
      properties:
        id:
          type: string
          description: Request id
        function:
          $ref: '#/components/schemas/FunctionCallParams'
        status:
          type: string
          nullable: true
        progress:
          type: integer
          nullable: true
          default: 0
        enqueued:
          type: string
          format: date-time
          nullable: true
        started:
          type: string
          format: date-time
          nullable: true
        ended:
          type: string
          format: date-time
          nullable: true
        exc_info:
          type: string
          nullable: true
      required:
      - ended
      - enqueued
      - function
      - id
      - started
      - status
    FunctionCallParams:
      type: object
      properties:
        id:
          type: string
          nullable: true
          description: The name of the function
        task:
          type: integer
          nullable: true
          description: The id of the task
        job:
          type: integer
          description: The id of the job
        threshold:
          type: number
          format: double
          nullable: true
      required:
      - id
      - task
      - threshold
    FunctionCallRequest:
      type: object
      properties:
        function:
          type: string
          minLength: 1
          description: The name of the function to execute
        task:
          type: integer
          description: The id of the task to be annotated
        job:
          type: integer
          description: The id of the job to be annotated
        quality:
          allOf:
          - $ref: '#/components/schemas/QualityEnum'
          default: original
          description: |-
            The quality of the images to use in the model run

            * `compressed` - compressed
            * `original` - original
        max_distance:
          type: integer
        threshold:
          type: number
          format: double
        cleanup:
          type: boolean
          default: false
          description: Whether existing annotations should be removed
        convMaskToPoly:
          type: boolean
          default: false
        mapping:
          type: object
          additionalProperties:
            $ref: '#/components/schemas/LabelMappingEntryRequest'
          description: Label mapping from the model to the task labels
      required:
      - function
      - task
    GranularityEnum:
      enum:
      - day
      - week
      - month
      type: string
      description: |-
        * `day` - DAY
        * `week` - WEEK
        * `month` - MONTH
    InputTypeEnum:
      enum:
      - checkbox
      - radio
      - number
      - text
      - select
      type: string
      description: |-
        * `checkbox` - CHECKBOX
        * `radio` - RADIO
        * `number` - NUMBER
        * `text` - TEXT
        * `select` - SELECT
    InvitationRead:
      type: object
      properties:
        key:
          type: string
          readOnly: true
        created_date:
          type: string
          format: date-time
          readOnly: true
        owner:
          allOf:
          - $ref: '#/components/schemas/BasicUser'
          nullable: true
        role:
          $ref: '#/components/schemas/RoleEnum'
        user:
          $ref: '#/components/schemas/BasicUser'
        organization:
          type: integer
        expired:
          type: boolean
          readOnly: true
          nullable: true
        organization_info:
          $ref: '#/components/schemas/BasicOrganization'
      required:
      - organization
      - organization_info
      - owner
      - role
      - user
    InvitationWriteRequest:
      type: object
      properties:
        role:
          $ref: '#/components/schemas/RoleEnum'
        email:
          type: string
          format: email
          minLength: 1
      required:
      - email
      - role
    IssueRead:
      type: object
      properties:
        id:
          type: integer
          readOnly: true
        frame:
          type: integer
          readOnly: true
        position:
          type: array
          items:
            type: number
            format: double
        job:
          type: integer
          readOnly: true
        owner:
          allOf:
          - $ref: '#/components/schemas/BasicUser'
          nullable: true
        assignee:
          allOf:
          - $ref: '#/components/schemas/BasicUser'
          nullable: true
        created_date:
          type: string
          format: date-time
          readOnly: true
          nullable: true
        updated_date:
          type: string
          format: date-time
          readOnly: true
          nullable: true
        resolved:
          type: boolean
          readOnly: true
        comments:
          $ref: '#/components/schemas/CommentsSummary'
      required:
      - comments
      - position
    IssueWriteRequest:
      type: object
      properties:
        frame:
          type: integer
          maximum: 2147483647
          minimum: 0
        position:
          type: array
          items:
            type: number
            format: double
        job:
          type: integer
        assignee:
          type: integer
          nullable: true
        message:
          type: string
          minLength: 1
        resolved:
          type: boolean
      required:
      - frame
      - job
      - message
      - position
    IssuesSummary:
      type: object
      properties:
        url:
          type: string
          format: uri
          readOnly: true
        count:
          type: integer
          readOnly: true
    JobAnnotationsUpdateRequest:
      oneOf:
      - $ref: '#/components/schemas/LabeledDataRequest'
      - $ref: '#/components/schemas/AnnotationFileRequest'
    JobRead:
      type: object
      properties:
        url:
          type: string
          format: uri
          readOnly: true
        id:
          type: integer
          readOnly: true
        task_id:
          type: integer
          readOnly: true
        project_id:
          type: integer
          readOnly: true
          nullable: true
        assignee:
          allOf:
          - $ref: '#/components/schemas/BasicUser'
          readOnly: true
          nullable: true
        guide_id:
          type: integer
          readOnly: true
          nullable: true
        dimension:
          type: string
          readOnly: true
          maxLength: 2
        bug_tracker:
          type: string
          readOnly: true
          nullable: true
          maxLength: 2000
        status:
          allOf:
          - $ref: '#/components/schemas/JobStatus'
          readOnly: true
        stage:
          allOf:
          - $ref: '#/components/schemas/JobStage'
          readOnly: true
        state:
          allOf:
          - $ref: '#/components/schemas/OperationStatus'
          readOnly: true
        mode:
          type: string
          readOnly: true
        frame_count:
          type: integer
          readOnly: true
        start_frame:
          type: integer
          maximum: 2147483647
          minimum: -2147483648
          readOnly: true
        stop_frame:
          type: integer
          maximum: 2147483647
          minimum: -2147483648
          readOnly: true
        data_chunk_size:
          type: integer
          maximum: 2147483647
          minimum: 0
          nullable: true
          readOnly: true
        data_compressed_chunk_type:
          allOf:
          - $ref: '#/components/schemas/ChunkType'
          readOnly: true
        created_date:
          type: string
          format: date-time
          readOnly: true
        updated_date:
          type: string
          format: date-time
          readOnly: true
        issues:
          $ref: '#/components/schemas/IssuesSummary'
        labels:
          $ref: '#/components/schemas/LabelsSummary'
        type:
          allOf:
          - $ref: '#/components/schemas/JobType'
          readOnly: true
        organization:
          type: integer
          readOnly: true
          nullable: true
        target_storage:
          allOf:
          - $ref: '#/components/schemas/Storage'
          nullable: true
        source_storage:
          allOf:
          - $ref: '#/components/schemas/Storage'
          nullable: true
        assignee_updated_date:
          type: string
          format: date-time
<<<<<<< HEAD
=======
          readOnly: true
>>>>>>> b5d48c76
          nullable: true
      required:
      - issues
      - labels
    JobStage:
      enum:
      - annotation
      - validation
      - acceptance
      type: string
      description: |-
        * `annotation` - ANNOTATION
        * `validation` - VALIDATION
        * `acceptance` - ACCEPTANCE
    JobStatus:
      enum:
      - annotation
      - validation
      - completed
      type: string
      description: |-
        * `annotation` - ANNOTATION
        * `validation` - VALIDATION
        * `completed` - COMPLETED
    JobType:
      enum:
      - annotation
      - ground_truth
      type: string
      description: |-
        * `annotation` - ANNOTATION
        * `ground_truth` - GROUND_TRUTH
    JobWriteRequest:
      type: object
      properties:
        assignee:
          type: integer
          nullable: true
        stage:
          $ref: '#/components/schemas/JobStage'
        state:
          $ref: '#/components/schemas/OperationStatus'
        type:
          $ref: '#/components/schemas/JobType'
        task_id:
          type: integer
        frame_selection_method:
          $ref: '#/components/schemas/FrameSelectionMethodEnum'
        frame_count:
          type: integer
          minimum: 0
          description: |
            The number of frames included in the job.
            Applicable only to the random frame selection
        seed:
          type: integer
          minimum: 0
          description: |
            The seed value for the random number generator.
            The same value will produce the same frame sets.
            Applicable only to the random frame selection.
            By default, a random value is used.
        frames:
          type: array
          items:
            type: integer
            minimum: 0
          description: |
            The list of frame ids. Applicable only to the manual frame selection
      required:
      - task_id
      - type
    JobsSummary:
      type: object
      properties:
        count:
          type: integer
          default: 0
        completed:
          type: integer
          nullable: true
        validation:
          type: integer
          nullable: true
        url:
          type: string
          format: uri
          readOnly: true
      required:
      - completed
      - validation
    Label:
      type: object
      properties:
        id:
          type: integer
        name:
          type: string
          maxLength: 64
        color:
          type: string
          description: The hex value for the RGB color. Will be generated automatically,
            unless specified explicitly.
        attributes:
          type: array
          items:
            $ref: '#/components/schemas/Attribute'
          default: []
          description: The list of attributes. If you want to remove an attribute,
            you need to recreate the label and specify the remaining attributes.
        type:
          type: string
          description: Associated annotation type for this label
        svg:
          type: string
        sublabels:
          type: array
          items:
            $ref: '#/components/schemas/Sublabel'
        project_id:
          type: integer
          nullable: true
          readOnly: true
        task_id:
          type: integer
          nullable: true
          readOnly: true
        parent_id:
          type: integer
          nullable: true
          readOnly: true
        has_parent:
          type: boolean
          readOnly: true
      required:
      - name
    LabelMappingEntryRequest:
      type: object
      properties:
        name:
          type: string
          minLength: 1
        attributes:
          type: object
          additionalProperties:
            type: string
            minLength: 1
        sublabels:
          type: object
          additionalProperties:
            $ref: '#/components/schemas/SublabelMappingEntryRequest'
          description: Label mapping for from the model to the task sublabels within
            a parent label
      required:
      - name
    LabeledData:
      type: object
      properties:
        version:
          type: integer
          default: 0
        tags:
          type: array
          items:
            $ref: '#/components/schemas/LabeledImage'
          default: []
        shapes:
          type: array
          items:
            $ref: '#/components/schemas/LabeledShape'
          default: []
        tracks:
          type: array
          items:
            $ref: '#/components/schemas/LabeledTrack'
          default: []
    LabeledDataRequest:
      type: object
      properties:
        version:
          type: integer
          default: 0
        tags:
          type: array
          items:
            $ref: '#/components/schemas/LabeledImageRequest'
          default: []
        shapes:
          type: array
          items:
            $ref: '#/components/schemas/LabeledShapeRequest'
          default: []
        tracks:
          type: array
          items:
            $ref: '#/components/schemas/LabeledTrackRequest'
          default: []
    LabeledImage:
      type: object
      properties:
        id:
          type: integer
          nullable: true
        frame:
          type: integer
          minimum: 0
        label_id:
          type: integer
          minimum: 0
        group:
          type: integer
          minimum: 0
          nullable: true
        source:
          type: string
          default: manual
        attributes:
          type: array
          items:
            $ref: '#/components/schemas/AttributeVal'
          default: []
      required:
      - frame
      - label_id
    LabeledImageRequest:
      type: object
      properties:
        id:
          type: integer
          nullable: true
        frame:
          type: integer
          minimum: 0
        label_id:
          type: integer
          minimum: 0
        group:
          type: integer
          minimum: 0
          nullable: true
        source:
          type: string
          minLength: 1
          default: manual
        attributes:
          type: array
          items:
            $ref: '#/components/schemas/AttributeValRequest'
          default: []
      required:
      - frame
      - label_id
    LabeledShape:
      type: object
      properties:
        type:
          $ref: '#/components/schemas/ShapeType'
        occluded:
          type: boolean
          default: false
        outside:
          type: boolean
          default: false
        z_order:
          type: integer
          default: 0
        rotation:
          type: number
          format: double
          maximum: 360
          minimum: 0
          default: 0.0
        points:
          type: array
          items:
            type: number
            format: double
        id:
          type: integer
          nullable: true
        frame:
          type: integer
          minimum: 0
        label_id:
          type: integer
          minimum: 0
        group:
          type: integer
          minimum: 0
          nullable: true
        source:
          type: string
          default: manual
        attributes:
          type: array
          items:
            $ref: '#/components/schemas/AttributeVal'
          default: []
        elements:
          type: array
          items:
            $ref: '#/components/schemas/SubLabeledShape'
      required:
      - frame
      - label_id
      - type
    LabeledShapeRequest:
      type: object
      properties:
        type:
          $ref: '#/components/schemas/ShapeType'
        occluded:
          type: boolean
          default: false
        outside:
          type: boolean
          default: false
        z_order:
          type: integer
          default: 0
        rotation:
          type: number
          format: double
          maximum: 360
          minimum: 0
          default: 0.0
        points:
          type: array
          items:
            type: number
            format: double
        id:
          type: integer
          nullable: true
        frame:
          type: integer
          minimum: 0
        label_id:
          type: integer
          minimum: 0
        group:
          type: integer
          minimum: 0
          nullable: true
        source:
          type: string
          minLength: 1
          default: manual
        attributes:
          type: array
          items:
            $ref: '#/components/schemas/AttributeValRequest'
          default: []
        elements:
          type: array
          items:
            $ref: '#/components/schemas/SubLabeledShapeRequest'
      required:
      - frame
      - label_id
      - type
    LabeledTrack:
      type: object
      properties:
        id:
          type: integer
          nullable: true
        frame:
          type: integer
          minimum: 0
        label_id:
          type: integer
          minimum: 0
        group:
          type: integer
          minimum: 0
          nullable: true
        source:
          type: string
          default: manual
        shapes:
          type: array
          items:
            $ref: '#/components/schemas/TrackedShape'
        attributes:
          type: array
          items:
            $ref: '#/components/schemas/AttributeVal'
          default: []
        elements:
          type: array
          items:
            $ref: '#/components/schemas/SubLabeledTrack'
      required:
      - frame
      - label_id
      - shapes
    LabeledTrackRequest:
      type: object
      properties:
        id:
          type: integer
          nullable: true
        frame:
          type: integer
          minimum: 0
        label_id:
          type: integer
          minimum: 0
        group:
          type: integer
          minimum: 0
          nullable: true
        source:
          type: string
          minLength: 1
          default: manual
        shapes:
          type: array
          items:
            $ref: '#/components/schemas/TrackedShapeRequest'
        attributes:
          type: array
          items:
            $ref: '#/components/schemas/AttributeValRequest'
          default: []
        elements:
          type: array
          items:
            $ref: '#/components/schemas/SubLabeledTrackRequest'
      required:
      - frame
      - label_id
      - shapes
    LabelsSummary:
      type: object
      properties:
        url:
          type: string
          format: uri
          readOnly: true
    LocationEnum:
      enum:
      - cloud_storage
      - local
      type: string
      description: |-
        * `cloud_storage` - CLOUD_STORAGE
        * `local` - LOCAL
    LoginSerializerExRequest:
      type: object
      properties:
        username:
          type: string
        email:
          type: string
          format: email
        password:
          type: string
          minLength: 1
      required:
      - password
    MembershipRead:
      type: object
      properties:
        id:
          type: integer
          readOnly: true
        user:
          $ref: '#/components/schemas/BasicUser'
        organization:
          type: integer
          readOnly: true
        is_active:
          type: boolean
          readOnly: true
        joined_date:
          type: string
          format: date-time
          readOnly: true
          nullable: true
        role:
          allOf:
          - $ref: '#/components/schemas/RoleEnum'
          readOnly: true
        invitation:
          type: string
          readOnly: true
          nullable: true
      required:
      - user
    MetaUser:
      anyOf:
      - $ref: '#/components/schemas/User'
      - $ref: '#/components/schemas/BasicUser'
    Metric:
      type: object
      properties:
        name:
          type: string
        title:
          type: string
        description:
          type: string
        granularity:
          nullable: true
          oneOf:
          - $ref: '#/components/schemas/GranularityEnum'
          - $ref: '#/components/schemas/NullEnum'
        default_view:
          $ref: '#/components/schemas/DefaultViewEnum'
        data_series:
          type: object
          additionalProperties:
            type: array
            items:
              $ref: '#/components/schemas/DataFrame'
        transformations:
          type: array
          items:
            $ref: '#/components/schemas/Transformation'
      required:
      - data_series
      - default_view
      - description
      - name
      - title
      - transformations
    NullEnum:
      enum:
      - null
    OnlineFunctionCallRequest:
      type: object
      properties:
        job:
          type: integer
        task:
          type: integer
    OperationStatus:
      enum:
      - new
      - in progress
      - completed
      - rejected
      type: string
      description: |-
        * `new` - NEW
        * `in progress` - IN_PROGRESS
        * `completed` - COMPLETED
        * `rejected` - REJECTED
    OperatorEnum:
      enum:
      - +
      - '-'
      - '*'
      - /
      type: string
      description: |-
        * `+` - ADDITION
        * `-` - SUBTRACTION
        * `*` - MULTIPLICATION
        * `/` - DIVISION
    OrganizationRead:
      type: object
      properties:
        id:
          type: integer
          readOnly: true
        slug:
          type: string
          readOnly: true
          pattern: ^[-a-zA-Z0-9_]+$
        name:
          type: string
          readOnly: true
        description:
          type: string
          readOnly: true
        created_date:
          type: string
          format: date-time
          readOnly: true
        updated_date:
          type: string
          format: date-time
          readOnly: true
        contact:
          type: object
          readOnly: true
        owner:
          allOf:
          - $ref: '#/components/schemas/BasicUser'
          nullable: true
      required:
      - owner
    OrganizationWriteRequest:
      type: object
      properties:
        slug:
          type: string
          minLength: 1
          maxLength: 16
          pattern: ^[-a-zA-Z0-9_]+$
        name:
          type: string
          maxLength: 64
        description:
          type: string
        contact:
          type: object
      required:
      - slug
    PaginatedAnnotationConflictList:
      type: object
      properties:
        count:
          type: integer
          example: 123
        next:
          type: string
          nullable: true
          format: uri
          example: http://api.example.org/accounts/?page=4
        previous:
          type: string
          nullable: true
          format: uri
          example: http://api.example.org/accounts/?page=2
        results:
          type: array
          items:
            $ref: '#/components/schemas/AnnotationConflict'
    PaginatedCloudStorageReadList:
      type: object
      properties:
        count:
          type: integer
          example: 123
        next:
          type: string
          nullable: true
          format: uri
          example: http://api.example.org/accounts/?page=4
        previous:
          type: string
          nullable: true
          format: uri
          example: http://api.example.org/accounts/?page=2
        results:
          type: array
          items:
            $ref: '#/components/schemas/CloudStorageRead'
    PaginatedCommentReadList:
      type: object
      properties:
        count:
          type: integer
          example: 123
        next:
          type: string
          nullable: true
          format: uri
          example: http://api.example.org/accounts/?page=4
        previous:
          type: string
          nullable: true
          format: uri
          example: http://api.example.org/accounts/?page=2
        results:
          type: array
          items:
            $ref: '#/components/schemas/CommentRead'
    PaginatedInvitationReadList:
      type: object
      properties:
        count:
          type: integer
          example: 123
        next:
          type: string
          nullable: true
          format: uri
          example: http://api.example.org/accounts/?page=4
        previous:
          type: string
          nullable: true
          format: uri
          example: http://api.example.org/accounts/?page=2
        results:
          type: array
          items:
            $ref: '#/components/schemas/InvitationRead'
    PaginatedIssueReadList:
      type: object
      properties:
        count:
          type: integer
          example: 123
        next:
          type: string
          nullable: true
          format: uri
          example: http://api.example.org/accounts/?page=4
        previous:
          type: string
          nullable: true
          format: uri
          example: http://api.example.org/accounts/?page=2
        results:
          type: array
          items:
            $ref: '#/components/schemas/IssueRead'
    PaginatedJobReadList:
      type: object
      properties:
        count:
          type: integer
          example: 123
        next:
          type: string
          nullable: true
          format: uri
          example: http://api.example.org/accounts/?page=4
        previous:
          type: string
          nullable: true
          format: uri
          example: http://api.example.org/accounts/?page=2
        results:
          type: array
          items:
            $ref: '#/components/schemas/JobRead'
    PaginatedLabelList:
      type: object
      properties:
        count:
          type: integer
          example: 123
        next:
          type: string
          nullable: true
          format: uri
          example: http://api.example.org/accounts/?page=4
        previous:
          type: string
          nullable: true
          format: uri
          example: http://api.example.org/accounts/?page=2
        results:
          type: array
          items:
            $ref: '#/components/schemas/Label'
    PaginatedMembershipReadList:
      type: object
      properties:
        count:
          type: integer
          example: 123
        next:
          type: string
          nullable: true
          format: uri
          example: http://api.example.org/accounts/?page=4
        previous:
          type: string
          nullable: true
          format: uri
          example: http://api.example.org/accounts/?page=2
        results:
          type: array
          items:
            $ref: '#/components/schemas/MembershipRead'
    PaginatedMetaUserList:
      type: object
      properties:
        count:
          type: integer
          example: 123
        next:
          type: string
          nullable: true
          format: uri
          example: http://api.example.org/accounts/?page=4
        previous:
          type: string
          nullable: true
          format: uri
          example: http://api.example.org/accounts/?page=2
        results:
          type: array
          items:
            $ref: '#/components/schemas/MetaUser'
    PaginatedOrganizationReadList:
      type: object
      properties:
        count:
          type: integer
          example: 123
        next:
          type: string
          nullable: true
          format: uri
          example: http://api.example.org/accounts/?page=4
        previous:
          type: string
          nullable: true
          format: uri
          example: http://api.example.org/accounts/?page=2
        results:
          type: array
          items:
            $ref: '#/components/schemas/OrganizationRead'
    PaginatedProjectReadList:
      type: object
      properties:
        count:
          type: integer
          example: 123
        next:
          type: string
          nullable: true
          format: uri
          example: http://api.example.org/accounts/?page=4
        previous:
          type: string
          nullable: true
          format: uri
          example: http://api.example.org/accounts/?page=2
        results:
          type: array
          items:
            $ref: '#/components/schemas/ProjectRead'
    PaginatedQualityReportList:
      type: object
      properties:
        count:
          type: integer
          example: 123
        next:
          type: string
          nullable: true
          format: uri
          example: http://api.example.org/accounts/?page=4
        previous:
          type: string
          nullable: true
          format: uri
          example: http://api.example.org/accounts/?page=2
        results:
          type: array
          items:
            $ref: '#/components/schemas/QualityReport'
    PaginatedQualitySettingsList:
      type: object
      properties:
        count:
          type: integer
          example: 123
        next:
          type: string
          nullable: true
          format: uri
          example: http://api.example.org/accounts/?page=4
        previous:
          type: string
          nullable: true
          format: uri
          example: http://api.example.org/accounts/?page=2
        results:
          type: array
          items:
            $ref: '#/components/schemas/QualitySettings'
    PaginatedRequestList:
      type: object
      properties:
        count:
          type: integer
          example: 123
        next:
          type: string
          nullable: true
          format: uri
          example: http://api.example.org/accounts/?page=4
        previous:
          type: string
          nullable: true
          format: uri
          example: http://api.example.org/accounts/?page=2
        results:
          type: array
          items:
            $ref: '#/components/schemas/Request'
    PaginatedTaskReadList:
      type: object
      properties:
        count:
          type: integer
          example: 123
        next:
          type: string
          nullable: true
          format: uri
          example: http://api.example.org/accounts/?page=4
        previous:
          type: string
          nullable: true
          format: uri
          example: http://api.example.org/accounts/?page=2
        results:
          type: array
          items:
            $ref: '#/components/schemas/TaskRead'
    PaginatedWebhookDeliveryReadList:
      type: object
      properties:
        count:
          type: integer
          example: 123
        next:
          type: string
          nullable: true
          format: uri
          example: http://api.example.org/accounts/?page=4
        previous:
          type: string
          nullable: true
          format: uri
          example: http://api.example.org/accounts/?page=2
        results:
          type: array
          items:
            $ref: '#/components/schemas/WebhookDeliveryRead'
    PaginatedWebhookReadList:
      type: object
      properties:
        count:
          type: integer
          example: 123
        next:
          type: string
          nullable: true
          format: uri
          example: http://api.example.org/accounts/?page=4
        previous:
          type: string
          nullable: true
          format: uri
          example: http://api.example.org/accounts/?page=2
        results:
          type: array
          items:
            $ref: '#/components/schemas/WebhookRead'
    PasswordChangeRequest:
      type: object
      properties:
        old_password:
          type: string
          minLength: 1
          maxLength: 128
        new_password1:
          type: string
          minLength: 1
          maxLength: 128
        new_password2:
          type: string
          minLength: 1
          maxLength: 128
      required:
      - new_password1
      - new_password2
      - old_password
    PasswordResetConfirmRequest:
      type: object
      description: Serializer for confirming a password reset attempt.
      properties:
        new_password1:
          type: string
          minLength: 1
          maxLength: 128
        new_password2:
          type: string
          minLength: 1
          maxLength: 128
        uid:
          type: string
          minLength: 1
        token:
          type: string
          minLength: 1
      required:
      - new_password1
      - new_password2
      - token
      - uid
    PasswordResetSerializerExRequest:
      type: object
      description: Serializer for requesting a password reset e-mail.
      properties:
        email:
          type: string
          format: email
          minLength: 1
      required:
      - email
    PatchedAnnotationGuideWriteRequest:
      type: object
      properties:
        task_id:
          type: integer
          nullable: true
        project_id:
          type: integer
          nullable: true
        markdown:
          type: string
    PatchedCloudStorageWriteRequest:
      type: object
      properties:
        provider_type:
          $ref: '#/components/schemas/ProviderTypeEnum'
        resource:
          type: string
          minLength: 1
          maxLength: 222
        display_name:
          type: string
          minLength: 1
          maxLength: 63
        owner:
          $ref: '#/components/schemas/BasicUserRequest'
        credentials_type:
          $ref: '#/components/schemas/CredentialsTypeEnum'
        session_token:
          type: string
          maxLength: 440
        account_name:
          type: string
          maxLength: 24
        key:
          type: string
          maxLength: 40
        secret_key:
          type: string
          maxLength: 64
        connection_string:
          type: string
          maxLength: 1024
        key_file:
          type: string
          format: binary
        specific_attributes:
          type: string
          maxLength: 1024
        description:
          type: string
        manifests:
          type: array
          items:
            type: string
            minLength: 1
            maxLength: 1024
          default: []
    PatchedCommentWriteRequest:
      type: object
      properties:
        message:
          type: string
          minLength: 1
    PatchedDataMetaWriteRequest:
      type: object
      properties:
        deleted_frames:
          type: array
          items:
            type: integer
            minimum: 0
    PatchedInvitationWriteRequest:
      type: object
      properties:
        role:
          $ref: '#/components/schemas/RoleEnum'
        email:
          type: string
          format: email
          minLength: 1
    PatchedIssueWriteRequest:
      type: object
      properties:
        position:
          type: array
          items:
            type: number
            format: double
        assignee:
          type: integer
          nullable: true
        resolved:
          type: boolean
    PatchedJobWriteRequest:
      type: object
      properties:
        assignee:
          type: integer
          nullable: true
        stage:
          $ref: '#/components/schemas/JobStage'
        state:
          $ref: '#/components/schemas/OperationStatus'
    PatchedLabelRequest:
      type: object
      properties:
        id:
          type: integer
        name:
          type: string
          minLength: 1
          maxLength: 64
        color:
          type: string
          description: The hex value for the RGB color. Will be generated automatically,
            unless specified explicitly.
        attributes:
          type: array
          items:
            $ref: '#/components/schemas/AttributeRequest'
          default: []
          description: The list of attributes. If you want to remove an attribute,
            you need to recreate the label and specify the remaining attributes.
        deleted:
          type: boolean
          writeOnly: true
          description: Delete the label. Only applicable in the PATCH methods of a
            project or a task.
        type:
          type: string
          description: Associated annotation type for this label
        svg:
          type: string
        sublabels:
          type: array
          items:
            $ref: '#/components/schemas/SublabelRequest'
    PatchedLabeledDataRequest:
      type: object
      properties:
        version:
          type: integer
          default: 0
        tags:
          type: array
          items:
            $ref: '#/components/schemas/LabeledImageRequest'
          default: []
        shapes:
          type: array
          items:
            $ref: '#/components/schemas/LabeledShapeRequest'
          default: []
        tracks:
          type: array
          items:
            $ref: '#/components/schemas/LabeledTrackRequest'
          default: []
    PatchedMembershipWriteRequest:
      type: object
      properties:
        role:
          $ref: '#/components/schemas/RoleEnum'
    PatchedOrganizationWriteRequest:
      type: object
      properties:
        slug:
          type: string
          minLength: 1
          maxLength: 16
          pattern: ^[-a-zA-Z0-9_]+$
        name:
          type: string
          maxLength: 64
        description:
          type: string
        contact:
          type: object
    PatchedProjectWriteRequest:
      type: object
      properties:
        name:
          type: string
          minLength: 1
          maxLength: 256
        labels:
          type: array
          items:
            $ref: '#/components/schemas/PatchedLabelRequest'
          writeOnly: true
          default: []
        owner_id:
          type: integer
          writeOnly: true
          nullable: true
        assignee_id:
          type: integer
          writeOnly: true
          nullable: true
        bug_tracker:
          type: string
          maxLength: 2000
        target_storage:
          allOf:
          - $ref: '#/components/schemas/StorageRequest'
          writeOnly: true
        source_storage:
          allOf:
          - $ref: '#/components/schemas/StorageRequest'
          writeOnly: true
        task_subsets:
          type: array
          items:
            type: string
            minLength: 1
          writeOnly: true
    PatchedQualitySettingsRequest:
      type: object
      properties:
        iou_threshold:
          type: number
          format: double
          description: Used for distinction between matched / unmatched shapes
        oks_sigma:
          type: number
          format: double
          description: |
            Like IoU threshold, but for points.
            The percent of the bbox area, used as the radius of the circle around the GT point,
            where the checked point is expected to be.
            Read more: https://cocodataset.org/#keypoints-eval
        line_thickness:
          type: number
          format: double
          description: |
            Thickness of polylines, relatively to the (image area) ^ 0.5.
            The distance to the boundary around the GT line,
            inside of which the checked line points should be
        low_overlap_threshold:
          type: number
          format: double
          description: |
            Used for distinction between strong / weak (low_overlap) matches
        compare_line_orientation:
          type: boolean
          description: Enables or disables polyline orientation comparison
        line_orientation_threshold:
          type: number
          format: double
          description: |
            The minimal gain in the GT IoU between the given and reversed line directions
            to consider the line inverted.
            Only used when the 'compare_line_orientation' parameter is true
        compare_groups:
          type: boolean
          description: Enables or disables annotation group checks
        group_match_threshold:
          type: number
          format: double
          description: |
            Minimal IoU for groups to be considered matching.
            Only used when the 'compare_groups' parameter is true
        check_covered_annotations:
          type: boolean
          description: |
            Check for partially-covered annotations, useful in segmentation tasks
        object_visibility_threshold:
          type: number
          format: double
          description: |
            Minimal visible area percent of the spatial annotations (polygons, masks)
            for reporting covered annotations.
            Only used when the 'object_visibility_threshold' parameter is true
        panoptic_comparison:
          type: boolean
          description: |
            Use only the visible part of the masks and polygons in comparisons
        compare_attributes:
          type: boolean
          description: Enables or disables annotation attribute comparison
    PatchedTaskWriteRequest:
      type: object
      properties:
        name:
          type: string
          minLength: 1
          maxLength: 256
        project_id:
          type: integer
          nullable: true
        owner_id:
          type: integer
          writeOnly: true
          nullable: true
        assignee_id:
          type: integer
          writeOnly: true
          nullable: true
        bug_tracker:
          type: string
          maxLength: 2000
        labels:
          type: array
          items:
            $ref: '#/components/schemas/PatchedLabelRequest'
        subset:
          type: string
          maxLength: 64
        target_storage:
          allOf:
          - $ref: '#/components/schemas/StorageRequest'
          nullable: true
        source_storage:
          allOf:
          - $ref: '#/components/schemas/StorageRequest'
          nullable: true
    PatchedUserRequest:
      type: object
      properties:
        username:
          type: string
          minLength: 1
          description: Required. 150 characters or fewer. Letters, digits and @/./+/-/_
            only.
          pattern: ^[\w.@+-]+$
          maxLength: 150
        first_name:
          type: string
          maxLength: 150
        last_name:
          type: string
          maxLength: 150
        email:
          type: string
          format: email
          title: Email address
          maxLength: 254
        groups:
          type: array
          items:
            type: string
            minLength: 1
        is_staff:
          type: boolean
          title: Staff status
          description: Designates whether the user can log into this admin site.
        is_superuser:
          type: boolean
          title: Superuser status
          description: Designates that this user has all permissions without explicitly
            assigning them.
        is_active:
          type: boolean
          title: Active
          description: Designates whether this user should be treated as active. Unselect
            this instead of deleting accounts.
    PatchedWebhookWriteRequest:
      type: object
      properties:
        target_url:
          type: string
          format: uri
          minLength: 1
          maxLength: 8192
        description:
          type: string
          maxLength: 128
        content_type:
          $ref: '#/components/schemas/WebhookContentType'
        secret:
          type: string
          maxLength: 64
        is_active:
          type: boolean
        enable_ssl:
          type: boolean
        events:
          type: array
          items:
            $ref: '#/components/schemas/EventsEnum'
          writeOnly: true
    Plugins:
      type: object
      properties:
        GIT_INTEGRATION:
          type: boolean
        ANALYTICS:
          type: boolean
        MODELS:
          type: boolean
        PREDICT:
          type: boolean
      required:
      - ANALYTICS
      - GIT_INTEGRATION
      - MODELS
      - PREDICT
    ProjectFileRequest:
      type: object
      properties:
        project_file:
          type: string
          format: binary
      required:
      - project_file
    ProjectRead:
      type: object
      properties:
        url:
          type: string
          format: uri
          readOnly: true
        id:
          type: integer
          readOnly: true
        name:
          type: string
          readOnly: true
        owner:
          allOf:
          - $ref: '#/components/schemas/BasicUser'
          readOnly: true
          nullable: true
        assignee:
          allOf:
          - $ref: '#/components/schemas/BasicUser'
          readOnly: true
          nullable: true
        guide_id:
          type: integer
          nullable: true
        bug_tracker:
          type: string
          readOnly: true
        task_subsets:
          type: array
          items:
            type: string
          readOnly: true
        created_date:
          type: string
          format: date-time
          readOnly: true
        updated_date:
          type: string
          format: date-time
          readOnly: true
        status:
          allOf:
          - $ref: '#/components/schemas/JobStatus'
          readOnly: true
        dimension:
          type: string
          readOnly: true
          nullable: true
          maxLength: 16
        organization:
          type: integer
          readOnly: true
          nullable: true
        target_storage:
          allOf:
          - $ref: '#/components/schemas/Storage'
          readOnly: true
          nullable: true
        source_storage:
          allOf:
          - $ref: '#/components/schemas/Storage'
          readOnly: true
          nullable: true
        tasks:
          $ref: '#/components/schemas/TasksSummary'
        labels:
          $ref: '#/components/schemas/LabelsSummary'
        assignee_updated_date:
          type: string
          format: date-time
<<<<<<< HEAD
=======
          readOnly: true
>>>>>>> b5d48c76
          nullable: true
      required:
      - labels
      - tasks
    ProjectWriteRequest:
      type: object
      properties:
        name:
          type: string
          minLength: 1
          maxLength: 256
        labels:
          type: array
          items:
            $ref: '#/components/schemas/PatchedLabelRequest'
          writeOnly: true
          default: []
        owner_id:
          type: integer
          writeOnly: true
          nullable: true
        assignee_id:
          type: integer
          writeOnly: true
          nullable: true
        bug_tracker:
          type: string
          maxLength: 2000
        target_storage:
          allOf:
          - $ref: '#/components/schemas/StorageRequest'
          writeOnly: true
        source_storage:
          allOf:
          - $ref: '#/components/schemas/StorageRequest'
          writeOnly: true
        task_subsets:
          type: array
          items:
            type: string
            minLength: 1
          writeOnly: true
      required:
      - name
    ProviderTypeEnum:
      enum:
      - AWS_S3_BUCKET
      - AZURE_CONTAINER
      - GOOGLE_DRIVE
      - GOOGLE_CLOUD_STORAGE
      type: string
      description: |-
        * `AWS_S3_BUCKET` - AWS_S3
        * `AZURE_CONTAINER` - AZURE_CONTAINER
        * `GOOGLE_DRIVE` - GOOGLE_DRIVE
        * `GOOGLE_CLOUD_STORAGE` - GOOGLE_CLOUD_STORAGE
    QualityEnum:
      enum:
      - compressed
      - original
      type: string
      description: |-
        * `compressed` - compressed
        * `original` - original
    QualityReport:
      type: object
      properties:
        id:
          type: integer
          readOnly: true
        job_id:
          type: integer
          nullable: true
          readOnly: true
        task_id:
          type: integer
          nullable: true
          readOnly: true
        parent_id:
          type: integer
          nullable: true
          readOnly: true
        target:
          $ref: '#/components/schemas/QualityReportTarget'
        summary:
          $ref: '#/components/schemas/QualityReportSummary'
        created_date:
          type: string
          format: date-time
          readOnly: true
        target_last_updated:
          type: string
          format: date-time
          readOnly: true
        gt_last_updated:
          type: string
          format: date-time
          readOnly: true
        assignee:
          allOf:
          - $ref: '#/components/schemas/BasicUser'
          readOnly: true
          nullable: true
      required:
      - summary
      - target
    QualityReportCreateRequest:
      type: object
      properties:
        task_id:
          type: integer
          writeOnly: true
      required:
      - task_id
    QualityReportSummary:
      type: object
      properties:
        frame_count:
          type: integer
        frame_share:
          type: number
          format: double
        conflict_count:
          type: integer
        warning_count:
          type: integer
        error_count:
          type: integer
        conflicts_by_type:
          type: object
          additionalProperties:
            type: integer
        valid_count:
          type: integer
        ds_count:
          type: integer
        gt_count:
          type: integer
        total_count:
          type: integer
      required:
      - conflict_count
      - conflicts_by_type
      - ds_count
      - error_count
      - frame_count
      - frame_share
      - gt_count
      - total_count
      - valid_count
      - warning_count
    QualityReportTarget:
      enum:
      - job
      - task
      type: string
      description: |-
        * `job` - JOB
        * `task` - TASK
    QualitySettings:
      type: object
      properties:
        id:
          type: integer
          readOnly: true
        task_id:
          type: integer
          readOnly: true
        iou_threshold:
          type: number
          format: double
          description: Used for distinction between matched / unmatched shapes
        oks_sigma:
          type: number
          format: double
          description: |
            Like IoU threshold, but for points.
            The percent of the bbox area, used as the radius of the circle around the GT point,
            where the checked point is expected to be.
            Read more: https://cocodataset.org/#keypoints-eval
        line_thickness:
          type: number
          format: double
          description: |
            Thickness of polylines, relatively to the (image area) ^ 0.5.
            The distance to the boundary around the GT line,
            inside of which the checked line points should be
        low_overlap_threshold:
          type: number
          format: double
          description: |
            Used for distinction between strong / weak (low_overlap) matches
        compare_line_orientation:
          type: boolean
          description: Enables or disables polyline orientation comparison
        line_orientation_threshold:
          type: number
          format: double
          description: |
            The minimal gain in the GT IoU between the given and reversed line directions
            to consider the line inverted.
            Only used when the 'compare_line_orientation' parameter is true
        compare_groups:
          type: boolean
          description: Enables or disables annotation group checks
        group_match_threshold:
          type: number
          format: double
          description: |
            Minimal IoU for groups to be considered matching.
            Only used when the 'compare_groups' parameter is true
        check_covered_annotations:
          type: boolean
          description: |
            Check for partially-covered annotations, useful in segmentation tasks
        object_visibility_threshold:
          type: number
          format: double
          description: |
            Minimal visible area percent of the spatial annotations (polygons, masks)
            for reporting covered annotations.
            Only used when the 'object_visibility_threshold' parameter is true
        panoptic_comparison:
          type: boolean
          description: |
            Use only the visible part of the masks and polygons in comparisons
        compare_attributes:
          type: boolean
          description: Enables or disables annotation attribute comparison
    RegisterSerializerEx:
      type: object
      properties:
        username:
          type: string
          maxLength: 150
          minLength: 5
        email:
          type: string
          format: email
        first_name:
          type: string
        last_name:
          type: string
        email_verification_required:
          type: boolean
          readOnly: true
        key:
          type: string
          nullable: true
          readOnly: true
      required:
      - username
    RegisterSerializerExRequest:
      type: object
      properties:
        username:
          type: string
          minLength: 5
          maxLength: 150
        email:
          type: string
          format: email
          minLength: 1
        password1:
          type: string
          writeOnly: true
          minLength: 1
        password2:
          type: string
          writeOnly: true
          minLength: 1
        first_name:
          type: string
          minLength: 1
        last_name:
          type: string
          minLength: 1
      required:
      - password1
      - password2
      - username
    Request:
      type: object
      properties:
        status:
          $ref: '#/components/schemas/RequestStatus'
        message:
          type: string
          readOnly: true
        id:
          type: string
        operation:
          $ref: '#/components/schemas/RequestDataOperation'
        progress:
          type: number
          format: double
          maximum: 1
          minimum: 0
          nullable: true
          readOnly: true
        created_date:
          type: string
          format: date-time
        started_date:
          type: string
          format: date-time
          nullable: true
        finished_date:
          type: string
          format: date-time
          nullable: true
        expiry_date:
          type: string
          format: date-time
          nullable: true
          readOnly: true
        owner:
          allOf:
          - $ref: '#/components/schemas/UserIdentifiers'
          readOnly: true
        result_url:
          type: string
          format: uri
          nullable: true
        result_id:
          type: integer
          nullable: true
      required:
      - created_date
      - id
      - operation
      - status
    RequestDataOperation:
      type: object
      properties:
        type:
          type: string
        target:
          $ref: '#/components/schemas/RequestDataOperationTargetEnum'
        project_id:
          type: integer
          nullable: true
        task_id:
          type: integer
          nullable: true
        job_id:
          type: integer
          nullable: true
        format:
          type: string
          nullable: true
      required:
      - target
      - type
    RequestDataOperationTargetEnum:
      enum:
      - project
      - task
      - job
      type: string
      description: |-
        * `project` - Project
        * `task` - Task
        * `job` - Job
    RequestStatus:
      enum:
      - queued
      - started
      - failed
      - finished
      type: string
      description: |-
        * `queued` - Queued
        * `started` - Started
        * `failed` - Failed
        * `finished` - Finished
    RestAuthDetail:
      type: object
      properties:
        detail:
          type: string
          readOnly: true
    RoleEnum:
      enum:
      - worker
      - supervisor
      - maintainer
      - owner
      type: string
      description: |-
        * `worker` - Worker
        * `supervisor` - Supervisor
        * `maintainer` - Maintainer
        * `owner` - Owner
    RqId:
      type: object
      properties:
        rq_id:
          type: string
          description: Request id
      required:
      - rq_id
    RqStatus:
      type: object
      properties:
        state:
          $ref: '#/components/schemas/RqStatusStateEnum'
        message:
          type: string
          default: ''
        progress:
          type: number
          format: double
          maximum: 100
          default: 0.0
      required:
      - state
    RqStatusStateEnum:
      enum:
      - Queued
      - Started
      - Finished
      - Failed
      type: string
      description: |-
        * `Queued` - Queued
        * `Started` - Started
        * `Finished` - Finished
        * `Failed` - Failed
    SeverityEnum:
      enum:
      - warning
      - error
      type: string
      description: |-
        * `warning` - WARNING
        * `error` - ERROR
    ShapeType:
      enum:
      - rectangle
      - polygon
      - polyline
      - points
      - ellipse
      - cuboid
      - mask
      - skeleton
      type: string
      description: |-
        * `rectangle` - RECTANGLE
        * `polygon` - POLYGON
        * `polyline` - POLYLINE
        * `points` - POINTS
        * `ellipse` - ELLIPSE
        * `cuboid` - CUBOID
        * `mask` - MASK
        * `skeleton` - SKELETON
    SigningRequest:
      type: object
      properties:
        url:
          type: string
          minLength: 1
      required:
      - url
    SortingMethod:
      enum:
      - lexicographical
      - natural
      - predefined
      - random
      type: string
      description: |-
        * `lexicographical` - LEXICOGRAPHICAL
        * `natural` - NATURAL
        * `predefined` - PREDEFINED
        * `random` - RANDOM
    Storage:
      type: object
      properties:
        id:
          type: integer
          readOnly: true
        location:
          $ref: '#/components/schemas/LocationEnum'
        cloud_storage_id:
          type: integer
          nullable: true
    StorageMethod:
      enum:
      - cache
      - file_system
      type: string
      description: |-
        * `cache` - CACHE
        * `file_system` - FILE_SYSTEM
    StorageRequest:
      type: object
      properties:
        location:
          $ref: '#/components/schemas/LocationEnum'
        cloud_storage_id:
          type: integer
          nullable: true
    StorageType:
      enum:
      - cloud_storage
      - local
      - share
      type: string
      description: |-
        * `cloud_storage` - CLOUD_STORAGE
        * `local` - LOCAL
        * `share` - SHARE
    SubLabeledShape:
      type: object
      properties:
        type:
          $ref: '#/components/schemas/ShapeType'
        occluded:
          type: boolean
          default: false
        outside:
          type: boolean
          default: false
        z_order:
          type: integer
          default: 0
        rotation:
          type: number
          format: double
          maximum: 360
          minimum: 0
          default: 0.0
        points:
          type: array
          items:
            type: number
            format: double
        id:
          type: integer
          nullable: true
        frame:
          type: integer
          minimum: 0
        label_id:
          type: integer
          minimum: 0
        group:
          type: integer
          minimum: 0
          nullable: true
        source:
          type: string
          default: manual
        attributes:
          type: array
          items:
            $ref: '#/components/schemas/AttributeVal'
          default: []
      required:
      - frame
      - label_id
      - type
    SubLabeledShapeRequest:
      type: object
      properties:
        type:
          $ref: '#/components/schemas/ShapeType'
        occluded:
          type: boolean
          default: false
        outside:
          type: boolean
          default: false
        z_order:
          type: integer
          default: 0
        rotation:
          type: number
          format: double
          maximum: 360
          minimum: 0
          default: 0.0
        points:
          type: array
          items:
            type: number
            format: double
        id:
          type: integer
          nullable: true
        frame:
          type: integer
          minimum: 0
        label_id:
          type: integer
          minimum: 0
        group:
          type: integer
          minimum: 0
          nullable: true
        source:
          type: string
          minLength: 1
          default: manual
        attributes:
          type: array
          items:
            $ref: '#/components/schemas/AttributeValRequest'
          default: []
      required:
      - frame
      - label_id
      - type
    SubLabeledTrack:
      type: object
      properties:
        id:
          type: integer
          nullable: true
        frame:
          type: integer
          minimum: 0
        label_id:
          type: integer
          minimum: 0
        group:
          type: integer
          minimum: 0
          nullable: true
        source:
          type: string
          default: manual
        shapes:
          type: array
          items:
            $ref: '#/components/schemas/TrackedShape'
        attributes:
          type: array
          items:
            $ref: '#/components/schemas/AttributeVal'
          default: []
      required:
      - frame
      - label_id
      - shapes
    SubLabeledTrackRequest:
      type: object
      properties:
        id:
          type: integer
          nullable: true
        frame:
          type: integer
          minimum: 0
        label_id:
          type: integer
          minimum: 0
        group:
          type: integer
          minimum: 0
          nullable: true
        source:
          type: string
          minLength: 1
          default: manual
        shapes:
          type: array
          items:
            $ref: '#/components/schemas/TrackedShapeRequest'
        attributes:
          type: array
          items:
            $ref: '#/components/schemas/AttributeValRequest'
          default: []
      required:
      - frame
      - label_id
      - shapes
    Sublabel:
      type: object
      properties:
        id:
          type: integer
        name:
          type: string
          maxLength: 64
        color:
          type: string
          description: The hex value for the RGB color. Will be generated automatically,
            unless specified explicitly.
        attributes:
          type: array
          items:
            $ref: '#/components/schemas/Attribute'
          default: []
          description: The list of attributes. If you want to remove an attribute,
            you need to recreate the label and specify the remaining attributes.
        type:
          type: string
          description: Associated annotation type for this label
        has_parent:
          type: boolean
      required:
      - name
    SublabelMappingEntryRequest:
      type: object
      properties:
        name:
          type: string
          minLength: 1
        attributes:
          type: object
          additionalProperties:
            type: string
            minLength: 1
      required:
      - name
    SublabelRequest:
      type: object
      properties:
        id:
          type: integer
        name:
          type: string
          minLength: 1
          maxLength: 64
        color:
          type: string
          description: The hex value for the RGB color. Will be generated automatically,
            unless specified explicitly.
        attributes:
          type: array
          items:
            $ref: '#/components/schemas/AttributeRequest'
          default: []
          description: The list of attributes. If you want to remove an attribute,
            you need to recreate the label and specify the remaining attributes.
        type:
          type: string
          description: Associated annotation type for this label
        has_parent:
          type: boolean
      required:
      - name
    TaskAnnotationsUpdateRequest:
      oneOf:
      - $ref: '#/components/schemas/LabeledDataRequest'
      - $ref: '#/components/schemas/AnnotationFileRequest'
      nullable: true
    TaskAnnotationsWriteRequest:
      oneOf:
      - $ref: '#/components/schemas/AnnotationFileRequest'
      nullable: true
    TaskFileRequest:
      type: object
      properties:
        task_file:
          type: string
          format: binary
      required:
      - task_file
    TaskRead:
      type: object
      properties:
        url:
          type: string
          format: uri
          readOnly: true
        id:
          type: integer
          readOnly: true
        name:
          type: string
          readOnly: true
        project_id:
          type: integer
          nullable: true
        mode:
          type: string
          readOnly: true
        owner:
          allOf:
          - $ref: '#/components/schemas/BasicUser'
          nullable: true
        assignee:
          allOf:
          - $ref: '#/components/schemas/BasicUser'
          nullable: true
        bug_tracker:
          type: string
          readOnly: true
        created_date:
          type: string
          format: date-time
          readOnly: true
        updated_date:
          type: string
          format: date-time
          readOnly: true
        overlap:
          type: integer
          readOnly: true
          nullable: true
        segment_size:
          type: integer
          readOnly: true
        status:
          allOf:
          - $ref: '#/components/schemas/JobStatus'
          readOnly: true
        data_chunk_size:
          type: integer
          maximum: 2147483647
          minimum: 0
          nullable: true
          readOnly: true
        data_compressed_chunk_type:
          allOf:
          - $ref: '#/components/schemas/ChunkType'
          readOnly: true
        guide_id:
          type: integer
          nullable: true
        data_original_chunk_type:
          allOf:
          - $ref: '#/components/schemas/ChunkType'
          readOnly: true
        size:
          type: integer
          maximum: 2147483647
          minimum: 0
          readOnly: true
        image_quality:
          type: integer
          maximum: 32767
          minimum: 0
          readOnly: true
        data:
          type: integer
          readOnly: true
        dimension:
          type: string
        subset:
          type: string
          readOnly: true
        organization:
          type: integer
          readOnly: true
          nullable: true
        target_storage:
          allOf:
          - $ref: '#/components/schemas/Storage'
          nullable: true
        source_storage:
          allOf:
          - $ref: '#/components/schemas/Storage'
          nullable: true
        jobs:
          $ref: '#/components/schemas/JobsSummary'
        labels:
          $ref: '#/components/schemas/LabelsSummary'
        assignee_updated_date:
          type: string
          format: date-time
<<<<<<< HEAD
=======
          readOnly: true
>>>>>>> b5d48c76
          nullable: true
      required:
      - jobs
      - labels
    TaskWriteRequest:
      type: object
      properties:
        name:
          type: string
          minLength: 1
          maxLength: 256
        project_id:
          type: integer
          nullable: true
        owner_id:
          type: integer
          writeOnly: true
          nullable: true
        assignee_id:
          type: integer
          writeOnly: true
          nullable: true
        bug_tracker:
          type: string
          maxLength: 2000
        overlap:
          type: integer
          maximum: 2147483647
          minimum: 0
          nullable: true
        segment_size:
          type: integer
          maximum: 2147483647
          minimum: 0
        labels:
          type: array
          items:
            $ref: '#/components/schemas/PatchedLabelRequest'
        subset:
          type: string
          maxLength: 64
        target_storage:
          allOf:
          - $ref: '#/components/schemas/StorageRequest'
          nullable: true
        source_storage:
          allOf:
          - $ref: '#/components/schemas/StorageRequest'
          nullable: true
      required:
      - name
    TasksSummary:
      type: object
      properties:
        count:
          type: integer
          default: 0
        url:
          type: string
          format: uri
          readOnly: true
    Token:
      type: object
      description: Serializer for Token model.
      properties:
        key:
          type: string
          maxLength: 40
      required:
      - key
    TrackedShape:
      type: object
      properties:
        type:
          $ref: '#/components/schemas/ShapeType'
        occluded:
          type: boolean
          default: false
        outside:
          type: boolean
          default: false
        z_order:
          type: integer
          default: 0
        rotation:
          type: number
          format: double
          maximum: 360
          minimum: 0
          default: 0.0
        points:
          type: array
          items:
            type: number
            format: double
        id:
          type: integer
          nullable: true
        frame:
          type: integer
          minimum: 0
        attributes:
          type: array
          items:
            $ref: '#/components/schemas/AttributeVal'
          default: []
      required:
      - frame
      - type
    TrackedShapeRequest:
      type: object
      properties:
        type:
          $ref: '#/components/schemas/ShapeType'
        occluded:
          type: boolean
          default: false
        outside:
          type: boolean
          default: false
        z_order:
          type: integer
          default: 0
        rotation:
          type: number
          format: double
          maximum: 360
          minimum: 0
          default: 0.0
        points:
          type: array
          items:
            type: number
            format: double
        id:
          type: integer
          nullable: true
        frame:
          type: integer
          minimum: 0
        attributes:
          type: array
          items:
            $ref: '#/components/schemas/AttributeValRequest'
          default: []
      required:
      - frame
      - type
    Transformation:
      type: object
      properties:
        name:
          type: string
        binary:
          allOf:
          - $ref: '#/components/schemas/BinaryOperation'
          nullable: true
      required:
      - name
    User:
      type: object
      properties:
        url:
          type: string
          format: uri
          readOnly: true
        id:
          type: integer
          readOnly: true
        username:
          type: string
          description: Required. 150 characters or fewer. Letters, digits and @/./+/-/_
            only.
          pattern: ^[\w.@+-]+$
          maxLength: 150
        first_name:
          type: string
          maxLength: 150
        last_name:
          type: string
          maxLength: 150
        email:
          type: string
          format: email
          title: Email address
          maxLength: 254
        groups:
          type: array
          items:
            type: string
        is_staff:
          type: boolean
          title: Staff status
          description: Designates whether the user can log into this admin site.
        is_superuser:
          type: boolean
          title: Superuser status
          description: Designates that this user has all permissions without explicitly
            assigning them.
        is_active:
          type: boolean
          title: Active
          description: Designates whether this user should be treated as active. Unselect
            this instead of deleting accounts.
        last_login:
          type: string
          format: date-time
          readOnly: true
          nullable: true
        date_joined:
          type: string
          format: date-time
          readOnly: true
      required:
      - groups
      - username
    UserIdentifiers:
      type: object
      properties:
        id:
          type: integer
          readOnly: true
        username:
          type: string
          description: Required. 150 characters or fewer. Letters, digits and @/./+/-/_
            only.
          pattern: ^[\w.@+-]+$
          maxLength: 150
      required:
      - username
    WebhookContentType:
      enum:
      - application/json
      type: string
      description: '* `application/json` - JSON'
    WebhookDeliveryRead:
      type: object
      properties:
        id:
          type: integer
          readOnly: true
        webhook_id:
          type: integer
          readOnly: true
        event:
          type: string
          readOnly: true
        status_code:
          type: integer
          readOnly: true
          nullable: true
        redelivery:
          type: boolean
          readOnly: true
        created_date:
          type: string
          format: date-time
          readOnly: true
        updated_date:
          type: string
          format: date-time
          readOnly: true
        changed_fields:
          type: string
          readOnly: true
        request:
          type: object
          readOnly: true
        response:
          type: object
          readOnly: true
    WebhookRead:
      type: object
      properties:
        id:
          type: integer
          readOnly: true
        url:
          type: string
          format: uri
          readOnly: true
        target_url:
          type: string
          format: uri
          readOnly: true
        description:
          type: string
          readOnly: true
        type:
          $ref: '#/components/schemas/WebhookType'
        content_type:
          $ref: '#/components/schemas/WebhookContentType'
        is_active:
          type: boolean
          readOnly: true
        enable_ssl:
          type: boolean
          readOnly: true
        created_date:
          type: string
          format: date-time
          readOnly: true
        updated_date:
          type: string
          format: date-time
          readOnly: true
        owner:
          allOf:
          - $ref: '#/components/schemas/BasicUser'
          readOnly: true
          nullable: true
        project_id:
          type: integer
          nullable: true
        organization:
          type: integer
          readOnly: true
          nullable: true
        events:
          type: array
          items:
            $ref: '#/components/schemas/EventsEnum'
          readOnly: true
        last_status:
          type: integer
          readOnly: true
        last_delivery_date:
          type: string
          format: date-time
          readOnly: true
      required:
      - content_type
      - type
    WebhookType:
      enum:
      - organization
      - project
      type: string
      description: |-
        * `organization` - ORGANIZATION
        * `project` - PROJECT
    WebhookWriteRequest:
      type: object
      properties:
        target_url:
          type: string
          format: uri
          minLength: 1
          maxLength: 8192
        description:
          type: string
          maxLength: 128
        type:
          $ref: '#/components/schemas/WebhookType'
        content_type:
          $ref: '#/components/schemas/WebhookContentType'
        secret:
          type: string
          maxLength: 64
        is_active:
          type: boolean
        enable_ssl:
          type: boolean
        project_id:
          type: integer
          writeOnly: true
          nullable: true
        events:
          type: array
          items:
            $ref: '#/components/schemas/EventsEnum'
          writeOnly: true
      required:
      - events
      - target_url
      - type
  securitySchemes:
    basicAuth:
      type: http
      scheme: basic
    csrfAuth:
      type: apiKey
      in: cookie
      name: csrftoken
      description: Can be sent as a cookie or as the X-CSRFTOKEN header
    sessionAuth:
      type: apiKey
      in: cookie
      name: sessionid
    signatureAuth:
      type: apiKey
      in: query
      name: sign
      description: Can be used to share URLs to private links
    tokenAuth:
      type: apiKey
      in: header
      name: Authorization
      description: |2

        To authenticate using a token (or API key), you need to have 3 components in a request:
        - the 'sessionid' cookie
        - the 'csrftoken' cookie or 'X-CSRFTOKEN' header
        - the 'Authentication' header with the 'Token ' prefix

        You can obtain an API key (the token) from the server response on
        the basic auth request.
      x-token-prefix: Token
externalDocs:
  description: CVAT documentation
  url: https://docs.cvat.ai/docs/<|MERGE_RESOLUTION|>--- conflicted
+++ resolved
@@ -8095,10 +8095,7 @@
         assignee_updated_date:
           type: string
           format: date-time
-<<<<<<< HEAD
-=======
-          readOnly: true
->>>>>>> b5d48c76
+          readOnly: true
           nullable: true
       required:
       - issues
@@ -9581,10 +9578,7 @@
         assignee_updated_date:
           type: string
           format: date-time
-<<<<<<< HEAD
-=======
-          readOnly: true
->>>>>>> b5d48c76
+          readOnly: true
           nullable: true
       required:
       - labels
@@ -10451,10 +10445,7 @@
         assignee_updated_date:
           type: string
           format: date-time
-<<<<<<< HEAD
-=======
-          readOnly: true
->>>>>>> b5d48c76
+          readOnly: true
           nullable: true
       required:
       - jobs
