--- conflicted
+++ resolved
@@ -2565,6 +2565,62 @@
           description: Format is not available
         '409':
           description: Exporting is already in progress
+  /api/jobs/{id}/honeypot:
+    get:
+      operationId: jobs_retrieve_honeypot
+      summary: Allows to get current honeypot frames
+      parameters:
+      - in: path
+        name: id
+        schema:
+          type: integer
+        description: A unique integer value identifying this job.
+        required: true
+      tags:
+      - jobs
+      security:
+      - sessionAuth: []
+        csrfAuth: []
+        tokenAuth: []
+      - signatureAuth: []
+      - basicAuth: []
+      responses:
+        '200':
+          content:
+            application/vnd.cvat+json:
+              schema:
+                $ref: '#/components/schemas/JobHoneypotRead'
+          description: ''
+    patch:
+      operationId: jobs_partial_update_honeypot
+      summary: Allows to update current honeypot frames
+      parameters:
+      - in: path
+        name: id
+        schema:
+          type: integer
+        description: A unique integer value identifying this job.
+        required: true
+      tags:
+      - jobs
+      requestBody:
+        content:
+          application/json:
+            schema:
+              $ref: '#/components/schemas/PatchedJobHoneypotWriteRequest'
+      security:
+      - sessionAuth: []
+        csrfAuth: []
+        tokenAuth: []
+      - signatureAuth: []
+      - basicAuth: []
+      responses:
+        '200':
+          content:
+            application/vnd.cvat+json:
+              schema:
+                $ref: '#/components/schemas/JobHoneypotRead'
+          description: ''
   /api/jobs/{id}/preview:
     get:
       operationId: jobs_retrieve_preview
@@ -7455,7 +7511,6 @@
         validation_params:
           allOf:
           - $ref: '#/components/schemas/ValidationParamsRequest'
-          writeOnly: true
           nullable: true
       required:
       - image_quality
@@ -8005,6 +8060,15 @@
       oneOf:
       - $ref: '#/components/schemas/LabeledDataRequest'
       - $ref: '#/components/schemas/AnnotationFileRequest'
+    JobHoneypotRead:
+      type: object
+      properties:
+        frames:
+          type: array
+          items:
+            type: integer
+      required:
+      - frames
     JobRead:
       type: object
       properties:
@@ -9212,6 +9276,18 @@
           nullable: true
         resolved:
           type: boolean
+    PatchedJobHoneypotWriteRequest:
+      type: object
+      properties:
+        frame_selection_method:
+          $ref: '#/components/schemas/FrameSelectionMethod'
+        frames:
+          type: array
+          items:
+            type: string
+            minLength: 1
+          nullable: true
+          default: []
     PatchedJobWriteRequest:
       type: object
       properties:
@@ -10526,15 +10602,13 @@
           $ref: '#/components/schemas/JobsSummary'
         labels:
           $ref: '#/components/schemas/LabelsSummary'
-<<<<<<< HEAD
+        assignee_updated_date:
+          type: string
+          format: date-time
+          readOnly: true
+          nullable: true
         validation_mode:
           type: string
-=======
-        assignee_updated_date:
-          type: string
-          format: date-time
-          readOnly: true
->>>>>>> ef0dce9b
           nullable: true
       required:
       - jobs
