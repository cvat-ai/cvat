--- conflicted
+++ resolved
@@ -4034,7 +4034,6 @@
     post:
       operationId: projects_create_backup
       summary: Methods create a project from a backup
-<<<<<<< HEAD
       parameters:
       - in: header
         name: X-Organization
@@ -4104,8 +4103,6 @@
     patch:
       operationId: projects_partial_update_backup_file
       summary: Allows to upload a file chunk. Implements TUS file uploading protocol.
-=======
->>>>>>> 255f2d08
       parameters:
       - in: header
         name: X-Organization
