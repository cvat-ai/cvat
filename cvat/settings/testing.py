# Copyright (C) 2018-2022 Intel Corporation
#
# SPDX-License-Identifier: MIT

<<<<<<< HEAD
# Inherit parent config
from .development import * # pylint: disable=wildcard-import

=======
>>>>>>> 2da1c9bd
import tempfile

from .development import *

DATABASES = {
    'default': {
        'ENGINE': 'django.db.backends.sqlite3',
        'NAME': os.path.join(BASE_DIR, 'db.sqlite3'),
    },
}

_temp_dir = tempfile.TemporaryDirectory(dir=BASE_DIR, suffix="cvat")
BASE_DIR = _temp_dir.name

DATA_ROOT = os.path.join(BASE_DIR, 'data')
os.makedirs(DATA_ROOT, exist_ok=True)

MEDIA_DATA_ROOT = os.path.join(DATA_ROOT, 'data')
os.makedirs(MEDIA_DATA_ROOT, exist_ok=True)

CACHE_ROOT = os.path.join(DATA_ROOT, 'cache')
os.makedirs(CACHE_ROOT, exist_ok=True)

JOBS_ROOT = os.path.join(DATA_ROOT, 'jobs')
os.makedirs(JOBS_ROOT, exist_ok=True)

TASKS_ROOT = os.path.join(DATA_ROOT, 'tasks')
os.makedirs(TASKS_ROOT, exist_ok=True)

PROJECTS_ROOT = os.path.join(DATA_ROOT, 'projects')
os.makedirs(PROJECTS_ROOT, exist_ok=True)

SHARE_ROOT = os.path.join(BASE_DIR, 'share')
os.makedirs(SHARE_ROOT, exist_ok=True)

MODELS_ROOT = os.path.join(DATA_ROOT, 'models')
os.makedirs(MODELS_ROOT, exist_ok=True)

LOGS_ROOT = os.path.join(BASE_DIR, 'logs')
os.makedirs(LOGS_ROOT, exist_ok=True)

MIGRATIONS_LOGS_ROOT = os.path.join(LOGS_ROOT, 'migrations')
os.makedirs(MIGRATIONS_LOGS_ROOT, exist_ok=True)

CLOUD_STORAGE_ROOT = os.path.join(DATA_ROOT, 'storages')
os.makedirs(CLOUD_STORAGE_ROOT, exist_ok=True)

TMP_FILES_ROOT = os.path.join(DATA_ROOT, 'tmp')
os.makedirs(TMP_FILES_ROOT, exist_ok=True)

# To avoid ERROR django.security.SuspiciousFileOperation:
# The joined path (...) is located outside of the base path component
MEDIA_ROOT = BASE_DIR

# Suppress all logs by default
for logger in LOGGING["loggers"].values():
    if isinstance(logger, dict) and "level" in logger:
        logger["level"] = "ERROR"

LOGGING["handlers"]["server_file"] = LOGGING["handlers"]["console"]

PASSWORD_HASHERS = (
    'django.contrib.auth.hashers.MD5PasswordHasher',
)

# When you run ./manage.py test, Django looks at the TEST_RUNNER setting to
# determine what to do. By default, TEST_RUNNER points to
# 'django.test.runner.DiscoverRunner'. This class defines the default Django
# testing behavior.
TEST_RUNNER = "cvat.settings.testing.PatchedDiscoverRunner"

from django.test.runner import DiscoverRunner


class PatchedDiscoverRunner(DiscoverRunner):
    def __init__(self, *args, **kwargs):
        # Used fakeredis for testing (don't affect production redis)
        import django_rq.queues
        from fakeredis import FakeRedis, FakeStrictRedis
        simple_redis = FakeRedis()
        strict_redis = FakeStrictRedis()
        django_rq.queues.get_redis_connection = lambda _, strict: strict_redis \
            if strict else simple_redis

        # Run all RQ requests syncroniously
        for config in RQ_QUEUES.values():
            config["ASYNC"] = False

        super().__init__(*args, **kwargs)

# No need to profile unit tests
INSTALLED_APPS.remove('silk')
MIDDLEWARE.remove('silk.middleware.SilkyMiddleware')<|MERGE_RESOLUTION|>--- conflicted
+++ resolved
@@ -2,15 +2,11 @@
 #
 # SPDX-License-Identifier: MIT
 
-<<<<<<< HEAD
+import tempfile
+
 # Inherit parent config
 from .development import * # pylint: disable=wildcard-import
 
-=======
->>>>>>> 2da1c9bd
-import tempfile
-
-from .development import *
 
 DATABASES = {
     'default': {
