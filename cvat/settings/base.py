--- conflicted
+++ resolved
@@ -789,12 +789,8 @@
         }
     )
 
-<<<<<<< HEAD
-USER_LAST_ACTIVITY_UPDATE_MIN_INTERVAL = timedelta(days=1)
-
-# Health check settings
-HEALTH_CHECK = {"DISK_USAGE_MAX": int(os.getenv("CVAT_HEALTH_DISK_USAGE_MAX", 90))}
-=======
 ALLOW_CLOUD_STORAGE_ENV_CREDS = os.environ.get("ALLOW_CLOUD_STORAGE_ENV_CREDS", False)
 USER_LAST_ACTIVITY_UPDATE_MIN_INTERVAL = timedelta(days=1)
->>>>>>> e5ff78f8
+
+# Health check settings
+HEALTH_CHECK = {"DISK_USAGE_MAX": int(os.getenv("CVAT_HEALTH_DISK_USAGE_MAX", 90))}