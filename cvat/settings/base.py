--- conflicted
+++ resolved
@@ -263,7 +263,6 @@
     "USER_SANDBOX_PROJECTS": 3,
     "TASKS_IN_USER_SANDBOX_PROJECT": 5,
     "USER_OWNED_ORGS": 1,
-<<<<<<< HEAD
     "USER_SANDBOX_CLOUD_STORAGES": 1,
     "USER_SANDBOX_PROJECT_WEBHOOKS": 10,
     "USER_SANDBOX_LAMBDA_CALL_OFFLINE": 0,
@@ -298,17 +297,6 @@
     "USER_SANDBOX_CLOUD_STORAGES": "cloud_storages",
     "USER_SANDBOX_PROJECT_WEBHOOKS": "webhooks_per_project",
     "USER_SANDBOX_LAMBDA_CALL_OFFLINE": "lambda_requests",
-=======
-    "USER_SANDBOX_CLOUD_STORAGES": 10,
-
-    "ORG_TASKS": 10,
-    "ORG_PROJECTS": 3,
-    "TASKS_IN_ORG_PROJECT": 5,
-    "ORG_CLOUD_STORAGES": 10,
-    "ORG_COMMON_WEBHOOKS": 20,
-
-    "PROJECT_WEBHOOKS": 10,
->>>>>>> 75b338b5
 }
 
 # ORG settings
