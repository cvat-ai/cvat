--- conflicted
+++ resolved
@@ -12,16 +12,6 @@
     "django.contrib.auth.hashers.MD5PasswordHasher",
 ]
 
-<<<<<<< HEAD
-# Avoid quality updates during test runs.
-# Note that DB initialization triggers server signals,
-# so quality report updates are scheduled for applicable jobs.
-QUALITY_CHECK_JOB_DELAY = 10000
-PROJECT_QUALITY_CHECK_JOB_DELAY = 10000
-ANALYTICS_CHECK_JOB_DELAY = 10000
-
-=======
->>>>>>> 3caac72f
 IMPORT_CACHE_CLEAN_DELAY = timedelta(seconds=30)
 
 # The tests should not fail due to high disk utilization of CI infrastructure that we have no control over
