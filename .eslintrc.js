// Copyright (C) 2018-2022 Intel Corporation
//
// SPDX-License-Identifier: MIT

module.exports = {
    root: true,
    env: {
        node: true,
        browser: true,
        es2020: true,
    },
    parserOptions: {
        sourceType: 'module',
        parser: '@typescript-eslint/parser',
    },
    ignorePatterns: [
        '.eslintrc.js',
        'lint-staged.config.js',
    ],
    plugins: ['@typescript-eslint', 'security', 'no-unsanitized', 'eslint-plugin-header', 'import'],
    extends: [
        'eslint:recommended', 'plugin:security/recommended', 'plugin:no-unsanitized/DOM',
        'airbnb-base', 'plugin:import/errors', 'plugin:import/warnings',
        'plugin:import/typescript', 'plugin:@typescript-eslint/recommended', 'airbnb-typescript/base',
    ],
    rules: {
<<<<<<< HEAD
=======
        // ROBTODO: throws on every file, even ones with the headers!!
>>>>>>> 79018c5a
        // 'header/header': [2, 'line', [{
        //     pattern: ' {1}Copyright \\(C\\) (?:20\\d{2}-)?2022 Intel Corporation',
        //     template: ' Copyright (C) 2022 Intel Corporation'
        // }, '', ' SPDX-License-Identifier: MIT']],
        'no-plusplus': 0,
        'no-continue': 0,
        'no-console': 0,
        'no-param-reassign': ['error', { 'props': false }],
        'no-restricted-syntax': [0, { selector: 'ForOfStatement' }],
        'no-await-in-loop': 0,
        'indent': ['error', 4, { 'SwitchCase': 1 }],
        'max-len': ['error', { code: 170, ignoreStrings: true }],
        'func-names': 0,
        'valid-typeof': 0,
        'no-useless-constructor': 0, // sometimes constructor is necessary to generate right documentation in cvat-core
        'quotes': ['error', 'single'],
        'lines-between-class-members': 0,
        'class-methods-use-this': 0,
        'no-underscore-dangle': ['error', { allowAfterThis: true }],
        'max-classes-per-file': 0,
        'operator-linebreak': ['error', 'after'],
        'newline-per-chained-call': 0,
        'global-require': 0,
        'arrow-parens': ['error', 'always'],
        'security/detect-object-injection': 0, // the rule is relevant for user input data on the node.js environment
        'import/order': ['error', {'groups': ['builtin', 'external', 'internal']}],
        'import/prefer-default-export': 0, // works incorrect with interfaces
<<<<<<< HEAD

        '@typescript-eslint/ban-ts-comment': 0,
        '@typescript-eslint/no-explicit-any': 0,
        '@typescript-eslint/indent': ['error', 4],
        '@typescript-eslint/lines-between-class-members': 0,
        '@typescript-eslint/explicit-function-return-type': ['warn', { allowExpressions: true }],
        '@typescript-eslint/explicit-module-boundary-types': 'off',
        '@typescript-eslint/ban-types': [
            'error',
            {
                types: {
                    '{}': false, // TODO: try to fix with Record<string, unknown>
                    object: false, // TODO: try to fix with Record<string, unknown>
                    Function: false, // TODO: try to fix somehow
                },
            },
        ],
=======
        "react/destructuring-assignment": 0
>>>>>>> 79018c5a
    },
};<|MERGE_RESOLUTION|>--- conflicted
+++ resolved
@@ -24,10 +24,7 @@
         'plugin:import/typescript', 'plugin:@typescript-eslint/recommended', 'airbnb-typescript/base',
     ],
     rules: {
-<<<<<<< HEAD
-=======
         // ROBTODO: throws on every file, even ones with the headers!!
->>>>>>> 79018c5a
         // 'header/header': [2, 'line', [{
         //     pattern: ' {1}Copyright \\(C\\) (?:20\\d{2}-)?2022 Intel Corporation',
         //     template: ' Copyright (C) 2022 Intel Corporation'
@@ -55,26 +52,6 @@
         'security/detect-object-injection': 0, // the rule is relevant for user input data on the node.js environment
         'import/order': ['error', {'groups': ['builtin', 'external', 'internal']}],
         'import/prefer-default-export': 0, // works incorrect with interfaces
-<<<<<<< HEAD
-
-        '@typescript-eslint/ban-ts-comment': 0,
-        '@typescript-eslint/no-explicit-any': 0,
-        '@typescript-eslint/indent': ['error', 4],
-        '@typescript-eslint/lines-between-class-members': 0,
-        '@typescript-eslint/explicit-function-return-type': ['warn', { allowExpressions: true }],
-        '@typescript-eslint/explicit-module-boundary-types': 'off',
-        '@typescript-eslint/ban-types': [
-            'error',
-            {
-                types: {
-                    '{}': false, // TODO: try to fix with Record<string, unknown>
-                    object: false, // TODO: try to fix with Record<string, unknown>
-                    Function: false, // TODO: try to fix somehow
-                },
-            },
-        ],
-=======
         "react/destructuring-assignment": 0
->>>>>>> 79018c5a
     },
 };