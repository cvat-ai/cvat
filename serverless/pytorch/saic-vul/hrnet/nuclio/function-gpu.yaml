--- conflicted
+++ resolved
@@ -63,30 +63,17 @@
 
   triggers:
     myHttpTrigger:
-<<<<<<< HEAD
       maxWorkers: 4
-=======
-      maxWorkers: 2
->>>>>>> f8a7ff44
       kind: 'http'
       workerAvailabilityTimeoutMilliseconds: 10000
       attributes:
         maxRequestBodySize: 33554432 # 32MB
-<<<<<<< HEAD
         port: 8002
         ingresses:
           "8002":
             paths:
               - /
             host: 172.28.0.87
-=======
-        port: 8000
-        ingresses:
-          "8000":
-            paths:
-              - /
-            host: 172.28.0.88
->>>>>>> f8a7ff44
 
   resources:
     limits:
