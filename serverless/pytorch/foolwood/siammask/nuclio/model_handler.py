--- conflicted
+++ resolved
@@ -7,32 +7,27 @@
 
 import jsonpickle
 import numpy as np
-<<<<<<< HEAD
-import tools.test as impl
-
-=======
 import torch
 
 from tools.test import siamese_init, siamese_track
 from utils.config_helper import load_config
 from utils.load_helper import load_pretrain
->>>>>>> 3b5202e2
 
 class ModelHandler:
     def __init__(self):
         # Setup device
-        self.device = impl.torch.device('cuda' if impl.torch.cuda.is_available() else 'cpu')
-        impl.torch.backends.cudnn.benchmark = True
+        self.device = torch.device('cuda' if torch.cuda.is_available() else 'cpu')
+        torch.backends.cudnn.benchmark = True
 
         base_dir = os.path.abspath(os.environ.get("MODEL_PATH",
             "/opt/nuclio/SiamMask/experiments/siammask_sharp"))
         class configPath:
             config = os.path.join(base_dir, "config_davis.json")
 
-        self.config = impl.load_config(configPath)
+        self.config = load_config(configPath)
         from custom import Custom
         siammask = Custom(anchors=self.config['anchors'])
-        self.siammask = impl.load_pretrain(siammask, os.path.join(base_dir, "SiamMask_DAVIS.pth"))
+        self.siammask = load_pretrain(siammask, os.path.join(base_dir, "SiamMask_DAVIS.pth"))
         self.siammask.eval().to(self.device)
 
     def encode_state(self, state):
@@ -47,11 +42,8 @@
 
     def decode_state(self, state):
         for k,v in state.items():
-<<<<<<< HEAD
-=======
             # The server ensures that `state` is one of the values that the function itself
             # has previously output. Therefore it should be safe to use jsonpickle.
->>>>>>> 3b5202e2
             state[k] = jsonpickle.decode(v)  # nosec: B301
 
         state['net'] = copy(self.siammask)
@@ -67,12 +59,12 @@
             target_pos = np.array([(xtl + xbr) / 2, (ytl + ybr) / 2])
             target_sz = np.array([xbr - xtl, ybr - ytl])
             siammask = copy(self.siammask) # don't modify self.siammask
-            state = impl.siamese_init(image, target_pos, target_sz, siammask,
+            state = siamese_init(image, target_pos, target_sz, siammask,
                 self.config['hp'], device=self.device)
             state = self.encode_state(state)
         else: # track
             state = self.decode_state(state)
-            state = impl.siamese_track(state, image, mask_enable=True,
+            state = siamese_track(state, image, mask_enable=True,
                 refine_enable=True, device=self.device)
             shape = state['ploygon'].flatten().tolist()
             state = self.encode_state(state)
