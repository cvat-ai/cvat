# Copyright (C) 2022 CVAT.ai Corporation
#
# SPDX-License-Identifier: MIT

from pathlib import Path
<<<<<<< HEAD
import zipfile
=======
from zipfile import ZipFile
>>>>>>> 9e252fdf

import pytest
from cvat_sdk import Client
from PIL import Image

from shared.utils.config import BASE_URL
from shared.utils.helpers import generate_image_file

from .util import generate_coco_json


@pytest.fixture
def fxt_client(fxt_logger):
    logger, _ = fxt_logger

    client = Client(BASE_URL, logger=logger)
    api_client = client.api_client
    for k in api_client.configuration.logger:
        api_client.configuration.logger[k] = logger
    client.config.status_check_period = 0.01

    with client:
        yield client


@pytest.fixture
def fxt_image_file(tmp_path: Path):
    img_path = tmp_path / "img.png"
    with img_path.open("wb") as f:
        f.write(generate_image_file(filename=str(img_path), size=(5, 10)).getvalue())

    yield img_path


@pytest.fixture
def fxt_coco_file(tmp_path: Path, fxt_image_file: Path):
    img_filename = fxt_image_file
    img_size = Image.open(img_filename).size
    ann_filename = tmp_path / "coco.json"
    generate_coco_json(ann_filename, img_info=(img_filename, *img_size))

    yield ann_filename

<<<<<<< HEAD
@pytest.fixture
def fxt_coco_dataset(tmp_path: Path, fxt_image_file: Path, fxt_coco_file: Path):
    dataset_file = tmp_path / 'coco_dataset.zip'

    with zipfile.ZipFile(str(dataset_file), 'x') as f:
        f.write(str(fxt_coco_file), arcname='annotation/instances_default.json')
        f.write(str(fxt_image_file), arcname='images/' + fxt_image_file.name)

    return dataset_file
=======

@pytest.fixture
def fxt_coco_dataset(tmp_path: Path, fxt_image_file: Path, fxt_coco_file: Path):
    dataset_path = tmp_path / "coco_dataset.zip"
    with ZipFile(str(dataset_path), "x") as f:
        f.write(str(fxt_image_file), arcname="images/" + fxt_image_file.name)
        f.write(str(fxt_coco_file), arcname="annotations/instances_default.json")

    yield dataset_path
>>>>>>> 9e252fdf
<|MERGE_RESOLUTION|>--- conflicted
+++ resolved
@@ -3,11 +3,7 @@
 # SPDX-License-Identifier: MIT
 
 from pathlib import Path
-<<<<<<< HEAD
-import zipfile
-=======
 from zipfile import ZipFile
->>>>>>> 9e252fdf
 
 import pytest
 from cvat_sdk import Client
@@ -51,17 +47,6 @@
 
     yield ann_filename
 
-<<<<<<< HEAD
-@pytest.fixture
-def fxt_coco_dataset(tmp_path: Path, fxt_image_file: Path, fxt_coco_file: Path):
-    dataset_file = tmp_path / 'coco_dataset.zip'
-
-    with zipfile.ZipFile(str(dataset_file), 'x') as f:
-        f.write(str(fxt_coco_file), arcname='annotation/instances_default.json')
-        f.write(str(fxt_image_file), arcname='images/' + fxt_image_file.name)
-
-    return dataset_file
-=======
 
 @pytest.fixture
 def fxt_coco_dataset(tmp_path: Path, fxt_image_file: Path, fxt_coco_file: Path):
@@ -70,5 +55,4 @@
         f.write(str(fxt_image_file), arcname="images/" + fxt_image_file.name)
         f.write(str(fxt_coco_file), arcname="annotations/instances_default.json")
 
-    yield dataset_path
->>>>>>> 9e252fdf
+    yield dataset_path