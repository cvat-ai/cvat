--- conflicted
+++ resolved
@@ -20,18 +20,12 @@
 MINIO_SECRET_KEY = "minio_secret_key"  # nosec
 MINIO_ENDPOINT_URL = "http://localhost:9000"
 
-
-<<<<<<< HEAD
 # Azure Blob Container settings
 AZURE_CONTAINER = os.getenv("AZURE_CONTAINER")
 AZURE_TOKEN = os.getenv("AZURE_TOKEN")
 AZURE_ACCOUNT_NAME = os.getenv("AZURE_ACCOUNT_NAME")
 
-IS_AMAZON_COGNITO_AUTH_ENABLED = True
 
-
-=======
->>>>>>> 783c7a56
 def _to_query_params(**kwargs):
     return "&".join([f"{k}={v}" for k, v in kwargs.items()])
 
