--- conflicted
+++ resolved
@@ -63,13 +63,8 @@
 
         if endpoint == "annotations":
             continue  # this will be handled at the end
-<<<<<<< HEAD
-        if endpoint == "api/tokens":
-            endpoint = "auth/api_tokens"
-=======
         if endpoint == "access/tokens":
             endpoint = "auth/access_tokens"
->>>>>>> 42b583b0
 
         response = get_method("admin1", endpoint, page_size="all")
 
