--- conflicted
+++ resolved
@@ -32,7 +32,6 @@
     "tests/docker-compose.file_share.yml",
     "tests/docker-compose.minio.yml",
     "tests/docker-compose.test_servers.yml",
-    "tests/docker-compose.clickhouse.yml",
 ]
 
 
@@ -246,11 +245,7 @@
         [
             "/bin/sh",
             "-c",
-<<<<<<< HEAD
-            'clickhouse-client --query "DROP TABLE IF EXISTS ${CLICKHOUSE_DB}.events;" && /bin/sh /docker-entrypoint-startdb.d/init.sh',
-=======
             f'python "{CLICKHOUSE_INIT_SCRIPT}" --clear',
->>>>>>> f9155193
         ]
     )
 
