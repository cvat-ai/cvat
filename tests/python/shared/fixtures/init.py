# Copyright (C) 2022-2023 CVAT.ai Corporation
#
# SPDX-License-Identifier: MIT

import logging
import os
import shlex
from enum import Enum
from http import HTTPStatus
from pathlib import Path
from subprocess import PIPE, CalledProcessError, run
from time import sleep
from typing import List, Union

import pytest
import requests
import yaml

from shared.utils.config import ASSETS_DIR, get_server_url

logger = logging.getLogger(__name__)

CVAT_ROOT_DIR = next(dir.parent for dir in Path(__file__).parents if dir.name == "tests")
CVAT_DB_DIR = ASSETS_DIR / "cvat_db"
PREFIX = "test"

CONTAINER_NAME_FILES = ["docker-compose.tests.yml"]

DC_FILES = CONTAINER_NAME_FILES + [
    "docker-compose.dev.yml",
    "tests/docker-compose.file_share.yml",
    "tests/docker-compose.minio.yml",
    "tests/docker-compose.test_servers.yml",
]

TEST_EXTRAS_HOST_DIR = CVAT_ROOT_DIR / "tests" / "extras"
TEST_EXTRAS_MOUNT_DIR = "/home/django/test_extras"


class Container(str, Enum):
    DB = "cvat_db"
    SERVER = "cvat_server"
    WORKER_ANNOTATION = "cvat_worker_annotation"
    WORKER_IMPORT = "cvat_worker_import"
    WORKER_EXPORT = "cvat_worker_export"
    WORKER_QUALITY_REPORTS = "cvat_worker_quality_reports"
    WORKER_WEBHOOKS = "cvat_worker_webhooks"
    UTILS = "cvat_utils"

    def __str__(self):
        return self.value

    @classmethod
    def covered(cls):
        return [item.value for item in cls if item != cls.DB]


def pytest_addoption(parser):
    group = parser.getgroup("CVAT REST API testing options")
    group._addoption(
        "--start-services",
        action="store_true",
        help="Start all necessary CVAT containers without running tests. (default: %(default)s)",
    )

    group._addoption(
        "--stop-services",
        action="store_true",
        help="Stop all testing containers without running tests. (default: %(default)s)",
    )

    group._addoption(
        "--rebuild",
        action="store_true",
        help="Rebuild CVAT images and then start containers. (default: %(default)s)",
    )

    group._addoption(
        "--cleanup",
        action="store_true",
        help="Delete files that was create by tests without running tests. (default: %(default)s)",
    )

    group._addoption(
        "--dumpdb",
        action="store_true",
        help="Update data.json without running tests. (default: %(default)s)",
    )

    group._addoption(
        "--platform",
        action="store",
        default="local",
        choices=("kube", "local"),
        help="Platform identifier - 'kube' or 'local'. (default: %(default)s)",
    )


def _run(command, capture_output=True):
    _command = command.split() if isinstance(command, str) else command
    try:
        stdout, stderr = "", ""
        if capture_output:
            proc = run(_command, check=True, stdout=PIPE, stderr=PIPE)  # nosec
            stdout, stderr = proc.stdout.decode(), proc.stderr.decode()
        else:
            proc = run(_command)  # nosec
        return stdout, stderr
    except CalledProcessError as exc:
<<<<<<< HEAD
        stderr = exc.stderr.decode() or exc.stdout.decode() if capture_output else "see above"
        pytest.exit(
            f"Command failed: {command}.\n"
            f"Error message: {stdout} {stderr}.\n"
            "Add `-s` option to see more details"
        )
=======
        message = f"Command failed: {' '.join(map(shlex.quote, _command))}."
        message += f"\nExit code: {exc.returncode}"
        if capture_output:
            message += f"\nStandard output:\n{exc.stdout.decode()}"
            message += f"\nStandard error:\n{exc.stderr.decode()}"

        pytest.exit(message)
>>>>>>> 62eb8671


def _kube_get_server_pod_name():
    output, _ = _run("kubectl get pods -l component=server -o jsonpath={.items[0].metadata.name}")
    return output


def _kube_get_db_pod_name():
    output, _ = _run(
        "kubectl get pods -l app.kubernetes.io/name=postgresql -o jsonpath={.items[0].metadata.name}"
    )
    return output


def _kube_get_clichouse_pod_name():
    output, _ = _run(
        "kubectl get pods -l app.kubernetes.io/name=clickhouse -o jsonpath={.items[0].metadata.name}"
    )
    return output


def docker_cp(source, target):
    _run(f"docker container cp {source} {target}")


def kube_cp(source, target):
    _run(f"kubectl cp {source} {target}")


def docker_exec(container, command, capture_output=True):
    return _run(f"docker exec -u root {PREFIX}_{container}_1 {command}", capture_output)


def docker_exec_cvat(command: Union[List[str], str]):
    base = f"docker exec {PREFIX}_cvat_server_1"
    _command = f"{base} {command}" if isinstance(command, str) else base.split() + command
    return _run(_command)


def kube_exec_cvat(command: Union[List[str], str]):
    pod_name = _kube_get_server_pod_name()
    base = f"kubectl exec {pod_name} --"
    _command = f"{base} {command}" if isinstance(command, str) else base.split() + command
    return _run(_command)


def kube_exec_cvat_db(command):
    pod_name = _kube_get_db_pod_name()
    _run(["kubectl", "exec", pod_name, "--"] + command)


def docker_exec_clickhouse_db(command):
    _run(["docker", "exec", f"{PREFIX}_cvat_clickhouse_1"] + command)


def kube_exec_clickhouse_db(command):
    pod_name = _kube_get_clichouse_pod_name()
    _run(["kubectl", "exec", pod_name, "--"] + command)


def docker_restore_db():
    docker_exec(
        Container.DB, "psql -U root -d postgres -v from=test_db -v to=cvat -f /tmp/restore.sql"
    )


def kube_restore_db():
    kube_exec_cvat_db(
        [
            "/bin/sh",
            "-c",
            "PGPASSWORD=cvat_postgresql_postgres psql -U postgres -d postgres -v from=test_db -v to=cvat -f /tmp/restore.sql",
        ]
    )


def docker_restore_clickhouse_db():
    docker_exec_clickhouse_db(
        [
            "/bin/sh",
            "-c",
            'clickhouse-client --query "DROP TABLE IF EXISTS ${CLICKHOUSE_DB}.events;" && /docker-entrypoint-initdb.d/init.sh',
        ]
    )


def kube_restore_clickhouse_db():
    kube_exec_clickhouse_db(
        [
            "/bin/sh",
            "-c",
            'clickhouse-client --query "DROP TABLE IF EXISTS ${CLICKHOUSE_DB}.events;" && /bin/sh /docker-entrypoint-initdb.d/init.sh',
        ]
    )


def docker_clear_rq():
    # print(*docker_exec_cvat(
    #     [
    #         "python",
    #         f"{TEST_EXTRAS_MOUNT_DIR}/clear_rq.py",
    #         "--host",
    #         "${CVAT_REDIS_HOST}",
    #         "--password",
    #         "${CVAT_REDIS_PASSWORD}",
    #     ]
    # ))
    pass


def kube_clear_rq():
    kube_exec_cvat(
        [
            "python",
            f"'{TEST_EXTRAS_MOUNT_DIR}/clear_rq.py'",
            "--host",
            "'${CVAT_REDIS_HOST}'",
            "--password",
            "'${CVAT_REDIS_PASSWORD}'",
        ]
    )


def running_containers():
    return [cn for cn in _run("docker ps --format {{.Names}}")[0].split("\n") if cn]


def dump_db():
    if "test_cvat_server_1" not in running_containers():
        pytest.exit("CVAT is not running")
    with open(CVAT_DB_DIR / "data.json", "w") as f:
        try:
            run(  # nosec
                "docker exec test_cvat_server_1 \
                    python manage.py dumpdata \
                    --indent 2 --natural-foreign \
                    --exclude=auth.permission --exclude=contenttypes".split(),
                stdout=f,
                check=True,
            )
        except CalledProcessError:
            pytest.exit("Database dump failed.\n")


def create_compose_files(container_name_files):
    for filename in container_name_files:
        with open(filename.with_name(filename.name.replace(".tests", "")), "r") as dcf, open(
            filename, "w"
        ) as ndcf:
            dc_config = yaml.safe_load(dcf)

            for service_name, service_config in dc_config["services"].items():
                service_config.pop("container_name", None)
                if service_name in (Container.SERVER, Container.UTILS):
                    service_env = service_config["environment"]
                    service_env["DJANGO_SETTINGS_MODULE"] = "cvat.settings.testing_rest"

                if service_name in Container.covered():
                    service_env = service_config["environment"]
                    service_env["COVERAGE_PROCESS_START"] = ".coveragerc"
                    service_config["volumes"].append(
                        "./tests/python/.coveragerc:/home/django/.coveragerc"
                    )

            yaml.dump(dc_config, ndcf)


def delete_compose_files(container_name_files):
    for filename in container_name_files:
        filename.unlink(missing_ok=True)


def wait_for_services():
    for i in range(300):
        logger.debug(f"waiting for the server to load ... ({i})")
        response = requests.get(get_server_url("api/server/health/", format="json"))
        if response.status_code == HTTPStatus.OK:
            logger.debug("the server has finished loading!")
            return
        else:
            try:
                statuses = response.json()
                logger.debug(f"server status: \n{statuses}")
            except Exception as e:
                logger.debug(f"an error occurred during the server status checking: {e}")
        sleep(1)

    raise Exception(
        "Failed to reach the server during the specified period. Please check the configuration."
    )


def docker_restore_data_volumes():
    docker_cp(
        CVAT_DB_DIR / "cvat_data.tar.bz2",
        f"{PREFIX}_cvat_server_1:/tmp/cvat_data.tar.bz2",
    )
    docker_exec_cvat("tar --strip 3 -xjf /tmp/cvat_data.tar.bz2 -C /home/django/data/")


def kube_restore_data_volumes():
    pod_name = _kube_get_server_pod_name()
    kube_cp(
        CVAT_DB_DIR / "cvat_data.tar.bz2",
        f"{pod_name}:/tmp/cvat_data.tar.bz2",
    )
    kube_exec_cvat("tar --strip 3 -xjf /tmp/cvat_data.tar.bz2 -C /home/django/data/")


def get_server_image_tag():
    return f"cvat/server:{os.environ.get('CVAT_VERSION', 'dev')}"


def docker_compose(dc_files, cvat_root_dir):
    return [
        "docker",
        "compose",
        f"--project-name={PREFIX}",
        # use compatibility mode to have fixed names for containers (with underscores)
        # https://github.com/docker/compose#about-update-and-backward-compatibility
        "--compatibility",
        f"--env-file={cvat_root_dir / 'tests/python/webhook_receiver/.env'}",
        *(f"--file={f}" for f in dc_files),
    ]


def start_services(dc_files, rebuild=False, cvat_root_dir=CVAT_ROOT_DIR):
    if any([cn in ["cvat_server", "cvat_db"] for cn in running_containers()]):
        pytest.exit(
            "It's looks like you already have running cvat containers. Stop them and try again. "
            f"List of running containers: {', '.join(running_containers())}"
        )

    _run(
        docker_compose(dc_files, cvat_root_dir) + ["up", "-d", *["--build"] * rebuild],
        capture_output=False,
    )


def stop_services(dc_files, cvat_root_dir=CVAT_ROOT_DIR):
    run(docker_compose(dc_files, cvat_root_dir) + ["down", "-v"], capture_output=False)


def session_start(
    session, cvat_root_dir=CVAT_ROOT_DIR, cvat_db_dir=CVAT_DB_DIR, extra_dc_files=None
):
    stop = session.config.getoption("--stop-services")
    start = session.config.getoption("--start-services")
    rebuild = session.config.getoption("--rebuild")
    cleanup = session.config.getoption("--cleanup")
    dumpdb = session.config.getoption("--dumpdb")

    if session.config.getoption("--collect-only"):
        if any((stop, start, rebuild, cleanup, dumpdb)):
            raise Exception(
                """--collect-only is not compatible with any of the other options:
                --stop-services --start-services --rebuild --cleanup --dumpdb"""
            )
        return  # don't need to start the services to collect tests

    platform = session.config.getoption("--platform")

    if platform == "kube" and any((stop, start, rebuild, cleanup, dumpdb)):
        raise Exception(
            """--platform=kube is not compatible with any of the other options
            --stop-services --start-services --rebuild --cleanup --dumpdb"""
        )

    if platform == "local":
        local_start(
            start,
            stop,
            dumpdb,
            cleanup,
            rebuild,
            cvat_root_dir,
            cvat_db_dir,
            extra_dc_files,
        )

    elif platform == "kube":
        kube_start(cvat_db_dir)


def local_start(start, stop, dumpdb, cleanup, rebuild, cvat_root_dir, cvat_db_dir, extra_dc_files):
    if start and stop:
        raise Exception("--start-services and --stop-services are incompatible")

    if dumpdb:
        dump_db()
        pytest.exit("data.json has been updated", returncode=0)

    dc_files = [cvat_root_dir / f for f in DC_FILES]
    if extra_dc_files is not None:
        dc_files += extra_dc_files

    container_name_files = [cvat_root_dir / f for f in CONTAINER_NAME_FILES]

    if cleanup:
        delete_compose_files(container_name_files)
        pytest.exit("All generated test files have been deleted", returncode=0)

    if not all([f.exists() for f in container_name_files]) or rebuild:
        delete_compose_files(container_name_files)
        create_compose_files(container_name_files)

    if stop:
        stop_services(dc_files, cvat_root_dir)
        pytest.exit("All testing containers are stopped", returncode=0)

    if (
        not any(set(running_containers()) & {f"{PREFIX}_cvat_server_1", f"{PREFIX}_cvat_db_1"})
        or rebuild
    ):
        start_services(dc_files, rebuild, cvat_root_dir)

    docker_restore_data_volumes()
    docker_cp(cvat_db_dir / "restore.sql", f"{PREFIX}_cvat_db_1:/tmp/restore.sql")
    docker_cp(cvat_db_dir / "data.json", f"{PREFIX}_cvat_server_1:/tmp/data.json")
    # docker_cp(TEST_EXTRAS_HOST_DIR, f"{PREFIX}_cvat_server_1:{TEST_EXTRAS_MOUNT_DIR}")
    wait_for_services()

    docker_exec_cvat("python manage.py loaddata /tmp/data.json")
    docker_exec(
        Container.DB, "psql -U root -d postgres -v from=cvat -v to=test_db -f /tmp/restore.sql"
    )

    if start:
        pytest.exit("All necessary containers have been created and started.", returncode=0)


def kube_start(cvat_db_dir):
    kube_restore_data_volumes()
    server_pod_name = _kube_get_server_pod_name()
    db_pod_name = _kube_get_db_pod_name()
    kube_cp(cvat_db_dir / "restore.sql", f"{db_pod_name}:/tmp/restore.sql")
    kube_cp(cvat_db_dir / "data.json", f"{server_pod_name}:/tmp/data.json")
    # kube_cp(TEST_EXTRAS_HOST_DIR, f"{server_pod_name}:{TEST_EXTRAS_MOUNT_DIR}")

    wait_for_services()

    kube_exec_cvat("python manage.py loaddata /tmp/data.json")

    kube_exec_cvat_db(
        [
            "/bin/sh",
            "-c",
            "PGPASSWORD=cvat_postgresql_postgres psql -U postgres -d postgres -v from=cvat -v to=test_db -f /tmp/restore.sql",
        ]
    )


def pytest_sessionstart(session: pytest.Session) -> None:
    session_start(session)


def pytest_sessionfinish(session: pytest.Session, exitstatus: int) -> None:
    session_finish(session)


def session_finish(session):
    if session.config.getoption("--collect-only"):
        return

    platform = session.config.getoption("--platform")

    if platform == "local":
        if os.environ.get("COVERAGE_PROCESS_START"):
            collect_code_coverage_from_containers()

        docker_restore_db()
        docker_exec(Container.DB, "dropdb test_db")

        docker_exec(Container.DB, "dropdb --if-exists cvat")
        docker_exec(Container.DB, "createdb cvat")
        docker_exec_cvat("python manage.py migrate")


def collect_code_coverage_from_containers():
    for container in Container.covered():
        process_command = "python3"

        # find process with code coverage
        pid, _ = docker_exec(container, f"pidof {process_command} -o 1")

        # stop process with code coverage
        docker_exec(container, f"kill -15 {pid}")
        sleep(3)

        # get code coverage report
        docker_exec(container, "coverage combine", capture_output=False)
        docker_exec(container, "coverage json", capture_output=False)
        docker_cp(
            f"{PREFIX}_{container}_1:home/django/coverage.json",
            f"coverage_{container}.json",
        )


@pytest.fixture(scope="function")
def restore_db_per_function(request):
    # Note that autouse fixtures are executed first within their scope, so be aware of the order
    # Pre-test DB setups (eg. with class-declared autouse setup() method) may be cleaned.
    # https://docs.pytest.org/en/stable/reference/fixtures.html#autouse-fixtures-are-executed-first-within-their-scope
    platform = request.config.getoption("--platform")
    if platform == "local":
        docker_restore_db()
    else:
        kube_restore_db()


@pytest.fixture(scope="class")
def restore_db_per_class(request):
    platform = request.config.getoption("--platform")
    if platform == "local":
        docker_restore_db()
    else:
        kube_restore_db()


@pytest.fixture(scope="function")
def restore_cvat_data(request):
    platform = request.config.getoption("--platform")
    if platform == "local":
        docker_restore_data_volumes()
    else:
        kube_restore_data_volumes()


@pytest.fixture(scope="class")
def clear_rq_per_class(request):
    platform = request.config.getoption("--platform")
    if platform == "local":
        docker_clear_rq()
    else:
        kube_clear_rq()


@pytest.fixture(scope="function")
def clear_rq_per_function(request):
    platform = request.config.getoption("--platform")
    if platform == "local":
        docker_clear_rq()
    else:
        kube_clear_rq()


@pytest.fixture(scope="function")
def restore_clickhouse_db_per_function(request):
    # Note that autouse fixtures are executed first within their scope, so be aware of the order
    # Pre-test DB setups (eg. with class-declared autouse setup() method) may be cleaned.
    # https://docs.pytest.org/en/stable/reference/fixtures.html#autouse-fixtures-are-executed-first-within-their-scope
    platform = request.config.getoption("--platform")
    if platform == "local":
        docker_restore_clickhouse_db()
    else:
        kube_restore_clickhouse_db()


@pytest.fixture(scope="class")
def restore_clickhouse_db_per_class(request):
    platform = request.config.getoption("--platform")
    if platform == "local":
        docker_restore_clickhouse_db()
    else:
        kube_restore_clickhouse_db()<|MERGE_RESOLUTION|>--- conflicted
+++ resolved
@@ -107,14 +107,6 @@
             proc = run(_command)  # nosec
         return stdout, stderr
     except CalledProcessError as exc:
-<<<<<<< HEAD
-        stderr = exc.stderr.decode() or exc.stdout.decode() if capture_output else "see above"
-        pytest.exit(
-            f"Command failed: {command}.\n"
-            f"Error message: {stdout} {stderr}.\n"
-            "Add `-s` option to see more details"
-        )
-=======
         message = f"Command failed: {' '.join(map(shlex.quote, _command))}."
         message += f"\nExit code: {exc.returncode}"
         if capture_output:
@@ -122,7 +114,6 @@
             message += f"\nStandard error:\n{exc.stderr.decode()}"
 
         pytest.exit(message)
->>>>>>> 62eb8671
 
 
 def _kube_get_server_pod_name():
