--- conflicted
+++ resolved
@@ -257,7 +257,9 @@
 
         if stop:
             _run(
-                f"docker-compose -p {PREFIX} -f {' -f '.join(DC_FILES)} down -v",
+                f"docker-compose -p {PREFIX} "
+                + "--env-file " + osp.join(CVAT_ROOT_DIR, "tests", "python", "webhook_receiver", ".env")
+                + f" -f {' -f '.join(DC_FILES)} down -v",
                 capture_output=False,
             )
             pytest.exit("All testing containers are stopped", returncode=0)
@@ -265,18 +267,9 @@
         start_services(rebuild)
         wait_for_server()
 
-<<<<<<< HEAD
-    if stop:
-        _run(
-            f"docker-compose -p {PREFIX} "
-            + "--env-file " + osp.join(CVAT_ROOT_DIR, "tests", "python", "webhook_receiver", ".env")
-            + f" -f {' -f '.join(DC_FILES)} down -v",
-            capture_output=False,
-=======
         docker_exec_cvat("python manage.py loaddata /tmp/data.json")
         docker_exec_cvat_db(
             "psql -U root -d postgres -v from=cvat -v to=test_db -f /tmp/restore.sql"
->>>>>>> 9e67bcb5
         )
 
         if start:
