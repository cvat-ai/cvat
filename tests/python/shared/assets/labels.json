{
<<<<<<< HEAD
  "count": 48,
=======
  "count": 44,
>>>>>>> 2fd48c8b
  "next": null,
  "previous": null,
  "results": [
    {
      "attributes": [],
      "color": "#2080c0",
      "has_parent": false,
      "id": 3,
      "name": "car",
      "parent_id": null,
      "sublabels": [],
      "task_id": 2,
      "type": "any"
    },
    {
      "attributes": [],
      "color": "#c06060",
      "has_parent": false,
      "id": 4,
      "name": "person",
      "parent_id": null,
      "sublabels": [],
      "task_id": 2,
      "type": "any"
    },
    {
      "attributes": [
        {
          "default_value": "mazda",
          "id": 1,
          "input_type": "select",
          "mutable": false,
          "name": "model",
          "values": [
            "mazda",
            "volvo",
            "bmw"
          ]
        }
      ],
      "color": "#2080c0",
      "has_parent": false,
      "id": 5,
      "name": "car",
      "parent_id": null,
      "project_id": 1,
      "sublabels": [],
      "type": "any"
    },
    {
      "attributes": [],
      "color": "#c06060",
      "has_parent": false,
      "id": 6,
      "name": "person",
      "parent_id": null,
      "project_id": 1,
      "sublabels": [],
      "type": "any"
    },
    {
      "attributes": [],
      "color": "#6080c0",
      "has_parent": false,
      "id": 7,
      "name": "cat",
      "parent_id": null,
      "project_id": 2,
      "sublabels": [],
      "type": "any"
    },
    {
      "attributes": [],
      "color": "#406040",
      "has_parent": false,
      "id": 8,
      "name": "dog",
      "parent_id": null,
      "project_id": 2,
      "sublabels": [],
      "type": "any"
    },
    {
      "attributes": [],
      "color": "#2080c0",
      "has_parent": false,
      "id": 9,
      "name": "car",
      "parent_id": null,
      "sublabels": [],
      "task_id": 5,
      "type": "any"
    },
    {
      "attributes": [],
      "color": "#2080c0",
      "has_parent": false,
      "id": 10,
      "name": "car",
      "parent_id": null,
      "sublabels": [],
      "task_id": 6,
      "type": "any"
    },
    {
      "attributes": [],
      "color": "#6080c0",
      "has_parent": false,
      "id": 11,
      "name": "cat",
      "parent_id": null,
      "sublabels": [],
      "task_id": 7,
      "type": "any"
    },
    {
      "attributes": [],
      "color": "#406040",
      "has_parent": false,
      "id": 12,
      "name": "dog",
      "parent_id": null,
      "sublabels": [],
      "task_id": 7,
      "type": "any"
    },
    {
      "attributes": [],
      "color": "#6080c0",
      "has_parent": false,
      "id": 13,
      "name": "cat",
      "parent_id": null,
      "sublabels": [],
      "task_id": 8,
      "type": "any"
    },
    {
      "attributes": [],
      "color": "#406040",
      "has_parent": false,
      "id": 14,
      "name": "dog",
      "parent_id": null,
      "sublabels": [],
      "task_id": 8,
      "type": "any"
    },
    {
      "attributes": [],
      "color": "#2080c0",
      "has_parent": false,
      "id": 15,
      "name": "Car",
      "parent_id": null,
      "sublabels": [],
      "task_id": 12,
      "type": "any"
    },
    {
      "attributes": [],
      "color": "#6080c0",
      "has_parent": false,
      "id": 16,
      "name": "cat",
      "parent_id": null,
      "project_id": 4,
      "sublabels": [],
      "type": "any"
    },
    {
      "attributes": [],
      "color": "#406040",
      "has_parent": false,
      "id": 17,
      "name": "dog",
      "parent_id": null,
      "project_id": 4,
      "sublabels": [],
      "type": "any"
    },
    {
      "attributes": [],
      "color": "#5c5eba",
      "has_parent": false,
      "id": 18,
      "name": "s1",
      "parent_id": null,
      "project_id": 5,
      "sublabels": [
        {
          "attributes": [],
          "color": "#d12345",
          "has_parent": true,
          "id": 19,
          "name": "1",
          "type": "points"
        },
        {
          "attributes": [],
          "color": "#350dea",
          "has_parent": true,
          "id": 20,
          "name": "2",
          "type": "points"
        },
        {
          "attributes": [],
          "color": "#479ffe",
          "has_parent": true,
          "id": 21,
          "name": "3",
          "type": "points"
        }
      ],
      "svg": "<line x1=\"36.37385177612305\" y1=\"50.334449768066406\" x2=\"70.15311431884766\" y2=\"21.237457275390625\" stroke=\"black\" data-type=\"edge\" data-node-from=\"2\" stroke-width=\"0.5\" data-node-to=\"3\"></line><line x1=\"29.517663955688477\" y1=\"15.050167083740234\" x2=\"36.37385177612305\" y2=\"50.334449768066406\" stroke=\"black\" data-type=\"edge\" data-node-from=\"1\" stroke-width=\"0.5\" data-node-to=\"2\"></line><circle r=\"1.5\" stroke=\"black\" fill=\"#b3b3b3\" cx=\"29.517663955688477\" cy=\"15.050167083740234\" stroke-width=\"0.1\" data-type=\"element node\" data-element-id=\"1\" data-node-id=\"1\" data-label-id=\"19\"></circle><circle r=\"1.5\" stroke=\"black\" fill=\"#b3b3b3\" cx=\"36.37385177612305\" cy=\"50.334449768066406\" stroke-width=\"0.1\" data-type=\"element node\" data-element-id=\"2\" data-node-id=\"2\" data-label-id=\"20\"></circle><circle r=\"1.5\" stroke=\"black\" fill=\"#b3b3b3\" cx=\"70.15311431884766\" cy=\"21.237457275390625\" stroke-width=\"0.1\" data-type=\"element node\" data-element-id=\"3\" data-node-id=\"3\" data-label-id=\"21\"></circle>",
      "type": "skeleton"
    },
    {
      "attributes": [
        {
          "default_value": "white",
          "id": 2,
          "input_type": "select",
          "mutable": false,
          "name": "color",
          "values": [
            "white",
            "black"
          ]
        }
      ],
      "color": "#0c81b5",
      "has_parent": false,
      "id": 22,
      "name": "s2",
      "parent_id": null,
      "project_id": 5,
      "sublabels": [
        {
          "attributes": [],
          "color": "#d53957",
          "has_parent": true,
          "id": 23,
          "name": "1",
          "type": "points"
        },
        {
          "attributes": [],
          "color": "#4925ec",
          "has_parent": true,
          "id": 24,
          "name": "2",
          "type": "points"
        },
        {
          "attributes": [
            {
              "default_value": "val1",
              "id": 3,
              "input_type": "select",
              "mutable": false,
              "name": "attr",
              "values": [
                "val1",
                "val2"
              ]
            }
          ],
          "color": "#59a8fe",
          "has_parent": true,
          "id": 25,
          "name": "3",
          "type": "points"
        },
        {
          "attributes": [],
          "color": "#4a649f",
          "has_parent": true,
          "id": 26,
          "name": "4",
          "type": "points"
        }
      ],
      "svg": "<line x1=\"65.6380615234375\" y1=\"18.394649505615234\" x2=\"22.327028274536133\" y2=\"54.8494987487793\" stroke=\"black\" data-type=\"edge\" data-node-from=\"3\" stroke-width=\"0.5\" data-node-to=\"2\"></line><line x1=\"77.34375\" y1=\"55.18394470214844\" x2=\"65.6380615234375\" y2=\"18.394649505615234\" stroke=\"black\" data-type=\"edge\" data-node-from=\"4\" stroke-width=\"0.5\" data-node-to=\"3\"></line><line x1=\"4.434051036834717\" y1=\"27.257524490356445\" x2=\"77.34375\" y2=\"55.18394470214844\" stroke=\"black\" data-type=\"edge\" data-node-from=\"1\" stroke-width=\"0.5\" data-node-to=\"4\"></line><circle r=\"1.5\" stroke=\"black\" fill=\"#b3b3b3\" cx=\"4.434051036834717\" cy=\"27.257524490356445\" stroke-width=\"0.1\" data-type=\"element node\" data-element-id=\"1\" data-node-id=\"1\" data-label-id=\"23\"></circle><circle r=\"1.5\" stroke=\"black\" fill=\"#b3b3b3\" cx=\"22.327028274536133\" cy=\"54.8494987487793\" stroke-width=\"0.1\" data-type=\"element node\" data-element-id=\"2\" data-node-id=\"2\" data-label-id=\"24\"></circle><circle r=\"1.5\" stroke=\"black\" fill=\"#b3b3b3\" cx=\"65.6380615234375\" cy=\"18.394649505615234\" stroke-width=\"0.1\" data-type=\"element node\" data-element-id=\"3\" data-node-id=\"3\" data-label-id=\"25\"></circle><circle r=\"1.5\" stroke=\"black\" fill=\"#b3b3b3\" cx=\"77.34375\" cy=\"55.18394470214844\" stroke-width=\"0.1\" data-type=\"element node\" data-element-id=\"4\" data-node-id=\"4\" data-label-id=\"26\"></circle>",
      "type": "skeleton"
    },
    {
      "attributes": [],
      "color": "#bde94a",
      "has_parent": false,
      "id": 27,
      "name": "label_0",
      "parent_id": null,
      "project_id": 6,
      "sublabels": [],
      "type": "any"
    },
    {
      "attributes": [],
      "color": "#bde94a",
      "has_parent": false,
      "id": 28,
      "name": "label_0",
      "parent_id": null,
      "project_id": 7,
      "sublabels": [],
      "type": "any"
    },
    {
      "attributes": [],
      "color": "#2080c0",
      "has_parent": false,
      "id": 29,
      "name": "car",
      "parent_id": null,
      "project_id": 8,
      "sublabels": [],
      "type": "any"
    },
    {
      "attributes": [],
      "color": "#c06060",
      "has_parent": false,
      "id": 30,
      "name": "person",
      "parent_id": null,
      "project_id": 8,
      "sublabels": [],
      "type": "any"
    },
    {
      "attributes": [],
      "color": "#6080c0",
      "has_parent": false,
      "id": 34,
      "name": "cat",
      "parent_id": null,
      "project_id": 10,
      "sublabels": [],
      "type": "rectangle"
    },
    {
      "attributes": [
        {
          "default_value": "false",
          "id": 5,
          "input_type": "checkbox",
          "mutable": true,
          "name": "a1",
          "values": [
            "false"
          ]
        }
      ],
      "color": "#406040",
      "has_parent": false,
      "id": 35,
      "name": "dog",
      "parent_id": null,
      "project_id": 10,
      "sublabels": [],
      "type": "polyline"
    },
    {
      "attributes": [],
      "color": "#6080c0",
      "has_parent": false,
      "id": 38,
      "name": "cat",
      "parent_id": null,
      "sublabels": [],
      "task_id": 17,
      "type": "any"
    },
    {
      "attributes": [],
      "color": "#406040",
      "has_parent": false,
      "id": 39,
      "name": "dog",
      "parent_id": null,
      "sublabels": [],
      "task_id": 17,
      "type": "any"
    },
    {
      "attributes": [
        {
          "default_value": "false",
          "id": 6,
          "input_type": "checkbox",
          "mutable": true,
          "name": "attr",
          "values": [
            "false"
          ]
        }
      ],
      "color": "#4602af",
      "has_parent": false,
      "id": 40,
      "name": "skele1",
      "parent_id": null,
      "sublabels": [
        {
          "attributes": [],
          "color": "#d12345",
          "has_parent": true,
          "id": 41,
          "name": "1",
          "type": "points"
        },
        {
          "attributes": [],
          "color": "#350dea",
          "has_parent": true,
          "id": 42,
          "name": "2",
          "type": "points"
        },
        {
          "attributes": [],
          "color": "#479ffe",
          "has_parent": true,
          "id": 43,
          "name": "3",
          "type": "points"
        },
        {
          "attributes": [],
          "color": "#4a649f",
          "has_parent": true,
          "id": 44,
          "name": "4",
          "type": "points"
        },
        {
          "attributes": [],
          "color": "#478144",
          "has_parent": true,
          "id": 45,
          "name": "5",
          "type": "points"
        }
      ],
      "svg": "<line x1=\"33.80753707885742\" y1=\"62.16216278076172\" x2=\"57.11834716796875\" y2=\"47.635135650634766\" stroke=\"black\" data-type=\"edge\" data-node-from=\"4\" stroke-width=\"0.5\" data-node-to=\"3\"></line><line x1=\"23.334564208984375\" y1=\"48.47972869873047\" x2=\"33.80753707885742\" y2=\"62.16216278076172\" stroke=\"black\" data-type=\"edge\" data-node-from=\"5\" stroke-width=\"0.5\" data-node-to=\"4\"></line><line x1=\"24.34807777404785\" y1=\"25.675676345825195\" x2=\"51.54402542114258\" y2=\"27.533782958984375\" stroke=\"black\" data-type=\"edge\" data-node-from=\"1\" stroke-width=\"0.5\" data-node-to=\"2\"></line><circle r=\"1.5\" stroke=\"black\" fill=\"#b3b3b3\" cx=\"24.34807777404785\" cy=\"25.675676345825195\" stroke-width=\"0.1\" data-type=\"element node\" data-element-id=\"1\" data-node-id=\"1\" data-label-id=\"41\"></circle><circle r=\"1.5\" stroke=\"black\" fill=\"#b3b3b3\" cx=\"51.54402542114258\" cy=\"27.533782958984375\" stroke-width=\"0.1\" data-type=\"element node\" data-element-id=\"2\" data-node-id=\"2\" data-label-id=\"42\"></circle><circle r=\"1.5\" stroke=\"black\" fill=\"#b3b3b3\" cx=\"57.11834716796875\" cy=\"47.635135650634766\" stroke-width=\"0.1\" data-type=\"element node\" data-element-id=\"3\" data-node-id=\"3\" data-label-id=\"43\"></circle><circle r=\"1.5\" stroke=\"black\" fill=\"#b3b3b3\" cx=\"33.80753707885742\" cy=\"62.16216278076172\" stroke-width=\"0.1\" data-type=\"element node\" data-element-id=\"4\" data-node-id=\"4\" data-label-id=\"44\"></circle><circle r=\"1.5\" stroke=\"black\" fill=\"#b3b3b3\" cx=\"23.334564208984375\" cy=\"48.47972869873047\" stroke-width=\"0.1\" data-type=\"element node\" data-element-id=\"5\" data-node-id=\"5\" data-label-id=\"45\"></circle>",
      "task_id": 17,
      "type": "skeleton"
    },
    {
      "attributes": [],
      "color": "#6fbee4",
      "has_parent": false,
      "id": 46,
      "name": "skeleton 1",
      "parent_id": null,
      "project_id": 11,
      "sublabels": [
        {
          "attributes": [],
          "color": "#af2382",
          "has_parent": true,
          "id": 47,
          "name": "label 1",
          "type": "points"
        },
        {
          "attributes": [],
          "color": "#6b57d7",
          "has_parent": true,
          "id": 48,
          "name": "label with multiple spaces in the name",
          "type": "points"
        },
        {
          "attributes": [],
          "color": "#082245",
          "has_parent": true,
          "id": 49,
          "name": "label 3",
          "type": "points"
        },
        {
          "attributes": [],
          "color": "#4a649f",
          "has_parent": true,
          "id": 50,
          "name": "4",
          "type": "points"
        }
      ],
      "svg": "<line x1=\"55.60200500488281\" y1=\"21.477842330932617\" x2=\"28.344482421875\" y2=\"55.089881896972656\" stroke=\"black\" data-type=\"edge\" data-node-from=\"3\" stroke-width=\"0.5\" data-node-to=\"2\"></line><line x1=\"73.16053771972656\" y1=\"46.059783935546875\" x2=\"55.60200500488281\" y2=\"21.477842330932617\" stroke=\"black\" data-type=\"edge\" data-node-from=\"4\" stroke-width=\"0.5\" data-node-to=\"3\"></line><line x1=\"16.806020736694336\" y1=\"24.822324752807617\" x2=\"73.16053771972656\" y2=\"46.059783935546875\" stroke=\"black\" data-type=\"edge\" data-node-from=\"1\" stroke-width=\"0.5\" data-node-to=\"4\"></line><circle r=\"1.5\" stroke=\"black\" fill=\"#b3b3b3\" cx=\"16.806020736694336\" cy=\"24.822324752807617\" stroke-width=\"0.1\" data-type=\"element node\" data-element-id=\"1\" data-node-id=\"1\" data-label-id=\"47\"></circle><circle r=\"1.5\" stroke=\"black\" fill=\"#b3b3b3\" cx=\"28.344482421875\" cy=\"55.089881896972656\" stroke-width=\"0.1\" data-type=\"element node\" data-element-id=\"2\" data-node-id=\"2\" data-label-id=\"48\"></circle><circle r=\"1.5\" stroke=\"black\" fill=\"#b3b3b3\" cx=\"55.60200500488281\" cy=\"21.477842330932617\" stroke-width=\"0.1\" data-type=\"element node\" data-element-id=\"3\" data-node-id=\"3\" data-label-id=\"49\"></circle><circle r=\"1.5\" stroke=\"black\" fill=\"#b3b3b3\" cx=\"73.16053771972656\" cy=\"46.059783935546875\" stroke-width=\"0.1\" data-type=\"element node\" data-element-id=\"4\" data-node-id=\"4\" data-label-id=\"50\"></circle>",
      "type": "skeleton"
    },
    {
      "attributes": [
        {
          "default_value": "default",
          "id": 7,
          "input_type": "text",
          "mutable": false,
          "name": "attr",
          "values": [
            "default"
          ]
        }
      ],
      "color": "#6080c0",
      "has_parent": false,
      "id": 51,
      "name": "cat",
      "parent_id": null,
      "sublabels": [],
      "task_id": 19,
      "type": "any"
    },
    {
      "attributes": [
        {
          "default_value": "white",
          "id": 8,
          "input_type": "radio",
          "mutable": false,
          "name": "color",
          "values": [
            "white",
            "black",
            "red"
          ]
        }
      ],
      "color": "#2080c0",
      "has_parent": false,
      "id": 52,
      "name": "car",
      "parent_id": null,
      "sublabels": [],
      "task_id": 19,
      "type": "any"
    },
    {
      "attributes": [
        {
          "default_value": "default",
          "id": 9,
          "input_type": "text",
          "mutable": false,
          "name": "attr",
          "values": [
            "default"
          ]
        }
      ],
      "color": "#6080c0",
      "has_parent": false,
      "id": 53,
      "name": "cat",
      "parent_id": null,
      "project_id": 12,
      "sublabels": [],
      "type": "any"
    },
    {
      "attributes": [
        {
          "default_value": "white",
          "id": 10,
          "input_type": "radio",
          "mutable": false,
          "name": "color",
          "values": [
            "white",
            "black",
            "red"
          ]
        }
      ],
      "color": "#2080c0",
      "has_parent": false,
      "id": 54,
      "name": "car",
      "parent_id": null,
      "project_id": 12,
      "sublabels": [],
      "type": "any"
    },
    {
      "attributes": [
        {
          "default_value": "default",
          "id": 11,
          "input_type": "text",
          "mutable": false,
          "name": "attr",
          "values": [
            "default"
          ]
        }
      ],
      "color": "#6080c0",
      "has_parent": false,
      "id": 55,
      "name": "cat",
      "parent_id": null,
      "project_id": 13,
      "sublabels": [],
      "type": "any"
    },
    {
      "attributes": [
        {
          "default_value": "white",
          "id": 12,
          "input_type": "radio",
          "mutable": false,
          "name": "color",
          "values": [
            "white",
            "black",
            "red"
          ]
        }
      ],
      "color": "#2080c0",
      "has_parent": false,
      "id": 56,
      "name": "car",
      "parent_id": null,
      "project_id": 13,
      "sublabels": [],
      "type": "any"
    },
    {
      "attributes": [],
      "color": "#6080c0",
      "has_parent": false,
      "id": 57,
      "name": "cat",
      "parent_id": null,
      "sublabels": [],
      "task_id": 21,
      "type": "any"
    },
    {
      "attributes": [],
      "color": "#2b3145",
      "has_parent": false,
      "id": 58,
      "name": "skeleton1",
      "parent_id": null,
      "sublabels": [
        {
          "attributes": [],
          "color": "#d12345",
          "has_parent": true,
          "id": 59,
          "name": "1",
          "type": "points"
        },
        {
          "attributes": [],
          "color": "#350dea",
          "has_parent": true,
          "id": 60,
          "name": "2",
          "type": "points"
        },
        {
          "attributes": [],
          "color": "#479ffe",
          "has_parent": true,
          "id": 61,
          "name": "3",
          "type": "points"
        },
        {
          "attributes": [],
          "color": "#4a649f",
          "has_parent": true,
          "id": 62,
          "name": "4",
          "type": "points"
        }
      ],
      "svg": "<line x1=\"49.88445281982422\" y1=\"18.897058486938477\" x2=\"35.59873962402344\" y2=\"61.081932067871094\" stroke=\"black\" data-type=\"edge\" data-node-from=\"3\" stroke-width=\"0.5\" data-node-to=\"2\"></line><line x1=\"70.72479248046875\" y1=\"68.30882263183594\" x2=\"49.88445281982422\" y2=\"18.897058486938477\" stroke=\"black\" data-type=\"edge\" data-node-from=\"4\" stroke-width=\"0.5\" data-node-to=\"3\"></line><line x1=\"25.0105037689209\" y1=\"31.165966033935547\" x2=\"70.72479248046875\" y2=\"68.30882263183594\" stroke=\"black\" data-type=\"edge\" data-node-from=\"1\" stroke-width=\"0.5\" data-node-to=\"4\"></line><circle r=\"1.5\" stroke=\"black\" fill=\"#b3b3b3\" cx=\"25.0105037689209\" cy=\"31.165966033935547\" stroke-width=\"0.1\" data-type=\"element node\" data-element-id=\"1\" data-node-id=\"1\" data-label-id=\"59\"></circle><circle r=\"1.5\" stroke=\"black\" fill=\"#b3b3b3\" cx=\"35.59873962402344\" cy=\"61.081932067871094\" stroke-width=\"0.1\" data-type=\"element node\" data-element-id=\"2\" data-node-id=\"2\" data-label-id=\"60\"></circle><circle r=\"1.5\" stroke=\"black\" fill=\"#b3b3b3\" cx=\"49.88445281982422\" cy=\"18.897058486938477\" stroke-width=\"0.1\" data-type=\"element node\" data-element-id=\"3\" data-node-id=\"3\" data-label-id=\"61\"></circle><circle r=\"1.5\" stroke=\"black\" fill=\"#b3b3b3\" cx=\"70.72479248046875\" cy=\"68.30882263183594\" stroke-width=\"0.1\" data-type=\"element node\" data-element-id=\"4\" data-node-id=\"4\" data-label-id=\"62\"></circle>",
      "task_id": 21,
      "type": "skeleton"
    },
    {
      "attributes": [],
      "color": "#91becf",
      "has_parent": false,
      "id": 63,
      "name": "skeleton",
      "parent_id": null,
      "sublabels": [
        {
          "attributes": [],
          "color": "#d12345",
          "has_parent": true,
          "id": 64,
          "name": "1",
          "type": "points"
        },
        {
          "attributes": [],
          "color": "#350dea",
          "has_parent": true,
          "id": 65,
          "name": "2",
          "type": "points"
        }
      ],
      "svg": "<line x1=\"26.91233253479004\" y1=\"27.74985694885254\" x2=\"67.28083801269531\" y2=\"62.590728759765625\" stroke=\"black\" data-type=\"edge\" data-node-from=\"1\" stroke-width=\"0.5\" data-node-to=\"2\"></line><circle r=\"1.5\" stroke=\"black\" fill=\"#b3b3b3\" cx=\"26.91233253479004\" cy=\"27.74985694885254\" stroke-width=\"0.1\" data-type=\"element node\" data-element-id=\"1\" data-node-id=\"1\" data-label-id=\"64\"></circle><circle r=\"1.5\" stroke=\"black\" fill=\"#b3b3b3\" cx=\"67.28083801269531\" cy=\"62.590728759765625\" stroke-width=\"0.1\" data-type=\"element node\" data-element-id=\"2\" data-node-id=\"2\" data-label-id=\"65\"></circle>",
      "task_id": 8,
      "type": "skeleton"
    },
    {
      "attributes": [],
      "color": "#406040",
      "has_parent": false,
      "id": 66,
      "name": "dog",
      "parent_id": null,
      "sublabels": [],
      "task_id": 22,
      "type": "any"
    },
    {
      "attributes": [
        {
          "default_value": "yy",
          "id": 13,
          "input_type": "text",
          "mutable": false,
          "name": "x",
          "values": [
            "yy"
          ]
        },
        {
          "default_value": "1",
          "id": 14,
          "input_type": "radio",
          "mutable": false,
          "name": "y",
          "values": [
            "1",
            "2"
          ]
        }
      ],
      "color": "#6080c0",
      "has_parent": false,
      "id": 67,
      "name": "cat",
      "parent_id": null,
      "sublabels": [],
      "task_id": 22,
      "type": "any"
    },
    {
      "attributes": [],
      "color": "#765c62",
      "has_parent": false,
      "id": 68,
      "name": "skele",
      "parent_id": null,
      "sublabels": [
        {
          "attributes": [],
          "color": "#d12345",
          "has_parent": true,
          "id": 69,
          "name": "1",
          "type": "points"
        },
        {
          "attributes": [],
          "color": "#350dea",
          "has_parent": true,
          "id": 70,
          "name": "2",
          "type": "points"
        },
        {
          "attributes": [],
          "color": "#479ffe",
          "has_parent": true,
          "id": 71,
          "name": "3",
          "type": "points"
        },
        {
          "attributes": [],
          "color": "#4a649f",
          "has_parent": true,
          "id": 72,
          "name": "4",
          "type": "points"
        }
      ],
      "svg": "<line x1=\"45.96969985961914\" y1=\"28.54729652404785\" x2=\"31.7805118560791\" y2=\"16.04729652404785\" data-type=\"edge\" data-node-from=\"2\" data-node-to=\"1\"></line>\n<line x1=\"32.11834716796875\" y1=\"28.716217041015625\" x2=\"31.7805118560791\" y2=\"16.04729652404785\" data-type=\"edge\" data-node-from=\"3\" data-node-to=\"1\"></line>\n<line x1=\"32.11834716796875\" y1=\"28.716217041015625\" x2=\"45.96969985961914\" y2=\"28.54729652404785\" data-type=\"edge\" data-node-from=\"3\" data-node-to=\"2\"></line>\n<circle r=\"0.75\" cx=\"31.7805118560791\" cy=\"16.04729652404785\" data-type=\"element node\" data-element-id=\"1\" data-node-id=\"1\" data-label-id=\"69\"></circle>\n<circle r=\"0.75\" cx=\"45.96969985961914\" cy=\"28.54729652404785\" data-type=\"element node\" data-element-id=\"2\" data-node-id=\"2\" data-label-id=\"70\"></circle>\n<circle r=\"0.75\" cx=\"32.11834716796875\" cy=\"28.716217041015625\" data-type=\"element node\" data-element-id=\"3\" data-node-id=\"3\" data-label-id=\"71\"></circle>\n<circle r=\"0.75\" cx=\"32.62510681152344\" cy=\"40.202701568603516\" data-type=\"element node\" data-element-id=\"4\" data-node-id=\"4\" data-label-id=\"72\"></circle>",
      "task_id": 22,
      "type": "skeleton"
    },
    {
      "attributes": [],
      "color": "#6080c0",
      "has_parent": false,
      "id": 73,
      "name": "cat",
      "parent_id": null,
      "sublabels": [],
      "task_id": 23,
      "type": "any"
    },
    {
      "attributes": [],
      "color": "#406040",
      "has_parent": false,
      "id": 74,
      "name": "dog",
      "parent_id": null,
      "sublabels": [],
      "task_id": 23,
      "type": "any"
    },
    {
      "attributes": [],
      "color": "#6080c0",
      "has_parent": false,
      "id": 75,
      "name": "cat",
      "parent_id": null,
      "sublabels": [],
      "task_id": 26,
      "type": "any"
    },
    {
      "attributes": [],
      "color": "#6080c0",
      "has_parent": false,
      "id": 76,
      "name": "cat",
      "parent_id": null,
      "sublabels": [],
      "task_id": 27,
      "type": "any"
    },
    {
<<<<<<< HEAD
      "attributes": [],
      "color": "#c080e0",
      "has_parent": false,
      "id": 77,
      "name": "human",
      "parent_id": null,
      "sublabels": [
        {
          "attributes": [],
          "color": "#d12345",
          "has_parent": true,
          "id": 78,
          "name": "1",
          "type": "points"
        },
        {
          "attributes": [],
          "color": "#350dea",
          "has_parent": true,
          "id": 79,
          "name": "2",
          "type": "points"
        },
        {
          "attributes": [],
          "color": "#479ffe",
          "has_parent": true,
          "id": 80,
          "name": "3",
          "type": "points"
        },
        {
          "attributes": [],
          "color": "#4a649f",
          "has_parent": true,
          "id": 81,
          "name": "4",
          "type": "points"
        },
        {
          "attributes": [],
          "color": "#478144",
          "has_parent": true,
          "id": 82,
          "name": "5",
          "type": "points"
        },
        {
          "attributes": [],
          "color": "#57236b",
          "has_parent": true,
          "id": 83,
          "name": "6",
          "type": "points"
        },
        {
          "attributes": [],
          "color": "#1cdda5",
          "has_parent": true,
          "id": 84,
          "name": "7",
          "type": "points"
        }
      ],
      "svg": "<line x1=\"42.97666931152344\" y1=\"35.29875946044922\" x2=\"28.118427276611328\" y2=\"34.79792022705078\" data-type=\"edge\" data-node-from=\"6\" data-node-to=\"2\"></line>\n<line x1=\"42.97666931152344\" y1=\"35.29875946044922\" x2=\"41.1402587890625\" y2=\"24.113340377807617\" data-type=\"edge\" data-node-from=\"6\" data-node-to=\"1\"></line>\n<line x1=\"42.97666931152344\" y1=\"35.29875946044922\" x2=\"59.003536224365234\" y2=\"34.464027404785156\" data-type=\"edge\" data-node-from=\"6\" data-node-to=\"3\"></line>\n<line x1=\"43.14361572265625\" y1=\"44.64776611328125\" x2=\"42.97666931152344\" y2=\"35.29875946044922\" data-type=\"edge\" data-node-from=\"7\" data-node-to=\"6\"></line>\n<line x1=\"43.14361572265625\" y1=\"44.64776611328125\" x2=\"57.000179290771484\" y2=\"55.16539764404297\" data-type=\"edge\" data-node-from=\"7\" data-node-to=\"5\"></line>\n<line x1=\"33.460716247558594\" y1=\"54.998451232910156\" x2=\"43.14361572265625\" y2=\"44.64776611328125\" data-type=\"edge\" data-node-from=\"4\" data-node-to=\"7\"></line>\n<circle r=\"0.75\" cx=\"41.1402587890625\" cy=\"24.113340377807617\" data-type=\"element node\" data-element-id=\"1\" data-node-id=\"1\" data-label-id=\"78\"></circle>\n<circle r=\"0.75\" cx=\"28.118427276611328\" cy=\"34.79792022705078\" data-type=\"element node\" data-element-id=\"2\" data-node-id=\"2\" data-label-id=\"79\"></circle>\n<circle r=\"0.75\" cx=\"59.003536224365234\" cy=\"34.464027404785156\" data-type=\"element node\" data-element-id=\"3\" data-node-id=\"3\" data-label-id=\"80\"></circle>\n<circle r=\"0.75\" cx=\"33.460716247558594\" cy=\"54.998451232910156\" data-type=\"element node\" data-element-id=\"4\" data-node-id=\"4\" data-label-id=\"81\"></circle>\n<circle r=\"0.75\" cx=\"57.000179290771484\" cy=\"55.16539764404297\" data-type=\"element node\" data-element-id=\"5\" data-node-id=\"5\" data-label-id=\"82\"></circle>\n<circle r=\"0.75\" cx=\"42.97666931152344\" cy=\"35.29875946044922\" data-type=\"element node\" data-element-id=\"6\" data-node-id=\"6\" data-label-id=\"83\"></circle>\n<circle r=\"0.75\" cx=\"43.14361572265625\" cy=\"44.64776611328125\" data-type=\"element node\" data-element-id=\"7\" data-node-id=\"7\" data-label-id=\"84\"></circle>",
      "task_id": 29,
      "type": "skeleton"
    },
    {
      "attributes": [],
      "color": "#6080c0",
      "has_parent": false,
      "id": 85,
      "name": "cat",
      "parent_id": null,
      "sublabels": [],
      "task_id": 29,
      "type": "any"
    },
    {
      "attributes": [],
      "color": "#406040",
      "has_parent": false,
      "id": 86,
      "name": "dog",
=======
      "attributes": [
        {
          "default_value": "",
          "id": 15,
          "input_type": "text",
          "mutable": false,
          "name": "id",
          "values": [
            ""
          ]
        }
      ],
      "color": "#6080c0",
      "has_parent": false,
      "id": 77,
      "name": "label",
>>>>>>> 2fd48c8b
      "parent_id": null,
      "sublabels": [],
      "task_id": 29,
      "type": "any"
<<<<<<< HEAD
    },
    {
      "attributes": [],
      "color": "#406040",
      "has_parent": false,
      "id": 87,
      "name": "dog",
      "parent_id": null,
      "sublabels": [],
      "task_id": 30,
      "type": "any"
    },
    {
      "attributes": [],
      "color": "#6080c0",
      "has_parent": false,
      "id": 88,
      "name": "cat",
      "parent_id": null,
      "sublabels": [],
      "task_id": 30,
      "type": "any"
=======
>>>>>>> 2fd48c8b
    }
  ]
}<|MERGE_RESOLUTION|>--- conflicted
+++ resolved
@@ -1,9 +1,5 @@
 {
-<<<<<<< HEAD
-  "count": 48,
-=======
   "count": 44,
->>>>>>> 2fd48c8b
   "next": null,
   "previous": null,
   "results": [
@@ -856,93 +852,6 @@
       "type": "any"
     },
     {
-<<<<<<< HEAD
-      "attributes": [],
-      "color": "#c080e0",
-      "has_parent": false,
-      "id": 77,
-      "name": "human",
-      "parent_id": null,
-      "sublabels": [
-        {
-          "attributes": [],
-          "color": "#d12345",
-          "has_parent": true,
-          "id": 78,
-          "name": "1",
-          "type": "points"
-        },
-        {
-          "attributes": [],
-          "color": "#350dea",
-          "has_parent": true,
-          "id": 79,
-          "name": "2",
-          "type": "points"
-        },
-        {
-          "attributes": [],
-          "color": "#479ffe",
-          "has_parent": true,
-          "id": 80,
-          "name": "3",
-          "type": "points"
-        },
-        {
-          "attributes": [],
-          "color": "#4a649f",
-          "has_parent": true,
-          "id": 81,
-          "name": "4",
-          "type": "points"
-        },
-        {
-          "attributes": [],
-          "color": "#478144",
-          "has_parent": true,
-          "id": 82,
-          "name": "5",
-          "type": "points"
-        },
-        {
-          "attributes": [],
-          "color": "#57236b",
-          "has_parent": true,
-          "id": 83,
-          "name": "6",
-          "type": "points"
-        },
-        {
-          "attributes": [],
-          "color": "#1cdda5",
-          "has_parent": true,
-          "id": 84,
-          "name": "7",
-          "type": "points"
-        }
-      ],
-      "svg": "<line x1=\"42.97666931152344\" y1=\"35.29875946044922\" x2=\"28.118427276611328\" y2=\"34.79792022705078\" data-type=\"edge\" data-node-from=\"6\" data-node-to=\"2\"></line>\n<line x1=\"42.97666931152344\" y1=\"35.29875946044922\" x2=\"41.1402587890625\" y2=\"24.113340377807617\" data-type=\"edge\" data-node-from=\"6\" data-node-to=\"1\"></line>\n<line x1=\"42.97666931152344\" y1=\"35.29875946044922\" x2=\"59.003536224365234\" y2=\"34.464027404785156\" data-type=\"edge\" data-node-from=\"6\" data-node-to=\"3\"></line>\n<line x1=\"43.14361572265625\" y1=\"44.64776611328125\" x2=\"42.97666931152344\" y2=\"35.29875946044922\" data-type=\"edge\" data-node-from=\"7\" data-node-to=\"6\"></line>\n<line x1=\"43.14361572265625\" y1=\"44.64776611328125\" x2=\"57.000179290771484\" y2=\"55.16539764404297\" data-type=\"edge\" data-node-from=\"7\" data-node-to=\"5\"></line>\n<line x1=\"33.460716247558594\" y1=\"54.998451232910156\" x2=\"43.14361572265625\" y2=\"44.64776611328125\" data-type=\"edge\" data-node-from=\"4\" data-node-to=\"7\"></line>\n<circle r=\"0.75\" cx=\"41.1402587890625\" cy=\"24.113340377807617\" data-type=\"element node\" data-element-id=\"1\" data-node-id=\"1\" data-label-id=\"78\"></circle>\n<circle r=\"0.75\" cx=\"28.118427276611328\" cy=\"34.79792022705078\" data-type=\"element node\" data-element-id=\"2\" data-node-id=\"2\" data-label-id=\"79\"></circle>\n<circle r=\"0.75\" cx=\"59.003536224365234\" cy=\"34.464027404785156\" data-type=\"element node\" data-element-id=\"3\" data-node-id=\"3\" data-label-id=\"80\"></circle>\n<circle r=\"0.75\" cx=\"33.460716247558594\" cy=\"54.998451232910156\" data-type=\"element node\" data-element-id=\"4\" data-node-id=\"4\" data-label-id=\"81\"></circle>\n<circle r=\"0.75\" cx=\"57.000179290771484\" cy=\"55.16539764404297\" data-type=\"element node\" data-element-id=\"5\" data-node-id=\"5\" data-label-id=\"82\"></circle>\n<circle r=\"0.75\" cx=\"42.97666931152344\" cy=\"35.29875946044922\" data-type=\"element node\" data-element-id=\"6\" data-node-id=\"6\" data-label-id=\"83\"></circle>\n<circle r=\"0.75\" cx=\"43.14361572265625\" cy=\"44.64776611328125\" data-type=\"element node\" data-element-id=\"7\" data-node-id=\"7\" data-label-id=\"84\"></circle>",
-      "task_id": 29,
-      "type": "skeleton"
-    },
-    {
-      "attributes": [],
-      "color": "#6080c0",
-      "has_parent": false,
-      "id": 85,
-      "name": "cat",
-      "parent_id": null,
-      "sublabels": [],
-      "task_id": 29,
-      "type": "any"
-    },
-    {
-      "attributes": [],
-      "color": "#406040",
-      "has_parent": false,
-      "id": 86,
-      "name": "dog",
-=======
       "attributes": [
         {
           "default_value": "",
@@ -959,36 +868,10 @@
       "has_parent": false,
       "id": 77,
       "name": "label",
->>>>>>> 2fd48c8b
       "parent_id": null,
       "sublabels": [],
       "task_id": 29,
       "type": "any"
-<<<<<<< HEAD
-    },
-    {
-      "attributes": [],
-      "color": "#406040",
-      "has_parent": false,
-      "id": 87,
-      "name": "dog",
-      "parent_id": null,
-      "sublabels": [],
-      "task_id": 30,
-      "type": "any"
-    },
-    {
-      "attributes": [],
-      "color": "#6080c0",
-      "has_parent": false,
-      "id": 88,
-      "name": "cat",
-      "parent_id": null,
-      "sublabels": [],
-      "task_id": 30,
-      "type": "any"
-=======
->>>>>>> 2fd48c8b
     }
   ]
 }