--- conflicted
+++ resolved
@@ -6139,10 +6139,7 @@
     "task": 29,
     "start_frame": 0,
     "stop_frame": 7,
-<<<<<<< HEAD
     "chunks_updated_date": "2024-10-02T08:13:16.623Z",
-=======
->>>>>>> 12858584
     "type": "range",
     "frames": "[]"
   }
@@ -6154,10 +6151,7 @@
     "task": 29,
     "start_frame": 8,
     "stop_frame": 15,
-<<<<<<< HEAD
     "chunks_updated_date": "2024-10-02T08:13:16.623Z",
-=======
->>>>>>> 12858584
     "type": "range",
     "frames": "[]"
   }
@@ -6169,10 +6163,7 @@
     "task": 29,
     "start_frame": 16,
     "stop_frame": 22,
-<<<<<<< HEAD
     "chunks_updated_date": "2024-10-02T08:13:16.623Z",
-=======
->>>>>>> 12858584
     "type": "range",
     "frames": "[]"
   }
@@ -6184,10 +6175,51 @@
     "task": 29,
     "start_frame": 23,
     "stop_frame": 28,
-<<<<<<< HEAD
     "chunks_updated_date": "2024-10-02T08:13:16.623Z",
-=======
->>>>>>> 12858584
+    "type": "range",
+    "frames": "[]"
+  }
+},
+{
+  "model": "engine.segment",
+  "pk": 38,
+  "fields": {
+    "task": 29,
+    "start_frame": 0,
+    "stop_frame": 7,
+    "type": "range",
+    "frames": "[]"
+  }
+},
+{
+  "model": "engine.segment",
+  "pk": 39,
+  "fields": {
+    "task": 29,
+    "start_frame": 8,
+    "stop_frame": 15,
+    "type": "range",
+    "frames": "[]"
+  }
+},
+{
+  "model": "engine.segment",
+  "pk": 40,
+  "fields": {
+    "task": 29,
+    "start_frame": 16,
+    "stop_frame": 22,
+    "type": "range",
+    "frames": "[]"
+  }
+},
+{
+  "model": "engine.segment",
+  "pk": 41,
+  "fields": {
+    "task": 29,
+    "start_frame": 23,
+    "stop_frame": 28,
     "type": "range",
     "frames": "[]"
   }
