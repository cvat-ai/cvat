{
<<<<<<< HEAD
  "count": 21,
=======
  "count": 25,
>>>>>>> 3caac72f
  "next": null,
  "previous": null,
  "results": [
    {
      "assignee": null,
      "assignee_updated_date": null,
      "bug_tracker": "",
<<<<<<< HEAD
      "created_date": "2023-07-07T14:40:31.354000Z",
      "data": 25,
      "data_chunk_size": 72,
      "data_compressed_chunk_type": "imageset",
      "data_original_chunk_type": "imageset",
      "dimension": "2d",
      "guide_id": null,
      "id": 26,
      "image_quality": 70,
      "jobs": {
        "completed": 1,
        "count": 1,
        "url": "http://localhost:8080/api/jobs?task_id=26",
        "validation": 0
      },
      "labels": {
        "count": 2,
        "url": "http://localhost:8080/api/labels?task_id=26"
      },
      "mode": "annotation",
      "name": "org task without gt",
      "organization": 1,
      "overlap": 0,
      "owner": {
        "first_name": "User",
        "id": 2,
        "last_name": "First",
        "url": "http://localhost:8080/api/users/2",
        "username": "user1"
      },
      "project_id": 15,
      "segment_size": 3,
      "size": 3,
      "source_storage": {
        "cloud_storage_id": null,
        "id": 45,
        "location": "local"
      },
      "status": "completed",
      "subset": "",
      "target_storage": {
        "cloud_storage_id": null,
        "id": 46,
        "location": "local"
      },
      "updated_date": "2023-07-07T14:40:49.034000Z",
      "url": "http://localhost:8080/api/tasks/26"
    },
    {
      "assignee": null,
      "bug_tracker": "",
      "created_date": "2023-07-07T14:40:02.070000Z",
      "data": 24,
      "data_chunk_size": 72,
      "data_compressed_chunk_type": "imageset",
      "data_original_chunk_type": "imageset",
      "dimension": "2d",
      "guide_id": null,
      "id": 25,
      "image_quality": 70,
      "jobs": {
        "completed": 1,
        "count": 2,
        "url": "http://localhost:8080/api/jobs?task_id=25",
        "validation": 1
      },
      "labels": {
        "count": 2,
        "url": "http://localhost:8080/api/labels?task_id=25"
      },
      "mode": "annotation",
      "name": "org task with gt 2",
      "organization": 1,
      "overlap": 0,
      "owner": {
        "first_name": "User",
        "id": 2,
        "last_name": "First",
        "url": "http://localhost:8080/api/users/2",
        "username": "user1"
      },
      "project_id": 15,
      "segment_size": 3,
      "size": 3,
      "source_storage": {
        "cloud_storage_id": null,
        "id": 43,
        "location": "local"
      },
      "status": "validation",
      "subset": "",
      "target_storage": {
        "cloud_storage_id": null,
        "id": 44,
        "location": "local"
      },
      "updated_date": "2023-07-07T14:42:35.571000Z",
      "url": "http://localhost:8080/api/tasks/25"
    },
    {
      "assignee": null,
      "bug_tracker": "",
      "created_date": "2023-07-07T14:39:34.498000Z",
      "data": 23,
=======
      "consensus_enabled": true,
      "created_date": "2025-01-14T17:19:03.665000Z",
      "data": 29,
>>>>>>> 3caac72f
      "data_chunk_size": 72,
      "data_compressed_chunk_type": "imageset",
      "data_original_chunk_type": "imageset",
      "dimension": "2d",
      "guide_id": null,
<<<<<<< HEAD
      "id": 24,
      "image_quality": 70,
      "jobs": {
        "completed": 1,
        "count": 2,
        "url": "http://localhost:8080/api/jobs?task_id=24",
        "validation": 0
      },
      "labels": {
        "count": 2,
        "url": "http://localhost:8080/api/labels?task_id=24"
      },
      "mode": "annotation",
      "name": "org task with gt 1",
      "organization": 1,
      "overlap": 0,
      "owner": {
        "first_name": "User",
        "id": 2,
        "last_name": "First",
        "url": "http://localhost:8080/api/users/2",
        "username": "user1"
      },
      "project_id": 15,
      "segment_size": 3,
      "size": 3,
      "source_storage": {
        "cloud_storage_id": null,
        "id": 41,
=======
      "id": 30,
      "image_quality": 70,
      "jobs": {
        "completed": 0,
        "count": 9,
        "url": "http://localhost:8080/api/jobs?task_id=30",
        "validation": 0
      },
      "labels": {
        "url": "http://localhost:8080/api/labels?task_id=30"
      },
      "mode": "annotation",
      "name": "task with consensus and honeypots",
      "organization": 2,
      "overlap": 0,
      "owner": {
        "first_name": "User",
        "id": 3,
        "last_name": "Second",
        "url": "http://localhost:8080/api/users/3",
        "username": "user2"
      },
      "project_id": null,
      "segment_size": 0,
      "size": 10,
      "source_storage": {
        "cloud_storage_id": null,
        "id": 51,
        "location": "local"
      },
      "status": "annotation",
      "subset": "",
      "target_storage": {
        "cloud_storage_id": null,
        "id": 52,
        "location": "local"
      },
      "updated_date": "2025-01-14T17:26:01.139000Z",
      "url": "http://localhost:8080/api/tasks/30",
      "validation_mode": "gt_pool"
    },
    {
      "assignee": null,
      "assignee_updated_date": null,
      "bug_tracker": "",
      "consensus_enabled": false,
      "created_date": "2024-10-01T12:36:21.364000Z",
      "data": 28,
      "data_chunk_size": 3,
      "data_compressed_chunk_type": "imageset",
      "data_original_chunk_type": "imageset",
      "dimension": "2d",
      "guide_id": null,
      "id": 29,
      "image_quality": 70,
      "jobs": {
        "completed": 0,
        "count": 4,
        "url": "http://localhost:8080/api/jobs?task_id=29",
        "validation": 0
      },
      "labels": {
        "url": "http://localhost:8080/api/labels?task_id=29"
      },
      "mode": "annotation",
      "name": "task with honeypots",
      "organization": 2,
      "overlap": 0,
      "owner": {
        "first_name": "Admin",
        "id": 1,
        "last_name": "First",
        "url": "http://localhost:8080/api/users/1",
        "username": "admin1"
      },
      "project_id": null,
      "segment_size": 0,
      "size": 29,
      "source_storage": null,
      "status": "annotation",
      "subset": "",
      "target_storage": null,
      "updated_date": "2024-10-01T12:38:26.883000Z",
      "url": "http://localhost:8080/api/tasks/29",
      "validation_mode": "gt_pool"
    },
    {
      "assignee": null,
      "assignee_updated_date": null,
      "bug_tracker": "",
      "consensus_enabled": false,
      "created_date": "2024-09-23T21:42:22.676000Z",
      "data": 27,
      "data_chunk_size": 72,
      "data_compressed_chunk_type": "imageset",
      "data_original_chunk_type": "imageset",
      "dimension": "2d",
      "guide_id": null,
      "id": 28,
      "image_quality": 70,
      "jobs": {
        "completed": 0,
        "count": 1,
        "url": "http://localhost:8080/api/jobs?task_id=28",
        "validation": 0
      },
      "labels": {
        "url": "http://localhost:8080/api/labels?task_id=28"
      },
      "mode": "annotation",
      "name": "task 1",
      "organization": 2,
      "overlap": 0,
      "owner": {
        "first_name": "User",
        "id": 5,
        "last_name": "Fourth",
        "url": "http://localhost:8080/api/users/5",
        "username": "user4"
      },
      "project_id": 10,
      "segment_size": 1,
      "size": 1,
      "source_storage": {
        "cloud_storage_id": null,
        "id": 49,
        "location": "local"
      },
      "status": "annotation",
      "subset": "",
      "target_storage": {
        "cloud_storage_id": null,
        "id": 50,
        "location": "local"
      },
      "updated_date": "2024-09-23T21:42:23.082000Z",
      "url": "http://localhost:8080/api/tasks/28",
      "validation_mode": null
    },
    {
      "assignee": {
        "first_name": "User",
        "id": 5,
        "last_name": "Fourth",
        "url": "http://localhost:8080/api/users/5",
        "username": "user4"
      },
      "assignee_updated_date": "2024-09-23T10:52:48.769000Z",
      "bug_tracker": "",
      "consensus_enabled": false,
      "created_date": "2024-09-23T10:52:04.357000Z",
      "data": 26,
      "data_chunk_size": 72,
      "data_compressed_chunk_type": "imageset",
      "data_original_chunk_type": "imageset",
      "dimension": "2d",
      "guide_id": null,
      "id": 27,
      "image_quality": 70,
      "jobs": {
        "completed": 0,
        "count": 1,
        "url": "http://localhost:8080/api/jobs?task_id=27",
        "validation": 0
      },
      "labels": {
        "url": "http://localhost:8080/api/labels?task_id=27"
      },
      "mode": "annotation",
      "name": "task assigned to maintainer",
      "organization": 2,
      "overlap": 0,
      "owner": {
        "first_name": "User",
        "id": 4,
        "last_name": "Third",
        "url": "http://localhost:8080/api/users/4",
        "username": "user3"
      },
      "project_id": null,
      "segment_size": 1,
      "size": 1,
      "source_storage": {
        "cloud_storage_id": null,
        "id": 47,
        "location": "local"
      },
      "status": "annotation",
      "subset": "",
      "target_storage": {
        "cloud_storage_id": null,
        "id": 48,
        "location": "local"
      },
      "updated_date": "2024-09-23T10:52:48.778000Z",
      "url": "http://localhost:8080/api/tasks/27",
      "validation_mode": null
    },
    {
      "assignee": {
        "first_name": "User",
        "id": 10,
        "last_name": "Seventh",
        "url": "http://localhost:8080/api/users/10",
        "username": "user7"
      },
      "assignee_updated_date": "2024-09-23T10:51:45.525000Z",
      "bug_tracker": "",
      "consensus_enabled": false,
      "created_date": "2024-09-23T10:51:32.778000Z",
      "data": 25,
      "data_chunk_size": 72,
      "data_compressed_chunk_type": "imageset",
      "data_original_chunk_type": "imageset",
      "dimension": "2d",
      "guide_id": null,
      "id": 26,
      "image_quality": 70,
      "jobs": {
        "completed": 0,
        "count": 1,
        "url": "http://localhost:8080/api/jobs?task_id=26",
        "validation": 0
      },
      "labels": {
        "url": "http://localhost:8080/api/labels?task_id=26"
      },
      "mode": "annotation",
      "name": "task assigned to owner",
      "organization": 2,
      "overlap": 0,
      "owner": {
        "first_name": "User",
        "id": 4,
        "last_name": "Third",
        "url": "http://localhost:8080/api/users/4",
        "username": "user3"
      },
      "project_id": null,
      "segment_size": 1,
      "size": 1,
      "source_storage": {
        "cloud_storage_id": null,
        "id": 45,
>>>>>>> 3caac72f
        "location": "local"
      },
      "status": "annotation",
      "subset": "",
      "target_storage": {
        "cloud_storage_id": null,
<<<<<<< HEAD
        "id": 42,
        "location": "local"
      },
      "updated_date": "2023-07-07T14:47:33.729000Z",
      "url": "http://localhost:8080/api/tasks/24"
    },
    {
      "assignee": null,
      "bug_tracker": "",
      "created_date": "2023-07-07T14:26:05.385000Z",
      "data": 22,
=======
        "id": 46,
        "location": "local"
      },
      "updated_date": "2024-09-23T10:51:45.533000Z",
      "url": "http://localhost:8080/api/tasks/26",
      "validation_mode": null
    },
    {
      "assignee": null,
      "assignee_updated_date": null,
      "bug_tracker": "",
      "consensus_enabled": false,
      "created_date": "2024-07-15T15:34:53.156000Z",
      "data": 24,
>>>>>>> 3caac72f
      "data_chunk_size": 72,
      "data_compressed_chunk_type": "imageset",
      "data_original_chunk_type": "imageset",
      "dimension": "2d",
      "guide_id": null,
<<<<<<< HEAD
      "id": 23,
      "image_quality": 70,
      "jobs": {
        "completed": 1,
        "count": 2,
        "url": "http://localhost:8080/api/jobs?task_id=23",
        "validation": 0
      },
      "labels": {
        "count": 2,
        "url": "http://localhost:8080/api/labels?task_id=23"
      },
      "mode": "annotation",
      "name": "sandbox task with gt",
      "organization": null,
      "overlap": 0,
      "owner": {
        "first_name": "User",
        "id": 2,
        "last_name": "First",
        "url": "http://localhost:8080/api/users/2",
        "username": "user1"
      },
      "project_id": 14,
      "segment_size": 4,
      "size": 4,
=======
      "id": 25,
      "image_quality": 70,
      "jobs": {
        "completed": 0,
        "count": 1,
        "url": "http://localhost:8080/api/jobs?task_id=25",
        "validation": 0
      },
      "labels": {
        "url": "http://localhost:8080/api/labels?task_id=25"
      },
      "mode": "annotation",
      "name": "task-validation",
      "organization": null,
      "overlap": 0,
      "owner": {
        "first_name": "Admin",
        "id": 1,
        "last_name": "First",
        "url": "http://localhost:8080/api/users/1",
        "username": "admin1"
      },
      "project_id": 14,
      "segment_size": 1,
      "size": 1,
      "source_storage": {
        "cloud_storage_id": null,
        "id": 39,
        "location": "local"
      },
      "status": "annotation",
      "subset": "Validation",
      "target_storage": {
        "cloud_storage_id": null,
        "id": 40,
        "location": "local"
      },
      "updated_date": "2024-07-15T15:34:53.692000Z",
      "url": "http://localhost:8080/api/tasks/25",
      "validation_mode": null
    },
    {
      "assignee": null,
      "assignee_updated_date": null,
      "bug_tracker": "",
      "consensus_enabled": false,
      "created_date": "2024-07-15T15:33:10.135000Z",
      "data": 23,
      "data_chunk_size": 72,
      "data_compressed_chunk_type": "imageset",
      "data_original_chunk_type": "imageset",
      "dimension": "2d",
      "guide_id": null,
      "id": 24,
      "image_quality": 70,
      "jobs": {
        "completed": 0,
        "count": 1,
        "url": "http://localhost:8080/api/jobs?task_id=24",
        "validation": 0
      },
      "labels": {
        "url": "http://localhost:8080/api/labels?task_id=24"
      },
      "mode": "annotation",
      "name": "task_train",
      "organization": null,
      "overlap": 0,
      "owner": {
        "first_name": "Admin",
        "id": 1,
        "last_name": "First",
        "url": "http://localhost:8080/api/users/1",
        "username": "admin1"
      },
      "project_id": 14,
      "segment_size": 1,
      "size": 1,
>>>>>>> 3caac72f
      "source_storage": {
        "cloud_storage_id": null,
        "id": 37,
        "location": "local"
      },
      "status": "annotation",
<<<<<<< HEAD
      "subset": "",
=======
      "subset": "Train",
>>>>>>> 3caac72f
      "target_storage": {
        "cloud_storage_id": null,
        "id": 38,
        "location": "local"
      },
<<<<<<< HEAD
      "updated_date": "2023-07-07T14:30:20.545000Z",
      "url": "http://localhost:8080/api/tasks/23"
    },
    {
      "assignee": null,
      "bug_tracker": "",
=======
      "updated_date": "2024-07-15T15:33:10.641000Z",
      "url": "http://localhost:8080/api/tasks/24",
      "validation_mode": null
    },
    {
      "assignee": null,
      "assignee_updated_date": null,
      "bug_tracker": "",
      "consensus_enabled": false,
      "created_date": "2024-03-21T20:50:05.694000Z",
      "data": 22,
      "data_chunk_size": 72,
      "data_compressed_chunk_type": "imageset",
      "data_original_chunk_type": "imageset",
      "dimension": "2d",
      "guide_id": null,
      "id": 23,
      "image_quality": 70,
      "jobs": {
        "completed": 4,
        "count": 4,
        "url": "http://localhost:8080/api/jobs?task_id=23",
        "validation": 0
      },
      "labels": {
        "url": "http://localhost:8080/api/labels?task_id=23"
      },
      "mode": "annotation",
      "name": "task with several jobs and ground truth job",
      "organization": null,
      "overlap": 0,
      "owner": {
        "first_name": "Admin",
        "id": 18,
        "last_name": "Second",
        "url": "http://localhost:8080/api/users/18",
        "username": "admin2"
      },
      "project_id": null,
      "segment_size": 5,
      "size": 11,
      "source_storage": null,
      "status": "completed",
      "subset": "",
      "target_storage": null,
      "updated_date": "2024-03-21T20:50:05.947000Z",
      "url": "http://localhost:8080/api/tasks/23",
      "validation_mode": "gt"
    },
    {
      "assignee": null,
      "assignee_updated_date": null,
      "bug_tracker": "",
      "consensus_enabled": false,
>>>>>>> 3caac72f
      "created_date": "2023-05-26T16:11:23.540000Z",
      "data": 21,
      "data_chunk_size": 72,
      "data_compressed_chunk_type": "imageset",
      "data_original_chunk_type": "imageset",
      "dimension": "2d",
      "guide_id": null,
      "id": 22,
      "image_quality": 70,
      "jobs": {
        "completed": 1,
        "count": 2,
        "url": "http://localhost:8080/api/jobs?task_id=22",
        "validation": 0
      },
      "labels": {
        "url": "http://localhost:8080/api/labels?task_id=22"
      },
      "mode": "annotation",
      "name": "task3_with_gt_job",
      "organization": 2,
      "overlap": 0,
      "owner": {
        "first_name": "User",
        "id": 3,
        "last_name": "Second",
        "url": "http://localhost:8080/api/users/3",
        "username": "user2"
      },
      "project_id": null,
      "segment_size": 11,
      "size": 11,
      "source_storage": null,
      "status": "validation",
      "subset": "Train",
      "target_storage": null,
      "updated_date": "2023-11-24T15:23:30.045000Z",
      "url": "http://localhost:8080/api/tasks/22",
      "validation_mode": "gt"
    },
    {
      "assignee": null,
      "assignee_updated_date": null,
      "bug_tracker": "",
<<<<<<< HEAD
=======
      "consensus_enabled": false,
>>>>>>> 3caac72f
      "created_date": "2023-03-27T19:08:07.649000Z",
      "data": 20,
      "data_chunk_size": 72,
      "data_compressed_chunk_type": "imageset",
      "data_original_chunk_type": "imageset",
      "dimension": "2d",
      "guide_id": null,
      "id": 21,
      "image_quality": 70,
      "jobs": {
        "completed": 0,
        "count": 2,
        "url": "http://localhost:8080/api/jobs?task_id=21",
        "validation": 0
      },
      "labels": {
        "url": "http://localhost:8080/api/labels?task_id=21"
      },
      "mode": "annotation",
      "name": "task with several jobs",
      "organization": null,
      "overlap": 0,
      "owner": {
        "first_name": "Admin",
        "id": 1,
        "last_name": "First",
        "url": "http://localhost:8080/api/users/1",
        "username": "admin1"
      },
      "project_id": null,
      "segment_size": 6,
      "size": 10,
      "source_storage": {
        "cloud_storage_id": null,
        "id": 33,
        "location": "local"
      },
      "status": "annotation",
      "subset": "",
      "target_storage": {
        "cloud_storage_id": null,
        "id": 34,
        "location": "local"
      },
      "updated_date": "2023-03-27T19:08:40.032000Z",
      "url": "http://localhost:8080/api/tasks/21",
      "validation_mode": null
    },
    {
      "assignee": null,
      "assignee_updated_date": null,
      "bug_tracker": "",
<<<<<<< HEAD
=======
      "consensus_enabled": false,
>>>>>>> 3caac72f
      "created_date": "2023-03-10T11:57:31.614000Z",
      "data": 19,
      "data_chunk_size": 72,
      "data_compressed_chunk_type": "imageset",
      "data_original_chunk_type": "imageset",
      "dimension": "2d",
      "guide_id": null,
      "id": 20,
      "image_quality": 70,
      "jobs": {
        "completed": 0,
        "count": 1,
        "url": "http://localhost:8080/api/jobs?task_id=20",
        "validation": 0
      },
      "labels": {
        "url": "http://localhost:8080/api/labels?task_id=20"
      },
      "mode": "annotation",
      "name": "task in project with attributes",
      "organization": null,
      "overlap": 0,
      "owner": {
        "first_name": "Admin",
        "id": 1,
        "last_name": "First",
        "url": "http://localhost:8080/api/users/1",
        "username": "admin1"
      },
      "project_id": 12,
      "segment_size": 2,
      "size": 2,
      "source_storage": {
        "cloud_storage_id": null,
        "id": 29,
        "location": "local"
      },
      "status": "annotation",
      "subset": "",
      "target_storage": {
        "cloud_storage_id": null,
        "id": 30,
        "location": "local"
      },
      "updated_date": "2023-03-10T11:57:48.835000Z",
      "url": "http://localhost:8080/api/tasks/20",
      "validation_mode": null
    },
    {
      "assignee": null,
      "assignee_updated_date": null,
      "bug_tracker": "",
<<<<<<< HEAD
=======
      "consensus_enabled": false,
>>>>>>> 3caac72f
      "created_date": "2023-03-10T11:56:33.757000Z",
      "data": 18,
      "data_chunk_size": 72,
      "data_compressed_chunk_type": "imageset",
      "data_original_chunk_type": "imageset",
      "dimension": "2d",
      "guide_id": null,
      "id": 19,
      "image_quality": 70,
      "jobs": {
        "completed": 0,
        "count": 1,
        "url": "http://localhost:8080/api/jobs?task_id=19",
        "validation": 0
      },
      "labels": {
        "url": "http://localhost:8080/api/labels?task_id=19"
      },
      "mode": "annotation",
      "name": "task with attributes",
      "organization": null,
      "overlap": 0,
      "owner": {
        "first_name": "Admin",
        "id": 1,
        "last_name": "First",
        "url": "http://localhost:8080/api/users/1",
        "username": "admin1"
      },
      "project_id": null,
      "segment_size": 2,
      "size": 2,
      "source_storage": {
        "cloud_storage_id": null,
        "id": 25,
        "location": "local"
      },
      "status": "annotation",
      "subset": "",
      "target_storage": {
        "cloud_storage_id": null,
        "id": 26,
        "location": "local"
      },
      "updated_date": "2023-03-10T11:56:54.904000Z",
      "url": "http://localhost:8080/api/tasks/19",
      "validation_mode": null
    },
    {
      "assignee": null,
      "assignee_updated_date": null,
      "bug_tracker": "",
<<<<<<< HEAD
=======
      "consensus_enabled": false,
>>>>>>> 3caac72f
      "created_date": "2023-03-01T15:36:26.668000Z",
      "data": 17,
      "data_chunk_size": 72,
      "data_compressed_chunk_type": "imageset",
      "data_original_chunk_type": "imageset",
      "dimension": "2d",
      "guide_id": null,
      "id": 18,
      "image_quality": 70,
      "jobs": {
        "completed": 0,
        "count": 1,
        "url": "http://localhost:8080/api/jobs?task_id=18",
        "validation": 0
      },
      "labels": {
        "url": "http://localhost:8080/api/labels?task_id=18"
      },
      "mode": "annotation",
      "name": "task in project7",
      "organization": 2,
      "overlap": 0,
      "owner": {
        "first_name": "Admin",
        "id": 1,
        "last_name": "First",
        "url": "http://localhost:8080/api/users/1",
        "username": "admin1"
      },
      "project_id": 11,
      "segment_size": 2,
      "size": 2,
      "source_storage": {
        "cloud_storage_id": null,
        "id": 23,
        "location": "local"
      },
      "status": "annotation",
      "subset": "",
      "target_storage": {
        "cloud_storage_id": null,
        "id": 24,
        "location": "local"
      },
      "updated_date": "2023-03-01T15:36:37.897000Z",
      "url": "http://localhost:8080/api/tasks/18",
      "validation_mode": null
    },
    {
      "assignee": {
        "first_name": "User",
        "id": 3,
        "last_name": "Second",
        "url": "http://localhost:8080/api/users/3",
        "username": "user2"
      },
      "assignee_updated_date": null,
      "bug_tracker": "",
<<<<<<< HEAD
=======
      "consensus_enabled": false,
>>>>>>> 3caac72f
      "created_date": "2023-02-10T14:05:25.947000Z",
      "data": 16,
      "data_chunk_size": 72,
      "data_compressed_chunk_type": "imageset",
      "data_original_chunk_type": "imageset",
      "dimension": "2d",
      "guide_id": null,
      "id": 17,
      "image_quality": 70,
      "jobs": {
        "completed": 0,
        "count": 1,
        "url": "http://localhost:8080/api/jobs?task_id=17",
        "validation": 0
      },
      "labels": {
        "url": "http://localhost:8080/api/labels?task_id=17"
      },
      "mode": "annotation",
      "name": "task_3_org2",
      "organization": 2,
      "overlap": 0,
      "owner": {
        "first_name": "Admin",
        "id": 1,
        "last_name": "First",
        "url": "http://localhost:8080/api/users/1",
        "username": "admin1"
      },
      "project_id": null,
      "segment_size": 5,
      "size": 5,
      "source_storage": null,
      "status": "annotation",
      "subset": "",
      "target_storage": null,
      "updated_date": "2023-02-10T14:08:05.873000Z",
      "url": "http://localhost:8080/api/tasks/17",
      "validation_mode": null
    },
    {
      "assignee": null,
      "assignee_updated_date": null,
      "bug_tracker": "",
<<<<<<< HEAD
=======
      "consensus_enabled": false,
>>>>>>> 3caac72f
      "created_date": "2022-12-01T12:53:10.425000Z",
      "data": 14,
      "data_chunk_size": 72,
      "data_compressed_chunk_type": "imageset",
      "data_original_chunk_type": "video",
      "dimension": "2d",
      "guide_id": null,
      "id": 15,
      "image_quality": 70,
      "jobs": {
        "completed": 0,
        "count": 1,
        "url": "http://localhost:8080/api/jobs?task_id=15",
        "validation": 0
      },
      "labels": {
        "url": "http://localhost:8080/api/labels?task_id=15"
      },
      "mode": "interpolation",
      "name": "task with video data",
      "organization": null,
      "overlap": 5,
      "owner": {
        "first_name": "Admin",
        "id": 1,
        "last_name": "First",
        "url": "http://localhost:8080/api/users/1",
        "username": "admin1"
      },
      "project_id": 8,
      "segment_size": 25,
      "size": 25,
      "source_storage": {
        "cloud_storage_id": null,
        "id": 15,
        "location": "local"
      },
      "status": "annotation",
      "subset": "",
      "target_storage": {
        "cloud_storage_id": null,
        "id": 16,
        "location": "local"
      },
      "updated_date": "2022-12-01T12:53:35.028000Z",
      "url": "http://localhost:8080/api/tasks/15",
      "validation_mode": null
    },
    {
      "assignee": null,
      "assignee_updated_date": null,
      "bug_tracker": "https://bugtracker.localhost/task/12345",
<<<<<<< HEAD
=======
      "consensus_enabled": false,
>>>>>>> 3caac72f
      "created_date": "2022-09-22T14:22:25.820000Z",
      "data": 13,
      "data_chunk_size": 72,
      "data_compressed_chunk_type": "imageset",
      "data_original_chunk_type": "imageset",
      "dimension": "2d",
      "guide_id": null,
      "id": 14,
      "image_quality": 70,
      "jobs": {
        "completed": 0,
        "count": 1,
        "url": "http://localhost:8080/api/jobs?task_id=14",
        "validation": 0
      },
      "labels": {
        "url": "http://localhost:8080/api/labels?task_id=14"
      },
      "mode": "annotation",
      "name": "task1 in project5",
      "organization": 2,
      "overlap": 0,
      "owner": {
        "first_name": "Admin",
        "id": 1,
        "last_name": "First",
        "url": "http://localhost:8080/api/users/1",
        "username": "admin1"
      },
      "project_id": 5,
      "segment_size": 8,
      "size": 8,
      "source_storage": {
        "cloud_storage_id": null,
        "id": 7,
        "location": "local"
      },
      "status": "annotation",
      "subset": "",
      "target_storage": {
        "cloud_storage_id": null,
        "id": 8,
        "location": "local"
      },
      "updated_date": "2022-09-23T11:57:02.300000Z",
      "url": "http://localhost:8080/api/tasks/14",
      "validation_mode": null
    },
    {
      "assignee": {
        "first_name": "User",
        "id": 4,
        "last_name": "Third",
        "url": "http://localhost:8080/api/users/4",
        "username": "user3"
      },
      "assignee_updated_date": null,
      "bug_tracker": "",
<<<<<<< HEAD
=======
      "consensus_enabled": false,
>>>>>>> 3caac72f
      "created_date": "2022-06-08T08:33:06.505000Z",
      "data": 12,
      "data_chunk_size": 72,
      "data_compressed_chunk_type": "imageset",
      "data_original_chunk_type": "imageset",
      "dimension": "2d",
      "guide_id": null,
      "id": 13,
      "image_quality": 70,
      "jobs": {
        "completed": 0,
        "count": 1,
        "url": "http://localhost:8080/api/jobs?task_id=13",
        "validation": 0
      },
      "labels": {
        "url": "http://localhost:8080/api/labels?task_id=13"
      },
      "mode": "annotation",
      "name": "task1_in_project4",
      "organization": 2,
      "overlap": 0,
      "owner": {
        "first_name": "Admin",
        "id": 1,
        "last_name": "First",
        "url": "http://localhost:8080/api/users/1",
        "username": "admin1"
      },
      "project_id": 4,
      "segment_size": 5,
      "size": 5,
      "source_storage": null,
      "status": "annotation",
      "subset": "",
      "target_storage": null,
      "updated_date": "2023-02-10T11:50:18.414000Z",
      "url": "http://localhost:8080/api/tasks/13",
      "validation_mode": null
    },
    {
      "assignee": null,
      "assignee_updated_date": null,
      "bug_tracker": "",
<<<<<<< HEAD
=======
      "consensus_enabled": false,
>>>>>>> 3caac72f
      "created_date": "2022-03-14T13:24:05.852000Z",
      "dimension": "2d",
      "guide_id": null,
      "id": 12,
      "jobs": {
        "completed": 0,
        "count": 0,
        "url": "http://localhost:8080/api/jobs?task_id=12",
        "validation": 0
      },
      "labels": {
        "url": "http://localhost:8080/api/labels?task_id=12"
      },
      "mode": "",
      "name": "task_without_data",
      "organization": null,
      "overlap": null,
      "owner": {
        "first_name": "Admin",
        "id": 1,
        "last_name": "First",
        "url": "http://localhost:8080/api/users/1",
        "username": "admin1"
      },
      "project_id": null,
      "segment_size": 0,
      "source_storage": null,
      "status": "annotation",
      "subset": "",
      "target_storage": null,
      "updated_date": "2022-03-14T13:24:05.861000Z",
      "url": "http://localhost:8080/api/tasks/12",
      "validation_mode": null
    },
    {
      "assignee": {
        "first_name": "User",
        "id": 19,
        "last_name": "Fifth",
        "url": "http://localhost:8080/api/users/19",
        "username": "user5"
      },
      "assignee_updated_date": null,
      "bug_tracker": "",
<<<<<<< HEAD
=======
      "consensus_enabled": false,
>>>>>>> 3caac72f
      "created_date": "2022-03-05T10:32:19.149000Z",
      "data": 11,
      "data_chunk_size": 72,
      "data_compressed_chunk_type": "imageset",
      "data_original_chunk_type": "imageset",
      "dimension": "2d",
      "guide_id": null,
      "id": 11,
      "image_quality": 70,
      "jobs": {
        "completed": 0,
        "count": 1,
        "url": "http://localhost:8080/api/jobs?task_id=11",
        "validation": 0
      },
      "labels": {
        "url": "http://localhost:8080/api/labels?task_id=11"
      },
      "mode": "annotation",
      "name": "task1_in_project2",
      "organization": 2,
      "overlap": 0,
      "owner": {
        "first_name": "User",
        "id": 10,
        "last_name": "Seventh",
        "url": "http://localhost:8080/api/users/10",
        "username": "user7"
      },
      "project_id": 2,
      "segment_size": 11,
      "size": 11,
      "source_storage": {
        "cloud_storage_id": 3,
        "id": 4,
        "location": "cloud_storage"
      },
      "status": "annotation",
      "subset": "Train",
      "target_storage": {
        "cloud_storage_id": 3,
        "id": 2,
        "location": "cloud_storage"
      },
      "updated_date": "2022-06-30T08:56:45.594000Z",
      "url": "http://localhost:8080/api/tasks/11",
      "validation_mode": null
    },
    {
      "assignee": {
        "first_name": "Admin",
        "id": 1,
        "last_name": "First",
        "url": "http://localhost:8080/api/users/1",
        "username": "admin1"
      },
      "assignee_updated_date": null,
      "bug_tracker": "",
<<<<<<< HEAD
=======
      "consensus_enabled": false,
>>>>>>> 3caac72f
      "created_date": "2022-03-05T09:33:10.420000Z",
      "data": 9,
      "data_chunk_size": 72,
      "data_compressed_chunk_type": "imageset",
      "data_original_chunk_type": "imageset",
      "dimension": "2d",
      "guide_id": null,
      "id": 9,
      "image_quality": 70,
      "jobs": {
        "completed": 0,
        "count": 4,
        "url": "http://localhost:8080/api/jobs?task_id=9",
        "validation": 1
      },
      "labels": {
        "url": "http://localhost:8080/api/labels?task_id=9"
      },
      "mode": "annotation",
      "name": "task1_in_project1",
      "organization": null,
      "overlap": 0,
      "owner": {
        "first_name": "User",
        "id": 10,
        "last_name": "Seventh",
        "url": "http://localhost:8080/api/users/10",
        "username": "user7"
      },
      "project_id": 1,
      "segment_size": 5,
      "size": 20,
      "source_storage": null,
      "status": "annotation",
      "subset": "",
      "target_storage": null,
      "updated_date": "2022-11-03T13:57:26.007000Z",
      "url": "http://localhost:8080/api/tasks/9",
      "validation_mode": null
    },
    {
      "assignee": {
        "first_name": "Worker",
        "id": 9,
        "last_name": "Fourth",
        "url": "http://localhost:8080/api/users/9",
        "username": "worker4"
      },
      "assignee_updated_date": null,
      "bug_tracker": "",
<<<<<<< HEAD
=======
      "consensus_enabled": false,
>>>>>>> 3caac72f
      "created_date": "2022-03-05T08:30:48.612000Z",
      "data": 8,
      "data_chunk_size": 72,
      "data_compressed_chunk_type": "imageset",
      "data_original_chunk_type": "imageset",
      "dimension": "2d",
      "guide_id": null,
      "id": 8,
      "image_quality": 70,
      "jobs": {
        "completed": 0,
        "count": 1,
        "url": "http://localhost:8080/api/jobs?task_id=8",
        "validation": 0
      },
      "labels": {
        "url": "http://localhost:8080/api/labels?task_id=8"
      },
      "mode": "annotation",
      "name": "task1",
      "organization": null,
      "overlap": 0,
      "owner": {
        "first_name": "User",
        "id": 2,
        "last_name": "First",
        "url": "http://localhost:8080/api/users/2",
        "username": "user1"
      },
      "project_id": null,
      "segment_size": 14,
      "size": 14,
      "source_storage": null,
      "status": "annotation",
      "subset": "",
      "target_storage": null,
      "updated_date": "2023-05-02T09:28:57.638000Z",
      "url": "http://localhost:8080/api/tasks/8",
      "validation_mode": null
    },
    {
      "assignee": {
        "first_name": "Worker",
        "id": 7,
        "last_name": "Second",
        "url": "http://localhost:8080/api/users/7",
        "username": "worker2"
      },
      "assignee_updated_date": null,
      "bug_tracker": "",
<<<<<<< HEAD
=======
      "consensus_enabled": false,
>>>>>>> 3caac72f
      "created_date": "2022-02-21T10:31:52.429000Z",
      "data": 7,
      "data_chunk_size": 72,
      "data_compressed_chunk_type": "imageset",
      "data_original_chunk_type": "imageset",
      "dimension": "2d",
      "guide_id": null,
      "id": 7,
      "image_quality": 70,
      "jobs": {
        "completed": 0,
        "count": 1,
        "url": "http://localhost:8080/api/jobs?task_id=7",
        "validation": 0
      },
      "labels": {
        "url": "http://localhost:8080/api/labels?task_id=7"
      },
      "mode": "annotation",
      "name": "task_2_org2",
      "organization": 2,
      "overlap": 0,
      "owner": {
        "first_name": "User",
        "id": 11,
        "last_name": "Eighth",
        "url": "http://localhost:8080/api/users/11",
        "username": "user8"
      },
      "project_id": null,
      "segment_size": 11,
      "size": 11,
      "source_storage": null,
      "status": "annotation",
      "subset": "",
      "target_storage": null,
      "updated_date": "2022-02-21T10:41:38.540000Z",
      "url": "http://localhost:8080/api/tasks/7",
      "validation_mode": null
    },
    {
      "assignee": null,
      "assignee_updated_date": null,
      "bug_tracker": "",
<<<<<<< HEAD
=======
      "consensus_enabled": false,
>>>>>>> 3caac72f
      "created_date": "2022-02-16T06:26:54.631000Z",
      "data": 6,
      "data_chunk_size": 72,
      "data_compressed_chunk_type": "imageset",
      "data_original_chunk_type": "imageset",
      "dimension": "3d",
      "guide_id": null,
      "id": 6,
      "image_quality": 70,
      "jobs": {
        "completed": 0,
        "count": 1,
        "url": "http://localhost:8080/api/jobs?task_id=6",
        "validation": 0
      },
      "labels": {
        "url": "http://localhost:8080/api/labels?task_id=6"
      },
      "mode": "annotation",
      "name": "task3",
      "organization": null,
      "overlap": 0,
      "owner": {
        "first_name": "User",
        "id": 2,
        "last_name": "First",
        "url": "http://localhost:8080/api/users/2",
        "username": "user1"
      },
      "project_id": null,
      "segment_size": 1,
      "size": 1,
      "source_storage": null,
      "status": "annotation",
      "subset": "",
      "target_storage": null,
      "updated_date": "2022-02-16T06:26:54.836000Z",
      "url": "http://localhost:8080/api/tasks/6",
      "validation_mode": null
    },
    {
      "assignee": {
        "first_name": "Dummy",
        "id": 15,
        "last_name": "Second",
        "url": "http://localhost:8080/api/users/15",
        "username": "dummy2"
      },
      "assignee_updated_date": null,
      "bug_tracker": "",
<<<<<<< HEAD
=======
      "consensus_enabled": false,
>>>>>>> 3caac72f
      "created_date": "2022-02-16T06:25:48.168000Z",
      "data": 5,
      "data_chunk_size": 72,
      "data_compressed_chunk_type": "imageset",
      "data_original_chunk_type": "video",
      "dimension": "2d",
      "guide_id": null,
      "id": 5,
      "image_quality": 70,
      "jobs": {
        "completed": 0,
        "count": 1,
        "url": "http://localhost:8080/api/jobs?task_id=5",
        "validation": 0
      },
      "labels": {
        "url": "http://localhost:8080/api/labels?task_id=5"
      },
      "mode": "interpolation",
      "name": "task2",
      "organization": null,
      "overlap": 5,
      "owner": {
        "first_name": "User",
        "id": 2,
        "last_name": "First",
        "url": "http://localhost:8080/api/users/2",
        "username": "user1"
      },
      "project_id": null,
      "segment_size": 25,
      "size": 25,
      "source_storage": null,
      "status": "annotation",
      "subset": "",
      "target_storage": null,
      "updated_date": "2022-02-21T10:40:21.257000Z",
      "url": "http://localhost:8080/api/tasks/5",
      "validation_mode": null
    },
    {
      "assignee": {
        "first_name": "Worker",
        "id": 7,
        "last_name": "Second",
        "url": "http://localhost:8080/api/users/7",
        "username": "worker2"
      },
      "assignee_updated_date": null,
      "bug_tracker": "",
<<<<<<< HEAD
=======
      "consensus_enabled": false,
>>>>>>> 3caac72f
      "created_date": "2021-12-14T18:50:29.458000Z",
      "data": 2,
      "data_chunk_size": 72,
      "data_compressed_chunk_type": "imageset",
      "data_original_chunk_type": "imageset",
      "dimension": "2d",
      "guide_id": null,
      "id": 2,
      "image_quality": 70,
      "jobs": {
        "completed": 0,
        "count": 1,
        "url": "http://localhost:8080/api/jobs?task_id=2",
        "validation": 0
      },
      "labels": {
        "url": "http://localhost:8080/api/labels?task_id=2"
      },
      "mode": "annotation",
      "name": "task2",
      "organization": 1,
      "overlap": 0,
      "owner": {
        "first_name": "User",
        "id": 2,
        "last_name": "First",
        "url": "http://localhost:8080/api/users/2",
        "username": "user1"
      },
      "project_id": null,
      "segment_size": 23,
      "size": 23,
      "source_storage": null,
      "status": "annotation",
      "subset": "",
      "target_storage": null,
      "updated_date": "2021-12-22T07:14:15.234000Z",
      "url": "http://localhost:8080/api/tasks/2",
      "validation_mode": null
    }
  ]
}<|MERGE_RESOLUTION|>--- conflicted
+++ resolved
@@ -1,9 +1,5 @@
 {
-<<<<<<< HEAD
-  "count": 21,
-=======
   "count": 25,
->>>>>>> 3caac72f
   "next": null,
   "previous": null,
   "results": [
@@ -11,152 +7,14 @@
       "assignee": null,
       "assignee_updated_date": null,
       "bug_tracker": "",
-<<<<<<< HEAD
-      "created_date": "2023-07-07T14:40:31.354000Z",
-      "data": 25,
-      "data_chunk_size": 72,
-      "data_compressed_chunk_type": "imageset",
-      "data_original_chunk_type": "imageset",
-      "dimension": "2d",
-      "guide_id": null,
-      "id": 26,
-      "image_quality": 70,
-      "jobs": {
-        "completed": 1,
-        "count": 1,
-        "url": "http://localhost:8080/api/jobs?task_id=26",
-        "validation": 0
-      },
-      "labels": {
-        "count": 2,
-        "url": "http://localhost:8080/api/labels?task_id=26"
-      },
-      "mode": "annotation",
-      "name": "org task without gt",
-      "organization": 1,
-      "overlap": 0,
-      "owner": {
-        "first_name": "User",
-        "id": 2,
-        "last_name": "First",
-        "url": "http://localhost:8080/api/users/2",
-        "username": "user1"
-      },
-      "project_id": 15,
-      "segment_size": 3,
-      "size": 3,
-      "source_storage": {
-        "cloud_storage_id": null,
-        "id": 45,
-        "location": "local"
-      },
-      "status": "completed",
-      "subset": "",
-      "target_storage": {
-        "cloud_storage_id": null,
-        "id": 46,
-        "location": "local"
-      },
-      "updated_date": "2023-07-07T14:40:49.034000Z",
-      "url": "http://localhost:8080/api/tasks/26"
-    },
-    {
-      "assignee": null,
-      "bug_tracker": "",
-      "created_date": "2023-07-07T14:40:02.070000Z",
-      "data": 24,
-      "data_chunk_size": 72,
-      "data_compressed_chunk_type": "imageset",
-      "data_original_chunk_type": "imageset",
-      "dimension": "2d",
-      "guide_id": null,
-      "id": 25,
-      "image_quality": 70,
-      "jobs": {
-        "completed": 1,
-        "count": 2,
-        "url": "http://localhost:8080/api/jobs?task_id=25",
-        "validation": 1
-      },
-      "labels": {
-        "count": 2,
-        "url": "http://localhost:8080/api/labels?task_id=25"
-      },
-      "mode": "annotation",
-      "name": "org task with gt 2",
-      "organization": 1,
-      "overlap": 0,
-      "owner": {
-        "first_name": "User",
-        "id": 2,
-        "last_name": "First",
-        "url": "http://localhost:8080/api/users/2",
-        "username": "user1"
-      },
-      "project_id": 15,
-      "segment_size": 3,
-      "size": 3,
-      "source_storage": {
-        "cloud_storage_id": null,
-        "id": 43,
-        "location": "local"
-      },
-      "status": "validation",
-      "subset": "",
-      "target_storage": {
-        "cloud_storage_id": null,
-        "id": 44,
-        "location": "local"
-      },
-      "updated_date": "2023-07-07T14:42:35.571000Z",
-      "url": "http://localhost:8080/api/tasks/25"
-    },
-    {
-      "assignee": null,
-      "bug_tracker": "",
-      "created_date": "2023-07-07T14:39:34.498000Z",
-      "data": 23,
-=======
       "consensus_enabled": true,
       "created_date": "2025-01-14T17:19:03.665000Z",
       "data": 29,
->>>>>>> 3caac72f
-      "data_chunk_size": 72,
-      "data_compressed_chunk_type": "imageset",
-      "data_original_chunk_type": "imageset",
-      "dimension": "2d",
-      "guide_id": null,
-<<<<<<< HEAD
-      "id": 24,
-      "image_quality": 70,
-      "jobs": {
-        "completed": 1,
-        "count": 2,
-        "url": "http://localhost:8080/api/jobs?task_id=24",
-        "validation": 0
-      },
-      "labels": {
-        "count": 2,
-        "url": "http://localhost:8080/api/labels?task_id=24"
-      },
-      "mode": "annotation",
-      "name": "org task with gt 1",
-      "organization": 1,
-      "overlap": 0,
-      "owner": {
-        "first_name": "User",
-        "id": 2,
-        "last_name": "First",
-        "url": "http://localhost:8080/api/users/2",
-        "username": "user1"
-      },
-      "project_id": 15,
-      "segment_size": 3,
-      "size": 3,
-      "source_storage": {
-        "cloud_storage_id": null,
-        "id": 41,
-=======
+      "data_chunk_size": 72,
+      "data_compressed_chunk_type": "imageset",
+      "data_original_chunk_type": "imageset",
+      "dimension": "2d",
+      "guide_id": null,
       "id": 30,
       "image_quality": 70,
       "jobs": {
@@ -401,26 +259,12 @@
       "source_storage": {
         "cloud_storage_id": null,
         "id": 45,
->>>>>>> 3caac72f
         "location": "local"
       },
       "status": "annotation",
       "subset": "",
       "target_storage": {
         "cloud_storage_id": null,
-<<<<<<< HEAD
-        "id": 42,
-        "location": "local"
-      },
-      "updated_date": "2023-07-07T14:47:33.729000Z",
-      "url": "http://localhost:8080/api/tasks/24"
-    },
-    {
-      "assignee": null,
-      "bug_tracker": "",
-      "created_date": "2023-07-07T14:26:05.385000Z",
-      "data": 22,
-=======
         "id": 46,
         "location": "local"
       },
@@ -435,40 +279,11 @@
       "consensus_enabled": false,
       "created_date": "2024-07-15T15:34:53.156000Z",
       "data": 24,
->>>>>>> 3caac72f
-      "data_chunk_size": 72,
-      "data_compressed_chunk_type": "imageset",
-      "data_original_chunk_type": "imageset",
-      "dimension": "2d",
-      "guide_id": null,
-<<<<<<< HEAD
-      "id": 23,
-      "image_quality": 70,
-      "jobs": {
-        "completed": 1,
-        "count": 2,
-        "url": "http://localhost:8080/api/jobs?task_id=23",
-        "validation": 0
-      },
-      "labels": {
-        "count": 2,
-        "url": "http://localhost:8080/api/labels?task_id=23"
-      },
-      "mode": "annotation",
-      "name": "sandbox task with gt",
-      "organization": null,
-      "overlap": 0,
-      "owner": {
-        "first_name": "User",
-        "id": 2,
-        "last_name": "First",
-        "url": "http://localhost:8080/api/users/2",
-        "username": "user1"
-      },
-      "project_id": 14,
-      "segment_size": 4,
-      "size": 4,
-=======
+      "data_chunk_size": 72,
+      "data_compressed_chunk_type": "imageset",
+      "data_original_chunk_type": "imageset",
+      "dimension": "2d",
+      "guide_id": null,
       "id": 25,
       "image_quality": 70,
       "jobs": {
@@ -547,31 +362,18 @@
       "project_id": 14,
       "segment_size": 1,
       "size": 1,
->>>>>>> 3caac72f
       "source_storage": {
         "cloud_storage_id": null,
         "id": 37,
         "location": "local"
       },
       "status": "annotation",
-<<<<<<< HEAD
-      "subset": "",
-=======
       "subset": "Train",
->>>>>>> 3caac72f
       "target_storage": {
         "cloud_storage_id": null,
         "id": 38,
         "location": "local"
       },
-<<<<<<< HEAD
-      "updated_date": "2023-07-07T14:30:20.545000Z",
-      "url": "http://localhost:8080/api/tasks/23"
-    },
-    {
-      "assignee": null,
-      "bug_tracker": "",
-=======
       "updated_date": "2024-07-15T15:33:10.641000Z",
       "url": "http://localhost:8080/api/tasks/24",
       "validation_mode": null
@@ -626,7 +428,6 @@
       "assignee_updated_date": null,
       "bug_tracker": "",
       "consensus_enabled": false,
->>>>>>> 3caac72f
       "created_date": "2023-05-26T16:11:23.540000Z",
       "data": 21,
       "data_chunk_size": 72,
@@ -671,10 +472,7 @@
       "assignee": null,
       "assignee_updated_date": null,
       "bug_tracker": "",
-<<<<<<< HEAD
-=======
-      "consensus_enabled": false,
->>>>>>> 3caac72f
+      "consensus_enabled": false,
       "created_date": "2023-03-27T19:08:07.649000Z",
       "data": 20,
       "data_chunk_size": 72,
@@ -727,10 +525,7 @@
       "assignee": null,
       "assignee_updated_date": null,
       "bug_tracker": "",
-<<<<<<< HEAD
-=======
-      "consensus_enabled": false,
->>>>>>> 3caac72f
+      "consensus_enabled": false,
       "created_date": "2023-03-10T11:57:31.614000Z",
       "data": 19,
       "data_chunk_size": 72,
@@ -783,10 +578,7 @@
       "assignee": null,
       "assignee_updated_date": null,
       "bug_tracker": "",
-<<<<<<< HEAD
-=======
-      "consensus_enabled": false,
->>>>>>> 3caac72f
+      "consensus_enabled": false,
       "created_date": "2023-03-10T11:56:33.757000Z",
       "data": 18,
       "data_chunk_size": 72,
@@ -839,10 +631,7 @@
       "assignee": null,
       "assignee_updated_date": null,
       "bug_tracker": "",
-<<<<<<< HEAD
-=======
-      "consensus_enabled": false,
->>>>>>> 3caac72f
+      "consensus_enabled": false,
       "created_date": "2023-03-01T15:36:26.668000Z",
       "data": 17,
       "data_chunk_size": 72,
@@ -901,10 +690,7 @@
       },
       "assignee_updated_date": null,
       "bug_tracker": "",
-<<<<<<< HEAD
-=======
-      "consensus_enabled": false,
->>>>>>> 3caac72f
+      "consensus_enabled": false,
       "created_date": "2023-02-10T14:05:25.947000Z",
       "data": 16,
       "data_chunk_size": 72,
@@ -949,10 +735,7 @@
       "assignee": null,
       "assignee_updated_date": null,
       "bug_tracker": "",
-<<<<<<< HEAD
-=======
-      "consensus_enabled": false,
->>>>>>> 3caac72f
+      "consensus_enabled": false,
       "created_date": "2022-12-01T12:53:10.425000Z",
       "data": 14,
       "data_chunk_size": 72,
@@ -1005,10 +788,7 @@
       "assignee": null,
       "assignee_updated_date": null,
       "bug_tracker": "https://bugtracker.localhost/task/12345",
-<<<<<<< HEAD
-=======
-      "consensus_enabled": false,
->>>>>>> 3caac72f
+      "consensus_enabled": false,
       "created_date": "2022-09-22T14:22:25.820000Z",
       "data": 13,
       "data_chunk_size": 72,
@@ -1067,10 +847,7 @@
       },
       "assignee_updated_date": null,
       "bug_tracker": "",
-<<<<<<< HEAD
-=======
-      "consensus_enabled": false,
->>>>>>> 3caac72f
+      "consensus_enabled": false,
       "created_date": "2022-06-08T08:33:06.505000Z",
       "data": 12,
       "data_chunk_size": 72,
@@ -1115,10 +892,7 @@
       "assignee": null,
       "assignee_updated_date": null,
       "bug_tracker": "",
-<<<<<<< HEAD
-=======
-      "consensus_enabled": false,
->>>>>>> 3caac72f
+      "consensus_enabled": false,
       "created_date": "2022-03-14T13:24:05.852000Z",
       "dimension": "2d",
       "guide_id": null,
@@ -1163,10 +937,7 @@
       },
       "assignee_updated_date": null,
       "bug_tracker": "",
-<<<<<<< HEAD
-=======
-      "consensus_enabled": false,
->>>>>>> 3caac72f
+      "consensus_enabled": false,
       "created_date": "2022-03-05T10:32:19.149000Z",
       "data": 11,
       "data_chunk_size": 72,
@@ -1225,10 +996,7 @@
       },
       "assignee_updated_date": null,
       "bug_tracker": "",
-<<<<<<< HEAD
-=======
-      "consensus_enabled": false,
->>>>>>> 3caac72f
+      "consensus_enabled": false,
       "created_date": "2022-03-05T09:33:10.420000Z",
       "data": 9,
       "data_chunk_size": 72,
@@ -1279,10 +1047,7 @@
       },
       "assignee_updated_date": null,
       "bug_tracker": "",
-<<<<<<< HEAD
-=======
-      "consensus_enabled": false,
->>>>>>> 3caac72f
+      "consensus_enabled": false,
       "created_date": "2022-03-05T08:30:48.612000Z",
       "data": 8,
       "data_chunk_size": 72,
@@ -1333,10 +1098,7 @@
       },
       "assignee_updated_date": null,
       "bug_tracker": "",
-<<<<<<< HEAD
-=======
-      "consensus_enabled": false,
->>>>>>> 3caac72f
+      "consensus_enabled": false,
       "created_date": "2022-02-21T10:31:52.429000Z",
       "data": 7,
       "data_chunk_size": 72,
@@ -1381,10 +1143,7 @@
       "assignee": null,
       "assignee_updated_date": null,
       "bug_tracker": "",
-<<<<<<< HEAD
-=======
-      "consensus_enabled": false,
->>>>>>> 3caac72f
+      "consensus_enabled": false,
       "created_date": "2022-02-16T06:26:54.631000Z",
       "data": 6,
       "data_chunk_size": 72,
@@ -1435,10 +1194,7 @@
       },
       "assignee_updated_date": null,
       "bug_tracker": "",
-<<<<<<< HEAD
-=======
-      "consensus_enabled": false,
->>>>>>> 3caac72f
+      "consensus_enabled": false,
       "created_date": "2022-02-16T06:25:48.168000Z",
       "data": 5,
       "data_chunk_size": 72,
@@ -1489,10 +1245,7 @@
       },
       "assignee_updated_date": null,
       "bug_tracker": "",
-<<<<<<< HEAD
-=======
-      "consensus_enabled": false,
->>>>>>> 3caac72f
+      "consensus_enabled": false,
       "created_date": "2021-12-14T18:50:29.458000Z",
       "data": 2,
       "data_chunk_size": 72,
