--- conflicted
+++ resolved
@@ -1,9 +1,5 @@
 {
-<<<<<<< HEAD
-  "count": 25,
-=======
   "count": 24,
->>>>>>> 2fd48c8b
   "next": null,
   "previous": null,
   "results": [
@@ -11,60 +7,9 @@
       "assignee": null,
       "assignee_updated_date": null,
       "bug_tracker": "",
-<<<<<<< HEAD
-      "consensus_jobs_per_regular_job": 3,
-      "created_date": "2024-11-04T22:40:51.104000Z",
-      "data": 29,
-      "data_chunk_size": 72,
-      "data_compressed_chunk_type": "imageset",
-      "data_original_chunk_type": "imageset",
-      "dimension": "2d",
-      "guide_id": null,
-      "id": 30,
-      "image_quality": 70,
-      "jobs": {
-        "completed": 6,
-        "count": 8,
-        "url": "http://localhost:8080/api/jobs?task_id=30",
-        "validation": 0
-      },
-      "labels": {
-        "url": "http://localhost:8080/api/labels?task_id=30"
-      },
-      "mode": "annotation",
-      "name": "task with consensus jobs",
-      "organization": 2,
-      "overlap": 0,
-      "owner": {
-        "first_name": "User",
-        "id": 3,
-        "last_name": "Second",
-        "url": "http://localhost:8080/api/users/3",
-        "username": "user2"
-      },
-      "project_id": null,
-      "segment_size": 2,
-      "size": 3,
-      "source_storage": null,
-      "status": "annotation",
-      "subset": "",
-      "target_storage": null,
-      "updated_date": "2024-11-04T22:42:53.107000Z",
-      "url": "http://localhost:8080/api/tasks/30"
-    },
-    {
-      "assignee": null,
-      "assignee_updated_date": null,
-      "bug_tracker": "",
-      "consensus_jobs_per_regular_job": 2,
-      "created_date": "2024-11-04T22:39:15.967000Z",
-      "data": 28,
-      "data_chunk_size": 72,
-=======
       "created_date": "2024-10-01T12:36:21.364000Z",
       "data": 28,
       "data_chunk_size": 3,
->>>>>>> 2fd48c8b
       "data_compressed_chunk_type": "imageset",
       "data_original_chunk_type": "imageset",
       "dimension": "2d",
@@ -72,13 +17,8 @@
       "id": 29,
       "image_quality": 70,
       "jobs": {
-<<<<<<< HEAD
-        "completed": 2,
-        "count": 3,
-=======
         "completed": 0,
         "count": 4,
->>>>>>> 2fd48c8b
         "url": "http://localhost:8080/api/jobs?task_id=29",
         "validation": 0
       },
@@ -86,13 +26,8 @@
         "url": "http://localhost:8080/api/labels?task_id=29"
       },
       "mode": "annotation",
-<<<<<<< HEAD
-      "name": "task with consensus jobs",
-      "organization": null,
-=======
       "name": "task with honeypots",
       "organization": 2,
->>>>>>> 2fd48c8b
       "overlap": 0,
       "owner": {
         "first_name": "Admin",
@@ -102,16 +37,6 @@
         "username": "admin1"
       },
       "project_id": null,
-<<<<<<< HEAD
-      "segment_size": 2,
-      "size": 2,
-      "source_storage": null,
-      "status": "completed",
-      "subset": "",
-      "target_storage": null,
-      "updated_date": "2024-11-04T22:40:08.217000Z",
-      "url": "http://localhost:8080/api/tasks/29"
-=======
       "segment_size": 0,
       "size": 29,
       "source_storage": null,
@@ -121,16 +46,11 @@
       "updated_date": "2024-10-01T12:38:26.883000Z",
       "url": "http://localhost:8080/api/tasks/29",
       "validation_mode": "gt_pool"
->>>>>>> 2fd48c8b
-    },
-    {
-      "assignee": null,
-      "assignee_updated_date": null,
-      "bug_tracker": "",
-<<<<<<< HEAD
-      "consensus_jobs_per_regular_job": 0,
-=======
->>>>>>> 2fd48c8b
+    },
+    {
+      "assignee": null,
+      "assignee_updated_date": null,
+      "bug_tracker": "",
       "created_date": "2024-09-23T21:42:22.676000Z",
       "data": 27,
       "data_chunk_size": 72,
@@ -176,12 +96,8 @@
         "location": "local"
       },
       "updated_date": "2024-09-23T21:42:23.082000Z",
-<<<<<<< HEAD
-      "url": "http://localhost:8080/api/tasks/28"
-=======
       "url": "http://localhost:8080/api/tasks/28",
       "validation_mode": null
->>>>>>> 2fd48c8b
     },
     {
       "assignee": {
@@ -193,10 +109,6 @@
       },
       "assignee_updated_date": "2024-09-23T10:52:48.769000Z",
       "bug_tracker": "",
-<<<<<<< HEAD
-      "consensus_jobs_per_regular_job": 0,
-=======
->>>>>>> 2fd48c8b
       "created_date": "2024-09-23T10:52:04.357000Z",
       "data": 26,
       "data_chunk_size": 72,
@@ -242,21 +154,6 @@
         "location": "local"
       },
       "updated_date": "2024-09-23T10:52:48.778000Z",
-<<<<<<< HEAD
-      "url": "http://localhost:8080/api/tasks/27"
-    },
-    {
-      "assignee": {
-        "first_name": "Business",
-        "id": 10,
-        "last_name": "First",
-        "url": "http://localhost:8080/api/users/10",
-        "username": "business1"
-      },
-      "assignee_updated_date": "2024-09-23T10:51:45.525000Z",
-      "bug_tracker": "",
-      "consensus_jobs_per_regular_job": 0,
-=======
       "url": "http://localhost:8080/api/tasks/27",
       "validation_mode": null
     },
@@ -270,7 +167,6 @@
       },
       "assignee_updated_date": "2024-09-23T10:51:45.525000Z",
       "bug_tracker": "",
->>>>>>> 2fd48c8b
       "created_date": "2024-09-23T10:51:32.778000Z",
       "data": 25,
       "data_chunk_size": 72,
@@ -316,21 +212,13 @@
         "location": "local"
       },
       "updated_date": "2024-09-23T10:51:45.533000Z",
-<<<<<<< HEAD
-      "url": "http://localhost:8080/api/tasks/26"
-=======
       "url": "http://localhost:8080/api/tasks/26",
       "validation_mode": null
->>>>>>> 2fd48c8b
-    },
-    {
-      "assignee": null,
-      "assignee_updated_date": null,
-      "bug_tracker": "",
-<<<<<<< HEAD
-      "consensus_jobs_per_regular_job": 0,
-=======
->>>>>>> 2fd48c8b
+    },
+    {
+      "assignee": null,
+      "assignee_updated_date": null,
+      "bug_tracker": "",
       "created_date": "2024-07-15T15:34:53.156000Z",
       "data": 24,
       "data_chunk_size": 72,
@@ -383,7 +271,6 @@
       "assignee": null,
       "assignee_updated_date": null,
       "bug_tracker": "",
-      "consensus_jobs_per_regular_job": 0,
       "created_date": "2024-07-15T15:33:10.135000Z",
       "data": 23,
       "data_chunk_size": 72,
@@ -436,7 +323,6 @@
       "assignee": null,
       "assignee_updated_date": null,
       "bug_tracker": "",
-      "consensus_jobs_per_regular_job": 0,
       "created_date": "2024-03-21T20:50:05.694000Z",
       "data": 22,
       "data_chunk_size": 72,
@@ -481,7 +367,6 @@
       "assignee": null,
       "assignee_updated_date": null,
       "bug_tracker": "",
-      "consensus_jobs_per_regular_job": 0,
       "created_date": "2023-05-26T16:11:23.540000Z",
       "data": 21,
       "data_chunk_size": 72,
@@ -526,7 +411,6 @@
       "assignee": null,
       "assignee_updated_date": null,
       "bug_tracker": "",
-      "consensus_jobs_per_regular_job": 0,
       "created_date": "2023-03-27T19:08:07.649000Z",
       "data": 20,
       "data_chunk_size": 72,
@@ -579,7 +463,6 @@
       "assignee": null,
       "assignee_updated_date": null,
       "bug_tracker": "",
-      "consensus_jobs_per_regular_job": 0,
       "created_date": "2023-03-10T11:57:31.614000Z",
       "data": 19,
       "data_chunk_size": 72,
@@ -632,7 +515,6 @@
       "assignee": null,
       "assignee_updated_date": null,
       "bug_tracker": "",
-      "consensus_jobs_per_regular_job": 0,
       "created_date": "2023-03-10T11:56:33.757000Z",
       "data": 18,
       "data_chunk_size": 72,
@@ -685,7 +567,6 @@
       "assignee": null,
       "assignee_updated_date": null,
       "bug_tracker": "",
-      "consensus_jobs_per_regular_job": 0,
       "created_date": "2023-03-01T15:36:26.668000Z",
       "data": 17,
       "data_chunk_size": 72,
@@ -744,7 +625,6 @@
       },
       "assignee_updated_date": null,
       "bug_tracker": "",
-      "consensus_jobs_per_regular_job": 0,
       "created_date": "2023-02-10T14:05:25.947000Z",
       "data": 16,
       "data_chunk_size": 72,
@@ -789,7 +669,6 @@
       "assignee": null,
       "assignee_updated_date": null,
       "bug_tracker": "",
-      "consensus_jobs_per_regular_job": 0,
       "created_date": "2022-12-01T12:53:10.425000Z",
       "data": 14,
       "data_chunk_size": 72,
@@ -842,7 +721,6 @@
       "assignee": null,
       "assignee_updated_date": null,
       "bug_tracker": "https://bugtracker.localhost/task/12345",
-      "consensus_jobs_per_regular_job": 0,
       "created_date": "2022-09-22T14:22:25.820000Z",
       "data": 13,
       "data_chunk_size": 72,
@@ -901,7 +779,6 @@
       },
       "assignee_updated_date": null,
       "bug_tracker": "",
-      "consensus_jobs_per_regular_job": 0,
       "created_date": "2022-06-08T08:33:06.505000Z",
       "data": 12,
       "data_chunk_size": 72,
@@ -946,7 +823,6 @@
       "assignee": null,
       "assignee_updated_date": null,
       "bug_tracker": "",
-      "consensus_jobs_per_regular_job": 0,
       "created_date": "2022-03-14T13:24:05.852000Z",
       "dimension": "2d",
       "guide_id": null,
@@ -991,7 +867,6 @@
       },
       "assignee_updated_date": null,
       "bug_tracker": "",
-      "consensus_jobs_per_regular_job": 0,
       "created_date": "2022-03-05T10:32:19.149000Z",
       "data": 11,
       "data_chunk_size": 72,
@@ -1050,7 +925,6 @@
       },
       "assignee_updated_date": null,
       "bug_tracker": "",
-      "consensus_jobs_per_regular_job": 0,
       "created_date": "2022-03-05T09:33:10.420000Z",
       "data": 9,
       "data_chunk_size": 72,
@@ -1101,7 +975,6 @@
       },
       "assignee_updated_date": null,
       "bug_tracker": "",
-      "consensus_jobs_per_regular_job": 0,
       "created_date": "2022-03-05T08:30:48.612000Z",
       "data": 8,
       "data_chunk_size": 72,
@@ -1152,7 +1025,6 @@
       },
       "assignee_updated_date": null,
       "bug_tracker": "",
-      "consensus_jobs_per_regular_job": 0,
       "created_date": "2022-02-21T10:31:52.429000Z",
       "data": 7,
       "data_chunk_size": 72,
@@ -1197,7 +1069,6 @@
       "assignee": null,
       "assignee_updated_date": null,
       "bug_tracker": "",
-      "consensus_jobs_per_regular_job": 0,
       "created_date": "2022-02-16T06:26:54.631000Z",
       "data": 6,
       "data_chunk_size": 72,
@@ -1248,7 +1119,6 @@
       },
       "assignee_updated_date": null,
       "bug_tracker": "",
-      "consensus_jobs_per_regular_job": 0,
       "created_date": "2022-02-16T06:25:48.168000Z",
       "data": 5,
       "data_chunk_size": 72,
@@ -1299,7 +1169,6 @@
       },
       "assignee_updated_date": null,
       "bug_tracker": "",
-      "consensus_jobs_per_regular_job": 0,
       "created_date": "2021-12-14T18:50:29.458000Z",
       "data": 2,
       "data_chunk_size": 72,
