--- conflicted
+++ resolved
@@ -1,9 +1,5 @@
 {
-<<<<<<< HEAD
-  "count": 14,
-=======
   "count": 15,
->>>>>>> 3caac72f
   "next": null,
   "previous": null,
   "results": [
@@ -101,67 +97,11 @@
       "assignee": null,
       "assignee_updated_date": null,
       "bug_tracker": "",
-<<<<<<< HEAD
-      "created_date": "2023-07-07T14:39:04.170000Z",
-      "dimension": "2d",
-      "guide_id": null,
-      "id": 15,
-      "labels": {
-        "count": 2,
-        "url": "http://localhost:8080/api/labels?project_id=15"
-      },
-      "name": "org project with gt",
-      "organization": 1,
-      "owner": {
-        "first_name": "User",
-        "id": 2,
-        "last_name": "First",
-        "url": "http://localhost:8080/api/users/2",
-        "username": "user1"
-      },
-      "source_storage": {
-        "cloud_storage_id": null,
-        "id": 39,
-        "location": "local"
-      },
-      "status": "annotation",
-      "target_storage": {
-        "cloud_storage_id": null,
-        "id": 40,
-        "location": "local"
-      },
-      "task_subsets": [],
-      "tasks": {
-        "count": 3,
-        "url": "http://localhost:8080/api/tasks?project_id=15"
-      },
-      "updated_date": "2023-07-07T14:47:33.425000Z",
-      "url": "http://localhost:8080/api/projects/15"
-    },
-    {
-      "assignee": null,
-      "bug_tracker": "",
-      "created_date": "2023-07-07T14:23:19.598000Z",
-=======
       "created_date": "2024-07-15T15:29:04.426000Z",
->>>>>>> 3caac72f
       "dimension": "2d",
       "guide_id": null,
       "id": 14,
       "labels": {
-<<<<<<< HEAD
-        "count": 2,
-        "url": "http://localhost:8080/api/labels?project_id=14"
-      },
-      "name": "project with gt",
-      "organization": null,
-      "owner": {
-        "first_name": "User",
-        "id": 2,
-        "last_name": "First",
-        "url": "http://localhost:8080/api/users/2",
-        "username": "user1"
-=======
         "url": "http://localhost:8080/api/labels?project_id=14"
       },
       "name": "project with subsets",
@@ -172,7 +112,6 @@
         "last_name": "First",
         "url": "http://localhost:8080/api/users/1",
         "username": "admin1"
->>>>>>> 3caac72f
       },
       "source_storage": {
         "cloud_storage_id": null,
@@ -185,14 +124,6 @@
         "id": 36,
         "location": "local"
       },
-<<<<<<< HEAD
-      "task_subsets": [],
-      "tasks": {
-        "count": 1,
-        "url": "http://localhost:8080/api/tasks?project_id=14"
-      },
-      "updated_date": "2023-07-07T14:30:20.278000Z",
-=======
       "task_subsets": [
         "Validation",
         "Train"
@@ -202,15 +133,11 @@
         "url": "http://localhost:8080/api/tasks?project_id=14"
       },
       "updated_date": "2024-07-15T15:34:53.175000Z",
->>>>>>> 3caac72f
       "url": "http://localhost:8080/api/projects/14"
     },
     {
       "assignee": null,
-<<<<<<< HEAD
-=======
-      "assignee_updated_date": null,
->>>>>>> 3caac72f
+      "assignee_updated_date": null,
       "bug_tracker": "",
       "created_date": "2023-03-10T11:58:04.216000Z",
       "dimension": null,
@@ -336,11 +263,7 @@
       "assignee_updated_date": null,
       "bug_tracker": "",
       "created_date": "2023-02-10T11:42:43.192000Z",
-<<<<<<< HEAD
-      "dimension": null,
-=======
-      "dimension": "2d",
->>>>>>> 3caac72f
+      "dimension": "2d",
       "guide_id": null,
       "id": 10,
       "labels": {
