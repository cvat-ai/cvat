{
<<<<<<< HEAD
  "count": 11,
=======
  "count": 10,
>>>>>>> fe36a465
  "next": null,
  "previous": null,
  "results": [
    {
      "assignee": null,
      "bug_tracker": "",
<<<<<<< HEAD
      "created_date": "2023-02-24T16:43:36.428000Z",
      "dimension": null,
      "id": 12,
      "labels": {
        "count": 1,
        "url": "http://localhost:8080/api/labels?project_id=12"
      },
      "name": "project with attributes 2",
      "organization": null,
      "owner": {
        "first_name": "Admin",
        "id": 1,
        "last_name": "First",
        "url": "http://localhost:8080/api/users/1",
        "username": "admin1"
      },
      "source_storage": {
        "cloud_storage_id": null,
        "id": 27,
        "location": "local"
      },
      "status": "annotation",
      "target_storage": {
        "cloud_storage_id": null,
        "id": 28,
        "location": "local"
      },
      "task_subsets": [],
      "tasks": {
        "count": 0,
        "url": "http://localhost:8080/api/tasks?project_id=12"
      },
      "updated_date": "2023-02-24T16:43:40.072000Z",
      "url": "http://localhost:8080/api/projects/12"
    },
    {
      "assignee": null,
      "bug_tracker": "",
      "created_date": "2023-02-24T16:42:01.445000Z",
=======
      "created_date": "2023-03-01T15:36:11.840000Z",
>>>>>>> fe36a465
      "dimension": "2d",
      "id": 11,
      "labels": {
        "count": 1,
        "url": "http://localhost:8080/api/labels?project_id=11"
      },
<<<<<<< HEAD
      "name": "project with attributes",
      "organization": null,
=======
      "name": "project7",
      "organization": 2,
>>>>>>> fe36a465
      "owner": {
        "first_name": "Admin",
        "id": 1,
        "last_name": "First",
        "url": "http://localhost:8080/api/users/1",
        "username": "admin1"
      },
      "source_storage": {
        "cloud_storage_id": null,
<<<<<<< HEAD
        "id": 23,
=======
        "id": 21,
>>>>>>> fe36a465
        "location": "local"
      },
      "status": "annotation",
      "target_storage": {
        "cloud_storage_id": null,
<<<<<<< HEAD
        "id": 24,
=======
        "id": 22,
>>>>>>> fe36a465
        "location": "local"
      },
      "task_subsets": [],
      "tasks": {
        "count": 1,
        "url": "http://localhost:8080/api/tasks?project_id=11"
      },
<<<<<<< HEAD
      "updated_date": "2023-02-24T16:43:24.147000Z",
=======
      "updated_date": "2023-03-01T15:36:37.812000Z",
>>>>>>> fe36a465
      "url": "http://localhost:8080/api/projects/11"
    },
    {
      "assignee": {
        "first_name": "Worker",
        "id": 8,
        "last_name": "Third",
        "url": "http://localhost:8080/api/users/8",
        "username": "worker3"
      },
      "bug_tracker": "",
      "created_date": "2023-02-10T11:42:43.192000Z",
      "dimension": null,
      "id": 10,
      "labels": {
        "count": 2,
        "url": "http://localhost:8080/api/labels?project_id=10"
      },
      "name": "project 6",
      "organization": 2,
      "owner": {
        "first_name": "User",
        "id": 4,
        "last_name": "Third",
        "url": "http://localhost:8080/api/users/4",
        "username": "user3"
      },
      "source_storage": {
        "cloud_storage_id": null,
        "id": 19,
        "location": "local"
      },
      "status": "annotation",
      "target_storage": {
        "cloud_storage_id": null,
        "id": 20,
        "location": "local"
      },
      "task_subsets": [],
      "tasks": {
        "count": 0,
        "url": "http://localhost:8080/api/tasks?project_id=10"
      },
      "updated_date": "2023-02-10T11:42:57.733000Z",
      "url": "http://localhost:8080/api/projects/10"
    },
    {
      "assignee": null,
      "bug_tracker": "",
      "created_date": "2022-12-01T12:52:42.454000Z",
      "dimension": "2d",
      "id": 8,
      "labels": {
        "count": 2,
        "url": "http://localhost:8080/api/labels?project_id=8"
      },
      "name": "project with video data",
      "organization": null,
      "owner": {
        "first_name": "Admin",
        "id": 1,
        "last_name": "First",
        "url": "http://localhost:8080/api/users/1",
        "username": "admin1"
      },
      "source_storage": {
        "cloud_storage_id": null,
        "id": 13,
        "location": "local"
      },
      "status": "annotation",
      "target_storage": {
        "cloud_storage_id": null,
        "id": 14,
        "location": "local"
      },
      "task_subsets": [],
      "tasks": {
        "count": 1,
        "url": "http://localhost:8080/api/tasks?project_id=8"
      },
      "updated_date": "2022-12-01T12:53:34.917000Z",
      "url": "http://localhost:8080/api/projects/8"
    },
    {
      "assignee": {
        "first_name": "Worker",
        "id": 9,
        "last_name": "Fourth",
        "url": "http://localhost:8080/api/users/9",
        "username": "worker4"
      },
      "bug_tracker": "",
      "created_date": "2022-09-28T12:26:25.296000Z",
      "dimension": null,
      "id": 7,
      "labels": {
        "count": 1,
        "url": "http://localhost:8080/api/labels?project_id=7"
      },
      "name": "admin1_project",
      "organization": null,
      "owner": {
        "first_name": "Admin",
        "id": 1,
        "last_name": "First",
        "url": "http://localhost:8080/api/users/1",
        "username": "admin1"
      },
      "source_storage": {
        "cloud_storage_id": null,
        "id": 11,
        "location": "local"
      },
      "status": "annotation",
      "target_storage": {
        "cloud_storage_id": null,
        "id": 12,
        "location": "local"
      },
      "task_subsets": [],
      "tasks": {
        "count": 0,
        "url": "http://localhost:8080/api/tasks?project_id=7"
      },
      "updated_date": "2022-09-28T12:26:29.285000Z",
      "url": "http://localhost:8080/api/projects/7"
    },
    {
      "assignee": {
        "first_name": "Business",
        "id": 13,
        "last_name": "Fourth",
        "url": "http://localhost:8080/api/users/13",
        "username": "business4"
      },
      "bug_tracker": "",
      "created_date": "2022-09-28T12:15:50.768000Z",
      "dimension": null,
      "id": 6,
      "labels": {
        "count": 1,
        "url": "http://localhost:8080/api/labels?project_id=6"
      },
      "name": "user1_project",
      "organization": null,
      "owner": {
        "first_name": "User",
        "id": 2,
        "last_name": "First",
        "url": "http://localhost:8080/api/users/2",
        "username": "user1"
      },
      "source_storage": {
        "cloud_storage_id": null,
        "id": 9,
        "location": "local"
      },
      "status": "annotation",
      "target_storage": {
        "cloud_storage_id": null,
        "id": 10,
        "location": "local"
      },
      "task_subsets": [],
      "tasks": {
        "count": 0,
        "url": "http://localhost:8080/api/tasks?project_id=6"
      },
      "updated_date": "2022-09-28T12:25:54.563000Z",
      "url": "http://localhost:8080/api/projects/6"
    },
    {
      "assignee": null,
      "bug_tracker": "",
      "created_date": "2022-09-22T14:21:53.791000Z",
      "dimension": "2d",
      "id": 5,
      "labels": {
        "count": 2,
        "url": "http://localhost:8080/api/labels?project_id=5"
      },
      "name": "project5",
      "organization": 2,
      "owner": {
        "first_name": "Admin",
        "id": 1,
        "last_name": "First",
        "url": "http://localhost:8080/api/users/1",
        "username": "admin1"
      },
      "source_storage": {
        "cloud_storage_id": null,
        "id": 5,
        "location": "local"
      },
      "status": "annotation",
      "target_storage": {
        "cloud_storage_id": null,
        "id": 6,
        "location": "local"
      },
      "task_subsets": [],
      "tasks": {
        "count": 1,
        "url": "http://localhost:8080/api/tasks?project_id=5"
      },
      "updated_date": "2022-09-28T12:26:49.493000Z",
      "url": "http://localhost:8080/api/projects/5"
    },
    {
      "assignee": null,
      "bug_tracker": "",
      "created_date": "2022-06-08T08:32:45.521000Z",
      "dimension": "2d",
      "id": 4,
      "labels": {
        "count": 2,
        "url": "http://localhost:8080/api/labels?project_id=4"
      },
      "name": "project4",
      "organization": 2,
      "owner": {
        "first_name": "Admin",
        "id": 1,
        "last_name": "First",
        "url": "http://localhost:8080/api/users/1",
        "username": "admin1"
      },
      "source_storage": null,
      "status": "annotation",
      "target_storage": null,
      "task_subsets": [],
      "tasks": {
        "count": 1,
        "url": "http://localhost:8080/api/tasks?project_id=4"
      },
      "updated_date": "2023-02-10T11:50:18.436000Z",
      "url": "http://localhost:8080/api/projects/4"
    },
    {
      "assignee": {
        "first_name": "User",
        "id": 19,
        "last_name": "Fifth",
        "url": "http://localhost:8080/api/users/19",
        "username": "user5"
      },
      "bug_tracker": "",
      "created_date": "2022-03-28T13:05:24.659000Z",
      "dimension": null,
      "id": 3,
      "labels": {
        "count": 0,
        "url": "http://localhost:8080/api/labels?project_id=3"
      },
      "name": "project 3",
      "organization": 2,
      "owner": {
        "first_name": "User",
        "id": 3,
        "last_name": "Second",
        "url": "http://localhost:8080/api/users/3",
        "username": "user2"
      },
      "source_storage": null,
      "status": "annotation",
      "target_storage": null,
      "task_subsets": [],
      "tasks": {
        "count": 0,
        "url": "http://localhost:8080/api/tasks?project_id=3"
      },
      "updated_date": "2022-03-28T13:06:09.283000Z",
      "url": "http://localhost:8080/api/projects/3"
    },
    {
      "assignee": {
        "first_name": "User",
        "id": 3,
        "last_name": "Second",
        "url": "http://localhost:8080/api/users/3",
        "username": "user2"
      },
      "bug_tracker": "",
      "created_date": "2021-12-14T19:52:37.278000Z",
      "dimension": "2d",
      "id": 2,
      "labels": {
        "count": 2,
        "url": "http://localhost:8080/api/labels?project_id=2"
      },
      "name": "project2",
      "organization": 2,
      "owner": {
        "first_name": "Business",
        "id": 10,
        "last_name": "First",
        "url": "http://localhost:8080/api/users/10",
        "username": "business1"
      },
      "source_storage": {
        "cloud_storage_id": 2,
        "id": 3,
        "location": "cloud_storage"
      },
      "status": "annotation",
      "target_storage": {
        "cloud_storage_id": 2,
        "id": 1,
        "location": "cloud_storage"
      },
      "task_subsets": [
        "Train"
      ],
      "tasks": {
        "count": 1,
        "url": "http://localhost:8080/api/tasks?project_id=2"
      },
      "updated_date": "2022-06-30T08:56:45.601000Z",
      "url": "http://localhost:8080/api/projects/2"
    },
    {
      "assignee": {
        "first_name": "User",
        "id": 20,
        "last_name": "Sixth",
        "url": "http://localhost:8080/api/users/20",
        "username": "user6"
      },
      "bug_tracker": "",
      "created_date": "2021-12-14T19:46:37.969000Z",
      "dimension": "2d",
      "id": 1,
      "labels": {
        "count": 2,
        "url": "http://localhost:8080/api/labels?project_id=1"
      },
      "name": "project1",
      "organization": null,
      "owner": {
        "first_name": "Business",
        "id": 10,
        "last_name": "First",
        "url": "http://localhost:8080/api/users/10",
        "username": "business1"
      },
      "source_storage": null,
      "status": "annotation",
      "target_storage": null,
      "task_subsets": [],
      "tasks": {
        "count": 1,
        "url": "http://localhost:8080/api/tasks?project_id=1"
      },
      "updated_date": "2022-11-03T13:57:25.895000Z",
      "url": "http://localhost:8080/api/projects/1"
    }
  ]
}<|MERGE_RESOLUTION|>--- conflicted
+++ resolved
@@ -1,24 +1,57 @@
 {
-<<<<<<< HEAD
-  "count": 11,
-=======
-  "count": 10,
->>>>>>> fe36a465
+  "count": 12,
   "next": null,
   "previous": null,
   "results": [
     {
       "assignee": null,
       "bug_tracker": "",
-<<<<<<< HEAD
-      "created_date": "2023-02-24T16:43:36.428000Z",
+      "created_date": "2023-03-10T11:58:04.216000Z",
       "dimension": null,
+      "id": 13,
+      "labels": {
+        "count": 2,
+        "url": "http://localhost:8080/api/labels?project_id=13"
+      },
+      "name": "project with attributes 2",
+      "organization": null,
+      "owner": {
+        "first_name": "Admin",
+        "id": 1,
+        "last_name": "First",
+        "url": "http://localhost:8080/api/users/1",
+        "username": "admin1"
+      },
+      "source_storage": {
+        "cloud_storage_id": null,
+        "id": 31,
+        "location": "local"
+      },
+      "status": "annotation",
+      "target_storage": {
+        "cloud_storage_id": null,
+        "id": 32,
+        "location": "local"
+      },
+      "task_subsets": [],
+      "tasks": {
+        "count": 0,
+        "url": "http://localhost:8080/api/tasks?project_id=13"
+      },
+      "updated_date": "2023-03-10T11:58:04.216000Z",
+      "url": "http://localhost:8080/api/projects/13"
+    },
+    {
+      "assignee": null,
+      "bug_tracker": "",
+      "created_date": "2023-03-10T11:57:14.944000Z",
+      "dimension": "2d",
       "id": 12,
       "labels": {
-        "count": 1,
+        "count": 2,
         "url": "http://localhost:8080/api/labels?project_id=12"
       },
-      "name": "project with attributes 2",
+      "name": "project with attributes",
       "organization": null,
       "owner": {
         "first_name": "Admin",
@@ -40,56 +73,40 @@
       },
       "task_subsets": [],
       "tasks": {
-        "count": 0,
+        "count": 1,
         "url": "http://localhost:8080/api/tasks?project_id=12"
       },
-      "updated_date": "2023-02-24T16:43:40.072000Z",
+      "updated_date": "2023-03-10T11:57:48.747000Z",
       "url": "http://localhost:8080/api/projects/12"
     },
     {
       "assignee": null,
       "bug_tracker": "",
-      "created_date": "2023-02-24T16:42:01.445000Z",
-=======
       "created_date": "2023-03-01T15:36:11.840000Z",
->>>>>>> fe36a465
       "dimension": "2d",
       "id": 11,
       "labels": {
         "count": 1,
         "url": "http://localhost:8080/api/labels?project_id=11"
       },
-<<<<<<< HEAD
-      "name": "project with attributes",
-      "organization": null,
-=======
       "name": "project7",
       "organization": 2,
->>>>>>> fe36a465
-      "owner": {
-        "first_name": "Admin",
-        "id": 1,
-        "last_name": "First",
-        "url": "http://localhost:8080/api/users/1",
-        "username": "admin1"
-      },
-      "source_storage": {
-        "cloud_storage_id": null,
-<<<<<<< HEAD
-        "id": 23,
-=======
+      "owner": {
+        "first_name": "Admin",
+        "id": 1,
+        "last_name": "First",
+        "url": "http://localhost:8080/api/users/1",
+        "username": "admin1"
+      },
+      "source_storage": {
+        "cloud_storage_id": null,
         "id": 21,
->>>>>>> fe36a465
-        "location": "local"
-      },
-      "status": "annotation",
-      "target_storage": {
-        "cloud_storage_id": null,
-<<<<<<< HEAD
-        "id": 24,
-=======
+        "location": "local"
+      },
+      "status": "annotation",
+      "target_storage": {
+        "cloud_storage_id": null,
         "id": 22,
->>>>>>> fe36a465
         "location": "local"
       },
       "task_subsets": [],
@@ -97,11 +114,7 @@
         "count": 1,
         "url": "http://localhost:8080/api/tasks?project_id=11"
       },
-<<<<<<< HEAD
-      "updated_date": "2023-02-24T16:43:24.147000Z",
-=======
       "updated_date": "2023-03-01T15:36:37.812000Z",
->>>>>>> fe36a465
       "url": "http://localhost:8080/api/projects/11"
     },
     {
