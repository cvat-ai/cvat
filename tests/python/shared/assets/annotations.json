{
  "job": {
    "2": {
      "shapes": [
        {
          "attributes": [],
          "elements": [],
          "frame": 0,
          "group": 0,
          "id": 1,
          "label_id": 3,
          "occluded": false,
          "outside": false,
          "points": [
            223.39453125,
            226.0751953125,
            513.7663269042969,
            377.9619903564453
          ],
          "rotation": 0.0,
          "source": "manual",
          "type": "rectangle",
          "z_order": 0
        },
        {
          "attributes": [],
          "elements": [],
          "frame": 1,
          "group": 0,
          "id": 2,
          "label_id": 3,
          "occluded": false,
          "outside": false,
          "points": [
            63.0791015625,
            139.75390625,
            132.19337349397574,
            112.3867469879533,
            189.71144578313397,
            159.23614457831354,
            191.1030120481937,
            246.9048192771097,
            86.73554216867524,
            335.5012048192784,
            32.00060240964012,
            250.15180722891637
          ],
          "rotation": 0.0,
          "source": "manual",
          "type": "polygon",
          "z_order": 0
        },
        {
          "attributes": [],
          "elements": [],
          "frame": 1,
          "group": 0,
          "id": 3,
          "label_id": 4,
          "occluded": false,
          "outside": false,
          "points": [
            83.0244140625,
            216.75390625,
            112.24759036144678,
            162.48313253012202,
            167.44638554216908,
            183.35662650602535,
            149.35602409638705,
            252.0072289156633,
            84.41626506024113,
            292.8265060240974,
            72.81987951807241,
            258.9650602409638
          ],
          "rotation": 0.0,
          "source": "manual",
          "type": "polygon",
          "z_order": 0
        },
        {
          "attributes": [],
          "elements": [],
          "frame": 2,
          "group": 0,
          "id": 4,
          "label_id": 3,
          "occluded": false,
          "outside": false,
          "points": [
            24.443359375,
            107.2275390625,
            84.91109877913368,
            61.125083240844106,
            169.4316315205324,
            75.1561598224198,
            226.5581576026634,
            113.90865704772477,
            240.5892341842391,
            205.77880133185317,
            210.52264150943483,
            270.9230854605994
          ],
          "rotation": 0.0,
          "source": "manual",
          "type": "polyline",
          "z_order": 0
        },
        {
          "attributes": [],
          "elements": [],
          "frame": 22,
          "group": 0,
          "id": 5,
          "label_id": 3,
          "occluded": false,
          "outside": false,
          "points": [
            148.94921875,
            285.6865234375,
            313.515094339622,
            400.32830188679145,
            217.36415094339463,
            585.2339622641503,
            64.81698113207494,
            499.25283018867776
          ],
          "rotation": 0.0,
          "source": "manual",
          "type": "points",
          "z_order": 0
        }
      ],
      "tags": [],
      "tracks": [],
      "version": 0
    },
    "7": {
      "shapes": [
        {
          "attributes": [],
          "elements": [],
          "frame": 0,
          "group": 0,
          "id": 29,
          "label_id": 9,
          "occluded": false,
          "outside": false,
          "points": [
            364.0361328125,
            528.87890625,
            609.5286041189956,
            586.544622425632,
            835.2494279176244,
            360.0000000000018,
            543.6247139588122,
            175.4691075514893,
            326.9656750572103,
            192.76887871853796,
            244.58581235698148,
            319.63386727689067
          ],
          "rotation": 0.0,
          "source": "manual",
          "type": "polygon",
          "z_order": 0
        }
      ],
      "tags": [],
      "tracks": [],
      "version": 0
    },
    "8": {
      "shapes": [],
      "tags": [],
      "tracks": [],
      "version": 0
    },
    "9": {
      "shapes": [
        {
          "attributes": [],
          "elements": [],
          "frame": 0,
          "group": 0,
          "id": 27,
          "label_id": 11,
          "occluded": false,
          "outside": false,
          "points": [
            448.3779296875,
            356.4892578125,
            438.2558352402775,
            761.3861556064112,
            744.1780320366161,
            319.37356979405195,
            446.1288329519466,
            163.03832951945333
          ],
          "rotation": 0.0,
          "source": "manual",
          "type": "polygon",
          "z_order": 0
        }
      ],
      "tags": [],
      "tracks": [],
      "version": 0
    },
    "10": {
      "shapes": [
        {
          "attributes": [],
          "elements": [],
          "frame": 0,
          "group": 0,
          "id": 30,
          "label_id": 13,
          "occluded": false,
          "outside": false,
          "points": [
            440.0439453125,
            84.0791015625,
            71.83311938382576,
            249.81514762516053,
            380.4441591784325,
            526.585365853658,
            677.6251604621302,
            260.42875481386363,
            629.4557124518615,
            127.35044929396645
          ],
          "rotation": 0.0,
          "source": "manual",
          "type": "polygon",
          "z_order": 0
        }
      ],
      "tags": [],
      "tracks": [],
      "version": 0
    },
    "11": {
      "shapes": [
        {
          "attributes": [],
          "elements": [],
          "frame": 0,
          "group": 0,
          "id": 31,
          "label_id": 6,
          "occluded": false,
          "outside": false,
          "points": [
            65.6189987163034,
            100.96585365853753,
            142.12734274711147,
            362.6243902439037
          ],
          "rotation": 0.0,
          "source": "manual",
          "type": "rectangle",
          "z_order": 0
        }
      ],
      "tags": [],
      "tracks": [],
      "version": 0
    },
    "12": {
      "shapes": [],
      "tags": [],
      "tracks": [],
      "version": 0
    },
    "13": {
      "shapes": [],
      "tags": [],
      "tracks": [],
      "version": 0
    },
    "14": {
      "shapes": [
        {
          "attributes": [],
          "elements": [],
          "frame": 15,
          "group": 0,
          "id": 41,
          "label_id": 6,
          "occluded": false,
          "outside": false,
          "points": [
            53.062929061787145,
            301.6390160183091,
            197.94851258581548,
            763.3266590389048
          ],
          "rotation": 0.0,
          "source": "manual",
          "type": "rectangle",
          "z_order": 0
        },
        {
          "attributes": [
            {
              "spec_id": 1,
              "value": "mazda"
            }
          ],
          "elements": [],
          "frame": 16,
          "group": 0,
          "id": 42,
          "label_id": 5,
          "occluded": false,
          "outside": false,
          "points": [
            172.0810546875,
            105.990234375,
            285.97262095255974,
            138.40000000000146
          ],
          "rotation": 0.0,
          "source": "manual",
          "type": "rectangle",
          "z_order": 0
        }
      ],
      "tags": [],
      "tracks": [],
      "version": 0
    },
    "16": {
      "shapes": [
        {
          "attributes": [],
          "elements": [],
          "frame": 0,
          "group": 0,
          "id": 33,
          "label_id": 7,
          "occluded": false,
          "outside": false,
          "points": [
            100.14453125,
            246.03515625,
            408.8692551505537,
            327.5483359746413,
            588.5839936608554,
            289.0380348652925,
            623.8851030110927,
            183.77654516640177,
            329.2812995245622,
            71.45483359746322
          ],
          "rotation": 0.0,
          "source": "manual",
          "type": "polyline",
          "z_order": 0
        }
      ],
      "tags": [],
      "tracks": [],
      "version": 0
    },
    "17": {
      "shapes": [
        {
          "attributes": [],
          "elements": [],
          "frame": 0,
          "group": 0,
          "id": 34,
          "label_id": 16,
          "occluded": false,
          "outside": false,
          "points": [
            106.361328125,
            85.150390625,
            240.083984375,
            241.263671875
          ],
          "rotation": 45.9,
          "source": "manual",
          "type": "rectangle",
          "z_order": 0
        },
        {
          "attributes": [],
          "elements": [],
          "frame": 1,
          "group": 0,
          "id": 35,
          "label_id": 16,
          "occluded": false,
          "outside": false,
          "points": [
            414.29522752496996,
            124.8035516093205,
            522.2641509433943,
            286.75693673695605
          ],
          "rotation": 0.0,
          "source": "manual",
          "type": "rectangle",
          "z_order": 0
        }
      ],
      "tags": [
        {
          "attributes": [],
          "frame": 2,
          "group": 0,
          "id": 1,
          "label_id": 17,
          "source": "manual"
        },
        {
          "attributes": [],
          "frame": 3,
          "group": 0,
          "id": 2,
          "label_id": 16,
          "source": "manual"
        }
      ],
      "tracks": [],
      "version": 0
    },
    "18": {
      "shapes": [
        {
          "attributes": [
            {
              "spec_id": 2,
              "value": "white"
            }
          ],
          "elements": [
            {
              "attributes": [
                {
                  "spec_id": 3,
                  "value": "val1"
                }
              ],
              "frame": 0,
              "group": 0,
              "id": 39,
              "label_id": 25,
              "occluded": false,
              "outside": false,
              "points": [
                259.91862203681984,
                67.8260869565238
              ],
              "rotation": 0.0,
              "source": "manual",
              "type": "points",
              "z_order": 0
            },
            {
              "attributes": [],
              "frame": 0,
              "group": 0,
              "id": 40,
              "label_id": 26,
              "occluded": false,
              "outside": false,
              "points": [
                283.65217391304554,
                276.52173913043686
              ],
              "rotation": 0.0,
              "source": "manual",
              "type": "points",
              "z_order": 0
            },
            {
              "attributes": [],
              "frame": 0,
              "group": 0,
              "id": 37,
              "label_id": 23,
              "occluded": false,
              "outside": false,
              "points": [
                135.8260869565238,
                118.10276296228554
              ],
              "rotation": 0.0,
              "source": "manual",
              "type": "points",
              "z_order": 0
            },
            {
              "attributes": [],
              "frame": 0,
              "group": 0,
              "id": 38,
              "label_id": 24,
              "occluded": false,
              "outside": false,
              "points": [
                172.10450871201368,
                274.6245183225243
              ],
              "rotation": 0.0,
              "source": "manual",
              "type": "points",
              "z_order": 0
            }
          ],
          "frame": 0,
          "group": 0,
          "id": 36,
          "label_id": 22,
          "occluded": false,
          "outside": false,
          "points": [],
          "rotation": 0.0,
          "source": "manual",
          "type": "skeleton",
          "z_order": 0
        }
      ],
      "tags": [],
      "tracks": [
        {
          "attributes": [
            {
              "spec_id": 2,
              "value": "white"
            }
          ],
          "elements": [
            {
              "attributes": [],
              "frame": 0,
              "group": 0,
              "id": 2,
              "label_id": 23,
              "shapes": [
                {
                  "attributes": [],
                  "frame": 0,
                  "id": 2,
                  "occluded": false,
                  "outside": false,
                  "points": [
                    381.9130434782637,
                    355.0592829431864
                  ],
                  "rotation": 0.0,
                  "type": "points",
                  "z_order": 0
                },
                {
                  "attributes": [],
                  "frame": 3,
                  "id": 6,
                  "occluded": false,
                  "outside": false,
                  "points": [
                    137.0966796875,
                    156.11214469590232
                  ],
                  "rotation": 0.0,
                  "type": "points",
                  "z_order": 0
                }
              ],
              "source": "manual"
            },
            {
              "attributes": [],
              "frame": 0,
              "group": 0,
              "id": 3,
              "label_id": 24,
              "shapes": [
                {
                  "attributes": [],
                  "frame": 0,
                  "id": 3,
                  "occluded": false,
                  "outside": false,
                  "points": [
                    461.9389738212561,
                    583.320176176868
                  ],
                  "rotation": 0.0,
                  "type": "points",
                  "z_order": 0
                },
                {
                  "attributes": [],
                  "frame": 3,
                  "id": 7,
                  "occluded": false,
                  "outside": false,
                  "points": [
                    217.12261003049207,
                    384.3730379295848
                  ],
                  "rotation": 0.0,
                  "type": "points",
                  "z_order": 0
                }
              ],
              "source": "manual"
            },
            {
              "attributes": [
                {
                  "spec_id": 3,
                  "value": "val1"
                }
              ],
              "frame": 0,
              "group": 0,
              "id": 4,
              "label_id": 25,
              "shapes": [
                {
                  "attributes": [],
                  "frame": 0,
                  "id": 4,
                  "occluded": false,
                  "outside": false,
                  "points": [
                    655.6465767436227,
                    281.7391304347839
                  ],
                  "rotation": 0.0,
                  "type": "points",
                  "z_order": 0
                },
                {
                  "attributes": [],
                  "frame": 3,
                  "id": 8,
                  "occluded": false,
                  "outside": false,
                  "points": [
                    410.83021295285835,
                    82.7919921875
                  ],
                  "rotation": 0.0,
                  "type": "points",
                  "z_order": 0
                }
              ],
              "source": "manual"
            },
            {
              "attributes": [],
              "frame": 0,
              "group": 0,
              "id": 5,
              "label_id": 26,
              "shapes": [
                {
                  "attributes": [],
                  "frame": 0,
                  "id": 5,
                  "occluded": false,
                  "outside": false,
                  "points": [
                    708.000000000003,
                    586.0869565217404
                  ],
                  "rotation": 0.0,
                  "type": "points",
                  "z_order": 0
                },
                {
                  "attributes": [],
                  "frame": 3,
                  "id": 9,
                  "occluded": false,
                  "outside": false,
                  "points": [
                    463.1836362092399,
                    387.13981827445605
                  ],
                  "rotation": 0.0,
                  "type": "points",
                  "z_order": 0
                }
              ],
              "source": "manual"
            }
          ],
          "frame": 0,
          "group": 0,
          "id": 1,
          "label_id": 22,
          "shapes": [
            {
              "attributes": [],
              "frame": 0,
              "id": 1,
              "occluded": false,
              "outside": false,
              "points": [],
              "rotation": 0.0,
              "type": "skeleton",
              "z_order": 0
            }
          ],
          "source": "manual"
        }
      ],
      "version": 0
    },
    "19": {
      "shapes": [
        {
          "attributes": [],
          "elements": [],
          "frame": 0,
          "group": 0,
          "id": 44,
          "label_id": 29,
          "occluded": false,
          "outside": false,
          "points": [
            479.97322623828586,
            408.0053547523421,
            942.6238286479238,
            513.3868808567604
          ],
          "rotation": 0.0,
          "source": "manual",
          "type": "rectangle",
          "z_order": 0
        },
        {
          "attributes": [],
          "elements": [],
          "frame": 0,
          "group": 0,
          "id": 43,
          "label_id": 30,
          "occluded": false,
          "outside": false,
          "points": [
            120.81927710843593,
            213.52074966532928,
            258.7576974564945,
            643.614457831327
          ],
          "rotation": 0.0,
          "source": "manual",
          "type": "rectangle",
          "z_order": 0
        }
      ],
      "tags": [],
      "tracks": [],
      "version": 0
    },
    "21": {
      "shapes": [
        {
          "attributes": [],
          "elements": [],
          "frame": 0,
          "group": 0,
          "id": 47,
          "label_id": 38,
          "occluded": false,
          "outside": false,
          "points": [
            106.361328125,
            85.150390625,
            240.083984375,
            241.263671875
          ],
          "rotation": 45.9,
          "source": "manual",
          "type": "rectangle",
          "z_order": 0
        },
        {
          "attributes": [],
          "elements": [],
          "frame": 1,
          "group": 0,
          "id": 48,
          "label_id": 38,
          "occluded": false,
          "outside": false,
          "points": [
            414.29522752496996,
            124.8035516093205,
            522.2641509433943,
            286.75693673695605
          ],
          "rotation": 0.0,
          "source": "manual",
          "type": "rectangle",
          "z_order": 0
        }
      ],
      "tags": [
        {
          "attributes": [],
          "frame": 2,
          "group": 0,
          "id": 5,
          "label_id": 39,
          "source": "manual"
        },
        {
          "attributes": [],
          "frame": 3,
          "group": 0,
          "id": 6,
          "label_id": 38,
          "source": "manual"
        }
      ],
      "tracks": [],
      "version": 0
    },
    "22": {
      "shapes": [
        {
<<<<<<< HEAD
          "attributes": [
            {
              "spec_id": 7,
              "value": "default non"
            }
          ],
          "elements": [],
=======
          "attributes": [],
          "elements": [
            {
              "attributes": [],
              "frame": 0,
              "group": 0,
              "id": 52,
              "label_id": 49,
              "occluded": false,
              "outside": false,
              "points": [
                326.2062528608664,
                107.42983682983868
              ],
              "rotation": 0.0,
              "source": "manual",
              "type": "points",
              "z_order": 0
            },
            {
              "attributes": [],
              "frame": 0,
              "group": 0,
              "id": 50,
              "label_id": 47,
              "occluded": false,
              "outside": false,
              "points": [
                136.46993006993034,
                138.72697241590762
              ],
              "rotation": 0.0,
              "source": "manual",
              "type": "points",
              "z_order": 0
            },
            {
              "attributes": [],
              "frame": 0,
              "group": 0,
              "id": 51,
              "label_id": 48,
              "occluded": false,
              "outside": false,
              "points": [
                192.9001336620433,
                421.9659673659692
              ],
              "rotation": 0.0,
              "source": "manual",
              "type": "points",
              "z_order": 0
            },
            {
              "attributes": [],
              "frame": 0,
              "group": 0,
              "id": 53,
              "label_id": 50,
              "occluded": false,
              "outside": false,
              "points": [
                412.07832167832197,
                337.46374412038085
              ],
              "rotation": 0.0,
              "source": "manual",
              "type": "points",
              "z_order": 0
            }
          ],
>>>>>>> fe36a465
          "frame": 0,
          "group": 0,
          "id": 49,
          "label_id": 46,
          "occluded": false,
          "outside": false,
<<<<<<< HEAD
          "points": [
            302.1375590020252,
            62.4797033041159,
            566.1618341200301,
            273.9618341200294
          ],
          "rotation": 0.0,
          "source": "manual",
          "type": "rectangle",
          "z_order": 0
        }
      ],
      "tags": [],
      "tracks": [],
      "version": 0
    },
    "23": {
      "shapes": [
        {
          "attributes": [
            {
              "spec_id": 8,
              "value": "default non"
            }
          ],
          "elements": [],
          "frame": 0,
          "group": 0,
          "id": 50,
          "label_id": 47,
          "occluded": false,
          "outside": false,
          "points": [
            61.6048951048997,
            116.65734265734682,
            196.36013986014405,
            262.0944055944092
          ],
          "rotation": 0.0,
          "source": "manual",
          "type": "rectangle",
=======
          "points": [],
          "rotation": 0.0,
          "source": "manual",
          "type": "skeleton",
>>>>>>> fe36a465
          "z_order": 0
        }
      ],
      "tags": [],
      "tracks": [],
      "version": 0
    }
  },
  "task": {
    "2": {
      "shapes": [
        {
          "attributes": [],
          "elements": [],
          "frame": 0,
          "group": 0,
          "id": 1,
          "label_id": 3,
          "occluded": false,
          "outside": false,
          "points": [
            223.39453125,
            226.0751953125,
            513.7663269042969,
            377.9619903564453
          ],
          "rotation": 0.0,
          "source": "manual",
          "type": "rectangle",
          "z_order": 0
        },
        {
          "attributes": [],
          "elements": [],
          "frame": 1,
          "group": 0,
          "id": 2,
          "label_id": 3,
          "occluded": false,
          "outside": false,
          "points": [
            63.0791015625,
            139.75390625,
            132.19337349397574,
            112.3867469879533,
            189.71144578313397,
            159.23614457831354,
            191.1030120481937,
            246.9048192771097,
            86.73554216867524,
            335.5012048192784,
            32.00060240964012,
            250.15180722891637
          ],
          "rotation": 0.0,
          "source": "manual",
          "type": "polygon",
          "z_order": 0
        },
        {
          "attributes": [],
          "elements": [],
          "frame": 1,
          "group": 0,
          "id": 3,
          "label_id": 4,
          "occluded": false,
          "outside": false,
          "points": [
            83.0244140625,
            216.75390625,
            112.24759036144678,
            162.48313253012202,
            167.44638554216908,
            183.35662650602535,
            149.35602409638705,
            252.0072289156633,
            84.41626506024113,
            292.8265060240974,
            72.81987951807241,
            258.9650602409638
          ],
          "rotation": 0.0,
          "source": "manual",
          "type": "polygon",
          "z_order": 0
        },
        {
          "attributes": [],
          "elements": [],
          "frame": 2,
          "group": 0,
          "id": 4,
          "label_id": 3,
          "occluded": false,
          "outside": false,
          "points": [
            24.443359375,
            107.2275390625,
            84.91109877913368,
            61.125083240844106,
            169.4316315205324,
            75.1561598224198,
            226.5581576026634,
            113.90865704772477,
            240.5892341842391,
            205.77880133185317,
            210.52264150943483,
            270.9230854605994
          ],
          "rotation": 0.0,
          "source": "manual",
          "type": "polyline",
          "z_order": 0
        },
        {
          "attributes": [],
          "elements": [],
          "frame": 22,
          "group": 0,
          "id": 5,
          "label_id": 3,
          "occluded": false,
          "outside": false,
          "points": [
            148.94921875,
            285.6865234375,
            313.515094339622,
            400.32830188679145,
            217.36415094339463,
            585.2339622641503,
            64.81698113207494,
            499.25283018867776
          ],
          "rotation": 0.0,
          "source": "manual",
          "type": "points",
          "z_order": 0
        }
      ],
      "tags": [],
      "tracks": [],
      "version": 0
    },
    "5": {
      "shapes": [
        {
          "attributes": [],
          "elements": [],
          "frame": 0,
          "group": 0,
          "id": 29,
          "label_id": 9,
          "occluded": false,
          "outside": false,
          "points": [
            364.0361328125,
            528.87890625,
            609.5286041189956,
            586.544622425632,
            835.2494279176244,
            360.0000000000018,
            543.6247139588122,
            175.4691075514893,
            326.9656750572103,
            192.76887871853796,
            244.58581235698148,
            319.63386727689067
          ],
          "rotation": 0.0,
          "source": "manual",
          "type": "polygon",
          "z_order": 0
        }
      ],
      "tags": [],
      "tracks": [],
      "version": 0
    },
    "6": {
      "shapes": [],
      "tags": [],
      "tracks": [],
      "version": 0
    },
    "7": {
      "shapes": [
        {
          "attributes": [],
          "elements": [],
          "frame": 0,
          "group": 0,
          "id": 27,
          "label_id": 11,
          "occluded": false,
          "outside": false,
          "points": [
            448.3779296875,
            356.4892578125,
            438.2558352402775,
            761.3861556064112,
            744.1780320366161,
            319.37356979405195,
            446.1288329519466,
            163.03832951945333
          ],
          "rotation": 0.0,
          "source": "manual",
          "type": "polygon",
          "z_order": 0
        }
      ],
      "tags": [],
      "tracks": [],
      "version": 0
    },
    "8": {
      "shapes": [
        {
          "attributes": [],
          "elements": [],
          "frame": 0,
          "group": 0,
          "id": 30,
          "label_id": 13,
          "occluded": false,
          "outside": false,
          "points": [
            440.0439453125,
            84.0791015625,
            71.83311938382576,
            249.81514762516053,
            380.4441591784325,
            526.585365853658,
            677.6251604621302,
            260.42875481386363,
            629.4557124518615,
            127.35044929396645
          ],
          "rotation": 0.0,
          "source": "manual",
          "type": "polygon",
          "z_order": 0
        }
      ],
      "tags": [],
      "tracks": [],
      "version": 0
    },
    "9": {
      "shapes": [
        {
          "attributes": [],
          "elements": [],
          "frame": 0,
          "group": 0,
          "id": 31,
          "label_id": 6,
          "occluded": false,
          "outside": false,
          "points": [
            65.6189987163034,
            100.96585365853753,
            142.12734274711147,
            362.6243902439037
          ],
          "rotation": 0.0,
          "source": "manual",
          "type": "rectangle",
          "z_order": 0
        },
        {
          "attributes": [],
          "elements": [],
          "frame": 15,
          "group": 0,
          "id": 41,
          "label_id": 6,
          "occluded": false,
          "outside": false,
          "points": [
            53.062929061787145,
            301.6390160183091,
            197.94851258581548,
            763.3266590389048
          ],
          "rotation": 0.0,
          "source": "manual",
          "type": "rectangle",
          "z_order": 0
        },
        {
          "attributes": [
            {
              "spec_id": 1,
              "value": "mazda"
            }
          ],
          "elements": [],
          "frame": 16,
          "group": 0,
          "id": 42,
          "label_id": 5,
          "occluded": false,
          "outside": false,
          "points": [
            172.0810546875,
            105.990234375,
            285.97262095255974,
            138.40000000000146
          ],
          "rotation": 0.0,
          "source": "manual",
          "type": "rectangle",
          "z_order": 0
        }
      ],
      "tags": [],
      "tracks": [],
      "version": 0
    },
    "11": {
      "shapes": [
        {
          "attributes": [],
          "elements": [],
          "frame": 0,
          "group": 0,
          "id": 33,
          "label_id": 7,
          "occluded": false,
          "outside": false,
          "points": [
            100.14453125,
            246.03515625,
            408.8692551505537,
            327.5483359746413,
            588.5839936608554,
            289.0380348652925,
            623.8851030110927,
            183.77654516640177,
            329.2812995245622,
            71.45483359746322
          ],
          "rotation": 0.0,
          "source": "manual",
          "type": "polyline",
          "z_order": 0
        }
      ],
      "tags": [],
      "tracks": [],
      "version": 0
    },
    "13": {
      "shapes": [
        {
          "attributes": [],
          "elements": [],
          "frame": 0,
          "group": 0,
          "id": 34,
          "label_id": 16,
          "occluded": false,
          "outside": false,
          "points": [
            106.361328125,
            85.150390625,
            240.083984375,
            241.263671875
          ],
          "rotation": 45.9,
          "source": "manual",
          "type": "rectangle",
          "z_order": 0
        },
        {
          "attributes": [],
          "elements": [],
          "frame": 1,
          "group": 0,
          "id": 35,
          "label_id": 16,
          "occluded": false,
          "outside": false,
          "points": [
            414.29522752496996,
            124.8035516093205,
            522.2641509433943,
            286.75693673695605
          ],
          "rotation": 0.0,
          "source": "manual",
          "type": "rectangle",
          "z_order": 0
        }
      ],
      "tags": [
        {
          "attributes": [],
          "frame": 2,
          "group": 0,
          "id": 1,
          "label_id": 17,
          "source": "manual"
        },
        {
          "attributes": [],
          "frame": 3,
          "group": 0,
          "id": 2,
          "label_id": 16,
          "source": "manual"
        }
      ],
      "tracks": [],
      "version": 0
    },
    "14": {
      "shapes": [
        {
          "attributes": [
            {
              "spec_id": 2,
              "value": "white"
            }
          ],
          "elements": [
            {
              "attributes": [
                {
                  "spec_id": 3,
                  "value": "val1"
                }
              ],
              "frame": 0,
              "group": 0,
              "id": 39,
              "label_id": 25,
              "occluded": false,
              "outside": false,
              "points": [
                259.91862203681984,
                67.8260869565238
              ],
              "rotation": 0.0,
              "source": "manual",
              "type": "points",
              "z_order": 0
            },
            {
              "attributes": [],
              "frame": 0,
              "group": 0,
              "id": 40,
              "label_id": 26,
              "occluded": false,
              "outside": false,
              "points": [
                283.65217391304554,
                276.52173913043686
              ],
              "rotation": 0.0,
              "source": "manual",
              "type": "points",
              "z_order": 0
            },
            {
              "attributes": [],
              "frame": 0,
              "group": 0,
              "id": 37,
              "label_id": 23,
              "occluded": false,
              "outside": false,
              "points": [
                135.8260869565238,
                118.10276296228554
              ],
              "rotation": 0.0,
              "source": "manual",
              "type": "points",
              "z_order": 0
            },
            {
              "attributes": [],
              "frame": 0,
              "group": 0,
              "id": 38,
              "label_id": 24,
              "occluded": false,
              "outside": false,
              "points": [
                172.10450871201368,
                274.6245183225243
              ],
              "rotation": 0.0,
              "source": "manual",
              "type": "points",
              "z_order": 0
            }
          ],
          "frame": 0,
          "group": 0,
          "id": 36,
          "label_id": 22,
          "occluded": false,
          "outside": false,
          "points": [],
          "rotation": 0.0,
          "source": "manual",
          "type": "skeleton",
          "z_order": 0
        }
      ],
      "tags": [],
      "tracks": [
        {
          "attributes": [
            {
              "spec_id": 2,
              "value": "white"
            }
          ],
          "elements": [
            {
              "attributes": [],
              "frame": 0,
              "group": 0,
              "id": 2,
              "label_id": 23,
              "shapes": [
                {
                  "attributes": [],
                  "frame": 0,
                  "id": 2,
                  "occluded": false,
                  "outside": false,
                  "points": [
                    381.9130434782637,
                    355.0592829431864
                  ],
                  "rotation": 0.0,
                  "type": "points",
                  "z_order": 0
                },
                {
                  "attributes": [],
                  "frame": 3,
                  "id": 6,
                  "occluded": false,
                  "outside": false,
                  "points": [
                    137.0966796875,
                    156.11214469590232
                  ],
                  "rotation": 0.0,
                  "type": "points",
                  "z_order": 0
                }
              ],
              "source": "manual"
            },
            {
              "attributes": [],
              "frame": 0,
              "group": 0,
              "id": 3,
              "label_id": 24,
              "shapes": [
                {
                  "attributes": [],
                  "frame": 0,
                  "id": 3,
                  "occluded": false,
                  "outside": false,
                  "points": [
                    461.9389738212561,
                    583.320176176868
                  ],
                  "rotation": 0.0,
                  "type": "points",
                  "z_order": 0
                },
                {
                  "attributes": [],
                  "frame": 3,
                  "id": 7,
                  "occluded": false,
                  "outside": false,
                  "points": [
                    217.12261003049207,
                    384.3730379295848
                  ],
                  "rotation": 0.0,
                  "type": "points",
                  "z_order": 0
                }
              ],
              "source": "manual"
            },
            {
              "attributes": [
                {
                  "spec_id": 3,
                  "value": "val1"
                }
              ],
              "frame": 0,
              "group": 0,
              "id": 4,
              "label_id": 25,
              "shapes": [
                {
                  "attributes": [],
                  "frame": 0,
                  "id": 4,
                  "occluded": false,
                  "outside": false,
                  "points": [
                    655.6465767436227,
                    281.7391304347839
                  ],
                  "rotation": 0.0,
                  "type": "points",
                  "z_order": 0
                },
                {
                  "attributes": [],
                  "frame": 3,
                  "id": 8,
                  "occluded": false,
                  "outside": false,
                  "points": [
                    410.83021295285835,
                    82.7919921875
                  ],
                  "rotation": 0.0,
                  "type": "points",
                  "z_order": 0
                }
              ],
              "source": "manual"
            },
            {
              "attributes": [],
              "frame": 0,
              "group": 0,
              "id": 5,
              "label_id": 26,
              "shapes": [
                {
                  "attributes": [],
                  "frame": 0,
                  "id": 5,
                  "occluded": false,
                  "outside": false,
                  "points": [
                    708.000000000003,
                    586.0869565217404
                  ],
                  "rotation": 0.0,
                  "type": "points",
                  "z_order": 0
                },
                {
                  "attributes": [],
                  "frame": 3,
                  "id": 9,
                  "occluded": false,
                  "outside": false,
                  "points": [
                    463.1836362092399,
                    387.13981827445605
                  ],
                  "rotation": 0.0,
                  "type": "points",
                  "z_order": 0
                }
              ],
              "source": "manual"
            }
          ],
          "frame": 0,
          "group": 0,
          "id": 1,
          "label_id": 22,
          "shapes": [
            {
              "attributes": [],
              "frame": 0,
              "id": 1,
              "occluded": false,
              "outside": false,
              "points": [],
              "rotation": 0.0,
              "type": "skeleton",
              "z_order": 0
            }
          ],
          "source": "manual"
        }
      ],
      "version": 0
    },
    "15": {
      "shapes": [
        {
          "attributes": [],
          "elements": [],
          "frame": 0,
          "group": 0,
          "id": 44,
          "label_id": 29,
          "occluded": false,
          "outside": false,
          "points": [
            479.97322623828586,
            408.0053547523421,
            942.6238286479238,
            513.3868808567604
          ],
          "rotation": 0.0,
          "source": "manual",
          "type": "rectangle",
          "z_order": 0
        },
        {
          "attributes": [],
          "elements": [],
          "frame": 0,
          "group": 0,
          "id": 43,
          "label_id": 30,
          "occluded": false,
          "outside": false,
          "points": [
            120.81927710843593,
            213.52074966532928,
            258.7576974564945,
            643.614457831327
          ],
          "rotation": 0.0,
          "source": "manual",
          "type": "rectangle",
          "z_order": 0
        }
      ],
      "tags": [],
      "tracks": [],
      "version": 0
    },
    "17": {
      "shapes": [
        {
          "attributes": [],
          "elements": [],
          "frame": 0,
          "group": 0,
          "id": 47,
          "label_id": 38,
          "occluded": false,
          "outside": false,
          "points": [
            106.361328125,
            85.150390625,
            240.083984375,
            241.263671875
          ],
          "rotation": 45.9,
          "source": "manual",
          "type": "rectangle",
          "z_order": 0
        },
        {
          "attributes": [],
          "elements": [],
          "frame": 1,
          "group": 0,
          "id": 48,
          "label_id": 38,
          "occluded": false,
          "outside": false,
          "points": [
            414.29522752496996,
            124.8035516093205,
            522.2641509433943,
            286.75693673695605
          ],
          "rotation": 0.0,
          "source": "manual",
          "type": "rectangle",
          "z_order": 0
        }
      ],
      "tags": [
        {
          "attributes": [],
          "frame": 2,
          "group": 0,
          "id": 5,
          "label_id": 39,
          "source": "manual"
        },
        {
          "attributes": [],
          "frame": 3,
          "group": 0,
          "id": 6,
          "label_id": 38,
          "source": "manual"
        }
      ],
      "tracks": [],
      "version": 0
    },
    "18": {
      "shapes": [
        {
          "attributes": [],
          "elements": [
            {
              "attributes": [],
              "frame": 0,
              "group": 0,
              "id": 52,
              "label_id": 49,
              "occluded": false,
              "outside": false,
              "points": [
                326.2062528608664,
                107.42983682983868
              ],
              "rotation": 0.0,
              "source": "manual",
              "type": "points",
              "z_order": 0
            },
            {
              "attributes": [],
              "frame": 0,
              "group": 0,
              "id": 50,
              "label_id": 47,
              "occluded": false,
              "outside": false,
              "points": [
                136.46993006993034,
                138.72697241590762
              ],
              "rotation": 0.0,
              "source": "manual",
              "type": "points",
              "z_order": 0
            },
            {
              "attributes": [],
              "frame": 0,
              "group": 0,
              "id": 51,
              "label_id": 48,
              "occluded": false,
              "outside": false,
              "points": [
                192.9001336620433,
                421.9659673659692
              ],
              "rotation": 0.0,
              "source": "manual",
              "type": "points",
              "z_order": 0
            },
            {
              "attributes": [],
              "frame": 0,
              "group": 0,
              "id": 53,
              "label_id": 50,
              "occluded": false,
              "outside": false,
              "points": [
                412.07832167832197,
                337.46374412038085
              ],
              "rotation": 0.0,
              "source": "manual",
              "type": "points",
              "z_order": 0
            }
          ],
          "frame": 0,
          "group": 0,
          "id": 49,
          "label_id": 46,
          "occluded": false,
          "outside": false,
          "points": [],
          "rotation": 0.0,
          "source": "manual",
          "type": "skeleton",
          "z_order": 0
        }
      ],
      "tags": [],
      "tracks": [],
      "version": 0
    }
  },
  "18": {
    "shapes": [
      {
        "attributes": [
          {
            "spec_id": 7,
            "value": "default non"
          }
        ],
        "elements": [],
        "frame": 0,
        "group": 0,
        "id": 49,
        "label_id": 46,
        "occluded": false,
        "outside": false,
        "points": [
          302.1375590020252,
          62.4797033041159,
          566.1618341200301,
          273.9618341200294
        ],
        "rotation": 0.0,
        "source": "manual",
        "type": "rectangle",
        "z_order": 0
      }
    ],
    "tags": [],
    "tracks": [],
    "version": 0
  },
  "19": {
    "shapes": [
      {
        "attributes": [
          {
            "spec_id": 8,
            "value": "default non"
          }
        ],
        "elements": [],
        "frame": 0,
        "group": 0,
        "id": 50,
        "label_id": 47,
        "occluded": false,
        "outside": false,
        "points": [
          61.6048951048997,
          116.65734265734682,
          196.36013986014405,
          262.0944055944092
        ],
        "rotation": 0.0,
        "source": "manual",
        "type": "rectangle",
        "z_order": 0
      }
    ],
    "tags": [],
    "tracks": [],
    "version": 0
  }
}<|MERGE_RESOLUTION|>--- conflicted
+++ resolved
@@ -829,15 +829,6 @@
     "22": {
       "shapes": [
         {
-<<<<<<< HEAD
-          "attributes": [
-            {
-              "spec_id": 7,
-              "value": "default non"
-            }
-          ],
-          "elements": [],
-=======
           "attributes": [],
           "elements": [
             {
@@ -909,23 +900,16 @@
               "z_order": 0
             }
           ],
->>>>>>> fe36a465
           "frame": 0,
           "group": 0,
           "id": 49,
           "label_id": 46,
           "occluded": false,
           "outside": false,
-<<<<<<< HEAD
-          "points": [
-            302.1375590020252,
-            62.4797033041159,
-            566.1618341200301,
-            273.9618341200294
-          ],
-          "rotation": 0.0,
-          "source": "manual",
-          "type": "rectangle",
+          "points": [],
+          "rotation": 0.0,
+          "source": "manual",
+          "type": "skeleton",
           "z_order": 0
         }
       ],
@@ -938,32 +922,108 @@
         {
           "attributes": [
             {
+              "spec_id": 7,
+              "value": "non-default"
+            }
+          ],
+          "elements": [],
+          "frame": 0,
+          "group": 0,
+          "id": 54,
+          "label_id": 51,
+          "occluded": false,
+          "outside": false,
+          "points": [
+            244.32906271072352,
+            57.53054619015711,
+            340.34389750505943,
+            191.28914362778414
+          ],
+          "rotation": 0.0,
+          "source": "manual",
+          "type": "rectangle",
+          "z_order": 0
+        },
+        {
+          "attributes": [
+            {
               "spec_id": 8,
-              "value": "default non"
-            }
-          ],
-          "elements": [],
-          "frame": 0,
-          "group": 0,
-          "id": 50,
-          "label_id": 47,
-          "occluded": false,
-          "outside": false,
-          "points": [
-            61.6048951048997,
-            116.65734265734682,
-            196.36013986014405,
-            262.0944055944092
-          ],
-          "rotation": 0.0,
-          "source": "manual",
-          "type": "rectangle",
-=======
-          "points": [],
-          "rotation": 0.0,
-          "source": "manual",
-          "type": "skeleton",
->>>>>>> fe36a465
+              "value": "black"
+            }
+          ],
+          "elements": [],
+          "frame": 0,
+          "group": 0,
+          "id": 55,
+          "label_id": 52,
+          "occluded": false,
+          "outside": false,
+          "points": [
+            424.4396493594086,
+            86.6660822656795,
+            664.8078219824692,
+            251.54672960215976
+          ],
+          "rotation": 0.0,
+          "source": "manual",
+          "type": "rectangle",
+          "z_order": 0
+        }
+      ],
+      "tags": [],
+      "tracks": [],
+      "version": 0
+    },
+    "24": {
+      "shapes": [
+        {
+          "attributes": [
+            {
+              "spec_id": 9,
+              "value": "non-default"
+            }
+          ],
+          "elements": [],
+          "frame": 0,
+          "group": 0,
+          "id": 56,
+          "label_id": 53,
+          "occluded": false,
+          "outside": false,
+          "points": [
+            35.913636363637124,
+            80.58636363636288,
+            94.8227272727272,
+            170.58636363636288
+          ],
+          "rotation": 0.0,
+          "source": "manual",
+          "type": "rectangle",
+          "z_order": 0
+        },
+        {
+          "attributes": [
+            {
+              "spec_id": 10,
+              "value": "black"
+            }
+          ],
+          "elements": [],
+          "frame": 0,
+          "group": 0,
+          "id": 57,
+          "label_id": 54,
+          "occluded": false,
+          "outside": false,
+          "points": [
+            190.95909090909117,
+            100.22272727272684,
+            297.7318181818191,
+            209.8590909090908
+          ],
+          "rotation": 0.0,
+          "source": "manual",
+          "type": "rectangle",
           "z_order": 0
         }
       ],
@@ -1870,70 +1930,120 @@
       "tags": [],
       "tracks": [],
       "version": 0
+    },
+    "19": {
+      "shapes": [
+        {
+          "attributes": [
+            {
+              "spec_id": 7,
+              "value": "non-default"
+            }
+          ],
+          "elements": [],
+          "frame": 0,
+          "group": 0,
+          "id": 54,
+          "label_id": 51,
+          "occluded": false,
+          "outside": false,
+          "points": [
+            244.32906271072352,
+            57.53054619015711,
+            340.34389750505943,
+            191.28914362778414
+          ],
+          "rotation": 0.0,
+          "source": "manual",
+          "type": "rectangle",
+          "z_order": 0
+        },
+        {
+          "attributes": [
+            {
+              "spec_id": 8,
+              "value": "black"
+            }
+          ],
+          "elements": [],
+          "frame": 0,
+          "group": 0,
+          "id": 55,
+          "label_id": 52,
+          "occluded": false,
+          "outside": false,
+          "points": [
+            424.4396493594086,
+            86.6660822656795,
+            664.8078219824692,
+            251.54672960215976
+          ],
+          "rotation": 0.0,
+          "source": "manual",
+          "type": "rectangle",
+          "z_order": 0
+        }
+      ],
+      "tags": [],
+      "tracks": [],
+      "version": 0
+    },
+    "20": {
+      "shapes": [
+        {
+          "attributes": [
+            {
+              "spec_id": 9,
+              "value": "non-default"
+            }
+          ],
+          "elements": [],
+          "frame": 0,
+          "group": 0,
+          "id": 56,
+          "label_id": 53,
+          "occluded": false,
+          "outside": false,
+          "points": [
+            35.913636363637124,
+            80.58636363636288,
+            94.8227272727272,
+            170.58636363636288
+          ],
+          "rotation": 0.0,
+          "source": "manual",
+          "type": "rectangle",
+          "z_order": 0
+        },
+        {
+          "attributes": [
+            {
+              "spec_id": 10,
+              "value": "black"
+            }
+          ],
+          "elements": [],
+          "frame": 0,
+          "group": 0,
+          "id": 57,
+          "label_id": 54,
+          "occluded": false,
+          "outside": false,
+          "points": [
+            190.95909090909117,
+            100.22272727272684,
+            297.7318181818191,
+            209.8590909090908
+          ],
+          "rotation": 0.0,
+          "source": "manual",
+          "type": "rectangle",
+          "z_order": 0
+        }
+      ],
+      "tags": [],
+      "tracks": [],
+      "version": 0
     }
-  },
-  "18": {
-    "shapes": [
-      {
-        "attributes": [
-          {
-            "spec_id": 7,
-            "value": "default non"
-          }
-        ],
-        "elements": [],
-        "frame": 0,
-        "group": 0,
-        "id": 49,
-        "label_id": 46,
-        "occluded": false,
-        "outside": false,
-        "points": [
-          302.1375590020252,
-          62.4797033041159,
-          566.1618341200301,
-          273.9618341200294
-        ],
-        "rotation": 0.0,
-        "source": "manual",
-        "type": "rectangle",
-        "z_order": 0
-      }
-    ],
-    "tags": [],
-    "tracks": [],
-    "version": 0
-  },
-  "19": {
-    "shapes": [
-      {
-        "attributes": [
-          {
-            "spec_id": 8,
-            "value": "default non"
-          }
-        ],
-        "elements": [],
-        "frame": 0,
-        "group": 0,
-        "id": 50,
-        "label_id": 47,
-        "occluded": false,
-        "outside": false,
-        "points": [
-          61.6048951048997,
-          116.65734265734682,
-          196.36013986014405,
-          262.0944055944092
-        ],
-        "rotation": 0.0,
-        "source": "manual",
-        "type": "rectangle",
-        "z_order": 0
-      }
-    ],
-    "tags": [],
-    "tracks": [],
-    "version": 0
   }
 }