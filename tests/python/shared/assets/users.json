--- conflicted
+++ resolved
@@ -310,11 +310,7 @@
       "is_active": true,
       "is_staff": true,
       "is_superuser": true,
-<<<<<<< HEAD
-      "last_login": "2022-09-06T08:28:40.809000Z",
-=======
       "last_login": "2022-09-22T14:21:28.429000Z",
->>>>>>> ddcee5b3
       "last_name": "First",
       "url": "http://localhost:8080/api/users/1",
       "username": "admin1"
