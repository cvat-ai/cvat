{
<<<<<<< HEAD
  "count": 28,
=======
  "count": 43,
>>>>>>> 3caac72f
  "next": null,
  "previous": null,
  "results": [
    {
      "assignee": null,
<<<<<<< HEAD
      "bug_tracker": "",
      "created_date": "2023-07-07T14:44:18.071000Z",
      "data_chunk_size": 72,
      "data_compressed_chunk_type": "imageset",
      "dimension": "2d",
      "frame_count": 2,
      "guide_id": null,
=======
      "assignee_updated_date": null,
      "bug_tracker": null,
      "consensus_replicas": 0,
      "created_date": "2025-01-14T17:19:04.163000Z",
      "data_chunk_size": 72,
      "data_compressed_chunk_type": "imageset",
      "data_original_chunk_type": "imageset",
      "dimension": "2d",
      "frame_count": 2,
      "guide_id": null,
      "id": 50,
      "issues": {
        "count": 0,
        "url": "http://localhost:8080/api/issues?job_id=50"
      },
      "labels": {
        "url": "http://localhost:8080/api/labels?job_id=50"
      },
      "mode": "annotation",
      "organization": 2,
      "parent_job_id": null,
      "project_id": null,
      "source_storage": {
        "cloud_storage_id": null,
        "id": 51,
        "location": "local"
      },
      "stage": "annotation",
      "start_frame": 8,
      "state": "in progress",
      "status": "annotation",
      "stop_frame": 9,
      "target_storage": {
        "cloud_storage_id": null,
        "id": 52,
        "location": "local"
      },
      "task_id": 30,
      "type": "ground_truth",
      "updated_date": "2025-01-14T17:21:56.768000Z",
      "url": "http://localhost:8080/api/jobs/50"
    },
    {
      "assignee": null,
      "assignee_updated_date": null,
      "bug_tracker": null,
      "consensus_replicas": 0,
      "created_date": "2025-01-14T17:19:04.103000Z",
      "data_chunk_size": 72,
      "data_compressed_chunk_type": "imageset",
      "data_original_chunk_type": "imageset",
      "dimension": "2d",
      "frame_count": 3,
      "guide_id": null,
      "id": 49,
      "issues": {
        "count": 0,
        "url": "http://localhost:8080/api/issues?job_id=49"
      },
      "labels": {
        "url": "http://localhost:8080/api/labels?job_id=49"
      },
      "mode": "annotation",
      "organization": 2,
      "parent_job_id": 46,
      "project_id": null,
      "source_storage": {
        "cloud_storage_id": null,
        "id": 51,
        "location": "local"
      },
      "stage": "annotation",
      "start_frame": 5,
      "state": "in progress",
      "status": "annotation",
      "stop_frame": 7,
      "target_storage": {
        "cloud_storage_id": null,
        "id": 52,
        "location": "local"
      },
      "task_id": 30,
      "type": "consensus_replica",
      "updated_date": "2025-01-14T17:24:51.333000Z",
      "url": "http://localhost:8080/api/jobs/49"
    },
    {
      "assignee": null,
      "assignee_updated_date": null,
      "bug_tracker": null,
      "consensus_replicas": 0,
      "created_date": "2025-01-14T17:19:04.099000Z",
      "data_chunk_size": 72,
      "data_compressed_chunk_type": "imageset",
      "data_original_chunk_type": "imageset",
      "dimension": "2d",
      "frame_count": 3,
      "guide_id": null,
      "id": 48,
      "issues": {
        "count": 0,
        "url": "http://localhost:8080/api/issues?job_id=48"
      },
      "labels": {
        "url": "http://localhost:8080/api/labels?job_id=48"
      },
      "mode": "annotation",
      "organization": 2,
      "parent_job_id": 46,
      "project_id": null,
      "source_storage": {
        "cloud_storage_id": null,
        "id": 51,
        "location": "local"
      },
      "stage": "annotation",
      "start_frame": 5,
      "state": "new",
      "status": "annotation",
      "stop_frame": 7,
      "target_storage": {
        "cloud_storage_id": null,
        "id": 52,
        "location": "local"
      },
      "task_id": 30,
      "type": "consensus_replica",
      "updated_date": "2025-01-14T17:19:51.388000Z",
      "url": "http://localhost:8080/api/jobs/48"
    },
    {
      "assignee": null,
      "assignee_updated_date": null,
      "bug_tracker": null,
      "consensus_replicas": 0,
      "created_date": "2025-01-14T17:19:04.095000Z",
      "data_chunk_size": 72,
      "data_compressed_chunk_type": "imageset",
      "data_original_chunk_type": "imageset",
      "dimension": "2d",
      "frame_count": 3,
      "guide_id": null,
      "id": 47,
      "issues": {
        "count": 0,
        "url": "http://localhost:8080/api/issues?job_id=47"
      },
      "labels": {
        "url": "http://localhost:8080/api/labels?job_id=47"
      },
      "mode": "annotation",
      "organization": 2,
      "parent_job_id": 46,
      "project_id": null,
      "source_storage": {
        "cloud_storage_id": null,
        "id": 51,
        "location": "local"
      },
      "stage": "annotation",
      "start_frame": 5,
      "state": "in progress",
      "status": "annotation",
      "stop_frame": 7,
      "target_storage": {
        "cloud_storage_id": null,
        "id": 52,
        "location": "local"
      },
      "task_id": 30,
      "type": "consensus_replica",
      "updated_date": "2025-01-14T17:23:55.551000Z",
      "url": "http://localhost:8080/api/jobs/47"
    },
    {
      "assignee": null,
      "assignee_updated_date": null,
      "bug_tracker": null,
      "consensus_replicas": 3,
      "created_date": "2025-01-14T17:19:04.091000Z",
      "data_chunk_size": 72,
      "data_compressed_chunk_type": "imageset",
      "data_original_chunk_type": "imageset",
      "dimension": "2d",
      "frame_count": 3,
      "guide_id": null,
      "id": 46,
      "issues": {
        "count": 0,
        "url": "http://localhost:8080/api/issues?job_id=46"
      },
      "labels": {
        "url": "http://localhost:8080/api/labels?job_id=46"
      },
      "mode": "annotation",
      "organization": 2,
      "parent_job_id": null,
      "project_id": null,
      "source_storage": {
        "cloud_storage_id": null,
        "id": 51,
        "location": "local"
      },
      "stage": "annotation",
      "start_frame": 5,
      "state": "in progress",
      "status": "annotation",
      "stop_frame": 7,
      "target_storage": {
        "cloud_storage_id": null,
        "id": 52,
        "location": "local"
      },
      "task_id": 30,
      "type": "annotation",
      "updated_date": "2025-01-14T17:24:20.174000Z",
      "url": "http://localhost:8080/api/jobs/46"
    },
    {
      "assignee": null,
      "assignee_updated_date": null,
      "bug_tracker": null,
      "consensus_replicas": 0,
      "created_date": "2025-01-14T17:19:04.086000Z",
      "data_chunk_size": 72,
      "data_compressed_chunk_type": "imageset",
      "data_original_chunk_type": "imageset",
      "dimension": "2d",
      "frame_count": 5,
      "guide_id": null,
      "id": 45,
      "issues": {
        "count": 0,
        "url": "http://localhost:8080/api/issues?job_id=45"
      },
      "labels": {
        "url": "http://localhost:8080/api/labels?job_id=45"
      },
      "mode": "annotation",
      "organization": 2,
      "parent_job_id": 42,
      "project_id": null,
      "source_storage": {
        "cloud_storage_id": null,
        "id": 51,
        "location": "local"
      },
      "stage": "annotation",
      "start_frame": 0,
      "state": "new",
      "status": "annotation",
      "stop_frame": 4,
      "target_storage": {
        "cloud_storage_id": null,
        "id": 52,
        "location": "local"
      },
      "task_id": 30,
      "type": "consensus_replica",
      "updated_date": "2025-01-14T17:19:51.388000Z",
      "url": "http://localhost:8080/api/jobs/45"
    },
    {
      "assignee": null,
      "assignee_updated_date": null,
      "bug_tracker": null,
      "consensus_replicas": 0,
      "created_date": "2025-01-14T17:19:04.082000Z",
      "data_chunk_size": 72,
      "data_compressed_chunk_type": "imageset",
      "data_original_chunk_type": "imageset",
      "dimension": "2d",
      "frame_count": 5,
      "guide_id": null,
      "id": 44,
      "issues": {
        "count": 0,
        "url": "http://localhost:8080/api/issues?job_id=44"
      },
      "labels": {
        "url": "http://localhost:8080/api/labels?job_id=44"
      },
      "mode": "annotation",
      "organization": 2,
      "parent_job_id": 42,
      "project_id": null,
      "source_storage": {
        "cloud_storage_id": null,
        "id": 51,
        "location": "local"
      },
      "stage": "annotation",
      "start_frame": 0,
      "state": "new",
      "status": "annotation",
      "stop_frame": 4,
      "target_storage": {
        "cloud_storage_id": null,
        "id": 52,
        "location": "local"
      },
      "task_id": 30,
      "type": "consensus_replica",
      "updated_date": "2025-01-14T17:19:51.388000Z",
      "url": "http://localhost:8080/api/jobs/44"
    },
    {
      "assignee": null,
      "assignee_updated_date": null,
      "bug_tracker": null,
      "consensus_replicas": 0,
      "created_date": "2025-01-14T17:19:04.077000Z",
      "data_chunk_size": 72,
      "data_compressed_chunk_type": "imageset",
      "data_original_chunk_type": "imageset",
      "dimension": "2d",
      "frame_count": 5,
      "guide_id": null,
      "id": 43,
      "issues": {
        "count": 0,
        "url": "http://localhost:8080/api/issues?job_id=43"
      },
      "labels": {
        "url": "http://localhost:8080/api/labels?job_id=43"
      },
      "mode": "annotation",
      "organization": 2,
      "parent_job_id": 42,
      "project_id": null,
      "source_storage": {
        "cloud_storage_id": null,
        "id": 51,
        "location": "local"
      },
      "stage": "annotation",
      "start_frame": 0,
      "state": "in progress",
      "status": "annotation",
      "stop_frame": 4,
      "target_storage": {
        "cloud_storage_id": null,
        "id": 52,
        "location": "local"
      },
      "task_id": 30,
      "type": "consensus_replica",
      "updated_date": "2025-01-14T17:26:01.233000Z",
      "url": "http://localhost:8080/api/jobs/43"
    },
    {
      "assignee": null,
      "assignee_updated_date": null,
      "bug_tracker": null,
      "consensus_replicas": 3,
      "created_date": "2025-01-14T17:19:04.062000Z",
      "data_chunk_size": 72,
      "data_compressed_chunk_type": "imageset",
      "data_original_chunk_type": "imageset",
      "dimension": "2d",
      "frame_count": 5,
      "guide_id": null,
      "id": 42,
      "issues": {
        "count": 0,
        "url": "http://localhost:8080/api/issues?job_id=42"
      },
      "labels": {
        "url": "http://localhost:8080/api/labels?job_id=42"
      },
      "mode": "annotation",
      "organization": 2,
      "parent_job_id": null,
      "project_id": null,
      "source_storage": {
        "cloud_storage_id": null,
        "id": 51,
        "location": "local"
      },
      "stage": "annotation",
      "start_frame": 0,
      "state": "in progress",
      "status": "annotation",
      "stop_frame": 4,
      "target_storage": {
        "cloud_storage_id": null,
        "id": 52,
        "location": "local"
      },
      "task_id": 30,
      "type": "annotation",
      "updated_date": "2025-01-14T17:25:16.549000Z",
      "url": "http://localhost:8080/api/jobs/42"
    },
    {
      "assignee": null,
      "assignee_updated_date": null,
      "bug_tracker": null,
      "consensus_replicas": 0,
      "created_date": "2024-10-01T12:36:21.511000Z",
      "data_chunk_size": 3,
      "data_compressed_chunk_type": "imageset",
      "data_original_chunk_type": "imageset",
      "dimension": "2d",
      "frame_count": 6,
      "guide_id": null,
      "id": 41,
      "issues": {
        "count": 0,
        "url": "http://localhost:8080/api/issues?job_id=41"
      },
      "labels": {
        "url": "http://localhost:8080/api/labels?job_id=41"
      },
      "mode": "annotation",
      "organization": 2,
      "parent_job_id": null,
      "project_id": null,
      "source_storage": null,
      "stage": "annotation",
      "start_frame": 23,
      "state": "in progress",
      "status": "annotation",
      "stop_frame": 28,
      "target_storage": null,
      "task_id": 29,
      "type": "ground_truth",
      "updated_date": "2024-10-01T12:38:26.967000Z",
      "url": "http://localhost:8080/api/jobs/41"
    },
    {
      "assignee": null,
      "assignee_updated_date": null,
      "bug_tracker": null,
      "consensus_replicas": 0,
      "created_date": "2024-10-01T12:36:21.491000Z",
      "data_chunk_size": 3,
      "data_compressed_chunk_type": "imageset",
      "data_original_chunk_type": "imageset",
      "dimension": "2d",
      "frame_count": 7,
      "guide_id": null,
      "id": 40,
      "issues": {
        "count": 0,
        "url": "http://localhost:8080/api/issues?job_id=40"
      },
      "labels": {
        "url": "http://localhost:8080/api/labels?job_id=40"
      },
      "mode": "annotation",
      "organization": 2,
      "parent_job_id": null,
      "project_id": null,
      "source_storage": null,
      "stage": "annotation",
      "start_frame": 16,
      "state": "new",
      "status": "annotation",
      "stop_frame": 22,
      "target_storage": null,
      "task_id": 29,
      "type": "annotation",
      "updated_date": "2024-10-01T12:36:21.651000Z",
      "url": "http://localhost:8080/api/jobs/40"
    },
    {
      "assignee": null,
      "assignee_updated_date": null,
      "bug_tracker": null,
      "consensus_replicas": 0,
      "created_date": "2024-10-01T12:36:21.484000Z",
      "data_chunk_size": 3,
      "data_compressed_chunk_type": "imageset",
      "data_original_chunk_type": "imageset",
      "dimension": "2d",
      "frame_count": 8,
      "guide_id": null,
      "id": 39,
      "issues": {
        "count": 0,
        "url": "http://localhost:8080/api/issues?job_id=39"
      },
      "labels": {
        "url": "http://localhost:8080/api/labels?job_id=39"
      },
      "mode": "annotation",
      "organization": 2,
      "parent_job_id": null,
      "project_id": null,
      "source_storage": null,
      "stage": "annotation",
      "start_frame": 8,
      "state": "new",
      "status": "annotation",
      "stop_frame": 15,
      "target_storage": null,
      "task_id": 29,
      "type": "annotation",
      "updated_date": "2024-10-01T12:36:21.628000Z",
      "url": "http://localhost:8080/api/jobs/39"
    },
    {
      "assignee": null,
      "assignee_updated_date": null,
      "bug_tracker": null,
      "consensus_replicas": 0,
      "created_date": "2024-10-01T12:36:21.476000Z",
      "data_chunk_size": 3,
      "data_compressed_chunk_type": "imageset",
      "data_original_chunk_type": "imageset",
      "dimension": "2d",
      "frame_count": 8,
      "guide_id": null,
      "id": 38,
      "issues": {
        "count": 0,
        "url": "http://localhost:8080/api/issues?job_id=38"
      },
      "labels": {
        "url": "http://localhost:8080/api/labels?job_id=38"
      },
      "mode": "annotation",
      "organization": 2,
      "parent_job_id": null,
      "project_id": null,
      "source_storage": null,
      "stage": "annotation",
      "start_frame": 0,
      "state": "new",
      "status": "annotation",
      "stop_frame": 7,
      "target_storage": null,
      "task_id": 29,
      "type": "annotation",
      "updated_date": "2024-10-01T12:36:21.606000Z",
      "url": "http://localhost:8080/api/jobs/38"
    },
    {
      "assignee": null,
      "assignee_updated_date": null,
      "bug_tracker": "",
      "consensus_replicas": 0,
      "created_date": "2024-09-23T21:42:23.045000Z",
      "data_chunk_size": 72,
      "data_compressed_chunk_type": "imageset",
      "data_original_chunk_type": "imageset",
      "dimension": "2d",
      "frame_count": 1,
      "guide_id": null,
      "id": 37,
      "issues": {
        "count": 0,
        "url": "http://localhost:8080/api/issues?job_id=37"
      },
      "labels": {
        "url": "http://localhost:8080/api/labels?job_id=37"
      },
      "mode": "annotation",
      "organization": 2,
      "parent_job_id": null,
      "project_id": 10,
      "source_storage": {
        "cloud_storage_id": null,
        "id": 49,
        "location": "local"
      },
      "stage": "annotation",
      "start_frame": 0,
      "state": "new",
      "status": "annotation",
      "stop_frame": 0,
      "target_storage": {
        "cloud_storage_id": null,
        "id": 50,
        "location": "local"
      },
      "task_id": 28,
      "type": "annotation",
      "updated_date": "2024-09-23T21:42:23.045000Z",
      "url": "http://localhost:8080/api/jobs/37"
    },
    {
      "assignee": null,
      "assignee_updated_date": null,
      "bug_tracker": null,
      "consensus_replicas": 0,
      "created_date": "2024-09-23T10:52:04.507000Z",
      "data_chunk_size": 72,
      "data_compressed_chunk_type": "imageset",
      "data_original_chunk_type": "imageset",
      "dimension": "2d",
      "frame_count": 1,
      "guide_id": null,
      "id": 36,
      "issues": {
        "count": 0,
        "url": "http://localhost:8080/api/issues?job_id=36"
      },
      "labels": {
        "url": "http://localhost:8080/api/labels?job_id=36"
      },
      "mode": "annotation",
      "organization": 2,
      "parent_job_id": null,
      "project_id": null,
      "source_storage": {
        "cloud_storage_id": null,
        "id": 47,
        "location": "local"
      },
      "stage": "annotation",
      "start_frame": 0,
      "state": "new",
      "status": "annotation",
      "stop_frame": 0,
      "target_storage": {
        "cloud_storage_id": null,
        "id": 48,
        "location": "local"
      },
      "task_id": 27,
      "type": "annotation",
      "updated_date": "2024-09-23T10:52:04.507000Z",
      "url": "http://localhost:8080/api/jobs/36"
    },
    {
      "assignee": null,
      "assignee_updated_date": null,
      "bug_tracker": null,
      "consensus_replicas": 0,
      "created_date": "2024-09-23T10:51:32.932000Z",
      "data_chunk_size": 72,
      "data_compressed_chunk_type": "imageset",
      "data_original_chunk_type": "imageset",
      "dimension": "2d",
      "frame_count": 1,
      "guide_id": null,
>>>>>>> 3caac72f
      "id": 35,
      "issues": {
        "count": 0,
        "url": "http://localhost:8080/api/issues?job_id=35"
      },
      "labels": {
<<<<<<< HEAD
        "count": 2,
        "url": "http://localhost:8080/api/labels?job_id=35"
      },
      "mode": "annotation",
      "organization": 1,
      "project_id": 15,
      "stage": "acceptance",
      "start_frame": 0,
      "state": "completed",
      "status": "completed",
      "stop_frame": 2,
      "task_id": 24,
      "type": "ground_truth",
      "updated_date": "2023-07-07T14:44:39.031000Z",
=======
        "url": "http://localhost:8080/api/labels?job_id=35"
      },
      "mode": "annotation",
      "organization": 2,
      "parent_job_id": null,
      "project_id": null,
      "source_storage": {
        "cloud_storage_id": null,
        "id": 45,
        "location": "local"
      },
      "stage": "annotation",
      "start_frame": 0,
      "state": "new",
      "status": "annotation",
      "stop_frame": 0,
      "target_storage": {
        "cloud_storage_id": null,
        "id": 46,
        "location": "local"
      },
      "task_id": 26,
      "type": "annotation",
      "updated_date": "2024-09-23T10:51:32.932000Z",
>>>>>>> 3caac72f
      "url": "http://localhost:8080/api/jobs/35"
    },
    {
      "assignee": null,
<<<<<<< HEAD
      "bug_tracker": "",
      "created_date": "2023-07-07T14:42:07.461000Z",
      "data_chunk_size": 72,
      "data_compressed_chunk_type": "imageset",
=======
      "assignee_updated_date": null,
      "bug_tracker": "",
      "consensus_replicas": 0,
      "created_date": "2024-07-15T15:34:53.594000Z",
      "data_chunk_size": 72,
      "data_compressed_chunk_type": "imageset",
      "data_original_chunk_type": "imageset",
>>>>>>> 3caac72f
      "dimension": "2d",
      "frame_count": 1,
      "guide_id": null,
      "id": 34,
      "issues": {
        "count": 0,
        "url": "http://localhost:8080/api/issues?job_id=34"
      },
      "labels": {
<<<<<<< HEAD
        "count": 2,
        "url": "http://localhost:8080/api/labels?job_id=34"
      },
      "mode": "annotation",
      "organization": 1,
      "project_id": 15,
      "stage": "acceptance",
      "start_frame": 0,
      "state": "completed",
      "status": "completed",
      "stop_frame": 2,
      "task_id": 25,
      "type": "ground_truth",
      "updated_date": "2023-07-07T14:42:35.511000Z",
=======
        "url": "http://localhost:8080/api/labels?job_id=34"
      },
      "mode": "annotation",
      "organization": null,
      "parent_job_id": null,
      "project_id": 14,
      "source_storage": {
        "cloud_storage_id": null,
        "id": 39,
        "location": "local"
      },
      "stage": "annotation",
      "start_frame": 0,
      "state": "new",
      "status": "annotation",
      "stop_frame": 0,
      "target_storage": {
        "cloud_storage_id": null,
        "id": 40,
        "location": "local"
      },
      "task_id": 25,
      "type": "annotation",
      "updated_date": "2024-07-15T15:34:53.594000Z",
>>>>>>> 3caac72f
      "url": "http://localhost:8080/api/jobs/34"
    },
    {
      "assignee": null,
<<<<<<< HEAD
      "bug_tracker": "",
      "created_date": "2023-07-07T14:40:31.865000Z",
      "data_chunk_size": 72,
      "data_compressed_chunk_type": "imageset",
      "dimension": "2d",
      "frame_count": 3,
=======
      "assignee_updated_date": null,
      "bug_tracker": "",
      "consensus_replicas": 0,
      "created_date": "2024-07-15T15:33:10.549000Z",
      "data_chunk_size": 72,
      "data_compressed_chunk_type": "imageset",
      "data_original_chunk_type": "imageset",
      "dimension": "2d",
      "frame_count": 1,
>>>>>>> 3caac72f
      "guide_id": null,
      "id": 33,
      "issues": {
        "count": 0,
        "url": "http://localhost:8080/api/issues?job_id=33"
      },
      "labels": {
<<<<<<< HEAD
        "count": 2,
        "url": "http://localhost:8080/api/labels?job_id=33"
      },
      "mode": "annotation",
      "organization": 1,
      "project_id": 15,
      "stage": "acceptance",
      "start_frame": 0,
      "state": "completed",
      "status": "completed",
      "stop_frame": 2,
      "task_id": 26,
      "type": "annotation",
      "updated_date": "2023-07-07T14:40:48.974000Z",
=======
        "url": "http://localhost:8080/api/labels?job_id=33"
      },
      "mode": "annotation",
      "organization": null,
      "parent_job_id": null,
      "project_id": 14,
      "source_storage": {
        "cloud_storage_id": null,
        "id": 37,
        "location": "local"
      },
      "stage": "annotation",
      "start_frame": 0,
      "state": "new",
      "status": "annotation",
      "stop_frame": 0,
      "target_storage": {
        "cloud_storage_id": null,
        "id": 38,
        "location": "local"
      },
      "task_id": 24,
      "type": "annotation",
      "updated_date": "2024-07-15T15:33:10.549000Z",
>>>>>>> 3caac72f
      "url": "http://localhost:8080/api/jobs/33"
    },
    {
      "assignee": null,
<<<<<<< HEAD
      "bug_tracker": "",
      "created_date": "2023-07-07T14:40:02.592000Z",
      "data_chunk_size": 72,
      "data_compressed_chunk_type": "imageset",
=======
      "assignee_updated_date": null,
      "bug_tracker": null,
      "consensus_replicas": 0,
      "created_date": "2024-03-21T20:50:05.838000Z",
      "data_chunk_size": 72,
      "data_compressed_chunk_type": "imageset",
      "data_original_chunk_type": "imageset",
>>>>>>> 3caac72f
      "dimension": "2d",
      "frame_count": 3,
      "guide_id": null,
      "id": 32,
      "issues": {
<<<<<<< HEAD
        "count": 2,
        "url": "http://localhost:8080/api/issues?job_id=32"
      },
      "labels": {
        "count": 2,
        "url": "http://localhost:8080/api/labels?job_id=32"
      },
      "mode": "annotation",
      "organization": 1,
      "project_id": 15,
      "stage": "validation",
      "start_frame": 0,
      "state": "in progress",
      "status": "validation",
      "stop_frame": 2,
      "task_id": 25,
      "type": "annotation",
      "updated_date": "2023-07-07T14:41:56.422000Z",
=======
        "count": 0,
        "url": "http://localhost:8080/api/issues?job_id=32"
      },
      "labels": {
        "url": "http://localhost:8080/api/labels?job_id=32"
      },
      "mode": "annotation",
      "organization": null,
      "parent_job_id": null,
      "project_id": null,
      "source_storage": null,
      "stage": "acceptance",
      "start_frame": 0,
      "state": "completed",
      "status": "completed",
      "stop_frame": 10,
      "target_storage": null,
      "task_id": 23,
      "type": "ground_truth",
      "updated_date": "2024-03-21T20:50:20.020000Z",
>>>>>>> 3caac72f
      "url": "http://localhost:8080/api/jobs/32"
    },
    {
      "assignee": null,
<<<<<<< HEAD
      "bug_tracker": "",
      "created_date": "2023-07-07T14:39:35.088000Z",
      "data_chunk_size": 72,
      "data_compressed_chunk_type": "imageset",
      "dimension": "2d",
      "frame_count": 3,
=======
      "assignee_updated_date": null,
      "bug_tracker": null,
      "consensus_replicas": 0,
      "created_date": "2024-03-21T20:50:05.815000Z",
      "data_chunk_size": 72,
      "data_compressed_chunk_type": "imageset",
      "data_original_chunk_type": "imageset",
      "dimension": "2d",
      "frame_count": 1,
>>>>>>> 3caac72f
      "guide_id": null,
      "id": 31,
      "issues": {
        "count": 0,
        "url": "http://localhost:8080/api/issues?job_id=31"
      },
      "labels": {
<<<<<<< HEAD
        "count": 2,
        "url": "http://localhost:8080/api/labels?job_id=31"
      },
      "mode": "annotation",
      "organization": 1,
      "project_id": 15,
      "stage": "annotation",
      "start_frame": 0,
      "state": "completed",
      "status": "annotation",
      "stop_frame": 2,
      "task_id": 24,
      "type": "annotation",
      "updated_date": "2023-07-07T14:47:33.771000Z",
=======
        "url": "http://localhost:8080/api/labels?job_id=31"
      },
      "mode": "annotation",
      "organization": null,
      "parent_job_id": null,
      "project_id": null,
      "source_storage": null,
      "stage": "acceptance",
      "start_frame": 10,
      "state": "completed",
      "status": "completed",
      "stop_frame": 10,
      "target_storage": null,
      "task_id": 23,
      "type": "annotation",
      "updated_date": "2024-03-21T20:50:27.594000Z",
>>>>>>> 3caac72f
      "url": "http://localhost:8080/api/jobs/31"
    },
    {
      "assignee": null,
<<<<<<< HEAD
      "bug_tracker": "",
      "created_date": "2023-07-07T14:26:57.505000Z",
      "data_chunk_size": 72,
      "data_compressed_chunk_type": "imageset",
      "dimension": "2d",
      "frame_count": 2,
=======
      "assignee_updated_date": null,
      "bug_tracker": null,
      "consensus_replicas": 0,
      "created_date": "2024-03-21T20:50:05.811000Z",
      "data_chunk_size": 72,
      "data_compressed_chunk_type": "imageset",
      "data_original_chunk_type": "imageset",
      "dimension": "2d",
      "frame_count": 5,
>>>>>>> 3caac72f
      "guide_id": null,
      "id": 30,
      "issues": {
        "count": 0,
        "url": "http://localhost:8080/api/issues?job_id=30"
      },
      "labels": {
<<<<<<< HEAD
        "count": 2,
=======
>>>>>>> 3caac72f
        "url": "http://localhost:8080/api/labels?job_id=30"
      },
      "mode": "annotation",
      "organization": null,
<<<<<<< HEAD
      "project_id": 14,
      "stage": "acceptance",
      "start_frame": 0,
      "state": "completed",
      "status": "completed",
      "stop_frame": 3,
      "task_id": 23,
      "type": "ground_truth",
      "updated_date": "2023-07-07T14:27:16.171000Z",
=======
      "parent_job_id": null,
      "project_id": null,
      "source_storage": null,
      "stage": "acceptance",
      "start_frame": 5,
      "state": "completed",
      "status": "completed",
      "stop_frame": 9,
      "target_storage": null,
      "task_id": 23,
      "type": "annotation",
      "updated_date": "2024-03-21T20:50:33.610000Z",
>>>>>>> 3caac72f
      "url": "http://localhost:8080/api/jobs/30"
    },
    {
      "assignee": null,
<<<<<<< HEAD
      "bug_tracker": "",
      "created_date": "2023-07-07T14:26:05.859000Z",
      "data_chunk_size": 72,
      "data_compressed_chunk_type": "imageset",
      "dimension": "2d",
      "frame_count": 4,
=======
      "assignee_updated_date": null,
      "bug_tracker": null,
      "consensus_replicas": 0,
      "created_date": "2024-03-21T20:50:05.805000Z",
      "data_chunk_size": 72,
      "data_compressed_chunk_type": "imageset",
      "data_original_chunk_type": "imageset",
      "dimension": "2d",
      "frame_count": 5,
>>>>>>> 3caac72f
      "guide_id": null,
      "id": 29,
      "issues": {
        "count": 0,
        "url": "http://localhost:8080/api/issues?job_id=29"
      },
      "labels": {
<<<<<<< HEAD
        "count": 2,
=======
>>>>>>> 3caac72f
        "url": "http://localhost:8080/api/labels?job_id=29"
      },
      "mode": "annotation",
      "organization": null,
<<<<<<< HEAD
      "project_id": 14,
      "stage": "annotation",
      "start_frame": 0,
      "state": "in progress",
      "status": "annotation",
      "stop_frame": 3,
      "task_id": 23,
      "type": "annotation",
      "updated_date": "2023-07-07T14:30:20.574000Z",
=======
      "parent_job_id": null,
      "project_id": null,
      "source_storage": null,
      "stage": "acceptance",
      "start_frame": 0,
      "state": "completed",
      "status": "completed",
      "stop_frame": 4,
      "target_storage": null,
      "task_id": 23,
      "type": "annotation",
      "updated_date": "2024-03-21T20:50:39.585000Z",
>>>>>>> 3caac72f
      "url": "http://localhost:8080/api/jobs/29"
    },
    {
      "assignee": null,
<<<<<<< HEAD
      "bug_tracker": null,
=======
      "assignee_updated_date": null,
      "bug_tracker": null,
      "consensus_replicas": 0,
>>>>>>> 3caac72f
      "created_date": "2023-05-26T16:11:23.946000Z",
      "data_chunk_size": 72,
      "data_compressed_chunk_type": "imageset",
      "data_original_chunk_type": "imageset",
      "dimension": "2d",
      "frame_count": 3,
      "guide_id": null,
      "id": 28,
      "issues": {
        "count": 0,
        "url": "http://localhost:8080/api/issues?job_id=28"
      },
      "labels": {
        "url": "http://localhost:8080/api/labels?job_id=28"
      },
      "mode": "annotation",
      "organization": 2,
      "parent_job_id": null,
      "project_id": null,
      "source_storage": null,
      "stage": "acceptance",
      "start_frame": 0,
      "state": "completed",
      "status": "validation",
      "stop_frame": 10,
      "target_storage": null,
      "task_id": 22,
      "type": "ground_truth",
      "updated_date": "2023-11-24T15:18:55.216000Z",
      "url": "http://localhost:8080/api/jobs/28"
    },
    {
      "assignee": null,
      "assignee_updated_date": null,
      "bug_tracker": null,
<<<<<<< HEAD
=======
      "consensus_replicas": 0,
>>>>>>> 3caac72f
      "created_date": "2023-05-26T16:11:23.880000Z",
      "data_chunk_size": 72,
      "data_compressed_chunk_type": "imageset",
      "data_original_chunk_type": "imageset",
      "dimension": "2d",
      "frame_count": 11,
      "guide_id": null,
      "id": 27,
      "issues": {
        "count": 0,
        "url": "http://localhost:8080/api/issues?job_id=27"
      },
      "labels": {
        "url": "http://localhost:8080/api/labels?job_id=27"
      },
      "mode": "annotation",
      "organization": 2,
      "parent_job_id": null,
      "project_id": null,
      "source_storage": null,
      "stage": "annotation",
      "start_frame": 0,
      "state": "new",
      "status": "validation",
      "stop_frame": 10,
      "target_storage": null,
      "task_id": 22,
      "type": "annotation",
      "updated_date": "2023-11-24T15:23:30.269000Z",
      "url": "http://localhost:8080/api/jobs/27"
    },
    {
      "assignee": null,
      "assignee_updated_date": null,
      "bug_tracker": null,
<<<<<<< HEAD
=======
      "consensus_replicas": 0,
>>>>>>> 3caac72f
      "created_date": "2023-03-27T19:08:07.649000Z",
      "data_chunk_size": 72,
      "data_compressed_chunk_type": "imageset",
      "data_original_chunk_type": "imageset",
      "dimension": "2d",
      "frame_count": 4,
      "guide_id": null,
      "id": 26,
      "issues": {
        "count": 0,
        "url": "http://localhost:8080/api/issues?job_id=26"
      },
      "labels": {
        "url": "http://localhost:8080/api/labels?job_id=26"
      },
      "mode": "annotation",
      "organization": null,
      "parent_job_id": null,
      "project_id": null,
      "source_storage": {
        "cloud_storage_id": null,
        "id": 33,
        "location": "local"
      },
      "stage": "annotation",
      "start_frame": 6,
      "state": "in progress",
      "status": "annotation",
      "stop_frame": 9,
      "target_storage": {
        "cloud_storage_id": null,
        "id": 34,
        "location": "local"
      },
      "task_id": 21,
      "type": "annotation",
      "updated_date": "2023-03-27T19:08:40.166000Z",
      "url": "http://localhost:8080/api/jobs/26"
    },
    {
      "assignee": null,
      "assignee_updated_date": null,
      "bug_tracker": null,
<<<<<<< HEAD
=======
      "consensus_replicas": 0,
>>>>>>> 3caac72f
      "created_date": "2023-03-27T19:08:07.649000Z",
      "data_chunk_size": 72,
      "data_compressed_chunk_type": "imageset",
      "data_original_chunk_type": "imageset",
      "dimension": "2d",
      "frame_count": 6,
      "guide_id": null,
      "id": 25,
      "issues": {
        "count": 0,
        "url": "http://localhost:8080/api/issues?job_id=25"
      },
      "labels": {
        "url": "http://localhost:8080/api/labels?job_id=25"
      },
      "mode": "annotation",
      "organization": null,
      "parent_job_id": null,
      "project_id": null,
      "source_storage": {
        "cloud_storage_id": null,
        "id": 33,
        "location": "local"
      },
      "stage": "annotation",
      "start_frame": 0,
      "state": "in progress",
      "status": "annotation",
      "stop_frame": 5,
      "target_storage": {
        "cloud_storage_id": null,
        "id": 34,
        "location": "local"
      },
      "task_id": 21,
      "type": "annotation",
      "updated_date": "2023-03-27T19:08:27.216000Z",
      "url": "http://localhost:8080/api/jobs/25"
    },
    {
      "assignee": null,
      "assignee_updated_date": null,
      "bug_tracker": "",
<<<<<<< HEAD
=======
      "consensus_replicas": 0,
>>>>>>> 3caac72f
      "created_date": "2023-03-10T11:57:31.614000Z",
      "data_chunk_size": 72,
      "data_compressed_chunk_type": "imageset",
      "data_original_chunk_type": "imageset",
      "dimension": "2d",
      "frame_count": 2,
      "guide_id": null,
      "id": 24,
      "issues": {
        "count": 0,
        "url": "http://localhost:8080/api/issues?job_id=24"
      },
      "labels": {
        "url": "http://localhost:8080/api/labels?job_id=24"
      },
      "mode": "annotation",
      "organization": null,
      "parent_job_id": null,
      "project_id": 12,
      "source_storage": {
        "cloud_storage_id": null,
        "id": 29,
        "location": "local"
      },
      "stage": "annotation",
      "start_frame": 0,
      "state": "in progress",
      "status": "annotation",
      "stop_frame": 1,
      "target_storage": {
        "cloud_storage_id": null,
        "id": 30,
        "location": "local"
      },
      "task_id": 20,
      "type": "annotation",
      "updated_date": "2023-03-10T11:57:49.019000Z",
      "url": "http://localhost:8080/api/jobs/24"
    },
    {
      "assignee": null,
      "assignee_updated_date": null,
      "bug_tracker": null,
<<<<<<< HEAD
=======
      "consensus_replicas": 0,
>>>>>>> 3caac72f
      "created_date": "2023-03-10T11:56:33.757000Z",
      "data_chunk_size": 72,
      "data_compressed_chunk_type": "imageset",
      "data_original_chunk_type": "imageset",
      "dimension": "2d",
      "frame_count": 2,
      "guide_id": null,
      "id": 23,
      "issues": {
        "count": 0,
        "url": "http://localhost:8080/api/issues?job_id=23"
      },
      "labels": {
        "url": "http://localhost:8080/api/labels?job_id=23"
      },
      "mode": "annotation",
      "organization": null,
      "parent_job_id": null,
      "project_id": null,
      "source_storage": {
        "cloud_storage_id": null,
        "id": 25,
        "location": "local"
      },
      "stage": "annotation",
      "start_frame": 0,
      "state": "in progress",
      "status": "annotation",
      "stop_frame": 1,
      "target_storage": {
        "cloud_storage_id": null,
        "id": 26,
        "location": "local"
      },
      "task_id": 19,
      "type": "annotation",
      "updated_date": "2023-03-10T11:56:55.066000Z",
      "url": "http://localhost:8080/api/jobs/23"
    },
    {
      "assignee": null,
      "assignee_updated_date": null,
      "bug_tracker": "",
<<<<<<< HEAD
=======
      "consensus_replicas": 0,
>>>>>>> 3caac72f
      "created_date": "2023-03-01T15:36:26.668000Z",
      "data_chunk_size": 72,
      "data_compressed_chunk_type": "imageset",
      "data_original_chunk_type": "imageset",
      "dimension": "2d",
      "frame_count": 2,
      "guide_id": null,
      "id": 22,
      "issues": {
        "count": 0,
        "url": "http://localhost:8080/api/issues?job_id=22"
      },
      "labels": {
        "url": "http://localhost:8080/api/labels?job_id=22"
      },
      "mode": "annotation",
      "organization": 2,
      "parent_job_id": null,
      "project_id": 11,
      "source_storage": {
        "cloud_storage_id": null,
        "id": 23,
        "location": "local"
      },
      "stage": "annotation",
      "start_frame": 0,
      "state": "in progress",
      "status": "annotation",
      "stop_frame": 1,
      "target_storage": {
        "cloud_storage_id": null,
        "id": 24,
        "location": "local"
      },
      "task_id": 18,
      "type": "annotation",
      "updated_date": "2023-03-01T15:36:38.114000Z",
      "url": "http://localhost:8080/api/jobs/22"
    },
    {
      "assignee": null,
      "assignee_updated_date": null,
      "bug_tracker": null,
<<<<<<< HEAD
=======
      "consensus_replicas": 0,
>>>>>>> 3caac72f
      "created_date": "2023-02-10T14:05:25.947000Z",
      "data_chunk_size": 72,
      "data_compressed_chunk_type": "imageset",
      "data_original_chunk_type": "imageset",
      "dimension": "2d",
      "frame_count": 5,
      "guide_id": null,
      "id": 21,
      "issues": {
        "count": 0,
        "url": "http://localhost:8080/api/issues?job_id=21"
      },
      "labels": {
        "url": "http://localhost:8080/api/labels?job_id=21"
      },
      "mode": "annotation",
      "organization": 2,
      "parent_job_id": null,
      "project_id": null,
      "source_storage": null,
      "stage": "annotation",
      "start_frame": 0,
      "state": "new",
      "status": "annotation",
      "stop_frame": 4,
      "target_storage": null,
      "task_id": 17,
      "type": "annotation",
      "updated_date": "2023-02-10T14:05:26.022000Z",
      "url": "http://localhost:8080/api/jobs/21"
    },
    {
      "assignee": null,
      "assignee_updated_date": null,
      "bug_tracker": "",
<<<<<<< HEAD
=======
      "consensus_replicas": 0,
>>>>>>> 3caac72f
      "created_date": "2022-12-01T12:53:10.425000Z",
      "data_chunk_size": 72,
      "data_compressed_chunk_type": "imageset",
      "data_original_chunk_type": "video",
      "dimension": "2d",
      "frame_count": 25,
      "guide_id": null,
      "id": 19,
      "issues": {
        "count": 0,
        "url": "http://localhost:8080/api/issues?job_id=19"
      },
      "labels": {
        "url": "http://localhost:8080/api/labels?job_id=19"
      },
      "mode": "interpolation",
      "organization": null,
      "parent_job_id": null,
      "project_id": 8,
      "source_storage": {
        "cloud_storage_id": null,
        "id": 15,
        "location": "local"
      },
      "stage": "annotation",
      "start_frame": 0,
      "state": "in progress",
      "status": "annotation",
      "stop_frame": 24,
      "target_storage": {
        "cloud_storage_id": null,
        "id": 16,
        "location": "local"
      },
      "task_id": 15,
      "type": "annotation",
      "updated_date": "2022-12-01T12:53:35.354000Z",
      "url": "http://localhost:8080/api/jobs/19"
    },
    {
      "assignee": null,
      "assignee_updated_date": null,
      "bug_tracker": "https://bugtracker.localhost/task/12345",
<<<<<<< HEAD
=======
      "consensus_replicas": 0,
>>>>>>> 3caac72f
      "created_date": "2022-09-22T14:22:25.820000Z",
      "data_chunk_size": 72,
      "data_compressed_chunk_type": "imageset",
      "data_original_chunk_type": "imageset",
      "dimension": "2d",
      "frame_count": 8,
      "guide_id": null,
      "id": 18,
      "issues": {
        "count": 0,
        "url": "http://localhost:8080/api/issues?job_id=18"
      },
      "labels": {
        "url": "http://localhost:8080/api/labels?job_id=18"
      },
      "mode": "annotation",
      "organization": 2,
      "parent_job_id": null,
      "project_id": 5,
      "source_storage": {
        "cloud_storage_id": null,
        "id": 7,
        "location": "local"
      },
      "stage": "annotation",
      "start_frame": 0,
      "state": "in progress",
      "status": "annotation",
      "stop_frame": 7,
      "target_storage": {
        "cloud_storage_id": null,
        "id": 8,
        "location": "local"
      },
      "task_id": 14,
      "type": "annotation",
      "updated_date": "2022-09-23T11:57:02.302000Z",
      "url": "http://localhost:8080/api/jobs/18"
    },
    {
      "assignee": null,
      "assignee_updated_date": null,
      "bug_tracker": "",
<<<<<<< HEAD
=======
      "consensus_replicas": 0,
>>>>>>> 3caac72f
      "created_date": "2022-06-08T08:33:06.505000Z",
      "data_chunk_size": 72,
      "data_compressed_chunk_type": "imageset",
      "data_original_chunk_type": "imageset",
      "dimension": "2d",
      "frame_count": 5,
      "guide_id": null,
      "id": 17,
      "issues": {
        "count": 0,
        "url": "http://localhost:8080/api/issues?job_id=17"
      },
      "labels": {
        "url": "http://localhost:8080/api/labels?job_id=17"
      },
      "mode": "annotation",
      "organization": 2,
      "parent_job_id": null,
      "project_id": 4,
      "source_storage": null,
      "stage": "annotation",
      "start_frame": 0,
      "state": "in progress",
      "status": "annotation",
      "stop_frame": 4,
      "target_storage": null,
      "task_id": 13,
      "type": "annotation",
      "updated_date": "2022-12-05T07:47:01.633000Z",
      "url": "http://localhost:8080/api/jobs/17"
    },
    {
      "assignee": {
        "first_name": "Worker",
        "id": 7,
        "last_name": "Second",
        "url": "http://localhost:8080/api/users/7",
        "username": "worker2"
      },
      "assignee_updated_date": null,
      "bug_tracker": "",
<<<<<<< HEAD
=======
      "consensus_replicas": 0,
>>>>>>> 3caac72f
      "created_date": "2022-03-05T10:32:19.149000Z",
      "data_chunk_size": 72,
      "data_compressed_chunk_type": "imageset",
      "data_original_chunk_type": "imageset",
      "dimension": "2d",
      "frame_count": 11,
      "guide_id": null,
      "id": 16,
      "issues": {
        "count": 1,
        "url": "http://localhost:8080/api/issues?job_id=16"
      },
      "labels": {
        "url": "http://localhost:8080/api/labels?job_id=16"
      },
      "mode": "annotation",
      "organization": 2,
      "parent_job_id": null,
      "project_id": 2,
      "source_storage": {
        "cloud_storage_id": 3,
        "id": 4,
        "location": "cloud_storage"
      },
      "stage": "annotation",
      "start_frame": 0,
      "state": "in progress",
      "status": "annotation",
      "stop_frame": 10,
      "target_storage": {
        "cloud_storage_id": 3,
        "id": 2,
        "location": "cloud_storage"
      },
      "task_id": 11,
      "type": "annotation",
      "updated_date": "2022-06-22T09:18:45.296000Z",
      "url": "http://localhost:8080/api/jobs/16"
    },
    {
      "assignee": null,
      "assignee_updated_date": null,
      "bug_tracker": "",
<<<<<<< HEAD
=======
      "consensus_replicas": 0,
>>>>>>> 3caac72f
      "created_date": "2022-03-05T09:33:10.420000Z",
      "data_chunk_size": 72,
      "data_compressed_chunk_type": "imageset",
      "data_original_chunk_type": "imageset",
      "dimension": "2d",
      "frame_count": 5,
      "guide_id": null,
      "id": 14,
      "issues": {
        "count": 0,
        "url": "http://localhost:8080/api/issues?job_id=14"
      },
      "labels": {
        "url": "http://localhost:8080/api/labels?job_id=14"
      },
      "mode": "annotation",
      "organization": null,
      "parent_job_id": null,
      "project_id": 1,
      "source_storage": null,
      "stage": "annotation",
      "start_frame": 15,
      "state": "in progress",
      "status": "annotation",
      "stop_frame": 19,
      "target_storage": null,
      "task_id": 9,
      "type": "annotation",
      "updated_date": "2022-11-03T13:57:26.346000Z",
      "url": "http://localhost:8080/api/jobs/14"
    },
    {
      "assignee": null,
      "assignee_updated_date": null,
      "bug_tracker": "",
<<<<<<< HEAD
=======
      "consensus_replicas": 0,
>>>>>>> 3caac72f
      "created_date": "2022-03-05T09:33:10.420000Z",
      "data_chunk_size": 72,
      "data_compressed_chunk_type": "imageset",
      "data_original_chunk_type": "imageset",
      "dimension": "2d",
      "frame_count": 5,
      "guide_id": null,
      "id": 13,
      "issues": {
        "count": 0,
        "url": "http://localhost:8080/api/issues?job_id=13"
      },
      "labels": {
        "url": "http://localhost:8080/api/labels?job_id=13"
      },
      "mode": "annotation",
      "organization": null,
      "parent_job_id": null,
      "project_id": 1,
      "source_storage": null,
      "stage": "acceptance",
      "start_frame": 10,
      "state": "new",
      "status": "validation",
      "stop_frame": 14,
      "target_storage": null,
      "task_id": 9,
      "type": "annotation",
      "updated_date": "2022-06-22T09:18:45.296000Z",
      "url": "http://localhost:8080/api/jobs/13"
    },
    {
      "assignee": null,
      "assignee_updated_date": null,
      "bug_tracker": "",
<<<<<<< HEAD
=======
      "consensus_replicas": 0,
>>>>>>> 3caac72f
      "created_date": "2022-03-05T09:33:10.420000Z",
      "data_chunk_size": 72,
      "data_compressed_chunk_type": "imageset",
      "data_original_chunk_type": "imageset",
      "dimension": "2d",
      "frame_count": 5,
      "guide_id": null,
      "id": 12,
      "issues": {
        "count": 0,
        "url": "http://localhost:8080/api/issues?job_id=12"
      },
      "labels": {
        "url": "http://localhost:8080/api/labels?job_id=12"
      },
      "mode": "annotation",
      "organization": null,
      "parent_job_id": null,
      "project_id": 1,
      "source_storage": null,
      "stage": "validation",
      "start_frame": 5,
      "state": "new",
      "status": "validation",
      "stop_frame": 9,
      "target_storage": null,
      "task_id": 9,
      "type": "annotation",
      "updated_date": "2022-06-22T09:18:45.296000Z",
      "url": "http://localhost:8080/api/jobs/12"
    },
    {
      "assignee": {
        "first_name": "Worker",
        "id": 9,
        "last_name": "Fourth",
        "url": "http://localhost:8080/api/users/9",
        "username": "worker4"
      },
      "assignee_updated_date": null,
      "bug_tracker": "",
<<<<<<< HEAD
=======
      "consensus_replicas": 0,
>>>>>>> 3caac72f
      "created_date": "2022-03-05T09:33:10.420000Z",
      "data_chunk_size": 72,
      "data_compressed_chunk_type": "imageset",
      "data_original_chunk_type": "imageset",
      "dimension": "2d",
      "frame_count": 5,
      "guide_id": null,
      "id": 11,
      "issues": {
        "count": 1,
        "url": "http://localhost:8080/api/issues?job_id=11"
      },
      "labels": {
        "url": "http://localhost:8080/api/labels?job_id=11"
      },
      "mode": "annotation",
      "organization": null,
      "parent_job_id": null,
      "project_id": 1,
      "source_storage": null,
      "stage": "annotation",
      "start_frame": 0,
      "state": "in progress",
      "status": "annotation",
      "stop_frame": 4,
      "target_storage": null,
      "task_id": 9,
      "type": "annotation",
      "updated_date": "2022-06-22T09:18:45.296000Z",
      "url": "http://localhost:8080/api/jobs/11"
    },
    {
      "assignee": {
        "first_name": "Admin",
        "id": 1,
        "last_name": "First",
        "url": "http://localhost:8080/api/users/1",
        "username": "admin1"
      },
      "assignee_updated_date": null,
      "bug_tracker": null,
<<<<<<< HEAD
=======
      "consensus_replicas": 0,
>>>>>>> 3caac72f
      "created_date": "2022-03-05T08:30:48.612000Z",
      "data_chunk_size": 72,
      "data_compressed_chunk_type": "imageset",
      "data_original_chunk_type": "imageset",
      "dimension": "2d",
      "frame_count": 14,
      "guide_id": null,
      "id": 10,
      "issues": {
        "count": 1,
        "url": "http://localhost:8080/api/issues?job_id=10"
      },
      "labels": {
        "url": "http://localhost:8080/api/labels?job_id=10"
      },
      "mode": "annotation",
      "organization": null,
      "parent_job_id": null,
      "project_id": null,
      "source_storage": null,
      "stage": "annotation",
      "start_frame": 0,
      "state": "in progress",
      "status": "annotation",
      "stop_frame": 13,
      "target_storage": null,
      "task_id": 8,
      "type": "annotation",
      "updated_date": "2022-06-22T09:18:45.296000Z",
      "url": "http://localhost:8080/api/jobs/10"
    },
    {
      "assignee": null,
      "assignee_updated_date": null,
      "bug_tracker": null,
<<<<<<< HEAD
=======
      "consensus_replicas": 0,
>>>>>>> 3caac72f
      "created_date": "2022-02-21T10:31:52.429000Z",
      "data_chunk_size": 72,
      "data_compressed_chunk_type": "imageset",
      "data_original_chunk_type": "imageset",
      "dimension": "2d",
      "frame_count": 11,
      "guide_id": null,
      "id": 9,
      "issues": {
        "count": 1,
        "url": "http://localhost:8080/api/issues?job_id=9"
      },
      "labels": {
        "url": "http://localhost:8080/api/labels?job_id=9"
      },
      "mode": "annotation",
      "organization": 2,
      "parent_job_id": null,
      "project_id": null,
      "source_storage": null,
      "stage": "annotation",
      "start_frame": 0,
      "state": "in progress",
      "status": "annotation",
      "stop_frame": 10,
      "target_storage": null,
      "task_id": 7,
      "type": "annotation",
      "updated_date": "2022-06-22T09:18:45.296000Z",
      "url": "http://localhost:8080/api/jobs/9"
    },
    {
      "assignee": null,
      "assignee_updated_date": null,
      "bug_tracker": null,
<<<<<<< HEAD
=======
      "consensus_replicas": 0,
>>>>>>> 3caac72f
      "created_date": "2022-02-16T06:26:54.631000Z",
      "data_chunk_size": 72,
      "data_compressed_chunk_type": "imageset",
      "data_original_chunk_type": "imageset",
      "dimension": "3d",
      "frame_count": 1,
      "guide_id": null,
      "id": 8,
      "issues": {
        "count": 0,
        "url": "http://localhost:8080/api/issues?job_id=8"
      },
      "labels": {
        "url": "http://localhost:8080/api/labels?job_id=8"
      },
      "mode": "annotation",
      "organization": null,
      "parent_job_id": null,
      "project_id": null,
      "source_storage": null,
      "stage": "annotation",
      "start_frame": 0,
      "state": "new",
      "status": "annotation",
      "stop_frame": 0,
      "target_storage": null,
      "task_id": 6,
      "type": "annotation",
      "updated_date": "2022-06-22T09:18:45.296000Z",
      "url": "http://localhost:8080/api/jobs/8"
    },
    {
      "assignee": {
        "first_name": "Worker",
        "id": 9,
        "last_name": "Fourth",
        "url": "http://localhost:8080/api/users/9",
        "username": "worker4"
      },
      "assignee_updated_date": null,
      "bug_tracker": null,
<<<<<<< HEAD
=======
      "consensus_replicas": 0,
>>>>>>> 3caac72f
      "created_date": "2022-02-16T06:25:48.168000Z",
      "data_chunk_size": 72,
      "data_compressed_chunk_type": "imageset",
      "data_original_chunk_type": "video",
      "dimension": "2d",
      "frame_count": 25,
      "guide_id": null,
      "id": 7,
      "issues": {
        "count": 1,
        "url": "http://localhost:8080/api/issues?job_id=7"
      },
      "labels": {
        "url": "http://localhost:8080/api/labels?job_id=7"
      },
      "mode": "interpolation",
      "organization": null,
      "parent_job_id": null,
      "project_id": null,
      "source_storage": null,
      "stage": "annotation",
      "start_frame": 0,
      "state": "in progress",
      "status": "annotation",
      "stop_frame": 24,
      "target_storage": null,
      "task_id": 5,
      "type": "annotation",
      "updated_date": "2022-06-22T09:18:45.296000Z",
      "url": "http://localhost:8080/api/jobs/7"
    },
    {
      "assignee": {
        "first_name": "Worker",
        "id": 6,
        "last_name": "First",
        "url": "http://localhost:8080/api/users/6",
        "username": "worker1"
      },
      "assignee_updated_date": null,
      "bug_tracker": null,
<<<<<<< HEAD
=======
      "consensus_replicas": 0,
>>>>>>> 3caac72f
      "created_date": "2021-12-14T18:50:29.458000Z",
      "data_chunk_size": 72,
      "data_compressed_chunk_type": "imageset",
      "data_original_chunk_type": "imageset",
      "dimension": "2d",
      "frame_count": 23,
      "guide_id": null,
      "id": 2,
      "issues": {
        "count": 0,
        "url": "http://localhost:8080/api/issues?job_id=2"
      },
      "labels": {
        "url": "http://localhost:8080/api/labels?job_id=2"
      },
      "mode": "annotation",
      "organization": 1,
      "parent_job_id": null,
      "project_id": null,
      "source_storage": null,
      "stage": "annotation",
      "start_frame": 0,
      "state": "new",
      "status": "annotation",
      "stop_frame": 22,
      "target_storage": null,
      "task_id": 2,
      "type": "annotation",
      "updated_date": "2022-06-22T09:18:45.296000Z",
      "url": "http://localhost:8080/api/jobs/2"
    }
  ]
}<|MERGE_RESOLUTION|>--- conflicted
+++ resolved
@@ -1,23 +1,10 @@
 {
-<<<<<<< HEAD
-  "count": 28,
-=======
   "count": 43,
->>>>>>> 3caac72f
   "next": null,
   "previous": null,
   "results": [
     {
       "assignee": null,
-<<<<<<< HEAD
-      "bug_tracker": "",
-      "created_date": "2023-07-07T14:44:18.071000Z",
-      "data_chunk_size": 72,
-      "data_compressed_chunk_type": "imageset",
-      "dimension": "2d",
-      "frame_count": 2,
-      "guide_id": null,
-=======
       "assignee_updated_date": null,
       "bug_tracker": null,
       "consensus_replicas": 0,
@@ -656,235 +643,140 @@
       "dimension": "2d",
       "frame_count": 1,
       "guide_id": null,
->>>>>>> 3caac72f
       "id": 35,
       "issues": {
         "count": 0,
         "url": "http://localhost:8080/api/issues?job_id=35"
       },
       "labels": {
-<<<<<<< HEAD
-        "count": 2,
         "url": "http://localhost:8080/api/labels?job_id=35"
       },
       "mode": "annotation",
-      "organization": 1,
-      "project_id": 15,
-      "stage": "acceptance",
-      "start_frame": 0,
-      "state": "completed",
-      "status": "completed",
-      "stop_frame": 2,
+      "organization": 2,
+      "parent_job_id": null,
+      "project_id": null,
+      "source_storage": {
+        "cloud_storage_id": null,
+        "id": 45,
+        "location": "local"
+      },
+      "stage": "annotation",
+      "start_frame": 0,
+      "state": "new",
+      "status": "annotation",
+      "stop_frame": 0,
+      "target_storage": {
+        "cloud_storage_id": null,
+        "id": 46,
+        "location": "local"
+      },
+      "task_id": 26,
+      "type": "annotation",
+      "updated_date": "2024-09-23T10:51:32.932000Z",
+      "url": "http://localhost:8080/api/jobs/35"
+    },
+    {
+      "assignee": null,
+      "assignee_updated_date": null,
+      "bug_tracker": "",
+      "consensus_replicas": 0,
+      "created_date": "2024-07-15T15:34:53.594000Z",
+      "data_chunk_size": 72,
+      "data_compressed_chunk_type": "imageset",
+      "data_original_chunk_type": "imageset",
+      "dimension": "2d",
+      "frame_count": 1,
+      "guide_id": null,
+      "id": 34,
+      "issues": {
+        "count": 0,
+        "url": "http://localhost:8080/api/issues?job_id=34"
+      },
+      "labels": {
+        "url": "http://localhost:8080/api/labels?job_id=34"
+      },
+      "mode": "annotation",
+      "organization": null,
+      "parent_job_id": null,
+      "project_id": 14,
+      "source_storage": {
+        "cloud_storage_id": null,
+        "id": 39,
+        "location": "local"
+      },
+      "stage": "annotation",
+      "start_frame": 0,
+      "state": "new",
+      "status": "annotation",
+      "stop_frame": 0,
+      "target_storage": {
+        "cloud_storage_id": null,
+        "id": 40,
+        "location": "local"
+      },
+      "task_id": 25,
+      "type": "annotation",
+      "updated_date": "2024-07-15T15:34:53.594000Z",
+      "url": "http://localhost:8080/api/jobs/34"
+    },
+    {
+      "assignee": null,
+      "assignee_updated_date": null,
+      "bug_tracker": "",
+      "consensus_replicas": 0,
+      "created_date": "2024-07-15T15:33:10.549000Z",
+      "data_chunk_size": 72,
+      "data_compressed_chunk_type": "imageset",
+      "data_original_chunk_type": "imageset",
+      "dimension": "2d",
+      "frame_count": 1,
+      "guide_id": null,
+      "id": 33,
+      "issues": {
+        "count": 0,
+        "url": "http://localhost:8080/api/issues?job_id=33"
+      },
+      "labels": {
+        "url": "http://localhost:8080/api/labels?job_id=33"
+      },
+      "mode": "annotation",
+      "organization": null,
+      "parent_job_id": null,
+      "project_id": 14,
+      "source_storage": {
+        "cloud_storage_id": null,
+        "id": 37,
+        "location": "local"
+      },
+      "stage": "annotation",
+      "start_frame": 0,
+      "state": "new",
+      "status": "annotation",
+      "stop_frame": 0,
+      "target_storage": {
+        "cloud_storage_id": null,
+        "id": 38,
+        "location": "local"
+      },
       "task_id": 24,
-      "type": "ground_truth",
-      "updated_date": "2023-07-07T14:44:39.031000Z",
-=======
-        "url": "http://localhost:8080/api/labels?job_id=35"
-      },
-      "mode": "annotation",
-      "organization": 2,
-      "parent_job_id": null,
-      "project_id": null,
-      "source_storage": {
-        "cloud_storage_id": null,
-        "id": 45,
-        "location": "local"
-      },
-      "stage": "annotation",
-      "start_frame": 0,
-      "state": "new",
-      "status": "annotation",
-      "stop_frame": 0,
-      "target_storage": {
-        "cloud_storage_id": null,
-        "id": 46,
-        "location": "local"
-      },
-      "task_id": 26,
-      "type": "annotation",
-      "updated_date": "2024-09-23T10:51:32.932000Z",
->>>>>>> 3caac72f
-      "url": "http://localhost:8080/api/jobs/35"
-    },
-    {
-      "assignee": null,
-<<<<<<< HEAD
-      "bug_tracker": "",
-      "created_date": "2023-07-07T14:42:07.461000Z",
-      "data_chunk_size": 72,
-      "data_compressed_chunk_type": "imageset",
-=======
-      "assignee_updated_date": null,
-      "bug_tracker": "",
-      "consensus_replicas": 0,
-      "created_date": "2024-07-15T15:34:53.594000Z",
-      "data_chunk_size": 72,
-      "data_compressed_chunk_type": "imageset",
-      "data_original_chunk_type": "imageset",
->>>>>>> 3caac72f
-      "dimension": "2d",
-      "frame_count": 1,
-      "guide_id": null,
-      "id": 34,
-      "issues": {
-        "count": 0,
-        "url": "http://localhost:8080/api/issues?job_id=34"
-      },
-      "labels": {
-<<<<<<< HEAD
-        "count": 2,
-        "url": "http://localhost:8080/api/labels?job_id=34"
-      },
-      "mode": "annotation",
-      "organization": 1,
-      "project_id": 15,
-      "stage": "acceptance",
-      "start_frame": 0,
-      "state": "completed",
-      "status": "completed",
-      "stop_frame": 2,
-      "task_id": 25,
-      "type": "ground_truth",
-      "updated_date": "2023-07-07T14:42:35.511000Z",
-=======
-        "url": "http://localhost:8080/api/labels?job_id=34"
-      },
-      "mode": "annotation",
-      "organization": null,
-      "parent_job_id": null,
-      "project_id": 14,
-      "source_storage": {
-        "cloud_storage_id": null,
-        "id": 39,
-        "location": "local"
-      },
-      "stage": "annotation",
-      "start_frame": 0,
-      "state": "new",
-      "status": "annotation",
-      "stop_frame": 0,
-      "target_storage": {
-        "cloud_storage_id": null,
-        "id": 40,
-        "location": "local"
-      },
-      "task_id": 25,
-      "type": "annotation",
-      "updated_date": "2024-07-15T15:34:53.594000Z",
->>>>>>> 3caac72f
-      "url": "http://localhost:8080/api/jobs/34"
-    },
-    {
-      "assignee": null,
-<<<<<<< HEAD
-      "bug_tracker": "",
-      "created_date": "2023-07-07T14:40:31.865000Z",
-      "data_chunk_size": 72,
-      "data_compressed_chunk_type": "imageset",
+      "type": "annotation",
+      "updated_date": "2024-07-15T15:33:10.549000Z",
+      "url": "http://localhost:8080/api/jobs/33"
+    },
+    {
+      "assignee": null,
+      "assignee_updated_date": null,
+      "bug_tracker": null,
+      "consensus_replicas": 0,
+      "created_date": "2024-03-21T20:50:05.838000Z",
+      "data_chunk_size": 72,
+      "data_compressed_chunk_type": "imageset",
+      "data_original_chunk_type": "imageset",
       "dimension": "2d",
       "frame_count": 3,
-=======
-      "assignee_updated_date": null,
-      "bug_tracker": "",
-      "consensus_replicas": 0,
-      "created_date": "2024-07-15T15:33:10.549000Z",
-      "data_chunk_size": 72,
-      "data_compressed_chunk_type": "imageset",
-      "data_original_chunk_type": "imageset",
-      "dimension": "2d",
-      "frame_count": 1,
->>>>>>> 3caac72f
-      "guide_id": null,
-      "id": 33,
-      "issues": {
-        "count": 0,
-        "url": "http://localhost:8080/api/issues?job_id=33"
-      },
-      "labels": {
-<<<<<<< HEAD
-        "count": 2,
-        "url": "http://localhost:8080/api/labels?job_id=33"
-      },
-      "mode": "annotation",
-      "organization": 1,
-      "project_id": 15,
-      "stage": "acceptance",
-      "start_frame": 0,
-      "state": "completed",
-      "status": "completed",
-      "stop_frame": 2,
-      "task_id": 26,
-      "type": "annotation",
-      "updated_date": "2023-07-07T14:40:48.974000Z",
-=======
-        "url": "http://localhost:8080/api/labels?job_id=33"
-      },
-      "mode": "annotation",
-      "organization": null,
-      "parent_job_id": null,
-      "project_id": 14,
-      "source_storage": {
-        "cloud_storage_id": null,
-        "id": 37,
-        "location": "local"
-      },
-      "stage": "annotation",
-      "start_frame": 0,
-      "state": "new",
-      "status": "annotation",
-      "stop_frame": 0,
-      "target_storage": {
-        "cloud_storage_id": null,
-        "id": 38,
-        "location": "local"
-      },
-      "task_id": 24,
-      "type": "annotation",
-      "updated_date": "2024-07-15T15:33:10.549000Z",
->>>>>>> 3caac72f
-      "url": "http://localhost:8080/api/jobs/33"
-    },
-    {
-      "assignee": null,
-<<<<<<< HEAD
-      "bug_tracker": "",
-      "created_date": "2023-07-07T14:40:02.592000Z",
-      "data_chunk_size": 72,
-      "data_compressed_chunk_type": "imageset",
-=======
-      "assignee_updated_date": null,
-      "bug_tracker": null,
-      "consensus_replicas": 0,
-      "created_date": "2024-03-21T20:50:05.838000Z",
-      "data_chunk_size": 72,
-      "data_compressed_chunk_type": "imageset",
-      "data_original_chunk_type": "imageset",
->>>>>>> 3caac72f
-      "dimension": "2d",
-      "frame_count": 3,
       "guide_id": null,
       "id": 32,
       "issues": {
-<<<<<<< HEAD
-        "count": 2,
-        "url": "http://localhost:8080/api/issues?job_id=32"
-      },
-      "labels": {
-        "count": 2,
-        "url": "http://localhost:8080/api/labels?job_id=32"
-      },
-      "mode": "annotation",
-      "organization": 1,
-      "project_id": 15,
-      "stage": "validation",
-      "start_frame": 0,
-      "state": "in progress",
-      "status": "validation",
-      "stop_frame": 2,
-      "task_id": 25,
-      "type": "annotation",
-      "updated_date": "2023-07-07T14:41:56.422000Z",
-=======
         "count": 0,
         "url": "http://localhost:8080/api/issues?job_id=32"
       },
@@ -905,19 +797,10 @@
       "task_id": 23,
       "type": "ground_truth",
       "updated_date": "2024-03-21T20:50:20.020000Z",
->>>>>>> 3caac72f
       "url": "http://localhost:8080/api/jobs/32"
     },
     {
       "assignee": null,
-<<<<<<< HEAD
-      "bug_tracker": "",
-      "created_date": "2023-07-07T14:39:35.088000Z",
-      "data_chunk_size": 72,
-      "data_compressed_chunk_type": "imageset",
-      "dimension": "2d",
-      "frame_count": 3,
-=======
       "assignee_updated_date": null,
       "bug_tracker": null,
       "consensus_replicas": 0,
@@ -927,7 +810,6 @@
       "data_original_chunk_type": "imageset",
       "dimension": "2d",
       "frame_count": 1,
->>>>>>> 3caac72f
       "guide_id": null,
       "id": 31,
       "issues": {
@@ -935,22 +817,6 @@
         "url": "http://localhost:8080/api/issues?job_id=31"
       },
       "labels": {
-<<<<<<< HEAD
-        "count": 2,
-        "url": "http://localhost:8080/api/labels?job_id=31"
-      },
-      "mode": "annotation",
-      "organization": 1,
-      "project_id": 15,
-      "stage": "annotation",
-      "start_frame": 0,
-      "state": "completed",
-      "status": "annotation",
-      "stop_frame": 2,
-      "task_id": 24,
-      "type": "annotation",
-      "updated_date": "2023-07-07T14:47:33.771000Z",
-=======
         "url": "http://localhost:8080/api/labels?job_id=31"
       },
       "mode": "annotation",
@@ -967,19 +833,10 @@
       "task_id": 23,
       "type": "annotation",
       "updated_date": "2024-03-21T20:50:27.594000Z",
->>>>>>> 3caac72f
       "url": "http://localhost:8080/api/jobs/31"
     },
     {
       "assignee": null,
-<<<<<<< HEAD
-      "bug_tracker": "",
-      "created_date": "2023-07-07T14:26:57.505000Z",
-      "data_chunk_size": 72,
-      "data_compressed_chunk_type": "imageset",
-      "dimension": "2d",
-      "frame_count": 2,
-=======
       "assignee_updated_date": null,
       "bug_tracker": null,
       "consensus_replicas": 0,
@@ -989,7 +846,6 @@
       "data_original_chunk_type": "imageset",
       "dimension": "2d",
       "frame_count": 5,
->>>>>>> 3caac72f
       "guide_id": null,
       "id": 30,
       "issues": {
@@ -997,25 +853,10 @@
         "url": "http://localhost:8080/api/issues?job_id=30"
       },
       "labels": {
-<<<<<<< HEAD
-        "count": 2,
-=======
->>>>>>> 3caac72f
         "url": "http://localhost:8080/api/labels?job_id=30"
       },
       "mode": "annotation",
       "organization": null,
-<<<<<<< HEAD
-      "project_id": 14,
-      "stage": "acceptance",
-      "start_frame": 0,
-      "state": "completed",
-      "status": "completed",
-      "stop_frame": 3,
-      "task_id": 23,
-      "type": "ground_truth",
-      "updated_date": "2023-07-07T14:27:16.171000Z",
-=======
       "parent_job_id": null,
       "project_id": null,
       "source_storage": null,
@@ -1028,19 +869,10 @@
       "task_id": 23,
       "type": "annotation",
       "updated_date": "2024-03-21T20:50:33.610000Z",
->>>>>>> 3caac72f
       "url": "http://localhost:8080/api/jobs/30"
     },
     {
       "assignee": null,
-<<<<<<< HEAD
-      "bug_tracker": "",
-      "created_date": "2023-07-07T14:26:05.859000Z",
-      "data_chunk_size": 72,
-      "data_compressed_chunk_type": "imageset",
-      "dimension": "2d",
-      "frame_count": 4,
-=======
       "assignee_updated_date": null,
       "bug_tracker": null,
       "consensus_replicas": 0,
@@ -1050,7 +882,6 @@
       "data_original_chunk_type": "imageset",
       "dimension": "2d",
       "frame_count": 5,
->>>>>>> 3caac72f
       "guide_id": null,
       "id": 29,
       "issues": {
@@ -1058,25 +889,10 @@
         "url": "http://localhost:8080/api/issues?job_id=29"
       },
       "labels": {
-<<<<<<< HEAD
-        "count": 2,
-=======
->>>>>>> 3caac72f
         "url": "http://localhost:8080/api/labels?job_id=29"
       },
       "mode": "annotation",
       "organization": null,
-<<<<<<< HEAD
-      "project_id": 14,
-      "stage": "annotation",
-      "start_frame": 0,
-      "state": "in progress",
-      "status": "annotation",
-      "stop_frame": 3,
-      "task_id": 23,
-      "type": "annotation",
-      "updated_date": "2023-07-07T14:30:20.574000Z",
-=======
       "parent_job_id": null,
       "project_id": null,
       "source_storage": null,
@@ -1089,18 +905,13 @@
       "task_id": 23,
       "type": "annotation",
       "updated_date": "2024-03-21T20:50:39.585000Z",
->>>>>>> 3caac72f
       "url": "http://localhost:8080/api/jobs/29"
     },
     {
       "assignee": null,
-<<<<<<< HEAD
-      "bug_tracker": null,
-=======
-      "assignee_updated_date": null,
-      "bug_tracker": null,
-      "consensus_replicas": 0,
->>>>>>> 3caac72f
+      "assignee_updated_date": null,
+      "bug_tracker": null,
+      "consensus_replicas": 0,
       "created_date": "2023-05-26T16:11:23.946000Z",
       "data_chunk_size": 72,
       "data_compressed_chunk_type": "imageset",
@@ -1136,10 +947,7 @@
       "assignee": null,
       "assignee_updated_date": null,
       "bug_tracker": null,
-<<<<<<< HEAD
-=======
-      "consensus_replicas": 0,
->>>>>>> 3caac72f
+      "consensus_replicas": 0,
       "created_date": "2023-05-26T16:11:23.880000Z",
       "data_chunk_size": 72,
       "data_compressed_chunk_type": "imageset",
@@ -1175,10 +983,7 @@
       "assignee": null,
       "assignee_updated_date": null,
       "bug_tracker": null,
-<<<<<<< HEAD
-=======
-      "consensus_replicas": 0,
->>>>>>> 3caac72f
+      "consensus_replicas": 0,
       "created_date": "2023-03-27T19:08:07.649000Z",
       "data_chunk_size": 72,
       "data_compressed_chunk_type": "imageset",
@@ -1222,10 +1027,7 @@
       "assignee": null,
       "assignee_updated_date": null,
       "bug_tracker": null,
-<<<<<<< HEAD
-=======
-      "consensus_replicas": 0,
->>>>>>> 3caac72f
+      "consensus_replicas": 0,
       "created_date": "2023-03-27T19:08:07.649000Z",
       "data_chunk_size": 72,
       "data_compressed_chunk_type": "imageset",
@@ -1269,10 +1071,7 @@
       "assignee": null,
       "assignee_updated_date": null,
       "bug_tracker": "",
-<<<<<<< HEAD
-=======
-      "consensus_replicas": 0,
->>>>>>> 3caac72f
+      "consensus_replicas": 0,
       "created_date": "2023-03-10T11:57:31.614000Z",
       "data_chunk_size": 72,
       "data_compressed_chunk_type": "imageset",
@@ -1316,10 +1115,7 @@
       "assignee": null,
       "assignee_updated_date": null,
       "bug_tracker": null,
-<<<<<<< HEAD
-=======
-      "consensus_replicas": 0,
->>>>>>> 3caac72f
+      "consensus_replicas": 0,
       "created_date": "2023-03-10T11:56:33.757000Z",
       "data_chunk_size": 72,
       "data_compressed_chunk_type": "imageset",
@@ -1363,10 +1159,7 @@
       "assignee": null,
       "assignee_updated_date": null,
       "bug_tracker": "",
-<<<<<<< HEAD
-=======
-      "consensus_replicas": 0,
->>>>>>> 3caac72f
+      "consensus_replicas": 0,
       "created_date": "2023-03-01T15:36:26.668000Z",
       "data_chunk_size": 72,
       "data_compressed_chunk_type": "imageset",
@@ -1410,10 +1203,7 @@
       "assignee": null,
       "assignee_updated_date": null,
       "bug_tracker": null,
-<<<<<<< HEAD
-=======
-      "consensus_replicas": 0,
->>>>>>> 3caac72f
+      "consensus_replicas": 0,
       "created_date": "2023-02-10T14:05:25.947000Z",
       "data_chunk_size": 72,
       "data_compressed_chunk_type": "imageset",
@@ -1449,10 +1239,7 @@
       "assignee": null,
       "assignee_updated_date": null,
       "bug_tracker": "",
-<<<<<<< HEAD
-=======
-      "consensus_replicas": 0,
->>>>>>> 3caac72f
+      "consensus_replicas": 0,
       "created_date": "2022-12-01T12:53:10.425000Z",
       "data_chunk_size": 72,
       "data_compressed_chunk_type": "imageset",
@@ -1496,10 +1283,7 @@
       "assignee": null,
       "assignee_updated_date": null,
       "bug_tracker": "https://bugtracker.localhost/task/12345",
-<<<<<<< HEAD
-=======
-      "consensus_replicas": 0,
->>>>>>> 3caac72f
+      "consensus_replicas": 0,
       "created_date": "2022-09-22T14:22:25.820000Z",
       "data_chunk_size": 72,
       "data_compressed_chunk_type": "imageset",
@@ -1543,10 +1327,7 @@
       "assignee": null,
       "assignee_updated_date": null,
       "bug_tracker": "",
-<<<<<<< HEAD
-=======
-      "consensus_replicas": 0,
->>>>>>> 3caac72f
+      "consensus_replicas": 0,
       "created_date": "2022-06-08T08:33:06.505000Z",
       "data_chunk_size": 72,
       "data_compressed_chunk_type": "imageset",
@@ -1588,10 +1369,7 @@
       },
       "assignee_updated_date": null,
       "bug_tracker": "",
-<<<<<<< HEAD
-=======
-      "consensus_replicas": 0,
->>>>>>> 3caac72f
+      "consensus_replicas": 0,
       "created_date": "2022-03-05T10:32:19.149000Z",
       "data_chunk_size": 72,
       "data_compressed_chunk_type": "imageset",
@@ -1635,10 +1413,7 @@
       "assignee": null,
       "assignee_updated_date": null,
       "bug_tracker": "",
-<<<<<<< HEAD
-=======
-      "consensus_replicas": 0,
->>>>>>> 3caac72f
+      "consensus_replicas": 0,
       "created_date": "2022-03-05T09:33:10.420000Z",
       "data_chunk_size": 72,
       "data_compressed_chunk_type": "imageset",
@@ -1674,10 +1449,7 @@
       "assignee": null,
       "assignee_updated_date": null,
       "bug_tracker": "",
-<<<<<<< HEAD
-=======
-      "consensus_replicas": 0,
->>>>>>> 3caac72f
+      "consensus_replicas": 0,
       "created_date": "2022-03-05T09:33:10.420000Z",
       "data_chunk_size": 72,
       "data_compressed_chunk_type": "imageset",
@@ -1713,10 +1485,7 @@
       "assignee": null,
       "assignee_updated_date": null,
       "bug_tracker": "",
-<<<<<<< HEAD
-=======
-      "consensus_replicas": 0,
->>>>>>> 3caac72f
+      "consensus_replicas": 0,
       "created_date": "2022-03-05T09:33:10.420000Z",
       "data_chunk_size": 72,
       "data_compressed_chunk_type": "imageset",
@@ -1758,10 +1527,7 @@
       },
       "assignee_updated_date": null,
       "bug_tracker": "",
-<<<<<<< HEAD
-=======
-      "consensus_replicas": 0,
->>>>>>> 3caac72f
+      "consensus_replicas": 0,
       "created_date": "2022-03-05T09:33:10.420000Z",
       "data_chunk_size": 72,
       "data_compressed_chunk_type": "imageset",
@@ -1803,10 +1569,7 @@
       },
       "assignee_updated_date": null,
       "bug_tracker": null,
-<<<<<<< HEAD
-=======
-      "consensus_replicas": 0,
->>>>>>> 3caac72f
+      "consensus_replicas": 0,
       "created_date": "2022-03-05T08:30:48.612000Z",
       "data_chunk_size": 72,
       "data_compressed_chunk_type": "imageset",
@@ -1842,10 +1605,7 @@
       "assignee": null,
       "assignee_updated_date": null,
       "bug_tracker": null,
-<<<<<<< HEAD
-=======
-      "consensus_replicas": 0,
->>>>>>> 3caac72f
+      "consensus_replicas": 0,
       "created_date": "2022-02-21T10:31:52.429000Z",
       "data_chunk_size": 72,
       "data_compressed_chunk_type": "imageset",
@@ -1881,10 +1641,7 @@
       "assignee": null,
       "assignee_updated_date": null,
       "bug_tracker": null,
-<<<<<<< HEAD
-=======
-      "consensus_replicas": 0,
->>>>>>> 3caac72f
+      "consensus_replicas": 0,
       "created_date": "2022-02-16T06:26:54.631000Z",
       "data_chunk_size": 72,
       "data_compressed_chunk_type": "imageset",
@@ -1926,10 +1683,7 @@
       },
       "assignee_updated_date": null,
       "bug_tracker": null,
-<<<<<<< HEAD
-=======
-      "consensus_replicas": 0,
->>>>>>> 3caac72f
+      "consensus_replicas": 0,
       "created_date": "2022-02-16T06:25:48.168000Z",
       "data_chunk_size": 72,
       "data_compressed_chunk_type": "imageset",
@@ -1971,10 +1725,7 @@
       },
       "assignee_updated_date": null,
       "bug_tracker": null,
-<<<<<<< HEAD
-=======
-      "consensus_replicas": 0,
->>>>>>> 3caac72f
+      "consensus_replicas": 0,
       "created_date": "2021-12-14T18:50:29.458000Z",
       "data_chunk_size": 72,
       "data_compressed_chunk_type": "imageset",
