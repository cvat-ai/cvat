--- conflicted
+++ resolved
@@ -240,9 +240,6 @@
 
         assert task
 
-        org_id = task["organization"]
-        extra_kwargs = {"org_id": org_id}
-
         job_spec = {
             "task_id": task["id"],
             "type": "ground_truth",
@@ -251,10 +248,10 @@
         }
 
         if allow:
-            self._test_create_job_ok(user["username"], job_spec, **extra_kwargs)
+            self._test_create_job_ok(user["username"], job_spec)
         else:
             self._test_create_job_fails(
-                user["username"], job_spec, expected_status=HTTPStatus.FORBIDDEN, **extra_kwargs
+                user["username"], job_spec, expected_status=HTTPStatus.FORBIDDEN
             )
 
     def test_create_response_matches_get(self, tasks, jobs, users):
@@ -373,9 +370,6 @@
 
         assert task
 
-        org_id = task["organization"]
-        extra_kwargs = {"org_id": org_id}
-
         job_spec = {
             "task_id": task["id"],
             "type": "ground_truth",
@@ -384,13 +378,13 @@
         }
 
         with make_api_client(admin_user) as api_client:
-            (job, _) = api_client.jobs_api.create(job_spec, **extra_kwargs)
+            (job, _) = api_client.jobs_api.create(job_spec)
 
         if allow:
-            self._test_destroy_job_ok(user["username"], job.id, **extra_kwargs)
+            self._test_destroy_job_ok(user["username"], job.id)
         else:
             self._test_destroy_job_fails(
-                user["username"], job.id, expected_status=HTTPStatus.FORBIDDEN, **extra_kwargs
+                user["username"], job.id, expected_status=HTTPStatus.FORBIDDEN
             )
 
 
@@ -413,23 +407,13 @@
             )
             assert response.status == HTTPStatus.FORBIDDEN
 
-<<<<<<< HEAD
-    @pytest.mark.parametrize("org", [None, "", 1, 2])
-    def test_admin_get_job(self, jobs, tasks, org):
-        jobs, kwargs = filter_jobs(jobs, tasks, org)
-
-        # keep only the reasonable amount of jobs
-        for job in jobs[:8]:
-            self._test_get_job_200("admin2", job["id"], expected_data=job, **kwargs)
-=======
-    def test_admin_can_get_sandbox_job(self, jobs, tasks):
+    def test_admin_can_get_sandbox_job(self, admin_user, jobs, tasks):
         job = next(job for job in jobs if tasks[job["task_id"]]["organization"] is None)
-        self._test_get_job_200("admin2", job["id"], job)
->>>>>>> ed3dbe8f
-
-    def test_admin_can_get_org_job(self, jobs, tasks):
+        self._test_get_job_200(admin_user, job["id"], expected_data=job)
+
+    def test_admin_can_get_org_job(self, admin_user, jobs, tasks):
         job = next(job for job in jobs if tasks[job["task_id"]]["organization"] is not None)
-        self._test_get_job_200("admin2", job["id"], job)
+        self._test_get_job_200(admin_user, job["id"], expected_data=job)
 
     @pytest.mark.parametrize("groups", [["business"], ["user"]])
     def test_non_admin_org_staff_can_get_job(
@@ -442,7 +426,7 @@
             if user["groups"] == groups and user["id"] in org_staff(org["id"])
         )
         job = jobs_by_org[org_id][0]
-        self._test_get_job_200(user["username"], job["id"], job)
+        self._test_get_job_200(user["username"], job["id"], expected_data=job)
 
     @pytest.mark.parametrize("groups", [["business"], ["user"], ["worker"]])
     def test_non_admin_job_staff_can_get_job(self, groups, users, jobs, is_job_staff):
@@ -452,16 +436,8 @@
             for job in jobs
             if user["groups"] == groups and is_job_staff(user["id"], job["id"])
         )
-        self._test_get_job_200(user["username"], job["id"], job)
-
-<<<<<<< HEAD
-            # check if the specific user in job_staff to see the job
-            for user in users:
-                if user["id"] in job_staff | org_staff:
-                    self._test_get_job_200(user["username"], job["id"], expected_data=job, **kwargs)
-                else:
-                    self._test_get_job_403(user["username"], job["id"], **kwargs)
-=======
+        self._test_get_job_200(user["username"], job["id"], expected_data=job)
+
     @pytest.mark.parametrize("groups", [["business"], ["user"], ["worker"]])
     def test_non_admin_non_job_staff_non_org_staff_cannot_get_job(
         self, groups, users, organizations, org_staff, jobs, is_job_staff
@@ -476,7 +452,6 @@
             and not is_job_staff(user["id"], job["id"])
         )
         self._test_get_job_403(user["username"], job_id)
->>>>>>> ed3dbe8f
 
     @pytest.mark.usefixtures("restore_db_per_function")
     def test_can_get_gt_job_in_sandbox_task(self, tasks, jobs, users, admin_user):
@@ -544,9 +519,6 @@
 
         assert task
 
-        org_id = task["organization"]
-        extra_kwargs = {"org_id": org_id}
-
         job_spec = {
             "task_id": task["id"],
             "type": "ground_truth",
@@ -555,13 +527,13 @@
         }
 
         with make_api_client(admin_user) as api_client:
-            (_, response) = api_client.jobs_api.create(job_spec, **extra_kwargs)
+            (_, response) = api_client.jobs_api.create(job_spec)
             job = json.loads(response.data)
 
         if allow:
-            self._test_get_job_200(user["username"], job["id"], expected_data=job, **extra_kwargs)
+            self._test_get_job_200(user["username"], job["id"], expected_data=job)
         else:
-            self._test_get_job_403(user["username"], job["id"], **extra_kwargs)
+            self._test_get_job_403(user["username"], job["id"])
 
 
 @pytest.mark.usefixtures(
@@ -918,18 +890,7 @@
 
 @pytest.mark.usefixtures("restore_db_per_function")
 class TestPatchJobAnnotations:
-<<<<<<< HEAD
-    def _check_response(self, username, jid, expect_success, data=None, org=None):
-        kwargs = {}
-        if org is not None:
-            if isinstance(org, str):
-                kwargs["org"] = org
-            else:
-                kwargs["org_id"] = org
-
-=======
     def _check_response(self, username, jid, expect_success, data=None):
->>>>>>> ed3dbe8f
         with make_api_client(username) as client:
             (_, response) = client.jobs_api.partial_update_annotations(
                 id=jid,
@@ -990,11 +951,7 @@
         username, jid = find_job_staff_user(filtered_jobs, users, job_staff)
 
         data = request_data(jid)
-<<<<<<< HEAD
-        self._check_response(username, jid, expect_success, data, org=org)
-=======
         self._check_response(username, jid, expect_success, data)
->>>>>>> ed3dbe8f
 
     @pytest.mark.parametrize("org", [2])
     @pytest.mark.parametrize(
@@ -1018,11 +975,7 @@
         username, jid = find_job_staff_user(filtered_jobs, users, False)
 
         data = request_data(jid)
-<<<<<<< HEAD
-        self._check_response(username, jid, expect_success, data, org=org)
-=======
         self._check_response(username, jid, expect_success, data)
->>>>>>> ed3dbe8f
 
     @pytest.mark.parametrize("org", [""])
     @pytest.mark.parametrize(
@@ -1056,17 +1009,13 @@
         username, jid = find_job_staff_user(filtered_jobs, users, job_staff)
 
         data = request_data(jid)
-<<<<<<< HEAD
-        self._check_response(username, jid, expect_success, data, org=org)
+        self._check_response(username, jid, expect_success, data)
 
     @pytest.mark.parametrize("job_type", ("ground_truth", "annotation"))
     def test_can_update_annotations(self, admin_user, jobs, request_data, job_type):
         job = next(j for j in jobs if j["type"] == job_type)
         data = request_data(job["id"])
         self._check_response(admin_user, job["id"], True, data)
-=======
-        self._check_response(username, jid, expect_success, data)
->>>>>>> ed3dbe8f
 
 
 @pytest.mark.usefixtures("restore_db_per_function")
