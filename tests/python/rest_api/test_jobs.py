# Copyright (C) 2021-2022 Intel Corporation
# Copyright (C) 2022-2024 CVAT.ai Corporation
#
# SPDX-License-Identifier: MIT

import io
import json
<<<<<<< HEAD
import math
=======
import operator
>>>>>>> 7551d6c7
import os
import xml.etree.ElementTree as ET
import zipfile
from copy import deepcopy
from datetime import datetime
from http import HTTPStatus
from io import BytesIO
from itertools import groupby, product
from typing import Any, Dict, List, Optional, Set, Tuple, Union

import numpy as np
import pytest
from cvat_sdk import models
from cvat_sdk.api_client.api_client import ApiClient, Endpoint
from cvat_sdk.api_client.exceptions import ForbiddenException
from cvat_sdk.core.helpers import get_paginated_collection
from deepdiff import DeepDiff
from PIL import Image
from pytest_cases import parametrize

from shared.utils.config import make_api_client
from shared.utils.helpers import generate_image_files

from .utils import (
    CollectionSimpleFilterTestBase,
    compare_annotations,
    create_task,
    export_job_dataset,
    parse_frame_step,
)


def get_job_staff(job, tasks, projects):
    job_staff = []
    job_staff.append(job["assignee"])
    tid = job["task_id"]
    job_staff.append(tasks[tid]["owner"])
    job_staff.append(tasks[tid]["assignee"])

    pid = job["project_id"]
    if pid:
        job_staff.append(projects[pid]["owner"])
        job_staff.append(projects[pid]["assignee"])
    job_staff = set(u["id"] for u in job_staff if u is not None)

    return job_staff


def filter_jobs(jobs, tasks, org):
    if isinstance(org, int):
        kwargs = {"org_id": org}
        jobs = [job for job in jobs if tasks[job["task_id"]]["organization"] == org]
    elif org == "":
        kwargs = {"org": ""}
        jobs = [job for job in jobs if tasks[job["task_id"]]["organization"] is None]
    else:
        kwargs = {}
        jobs = jobs.raw

    return jobs, kwargs


@pytest.mark.usefixtures("restore_db_per_function")
class TestPostJobs:
    def _test_create_job_ok(self, user: str, data: Dict[str, Any], **kwargs):
        with make_api_client(user) as api_client:
            (_, response) = api_client.jobs_api.create(
                models.JobWriteRequest(**deepcopy(data)), **kwargs
            )
            assert response.status == HTTPStatus.CREATED
        return response

    def _test_create_job_fails(
        self, user: str, data: Dict[str, Any], *, expected_status: int, **kwargs
    ):
        with make_api_client(user) as api_client:
            (_, response) = api_client.jobs_api.create(
                models.JobWriteRequest(**deepcopy(data)),
                **kwargs,
                _check_status=False,
                _parse_response=False,
            )
            assert response.status == expected_status
        return response

    @parametrize(
        "frame_selection_method, method_params",
        [
            *tuple(product(["random_uniform"], [{"frame_count"}, {"frame_share"}])),
            *tuple(
                product(["random_per_job"], [{"frames_per_job_count"}, {"frames_per_job_share"}])
            ),
            ("manual", {}),
        ],
        idgen=lambda **args: "-".join([args["frame_selection_method"], *args["method_params"]]),
    )
    @pytest.mark.parametrize("task_mode", ["annotation", "interpolation"])
    def test_can_create_gt_job_in_a_task(
        self,
        admin_user,
        tasks,
        task_mode: str,
        frame_selection_method: str,
        method_params: Set[str],
    ):
        required_task_size = 15

        task = next(
            t
            for t in tasks
            if t["mode"] == task_mode
            if required_task_size <= t["size"]
            if not t["validation_mode"]
        )
        task_id = task["id"]

        segment_size = task["segment_size"]
        total_frame_count = task["size"]

        job_params = {
            "task_id": task_id,
            "type": "ground_truth",
            "frame_selection_method": frame_selection_method,
        }

        if "random" in frame_selection_method:
            job_params["random_seed"] = 42

        if frame_selection_method == "random_uniform":
            validation_frames_count = 5

            for method_param in method_params:
                if method_param == "frame_count":
                    job_params[method_param] = validation_frames_count
                elif method_param == "frame_share":
                    job_params[method_param] = validation_frames_count / total_frame_count
                else:
                    assert False
        elif frame_selection_method == "random_per_job":
            validation_per_job_count = 2
            validation_frames_count = validation_per_job_count * math.ceil(
                total_frame_count / segment_size
            )

            for method_param in method_params:
                if method_param == "frames_per_job_count":
                    job_params[method_param] = validation_per_job_count
                elif method_param == "frames_per_job_share":
                    job_params[method_param] = validation_per_job_count / segment_size
                else:
                    assert False
        elif frame_selection_method == "manual":
            validation_frames_count = 5

            rng = np.random.Generator(np.random.MT19937(seed=42))
            job_params["frames"] = rng.choice(
                range(total_frame_count), validation_frames_count, replace=False
            ).tolist()
        else:
            assert False

        with make_api_client(admin_user) as api_client:
            (gt_job, _) = api_client.jobs_api.create(job_write_request=job_params)

            # GT jobs occupy the whole task frame range
            assert gt_job.start_frame == 0
            assert gt_job.stop_frame + 1 == task["size"]
            assert gt_job.type == "ground_truth"
            assert gt_job.task_id == task_id

            annotation_job_metas = [
                api_client.jobs_api.retrieve_data_meta(job.id)[0]
                for job in get_paginated_collection(
                    api_client.jobs_api.list_endpoint, task_id=task_id, type="annotation"
                )
            ]
            gt_job_metas = [
                api_client.jobs_api.retrieve_data_meta(job.id)[0]
                for job in get_paginated_collection(
                    api_client.jobs_api.list_endpoint, task_id=task_id, type="ground_truth"
                )
            ]

            assert len(gt_job_metas) == 1

        frame_step = parse_frame_step(gt_job_metas[0].frame_filter)
        validation_frames = [
            abs_frame_id
            for abs_frame_id in range(
                gt_job_metas[0].start_frame,
                gt_job_metas[0].stop_frame + 1,
                frame_step,
            )
            if abs_frame_id in gt_job_metas[0].included_frames
        ]

        if frame_selection_method == "random_per_job":
            # each job must have the specified number of validation frames
            for job_meta in annotation_job_metas:
                assert (
                    len(
                        set(
                            range(job_meta.start_frame, job_meta.stop_frame + 1, frame_step)
                        ).intersection(validation_frames)
                    )
                    == validation_per_job_count
                )
        else:
            assert len(validation_frames) == validation_frames_count

    @pytest.mark.parametrize(
        "task_id, frame_ids",
        [
            # The results have to be the same in different CVAT revisions,
            # so the task ids are fixed
            (21, [3, 5, 7]),  # annotation task
            (5, [11, 14, 20]),  # interpolation task
        ],
    )
    def test_can_create_gt_job_with_random_frames_and_seed(self, admin_user, task_id, frame_ids):
        user = admin_user
        job_spec = {
            "task_id": task_id,
            "type": "ground_truth",
            "frame_selection_method": "random_uniform",
            "frame_count": 3,
            "seed": 42,
        }

        response = self._test_create_job_ok(user, job_spec)
        job_id = json.loads(response.data)["id"]

        with make_api_client(user) as api_client:
            (gt_job_meta, _) = api_client.jobs_api.retrieve_data_meta(job_id)

        assert frame_ids == gt_job_meta.included_frames

    @pytest.mark.parametrize("task_mode", ["annotation", "interpolation"])
    def test_can_create_gt_job_with_all_frames(self, admin_user, tasks, jobs, task_mode):
        user = admin_user
        task = next(
            t
            for t in tasks
            if t["mode"] == task_mode
            and t["size"]
            and not any(j for j in jobs if j["task_id"] == t["id"] and j["type"] == "ground_truth")
        )
        task_id = task["id"]

        job_spec = {
            "task_id": task_id,
            "type": "ground_truth",
            "frame_selection_method": "random_uniform",
            "frame_count": task["size"],
        }

        response = self._test_create_job_ok(user, job_spec)
        job_id = json.loads(response.data)["id"]

        with make_api_client(user) as api_client:
            (gt_job_meta, _) = api_client.jobs_api.retrieve_data_meta(job_id)

        assert task["size"] == gt_job_meta.size

    @pytest.mark.parametrize("validation_mode", ["gt", "gt_pool"])
    def test_can_create_no_more_than_1_gt_job(self, admin_user, tasks, jobs, validation_mode):
        user = admin_user
        task_id = next(
            j
            for j in jobs
            if j["type"] == "ground_truth"
            if tasks[j["task_id"]]["validation_mode"] == validation_mode
        )["task_id"]

        job_spec = {
            "task_id": task_id,
            "type": "ground_truth",
            "frame_selection_method": "random_uniform",
            "frame_count": 1,
        }

        response = self._test_create_job_fails(
            user, job_spec, expected_status=HTTPStatus.BAD_REQUEST
        )

        assert (
            f'Task with validation mode \\"{validation_mode}\\" '
            "cannot have more than 1 GT job".encode() in response.data
        )

    def test_can_create_gt_job_in_sandbox_task(self, tasks, jobs, users):
        task = next(
            t
            for t in tasks
            if t["organization"] is None
            and all(j["type"] != "ground_truth" for j in jobs if j["task_id"] == t["id"])
            and not users[t["owner"]["id"]]["is_superuser"]
        )
        user = task["owner"]["username"]

        job_spec = {
            "task_id": task["id"],
            "type": "ground_truth",
            "frame_selection_method": "random_uniform",
            "frame_count": 1,
        }

        self._test_create_job_ok(user, job_spec)

    @pytest.mark.parametrize(
        "org_role, is_staff, allow",
        [
            ("owner", True, True),
            ("owner", False, True),
            ("maintainer", True, True),
            ("maintainer", False, True),
            ("supervisor", True, True),
            ("supervisor", False, False),
            ("worker", True, False),
            ("worker", False, False),
        ],
    )
    def test_create_gt_job_in_org_task(
        self, tasks, jobs, users, is_org_member, is_task_staff, org_role, is_staff, allow
    ):
        for user in users:
            if user["is_superuser"]:
                continue

            task = next(
                (
                    t
                    for t in tasks
                    if t["organization"] is not None
                    and all(j["type"] != "ground_truth" for j in jobs if j["task_id"] == t["id"])
                    and is_task_staff(user["id"], t["id"]) == is_staff
                    and is_org_member(user["id"], t["organization"], role=org_role)
                ),
                None,
            )
            if task is not None:
                break

        assert task

        job_spec = {
            "task_id": task["id"],
            "type": "ground_truth",
            "frame_selection_method": "random_uniform",
            "frame_count": 1,
        }

        if allow:
            self._test_create_job_ok(user["username"], job_spec)
        else:
            self._test_create_job_fails(
                user["username"], job_spec, expected_status=HTTPStatus.FORBIDDEN
            )

    def test_create_response_matches_get(self, tasks, jobs, users):
        task = next(
            t
            for t in tasks
            if t["organization"] is None
            and all(j["type"] != "ground_truth" for j in jobs if j["task_id"] == t["id"])
            and not users[t["owner"]["id"]]["is_superuser"]
        )
        user = task["owner"]["username"]

        spec = {
            "task_id": task["id"],
            "type": "ground_truth",
            "frame_selection_method": "random_uniform",
            "frame_count": 1,
        }

        response = self._test_create_job_ok(user, spec)
        job = json.loads(response.data)

        with make_api_client(user) as api_client:
            (_, response) = api_client.jobs_api.retrieve(job["id"])
            assert DeepDiff(job, json.loads(response.data), ignore_order=True) == {}

    @pytest.mark.parametrize("assignee", [None, "admin1"])
    def test_can_create_with_assignee(self, admin_user, tasks, jobs, users_by_name, assignee):
        task = next(
            t
            for t in tasks
            if t["size"] > 0
            if all(j["type"] != "ground_truth" for j in jobs if j["task_id"] == t["id"])
        )

        spec = {
            "task_id": task["id"],
            "type": "ground_truth",
            "frame_selection_method": "random_uniform",
            "frame_count": 1,
            "assignee": users_by_name[assignee]["id"] if assignee else None,
        }

        with make_api_client(admin_user) as api_client:
            (job, _) = api_client.jobs_api.create(job_write_request=spec)

            if assignee:
                assert job.assignee.username == assignee
                assert job.assignee_updated_date
            else:
                assert job.assignee is None
                assert job.assignee_updated_date is None


@pytest.mark.usefixtures("restore_db_per_function")
class TestDeleteJobs:
    def _test_destroy_job_ok(self, user, job_id, **kwargs):
        with make_api_client(user) as api_client:
            (_, response) = api_client.jobs_api.destroy(job_id, **kwargs)
            assert response.status == HTTPStatus.NO_CONTENT

    def _test_destroy_job_fails(self, user, job_id, *, expected_status: int, **kwargs):
        with make_api_client(user) as api_client:
            (_, response) = api_client.jobs_api.destroy(
                job_id, **kwargs, _check_status=False, _parse_response=False
            )
            assert response.status == expected_status
        return response

    @pytest.mark.usefixtures("restore_cvat_data_per_function")
    @pytest.mark.parametrize(
        "validation_mode, job_type, allow",
        (
            (None, "annotation", False),
            ("gt", "ground_truth", True),
            ("gt", "annotation", False),
            ("gt_pool", "ground_truth", False),
            ("gt_pool", "annotation", False),
        ),
    )
    def test_destroy_job(self, admin_user, tasks, jobs, validation_mode, job_type, allow):
        job = next(
            j
            for j in jobs
            if j["type"] == job_type
            if tasks[j["task_id"]]["validation_mode"] == validation_mode
        )

        if allow:
            self._test_destroy_job_ok(admin_user, job["id"])
        else:
            self._test_destroy_job_fails(
                admin_user, job["id"], expected_status=HTTPStatus.BAD_REQUEST
            )

    def test_can_destroy_gt_job_in_sandbox_task(self, tasks, jobs, users, admin_user):
        task = next(
            t
            for t in tasks
            if t["organization"] is None
            if all(j["type"] != "ground_truth" for j in jobs if j["task_id"] == t["id"])
            if not users[t["owner"]["id"]]["is_superuser"]
        )
        user = task["owner"]["username"]

        job_spec = {
            "task_id": task["id"],
            "type": "ground_truth",
            "frame_selection_method": "random_uniform",
            "frame_count": 1,
        }

        with make_api_client(admin_user) as api_client:
            (job, _) = api_client.jobs_api.create(job_spec)

        self._test_destroy_job_ok(user, job.id)

    @pytest.mark.parametrize(
        "org_role, is_staff, allow",
        [
            ("owner", True, True),
            ("owner", False, True),
            ("maintainer", True, True),
            ("maintainer", False, True),
            ("supervisor", True, True),
            ("supervisor", False, False),
            ("worker", True, False),
            ("worker", False, False),
        ],
    )
    def test_destroy_gt_job_in_org_task(
        self,
        tasks,
        jobs,
        users,
        is_org_member,
        is_task_staff,
        org_role,
        is_staff,
        allow,
        admin_user,
    ):
        for user in users:
            task = next(
                (
                    t
                    for t in tasks
                    if t["organization"] is not None
                    and all(j["type"] != "ground_truth" for j in jobs if j["task_id"] == t["id"])
                    and is_task_staff(user["id"], t["id"]) == is_staff
                    and is_org_member(user["id"], t["organization"], role=org_role)
                ),
                None,
            )
            if task is not None:
                break

        assert task

        job_spec = {
            "task_id": task["id"],
            "type": "ground_truth",
            "frame_selection_method": "random_uniform",
            "frame_count": 1,
        }

        with make_api_client(admin_user) as api_client:
            (job, _) = api_client.jobs_api.create(job_spec)

        if allow:
            self._test_destroy_job_ok(user["username"], job.id)
        else:
            self._test_destroy_job_fails(
                user["username"], job.id, expected_status=HTTPStatus.FORBIDDEN
            )


@pytest.mark.usefixtures("restore_db_per_class")
class TestGetJobs:
    def _test_get_job_200(
        self, user, jid, *, expected_data: Optional[Dict[str, Any]] = None, **kwargs
    ):
        with make_api_client(user) as client:
            (_, response) = client.jobs_api.retrieve(jid, **kwargs)
            assert response.status == HTTPStatus.OK

            if expected_data is not None:
                assert compare_annotations(expected_data, json.loads(response.data)) == {}

    def _test_get_job_403(self, user, jid, **kwargs):
        with make_api_client(user) as client:
            (_, response) = client.jobs_api.retrieve(
                jid, **kwargs, _check_status=False, _parse_response=False
            )
            assert response.status == HTTPStatus.FORBIDDEN

    def test_admin_can_get_sandbox_job(self, admin_user, jobs, tasks):
        job = next(job for job in jobs if tasks[job["task_id"]]["organization"] is None)
        self._test_get_job_200(admin_user, job["id"], expected_data=job)

    def test_admin_can_get_org_job(self, admin_user, jobs, tasks):
        job = next(job for job in jobs if tasks[job["task_id"]]["organization"] is not None)
        self._test_get_job_200(admin_user, job["id"], expected_data=job)

    @pytest.mark.parametrize("groups", [["business"], ["user"]])
    def test_non_admin_org_staff_can_get_job(
        self, groups, users, organizations, org_staff, jobs_by_org
    ):
        user, org_id = next(
            (user, org["id"])
            for user in users
            for org in organizations
            if user["groups"] == groups and user["id"] in org_staff(org["id"])
        )
        job = jobs_by_org[org_id][0]
        self._test_get_job_200(user["username"], job["id"], expected_data=job)

    @pytest.mark.parametrize("groups", [["business"], ["user"], ["worker"]])
    def test_non_admin_job_staff_can_get_job(self, groups, users, jobs, is_job_staff):
        user, job = next(
            (user, job)
            for user in users
            for job in jobs
            if user["groups"] == groups and is_job_staff(user["id"], job["id"])
        )
        self._test_get_job_200(user["username"], job["id"], expected_data=job)

    @pytest.mark.parametrize("groups", [["business"], ["user"], ["worker"]])
    def test_non_admin_non_job_staff_non_org_staff_cannot_get_job(
        self, groups, users, organizations, org_staff, jobs, is_job_staff
    ):
        user, job_id = next(
            (user, job["id"])
            for user in users
            for org in organizations
            for job in jobs
            if user["groups"] == groups
            and user["id"] not in org_staff(org["id"])
            and not is_job_staff(user["id"], job["id"])
        )
        self._test_get_job_403(user["username"], job_id)

    @pytest.mark.usefixtures("restore_db_per_function")
    def test_can_get_gt_job_in_sandbox_task(self, tasks, jobs, users, admin_user):
        task = next(
            t
            for t in tasks
            if t["organization"] is None
            and all(j["type"] != "ground_truth" for j in jobs if j["task_id"] == t["id"])
            and not users[t["owner"]["id"]]["is_superuser"]
        )
        user = task["owner"]["username"]

        job_spec = {
            "task_id": task["id"],
            "type": "ground_truth",
            "frame_selection_method": "random_uniform",
            "frame_count": 1,
        }

        with make_api_client(admin_user) as api_client:
            (job, _) = api_client.jobs_api.create(job_spec)

        self._test_get_job_200(user, job.id)

    @pytest.mark.usefixtures("restore_db_per_function")
    @pytest.mark.parametrize(
        "org_role, is_staff, allow",
        [
            ("owner", True, True),
            ("owner", False, True),
            ("maintainer", True, True),
            ("maintainer", False, True),
            ("supervisor", True, True),
            ("supervisor", False, False),
            ("worker", True, True),
            ("worker", False, False),
        ],
    )
    def test_get_gt_job_in_org_task(
        self,
        tasks,
        jobs,
        users,
        is_org_member,
        is_task_staff,
        org_role,
        is_staff,
        allow,
        admin_user,
    ):
        for user in users:
            task = next(
                (
                    t
                    for t in tasks
                    if t["organization"] is not None
                    and all(j["type"] != "ground_truth" for j in jobs if j["task_id"] == t["id"])
                    and is_task_staff(user["id"], t["id"]) == is_staff
                    and is_org_member(user["id"], t["organization"], role=org_role)
                ),
                None,
            )
            if task is not None:
                break

        assert task

        job_spec = {
            "task_id": task["id"],
            "type": "ground_truth",
            "frame_selection_method": "random_uniform",
            "frame_count": 1,
        }

        with make_api_client(admin_user) as api_client:
            (_, response) = api_client.jobs_api.create(job_spec)
            job = json.loads(response.data)

        if allow:
            self._test_get_job_200(user["username"], job["id"], expected_data=job)
        else:
            self._test_get_job_403(user["username"], job["id"])


@pytest.mark.usefixtures("restore_db_per_class")
@pytest.mark.usefixtures("restore_redis_ondisk_per_class")
class TestGetGtJobData:
    def _delete_gt_job(self, user, gt_job_id):
        with make_api_client(user) as api_client:
            api_client.jobs_api.destroy(gt_job_id)

    @pytest.mark.parametrize("task_mode", ["annotation", "interpolation"])
    def test_can_get_gt_job_meta(self, admin_user, tasks, jobs, task_mode, request):
        user = admin_user
        job_frame_count = 4
        task = next(
            t
            for t in tasks
            if not t["project_id"]
            and not t["organization"]
            and t["mode"] == task_mode
            and t["size"] > job_frame_count
            and not any(j for j in jobs if j["task_id"] == t["id"] and j["type"] == "ground_truth")
        )
        task_id = task["id"]
        with make_api_client(user) as api_client:
            (task_meta, _) = api_client.tasks_api.retrieve_data_meta(task_id)
            frame_step = parse_frame_step(task_meta.frame_filter.split("=")[-1])

        job_frame_ids = list(range(task_meta.start_frame, task_meta.stop_frame, frame_step))[
            :job_frame_count
        ]
        gt_job = self._create_gt_job(admin_user, task_id, job_frame_ids)
        request.addfinalizer(lambda: self._delete_gt_job(user, gt_job.id))

        with make_api_client(user) as api_client:
            (gt_job_meta, _) = api_client.jobs_api.retrieve_data_meta(gt_job.id)

        # These values are relative to the resulting task frames, unlike meta values
        assert 0 == gt_job.start_frame
        assert task_meta.size - 1 == gt_job.stop_frame

        # The size is adjusted by the frame step and included frames
        assert job_frame_count == gt_job_meta.size
        assert job_frame_ids == gt_job_meta.included_frames

        # The frames themselves are the same as in the whole range
        # this is required by the UI implementation
        assert task_meta.start_frame == gt_job_meta.start_frame
        assert task_meta.stop_frame == gt_job_meta.stop_frame
        if task_mode == "annotation":
            assert (
                len(gt_job_meta.frames)
                == (gt_job_meta.stop_frame + 1 - gt_job_meta.start_frame) / frame_step
            )
        elif task_mode == "interpolation":
            assert len(gt_job_meta.frames) == 1
        else:
            assert False

    def test_can_get_gt_job_meta_with_complex_frame_setup(self, admin_user, request):
        image_count = 50
        start_frame = 3
        stop_frame = image_count - 4
        frame_step = 5

        images = generate_image_files(image_count)

        task_id, _ = create_task(
            admin_user,
            spec={
                "name": "test complex frame setup",
                "labels": [{"name": "cat"}],
            },
            data={
                "image_quality": 75,
                "start_frame": start_frame,
                "stop_frame": stop_frame,
                "frame_filter": f"step={frame_step}",
                "client_files": images,
                "sorting_method": "predefined",
            },
        )

        task_frame_ids = range(start_frame, stop_frame, frame_step)
        gt_frame_ids = list(range(len(task_frame_ids)))[::3]
        gt_job = self._create_gt_job(admin_user, task_id, gt_frame_ids)
        request.addfinalizer(lambda: self._delete_gt_job(admin_user, gt_job.id))

        with make_api_client(admin_user) as api_client:
            (gt_job_meta, _) = api_client.jobs_api.retrieve_data_meta(gt_job.id)

        # These values are relative to the resulting task frames, unlike meta values
        assert 0 == gt_job.start_frame
        assert len(task_frame_ids) - 1 == gt_job.stop_frame

        # The size is adjusted by the frame step and included frames
        assert len(gt_frame_ids) == gt_job_meta.size
        assert (
            list(task_frame_ids[gt_frame] for gt_frame in gt_frame_ids)
            == gt_job_meta.included_frames
        )

        # The frames themselves are the same as in the whole range
        # with placeholders in the frames outside the job.
        # This is required by the UI implementation
        assert start_frame == gt_job_meta.start_frame
        assert max(task_frame_ids) == gt_job_meta.stop_frame
        assert [frame_info["name"] for frame_info in gt_job_meta.frames] == [
            images[frame].name if frame in gt_job_meta.included_frames else "placeholder.jpg"
            for frame in task_frame_ids
        ]

    @pytest.mark.parametrize("task_mode", ["annotation", "interpolation"])
    @pytest.mark.parametrize("quality", ["compressed", "original"])
    @pytest.mark.parametrize("indexing", ["absolute", "relative"])
    def test_can_get_gt_job_chunk(
        self, admin_user, tasks, jobs, task_mode, quality, request, indexing
    ):
        user = admin_user
        job_frame_count = 4
        task = next(
            t
            for t in tasks
            if not t["project_id"]
            and not t["organization"]
            and t["mode"] == task_mode
            and t["size"] > job_frame_count
            and not any(j for j in jobs if j["task_id"] == t["id"] and j["type"] == "ground_truth")
        )
        task_id = task["id"]
        with make_api_client(user) as api_client:
            (task_meta, _) = api_client.tasks_api.retrieve_data_meta(task_id)
            frame_step = parse_frame_step(task_meta.frame_filter.split("=")[-1])

        task_frame_ids = range(task_meta.start_frame, task_meta.stop_frame + 1, frame_step)
        rng = np.random.Generator(np.random.MT19937(42))
        job_frame_ids = sorted(rng.choice(task_frame_ids, job_frame_count, replace=False).tolist())

        gt_job = self._create_gt_job(admin_user, task_id, job_frame_ids)
        request.addfinalizer(lambda: self._delete_gt_job(admin_user, gt_job.id))

        if indexing == "absolute":
            chunk_iter = groupby(task_frame_ids, key=lambda f: f // task_meta.chunk_size)
        else:
            chunk_iter = groupby(job_frame_ids, key=lambda f: f // task_meta.chunk_size)

        for chunk_id, chunk_frames in chunk_iter:
            chunk_frames = list(chunk_frames)

            if indexing == "absolute":
                kwargs = {"number": chunk_id}
            else:
                kwargs = {"index": chunk_id}

            with make_api_client(admin_user) as api_client:
                (chunk_file, response) = api_client.jobs_api.retrieve_data(
                    gt_job.id, **kwargs, quality=quality, type="chunk"
                )
                assert response.status == HTTPStatus.OK

            # The frame count is the same as in the whole range
            # with placeholders in the frames outside the job.
            # This is required by the UI implementation
            with zipfile.ZipFile(chunk_file) as chunk:
                assert set(chunk.namelist()) == set(
                    f"{i:06d}.jpeg" for i in range(len(chunk_frames))
                )

                for file_info in chunk.filelist:
                    with chunk.open(file_info) as image_file:
                        image = Image.open(image_file)

                    chunk_frame_id = int(os.path.splitext(file_info.filename)[0])
                    if chunk_frames[chunk_frame_id] not in job_frame_ids:
                        assert image.size == (1, 1)
                    else:
                        assert image.size > (1, 1)

    def _create_gt_job(self, user, task_id, frames):
        with make_api_client(user) as api_client:
            job_spec = {
                "task_id": task_id,
                "type": "ground_truth",
                "frame_selection_method": "manual",
                "frames": frames,
            }

            (gt_job, _) = api_client.jobs_api.create(job_spec)

        return gt_job

    def _get_gt_job(self, user, task_id):
        with make_api_client(user) as api_client:
            (task_jobs, _) = api_client.jobs_api.list(task_id=task_id, type="ground_truth")
            gt_job = task_jobs.results[0]

        return gt_job

    @pytest.mark.parametrize("task_mode", ["annotation", "interpolation"])
    @pytest.mark.parametrize("quality", ["compressed", "original"])
    def test_can_get_gt_job_frame(self, admin_user, tasks, jobs, task_mode, quality, request):
        user = admin_user
        job_frame_count = 4
        task = next(
            t
            for t in tasks
            if not t["project_id"]
            and not t["organization"]
            and t["mode"] == task_mode
            and t["size"] > job_frame_count
            and not any(j for j in jobs if j["task_id"] == t["id"] and j["type"] == "ground_truth")
        )
        task_id = task["id"]
        with make_api_client(user) as api_client:
            (task_meta, _) = api_client.tasks_api.retrieve_data_meta(task_id)
            frame_step = parse_frame_step(task_meta.frame_filter.split("=")[-1])

        job_frame_ids = list(range(task_meta.start_frame, task_meta.stop_frame, frame_step))[
            :job_frame_count
        ]
        gt_job = self._create_gt_job(admin_user, task_id, job_frame_ids)
        request.addfinalizer(lambda: self._delete_gt_job(admin_user, gt_job.id))

        frame_range = range(
            task_meta.start_frame, min(task_meta.stop_frame + 1, task_meta.chunk_size), frame_step
        )
        included_frames = job_frame_ids
        excluded_frames = list(set(frame_range).difference(included_frames))

        with make_api_client(admin_user) as api_client:
            (_, response) = api_client.jobs_api.retrieve_data(
                gt_job.id,
                number=excluded_frames[0],
                quality=quality,
                type="frame",
                _parse_response=False,
                _check_status=False,
            )
            assert response.status == HTTPStatus.BAD_REQUEST
            assert b"Incorrect requested frame number" in response.data

            (_, response) = api_client.jobs_api.retrieve_data(
                gt_job.id, number=included_frames[0], quality=quality, type="frame"
            )
            assert response.status == HTTPStatus.OK


@pytest.mark.usefixtures("restore_db_per_class")
class TestListJobs:
    def _test_list_jobs_200(self, user, data, **kwargs):
        with make_api_client(user) as client:
            results = get_paginated_collection(
                client.jobs_api.list_endpoint, return_json=True, **kwargs
            )
            assert compare_annotations(data, results) == {}

    def _test_list_jobs_403(self, user, **kwargs):
        with make_api_client(user) as client:
            (_, response) = client.jobs_api.list(
                **kwargs, _check_status=False, _parse_response=False
            )
            assert response.status == HTTPStatus.FORBIDDEN

    @pytest.mark.parametrize("org", [None, "", 1, 2])
    def test_admin_list_jobs(self, jobs, tasks, org):
        jobs, kwargs = filter_jobs(jobs, tasks, org)
        self._test_list_jobs_200("admin1", jobs, **kwargs)

    @pytest.mark.parametrize("org_id", ["", None, 1, 2])
    @pytest.mark.parametrize("groups", [["business"], ["user"], ["worker"], []])
    def test_non_admin_list_jobs(
        self, org_id, groups, users, jobs, tasks, projects, org_staff, is_org_member
    ):
        users = [u for u in users if u["groups"] == groups][:2]
        jobs, kwargs = filter_jobs(jobs, tasks, org_id)
        org_staff = org_staff(org_id)

        for user in users:
            user_jobs = []
            for job in jobs:
                job_staff = get_job_staff(job, tasks, projects)
                if user["id"] in job_staff | org_staff:
                    user_jobs.append(job)
            if is_org_member(user["id"], org_id):
                self._test_list_jobs_200(user["username"], user_jobs, **kwargs)
            else:
                self._test_list_jobs_403(user["username"], **kwargs)


class TestJobsListFilters(CollectionSimpleFilterTestBase):
    field_lookups = {
        "assignee": ["assignee", "username"],
    }

    @pytest.fixture(autouse=True)
    def setup(self, restore_db_per_class, admin_user, jobs):
        self.user = admin_user
        self.samples = jobs

    def _get_endpoint(self, api_client: ApiClient) -> Endpoint:
        return api_client.jobs_api.list_endpoint

    @pytest.mark.parametrize(
        "field",
        (
            "assignee",
            "state",
            "stage",
            "task_id",
            "project_id",
            "type",
        ),
    )
    def test_can_use_simple_filter_for_object_list(self, field):
        return super()._test_can_use_simple_filter_for_object_list(field)


@pytest.mark.usefixtures("restore_db_per_class")
class TestGetAnnotations:
    def _test_get_job_annotations_200(self, user, jid, data):
        with make_api_client(user) as client:
            (_, response) = client.jobs_api.retrieve_annotations(jid)
            assert response.status == HTTPStatus.OK
            assert compare_annotations(data, json.loads(response.data)) == {}

    def _test_get_job_annotations_403(self, user, jid):
        with make_api_client(user) as client:
            (_, response) = client.jobs_api.retrieve_annotations(
                jid, _check_status=False, _parse_response=False
            )
            assert response.status == HTTPStatus.FORBIDDEN

    @pytest.mark.parametrize("org", [""])
    @pytest.mark.parametrize(
        "groups, job_staff, expect_success",
        [
            (["admin"], True, True),
            (["admin"], False, True),
            (["business"], True, True),
            (["business"], False, False),
            (["worker"], True, True),
            (["worker"], False, False),
            (["user"], True, True),
            (["user"], False, False),
        ],
    )
    def test_user_get_job_annotations(
        self,
        org,
        groups,
        job_staff,
        expect_success,
        users,
        jobs,
        tasks,
        annotations,
        find_job_staff_user,
    ):
        users = [u for u in users if u["groups"] == groups]
        jobs, _ = filter_jobs(jobs, tasks, org)
        username, job_id = find_job_staff_user(jobs, users, job_staff)

        if expect_success:
            self._test_get_job_annotations_200(username, job_id, annotations["job"][str(job_id)])
        else:
            self._test_get_job_annotations_403(username, job_id)

    @pytest.mark.parametrize("org", [2])
    @pytest.mark.parametrize(
        "role, job_staff, expect_success",
        [
            ("owner", True, True),
            ("owner", False, True),
            ("maintainer", True, True),
            ("maintainer", False, True),
            ("supervisor", True, True),
            ("supervisor", False, False),
            ("worker", True, True),
            ("worker", False, False),
        ],
    )
    def test_member_get_job_annotations(
        self,
        org,
        role,
        job_staff,
        expect_success,
        jobs,
        tasks,
        find_job_staff_user,
        annotations,
        find_users,
    ):
        users = find_users(org=org, role=role)
        jobs, _ = filter_jobs(jobs, tasks, org)
        username, jid = find_job_staff_user(jobs, users, job_staff)

        if expect_success:
            data = annotations["job"][str(jid)]
            data["shapes"] = sorted(data["shapes"], key=lambda a: a["id"])
            self._test_get_job_annotations_200(username, jid, data)
        else:
            self._test_get_job_annotations_403(username, jid)

    @pytest.mark.parametrize("org", [1])
    @pytest.mark.parametrize(
        "privilege, expect_success",
        [("admin", True), ("business", False), ("worker", False), ("user", False)],
    )
    def test_non_member_get_job_annotations(
        self,
        org,
        privilege,
        expect_success,
        jobs,
        tasks,
        find_job_staff_user,
        annotations,
        find_users,
    ):
        users = find_users(privilege=privilege, exclude_org=org)
        jobs, _ = filter_jobs(jobs, tasks, org)
        username, job_id = find_job_staff_user(jobs, users, False)

        if expect_success:
            self._test_get_job_annotations_200(username, job_id, annotations["job"][str(job_id)])
        else:
            self._test_get_job_annotations_403(username, job_id)

    @pytest.mark.parametrize("job_type", ("ground_truth", "annotation"))
    def test_can_get_annotations(self, admin_user, jobs, annotations, job_type):
        job = next(j for j in jobs if j["type"] == job_type)
        self._test_get_job_annotations_200(
            admin_user, job["id"], annotations["job"][str(job["id"])]
        )


@pytest.mark.usefixtures("restore_db_per_function")
class TestPatchJobAnnotations:
    def _check_response(self, username, jid, expect_success, data=None):
        with make_api_client(username) as client:
            (_, response) = client.jobs_api.partial_update_annotations(
                id=jid,
                patched_labeled_data_request=deepcopy(data),
                action="update",
                _parse_response=expect_success,
                _check_status=expect_success,
            )

            if expect_success:
                assert response.status == HTTPStatus.OK
                assert compare_annotations(data, json.loads(response.data)) == {}
            else:
                assert response.status == HTTPStatus.FORBIDDEN

    @pytest.fixture(scope="class")
    def request_data(self, annotations):
        def get_data(jid):
            data = deepcopy(annotations["job"][str(jid)])
            if data["shapes"][0]["type"] == "skeleton":
                data["shapes"][0]["elements"][0].update({"points": [2.0, 3.0, 4.0, 5.0]})
            else:
                data["shapes"][0].update({"points": [2.0, 3.0, 4.0, 5.0, 6.0, 7.0]})
            data["version"] += 1
            return data

        return get_data

    @pytest.mark.parametrize("org", [2])
    @pytest.mark.parametrize(
        "role, job_staff, expect_success",
        [
            ("maintainer", False, True),
            ("owner", False, True),
            ("supervisor", False, False),
            ("worker", False, False),
            ("maintainer", True, True),
            ("owner", True, True),
            ("supervisor", True, True),
            ("worker", True, True),
        ],
    )
    def test_member_update_job_annotations(
        self,
        org,
        role,
        job_staff,
        expect_success,
        find_job_staff_user,
        find_users,
        request_data,
        jobs_by_org,
        filter_jobs_with_shapes,
    ):
        users = find_users(role=role, org=org)
        jobs = jobs_by_org[org]
        filtered_jobs = filter_jobs_with_shapes(jobs)
        username, jid = find_job_staff_user(filtered_jobs, users, job_staff)

        data = request_data(jid)
        self._check_response(username, jid, expect_success, data)

    @pytest.mark.parametrize("org", [2])
    @pytest.mark.parametrize(
        "privilege, expect_success",
        [("admin", True), ("business", False), ("worker", False), ("user", False)],
    )
    def test_non_member_update_job_annotations(
        self,
        org,
        privilege,
        expect_success,
        find_job_staff_user,
        find_users,
        request_data,
        jobs_by_org,
        filter_jobs_with_shapes,
    ):
        users = find_users(privilege=privilege, exclude_org=org)
        jobs = jobs_by_org[org]
        filtered_jobs = filter_jobs_with_shapes(jobs)
        username, jid = find_job_staff_user(filtered_jobs, users, False)

        data = request_data(jid)
        self._check_response(username, jid, expect_success, data)

    @pytest.mark.parametrize("org", [""])
    @pytest.mark.parametrize(
        "privilege, job_staff, expect_success",
        [
            ("admin", True, True),
            ("admin", False, True),
            ("business", True, True),
            ("business", False, False),
            ("worker", True, True),
            ("worker", False, False),
            ("user", True, True),
            ("user", False, False),
        ],
    )
    def test_user_update_job_annotations(
        self,
        org,
        privilege,
        job_staff,
        expect_success,
        find_job_staff_user,
        find_users,
        request_data,
        jobs_by_org,
        filter_jobs_with_shapes,
    ):
        users = find_users(privilege=privilege)
        jobs = jobs_by_org[org]
        filtered_jobs = filter_jobs_with_shapes(jobs)
        username, jid = find_job_staff_user(filtered_jobs, users, job_staff)

        data = request_data(jid)
        self._check_response(username, jid, expect_success, data)

    @pytest.mark.parametrize("job_type", ("ground_truth", "annotation"))
    def test_can_update_annotations(self, admin_user, jobs_with_shapes, request_data, job_type):
        job = next(j for j in jobs_with_shapes if j["type"] == job_type)
        data = request_data(job["id"])
        self._check_response(admin_user, job["id"], True, data)


@pytest.mark.usefixtures("restore_db_per_function")
class TestPatchJob:
    @pytest.fixture(scope="class")
    def find_task_staff_user(self, is_task_staff):
        def find(jobs, users, is_staff):
            for job in jobs:
                for user in users:
                    if is_staff == is_task_staff(user["id"], job["task_id"]):
                        return user, job["id"]
            return None, None

        return find

    @pytest.fixture(scope="class")
    def expected_data(self, jobs, users):
        keys = ["url", "id", "username", "first_name", "last_name"]

        def find(job_id, assignee_id):
            data = deepcopy(jobs[job_id])
            data["assignee"] = dict(filter(lambda a: a[0] in keys, users[assignee_id].items()))
            return data

        return find

    @pytest.fixture(scope="class")
    def new_assignee(self, jobs, tasks, assignee_id, org_staff):
        def find_new_assignee(jid, user_id):
            members = org_staff(tasks[jobs[jid]["task_id"]]["organization"])
            members -= {assignee_id(jobs[jid]), user_id}
            return members.pop()

        return find_new_assignee

    @pytest.mark.parametrize("org", [2])
    @pytest.mark.parametrize(
        "role, task_staff, expect_success",
        [
            ("maintainer", False, True),
            ("owner", False, True),
            ("supervisor", False, False),
            ("worker", False, False),
            ("maintainer", True, True),
            ("owner", True, True),
            ("supervisor", True, True),
            ("worker", True, True),
        ],
    )
    def test_member_update_job_assignee(
        self,
        org,
        role,
        task_staff,
        expect_success,
        find_task_staff_user,
        find_users,
        jobs_by_org,
        new_assignee,
        expected_data,
    ):
        users, jobs = find_users(role=role, org=org), jobs_by_org[org]
        user, jid = find_task_staff_user(jobs, users, task_staff)

        assignee = new_assignee(jid, user["id"])
        with make_api_client(user["username"]) as client:
            (_, response) = client.jobs_api.partial_update(
                id=jid,
                patched_job_write_request={"assignee": assignee},
                _parse_response=expect_success,
                _check_status=expect_success,
            )

            if expect_success:
                assert response.status == HTTPStatus.OK
                assert (
                    DeepDiff(
                        expected_data(jid, assignee),
                        json.loads(response.data),
                        exclude_paths=["root['updated_date']", "root['assignee_updated_date']"],
                        ignore_order=True,
                    )
                    == {}
                )
            else:
                assert response.status == HTTPStatus.FORBIDDEN

    @pytest.mark.parametrize("has_old_assignee", [False, True])
    @pytest.mark.parametrize("new_assignee", [None, "same", "different"])
    def test_can_update_assignee_updated_date_on_assignee_updates(
        self, admin_user, jobs, users, has_old_assignee, new_assignee
    ):
        job = next(j for j in jobs if bool(j.get("assignee")) == has_old_assignee)

        old_assignee_id = (job.get("assignee") or {}).get("id")

        new_assignee_id = None
        if new_assignee == "same":
            new_assignee_id = old_assignee_id
        elif new_assignee == "different":
            new_assignee_id = next(u for u in users if u["id"] != old_assignee_id)["id"]

        with make_api_client(admin_user) as api_client:
            (updated_job, _) = api_client.jobs_api.partial_update(
                job["id"], patched_job_write_request={"assignee": new_assignee_id}
            )

            op = operator.eq if new_assignee_id == old_assignee_id else operator.ne

            if isinstance(updated_job.assignee_updated_date, datetime):
                assert op(
                    str(updated_job.assignee_updated_date.isoformat()).replace("+00:00", "Z"),
                    job["assignee_updated_date"],
                )
            else:
                assert op(updated_job.assignee_updated_date, job["assignee_updated_date"])

            if new_assignee_id:
                assert updated_job.assignee.id == new_assignee_id
            else:
                assert updated_job.assignee is None

    def test_malefactor_cannot_obtain_job_details_via_empty_partial_update_request(
        self, regular_lonely_user, jobs
    ):
        job = next(iter(jobs))

        with make_api_client(regular_lonely_user) as api_client:
            with pytest.raises(ForbiddenException):
                api_client.jobs_api.partial_update(job["id"])


def _check_coco_job_annotations(content, values_to_be_checked):
    exported_annotations = json.loads(content)
    if "shapes_length" in values_to_be_checked:
        assert values_to_be_checked["shapes_length"] == len(exported_annotations["annotations"])
    assert values_to_be_checked["job_size"] == len(exported_annotations["images"])
    assert values_to_be_checked["task_size"] > len(exported_annotations["images"])


def _check_cvat_for_images_job_annotations(content, values_to_be_checked):
    document = ET.fromstring(content)
    # check meta information
    meta = document.find("meta")
    instance = list(meta)[0]
    assert instance.tag == "job"
    assert instance.find("id").text == values_to_be_checked["job_id"]
    assert instance.find("size").text == str(values_to_be_checked["job_size"])
    assert instance.find("start_frame").text == str(values_to_be_checked["start_frame"])
    assert instance.find("stop_frame").text == str(values_to_be_checked["stop_frame"])
    assert instance.find("mode").text == values_to_be_checked["mode"]
    assert len(instance.find("segments")) == 1

    # check number of images, their sorting, number of annotations
    images = document.findall("image")
    assert len(images) == values_to_be_checked["job_size"]
    if "shapes_length" in values_to_be_checked:
        assert len(list(document.iter("box"))) == values_to_be_checked["shapes_length"]
    current_id = values_to_be_checked["start_frame"]
    for image_elem in images:
        assert image_elem.attrib["id"] == str(current_id)
        current_id += 1


def _check_cvat_for_video_job_annotations(content, values_to_be_checked):
    document = ET.fromstring(content)
    # check meta information
    meta = document.find("meta")
    instance = list(meta)[0]
    assert instance.tag == "job"
    assert instance.find("id").text == values_to_be_checked["job_id"]
    assert instance.find("size").text == str(values_to_be_checked["job_size"])
    assert instance.find("start_frame").text == str(values_to_be_checked["start_frame"])
    assert instance.find("stop_frame").text == str(values_to_be_checked["stop_frame"])
    assert instance.find("mode").text == values_to_be_checked["mode"]
    assert len(instance.find("segments")) == 1

    # check number of annotations
    if values_to_be_checked.get("shapes_length") is not None:
        assert len(list(document.iter("track"))) == values_to_be_checked["tracks_length"]


@pytest.mark.usefixtures("restore_redis_inmem_per_function")
@pytest.mark.usefixtures("restore_db_per_class")
class TestJobDataset:

    @pytest.fixture(autouse=True)
    def setup(self, tasks):
        self.tasks = tasks

    @staticmethod
    def _test_export_dataset(
        username: str,
        jid: int,
        *,
        api_version: Union[int, Tuple[int]],
        local_download: bool = True,
        **kwargs,
    ) -> Optional[bytes]:
        dataset = export_job_dataset(username, api_version, save_images=True, id=jid, **kwargs)
        if local_download:
            assert zipfile.is_zipfile(io.BytesIO(dataset))
        else:
            assert dataset is None

        return dataset

    @staticmethod
    def _test_export_annotations(
        username: str, jid: int, *, api_version: int, local_download: bool = True, **kwargs
    ) -> Optional[bytes]:
        dataset = export_job_dataset(username, api_version, save_images=False, id=jid, **kwargs)
        if local_download:
            assert zipfile.is_zipfile(io.BytesIO(dataset))
        else:
            assert dataset is None

        return dataset

    @pytest.mark.parametrize("api_version", product((1, 2), repeat=2))
    @pytest.mark.parametrize(
        "local_download", (True, pytest.param(False, marks=pytest.mark.with_external_services))
    )
    def test_can_export_dataset_locally_and_to_cloud_with_both_api_versions(
        self,
        admin_user: str,
        jobs_with_shapes: List,
        filter_tasks,
        api_version: Tuple[int],
        local_download: bool,
    ):
        filter_ = "target_storage__location"
        if local_download:
            filter_ = "exclude_" + filter_

        task_ids = [t["id"] for t in filter_tasks(**{filter_: "cloud_storage"})]

        job = next(j for j in jobs_with_shapes if j["task_id"] in task_ids)
        self._test_export_dataset(
            admin_user,
            job["id"],
            api_version=api_version,
            local_download=local_download,
        )

    @pytest.mark.parametrize("api_version", (1, 2))
    def test_non_admin_can_export_dataset(self, users, jobs_with_shapes, api_version: int):
        job, username = next(
            (
                (job, self.tasks[job["task_id"]]["owner"]["username"])
                for job in jobs_with_shapes
                if "admin" not in users[self.tasks[job["task_id"]]["owner"]["id"]]["groups"]
                and self.tasks[job["task_id"]]["target_storage"] is None
                and self.tasks[job["task_id"]]["organization"] is None
            )
        )
        self._test_export_dataset(username, job["id"], api_version=api_version)

    @pytest.mark.parametrize("api_version", (1, 2))
    def test_non_admin_can_export_annotations(self, users, jobs_with_shapes, api_version: int):
        job, username = next(
            (
                (job, self.tasks[job["task_id"]]["owner"]["username"])
                for job in jobs_with_shapes
                if "admin" not in users[self.tasks[job["task_id"]]["owner"]["id"]]["groups"]
                and self.tasks[job["task_id"]]["target_storage"] is None
                and self.tasks[job["task_id"]]["organization"] is None
            )
        )

        self._test_export_annotations(username, job["id"], api_version=api_version)

    @pytest.mark.parametrize("api_version", (1, 2))
    @pytest.mark.parametrize("username, jid", [("admin1", 14)])
    @pytest.mark.parametrize(
        "anno_format, anno_file_name, check_func",
        [
            ("COCO 1.0", "annotations/instances_default.json", _check_coco_job_annotations),
            ("CVAT for images 1.1", "annotations.xml", _check_cvat_for_images_job_annotations),
        ],
    )
    def test_exported_job_dataset_structure(
        self,
        username,
        jid,
        anno_format,
        anno_file_name,
        check_func,
        jobs,
        annotations,
        api_version: int,
    ):
        job_data = jobs[jid]
        annotations_before = annotations["job"][str(jid)]

        values_to_be_checked = {
            "task_size": self.tasks[job_data["task_id"]]["size"],
            # NOTE: data step is not stored in assets, default = 1
            "job_size": job_data["stop_frame"] - job_data["start_frame"] + 1,
            "start_frame": job_data["start_frame"],
            "stop_frame": job_data["stop_frame"],
            "shapes_length": len(annotations_before["shapes"]),
            "job_id": str(jid),
            "mode": job_data["mode"],
        }

        dataset = self._test_export_dataset(
            username,
            jid,
            api_version=api_version,
            format=anno_format,
        )

        with zipfile.ZipFile(BytesIO(dataset)) as zip_file:
            assert (
                len(zip_file.namelist()) == values_to_be_checked["job_size"] + 1
            )  # images + annotation file
            content = zip_file.read(anno_file_name)
        check_func(content, values_to_be_checked)

    @pytest.mark.parametrize("api_version", (1, 2))
    @pytest.mark.parametrize("username", ["admin1"])
    @pytest.mark.parametrize("jid", [25, 26])
    @pytest.mark.parametrize(
        "anno_format, anno_file_name, check_func",
        [
            ("CVAT for images 1.1", "annotations.xml", _check_cvat_for_images_job_annotations),
            ("CVAT for video 1.1", "annotations.xml", _check_cvat_for_video_job_annotations),
            (
                "COCO Keypoints 1.0",
                "annotations/person_keypoints_default.json",
                _check_coco_job_annotations,
            ),
        ],
    )
    def test_export_job_among_several_jobs_in_task(
        self,
        username,
        jid,
        anno_format,
        anno_file_name,
        check_func,
        jobs,
        annotations,
        api_version: int,
    ):
        job_data = jobs[jid]
        annotations_before = annotations["job"][str(jid)]

        values_to_be_checked = {
            "task_size": self.tasks[job_data["task_id"]]["size"],
            # NOTE: data step is not stored in assets, default = 1
            "job_size": job_data["stop_frame"] - job_data["start_frame"] + 1,
            "start_frame": job_data["start_frame"],
            "stop_frame": job_data["stop_frame"],
            "job_id": str(jid),
            "tracks_length": len(annotations_before["tracks"]),
            "mode": job_data["mode"],
        }

        dataset = self._test_export_dataset(
            username,
            jid,
            api_version=api_version,
            format=anno_format,
        )

        with zipfile.ZipFile(BytesIO(dataset)) as zip_file:
            assert (
                len(zip_file.namelist()) == values_to_be_checked["job_size"] + 1
            )  # images + annotation file
            content = zip_file.read(anno_file_name)
        check_func(content, values_to_be_checked)


@pytest.mark.usefixtures("restore_db_per_class")
class TestGetJobPreview:
    def _test_get_job_preview_200(self, username, jid, **kwargs):
        with make_api_client(username) as client:
            (_, response) = client.jobs_api.retrieve_preview(jid, **kwargs)

            assert response.status == HTTPStatus.OK
            (width, height) = Image.open(BytesIO(response.data)).size
            assert width > 0 and height > 0

    def _test_get_job_preview_403(self, username, jid, **kwargs):
        with make_api_client(username) as client:
            (_, response) = client.jobs_api.retrieve_preview(
                jid, **kwargs, _check_status=False, _parse_response=False
            )
            assert response.status == HTTPStatus.FORBIDDEN

    def test_admin_get_sandbox_job_preview(self, jobs, tasks):
        job_id = next(job["id"] for job in jobs if not tasks[job["task_id"]]["organization"])
        self._test_get_job_preview_200("admin2", job_id)

    def test_admin_get_org_job_preview(self, jobs, tasks):
        job_id = next(job["id"] for job in jobs if tasks[job["task_id"]]["organization"])
        self._test_get_job_preview_200("admin2", job_id)

    def test_business_can_get_job_preview_in_sandbox(self, find_users, jobs, is_job_staff):
        username, job_id = next(
            (user["username"], job["id"])
            for user in find_users(privilege="business")
            for job in jobs
            if is_job_staff(user["id"], job["id"])
        )
        self._test_get_job_preview_200(username, job_id)

    def test_user_can_get_job_preview_in_sandbox(self, find_users, jobs, is_job_staff):
        username, job_id = next(
            (user["username"], job["id"])
            for user in find_users(privilege="user")
            for job in jobs
            if is_job_staff(user["id"], job["id"])
        )
        self._test_get_job_preview_200(username, job_id)

    def test_business_cannot_get_job_preview_in_sandbox(self, find_users, jobs, is_job_staff):
        username, job_id = next(
            (user["username"], job["id"])
            for user in find_users(privilege="business")
            for job in jobs
            if not is_job_staff(user["id"], job["id"])
        )
        self._test_get_job_preview_403(username, job_id)

    def test_user_cannot_get_job_preview_in_sandbox(self, find_users, jobs, is_job_staff):
        username, job_id = next(
            (user["username"], job["id"])
            for user in find_users(privilege="user")
            for job in jobs
            if not is_job_staff(user["id"], job["id"])
        )
        self._test_get_job_preview_403(username, job_id)

    def test_org_staff_can_get_job_preview_in_org(
        self, organizations, users, org_staff, jobs_by_org
    ):
        username, job_id = next(
            (user["username"], jobs_by_org[org["id"]][0]["id"])
            for user in users
            for org in organizations
            if user["id"] in org_staff(org["id"])
        )
        self._test_get_job_preview_200(username, job_id)

    def test_job_staff_can_get_job_preview_in_org(
        self, organizations, users, jobs_by_org, is_job_staff
    ):
        username, job_id = next(
            (user["username"], job["id"])
            for user in users
            for org in organizations
            for job in jobs_by_org[org["id"]]
            if is_job_staff(user["id"], job["id"])
        )
        self._test_get_job_preview_200(username, job_id)

    def test_job_staff_can_get_job_preview_in_sandbox(self, users, jobs, tasks, is_job_staff):
        username, job_id = next(
            (user["username"], job["id"])
            for user in users
            for job in jobs
            if is_job_staff(user["id"], job["id"]) and tasks[job["task_id"]]["organization"] is None
        )
        self._test_get_job_preview_200(username, job_id)

    def test_non_org_staff_non_job_staff_cannot_get_job_preview_in_org(
        self, users, organizations, jobs_by_org, is_job_staff, org_staff
    ):
        username, job_id = next(
            (user["username"], job["id"])
            for user in users
            for org in organizations
            for job in jobs_by_org[org["id"]]
            if user["id"] not in org_staff(org["id"]) and not is_job_staff(user["id"], job["id"])
        )
        self._test_get_job_preview_403(username, job_id)


@pytest.mark.usefixtures("restore_db_per_class")
class TestGetJobDataMeta:
    @pytest.mark.parametrize("org_slug", [None, "", "org"])
    def test_can_get_job_meta_with_org_slug(self, admin_user, tasks, jobs, organizations, org_slug):
        # Checks for backward compatibility with org_slug parameter
        task = next(t for t in tasks if t["organization"])
        job = next(j for j in jobs if j["task_id"] == task["id"])

        if org_slug == "org":
            org_slug = organizations[task["organization"]]["slug"]

        with make_api_client(admin_user) as client:
            client.organization_slug = org_slug
            client.jobs_api.retrieve_data_meta(job["id"])<|MERGE_RESOLUTION|>--- conflicted
+++ resolved
@@ -5,11 +5,8 @@
 
 import io
 import json
-<<<<<<< HEAD
 import math
-=======
 import operator
->>>>>>> 7551d6c7
 import os
 import xml.etree.ElementTree as ET
 import zipfile
