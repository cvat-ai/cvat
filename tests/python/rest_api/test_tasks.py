# Copyright (C) 2022 Intel Corporation
# Copyright (C) 2022-2023 CVAT.ai Corporation
#
# SPDX-License-Identifier: MIT

import io
import json
import os
import os.path as osp
from copy import deepcopy
from functools import partial
from http import HTTPStatus
from itertools import chain, product
from math import ceil
from pathlib import Path
from tempfile import NamedTemporaryFile, TemporaryDirectory
from time import sleep, time
from typing import List, Optional

import pytest
from cvat_sdk import Client, Config, exceptions
from cvat_sdk.api_client import models
from cvat_sdk.api_client.api_client import ApiClient, Endpoint
from cvat_sdk.core.helpers import get_paginated_collection
from cvat_sdk.core.proxies.tasks import ResourceType, Task
from cvat_sdk.core.uploading import Uploader
from deepdiff import DeepDiff
from PIL import Image

import shared.utils.s3 as s3
from shared.fixtures.init import docker_exec_cvat, kube_exec_cvat
from shared.utils.config import (
    BASE_URL,
    USER_PASS,
    get_method,
    make_api_client,
    patch_method,
    post_method,
)
from shared.utils.helpers import generate_image_files, generate_manifest

from .utils import (
    CollectionSimpleFilterTestBase,
    compare_annotations,
    create_task,
    export_dataset,
    wait_until_task_is_created,
)


def get_cloud_storage_content(
    api_version: int, username: str, cloud_storage_id: int, manifest: Optional[str] = None
):
    with make_api_client(username) as api_client:
        kwargs = {"manifest_path": manifest} if manifest else {}

        if api_version == 1:
            (data, _) = api_client.cloudstorages_api.retrieve_content(cloud_storage_id, **kwargs)
            return data
        (data, _) = api_client.cloudstorages_api.retrieve_content_v2(cloud_storage_id, **kwargs)
        return [f"{f['name']}{'/' if str(f['type']) == 'DIR' else ''}" for f in data["content"]]


@pytest.mark.usefixtures("restore_db_per_class")
class TestGetTasks:
    def _test_task_list_200(self, user, project_id, data, exclude_paths="", **kwargs):
        with make_api_client(user) as api_client:
            results = get_paginated_collection(
                api_client.tasks_api.list_endpoint,
                return_json=True,
                project_id=project_id,
                **kwargs,
            )
            assert DeepDiff(data, results, ignore_order=True, exclude_paths=exclude_paths) == {}

    def _test_users_to_see_task_list(
        self, project_id, tasks, users, is_staff, is_allow, is_project_staff, **kwargs
    ):
        if is_staff:
            users = [user for user in users if is_project_staff(user["id"], project_id)]
        else:
            users = [user for user in users if not is_project_staff(user["id"], project_id)]
        assert len(users)

        for user in users:
            if not is_allow:
                # Users outside project or org should not know if one exists.
                # Thus, no error should be produced on a list request.
                tasks = []

            self._test_task_list_200(user["username"], project_id, tasks, **kwargs)

    def _test_assigned_users_to_see_task_data(self, tasks, users, is_task_staff, **kwargs):
        for task in tasks:
            staff_users = [user for user in users if is_task_staff(user["id"], task["id"])]
            assert len(staff_users)

            for user in staff_users:
                with make_api_client(user["username"]) as api_client:
                    (_, response) = api_client.tasks_api.list(**kwargs)
                    assert response.status == HTTPStatus.OK
                    response_data = json.loads(response.data)

                assert any(_task["id"] == task["id"] for _task in response_data["results"])

    @pytest.mark.parametrize("project_id", [1])
    @pytest.mark.parametrize(
        "groups, is_staff, is_allow",
        [
            ("admin", False, True),
            ("business", False, False),
        ],
    )
    def test_project_tasks_visibility(
        self, project_id, groups, users, tasks, is_staff, is_allow, find_users, is_project_staff
    ):
        users = find_users(privilege=groups)
        tasks = list(filter(lambda x: x["project_id"] == project_id, tasks))
        assert len(tasks)

        self._test_users_to_see_task_list(
            project_id, tasks, users, is_staff, is_allow, is_project_staff
        )

    @pytest.mark.parametrize("project_id, groups", [(1, "user")])
    def test_task_assigned_to_see_task(
        self, project_id, groups, users, tasks, find_users, is_task_staff
    ):
        users = find_users(privilege=groups)
        tasks = list(filter(lambda x: x["project_id"] == project_id and x["assignee"], tasks))
        assert len(tasks)

        self._test_assigned_users_to_see_task_data(tasks, users, is_task_staff)

    @pytest.mark.parametrize("org, project_id", [({"id": 2, "slug": "org2"}, 2)])
    @pytest.mark.parametrize(
        "role, is_staff, is_allow",
        [
            ("maintainer", False, True),
            ("supervisor", False, False),
        ],
    )
    def test_org_project_tasks_visibility(
        self,
        org,
        project_id,
        role,
        is_staff,
        is_allow,
        tasks,
        is_task_staff,
        is_project_staff,
        find_users,
    ):
        users = find_users(org=org["id"], role=role)
        tasks = list(filter(lambda x: x["project_id"] == project_id, tasks))
        assert len(tasks)

        self._test_users_to_see_task_list(
            project_id, tasks, users, is_staff, is_allow, is_project_staff, org=org["slug"]
        )

    @pytest.mark.parametrize("org, project_id, role", [({"id": 2, "slug": "org2"}, 2, "worker")])
    def test_org_task_assigneed_to_see_task(
        self, org, project_id, role, users, tasks, find_users, is_task_staff
    ):
        users = find_users(org=org["id"], role=role)
        tasks = list(filter(lambda x: x["project_id"] == project_id and x["assignee"], tasks))
        assert len(tasks)

        self._test_assigned_users_to_see_task_data(tasks, users, is_task_staff, org=org["slug"])


class TestListTasksFilters(CollectionSimpleFilterTestBase):
    field_lookups = {
        "owner": ["owner", "username"],
        "assignee": ["assignee", "username"],
        "tracker_link": ["bug_tracker"],
    }

    @pytest.fixture(autouse=True)
    def setup(self, restore_db_per_class, admin_user, tasks):
        self.user = admin_user
        self.samples = tasks

    def _get_endpoint(self, api_client: ApiClient) -> Endpoint:
        return api_client.tasks_api.list_endpoint

    @pytest.mark.parametrize(
        "field",
        (
            "name",
            "owner",
            "status",
            "assignee",
            "subset",
            "mode",
            "dimension",
            "project_id",
            "tracker_link",
        ),
    )
    def test_can_use_simple_filter_for_object_list(self, field):
        return super().test_can_use_simple_filter_for_object_list(field)


@pytest.mark.usefixtures("restore_db_per_function")
class TestPostTasks:
    def _test_create_task_201(self, user, spec, **kwargs):
        with make_api_client(user) as api_client:
            (_, response) = api_client.tasks_api.create(spec, **kwargs)
            assert response.status == HTTPStatus.CREATED

        return response

    def _test_create_task_403(self, user, spec, **kwargs):
        with make_api_client(user) as api_client:
            (_, response) = api_client.tasks_api.create(
                spec, **kwargs, _parse_response=False, _check_status=False
            )
            assert response.status == HTTPStatus.FORBIDDEN

        return response

    def _test_users_to_create_task_in_project(
        self, project_id, users, is_staff, is_allow, is_project_staff, **kwargs
    ):
        if is_staff:
            users = [user for user in users if is_project_staff(user["id"], project_id)]
        else:
            users = [user for user in users if not is_project_staff(user["id"], project_id)]
        assert len(users)

        for user in users:
            username = user["username"]
            spec = {
                "name": f"test {username} to create a task within a project",
                "project_id": project_id,
            }

            if is_allow:
                self._test_create_task_201(username, spec, **kwargs)
            else:
                self._test_create_task_403(username, spec, **kwargs)

    @pytest.mark.parametrize("project_id", [1])
    @pytest.mark.parametrize(
        "groups, is_staff, is_allow",
        [
            ("admin", False, True),
            ("business", False, False),
            ("user", True, True),
        ],
    )
    def test_users_to_create_task_in_project(
        self, project_id, groups, is_staff, is_allow, is_project_staff, find_users
    ):
        users = find_users(privilege=groups)
        self._test_users_to_create_task_in_project(
            project_id, users, is_staff, is_allow, is_project_staff
        )

    @pytest.mark.parametrize("org, project_id", [({"id": 2, "slug": "org2"}, 2)])
    @pytest.mark.parametrize(
        "role, is_staff, is_allow",
        [
            ("worker", False, False),
        ],
    )
    def test_worker_cannot_create_task_in_project_without_ownership(
        self, org, project_id, role, is_staff, is_allow, is_project_staff, find_users
    ):
        users = find_users(org=org["id"], role=role)
        self._test_users_to_create_task_in_project(
            project_id, users, is_staff, is_allow, is_project_staff, org=org["slug"]
        )

    def test_create_response_matches_get(self, admin_user):
        username = admin_user

        spec = {"name": "test create task", "labels": [{"name": "a"}]}

        response = self._test_create_task_201(username, spec)
        task = json.loads(response.data)

        with make_api_client(username) as api_client:
            (_, response) = api_client.tasks_api.retrieve(task["id"])
            assert DeepDiff(task, json.loads(response.data), ignore_order=True) == {}

    def test_can_create_task_with_skeleton(self, admin_user):
        username = admin_user

        spec = {
            "name": f"test admin1 to create a task with skeleton",
            "labels": [
                {
                    "name": "s1",
                    "color": "#5c5eba",
                    "attributes": [
                        {
                            "name": "color",
                            "mutable": False,
                            "input_type": "select",
                            "default_value": "white",
                            "values": ["white", "black"],
                        }
                    ],
                    "type": "skeleton",
                    "sublabels": [
                        {
                            "name": "1",
                            "color": "#d53957",
                            "attributes": [
                                {
                                    "id": 23,
                                    "name": "attr",
                                    "mutable": False,
                                    "input_type": "select",
                                    "default_value": "val1",
                                    "values": ["val1", "val2"],
                                }
                            ],
                            "type": "points",
                        },
                        {"name": "2", "color": "#4925ec", "attributes": [], "type": "points"},
                        {"name": "3", "color": "#59a8fe", "attributes": [], "type": "points"},
                    ],
                    "svg": '<line x1="36.329429626464844" y1="45.98662185668945" x2="59.07190704345703" y2="23.076923370361328" '
                    'stroke="black" data-type="edge" data-node-from="2" stroke-width="0.5" data-node-to="3"></line>'
                    '<line x1="22.61705780029297" y1="25.75250816345215" x2="36.329429626464844" y2="45.98662185668945" '
                    'stroke="black" data-type="edge" data-node-from="1" stroke-width="0.5" data-node-to="2"></line>'
                    '<circle r="1.5" stroke="black" fill="#b3b3b3" cx="22.61705780029297" cy="25.75250816345215" '
                    'stroke-width="0.1" data-type="element node" data-element-id="1" data-node-id="1" data-label-name="1">'
                    '</circle><circle r="1.5" stroke="black" fill="#b3b3b3" cx="36.329429626464844" cy="45.98662185668945" '
                    'stroke-width="0.1" data-type="element node" data-element-id="2" data-node-id="2" data-label-name="2"></circle>'
                    '<circle r="1.5" stroke="black" fill="#b3b3b3" cx="59.07190704345703" cy="23.076923370361328" '
                    'stroke-width="0.1" data-type="element node" data-element-id="3" data-node-id="3" data-label-name="3"></circle>',
                }
            ],
        }

        self._test_create_task_201(username, spec)


@pytest.mark.usefixtures("restore_db_per_class")
class TestGetData:
    _USERNAME = "user1"

    @pytest.mark.parametrize(
        "content_type, task_id",
        [
            ("image/png", 8),
            ("image/png", 5),
            ("image/x.point-cloud-data", 6),
        ],
    )
    def test_frame_content_type(self, content_type, task_id):
        with make_api_client(self._USERNAME) as api_client:
            (_, response) = api_client.tasks_api.retrieve_data(
                task_id, type="frame", quality="original", number=0
            )
            assert response.status == HTTPStatus.OK
            assert response.headers["Content-Type"] == content_type


@pytest.mark.usefixtures("restore_db_per_function")
class TestPatchTaskAnnotations:
    def _test_check_response(self, is_allow, response, data=None):
        if is_allow:
            assert response.status == HTTPStatus.OK
            assert compare_annotations(data, json.loads(response.data)) == {}
        else:
            assert response.status == HTTPStatus.FORBIDDEN

    @pytest.fixture(scope="class")
    def request_data(self, annotations):
        def get_data(tid):
            data = deepcopy(annotations["task"][str(tid)])
            if data["shapes"][0]["type"] == "skeleton":
                data["shapes"][0]["elements"][0].update({"points": [2.0, 3.0, 4.0, 5.0]})
            else:
                data["shapes"][0].update({"points": [2.0, 3.0, 4.0, 5.0, 6.0, 7.0]})
            data["version"] += 1
            return data

        return get_data

    @pytest.mark.parametrize("org", [""])
    @pytest.mark.parametrize(
        "privilege, task_staff, is_allow",
        [
            ("admin", True, True),
            ("admin", False, True),
            ("business", True, True),
            ("business", False, False),
            ("worker", True, True),
            ("worker", False, False),
            ("user", True, True),
            ("user", False, False),
        ],
    )
    def test_user_update_task_annotations(
        self,
        org,
        privilege,
        task_staff,
        is_allow,
        find_task_staff_user,
        find_users,
        request_data,
        tasks_by_org,
        filter_tasks_with_shapes,
    ):
        users = find_users(privilege=privilege)
        tasks = tasks_by_org[org]
        filtered_tasks = filter_tasks_with_shapes(tasks)
        username, tid = find_task_staff_user(filtered_tasks, users, task_staff, [21])

        data = request_data(tid)
        with make_api_client(username) as api_client:
            (_, response) = api_client.tasks_api.partial_update_annotations(
                id=tid,
                action="update",
                patched_labeled_data_request=deepcopy(data),
                _parse_response=False,
                _check_status=False,
            )

        self._test_check_response(is_allow, response, data)

    @pytest.mark.parametrize("org", [2])
    @pytest.mark.parametrize(
        "role, task_staff, is_allow",
        [
            ("maintainer", False, True),
            ("owner", False, True),
            ("supervisor", False, False),
            ("worker", False, False),
            ("maintainer", True, True),
            ("owner", True, True),
            ("supervisor", True, True),
            ("worker", True, True),
        ],
    )
    def test_member_update_task_annotation(
        self,
        org,
        role,
        task_staff,
        is_allow,
        find_task_staff_user,
        find_users,
        tasks_by_org,
        request_data,
    ):
        users = find_users(role=role, org=org)
        tasks = tasks_by_org[org]
        username, tid = find_task_staff_user(tasks, users, task_staff)

        data = request_data(tid)
        with make_api_client(username) as api_client:
            (_, response) = api_client.tasks_api.partial_update_annotations(
                id=tid,
                action="update",
                patched_labeled_data_request=deepcopy(data),
                _parse_response=False,
                _check_status=False,
            )

        self._test_check_response(is_allow, response, data)


@pytest.mark.usefixtures("restore_db_per_class")
class TestGetTaskDataset:
    def _test_export_task(self, username, tid, **kwargs):
        with make_api_client(username) as api_client:
            return export_dataset(api_client.tasks_api.retrieve_dataset_endpoint, id=tid, **kwargs)

    def test_can_export_task_dataset(self, admin_user, tasks_with_shapes):
        task = tasks_with_shapes[0]
        response = self._test_export_task(admin_user, task["id"], format="CVAT for images 1.1")
        assert response.data

    @pytest.mark.parametrize("tid", [21])
    @pytest.mark.parametrize(
        "format_name", ["CVAT for images 1.1", "CVAT for video 1.1", "COCO Keypoints 1.0"]
    )
    def test_can_export_task_with_several_jobs(self, admin_user, tid, format_name):
        response = self._test_export_task(admin_user, tid, format=format_name)
        assert response.data

    @pytest.mark.parametrize("tid", [8])
    def test_can_export_task_to_coco_format(self, admin_user, tid):
        # these annotations contains incorrect frame numbers
        # in order to check that server handle such cases
        annotations = {
            "version": 0,
            "tags": [],
            "shapes": [],
            "tracks": [
                {
                    "label_id": 63,
                    "frame": 1,
                    "group": 0,
                    "source": "manual",
                    "shapes": [
                        {
                            "type": "skeleton",
                            "frame": 1,
                            "occluded": False,
                            "outside": False,
                            "z_order": 0,
                            "rotation": 0,
                            "points": [],
                            "attributes": [],
                        }
                    ],
                    "attributes": [],
                    "elements": [
                        {
                            "label_id": 64,
                            "frame": 0,
                            "group": 0,
                            "source": "manual",
                            "shapes": [
                                {
                                    "type": "points",
                                    "frame": 1,
                                    "occluded": False,
                                    "outside": True,
                                    "z_order": 0,
                                    "rotation": 0,
                                    "points": [74.14935096036425, 79.09960455479086],
                                    "attributes": [],
                                },
                                {
                                    "type": "points",
                                    "frame": 7,
                                    "occluded": False,
                                    "outside": False,
                                    "z_order": 0,
                                    "rotation": 0,
                                    "points": [74.14935096036425, 79.09960455479086],
                                    "attributes": [],
                                },
                            ],
                            "attributes": [],
                        },
                        {
                            "label_id": 65,
                            "frame": 0,
                            "group": 0,
                            "source": "manual",
                            "shapes": [
                                {
                                    "type": "points",
                                    "frame": 0,
                                    "occluded": False,
                                    "outside": False,
                                    "z_order": 0,
                                    "rotation": 0,
                                    "points": [285.07319976630424, 353.51583641966175],
                                    "attributes": [],
                                }
                            ],
                            "attributes": [],
                        },
                    ],
                }
            ],
        }
        response = patch_method(
            admin_user, f"tasks/{tid}/annotations", annotations, action="update"
        )
        assert response.status_code == HTTPStatus.OK

        # check that we can export task
        response = self._test_export_task(admin_user, tid, format="COCO Keypoints 1.0")
        assert response.status == HTTPStatus.OK

        # check that server saved track annotations correctly
        response = get_method(admin_user, f"tasks/{tid}/annotations")
        assert response.status_code == HTTPStatus.OK

        annotations = response.json()
        assert annotations["tracks"][0]["frame"] == 0
        assert annotations["tracks"][0]["shapes"][0]["frame"] == 0
        assert annotations["tracks"][0]["elements"][0]["shapes"][0]["frame"] == 0


@pytest.mark.usefixtures("restore_db_per_function")
@pytest.mark.usefixtures("restore_cvat_data")
class TestPostTaskData:
    _USERNAME = "admin1"

    def _test_cannot_create_task(self, username, spec, data, **kwargs):
        with make_api_client(username) as api_client:
            (task, response) = api_client.tasks_api.create(spec, **kwargs)
            assert response.status == HTTPStatus.CREATED

            (_, response) = api_client.tasks_api.create_data(
                task.id, data_request=deepcopy(data), _content_type="application/json", **kwargs
            )
            assert response.status == HTTPStatus.ACCEPTED

            status = wait_until_task_is_created(api_client.tasks_api, task.id)
            assert status.state.value == "Failed"

        return status

    def test_can_create_task_with_defined_start_and_stop_frames(self):
        task_spec = {
            "name": f"test {self._USERNAME} to create a task with defined start and stop frames",
            "labels": [
                {
                    "name": "car",
                    "color": "#ff00ff",
                    "attributes": [
                        {
                            "name": "a",
                            "mutable": True,
                            "input_type": "number",
                            "default_value": "5",
                            "values": ["4", "5", "6"],
                        }
                    ],
                }
            ],
        }

        task_data = {
            "image_quality": 75,
            "start_frame": 2,
            "stop_frame": 5,
            "client_files": generate_image_files(7),
        }

        task_id, _ = create_task(self._USERNAME, task_spec, task_data)

        # check task size
        with make_api_client(self._USERNAME) as api_client:
            (task, _) = api_client.tasks_api.retrieve(task_id)
            assert task.size == 4

    def test_can_create_task_with_sorting_method_natural(self):
        task_spec = {
            "name": f"test {self._USERNAME} to create a task with a custom sorting method",
            "labels": [
                {
                    "name": "car",
                }
            ],
        }

        image_files = generate_image_files(15)

        task_data = {
            "client_files": image_files[5:] + image_files[:5],  # perturb the order
            "image_quality": 70,
            "sorting_method": "natural",
        }

        task_id, _ = create_task(self._USERNAME, task_spec, task_data)

        # check that the frames were sorted again
        with make_api_client(self._USERNAME) as api_client:
            data_meta, _ = api_client.tasks_api.retrieve_data_meta(task_id)

            # generate_image_files produces files that are already naturally sorted
            for image_file, frame in zip(image_files, data_meta.frames):
                assert image_file.name == frame.name

    @pytest.mark.parametrize("data_source", ["client_files", "server_files"])
    def test_can_create_task_with_sorting_method_predefined(self, data_source):
        task_spec = {
            "name": f"test {self._USERNAME} to create a task with a custom sorting method",
            "labels": [
                {
                    "name": "car",
                }
            ],
        }

        if data_source == "client_files":
            image_files = generate_image_files(15)

            # shuffle to check for occasional sorting, e.g. in the DB
            image_files = image_files[7:] + image_files[5:7] + image_files[:5]
        elif data_source == "server_files":
            # Files from the test file share
            image_files = ["images/image_3.jpg", "images/image_1.jpg", "images/image_2.jpg"]
        else:
            assert False

        task_data = {
            data_source: image_files,
            "image_quality": 70,
            "sorting_method": "predefined",
        }

        (task_id, _) = create_task(self._USERNAME, task_spec, task_data)

        # check that the frames were sorted again
        with make_api_client(self._USERNAME) as api_client:
            (data_meta, _) = api_client.tasks_api.retrieve_data_meta(task_id)

            for image_file, frame in zip(image_files, data_meta.frames):
                if isinstance(image_file, str):
                    image_name = image_file
                else:
                    image_name = image_file.name

                assert image_name == frame.name

    def test_can_get_annotations_from_new_task_with_skeletons(self):
        spec = {
            "name": f"test admin1 to create a task with skeleton",
            "labels": [
                {
                    "name": "s1",
                    "color": "#5c5eba",
                    "attributes": [],
                    "type": "skeleton",
                    "sublabels": [
                        {"name": "1", "color": "#d12345", "attributes": [], "type": "points"},
                        {"name": "2", "color": "#350dea", "attributes": [], "type": "points"},
                    ],
                    "svg": '<line x1="19.464284896850586" y1="21.922269821166992" x2="54.08613586425781" y2="43.60293960571289" '
                    'stroke="black" data-type="edge" data-node-from="1" stroke-width="0.5" data-node-to="2"></line>'
                    '<circle r="1.5" stroke="black" fill="#b3b3b3" cx="19.464284896850586" cy="21.922269821166992" '
                    'stroke-width="0.1" data-type="element node" data-element-id="1" data-node-id="1" data-label-id="103"></circle>'
                    '<circle r="1.5" stroke="black" fill="#b3b3b3" cx="54.08613586425781" cy="43.60293960571289" '
                    'stroke-width="0.1" data-type="element node" data-element-id="2" data-node-id="2" data-label-id="104"></circle>',
                }
            ],
        }

        task_data = {
            "image_quality": 75,
            "client_files": generate_image_files(3),
        }

        task_id, _ = create_task(self._USERNAME, spec, task_data)

        response = get_method(self._USERNAME, "labels", task_id=f"{task_id}")
        label_ids = {}
        for root_label in response.json()["results"]:
            for label in [root_label] + root_label["sublabels"]:
                label_ids.setdefault(label["type"], []).append(label["id"])

        response = get_method(self._USERNAME, "jobs", task_id=f"{task_id}")
        job_id = response.json()["results"][0]["id"]
        patch_data = {
            "shapes": [
                {
                    "type": "skeleton",
                    "occluded": False,
                    "outside": False,
                    "z_order": 0,
                    "rotation": 0,
                    "points": [],
                    "frame": 0,
                    "label_id": label_ids["skeleton"][0],
                    "group": 0,
                    "source": "manual",
                    "attributes": [],
                    "elements": [
                        {
                            "type": "points",
                            "occluded": False,
                            "outside": False,
                            "z_order": 0,
                            "rotation": 0,
                            "points": [131.63947368421032, 165.0868421052637],
                            "frame": 0,
                            "label_id": label_ids["points"][0],
                            "group": 0,
                            "source": "manual",
                            "attributes": [],
                        },
                        {
                            "type": "points",
                            "occluded": False,
                            "outside": False,
                            "z_order": 0,
                            "rotation": 0,
                            "points": [354.98157894736823, 304.2710526315795],
                            "frame": 0,
                            "label_id": label_ids["points"][1],
                            "group": 0,
                            "source": "manual",
                            "attributes": [],
                        },
                    ],
                }
            ],
            "tracks": [
                {
                    "frame": 0,
                    "label_id": label_ids["skeleton"][0],
                    "group": 0,
                    "source": "manual",
                    "shapes": [
                        {
                            "type": "skeleton",
                            "occluded": False,
                            "outside": False,
                            "z_order": 0,
                            "rotation": 0,
                            "points": [],
                            "frame": 0,
                            "attributes": [],
                        }
                    ],
                    "attributes": [],
                    "elements": [
                        {
                            "frame": 0,
                            "label_id": label_ids["points"][0],
                            "group": 0,
                            "source": "manual",
                            "shapes": [
                                {
                                    "type": "points",
                                    "occluded": False,
                                    "outside": False,
                                    "z_order": 0,
                                    "rotation": 0,
                                    "points": [295.6394736842103, 472.5868421052637],
                                    "frame": 0,
                                    "attributes": [],
                                }
                            ],
                            "attributes": [],
                        },
                        {
                            "frame": 0,
                            "label_id": label_ids["points"][1],
                            "group": 0,
                            "source": "manual",
                            "shapes": [
                                {
                                    "type": "points",
                                    "occluded": False,
                                    "outside": False,
                                    "z_order": 0,
                                    "rotation": 0,
                                    "points": [619.3236842105262, 846.9815789473689],
                                    "frame": 0,
                                    "attributes": [],
                                }
                            ],
                            "attributes": [],
                        },
                    ],
                }
            ],
            "tags": [],
            "version": 0,
        }

        response = patch_method(
            self._USERNAME, f"jobs/{job_id}/annotations", patch_data, action="create"
        )
        response = get_method(self._USERNAME, f"jobs/{job_id}/annotations")
        assert response.status_code == HTTPStatus.OK

    @pytest.mark.with_external_services
    @pytest.mark.parametrize(
        "use_cache, cloud_storage_id, manifest, use_bucket_content, content_api_version, org",
        [
            (True, 1, "manifest.jsonl", False, None, ""),  # public bucket
            (True, 2, "sub/manifest.jsonl", True, 1, "org2"),  # private bucket
            (True, 2, "sub/manifest.jsonl", True, 2, "org2"),  # private bucket
            (True, 1, None, False, None, ""),
            (True, 2, None, True, 1, "org2"),
            (True, 2, None, True, 2, "org2"),
            (False, 1, None, False, None, ""),
            (False, 2, None, True, 1, "org2"),
            (False, 2, None, True, 2, "org2"),
        ],
    )
    def test_create_task_with_cloud_storage_files(
        self,
        use_cache: bool,
        cloud_storage_id: int,
        manifest: str,
        use_bucket_content: bool,
        content_api_version: Optional[int],
        org: str,
    ):
        if use_bucket_content:
            cloud_storage_content = get_cloud_storage_content(
                content_api_version, self._USERNAME, cloud_storage_id, manifest
            )
        else:
            cloud_storage_content = ["image_case_65_1.png", "image_case_65_2.png"]
        if manifest:
            cloud_storage_content.append(manifest)

        task_spec = {
            "name": f"Task with files from cloud storage {cloud_storage_id}",
            "labels": [
                {
                    "name": "car",
                }
            ],
        }

        data_spec = {
            "image_quality": 75,
            "use_cache": use_cache,
            "cloud_storage_id": cloud_storage_id,
            "server_files": cloud_storage_content,
        }

        kwargs = {"org": org} if org else {}
        create_task(self._USERNAME, task_spec, data_spec, **kwargs)

    @pytest.mark.with_external_services
    @pytest.mark.parametrize("cloud_storage_id", [2])
    @pytest.mark.parametrize(
        "use_cache, use_manifest, server_files, server_files_exclude, task_size",
        [
            (True, False, ["test/"], None, 6),
            (True, False, ["test/sub_0/", "test/sub_1/"], None, 6),
            (True, False, ["test/"], ["test/sub_0/", "test/sub_1/img_1.jpeg"], 2),
            (True, True, ["test/"], None, 6),
            (True, True, ["test/sub_0/", "test/sub_1/"], None, 6),
            (True, True, ["test/"], ["test/sub_0/", "test/sub_1/img_1.jpeg"], 2),
            (False, False, ["test/"], None, 6),
            (False, False, ["test/sub_0/", "test/sub_1/"], None, 6),
            (False, False, ["test/"], ["test/sub_0/", "test/sub_1/img_1.jpeg"], 2),
        ],
    )
    @pytest.mark.parametrize("org", [""])
    def test_create_task_with_cloud_storage_directories_and_excluded_files(
        self,
        cloud_storage_id: int,
        use_cache: bool,
        use_manifest: bool,
        server_files: List[str],
        server_files_exclude: Optional[List[str]],
        task_size: int,
        org: str,
        cloud_storages,
        request,
    ):
        s3_client = s3.make_client()
        images = generate_image_files(3, prefixes=["img_"] * 3)

        cloud_storage = cloud_storages[cloud_storage_id]

        for image in images:
            for i in range(2):
                image.seek(0)
                s3_client.create_file(
                    data=image,
                    bucket=cloud_storage["resource"],
                    filename=f"test/sub_{i}/{image.name}",
                )
                request.addfinalizer(
                    partial(
                        s3_client.remove_file,
                        bucket=cloud_storage["resource"],
                        filename=f"test/sub_{i}/{image.name}",
                    )
                )

        if use_manifest:
            with TemporaryDirectory() as tmp_dir:
                manifest_root_path = f"{tmp_dir}/test/"
                for i in range(2):
                    path_with_sub_folders = f"{tmp_dir}/test/sub_{i}/"
                    os.makedirs(path_with_sub_folders)
                    for image in images:
                        with open(osp.join(path_with_sub_folders, image.name), "wb") as f:
                            f.write(image.getvalue())

                generate_manifest(manifest_root_path)

                with open(osp.join(manifest_root_path, "manifest.jsonl"), mode="rb") as m_file:
                    s3_client.create_file(
                        data=m_file.read(),
                        bucket=cloud_storage["resource"],
                        filename="test/manifest.jsonl",
                    )
                    request.addfinalizer(
                        partial(
                            s3_client.remove_file,
                            bucket=cloud_storage["resource"],
                            filename="test/manifest.jsonl",
                        )
                    )
                server_files.append("test/manifest.jsonl")

        task_spec = {
            "name": f"Task created from directories from cloud storage {cloud_storage_id}",
            "labels": [
                {
                    "name": "car",
                }
            ],
        }

        data_spec = {
            "image_quality": 75,
            "use_cache": use_cache,
            "cloud_storage_id": cloud_storage_id,
            "server_files": server_files,
        }
        if server_files_exclude:
            data_spec["server_files_exclude"] = server_files_exclude

        task_id, _ = create_task(self._USERNAME, task_spec, data_spec, org=org)

        with make_api_client(self._USERNAME) as api_client:
            (task, response) = api_client.tasks_api.retrieve(task_id)
            assert response.status == HTTPStatus.OK
            assert task.size == task_size

    @pytest.mark.with_external_services
    @pytest.mark.parametrize(
        "storage_id, manifest",
        [
            (1, "manifest.jsonl"),  # public bucket
            (2, "sub/manifest.jsonl"),  # private bucket
        ],
    )
    @pytest.mark.parametrize(
        "spec, field",
        [
            ("spec", "source_storage"),
            ("spec", "target_storage"),
            ("data", "cloud_storage_id"),
        ],
    )
    def test_user_cannot_create_task_with_cloud_storage_without_access(
        self, storage_id, spec, field, manifest, regular_lonely_user
    ):
        user = regular_lonely_user

        task_spec = {
            "name": f"Task with files from foreign cloud storage {storage_id}",
            "labels": [
                {
                    "name": "car",
                }
            ],
        }

        data_spec = {
            "image_quality": 75,
            "use_cache": True,
        }

        if spec == "spec":
            task_spec.update(
                {
                    field: {
                        "location": "cloud_storage",
                        "cloud_storage_id": storage_id,
                    }
                }
            )
            data_spec["server_files"] = ["images/image_1.jpg"]

        elif spec == "data":
            data_spec.update(
                {
                    field: storage_id,
                    "filename_pattern": "*",
                    "server_files": [manifest],
                }
            )
        else:
            assert False

        with pytest.raises(exceptions.ApiException) as capture:
            create_task(user, task_spec, data_spec)

        assert capture.value.status == HTTPStatus.FORBIDDEN

    @pytest.mark.with_external_services
    @pytest.mark.parametrize("cloud_storage_id", [1])
    @pytest.mark.parametrize(
        "manifest, filename_pattern, sub_dir, task_size",
        [
            ("manifest.jsonl", "*", True, 3),  # public bucket
            ("manifest.jsonl", "test/*", True, 3),
            ("manifest.jsonl", "test/sub*1.jpeg", True, 1),
            ("manifest.jsonl", "*image*.jpeg", True, 3),
            ("manifest.jsonl", "wrong_pattern", True, 0),
            ("abc_manifest.jsonl", "[a-c]*.jpeg", False, 2),
            ("abc_manifest.jsonl", "[d]*.jpeg", False, 1),
            ("abc_manifest.jsonl", "[e-z]*.jpeg", False, 0),
            (None, "*", True, 5),
            (None, "test/*", True, 3),
            (None, "test/sub*1.jpeg", True, 1),
            (None, "*image*.jpeg", True, 3),
            (None, "wrong_pattern", True, 0),
            (None, "[a-c]*.jpeg", False, 2),
            (None, "[d]*.jpeg", False, 1),
            (None, "[e-z]*.jpeg", False, 0),
        ],
    )
    def test_create_task_with_file_pattern(
        self,
        cloud_storage_id,
        manifest,
        filename_pattern,
        sub_dir,
        task_size,
        cloud_storages,
        request,
    ):
        # prepare dataset on the bucket
        prefixes = ("test_image_",) * 3 if sub_dir else ("a_", "b_", "d_")
        images = generate_image_files(3, prefixes=prefixes)
        s3_client = s3.make_client()

        cloud_storage = cloud_storages[cloud_storage_id]

        for image in images:
            s3_client.create_file(
                data=image,
                bucket=cloud_storage["resource"],
                filename=f"{'test/sub/' if sub_dir else ''}{image.name}",
            )
            request.addfinalizer(
                partial(
                    s3_client.remove_file,
                    bucket=cloud_storage["resource"],
                    filename=f"{'test/sub/' if sub_dir else ''}{image.name}",
                )
            )

        if manifest:
            with TemporaryDirectory() as tmp_dir:
                for image in images:
                    with open(osp.join(tmp_dir, image.name), "wb") as f:
                        f.write(image.getvalue())

                generate_manifest(tmp_dir)

                with open(osp.join(tmp_dir, "manifest.jsonl"), mode="rb") as m_file:
                    s3_client.create_file(
                        data=m_file.read(),
                        bucket=cloud_storage["resource"],
                        filename=f"test/sub/{manifest}" if sub_dir else manifest,
                    )
                    request.addfinalizer(
                        partial(
                            s3_client.remove_file,
                            bucket=cloud_storage["resource"],
                            filename=f"test/sub/{manifest}" if sub_dir else manifest,
                        )
                    )

        task_spec = {
            "name": f"Task with files from cloud storage {cloud_storage_id}",
            "labels": [
                {
                    "name": "car",
                }
            ],
        }

        data_spec = {
            "image_quality": 75,
            "use_cache": True,
            "cloud_storage_id": cloud_storage_id,
            "filename_pattern": filename_pattern,
        }
        if manifest:
            data_spec["server_files"] = [f"test/sub/{manifest}" if sub_dir else manifest]

        if task_size:
            task_id, _ = create_task(self._USERNAME, task_spec, data_spec)

            with make_api_client(self._USERNAME) as api_client:
                (task, response) = api_client.tasks_api.retrieve(task_id)
                assert response.status == HTTPStatus.OK
                assert task.size == task_size
        else:
            status = self._test_cannot_create_task(self._USERNAME, task_spec, data_spec)
            assert "No media data found" in status.message

    def test_can_specify_file_job_mapping(self):
        task_spec = {
            "name": f"test file-job mapping",
            "labels": [{"name": "car"}],
        }

        files = generate_image_files(7)
        filenames = [osp.basename(f.name) for f in files]
        expected_segments = [
            filenames[0:1],
            filenames[1:5][::-1],  # a reversed fragment
            filenames[5:7],
        ]

        data_spec = {
            "image_quality": 75,
            "client_files": files,
            "job_file_mapping": expected_segments,
        }

        task_id, _ = create_task(
            self._USERNAME, task_spec, data_spec, content_type="application/json"
        )

        with make_api_client(self._USERNAME) as api_client:
            jobs: List[models.JobRead] = get_paginated_collection(
                api_client.jobs_api.list_endpoint, task_id=task_id, sort="id"
            )
            (task_meta, _) = api_client.tasks_api.retrieve_data_meta(id=task_id)

            assert [f.name for f in task_meta.frames] == list(
                chain.from_iterable(expected_segments)
            )

            start_frame = 0
            for i, job in enumerate(jobs):
                expected_size = len(expected_segments[i])
                stop_frame = start_frame + expected_size - 1
                assert job.start_frame == start_frame
                assert job.stop_frame == stop_frame

                start_frame = stop_frame + 1

    def test_cannot_create_task_with_same_labels(self):
        task_spec = {
            "name": "test cannot create task with same labels",
            "labels": [{"name": "l1"}, {"name": "l1"}],
        }
        response = post_method(self._USERNAME, "tasks", task_spec)
        assert response.status_code == HTTPStatus.BAD_REQUEST

        response = get_method(self._USERNAME, "tasks")
        assert response.status_code == HTTPStatus.OK

    def test_cannot_create_task_with_same_skeleton_sublabels(self):
        task_spec = {
            "name": "test cannot create task with same skeleton sublabels",
            "labels": [
                {"name": "s1", "type": "skeleton", "sublabels": [{"name": "1"}, {"name": "1"}]}
            ],
        }
        response = post_method(self._USERNAME, "tasks", task_spec)
        assert response.status_code == HTTPStatus.BAD_REQUEST

        response = get_method(self._USERNAME, "tasks")
        assert response.status_code == HTTPStatus.OK


@pytest.mark.usefixtures("restore_db_per_function")
class TestPatchTaskLabel:
    def _get_task_labels(self, pid, user, **kwargs) -> List[models.Label]:
        kwargs.setdefault("return_json", True)
        with make_api_client(user) as api_client:
            return get_paginated_collection(
                api_client.labels_api.list_endpoint, task_id=pid, **kwargs
            )

    def test_can_delete_label(self, tasks, labels, admin_user):
        task = [t for t in tasks if t["project_id"] is None and t["labels"]["count"] > 0][0]
        label = deepcopy([l for l in labels if l.get("task_id") == task["id"]][0])
        label_payload = {"id": label["id"], "deleted": True}

        response = patch_method(admin_user, f'tasks/{task["id"]}', {"labels": [label_payload]})
        assert response.status_code == HTTPStatus.OK, response.content
        assert response.json()["labels"]["count"] == task["labels"]["count"] - 1

    def test_can_delete_skeleton_label(self, tasks, labels, admin_user):
        task = next(
            t
            for t in tasks
            if any(
                label
                for label in labels
                if label.get("task_id") == t["id"]
                if label["type"] == "skeleton"
            )
        )
        task_labels = deepcopy([l for l in labels if l.get("task_id") == task["id"]])
        label = next(l for l in task_labels if l["type"] == "skeleton")
        task_labels.remove(label)
        label_payload = {"id": label["id"], "deleted": True}

        response = patch_method(admin_user, f'tasks/{task["id"]}', {"labels": [label_payload]})
        assert response.status_code == HTTPStatus.OK
        assert response.json()["labels"]["count"] == task["labels"]["count"] - 1

        resulting_labels = self._get_task_labels(task["id"], admin_user)
        assert DeepDiff(resulting_labels, task_labels, ignore_order=True) == {}

    def test_can_rename_label(self, tasks, labels, admin_user):
        task = [t for t in tasks if t["project_id"] is None and t["labels"]["count"] > 0][0]
        task_labels = deepcopy([l for l in labels if l.get("task_id") == task["id"]])
        task_labels[0].update({"name": "new name"})

        response = patch_method(admin_user, f'tasks/{task["id"]}', {"labels": [task_labels[0]]})
        assert response.status_code == HTTPStatus.OK

        resulting_labels = self._get_task_labels(task["id"], admin_user)
        assert DeepDiff(resulting_labels, task_labels, ignore_order=True) == {}

    def test_cannot_rename_label_to_duplicate_name(self, tasks, labels, admin_user):
        task = [t for t in tasks if t["project_id"] is None and t["labels"]["count"] > 1][0]
        task_labels = deepcopy([l for l in labels if l.get("task_id") == task["id"]])
        task_labels[0].update({"name": task_labels[1]["name"]})

        label_payload = {"id": task_labels[0]["id"], "name": task_labels[0]["name"]}

        response = patch_method(admin_user, f'tasks/{task["id"]}', {"labels": [label_payload]})
        assert response.status_code == HTTPStatus.BAD_REQUEST
        assert "All label names must be unique" in response.text

    def test_cannot_add_foreign_label(self, tasks, labels, admin_user):
        task = [t for t in tasks if t["project_id"] is None][0]
        new_label = deepcopy(
            [
                l
                for l in labels
                if l.get("task_id") != task["id"]
                if not l.get("project_id") or l.get("project_id") != task.get("project_id")
            ][0]
        )

        response = patch_method(admin_user, f'tasks/{task["id"]}', {"labels": [new_label]})
        assert response.status_code == HTTPStatus.NOT_FOUND
        assert f"Not found label with id #{new_label['id']} to change" in response.text

    def test_admin_can_add_label(self, tasks, admin_user):
        task = [t for t in tasks if t["project_id"] is None][0]
        new_label = {"name": "new name"}

        response = patch_method(admin_user, f'tasks/{task["id"]}', {"labels": [new_label]})
        assert response.status_code == HTTPStatus.OK
        assert response.json()["labels"]["count"] == task["labels"]["count"] + 1

    @pytest.mark.parametrize("role", ["maintainer", "owner"])
    def test_non_task_staff_privileged_org_members_can_add_label(
        self,
        find_users,
        tasks,
        is_task_staff,
        is_org_member,
        role,
    ):
        users = find_users(role=role, exclude_privilege="admin")

        user, task = next(
            (user, task)
            for user, task in product(users, tasks)
            if not is_task_staff(user["id"], task["id"])
            and task["organization"]
            and is_org_member(user["id"], task["organization"] and task["project_id"] is None)
        )

        new_label = {"name": "new name"}
        response = patch_method(
            user["username"],
            f'tasks/{task["id"]}',
            {"labels": [new_label]},
        )
        assert response.status_code == HTTPStatus.OK
        assert response.json()["labels"]["count"] == task["labels"]["count"] + 1

    @pytest.mark.parametrize("role", ["supervisor", "worker"])
    def test_non_task_staff_org_members_cannot_add_label(
        self,
        find_users,
        tasks,
        is_task_staff,
        is_org_member,
        role,
    ):
        users = find_users(role=role, exclude_privilege="admin")

        user, task = next(
            (user, task)
            for user, task in product(users, tasks)
            if not is_task_staff(user["id"], task["id"])
            and task["organization"]
            and is_org_member(user["id"], task["organization"])
        )

        new_label = {"name": "new name"}
        response = patch_method(
            user["username"],
            f'tasks/{task["id"]}',
            {"labels": [new_label]},
        )
        assert response.status_code == HTTPStatus.FORBIDDEN

    # TODO: add supervisor too, but this leads to a test-side problem with DB restoring
    @pytest.mark.parametrize("role", ["worker"])
    def test_task_staff_org_members_can_add_label(
        self, find_users, tasks, is_task_staff, is_org_member, labels, role
    ):
        users = find_users(role=role, exclude_privilege="admin")

        user, task = next(
            (user, task)
            for user, task in product(users, tasks)
            if is_task_staff(user["id"], task["id"])
            and task["organization"]
            and is_org_member(user["id"], task["organization"])
            and any(label.get("task_id") == task["id"] for label in labels)
        )

        new_label = {"name": "new name"}
        response = patch_method(
            user["username"],
            f'tasks/{task["id"]}',
            {"labels": [new_label]},
        )
        assert response.status_code == HTTPStatus.OK
        assert response.json()["labels"]["count"] == task["labels"]["count"] + 1

    def test_admin_can_add_skeleton(self, tasks, admin_user):
        task = [t for t in tasks if t["project_id"] is None][0]
        new_skeleton = {
            "name": "new skeleton",
            "type": "skeleton",
            "sublabels": [
                {
                    "name": "1",
                    "type": "points",
                }
            ],
            "svg": '<circle r="1.5" stroke="black" fill="#b3b3b3" cx="48.794559478759766" '
            'cy="36.98698806762695" stroke-width="0.1" data-type="element node" '
            'data-element-id="1" data-node-id="1" data-label-name="597501"></circle>',
        }

        response = patch_method(admin_user, f'tasks/{task["id"]}', {"labels": [new_skeleton]})
        assert response.status_code == HTTPStatus.OK
        assert response.json()["labels"]["count"] == task["labels"]["count"] + 1


@pytest.mark.usefixtures("restore_db_per_function")
@pytest.mark.usefixtures("restore_cvat_data")
class TestWorkWithTask:
    _USERNAME = "admin1"

    @pytest.mark.with_external_services
    @pytest.mark.parametrize(
        "cloud_storage_id, manifest",
        [(1, "manifest.jsonl")],  # public bucket
    )
    def test_work_with_task_containing_non_stable_cloud_storage_files(
        self, cloud_storage_id, manifest, cloud_storages, request
    ):
        image_name = "image_case_65_1.png"
        cloud_storage_content = [image_name, manifest]

        task_spec = {
            "name": f"Task with mythical file from cloud storage {cloud_storage_id}",
            "labels": [{"name": "car"}],
        }

        data_spec = {
            "image_quality": 75,
            "use_cache": True,
            "cloud_storage_id": cloud_storage_id,
            "server_files": cloud_storage_content,
        }

        task_id, _ = create_task(self._USERNAME, task_spec, data_spec)

        # save image from the "public" bucket and remove it temporary

        s3_client = s3.make_client()
        bucket_name = cloud_storages[cloud_storage_id]["resource"]

        image = s3_client.download_fileobj(bucket_name, image_name)
        s3_client.remove_file(bucket_name, image_name)
        request.addfinalizer(
            partial(s3_client.create_file, bucket=bucket_name, filename=image_name, data=image)
        )

        with make_api_client(self._USERNAME) as api_client:
            try:
                api_client.tasks_api.retrieve_data(
                    task_id, number=0, quality="original", type="frame"
                )
                raise AssertionError("Frame should not exist")
            except AssertionError:
                raise
            except Exception as ex:
                assert ex.status == HTTPStatus.NOT_FOUND
                assert image_name in ex.body


<<<<<<< HEAD
class TestTaskBackups:
    def _make_client(self) -> Client:
        return Client(BASE_URL, config=Config(status_check_period=0.01))

    @pytest.fixture(autouse=True)
    def setup(self, restore_db_per_function, tmp_path: Path, admin_user: str):
        self.tmp_dir = tmp_path

        self.client = self._make_client()
        self.user = admin_user

        with self.client:
            self.client.login((self.user, USER_PASS))

    @pytest.mark.parametrize("mode", ["annotation", "interpolation"])
    def test_can_export_backup(self, tasks, mode):
        task_id = next(t for t in tasks if t["mode"] == mode)["id"]
        task = self.client.tasks.retrieve(task_id)

        filename = self.tmp_dir / f"task_{task.id}_backup.zip"
        task.download_backup(filename)

        assert filename.is_file()
        assert filename.stat().st_size > 0

    @pytest.mark.parametrize("mode", ["annotation", "interpolation"])
    def test_can_import_backup(self, tasks, mode):
        task_json = next(t for t in tasks if t["mode"] == mode)
        self._test_can_restore_backup_task(task_json["id"])

    @pytest.mark.parametrize("mode", ["annotation", "interpolation"])
    def test_can_import_backup_for_task_in_nondefault_state(self, tasks, mode):
        # Reproduces the problem with empty 'mode' in a restored task,
        # described in the reproduction steps https://github.com/opencv/cvat/issues/5668

        task_json = next(t for t in tasks if t["mode"] == mode and t["jobs"]["count"])

        task = self.client.tasks.retrieve(task_json["id"])
        jobs = task.get_jobs()
        for j in jobs:
            j.update({"stage": "validation"})

        self._test_can_restore_backup_task(task_json["id"])

    def _test_can_restore_backup_task(self, task_id: int):
        task = self.client.tasks.retrieve(task_id)
        (_, response) = self.client.api_client.tasks_api.retrieve(task_id)
        task_json = json.loads(response.data)

        filename = self.tmp_dir / f"task_{task.id}_backup.zip"
        task.download_backup(filename)

        restored_task = self.client.tasks.create_from_backup(filename)

        old_jobs = task.get_jobs()
        new_jobs = restored_task.get_jobs()
        assert len(old_jobs) == len(new_jobs)

        for old_job, new_job in zip(old_jobs, new_jobs):
            assert old_job.status == new_job.status
            assert old_job.start_frame == new_job.start_frame
            assert old_job.stop_frame == new_job.stop_frame

        (_, response) = self.client.api_client.tasks_api.retrieve(restored_task.id)
        restored_task_json = json.loads(response.data)

        assert restored_task_json["assignee"] is None
        assert restored_task_json["owner"]["username"] == self.user
        assert restored_task_json["id"] != task_json["id"]
        assert restored_task_json["data"] != task_json["data"]
        assert restored_task_json["organization"] is None
        assert restored_task_json["data_compressed_chunk_type"] in ["imageset", "video"]
        if task_json["jobs"]["count"] == 1:
            assert restored_task_json["overlap"] == 0
        else:
            assert restored_task_json["overlap"] == task_json["overlap"]
        assert restored_task_json["source_storage"] is None
        assert restored_task_json["target_storage"] is None
        assert restored_task_json["project_id"] is None

        assert (
            DeepDiff(
                task_json,
                restored_task_json,
                ignore_order=True,
                exclude_regex_paths=[
                    r"root\['id'\]",  # id, must be different
                    r"root\['created_date'\]",  # must be different
                    r"root\['updated_date'\]",  # must be different
                    r"root\['assignee'\]",  # id, depends on the situation
                    r"root\['owner'\]",  # id, depends on the situation
                    r"root\['data'\]",  # id, must be different
                    r"root\['organization'\]",  # depends on the task setup
                    r"root\['project_id'\]",  # should be dropped
                    r"root(\['.*'\])*\['url'\]",  # depends on the task id
                    r"root\['data_compressed_chunk_type'\]",  # depends on the server configuration
                    r"root\['source_storage'\]",  # should be dropped
                    r"root\['target_storage'\]",  # should be dropped
                    # depends on the actual job configuration,
                    # unlike to what is obtained from the regular task creation,
                    # where the requested number is recorded
                    r"root\['overlap'\]",
                ],
            )
            == {}
        )

=======
@pytest.mark.usefixtures("restore_db_per_function")
class TestWorkWithGtJobs:
    def test_normal_and_gt_job_annotations_are_not_merged(
        self, tmp_path, admin_user, tasks, jobs, annotations
    ):
        gt_job = next(j for j in jobs if j["type"] == "ground_truth")
        task = tasks[gt_job["task_id"]]
        task_jobs = [j for j in jobs if j["task_id"] == task["id"]]

        gt_job_source_annotations = annotations["job"][str(gt_job["id"])]
        assert (
            gt_job_source_annotations["tags"]
            or gt_job_source_annotations["shapes"]
            or gt_job_source_annotations["tracks"]
        )

        with Client(BASE_URL) as client:
            client.config.status_check_period = 0.01
            client.login((admin_user, USER_PASS))

            for j in task_jobs:
                if j["type"] != "ground_truth":
                    client.jobs.retrieve(j["id"]).remove_annotations()

            task_obj = client.tasks.retrieve(task["id"])
            task_raw_annotations = task_obj.get_annotations()

            # It's quite hard to parse the dataset files, just import the data back instead
            dataset_format = "CVAT for images 1.1"

            dataset_file = tmp_path / "dataset.zip"
            task_obj.export_dataset(dataset_format, dataset_file, include_images=True)
            task_obj.import_annotations("CVAT 1.1", dataset_file)
            task_dataset_file_annotations = task_obj.get_annotations()

            annotations_file = tmp_path / "annotations.zip"
            task_obj.export_dataset(dataset_format, annotations_file, include_images=False)
            task_obj.import_annotations("CVAT 1.1", annotations_file)
            task_annotations_file_annotations = task_obj.get_annotations()

        for annotation_source in [
            task_raw_annotations,
            task_dataset_file_annotations,
            task_annotations_file_annotations,
        ]:
            assert not annotation_source.tags
            assert not annotation_source.shapes
            assert not annotation_source.tracks

    def test_can_backup_task_with_gt_jobs(self, tmp_path, admin_user, tasks, jobs, annotations):
        gt_job = next(
            j
            for j in jobs
            if j["type"] == "ground_truth" and tasks[j["task_id"]]["jobs"]["count"] == 2
        )
        task = tasks[gt_job["task_id"]]
        annotation_job = next(
            j for j in jobs if j["task_id"] == task["id"] and j["type"] == "annotation"
        )

        gt_job_source_annotations = annotations["job"][str(gt_job["id"])]
        assert (
            gt_job_source_annotations["tags"]
            or gt_job_source_annotations["shapes"]
            or gt_job_source_annotations["tracks"]
        )

        annotation_job_source_annotations = annotations["job"][str(annotation_job["id"])]

        with Client(BASE_URL) as client:
            client.config.status_check_period = 0.01
            client.login((admin_user, USER_PASS))

            backup_file: Path = tmp_path / "dataset.zip"
            client.tasks.retrieve(task["id"]).download_backup(backup_file)

            new_task = client.tasks.create_from_backup(backup_file)
            updated_job_annotations = {
                j.type: json.loads(j.api.retrieve_annotations(j.id)[1].data)
                for j in new_task.get_jobs()
            }

        for job_type, source_annotations in {
            gt_job["type"]: gt_job_source_annotations,
            annotation_job["type"]: annotation_job_source_annotations,
        }.items():
            assert (
                DeepDiff(
                    source_annotations,
                    updated_job_annotations[job_type],
                    ignore_order=True,
                    exclude_regex_paths=[
                        r"root(\['\w+'\]\[\d+\])+\['id'\]",
                        r"root(\['\w+'\]\[\d+\])+\['label_id'\]",
                        r"root(\['\w+'\]\[\d+\])+\['attributes'\]\[\d+\]\['spec_id'\]",
                    ],
                )
                == {}
            )

>>>>>>> 9a600f3f

@pytest.mark.usefixtures("restore_db_per_class")
class TestGetTaskPreview:
    def _test_task_preview_200(self, username, task_id, **kwargs):
        with make_api_client(username) as api_client:
            (_, response) = api_client.tasks_api.retrieve_preview(task_id, **kwargs)

            assert response.status == HTTPStatus.OK
            (width, height) = Image.open(io.BytesIO(response.data)).size
            assert width > 0 and height > 0

    def _test_task_preview_403(self, username, task_id):
        with make_api_client(username) as api_client:
            (_, response) = api_client.tasks_api.retrieve_preview(
                task_id, _parse_response=False, _check_status=False
            )
            assert response.status == HTTPStatus.FORBIDDEN

    def _test_assigned_users_to_see_task_preview(self, tasks, users, is_task_staff, **kwargs):
        for task in tasks:
            staff_users = [user for user in users if is_task_staff(user["id"], task["id"])]
            assert len(staff_users)

            for user in staff_users:
                self._test_task_preview_200(user["username"], task["id"], **kwargs)

    def _test_assigned_users_cannot_see_task_preview(self, tasks, users, is_task_staff, **kwargs):
        for task in tasks:
            not_staff_users = [user for user in users if not is_task_staff(user["id"], task["id"])]
            assert len(not_staff_users)

            for user in not_staff_users:
                self._test_task_preview_403(user["username"], task["id"], **kwargs)

    @pytest.mark.parametrize("project_id, groups", [(1, "user")])
    def test_task_assigned_to_see_task_preview(
        self, project_id, groups, users, tasks, find_users, is_task_staff
    ):
        users = find_users(privilege=groups)
        tasks = list(filter(lambda x: x["project_id"] == project_id and x["assignee"], tasks))
        assert len(tasks)

        self._test_assigned_users_to_see_task_preview(tasks, users, is_task_staff)

    @pytest.mark.parametrize("org, project_id, role", [({"id": 2, "slug": "org2"}, 2, "worker")])
    def test_org_task_assigneed_to_see_task_preview(
        self, org, project_id, role, users, tasks, find_users, is_task_staff
    ):
        users = find_users(org=org["id"], role=role)
        tasks = list(filter(lambda x: x["project_id"] == project_id and x["assignee"], tasks))
        assert len(tasks)

        self._test_assigned_users_to_see_task_preview(tasks, users, is_task_staff)

    @pytest.mark.parametrize("project_id, groups", [(1, "user")])
    def test_task_unassigned_cannot_see_task_preview(
        self, project_id, groups, users, tasks, find_users, is_task_staff
    ):
        users = find_users(privilege=groups)
        tasks = list(filter(lambda x: x["project_id"] == project_id and x["assignee"], tasks))
        assert len(tasks)

        self._test_assigned_users_cannot_see_task_preview(tasks, users, is_task_staff)


class TestUnequalJobs:
    def _make_client(self) -> Client:
        return Client(BASE_URL, config=Config(status_check_period=0.01))

    @pytest.fixture(autouse=True)
    def setup(self, restore_db_per_function, tmp_path: Path, admin_user: str):
        self.tmp_dir = tmp_path

        self.client = self._make_client()
        self.user = admin_user

        with self.client:
            self.client.login((self.user, USER_PASS))

    @pytest.fixture
    def fxt_task_with_unequal_jobs(self):
        task_spec = {
            "name": f"test file-job mapping",
            "labels": [{"name": "car"}],
        }

        files = generate_image_files(7)
        filenames = [osp.basename(f.name) for f in files]
        for file_data in files:
            with open(self.tmp_dir / file_data.name, "wb") as f:
                f.write(file_data.getvalue())

        expected_segments = [
            filenames[0:1],
            filenames[1:5][::-1],  # a reversed fragment
            filenames[5:7],
        ]

        data_spec = {
            "job_file_mapping": expected_segments,
        }

        return self.client.tasks.create_from_data(
            spec=task_spec,
            resource_type=ResourceType.LOCAL,
            resources=[self.tmp_dir / fn for fn in filenames],
            data_params=data_spec,
        )

    def test_can_export(self, fxt_task_with_unequal_jobs: Task):
        task = fxt_task_with_unequal_jobs

        filename = self.tmp_dir / f"task_{task.id}_coco.zip"
        task.export_dataset("COCO 1.0", filename)

        assert filename.is_file()
        assert filename.stat().st_size > 0

    def test_can_import_annotations(self, fxt_task_with_unequal_jobs: Task):
        task = fxt_task_with_unequal_jobs

        format_name = "COCO 1.0"
        filename = self.tmp_dir / f"task_{task.id}_coco.zip"
        task.export_dataset(format_name, filename)

        task.import_annotations(format_name, filename)

    def test_can_dump_backup(self, fxt_task_with_unequal_jobs: Task):
        task = fxt_task_with_unequal_jobs

        filename = self.tmp_dir / f"task_{task.id}_backup.zip"
        task.download_backup(filename)

        assert filename.is_file()
        assert filename.stat().st_size > 0

    def test_can_import_backup(self, fxt_task_with_unequal_jobs: Task):
        task = fxt_task_with_unequal_jobs

        filename = self.tmp_dir / f"task_{task.id}_backup.zip"
        task.download_backup(filename)

        restored_task = self.client.tasks.create_from_backup(filename)

        old_jobs = task.get_jobs()
        new_jobs = restored_task.get_jobs()
        assert len(old_jobs) == len(new_jobs)

        for old_job, new_job in zip(old_jobs, new_jobs):
            assert old_job.start_frame == new_job.start_frame
            assert old_job.stop_frame == new_job.stop_frame


@pytest.mark.usefixtures("restore_db_per_function")
class TestPatchTask:
    @pytest.mark.parametrize("task_id, project_id, user", [(19, 12, "admin1")])
    def test_move_task_to_project_with_attributes(self, task_id, project_id, user):
        response = get_method(user, f"tasks/{task_id}/annotations")
        assert response.status_code == HTTPStatus.OK
        annotations = response.json()

        response = patch_method(user, f"tasks/{task_id}", {"project_id": project_id})
        assert response.status_code == HTTPStatus.OK

        response = get_method(user, f"tasks/{task_id}")
        assert response.status_code == HTTPStatus.OK
        assert response.json().get("project_id") == project_id

        response = get_method(user, f"tasks/{task_id}/annotations")
        assert response.status_code == HTTPStatus.OK
        assert (
            DeepDiff(
                annotations,
                response.json(),
                ignore_order=True,
                exclude_regex_paths=[
                    r"root\['\w+'\]\[\d+\]\['label_id'\]",
                    r"root\['\w+'\]\[\d+\]\['attributes'\]\[\d+\]\['spec_id'\]",
                ],
            )
            == {}
        )

    @pytest.mark.parametrize("task_id, project_id, user", [(20, 13, "admin1")])
    def test_move_task_from_one_project_to_another_with_attributes(self, task_id, project_id, user):
        response = get_method(user, f"tasks/{task_id}/annotations")
        assert response.status_code == HTTPStatus.OK
        annotations = response.json()

        response = patch_method(user, f"tasks/{task_id}", {"project_id": project_id})
        assert response.status_code == HTTPStatus.OK

        response = get_method(user, f"tasks/{task_id}")
        assert response.status_code == HTTPStatus.OK
        assert response.json().get("project_id") == project_id

        response = get_method(user, f"tasks/{task_id}/annotations")
        assert response.status_code == HTTPStatus.OK
        assert (
            DeepDiff(
                annotations,
                response.json(),
                ignore_order=True,
                exclude_regex_paths=[
                    r"root\['\w+'\]\[\d+\]\['label_id'\]",
                    r"root\['\w+'\]\[\d+\]\['attributes'\]\[\d+\]\['spec_id'\]",
                ],
            )
            == {}
        )

    @pytest.mark.with_external_services
    @pytest.mark.parametrize(
        "storage_id",
        [
            1,  # public bucket
            2,  # private bucket
        ],
    )
    @pytest.mark.parametrize("field", ["source_storage", "target_storage"])
    def test_user_cannot_update_task_with_cloud_storage_without_access(
        self, storage_id, field, regular_lonely_user
    ):
        user = regular_lonely_user

        task_spec = {
            "name": f"Task with files from foreign cloud storage {storage_id}",
            "labels": [
                {
                    "name": "car",
                }
            ],
        }
        data_spec = {
            "image_quality": 75,
            "use_cache": True,
            "server_files": ["images/image_1.jpg"],
        }
        (task_id, _) = create_task(user, task_spec, data_spec)

        updated_fields = {
            field: {
                "location": "cloud_storage",
                "cloud_storage_id": storage_id,
            }
        }

        with make_api_client(user) as api_client:
            (_, response) = api_client.tasks_api.partial_update(
                task_id,
                patched_task_write_request=updated_fields,
                _parse_response=False,
                _check_status=False,
            )
        assert response.status == HTTPStatus.FORBIDDEN


@pytest.mark.usefixtures("restore_db_per_function")
def test_can_report_correct_completed_jobs_count(tasks, jobs, admin_user):
    # Reproduces https://github.com/opencv/cvat/issues/6098
    task = next(
        t
        for t in tasks
        if t["jobs"]["count"] > 1 and t["jobs"]["completed"] == 0 and t["labels"]["count"] > 1
    )
    task_jobs = [j for j in jobs if j["task_id"] == task["id"]]

    with make_api_client(admin_user) as api_client:
        api_client.jobs_api.partial_update(
            task_jobs[0]["id"],
            patched_job_write_request=dict(stage="acceptance", state="completed"),
        )

        task, _ = api_client.tasks_api.retrieve(task["id"])
        assert task.jobs.completed == 1


class TestImportTaskAnnotations:
    def _make_client(self) -> Client:
        return Client(BASE_URL, config=Config(status_check_period=0.01))

    @pytest.fixture(autouse=True)
    def setup(self, restore_db_per_function, tmp_path: Path, admin_user: str):
        self.tmp_dir = tmp_path
        self.client = self._make_client()
        self.user = admin_user
        self.format = "COCO 1.0"

        with self.client:
            self.client.login((self.user, USER_PASS))

    def _check_annotations(self, task_id):
        with make_api_client(self.user) as api_client:
            (_, response) = api_client.tasks_api.retrieve_annotations(id=task_id)
            assert response.status == HTTPStatus.OK
            annotations = json.loads(response.data)["shapes"]
            assert len(annotations) > 0

    def _delete_annotations(self, task_id):
        with make_api_client(self.user) as api_client:
            (_, response) = api_client.tasks_api.destroy_annotations(id=task_id)
            assert response.status == HTTPStatus.NO_CONTENT

    @pytest.mark.timeout(70)
    @pytest.mark.parametrize("successful_upload", [True, False])
    def test_can_import_annotations_after_previous_unclear_import(
        self, successful_upload: bool, tasks_with_shapes
    ):
        task_id = tasks_with_shapes[0]["id"]
        self._check_annotations(task_id)

        with NamedTemporaryFile() as f:
            filename = self.tmp_dir / f"task_{task_id}_{Path(f.name).name}_coco.zip"

        task = self.client.tasks.retrieve(task_id)
        task.export_dataset(self.format, filename, include_images=False)

        self._delete_annotations(task_id)

        params = {"format": self.format, "filename": filename.name}
        url = self.client.api_map.make_endpoint_url(
            self.client.api_client.tasks_api.create_annotations_endpoint.path
        ).format(id=task_id)
        uploader = Uploader(self.client)

        if successful_upload:
            # define time required to upload file with annotations
            start_time = time()
            task.import_annotations(self.format, filename)
            required_time = ceil(time() - start_time) * 2
            self._delete_annotations(task_id)

            response = uploader.upload_file(
                url, filename, meta=params, query_params=params, logger=self.client.logger.debug
            )
            rq_id = json.loads(response.data)["rq_id"]
            assert rq_id
        else:
            required_time = 60
            uploader._tus_start_upload(url, query_params=params)
            uploader._upload_file_data_with_tus(
                url, filename, meta=params, logger=self.client.logger.debug
            )

        sleep(required_time)
        if successful_upload:
            self._check_annotations(task_id)
            self._delete_annotations(task_id)
        task.import_annotations(self.format, filename)
        self._check_annotations(task_id)

    @pytest.mark.timeout(70)
    def test_check_import_cache_after_previous_interrupted_upload(self, tasks_with_shapes, request):
        task_id = tasks_with_shapes[0]["id"]
        with NamedTemporaryFile() as f:
            filename = self.tmp_dir / f"task_{task_id}_{Path(f.name).name}_coco.zip"
        task = self.client.tasks.retrieve(task_id)
        task.export_dataset(self.format, filename, include_images=False)

        params = {"format": self.format, "filename": filename.name}
        url = self.client.api_map.make_endpoint_url(
            self.client.api_client.tasks_api.create_annotations_endpoint.path
        ).format(id=task_id)

        uploader = Uploader(self.client)
        uploader._tus_start_upload(url, query_params=params)
        uploader._upload_file_data_with_tus(
            url, filename, meta=params, logger=self.client.logger.debug
        )
        number_of_files = 1
        sleep(30)  # wait when the cleaning job from rq worker will be started
        command = ["/bin/bash", "-c", f"ls data/tasks/{task_id}/tmp | wc -l"]
        platform = request.config.getoption("--platform")
        assert platform in ("kube", "local")
        func = docker_exec_cvat if platform == "local" else kube_exec_cvat
        for _ in range(12):
            sleep(2)
            result, _ = func(command)
            number_of_files = int(result)
            if not number_of_files:
                break
        assert not number_of_files<|MERGE_RESOLUTION|>--- conflicted
+++ resolved
@@ -1495,7 +1495,6 @@
                 assert image_name in ex.body
 
 
-<<<<<<< HEAD
 class TestTaskBackups:
     def _make_client(self) -> Client:
         return Client(BASE_URL, config=Config(status_check_period=0.01))
@@ -1603,7 +1602,7 @@
             == {}
         )
 
-=======
+
 @pytest.mark.usefixtures("restore_db_per_function")
 class TestWorkWithGtJobs:
     def test_normal_and_gt_job_annotations_are_not_merged(
@@ -1704,7 +1703,6 @@
                 == {}
             )
 
->>>>>>> 9a600f3f
 
 @pytest.mark.usefixtures("restore_db_per_class")
 class TestGetTaskPreview:
