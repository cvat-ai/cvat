--- conflicted
+++ resolved
@@ -840,7 +840,6 @@
         status = self._test_cannot_create_task(self._USERNAME, task_spec, data_spec, org=org)
         assert mythical_file in status.message
 
-<<<<<<< HEAD
     def test_can_specify_file_job_mapping(self):
         task_spec = {
             "name": f"test file-job mapping",
@@ -883,7 +882,7 @@
                 assert segment.stop_frame == stop_frame
 
                 start_frame = stop_frame + 1
-=======
+
 
 @pytest.mark.usefixtures("restore_db_per_class")
 class TestGetTaskPreview:
@@ -946,5 +945,4 @@
         tasks = list(filter(lambda x: x["project_id"] == project_id and x["assignee"], tasks))
         assert len(tasks)
 
-        self._test_assigned_users_cannot_see_task_preview(tasks, users, is_task_staff)
->>>>>>> ce37be1f
+        self._test_assigned_users_cannot_see_task_preview(tasks, users, is_task_staff)