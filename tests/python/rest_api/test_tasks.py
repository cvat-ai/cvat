# Copyright (C) 2022 Intel Corporation
# Copyright (C) 2022 CVAT.ai Corporation
#
# SPDX-License-Identifier: MIT

import json
import os.path as osp
import subprocess
from functools import partial
from copy import deepcopy
from http import HTTPStatus
from tempfile import TemporaryDirectory
from time import sleep

import pytest
from cvat_sdk.api_client import apis, models
from cvat_sdk.core.helpers import get_paginated_collection
from deepdiff import DeepDiff

import shared.utils.s3 as s3
from shared.utils.config import get_method, make_api_client, patch_method
from shared.utils.helpers import generate_image_files

from .utils import export_dataset


def get_cloud_storage_content(username, cloud_storage_id, manifest):
    with make_api_client(username) as api_client:
        (data, _) = api_client.cloudstorages_api.retrieve_content(
            cloud_storage_id, manifest_path=manifest
        )
        return data


@pytest.mark.usefixtures("restore_db_per_class")
class TestGetTasks:
    def _test_task_list_200(self, user, project_id, data, exclude_paths="", **kwargs):
        with make_api_client(user) as api_client:
            results = get_paginated_collection(
                api_client.projects_api.list_tasks_endpoint,
                return_json=True,
                id=project_id,
                **kwargs,
            )
            assert DeepDiff(data, results, ignore_order=True, exclude_paths=exclude_paths) == {}

    def _test_task_list_403(self, user, project_id, **kwargs):
        with make_api_client(user) as api_client:
            (_, response) = api_client.projects_api.list_tasks(
                project_id, **kwargs, _parse_response=False, _check_status=False
            )
            assert response.status == HTTPStatus.FORBIDDEN

    def _test_users_to_see_task_list(
        self, project_id, tasks, users, is_staff, is_allow, is_project_staff, **kwargs
    ):
        if is_staff:
            users = [user for user in users if is_project_staff(user["id"], project_id)]
        else:
            users = [user for user in users if not is_project_staff(user["id"], project_id)]
        assert len(users)

        for user in users:
            if is_allow:
                self._test_task_list_200(user["username"], project_id, tasks, **kwargs)
            else:
                self._test_task_list_403(user["username"], project_id, **kwargs)

    def _test_assigned_users_to_see_task_data(self, tasks, users, is_task_staff, **kwargs):
        for task in tasks:
            staff_users = [user for user in users if is_task_staff(user["id"], task["id"])]
            assert len(staff_users)

            for user in staff_users:
                with make_api_client(user["username"]) as api_client:
                    (_, response) = api_client.tasks_api.list(**kwargs)
                    assert response.status == HTTPStatus.OK
                    response_data = json.loads(response.data)

                assert any(_task["id"] == task["id"] for _task in response_data["results"])

    @pytest.mark.parametrize("project_id", [1])
    @pytest.mark.parametrize(
        "groups, is_staff, is_allow",
        [
            ("admin", False, True),
            ("business", False, False),
        ],
    )
    def test_project_tasks_visibility(
        self, project_id, groups, users, tasks, is_staff, is_allow, find_users, is_project_staff
    ):
        users = find_users(privilege=groups)
        tasks = list(filter(lambda x: x["project_id"] == project_id, tasks))
        assert len(tasks)

        self._test_users_to_see_task_list(
            project_id, tasks, users, is_staff, is_allow, is_project_staff
        )

    @pytest.mark.parametrize("project_id, groups", [(1, "user")])
    def test_task_assigned_to_see_task(
        self, project_id, groups, users, tasks, find_users, is_task_staff
    ):
        users = find_users(privilege=groups)
        tasks = list(filter(lambda x: x["project_id"] == project_id and x["assignee"], tasks))
        assert len(tasks)

        self._test_assigned_users_to_see_task_data(tasks, users, is_task_staff)

    @pytest.mark.parametrize("org, project_id", [({"id": 2, "slug": "org2"}, 2)])
    @pytest.mark.parametrize(
        "role, is_staff, is_allow",
        [
            ("maintainer", False, True),
            ("supervisor", False, False),
        ],
    )
    def test_org_project_tasks_visibility(
        self,
        org,
        project_id,
        role,
        is_staff,
        is_allow,
        tasks,
        is_task_staff,
        is_project_staff,
        find_users,
    ):
        users = find_users(org=org["id"], role=role)
        tasks = list(filter(lambda x: x["project_id"] == project_id, tasks))
        assert len(tasks)

        self._test_users_to_see_task_list(
            project_id, tasks, users, is_staff, is_allow, is_project_staff, org=org["slug"]
        )

    @pytest.mark.parametrize("org, project_id, role", [({"id": 2, "slug": "org2"}, 2, "worker")])
    def test_org_task_assigneed_to_see_task(
        self, org, project_id, role, users, tasks, find_users, is_task_staff
    ):
        users = find_users(org=org["id"], role=role)
        tasks = list(filter(lambda x: x["project_id"] == project_id and x["assignee"], tasks))
        assert len(tasks)

        self._test_assigned_users_to_see_task_data(tasks, users, is_task_staff, org=org["slug"])


@pytest.mark.usefixtures("restore_db_per_function")
class TestPostTasks:
    def _test_create_task_201(self, user, spec, **kwargs):
        with make_api_client(user) as api_client:
            (_, response) = api_client.tasks_api.create(spec, **kwargs)
            assert response.status == HTTPStatus.CREATED

    def _test_create_task_403(self, user, spec, **kwargs):
        with make_api_client(user) as api_client:
            (_, response) = api_client.tasks_api.create(
                spec, **kwargs, _parse_response=False, _check_status=False
            )
            assert response.status == HTTPStatus.FORBIDDEN

    def _test_users_to_create_task_in_project(
        self, project_id, users, is_staff, is_allow, is_project_staff, **kwargs
    ):
        if is_staff:
            users = [user for user in users if is_project_staff(user["id"], project_id)]
        else:
            users = [user for user in users if not is_project_staff(user["id"], project_id)]
        assert len(users)

        for user in users:
            username = user["username"]
            spec = {
                "name": f"test {username} to create a task within a project",
                "project_id": project_id,
            }

            if is_allow:
                self._test_create_task_201(username, spec, **kwargs)
            else:
                self._test_create_task_403(username, spec, **kwargs)

    @pytest.mark.parametrize("project_id", [1])
    @pytest.mark.parametrize(
        "groups, is_staff, is_allow",
        [
            ("admin", False, True),
            ("business", False, False),
            ("user", True, True),
        ],
    )
    def test_users_to_create_task_in_project(
        self, project_id, groups, is_staff, is_allow, is_project_staff, find_users
    ):
        users = find_users(privilege=groups)
        self._test_users_to_create_task_in_project(
            project_id, users, is_staff, is_allow, is_project_staff
        )

    @pytest.mark.parametrize("org, project_id", [({"id": 2, "slug": "org2"}, 2)])
    @pytest.mark.parametrize(
        "role, is_staff, is_allow",
        [
            ("worker", False, False),
        ],
    )
    def test_worker_cannot_create_task_in_project_without_ownership(
        self, org, project_id, role, is_staff, is_allow, is_project_staff, find_users
    ):
        users = find_users(org=org["id"], role=role)
        self._test_users_to_create_task_in_project(
            project_id, users, is_staff, is_allow, is_project_staff, org=org["slug"]
        )

    def test_can_create_task_with_skeleton(self):
        username = "admin1"

        spec = {
            "name": f"test admin1 to create a task with skeleton",
            "labels": [
                {
                    "name": "s1",
                    "color": "#5c5eba",
                    "attributes": [
                        {
                            "name": "color",
                            "mutable": False,
                            "input_type": "select",
                            "default_value": "white",
                            "values": ["white", "black"],
                        }
                    ],
                    "type": "skeleton",
                    "sublabels": [
                        {
                            "name": "1",
                            "color": "#d53957",
                            "attributes": [
                                {
                                    "id": 23,
                                    "name": "attr",
                                    "mutable": False,
                                    "input_type": "select",
                                    "default_value": "val1",
                                    "values": ["val1", "val2"],
                                }
                            ],
                            "type": "points",
                        },
                        {"name": "2", "color": "#4925ec", "attributes": [], "type": "points"},
                        {"name": "3", "color": "#59a8fe", "attributes": [], "type": "points"},
                    ],
                    "svg": '<line x1="36.329429626464844" y1="45.98662185668945" x2="59.07190704345703" y2="23.076923370361328" '
                    'stroke="black" data-type="edge" data-node-from="2" stroke-width="0.5" data-node-to="3"></line>'
                    '<line x1="22.61705780029297" y1="25.75250816345215" x2="36.329429626464844" y2="45.98662185668945" '
                    'stroke="black" data-type="edge" data-node-from="1" stroke-width="0.5" data-node-to="2"></line>'
                    '<circle r="1.5" stroke="black" fill="#b3b3b3" cx="22.61705780029297" cy="25.75250816345215" '
                    'stroke-width="0.1" data-type="element node" data-element-id="1" data-node-id="1" data-label-name="1">'
                    '</circle><circle r="1.5" stroke="black" fill="#b3b3b3" cx="36.329429626464844" cy="45.98662185668945" '
                    'stroke-width="0.1" data-type="element node" data-element-id="2" data-node-id="2" data-label-name="2"></circle>'
                    '<circle r="1.5" stroke="black" fill="#b3b3b3" cx="59.07190704345703" cy="23.076923370361328" '
                    'stroke-width="0.1" data-type="element node" data-element-id="3" data-node-id="3" data-label-name="3"></circle>',
                }
            ],
        }

        self._test_create_task_201(username, spec)


@pytest.mark.usefixtures("restore_db_per_class")
class TestGetData:
    _USERNAME = "user1"

    @pytest.mark.parametrize(
        "content_type, task_id",
        [
            ("image/png", 8),
            ("image/png", 5),
            ("image/x.point-cloud-data", 6),
        ],
    )
    def test_frame_content_type(self, content_type, task_id):
        with make_api_client(self._USERNAME) as api_client:
            (_, response) = api_client.tasks_api.retrieve_data(
                task_id, type="frame", quality="original", number=0
            )
            assert response.status == HTTPStatus.OK
            assert response.headers["Content-Type"] == content_type


@pytest.mark.usefixtures("restore_db_per_function")
class TestPatchTaskAnnotations:
    def _test_check_response(self, is_allow, response, data=None):
        if is_allow:
            assert response.status == HTTPStatus.OK
            assert DeepDiff(data, json.loads(response.data), exclude_paths="root['version']") == {}
        else:
            assert response.status == HTTPStatus.FORBIDDEN

    @pytest.fixture(scope="class")
    def request_data(self, annotations):
        def get_data(tid):
            data = deepcopy(annotations["task"][str(tid)])
            data["shapes"][0].update({"points": [2.0, 3.0, 4.0, 5.0, 6.0, 7.0]})
            data["version"] += 1
            return data

        return get_data

    @pytest.mark.parametrize("org", [""])
    @pytest.mark.parametrize(
        "privilege, task_staff, is_allow",
        [
            ("admin", True, True),
            ("admin", False, True),
            ("business", True, True),
            ("business", False, False),
            ("worker", True, True),
            ("worker", False, False),
            ("user", True, True),
            ("user", False, False),
        ],
    )
    def test_user_update_task_annotations(
        self,
        org,
        privilege,
        task_staff,
        is_allow,
        find_task_staff_user,
        find_users,
        request_data,
        tasks_by_org,
        filter_tasks_with_shapes,
    ):
        users = find_users(privilege=privilege)
        tasks = tasks_by_org[org]
        filtered_tasks = filter_tasks_with_shapes(tasks)
        username, tid = find_task_staff_user(filtered_tasks, users, task_staff)

        data = request_data(tid)
        with make_api_client(username) as api_client:
            (_, response) = api_client.tasks_api.partial_update_annotations(
                id=tid,
                action="update",
                org=org,
                patched_labeled_data_request=deepcopy(data),
                _parse_response=False,
                _check_status=False,
            )

        self._test_check_response(is_allow, response, data)

    @pytest.mark.parametrize("org", [2])
    @pytest.mark.parametrize(
        "role, task_staff, is_allow",
        [
            ("maintainer", False, True),
            ("owner", False, True),
            ("supervisor", False, False),
            ("worker", False, False),
            ("maintainer", True, True),
            ("owner", True, True),
            ("supervisor", True, True),
            ("worker", True, True),
        ],
    )
    def test_member_update_task_annotation(
        self,
        org,
        role,
        task_staff,
        is_allow,
        find_task_staff_user,
        find_users,
        tasks_by_org,
        request_data,
    ):
        users = find_users(role=role, org=org)
        tasks = tasks_by_org[org]
        username, tid = find_task_staff_user(tasks, users, task_staff, [12, 14])

        data = request_data(tid)
        with make_api_client(username) as api_client:
            (_, response) = api_client.tasks_api.partial_update_annotations(
                id=tid,
                org_id=org,
                action="update",
                patched_labeled_data_request=deepcopy(data),
                _parse_response=False,
                _check_status=False,
            )

        self._test_check_response(is_allow, response, data)


@pytest.mark.usefixtures("restore_db_per_class")
class TestGetTaskDataset:
    def _test_export_task(self, username, tid, **kwargs):
        with make_api_client(username) as api_client:
            return export_dataset(api_client.tasks_api.retrieve_dataset_endpoint, id=tid, **kwargs)

    def test_can_export_task_dataset(self, admin_user, tasks_with_shapes):
        task = tasks_with_shapes[0]
        response = self._test_export_task(admin_user, task["id"], format="CVAT for images 1.1")
        assert response.data


@pytest.mark.usefixtures("restore_db_per_function")
@pytest.mark.usefixtures("restore_cvat_data")
class TestPostTaskData:
    _USERNAME = "admin1"

    @staticmethod
    def _wait_until_task_is_created(api: apis.TasksApi, task_id: int) -> models.RqStatus:
        for _ in range(100):
            (status, _) = api.retrieve_status(task_id)
            if status.state.value in ["Finished", "Failed"]:
                return status
            sleep(1)
        raise Exception("Cannot create task")

    def _test_create_task(self, username, spec, data, content_type, **kwargs):
        with make_api_client(username) as api_client:
            (task, response) = api_client.tasks_api.create(spec, **kwargs)
            assert response.status == HTTPStatus.CREATED

            (_, response) = api_client.tasks_api.create_data(
                task.id, data_request=deepcopy(data), _content_type=content_type, **kwargs
            )
            assert response.status == HTTPStatus.ACCEPTED

            status = self._wait_until_task_is_created(api_client.tasks_api, task.id)
            assert status.state.value == "Finished"

        return task.id

    def _test_cannot_create_task(self, username, spec, data, **kwargs):
        with make_api_client(username) as api_client:
            (task, response) = api_client.tasks_api.create(spec, **kwargs)
            assert response.status == HTTPStatus.CREATED

            (_, response) = api_client.tasks_api.create_data(
                task.id, data_request=deepcopy(data), _content_type="application/json", **kwargs
            )
            assert response.status == HTTPStatus.ACCEPTED

            status = self._wait_until_task_is_created(api_client.tasks_api, task.id)
            assert status.state.value == "Failed"

        return status

    def test_can_create_task_with_defined_start_and_stop_frames(self):
        task_spec = {
            "name": f"test {self._USERNAME} to create a task with defined start and stop frames",
            "labels": [
                {
                    "name": "car",
                    "color": "#ff00ff",
                    "attributes": [
                        {
                            "name": "a",
                            "mutable": True,
                            "input_type": "number",
                            "default_value": "5",
                            "values": ["4", "5", "6"],
                        }
                    ],
                }
            ],
        }

        task_data = {
            "image_quality": 75,
            "start_frame": 2,
            "stop_frame": 5,
            "client_files": generate_image_files(7),
        }

        task_id = self._test_create_task(
            self._USERNAME, task_spec, task_data, content_type="multipart/form-data"
        )

        # check task size
        with make_api_client(self._USERNAME) as api_client:
            (task, _) = api_client.tasks_api.retrieve(task_id)
            assert task.size == 4

    def test_can_get_annotations_from_new_task_with_skeletons(self):
        spec = {
            "name": f"test admin1 to create a task with skeleton",
            "labels": [
                {
                    "name": "s1",
                    "color": "#5c5eba",
                    "attributes": [],
                    "type": "skeleton",
                    "sublabels": [
                        {"name": "1", "color": "#d12345", "attributes": [], "type": "points"},
                        {"name": "2", "color": "#350dea", "attributes": [], "type": "points"},
                    ],
                    "svg": '<line x1="19.464284896850586" y1="21.922269821166992" x2="54.08613586425781" y2="43.60293960571289" '
                    'stroke="black" data-type="edge" data-node-from="1" stroke-width="0.5" data-node-to="2"></line>'
                    '<circle r="1.5" stroke="black" fill="#b3b3b3" cx="19.464284896850586" cy="21.922269821166992" '
                    'stroke-width="0.1" data-type="element node" data-element-id="1" data-node-id="1" data-label-id="103"></circle>'
                    '<circle r="1.5" stroke="black" fill="#b3b3b3" cx="54.08613586425781" cy="43.60293960571289" '
                    'stroke-width="0.1" data-type="element node" data-element-id="2" data-node-id="2" data-label-id="104"></circle>',
                }
            ],
        }

        task_data = {
            "image_quality": 75,
            "client_files": generate_image_files(3),
        }

        task_id = self._test_create_task(
            self._USERNAME, spec, task_data, content_type="multipart/form-data"
        )

        response = get_method(self._USERNAME, f"tasks/{task_id}")
        label_ids = {}
        for label in response.json()["labels"]:
            label_ids.setdefault(label["type"], []).append(label["id"])

        job_id = response.json()["segments"][0]["jobs"][0]["id"]
        patch_data = {
            "shapes": [
                {
                    "type": "skeleton",
                    "occluded": False,
                    "outside": False,
                    "z_order": 0,
                    "rotation": 0,
                    "points": [],
                    "frame": 0,
                    "label_id": label_ids["skeleton"][0],
                    "group": 0,
                    "source": "manual",
                    "attributes": [],
                    "elements": [
                        {
                            "type": "points",
                            "occluded": False,
                            "outside": False,
                            "z_order": 0,
                            "rotation": 0,
                            "points": [131.63947368421032, 165.0868421052637],
                            "frame": 0,
                            "label_id": label_ids["points"][0],
                            "group": 0,
                            "source": "manual",
                            "attributes": [],
                        },
                        {
                            "type": "points",
                            "occluded": False,
                            "outside": False,
                            "z_order": 0,
                            "rotation": 0,
                            "points": [354.98157894736823, 304.2710526315795],
                            "frame": 0,
                            "label_id": label_ids["points"][1],
                            "group": 0,
                            "source": "manual",
                            "attributes": [],
                        },
                    ],
                }
            ],
            "tracks": [
                {
                    "frame": 0,
                    "label_id": label_ids["skeleton"][0],
                    "group": 0,
                    "source": "manual",
                    "shapes": [
                        {
                            "type": "skeleton",
                            "occluded": False,
                            "outside": False,
                            "z_order": 0,
                            "rotation": 0,
                            "points": [],
                            "frame": 0,
                            "attributes": [],
                        }
                    ],
                    "attributes": [],
                    "elements": [
                        {
                            "frame": 0,
                            "label_id": label_ids["points"][0],
                            "group": 0,
                            "source": "manual",
                            "shapes": [
                                {
                                    "type": "points",
                                    "occluded": False,
                                    "outside": False,
                                    "z_order": 0,
                                    "rotation": 0,
                                    "points": [295.6394736842103, 472.5868421052637],
                                    "frame": 0,
                                    "attributes": [],
                                }
                            ],
                            "attributes": [],
                        },
                        {
                            "frame": 0,
                            "label_id": label_ids["points"][1],
                            "group": 0,
                            "source": "manual",
                            "shapes": [
                                {
                                    "type": "points",
                                    "occluded": False,
                                    "outside": False,
                                    "z_order": 0,
                                    "rotation": 0,
                                    "points": [619.3236842105262, 846.9815789473689],
                                    "frame": 0,
                                    "attributes": [],
                                }
                            ],
                            "attributes": [],
                        },
                    ],
                }
            ],
            "tags": [],
            "version": 0,
        }

        response = patch_method(
            self._USERNAME, f"jobs/{job_id}/annotations", patch_data, action="create"
        )
        response = get_method(self._USERNAME, f"jobs/{job_id}/annotations")
        assert response.status_code == HTTPStatus.OK

    @pytest.mark.with_external_services
    @pytest.mark.parametrize(
        "cloud_storage_id, manifest, use_bucket_content, org",
        [
            (1, "manifest.jsonl", False, ""),  # public bucket
            (2, "sub/manifest.jsonl", True, "org2"),  # private bucket
        ],
    )
    def test_create_task_with_cloud_storage_files(
        self, cloud_storage_id, manifest, use_bucket_content, org
    ):
        if use_bucket_content:
            cloud_storage_content = get_cloud_storage_content(
                self._USERNAME, cloud_storage_id, manifest
            )
        else:
            cloud_storage_content = ["image_case_65_1.png", "image_case_65_2.png"]
        cloud_storage_content.append(manifest)

        task_spec = {
            "name": f"Task with files from cloud storage {cloud_storage_id}",
            "labels": [
                {
                    "name": "car",
                }
            ],
        }

        data_spec = {
            "image_quality": 75,
            "use_cache": True,
            "cloud_storage_id": cloud_storage_id,
            "server_files": cloud_storage_content,
        }

        self._test_create_task(
            self._USERNAME, task_spec, data_spec, content_type="application/json", org=org
        )

<<<<<<< HEAD
    @pytest.mark.parametrize("cloud_storage_id", [1])
    @pytest.mark.parametrize(
        "manifest, filename_pattern, sub_dir, task_size",
        [
            ("manifest.jsonl", "*", True, 3),  # public bucket
            ("manifest.jsonl", "test/*", True, 3),
            ("manifest.jsonl", "test/sub*1.jpeg", True, 1),
            ("manifest.jsonl", "*image*.jpeg", True, 3),
            ("manifest.jsonl", "wrong_pattern", True, 0),
            ("abc_manifest.jsonl", "[a-c]*.jpeg", False, 2),
            ("abc_manifest.jsonl", "[d]*.jpeg", False, 1),
            ("abc_manifest.jsonl", "[e-z]*.jpeg", False, 0),
        ],
    )
    @pytest.mark.parametrize("org", [""])
    def test_create_task_with_file_pattern(
        self,
        cloud_storage_id,
        manifest,
        filename_pattern,
        sub_dir,
        task_size,
        org,
        cloud_storages,
        request,
    ):
        # prepare dataset on the bucket
        prefixes = ("test_image_",) * 3 if sub_dir else ("a_", "b_", "d_")
        images = generate_image_files(3, prefixes=prefixes)
        s3_client = s3.make_client()

        cloud_storage = cloud_storages[cloud_storage_id]

        for image in images:
            s3_client.create_file(
                data=image,
                bucket=cloud_storage["resource"],
                filename=f"{'test/sub/' if sub_dir else ''}{image.name}",
            )
            request.addfinalizer(
                partial(
                    s3_client.remove_file, bucket=cloud_storage["resource"], filename=image.name
                )
            )

        with TemporaryDirectory() as tmp_dir:
            for image in images:
                with open(osp.join(tmp_dir, image.name), "wb") as f:
                    f.write(image.getvalue())

            command = [
                "docker",
                "run",
                "-it",
                "--rm",
                "-u",
                "django:django",
                "-v",
                f"{tmp_dir}:/local",
                "--entrypoint",
                "python3",
                "cvat/server:dev",
                "utils/dataset_manifest/create.py",
                "--output-dir",
                "/local",
                "/local",
            ]
            subprocess.run(command, check=True, stdout=subprocess.PIPE)
            with open(osp.join(tmp_dir, "manifest.jsonl"), mode="rb") as m_file:
                s3_client.create_file(
                    data=m_file.read(),
                    bucket=cloud_storage["resource"],
                    filename=f"test/sub/{manifest}" if sub_dir else manifest,
                )
                request.addfinalizer(
                    partial(
                        s3_client.remove_file,
                        bucket=cloud_storage["resource"],
                        filename=f"test/sub/{manifest}" if sub_dir else manifest,
                    )
                )

        task_spec = {
            "name": f"Task with files from cloud storage {cloud_storage_id}",
            "labels": [
                {
                    "name": "car",
                }
            ],
        }

        data_spec = {
            "image_quality": 75,
            "use_cache": True,
            "cloud_storage_id": cloud_storage_id,
            "server_files": [f"test/sub/{manifest}" if sub_dir else manifest],
            "filename_pattern": filename_pattern,
        }

        if task_size:
            task_id = self._test_create_task(
                self._USERNAME, task_spec, data_spec, content_type="application/json", org=org
            )

            with make_api_client(self._USERNAME) as api_client:
                (task, response) = api_client.tasks_api.retrieve(task_id, org=org)
                assert response.status == HTTPStatus.OK
                assert task.size == task_size
        else:
            status = self._test_cannot_create_task(self._USERNAME, task_spec, data_spec)
            assert "No media data found" in status.message

=======
    @pytest.mark.with_external_services
>>>>>>> af65707e
    @pytest.mark.parametrize(
        "cloud_storage_id, manifest, org",
        [(1, "manifest.jsonl", "")],  # public bucket
    )
    def test_cannot_create_task_with_mythical_cloud_storage_data(
        self, cloud_storage_id, manifest, org
    ):
        mythical_file = "mythical.jpg"
        cloud_storage_content = [mythical_file, manifest]

        task_spec = {
            "name": f"Task with mythical file from cloud storage {cloud_storage_id}",
            "labels": [{"name": "car"}],
        }

        data_spec = {
            "image_quality": 75,
            "use_cache": True,
            "cloud_storage_id": cloud_storage_id,
            "server_files": cloud_storage_content,
        }

        status = self._test_cannot_create_task(self._USERNAME, task_spec, data_spec, org=org)
        assert mythical_file in status.message<|MERGE_RESOLUTION|>--- conflicted
+++ resolved
@@ -680,7 +680,7 @@
             self._USERNAME, task_spec, data_spec, content_type="application/json", org=org
         )
 
-<<<<<<< HEAD
+    @pytest.mark.with_external_services
     @pytest.mark.parametrize("cloud_storage_id", [1])
     @pytest.mark.parametrize(
         "manifest, filename_pattern, sub_dir, task_size",
@@ -793,9 +793,7 @@
             status = self._test_cannot_create_task(self._USERNAME, task_spec, data_spec)
             assert "No media data found" in status.message
 
-=======
     @pytest.mark.with_external_services
->>>>>>> af65707e
     @pytest.mark.parametrize(
         "cloud_storage_id, manifest, org",
         [(1, "manifest.jsonl", "")],  # public bucket
