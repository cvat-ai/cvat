# Copyright (C) 2022 Intel Corporation
# Copyright (C) CVAT.ai Corporation
#
# SPDX-License-Identifier: MIT

import io
import itertools
import json
import math
import operator
import os
import os.path as osp
import re
import zipfile
from abc import ABCMeta, abstractmethod
from collections import Counter
from collections.abc import Generator, Iterable, Sequence
from contextlib import closing
from copy import deepcopy
from datetime import datetime
from enum import Enum
from functools import partial
from http import HTTPStatus
from itertools import chain, groupby, product
from math import ceil
from operator import itemgetter
from pathlib import Path, PurePosixPath
from tempfile import NamedTemporaryFile, TemporaryDirectory
from time import sleep, time
from typing import Any, Callable, ClassVar, Optional, Union

import attrs
import numpy as np
import pytest
from cvat_sdk import exceptions
from cvat_sdk.api_client import models
from cvat_sdk.api_client.api_client import ApiClient, ApiException, Endpoint
from cvat_sdk.api_client.exceptions import ForbiddenException
from cvat_sdk.core.helpers import get_paginated_collection
from cvat_sdk.core.progress import NullProgressReporter
from cvat_sdk.core.proxies.tasks import ResourceType, Task
from cvat_sdk.core.uploading import Uploader
from deepdiff import DeepDiff
from PIL import Image
from pytest_cases import fixture, fixture_ref, parametrize

import shared.utils.s3 as s3
from shared.fixtures.init import container_exec_cvat
from shared.utils.config import (
    delete_method,
    get_method,
    make_api_client,
    make_sdk_client,
    patch_method,
    post_method,
    put_method,
)
from shared.utils.helpers import (
    generate_image_file,
    generate_image_files,
    generate_manifest,
    generate_video_file,
    read_video_file,
)

from .utils import (
    DATUMARO_FORMAT_FOR_DIMENSION,
    CollectionSimpleFilterTestBase,
    calc_end_frame,
    compare_annotations,
    create_task,
    export_dataset,
    export_task_backup,
    export_task_dataset,
    parse_frame_step,
    unique,
    wait_until_task_is_created,
)


def get_cloud_storage_content(username: str, cloud_storage_id: int, manifest: Optional[str] = None):
    with make_api_client(username) as api_client:
        kwargs = {"manifest_path": manifest} if manifest else {}

        (data, _) = api_client.cloudstorages_api.retrieve_content_v2(cloud_storage_id, **kwargs)
        return [f"{f['name']}{'/' if str(f['type']) == 'DIR' else ''}" for f in data["content"]]


def count_frame_uses(data: Sequence[int], *, included_frames: Sequence[int]) -> dict[int, int]:
    use_counts = {f: 0 for f in included_frames}
    for f in data:
        if f in included_frames:
            use_counts[f] += 1

    return use_counts


@pytest.mark.usefixtures("restore_db_per_class")
class TestGetTasks:
    def _test_task_list_200(self, user, project_id, data, exclude_paths="", **kwargs):
        with make_api_client(user) as api_client:
            results = get_paginated_collection(
                api_client.tasks_api.list_endpoint,
                return_json=True,
                project_id=project_id,
                **kwargs,
            )
            assert DeepDiff(data, results, ignore_order=True, exclude_paths=exclude_paths) == {}

    def _test_users_to_see_task_list(
        self, project_id, tasks, users, is_staff, is_allow, is_project_staff, **kwargs
    ):
        if is_staff:
            users = [user for user in users if is_project_staff(user["id"], project_id)]
        else:
            users = [user for user in users if not is_project_staff(user["id"], project_id)]
        assert len(users)

        for user in users:
            if not is_allow:
                # Users outside project or org should not know if one exists.
                # Thus, no error should be produced on a list request.
                tasks = []

            self._test_task_list_200(user["username"], project_id, tasks, **kwargs)

    def _test_assigned_users_to_see_task_data(self, tasks, users, is_task_staff, **kwargs):
        for task in tasks:
            staff_users = [user for user in users if is_task_staff(user["id"], task["id"])]
            assert len(staff_users)

            for user in staff_users:
                with make_api_client(user["username"]) as api_client:
                    (_, response) = api_client.tasks_api.list(**kwargs)
                    assert response.status == HTTPStatus.OK
                    response_data = json.loads(response.data)

                assert any(_task["id"] == task["id"] for _task in response_data["results"])

    @pytest.mark.parametrize("project_id", [1])
    @pytest.mark.parametrize(
        "groups, is_staff, is_allow",
        [
            ("admin", False, True),
        ],
    )
    def test_project_tasks_visibility(
        self, project_id, groups, users, tasks, is_staff, is_allow, find_users, is_project_staff
    ):
        users = find_users(privilege=groups)
        tasks = list(filter(lambda x: x["project_id"] == project_id, tasks))
        assert len(tasks)

        self._test_users_to_see_task_list(
            project_id, tasks, users, is_staff, is_allow, is_project_staff
        )

    @pytest.mark.parametrize("project_id, groups", [(1, "user")])
    def test_task_assigned_to_see_task(
        self, project_id, groups, users, tasks, find_users, is_task_staff
    ):
        users = find_users(privilege=groups)
        tasks = list(filter(lambda x: x["project_id"] == project_id and x["assignee"], tasks))
        assert len(tasks)

        self._test_assigned_users_to_see_task_data(tasks, users, is_task_staff)

    @pytest.mark.parametrize("org, project_id", [({"id": 2, "slug": "org2"}, 2)])
    @pytest.mark.parametrize(
        "role, is_staff, is_allow",
        [
            ("maintainer", False, True),
            ("supervisor", False, False),
        ],
    )
    def test_org_project_tasks_visibility(
        self,
        org,
        project_id,
        role,
        is_staff,
        is_allow,
        tasks,
        is_task_staff,
        is_project_staff,
        find_users,
    ):
        users = find_users(org=org["id"], role=role)
        tasks = list(filter(lambda x: x["project_id"] == project_id, tasks))
        assert len(tasks)

        self._test_users_to_see_task_list(
            project_id, tasks, users, is_staff, is_allow, is_project_staff, org=org["slug"]
        )

    @pytest.mark.parametrize("org, project_id, role", [({"id": 2, "slug": "org2"}, 2, "worker")])
    def test_org_task_assigneed_to_see_task(
        self, org, project_id, role, users, tasks, find_users, is_task_staff
    ):
        users = find_users(org=org["id"], role=role)
        tasks = list(filter(lambda x: x["project_id"] == project_id and x["assignee"], tasks))
        assert len(tasks)

        self._test_assigned_users_to_see_task_data(tasks, users, is_task_staff, org=org["slug"])

    @pytest.mark.usefixtures("restore_db_per_function")
    def test_can_get_job_validation_summary(self, admin_user, tasks, jobs):
        task = next(t for t in tasks if t["jobs"]["count"] > 0 if t["jobs"]["validation"] == 0)
        job = next(j for j in jobs if j["task_id"] == task["id"])

        with make_api_client(admin_user) as api_client:
            api_client.jobs_api.partial_update(
                job["id"],
                patched_job_write_request=models.PatchedJobWriteRequest(stage="validation"),
            )

            (server_task, _) = api_client.tasks_api.retrieve(task["id"])

        assert server_task.jobs.validation == 1

    @pytest.mark.usefixtures("restore_db_per_function")
    def test_can_get_job_completed_summary(self, admin_user, tasks, jobs):
        task = next(t for t in tasks if t["jobs"]["count"] > 0 if t["jobs"]["completed"] == 0)
        job = next(j for j in jobs if j["task_id"] == task["id"])

        with make_api_client(admin_user) as api_client:
            api_client.jobs_api.partial_update(
                job["id"],
                patched_job_write_request=models.PatchedJobWriteRequest(
                    state="completed", stage="acceptance"
                ),
            )

            (server_task, _) = api_client.tasks_api.retrieve(task["id"])

        assert server_task.jobs.completed == 1

    @pytest.mark.usefixtures("restore_db_per_function")
    def test_can_remove_owner_and_fetch_with_sdk(self, admin_user, tasks):
        # test for API schema regressions
        source_task = next(
            t for t in tasks if t.get("owner") and t["owner"]["username"] != admin_user
        ).copy()

        with make_api_client(admin_user) as api_client:
            api_client.users_api.destroy(source_task["owner"]["id"])

            (_, response) = api_client.tasks_api.retrieve(source_task["id"])
            fetched_task = json.loads(response.data)

        source_task["owner"] = None
        assert DeepDiff(source_task, fetched_task, ignore_order=True) == {}

    @pytest.mark.usefixtures("restore_db_per_function")
    def test_check_task_status_after_changing_job_state(self, admin_user, tasks, jobs):
        task = next(t for t in tasks if t["jobs"]["count"] == 1 if t["jobs"]["completed"] == 0)
        job = next(j for j in jobs if j["task_id"] == task["id"])

        with make_api_client(admin_user) as api_client:
            api_client.jobs_api.partial_update(
                job["id"],
                patched_job_write_request=models.PatchedJobWriteRequest(stage="acceptance"),
            )

            api_client.jobs_api.partial_update(
                job["id"],
                patched_job_write_request=models.PatchedJobWriteRequest(state="completed"),
            )

            (server_task, _) = api_client.tasks_api.retrieve(task["id"])

        assert server_task.status == "completed"


class TestListTasksFilters(CollectionSimpleFilterTestBase):
    field_lookups = {
        "owner": ["owner", "username"],
        "assignee": ["assignee", "username"],
        "tracker_link": ["bug_tracker"],
    }

    @pytest.fixture(autouse=True)
    def setup(self, restore_db_per_class, admin_user, tasks):
        self.user = admin_user
        self.samples = tasks

    def _get_endpoint(self, api_client: ApiClient) -> Endpoint:
        return api_client.tasks_api.list_endpoint

    @pytest.mark.parametrize(
        "field",
        (
            "assignee",
            "dimension",
            "mode",
            "name",
            "owner",
            "project_id",
            "status",
            "subset",
            "tracker_link",
            "validation_mode",
        ),
    )
    def test_can_use_simple_filter_for_object_list(self, field):
        return super()._test_can_use_simple_filter_for_object_list(field)


@pytest.mark.usefixtures("restore_db_per_function")
class TestPostTasks:
    def _test_create_task_201(self, user, spec, **kwargs):
        with make_api_client(user) as api_client:
            (_, response) = api_client.tasks_api.create(spec, **kwargs)
            assert response.status == HTTPStatus.CREATED

        return response

    def _test_create_task_403(self, user, spec, **kwargs):
        with make_api_client(user) as api_client:
            (_, response) = api_client.tasks_api.create(
                spec, **kwargs, _parse_response=False, _check_status=False
            )
            assert response.status == HTTPStatus.FORBIDDEN

        return response

    def _test_users_to_create_task_in_project(
        self, project_id, users, is_staff, is_allow, is_project_staff, **kwargs
    ):
        if is_staff:
            users = [user for user in users if is_project_staff(user["id"], project_id)]
        else:
            users = [user for user in users if not is_project_staff(user["id"], project_id)]
        assert len(users)

        for user in users:
            username = user["username"]
            spec = {
                "name": f"test {username} to create a task within a project",
                "project_id": project_id,
            }

            if is_allow:
                self._test_create_task_201(username, spec, **kwargs)
            else:
                self._test_create_task_403(username, spec, **kwargs)

    @pytest.mark.parametrize("project_id", [1])
    @pytest.mark.parametrize(
        "groups, is_staff, is_allow",
        [
            ("admin", False, True),
            ("user", True, True),
        ],
    )
    def test_users_to_create_task_in_project(
        self, project_id, groups, is_staff, is_allow, is_project_staff, find_users
    ):
        users = find_users(privilege=groups)
        self._test_users_to_create_task_in_project(
            project_id, users, is_staff, is_allow, is_project_staff
        )

    @pytest.mark.parametrize("org, project_id", [({"id": 2, "slug": "org2"}, 2)])
    @pytest.mark.parametrize(
        "role, is_staff, is_allow",
        [
            ("worker", False, False),
        ],
    )
    def test_worker_cannot_create_task_in_project_without_ownership(
        self, org, project_id, role, is_staff, is_allow, is_project_staff, find_users
    ):
        users = find_users(org=org["id"], role=role)
        self._test_users_to_create_task_in_project(
            project_id, users, is_staff, is_allow, is_project_staff, org=org["slug"]
        )

    def test_create_response_matches_get(self, admin_user):
        username = admin_user

        spec = {"name": "test create task", "labels": [{"name": "a"}]}

        response = self._test_create_task_201(username, spec)
        task = json.loads(response.data)

        with make_api_client(username) as api_client:
            (_, response) = api_client.tasks_api.retrieve(task["id"])
            assert DeepDiff(task, json.loads(response.data), ignore_order=True) == {}

    def test_can_create_task_with_skeleton(self, admin_user):
        username = admin_user

        spec = {
            "name": f"test admin1 to create a task with skeleton",
            "labels": [
                {
                    "name": "s1",
                    "color": "#5c5eba",
                    "attributes": [
                        {
                            "name": "color",
                            "mutable": False,
                            "input_type": "select",
                            "default_value": "white",
                            "values": ["white", "black"],
                        }
                    ],
                    "type": "skeleton",
                    "sublabels": [
                        {
                            "name": "1",
                            "color": "#d53957",
                            "attributes": [
                                {
                                    "id": 23,
                                    "name": "attr",
                                    "mutable": False,
                                    "input_type": "select",
                                    "default_value": "val1",
                                    "values": ["val1", "val2"],
                                }
                            ],
                            "type": "points",
                        },
                        {"name": "2", "color": "#4925ec", "attributes": [], "type": "points"},
                        {"name": "3", "color": "#59a8fe", "attributes": [], "type": "points"},
                    ],
                    "svg": '<line x1="36.329429626464844" y1="45.98662185668945" x2="59.07190704345703" y2="23.076923370361328" '
                    'stroke="black" data-type="edge" data-node-from="2" stroke-width="0.5" data-node-to="3"></line>'
                    '<line x1="22.61705780029297" y1="25.75250816345215" x2="36.329429626464844" y2="45.98662185668945" '
                    'stroke="black" data-type="edge" data-node-from="1" stroke-width="0.5" data-node-to="2"></line>'
                    '<circle r="1.5" stroke="black" fill="#b3b3b3" cx="22.61705780029297" cy="25.75250816345215" '
                    'stroke-width="0.1" data-type="element node" data-element-id="1" data-node-id="1" data-label-name="1">'
                    '</circle><circle r="1.5" stroke="black" fill="#b3b3b3" cx="36.329429626464844" cy="45.98662185668945" '
                    'stroke-width="0.1" data-type="element node" data-element-id="2" data-node-id="2" data-label-name="2"></circle>'
                    '<circle r="1.5" stroke="black" fill="#b3b3b3" cx="59.07190704345703" cy="23.076923370361328" '
                    'stroke-width="0.1" data-type="element node" data-element-id="3" data-node-id="3" data-label-name="3"></circle>',
                }
            ],
        }

        self._test_create_task_201(username, spec)

    @pytest.mark.parametrize("assignee", [None, "admin1"])
    def test_can_create_with_assignee(self, admin_user, users_by_name, assignee):
        task_spec = {
            "name": "test task creation with assignee",
            "labels": [{"name": "car"}],
            "assignee_id": users_by_name[assignee]["id"] if assignee else None,
        }

        with make_api_client(admin_user) as api_client:
            (task, _) = api_client.tasks_api.create(task_write_request=task_spec)

            if assignee:
                assert task.assignee.username == assignee
                assert task.assignee_updated_date
            else:
                assert task.assignee is None
                assert task.assignee_updated_date is None


@pytest.mark.usefixtures("restore_db_per_class")
class TestGetData:
    _USERNAME = "user1"

    @pytest.mark.parametrize(
        "content_type, task_id",
        [
            ("image/png", 8),
            ("image/png", 5),
            ("image/x.point-cloud-data", 6),
        ],
    )
    def test_frame_content_type(self, content_type, task_id):
        with make_api_client(self._USERNAME) as api_client:
            (_, response) = api_client.tasks_api.retrieve_data(
                task_id, type="frame", quality="original", number=0
            )
            assert response.status == HTTPStatus.OK
            assert response.headers["Content-Type"] == content_type


@pytest.mark.usefixtures("restore_db_per_function")
class TestPatchTaskAnnotations:
    def _test_check_response(self, is_allow, response, data=None):
        if is_allow:
            assert response.status == HTTPStatus.OK
            assert compare_annotations(data, json.loads(response.data)) == {}
        else:
            assert response.status == HTTPStatus.FORBIDDEN

    @pytest.fixture(scope="class")
    def request_data(self, annotations):
        def get_data(tid):
            data = deepcopy(annotations["task"][str(tid)])
            if data["shapes"][0]["type"] == "skeleton":
                data["shapes"][0]["elements"][0].update({"points": [2.0, 3.0, 4.0, 5.0]})
            else:
                data["shapes"][0].update({"points": [2.0, 3.0, 4.0, 5.0, 6.0, 7.0]})
            data["version"] += 1
            return data

        return get_data

    @pytest.mark.parametrize("org", [""])
    @pytest.mark.parametrize(
        "privilege, task_staff, is_allow",
        [
            ("admin", True, True),
            ("admin", False, True),
            ("worker", True, True),
            ("worker", False, False),
            ("user", True, True),
            ("user", False, False),
        ],
    )
    def test_user_update_task_annotations(
        self,
        org,
        privilege,
        task_staff,
        is_allow,
        find_task_staff_user,
        find_users,
        request_data,
        tasks_by_org,
        filter_tasks_with_shapes,
    ):
        users = find_users(privilege=privilege)
        tasks = tasks_by_org[org]
        filtered_tasks = filter_tasks_with_shapes(tasks)
        username, tid = find_task_staff_user(filtered_tasks, users, task_staff, [21])

        data = request_data(tid)
        with make_api_client(username) as api_client:
            (_, response) = api_client.tasks_api.partial_update_annotations(
                id=tid,
                action="update",
                patched_labeled_data_request=deepcopy(data),
                _parse_response=False,
                _check_status=False,
            )

        self._test_check_response(is_allow, response, data)

    @pytest.mark.parametrize("org", [2])
    @pytest.mark.parametrize(
        "role, task_staff, is_allow",
        [
            ("maintainer", False, True),
            ("owner", False, True),
            ("supervisor", False, False),
            ("worker", False, False),
            ("maintainer", True, True),
            ("owner", True, True),
            ("supervisor", True, True),
            ("worker", True, True),
        ],
    )
    def test_member_update_task_annotation(
        self,
        org,
        role,
        task_staff,
        is_allow,
        find_task_staff_user,
        find_users,
        request_data,
        tasks_with_shapes,
    ):
        users = find_users(role=role, org=org)
        tasks = (
            t
            for t in tasks_with_shapes
            if t["organization"] == org
            if t["validation_mode"] != "gt_pool"
        )
        username, tid = find_task_staff_user(tasks, users, task_staff)

        data = request_data(tid)
        with make_api_client(username) as api_client:
            (_, response) = api_client.tasks_api.partial_update_annotations(
                id=tid,
                action="update",
                patched_labeled_data_request=deepcopy(data),
                _parse_response=False,
                _check_status=False,
            )

        self._test_check_response(is_allow, response, data)

    def test_cannot_update_validation_frames_in_honeypot_task(
        self,
        admin_user,
        tasks,
        request_data,
    ):
        task_id = next(t for t in tasks if t["validation_mode"] == "gt_pool" and t["size"] > 0)[
            "id"
        ]

        data = request_data(task_id)
        with make_api_client(admin_user) as api_client:
            (_, response) = api_client.tasks_api.partial_update_annotations(
                id=task_id,
                action="update",
                patched_labeled_data_request=deepcopy(data),
                _parse_response=False,
                _check_status=False,
            )

        assert response.status == HTTPStatus.BAD_REQUEST
        assert b"can only be edited via task import or the GT job" in response.data

    def test_can_update_honeypot_frames_in_honeypot_task(
        self,
        admin_user,
        tasks,
        jobs,
        request_data,
    ):
        task_id = next(t for t in tasks if t["validation_mode"] == "gt_pool" and t["size"] > 0)[
            "id"
        ]
        gt_job = next(j for j in jobs if j["task_id"] == task_id and j["type"] == "ground_truth")

        validation_frames = range(gt_job["start_frame"], gt_job["stop_frame"] + 1)
        data = request_data(task_id)
        data["tags"] = [a for a in data["tags"] if a["frame"] not in validation_frames]
        data["shapes"] = [a for a in data["shapes"] if a["frame"] not in validation_frames]
        data["tracks"] = []  # tracks cannot be used in honeypot tasks
        with make_api_client(admin_user) as api_client:
            (_, response) = api_client.tasks_api.partial_update_annotations(
                id=task_id,
                action="update",
                patched_labeled_data_request=deepcopy(data),
                _parse_response=False,
                _check_status=False,
            )

        self._test_check_response(True, response, data)

    def test_remove_first_keyframe(self):
        endpoint = "tasks/8/annotations"
        shapes0 = [
            {"type": "rectangle", "frame": 1, "points": [1, 2, 3, 4]},
            {"type": "rectangle", "frame": 4, "points": [5, 6, 7, 8]},
        ]

        annotations = {"tracks": [{"label_id": 13, "frame": 0, "shapes": shapes0}]}

        response = patch_method("admin1", endpoint, annotations, action="create")
        assert response.status_code == HTTPStatus.OK, response.content

        annotations["tracks"][0]["shapes"] = shapes0[1:]
        response = patch_method("admin1", endpoint, annotations, action="update")
        assert response.status_code == HTTPStatus.OK

    def test_can_split_skeleton_tracks_on_jobs(self, jobs):
        # https://github.com/cvat-ai/cvat/pull/6968
        task_id = 21

        task_jobs = [job for job in jobs if job["task_id"] == task_id]

        frame_ranges = {}
        for job in task_jobs:
            frame_ranges[job["id"]] = set(range(job["start_frame"], job["stop_frame"] + 1))

        # skeleton track that covers few jobs
        annotations = {
            "tracks": [
                {
                    "frame": 0,
                    "label_id": 58,
                    "shapes": [{"type": "skeleton", "frame": 0, "points": []}],
                    "elements": [
                        {
                            "label_id": 59,
                            "frame": 0,
                            "shapes": [
                                # https://github.com/cvat-ai/cvat/issues/7498
                                # https://github.com/cvat-ai/cvat/pull/7615
                                # This shape covers frame 0 to 7,
                                # We need to check if frame 5 is generated correctly for job#1
                                {"type": "points", "frame": 0, "points": [1.0, 2.0]},
                                {"type": "points", "frame": 7, "points": [2.0, 4.0]},
                            ],
                        },
                    ],
                }
            ]
        }

        # clear task annotations
        response = delete_method("admin1", f"tasks/{task_id}/annotations")
        assert response.status_code == 204, f"Cannot delete task's annotations: {response.content}"

        # create skeleton track that covers few jobs
        response = patch_method(
            "admin1", f"tasks/{task_id}/annotations", annotations, action="create"
        )
        assert response.status_code == 200, f"Cannot update task's annotations: {response.content}"

        # check that server splitted skeleton track's elements on jobs correctly
        for job_id, job_frame_range in frame_ranges.items():
            response = get_method("admin1", f"jobs/{job_id}/annotations")
            assert response.status_code == 200, f"Cannot get job's annotations: {response.content}"

            job_annotations = response.json()
            assert len(job_annotations["tracks"]) == 1, "Expected to see only one track"

            track = job_annotations["tracks"][0]
            assert track.get("elements", []), "Expected to see track with elements"

            def interpolate(frame):
                # simple interpolate from ([1, 2], 1) to ([2, 4], 7)
                return [(2.0 - 1.0) / 7 * (frame - 0) + 1.0, (4.0 - 2.0) / 7 * (frame - 0) + 2.0]

            for element in track["elements"]:
                element_frames = set(shape["frame"] for shape in element["shapes"])
                assert all(
                    [
                        not DeepDiff(
                            interpolate(shape["frame"]), shape["points"], significant_digits=2
                        )
                        for shape in element["shapes"]
                        if shape["frame"] >= 0 and shape["frame"] <= 7
                    ]
                )
                assert len(element["shapes"]) == 2
                assert element_frames <= job_frame_range, "Track shapes get out of job frame range"


@pytest.mark.usefixtures("restore_db_per_class")
@pytest.mark.usefixtures("restore_redis_inmem_per_function")
@pytest.mark.usefixtures("restore_redis_ondisk_after_class")
class TestGetTaskDataset:

    @staticmethod
    def _test_can_export_dataset(
        username: str,
        task_id: int,
        *,
        api_version: Union[int, tuple[int]],
        local_download: bool = True,
        **kwargs,
    ) -> Optional[bytes]:
        dataset = export_task_dataset(username, api_version, save_images=True, id=task_id, **kwargs)
        if local_download:
            assert zipfile.is_zipfile(io.BytesIO(dataset))
        else:
            assert dataset is None

        return dataset

    @pytest.mark.usefixtures("restore_db_per_function")
    @pytest.mark.parametrize("api_version", product((1, 2), repeat=2))
    @pytest.mark.parametrize(
        "local_download", (True, pytest.param(False, marks=pytest.mark.with_external_services))
    )
    def test_can_export_task_dataset_locally_and_to_cloud_with_both_api_versions(
        self,
        admin_user,
        tasks_with_shapes,
        filter_tasks,
        api_version: tuple[int],
        local_download: bool,
    ):
        filter_ = "target_storage__location"
        if local_download:
            filter_ = "exclude_" + filter_
        filtered_ids = {t["id"] for t in filter_tasks(**{filter_: "cloud_storage"})}

        task_id = next(iter(filtered_ids & {t["id"] for t in tasks_with_shapes}))
        self._test_can_export_dataset(
            admin_user,
            task_id,
            api_version=api_version,
            local_download=local_download,
        )

    @pytest.mark.parametrize("api_version", (1, 2))
    @pytest.mark.parametrize("tid", [21])
    @pytest.mark.parametrize(
        "format_name", ["CVAT for images 1.1", "CVAT for video 1.1", "COCO Keypoints 1.0"]
    )
    def test_can_export_task_with_several_jobs(
        self, admin_user, tid, format_name, api_version: int
    ):
        self._test_can_export_dataset(
            admin_user,
            tid,
            format=format_name,
            api_version=api_version,
        )

    @pytest.mark.parametrize("api_version", (1, 2))
    @pytest.mark.parametrize("tid", [8])
    def test_can_export_task_to_coco_format(self, admin_user: str, tid: int, api_version: int):
        # these annotations contains incorrect frame numbers
        # in order to check that server handle such cases
        annotations = {
            "version": 0,
            "tags": [],
            "shapes": [],
            "tracks": [
                {
                    "label_id": 63,
                    "frame": 1,
                    "group": 0,
                    "source": "manual",
                    "shapes": [
                        {
                            "type": "skeleton",
                            "frame": 1,
                            "occluded": False,
                            "outside": False,
                            "z_order": 0,
                            "rotation": 0,
                            "points": [],
                            "attributes": [],
                        }
                    ],
                    "attributes": [],
                    "elements": [
                        {
                            "label_id": 64,
                            "frame": 0,
                            "group": 0,
                            "source": "manual",
                            "shapes": [
                                {
                                    "type": "points",
                                    "frame": 1,
                                    "occluded": False,
                                    "outside": True,
                                    "z_order": 0,
                                    "rotation": 0,
                                    "points": [74.14935096036425, 79.09960455479086],
                                    "attributes": [],
                                },
                                {
                                    "type": "points",
                                    "frame": 7,
                                    "occluded": False,
                                    "outside": False,
                                    "z_order": 0,
                                    "rotation": 0,
                                    "points": [74.14935096036425, 79.09960455479086],
                                    "attributes": [],
                                },
                            ],
                            "attributes": [],
                        },
                        {
                            "label_id": 65,
                            "frame": 0,
                            "group": 0,
                            "source": "manual",
                            "shapes": [
                                {
                                    "type": "points",
                                    "frame": 0,
                                    "occluded": False,
                                    "outside": False,
                                    "z_order": 0,
                                    "rotation": 0,
                                    "points": [285.07319976630424, 353.51583641966175],
                                    "attributes": [],
                                }
                            ],
                            "attributes": [],
                        },
                    ],
                }
            ],
        }
        response = patch_method(
            admin_user, f"tasks/{tid}/annotations", annotations, action="update"
        )
        assert response.status_code == HTTPStatus.OK

        # check that we can export task dataset
        self._test_can_export_dataset(
            admin_user,
            tid,
            format="COCO Keypoints 1.0",
            api_version=api_version,
        )

        # check that server saved track annotations correctly
        response = get_method(admin_user, f"tasks/{tid}/annotations")
        assert response.status_code == HTTPStatus.OK

        annotations = response.json()
        assert annotations["tracks"][0]["frame"] == 0
        assert annotations["tracks"][0]["shapes"][0]["frame"] == 0
        assert annotations["tracks"][0]["elements"][0]["shapes"][0]["frame"] == 0

    @pytest.mark.parametrize("api_version", (1, 2))
    @pytest.mark.usefixtures("restore_db_per_function")
    @pytest.mark.usefixtures("restore_redis_ondisk_per_function")
    def test_can_download_task_with_special_chars_in_name(self, admin_user: str, api_version: int):
        # Control characters in filenames may conflict with the Content-Disposition header
        # value restrictions, as it needs to include the downloaded file name.

        task_spec = {
            "name": "test_special_chars_{}_in_name".format("".join(chr(c) for c in range(1, 127))),
            "labels": [{"name": "cat"}],
        }

        task_data = {
            "image_quality": 75,
            "client_files": generate_image_files(1),
        }

        task_id, _ = create_task(admin_user, task_spec, task_data)

        dataset = self._test_can_export_dataset(admin_user, task_id, api_version=api_version)
        assert zipfile.is_zipfile(io.BytesIO(dataset))

    @pytest.mark.usefixtures("restore_db_per_function")
    @pytest.mark.parametrize("api_version", (1, 2))
    def test_export_dataset_after_deleting_related_cloud_storage(
        self, admin_user: str, tasks, api_version: int
    ):
        related_field = "target_storage"

        task = next(
            t for t in tasks if t[related_field] and t[related_field]["location"] == "cloud_storage"
        )
        task_id = task["id"]
        cloud_storage_id = task[related_field]["cloud_storage_id"]

        with make_api_client(admin_user) as api_client:
            _, response = api_client.cloudstorages_api.destroy(cloud_storage_id)
            assert response.status == HTTPStatus.NO_CONTENT

            result, response = api_client.tasks_api.retrieve(task_id)
            assert not result[related_field]

            self._test_can_export_dataset(admin_user, task["id"], api_version=api_version)

    @pytest.mark.parametrize(
        "export_format, default_subset_name, subset_path_template",
        [
            ("Datumaro 1.0", "", "images/{subset}"),
            ("YOLO 1.1", "train", "obj_{subset}_data"),
            ("Ultralytics YOLO Detection 1.0", "train", "images/{subset}"),
        ],
    )
    @pytest.mark.parametrize("api_version", (1, 2))
    def test_uses_subset_name(
        self,
        admin_user,
        filter_tasks,
        export_format,
        default_subset_name,
        subset_path_template,
        api_version: int,
    ):
        tasks = filter_tasks(exclude_target_storage__location="cloud_storage")
        group_key_func = itemgetter("subset")
        subsets_and_tasks = [
            (subset, next(group))
            for subset, group in itertools.groupby(
                sorted(tasks, key=group_key_func),
                key=group_key_func,
            )
        ]
        for subset_name, task in subsets_and_tasks:
            dataset = self._test_can_export_dataset(
                admin_user,
                task["id"],
                api_version=api_version,
                format=export_format,
            )
            with zipfile.ZipFile(io.BytesIO(dataset)) as zip_file:
                subset_path = subset_path_template.format(subset=subset_name or default_subset_name)
                assert any(
                    subset_path in path for path in zip_file.namelist()
                ), f"No {subset_path} in {zip_file.namelist()}"

    @pytest.mark.parametrize(
        "dimension, mode", [("2d", "annotation"), ("2d", "interpolation"), ("3d", "annotation")]
    )
    def test_datumaro_export_without_annotations_includes_image_info(
        self, admin_user, tasks, mode, dimension
    ):
        task = next(
            t for t in tasks if t.get("size") if t["mode"] == mode if t["dimension"] == dimension
        )

        with make_api_client(admin_user) as api_client:
            dataset_file = io.BytesIO(
                export_dataset(
                    api_client.tasks_api,
                    api_version=2,
                    id=task["id"],
                    format=DATUMARO_FORMAT_FOR_DIMENSION[dimension],
                    save_images=False,
                )
            )

        with zipfile.ZipFile(dataset_file) as zip_file:
            annotations = json.loads(zip_file.read("annotations/default.json"))

        assert annotations["items"]
        for item in annotations["items"]:
            assert "media" not in item

            if dimension == "2d":
                assert osp.splitext(item["image"]["path"])[0] == item["id"]
                assert not Path(item["image"]["path"]).is_absolute()
                assert tuple(item["image"]["size"]) > (0, 0)
            elif dimension == "3d":
                assert osp.splitext(osp.basename(item["point_cloud"]["path"]))[0] == item["id"]
                assert not Path(item["point_cloud"]["path"]).is_absolute()
                for related_image in item["related_images"]:
                    assert not Path(related_image["path"]).is_absolute()
                    if "size" in related_image:
                        assert tuple(related_image["size"]) > (0, 0)


@pytest.mark.usefixtures("restore_db_per_function")
@pytest.mark.usefixtures("restore_cvat_data_per_function")
@pytest.mark.usefixtures("restore_redis_ondisk_per_function")
@pytest.mark.usefixtures("restore_redis_ondisk_after_class")
@pytest.mark.usefixtures("restore_redis_inmem_per_function")
class TestPostTaskData:
    _USERNAME = "admin1"

    def _test_cannot_create_task(self, username, spec, data, **kwargs):
        with make_api_client(username) as api_client:
            (task, response) = api_client.tasks_api.create(spec, **kwargs)
            assert response.status == HTTPStatus.CREATED

            (result, response) = api_client.tasks_api.create_data(
                task.id, data_request=deepcopy(data), _content_type="application/json", **kwargs
            )
            assert response.status == HTTPStatus.ACCEPTED

            request_details = wait_until_task_is_created(api_client.requests_api, result.rq_id)
            assert request_details.status.value == "failed"

        return request_details

    def test_can_create_task_with_defined_start_and_stop_frames(self):
        task_spec = {
            "name": f"test {self._USERNAME} to create a task with defined start and stop frames",
            "labels": [
                {
                    "name": "car",
                    "color": "#ff00ff",
                    "attributes": [
                        {
                            "name": "a",
                            "mutable": True,
                            "input_type": "number",
                            "default_value": "5",
                            "values": ["4", "5", "6"],
                        }
                    ],
                }
            ],
        }

        task_data = {
            "image_quality": 75,
            "start_frame": 2,
            "stop_frame": 5,
            "client_files": generate_image_files(7),
        }

        task_id, _ = create_task(self._USERNAME, task_spec, task_data)

        # check task size
        with make_api_client(self._USERNAME) as api_client:
            (task, _) = api_client.tasks_api.retrieve(task_id)
            assert task.size == 4

    def test_default_overlap_for_small_segment_size(self):
        task_spec = {
            "name": f"test {self._USERNAME} with default overlap and small segment_size",
            "labels": [{"name": "car"}],
            "segment_size": 5,
        }

        task_data = {
            "image_quality": 75,
            "client_files": [generate_video_file(8)],
        }

        task_id, _ = create_task(self._USERNAME, task_spec, task_data)

        # check task size
        with make_api_client(self._USERNAME) as api_client:
            paginated_job_list, _ = api_client.jobs_api.list(task_id=task_id)

            jobs = paginated_job_list.results
            jobs.sort(key=lambda job: job.start_frame)

            assert len(jobs) == 2
            # overlap should be 2 frames (frames 3 & 4)
            assert jobs[0].start_frame == 0
            assert jobs[0].stop_frame == 4
            assert jobs[1].start_frame == 3
            assert jobs[1].stop_frame == 7

    @pytest.mark.parametrize(
        "size,expected_segments",
        [
            (2, [(0, 1)]),
            (3, [(0, 2)]),
            (4, [(0, 2), (2, 3)]),
            (5, [(0, 2), (2, 4)]),
            (6, [(0, 2), (2, 4), (4, 5)]),
        ],
    )
    def test_task_segmentation(self, size, expected_segments):
        task_spec = {
            "name": f"test {self._USERNAME} to check segmentation into jobs",
            "labels": [{"name": "car"}],
            "segment_size": 3,
            "overlap": 1,
        }

        task_data = {
            "image_quality": 75,
            "client_files": generate_image_files(size),
        }

        task_id, _ = create_task(self._USERNAME, task_spec, task_data)

        # check task size
        with make_api_client(self._USERNAME) as api_client:
            paginated_job_list, _ = api_client.jobs_api.list(task_id=task_id)

            jobs = paginated_job_list.results
            jobs.sort(key=lambda job: job.start_frame)

            assert [(j.start_frame, j.stop_frame) for j in jobs] == expected_segments

    def test_can_create_task_with_exif_rotated_images(self):
        task_spec = {
            "name": f"test {self._USERNAME} to create a task with exif rotated images",
            "labels": [
                {
                    "name": "car",
                }
            ],
        }

        image_files = ["images/exif_rotated/left.jpg", "images/exif_rotated/right.jpg"]
        task_data = {
            "server_files": image_files,
            "image_quality": 70,
            "segment_size": 500,
            "use_cache": True,
            "sorting_method": "natural",
        }

        task_id, _ = create_task(self._USERNAME, task_spec, task_data)

        # check that the frames have correct width and height
        for chunk_quality in ["original", "compressed"]:
            with make_api_client(self._USERNAME) as api_client:
                _, response = api_client.tasks_api.retrieve_data(
                    task_id, number=0, type="chunk", quality=chunk_quality
                )
                data_meta, _ = api_client.tasks_api.retrieve_data_meta(task_id)

                with zipfile.ZipFile(io.BytesIO(response.data)) as zip_file:
                    for name, frame_meta in zip(zip_file.namelist(), data_meta.frames):
                        with zip_file.open(name) as zipped_img:
                            im = Image.open(zipped_img)
                            # original is 480x640 with 90/-90 degrees rotation
                            assert frame_meta.height == 640 and frame_meta.width == 480
                            assert im.height == 640 and im.width == 480
                            assert im.getexif().get(274, 1) == 1

    def test_can_create_task_with_big_images(self):
        # Checks for regressions about the issue
        # https://github.com/cvat-ai/cvat/issues/6878
        # In the case of big files (>2.5 MB by default),
        # uploaded files could be write-appended twice,
        # leading to bigger raw file sizes than expected.

        task_spec = {
            "name": f"test {self._USERNAME} to create a task with big images",
            "labels": [
                {
                    "name": "car",
                }
            ],
        }

        # We need a big file to reproduce the problem
        image_file = generate_image_file("big_image.bmp", size=(4000, 4000), color=(100, 200, 30))
        image_bytes = image_file.getvalue()
        file_size = len(image_bytes)
        assert 10 * 2**20 < file_size

        task_data = {
            "client_files": [image_file],
            "image_quality": 70,
            "use_cache": False,
            "use_zip_chunks": True,
        }

        task_id, _ = create_task(self._USERNAME, task_spec, task_data)

        # check that the original chunk image have the original size
        # this is less accurate than checking the uploaded file directly, but faster
        with make_api_client(self._USERNAME) as api_client:
            _, response = api_client.tasks_api.retrieve_data(
                task_id, number=0, quality="original", type="chunk", _parse_response=False
            )
            chunk_file = io.BytesIO(response.data)

        with zipfile.ZipFile(chunk_file) as chunk_zip:
            infos = chunk_zip.infolist()
            assert len(infos) == 1
            assert infos[0].file_size == file_size

            chunk_image = chunk_zip.read(infos[0])
            assert chunk_image == image_bytes

    def test_can_create_task_with_exif_rotated_tif_image(self):
        task_spec = {
            "name": f"test {self._USERNAME} to create a task with exif rotated tif image",
            "labels": [
                {
                    "name": "car",
                }
            ],
        }

        image_files = ["images/exif_rotated/tif_left.tif"]
        task_data = {
            "server_files": image_files,
            "image_quality": 70,
            "segment_size": 500,
            "use_cache": False,
            "sorting_method": "natural",
        }

        task_id, _ = create_task(self._USERNAME, task_spec, task_data)

        for chunk_quality in ["original", "compressed"]:
            # check that the frame has correct width and height
            with make_api_client(self._USERNAME) as api_client:
                _, response = api_client.tasks_api.retrieve_data(
                    task_id, number=0, type="chunk", quality=chunk_quality
                )

                with zipfile.ZipFile(io.BytesIO(response.data)) as zip_file:
                    assert len(zip_file.namelist()) == 1
                    name = zip_file.namelist()[0]
                    assert name == "000000.tif" if chunk_quality == "original" else "000000.jpeg"
                    with zip_file.open(name) as zipped_img:
                        im = Image.open(zipped_img)
                        # raw image is horizontal 100x150 with -90 degrees rotation
                        assert im.height == 150 and im.width == 100
                        assert im.getexif().get(274, 1) == 1

    def test_can_create_task_with_sorting_method_natural(self):
        task_spec = {
            "name": f"test {self._USERNAME} to create a task with a custom sorting method",
            "labels": [
                {
                    "name": "car",
                }
            ],
        }

        image_files = generate_image_files(15)

        task_data = {
            "client_files": image_files[5:] + image_files[:5],  # perturb the order
            "image_quality": 70,
            "sorting_method": "natural",
        }

        task_id, _ = create_task(self._USERNAME, task_spec, task_data)

        # check that the frames were sorted again
        with make_api_client(self._USERNAME) as api_client:
            data_meta, _ = api_client.tasks_api.retrieve_data_meta(task_id)

            # generate_image_files produces files that are already naturally sorted
            for image_file, frame in zip(image_files, data_meta.frames):
                assert image_file.name == frame.name

    def test_can_create_task_with_video_without_keyframes(self):
        task_spec = {
            "name": f"test {self._USERNAME} to create a task with a video without keyframes",
            "labels": [
                {
                    "name": "label1",
                }
            ],
        }

        task_data = {
            "server_files": [osp.join("videos", "video_without_valid_keyframes.mp4")],
            "image_quality": 70,
        }

        task_id, _ = create_task(self._USERNAME, task_spec, task_data)

        with make_api_client(self._USERNAME) as api_client:
            (_, response) = api_client.tasks_api.retrieve(task_id)
            assert response.status == HTTPStatus.OK

    @pytest.mark.parametrize("data_source", ["client_files", "server_files"])
    def test_can_create_task_with_sorting_method_predefined(self, data_source):
        task_spec = {
            "name": f"test {self._USERNAME} to create a task with a custom sorting method",
            "labels": [
                {
                    "name": "car",
                }
            ],
        }

        if data_source == "client_files":
            image_files = generate_image_files(15)

            # shuffle to check for occasional sorting, e.g. in the DB
            image_files = image_files[7:] + image_files[5:7] + image_files[:5]
        elif data_source == "server_files":
            # Files from the test file share
            image_files = ["images/image_3.jpg", "images/image_1.jpg", "images/image_2.jpg"]
        else:
            assert False

        task_data = {
            data_source: image_files,
            "image_quality": 70,
            "sorting_method": "predefined",
        }

        (task_id, _) = create_task(self._USERNAME, task_spec, task_data)

        # check that the frames were sorted again
        with make_api_client(self._USERNAME) as api_client:
            (data_meta, _) = api_client.tasks_api.retrieve_data_meta(task_id)

            for image_file, frame in zip(image_files, data_meta.frames):
                if isinstance(image_file, str):
                    image_name = image_file
                else:
                    image_name = image_file.name

                assert image_name == frame.name

    def test_can_get_annotations_from_new_task_with_skeletons(self):
        spec = {
            "name": f"test admin1 to create a task with skeleton",
            "labels": [
                {
                    "name": "s1",
                    "color": "#5c5eba",
                    "attributes": [],
                    "type": "skeleton",
                    "sublabels": [
                        {"name": "1", "color": "#d12345", "attributes": [], "type": "points"},
                        {"name": "2", "color": "#350dea", "attributes": [], "type": "points"},
                    ],
                    "svg": '<line x1="19.464284896850586" y1="21.922269821166992" x2="54.08613586425781" y2="43.60293960571289" '
                    'stroke="black" data-type="edge" data-node-from="1" stroke-width="0.5" data-node-to="2"></line>'
                    '<circle r="1.5" stroke="black" fill="#b3b3b3" cx="19.464284896850586" cy="21.922269821166992" '
                    'stroke-width="0.1" data-type="element node" data-element-id="1" data-node-id="1" data-label-id="103"></circle>'
                    '<circle r="1.5" stroke="black" fill="#b3b3b3" cx="54.08613586425781" cy="43.60293960571289" '
                    'stroke-width="0.1" data-type="element node" data-element-id="2" data-node-id="2" data-label-id="104"></circle>',
                }
            ],
        }

        task_data = {
            "image_quality": 75,
            "client_files": generate_image_files(3),
        }

        task_id, _ = create_task(self._USERNAME, spec, task_data)

        response = get_method(self._USERNAME, "labels", task_id=f"{task_id}")
        label_ids = {}
        for root_label in response.json()["results"]:
            for label in [root_label] + root_label["sublabels"]:
                label_ids.setdefault(label["type"], []).append(label["id"])

        response = get_method(self._USERNAME, "jobs", task_id=f"{task_id}")
        job_id = response.json()["results"][0]["id"]
        patch_data = {
            "shapes": [
                {
                    "type": "skeleton",
                    "occluded": False,
                    "outside": False,
                    "z_order": 0,
                    "rotation": 0,
                    "points": [],
                    "frame": 0,
                    "label_id": label_ids["skeleton"][0],
                    "group": 0,
                    "source": "manual",
                    "attributes": [],
                    "elements": [
                        {
                            "type": "points",
                            "occluded": False,
                            "outside": False,
                            "z_order": 0,
                            "rotation": 0,
                            "points": [131.63947368421032, 165.0868421052637],
                            "frame": 0,
                            "label_id": label_ids["points"][0],
                            "group": 0,
                            "source": "manual",
                            "attributes": [],
                        },
                        {
                            "type": "points",
                            "occluded": False,
                            "outside": False,
                            "z_order": 0,
                            "rotation": 0,
                            "points": [354.98157894736823, 304.2710526315795],
                            "frame": 0,
                            "label_id": label_ids["points"][1],
                            "group": 0,
                            "source": "manual",
                            "attributes": [],
                        },
                    ],
                }
            ],
            "tracks": [
                {
                    "frame": 0,
                    "label_id": label_ids["skeleton"][0],
                    "group": 0,
                    "source": "manual",
                    "shapes": [
                        {
                            "type": "skeleton",
                            "occluded": False,
                            "outside": False,
                            "z_order": 0,
                            "rotation": 0,
                            "points": [],
                            "frame": 0,
                            "attributes": [],
                        }
                    ],
                    "attributes": [],
                    "elements": [
                        {
                            "frame": 0,
                            "label_id": label_ids["points"][0],
                            "group": 0,
                            "source": "manual",
                            "shapes": [
                                {
                                    "type": "points",
                                    "occluded": False,
                                    "outside": False,
                                    "z_order": 0,
                                    "rotation": 0,
                                    "points": [295.6394736842103, 472.5868421052637],
                                    "frame": 0,
                                    "attributes": [],
                                }
                            ],
                            "attributes": [],
                        },
                        {
                            "frame": 0,
                            "label_id": label_ids["points"][1],
                            "group": 0,
                            "source": "manual",
                            "shapes": [
                                {
                                    "type": "points",
                                    "occluded": False,
                                    "outside": False,
                                    "z_order": 0,
                                    "rotation": 0,
                                    "points": [619.3236842105262, 846.9815789473689],
                                    "frame": 0,
                                    "attributes": [],
                                }
                            ],
                            "attributes": [],
                        },
                    ],
                }
            ],
            "tags": [],
            "version": 0,
        }

        response = patch_method(
            self._USERNAME, f"jobs/{job_id}/annotations", patch_data, action="create"
        )
        response = get_method(self._USERNAME, f"jobs/{job_id}/annotations")
        assert response.status_code == HTTPStatus.OK

    @pytest.mark.with_external_services
    @pytest.mark.parametrize(
        "use_cache, cloud_storage_id, manifest, use_bucket_content, org",
        [
            (True, 1, "manifest.jsonl", False, ""),  # public bucket
            (True, 2, "sub/manifest.jsonl", True, "org2"),  # private bucket
            (True, 2, "sub/manifest.jsonl", True, "org2"),  # private bucket
            (True, 1, None, False, ""),
            (True, 2, None, True, "org2"),
            (True, 2, None, True, "org2"),
            (False, 1, None, False, ""),
            (False, 2, None, True, "org2"),
            (False, 2, None, True, "org2"),
        ],
    )
    def test_create_task_with_cloud_storage_files(
        self,
        use_cache: bool,
        cloud_storage_id: int,
        manifest: str,
        use_bucket_content: bool,
        org: str,
    ):
        if use_bucket_content:
            cloud_storage_content = get_cloud_storage_content(
                self._USERNAME, cloud_storage_id, manifest
            )
        else:
            cloud_storage_content = ["image_case_65_1.png", "image_case_65_2.png"]
        if manifest:
            cloud_storage_content.append(manifest)

        task_spec = {
            "name": f"Task with files from cloud storage {cloud_storage_id}",
            "labels": [
                {
                    "name": "car",
                }
            ],
        }

        data_spec = {
            "image_quality": 75,
            "use_cache": use_cache,
            "cloud_storage_id": cloud_storage_id,
            "server_files": cloud_storage_content,
        }

        kwargs = {"org": org} if org else {}
        create_task(self._USERNAME, task_spec, data_spec, **kwargs)

    def _create_task_with_cloud_data(
        self,
        request,
        cloud_storage: Any,
        use_manifest: bool,
        server_files: list[str],
        use_cache: bool = True,
        sorting_method: str = "lexicographical",
        data_type: str = "image",
        video_frame_count: int = 10,
        server_files_exclude: Optional[list[str]] = None,
        org: str = "",
        filenames: Optional[list[str]] = None,
        task_spec_kwargs: Optional[dict[str, Any]] = None,
        data_spec_kwargs: Optional[dict[str, Any]] = None,
    ) -> tuple[int, Any]:
        s3_client = s3.make_client(bucket=cloud_storage["resource"])
        if data_type == "video":
            video = generate_video_file(video_frame_count)
            s3_client.create_file(
                data=video,
                filename=f"test/video/{video.name}",
            )
            request.addfinalizer(
                partial(
                    s3_client.remove_file,
                    filename=f"test/video/{video.name}",
                )
            )
        else:
            images = generate_image_files(
                3,
                sizes=[(100, 50) if i % 2 else (50, 100) for i in range(3)],
                **({"prefixes": ["img_"] * 3} if not filenames else {"filenames": filenames}),
            )

            for image in images:
                for i in range(2):
                    image.seek(0)
                    s3_client.create_file(
                        data=image,
                        filename=f"test/sub_{i}/{image.name}",
                    )
                    request.addfinalizer(
                        partial(
                            s3_client.remove_file,
                            filename=f"test/sub_{i}/{image.name}",
                        )
                    )

        if use_manifest:
            with TemporaryDirectory() as tmp_dir:
                manifest_root_path = f"{tmp_dir}/test/"
                for i in range(2):
                    path_with_sub_folders = f"{tmp_dir}/test/sub_{i}/"
                    os.makedirs(path_with_sub_folders)
                    for image in images:
                        with open(osp.join(path_with_sub_folders, image.name), "wb") as f:
                            f.write(image.getvalue())

                generate_manifest(manifest_root_path)

                with open(osp.join(manifest_root_path, "manifest.jsonl"), mode="rb") as m_file:
                    s3_client.create_file(
                        data=m_file.read(),
                        filename="test/manifest.jsonl",
                    )
                    request.addfinalizer(
                        partial(
                            s3_client.remove_file,
                            filename="test/manifest.jsonl",
                        )
                    )
        task_spec = {
            "name": f"Task created from directories from cloud storage {cloud_storage['id']}",
            "labels": [
                {
                    "name": "car",
                }
            ],
            **(task_spec_kwargs or {}),
        }

        data_spec = {
            "image_quality": 75,
            "use_cache": use_cache,
            "cloud_storage_id": cloud_storage["id"],
            "server_files": (
                server_files if not use_manifest else server_files + ["test/manifest.jsonl"]
            ),
            "sorting_method": sorting_method,
            **(data_spec_kwargs or {}),
        }

        if server_files_exclude:
            data_spec["server_files_exclude"] = server_files_exclude

        return create_task(self._USERNAME, task_spec, data_spec, org=org)

    @pytest.mark.with_external_services
    @pytest.mark.parametrize("cloud_storage_id", [2])
    @pytest.mark.parametrize(
        "use_cache, use_manifest, server_files, server_files_exclude, task_size",
        [
            (True, False, ["test/"], None, 6),
            (True, False, ["test/sub_0/", "test/sub_1/"], None, 6),
            (True, False, ["test/"], ["test/sub_0/", "test/sub_1/img_1.jpeg"], 2),
            (True, True, ["test/"], None, 6),
            (True, True, ["test/sub_0/", "test/sub_1/"], None, 6),
            (True, True, ["test/"], ["test/sub_0/", "test/sub_1/img_1.jpeg"], 2),
            (False, False, ["test/"], None, 6),
            (False, False, ["test/sub_0/", "test/sub_1/"], None, 6),
            (False, False, ["test/"], ["test/sub_0/", "test/sub_1/img_1.jpeg"], 2),
        ],
    )
    @pytest.mark.parametrize("org", [""])
    def test_create_task_with_cloud_storage_directories_and_excluded_files(
        self,
        cloud_storage_id: int,
        use_cache: bool,
        use_manifest: bool,
        server_files: list[str],
        server_files_exclude: Optional[list[str]],
        task_size: int,
        org: str,
        cloud_storages,
        request,
    ):
        cloud_storage = cloud_storages[cloud_storage_id]
        task_id, _ = self._create_task_with_cloud_data(
            request,
            cloud_storage,
            use_manifest,
            server_files,
            use_cache=use_cache,
            server_files_exclude=server_files_exclude,
            org=org,
        )

        with make_api_client(self._USERNAME) as api_client:
            (task, response) = api_client.tasks_api.retrieve(task_id)
            assert response.status == HTTPStatus.OK
            assert task.size == task_size

    @pytest.mark.with_external_services
    @pytest.mark.parametrize("cloud_storage_id", [2])
    @pytest.mark.parametrize("use_manifest", [True, False])
    @pytest.mark.parametrize(
        "server_files, expected_result",
        [
            (
                ["test/sub_1/", "test/sub_0/"],
                [
                    "test/sub_1/img_0.jpeg",
                    "test/sub_1/img_1.jpeg",
                    "test/sub_1/img_2.jpeg",
                    "test/sub_0/img_0.jpeg",
                    "test/sub_0/img_1.jpeg",
                    "test/sub_0/img_2.jpeg",
                ],
            )
        ],
    )
    @pytest.mark.parametrize("org", [""])
    def test_create_task_with_cloud_storage_directories_and_predefined_sorting(
        self,
        cloud_storage_id: int,
        use_manifest: bool,
        server_files: list[str],
        expected_result: list[str],
        org: str,
        cloud_storages,
        request,
    ):
        cloud_storage = cloud_storages[cloud_storage_id]
        task_id, _ = self._create_task_with_cloud_data(
            request, cloud_storage, use_manifest, server_files, sorting_method="predefined", org=org
        )

        with make_api_client(self._USERNAME) as api_client:
            (_, response) = api_client.tasks_api.retrieve(task_id)
            assert response.status == HTTPStatus.OK

            # check sequence of frames
            (data_meta, _) = api_client.tasks_api.retrieve_data_meta(task_id)
            assert expected_result == list(map(lambda x: x.name, data_meta.frames))

    @pytest.mark.with_external_services
    @pytest.mark.parametrize(
        "storage_id, manifest",
        [
            (1, "manifest.jsonl"),  # public bucket
            (2, "sub/manifest.jsonl"),  # private bucket
        ],
    )
    @pytest.mark.parametrize(
        "spec, field",
        [
            ("spec", "source_storage"),
            ("spec", "target_storage"),
            ("data", "cloud_storage_id"),
        ],
    )
    def test_user_cannot_create_task_with_cloud_storage_without_access(
        self, storage_id, spec, field, manifest, regular_lonely_user
    ):
        user = regular_lonely_user

        task_spec = {
            "name": f"Task with files from foreign cloud storage {storage_id}",
            "labels": [
                {
                    "name": "car",
                }
            ],
        }

        data_spec = {
            "image_quality": 75,
            "use_cache": True,
        }

        if spec == "spec":
            task_spec.update(
                {
                    field: {
                        "location": "cloud_storage",
                        "cloud_storage_id": storage_id,
                    }
                }
            )
            data_spec["server_files"] = ["images/image_1.jpg"]

        elif spec == "data":
            data_spec.update(
                {
                    field: storage_id,
                    "filename_pattern": "*",
                    "server_files": [manifest],
                }
            )
        else:
            assert False

        with pytest.raises(exceptions.ApiException) as capture:
            create_task(user, task_spec, data_spec)

        assert capture.value.status == HTTPStatus.FORBIDDEN

    @pytest.mark.with_external_services
    @pytest.mark.parametrize("cloud_storage_id", [1])
    @pytest.mark.parametrize(
        "manifest, filename_pattern, sub_dir, task_size",
        [
            ("manifest.jsonl", "*", True, 3),  # public bucket
            ("manifest.jsonl", "test/*", True, 3),
            ("manifest.jsonl", "test/sub*1.jpeg", True, 1),
            ("manifest.jsonl", "*image*.jpeg", True, 3),
            ("manifest.jsonl", "wrong_pattern", True, 0),
            ("abc_manifest.jsonl", "[a-c]*.jpeg", False, 2),
            ("abc_manifest.jsonl", "[d]*.jpeg", False, 1),
            ("abc_manifest.jsonl", "[e-z]*.jpeg", False, 0),
            (None, "*", True, 5),
            (None, "test/*", True, 3),
            (None, "test/sub*1.jpeg", True, 1),
            (None, "*image*.jpeg", True, 3),
            (None, "wrong_pattern", True, 0),
            (None, "[a-c]*.jpeg", False, 2),
            (None, "[d]*.jpeg", False, 1),
            (None, "[e-z]*.jpeg", False, 0),
        ],
    )
    def test_create_task_with_file_pattern(
        self,
        cloud_storage_id,
        manifest,
        filename_pattern,
        sub_dir,
        task_size,
        cloud_storages,
        request,
    ):
        # prepare dataset on the bucket
        prefixes = ("test_image_",) * 3 if sub_dir else ("a_", "b_", "d_")
        images = generate_image_files(3, prefixes=prefixes)
        s3_client = s3.make_client()

        cloud_storage = cloud_storages[cloud_storage_id]

        for image in images:
            s3_client.create_file(
                data=image,
                bucket=cloud_storage["resource"],
                filename=f"{'test/sub/' if sub_dir else ''}{image.name}",
            )
            request.addfinalizer(
                partial(
                    s3_client.remove_file,
                    bucket=cloud_storage["resource"],
                    filename=f"{'test/sub/' if sub_dir else ''}{image.name}",
                )
            )

        if manifest:
            with TemporaryDirectory() as tmp_dir:
                for image in images:
                    with open(osp.join(tmp_dir, image.name), "wb") as f:
                        f.write(image.getvalue())

                generate_manifest(tmp_dir)

                with open(osp.join(tmp_dir, "manifest.jsonl"), mode="rb") as m_file:
                    s3_client.create_file(
                        data=m_file.read(),
                        bucket=cloud_storage["resource"],
                        filename=f"test/sub/{manifest}" if sub_dir else manifest,
                    )
                    request.addfinalizer(
                        partial(
                            s3_client.remove_file,
                            bucket=cloud_storage["resource"],
                            filename=f"test/sub/{manifest}" if sub_dir else manifest,
                        )
                    )

        task_spec = {
            "name": f"Task with files from cloud storage {cloud_storage_id}",
            "labels": [
                {
                    "name": "car",
                }
            ],
        }

        data_spec = {
            "image_quality": 75,
            "use_cache": True,
            "cloud_storage_id": cloud_storage_id,
            "filename_pattern": filename_pattern,
        }
        if manifest:
            data_spec["server_files"] = [f"test/sub/{manifest}" if sub_dir else manifest]

        if task_size:
            task_id, _ = create_task(self._USERNAME, task_spec, data_spec)

            with make_api_client(self._USERNAME) as api_client:
                (task, response) = api_client.tasks_api.retrieve(task_id)
                assert response.status == HTTPStatus.OK
                assert task.size == task_size
        else:
            rq_job_details = self._test_cannot_create_task(self._USERNAME, task_spec, data_spec)
            assert "No media data found" in rq_job_details.message

    @pytest.mark.with_external_services
    @pytest.mark.parametrize("use_manifest", [True, False])
    @pytest.mark.parametrize("use_cache", [True, False])
    @pytest.mark.parametrize(
        "sorting_method", ["natural", "predefined", "lexicographical", "random"]
    )
    @pytest.mark.parametrize(
        "cloud_storage_id, org",
        [
            (1, ""),
        ],
    )
    def test_create_task_with_cloud_storage_and_retrieve_data(
        self,
        use_manifest: bool,
        use_cache: bool,
        sorting_method: str,
        cloud_storage_id: int,
        org: str,
        cloud_storages,
        request,
    ):
        cloud_storage = cloud_storages[cloud_storage_id]
        task_id, _ = self._create_task_with_cloud_data(
            request=request,
            cloud_storage=cloud_storage,
            # manifest file should not be uploaded if random sorting is used or if cache is not used
            use_manifest=use_manifest and use_cache and (sorting_method != "random"),
            use_cache=use_cache,
            server_files=[f"test/sub_{i}/img_{j}.jpeg" for i in range(2) for j in range(3)],
            org=org,
            sorting_method=sorting_method,
        )

        with make_api_client(self._USERNAME) as api_client:
            (_, response) = api_client.tasks_api.retrieve_data(
                task_id, type="chunk", quality="compressed", number=0
            )
            assert response.status == HTTPStatus.OK

    @pytest.mark.with_external_services
    @pytest.mark.parametrize(
        "filenames, sorting_method",
        [
            (["img_1.jpeg", "img_2.jpeg", "img_10.jpeg"], "natural"),
            (["img_10.jpeg", "img_1.jpeg", "img_2.jpeg"], "predefined"),
            (["img_1.jpeg", "img_10.jpeg", "img_2.jpeg"], "lexicographical"),
        ],
    )
    @pytest.mark.parametrize(
        "cloud_storage_id, org",
        [
            (1, ""),
        ],
    )
    def test_create_task_with_cloud_storage_and_check_data_sorting(
        self,
        filenames: list[str],
        sorting_method: str,
        cloud_storage_id: int,
        org: str,
        cloud_storages,
        request,
    ):
        cloud_storage = cloud_storages[cloud_storage_id]

        task_id, _ = self._create_task_with_cloud_data(
            request=request,
            cloud_storage=cloud_storage,
            use_manifest=False,
            use_cache=True,
            server_files=["test/sub_0/" + f for f in filenames],
            org=org,
            sorting_method=sorting_method,
            filenames=filenames,
        )

        with make_api_client(self._USERNAME) as api_client:
            data_meta, _ = api_client.tasks_api.retrieve_data_meta(task_id)

            for image_name, frame in zip(filenames, data_meta.frames):
                assert frame.name.rsplit("/", maxsplit=1)[1] == image_name

    @pytest.mark.with_external_services
    @pytest.mark.parametrize(
        "cloud_storage_id, org",
        [
            (1, ""),
        ],
    )
    def test_create_task_with_cloud_storage_and_check_retrieve_data_meta(
        self,
        cloud_storage_id: int,
        org: str,
        cloud_storages,
        request,
    ):
        cloud_storage = cloud_storages[cloud_storage_id]

        data_spec = {
            "start_frame": 2,
            "stop_frame": 6,
            "frame_filter": "step=2",
        }

        task_id, _ = self._create_task_with_cloud_data(
            request=request,
            cloud_storage=cloud_storage,
            use_manifest=False,
            use_cache=False,
            server_files=["test/video/video.avi"],
            org=org,
            data_spec_kwargs=data_spec,
            data_type="video",
        )

        with make_api_client(self._USERNAME) as api_client:
            data_meta, _ = api_client.tasks_api.retrieve_data_meta(task_id)

        assert data_meta.start_frame == 2
        assert data_meta.stop_frame == 6
        assert data_meta.size == 3

    def test_can_specify_file_job_mapping(self):
        task_spec = {
            "name": f"test file-job mapping",
            "labels": [{"name": "car"}],
        }

        files = generate_image_files(7)
        filenames = [osp.basename(f.name) for f in files]
        expected_segments = [
            filenames[0:1],
            filenames[1:5][::-1],  # a reversed fragment
            filenames[5:7],
        ]

        data_spec = {
            "image_quality": 75,
            "client_files": files,
            "job_file_mapping": expected_segments,
        }

        task_id, _ = create_task(
            self._USERNAME, task_spec, data_spec, content_type="application/json"
        )

        with make_api_client(self._USERNAME) as api_client:
            jobs: list[models.JobRead] = get_paginated_collection(
                api_client.jobs_api.list_endpoint, task_id=task_id, sort="id"
            )
            (task_meta, _) = api_client.tasks_api.retrieve_data_meta(id=task_id)

            assert [f.name for f in task_meta.frames] == list(
                chain.from_iterable(expected_segments)
            )

            start_frame = 0
            for i, job in enumerate(jobs):
                expected_size = len(expected_segments[i])
                stop_frame = start_frame + expected_size - 1
                assert job.start_frame == start_frame
                assert job.stop_frame == stop_frame

                start_frame = stop_frame + 1

    def test_cannot_create_task_with_same_labels(self):
        task_spec = {
            "name": "test cannot create task with same labels",
            "labels": [{"name": "l1"}, {"name": "l1"}],
        }
        response = post_method(self._USERNAME, "tasks", task_spec)
        assert response.status_code == HTTPStatus.BAD_REQUEST

        response = get_method(self._USERNAME, "tasks")
        assert response.status_code == HTTPStatus.OK

    def test_cannot_create_task_with_same_skeleton_sublabels(self):
        task_spec = {
            "name": "test cannot create task with same skeleton sublabels",
            "labels": [
                {"name": "s1", "type": "skeleton", "sublabels": [{"name": "1"}, {"name": "1"}]}
            ],
        }
        response = post_method(self._USERNAME, "tasks", task_spec)
        assert response.status_code == HTTPStatus.BAD_REQUEST

        response = get_method(self._USERNAME, "tasks")
        assert response.status_code == HTTPStatus.OK

    @pytest.mark.with_external_services
    @pytest.mark.parametrize("cloud_storage_id", [2])
    @pytest.mark.parametrize("use_manifest", [True, False])
    @pytest.mark.parametrize("server_files", [["test/"]])
    @pytest.mark.parametrize(
        "default_prefix, expected_task_size",
        [
            (
                "test/sub_1/img_0",
                1,
            ),
            (
                "test/sub_1/",
                3,
            ),
        ],
    )
    @pytest.mark.parametrize("org", [""])
    def test_create_task_with_cloud_storage_directories_and_default_bucket_prefix(
        self,
        cloud_storage_id: int,
        use_manifest: bool,
        server_files: list[str],
        default_prefix: str,
        expected_task_size: int,
        org: str,
        cloud_storages,
        request,
    ):
        cloud_storage = cloud_storages[cloud_storage_id]

        with make_api_client(self._USERNAME) as api_client:
            (_, response) = api_client.cloudstorages_api.partial_update(
                cloud_storage_id,
                patched_cloud_storage_write_request={
                    "specific_attributes": f'{cloud_storage["specific_attributes"]}&prefix={default_prefix}'
                },
            )
            assert response.status == HTTPStatus.OK

        task_id, _ = self._create_task_with_cloud_data(
            request, cloud_storage, use_manifest, server_files, org=org
        )

        with make_api_client(self._USERNAME) as api_client:
            (task, response) = api_client.tasks_api.retrieve(task_id)
            assert response.status == HTTPStatus.OK
            assert task.size == expected_task_size

    @parametrize(
        "frame_selection_method, method_params, per_job_count_param",
        map(
            lambda e: (*e[0], e[1]),
            product(
                [
                    *tuple(product(["random_uniform"], [{"frame_count"}, {"frame_share"}])),
                    ("manual", {}),
                ],
                ["frames_per_job_count", "frames_per_job_share"],
            ),
        ),
    )
    def test_can_create_task_with_honeypots(
        self,
        fxt_test_name,
        frame_selection_method: str,
        method_params: set[str],
        per_job_count_param: str,
    ):
        base_segment_size = 4
        total_frame_count = 15
        validation_frames_count = 5
        validation_per_job_count = 2
        regular_frame_count = total_frame_count - validation_frames_count
        resulting_task_size = (
            regular_frame_count
            + validation_per_job_count * math.ceil(regular_frame_count / base_segment_size)
            + validation_frames_count
        )

        image_files = generate_image_files(total_frame_count)

        validation_params = {"mode": "gt_pool", "frame_selection_method": frame_selection_method}

        if per_job_count_param == "frames_per_job_count":
            validation_params[per_job_count_param] = validation_per_job_count
        elif per_job_count_param == "frames_per_job_share":
            validation_params[per_job_count_param] = validation_per_job_count / base_segment_size
        else:
            assert False

        if frame_selection_method == "random_uniform":
            validation_params["random_seed"] = 42

            for method_param in method_params:
                if method_param == "frame_count":
                    validation_params[method_param] = validation_frames_count
                elif method_param == "frame_share":
                    validation_params[method_param] = validation_frames_count / total_frame_count
                else:
                    assert False
        elif frame_selection_method == "manual":
            rng = np.random.Generator(np.random.MT19937(seed=42))
            validation_params["frames"] = rng.choice(
                [f.name for f in image_files], validation_frames_count, replace=False
            ).tolist()
        else:
            assert False

        task_params = {
            "name": fxt_test_name,
            "labels": [{"name": "a"}],
            "segment_size": base_segment_size,
        }

        data_params = {
            "image_quality": 70,
            "client_files": image_files,
            "sorting_method": "random",
            "validation_params": validation_params,
        }

        task_id, _ = create_task(self._USERNAME, spec=task_params, data=data_params)

        with make_api_client(self._USERNAME) as api_client:
            (task, _) = api_client.tasks_api.retrieve(task_id)
            (task_meta, _) = api_client.tasks_api.retrieve_data_meta(task_id)
            annotation_job_metas = [
                api_client.jobs_api.retrieve_data_meta(job.id)[0]
                for job in get_paginated_collection(
                    api_client.jobs_api.list_endpoint, task_id=task_id, type="annotation"
                )
            ]
            gt_job_metas = [
                api_client.jobs_api.retrieve_data_meta(job.id)[0]
                for job in get_paginated_collection(
                    api_client.jobs_api.list_endpoint, task_id=task_id, type="ground_truth"
                )
            ]

            assert len(gt_job_metas) == 1

        assert task.segment_size == 0  # means "custom segments"
        assert task.size == resulting_task_size
        assert task_meta.size == resulting_task_size

        # validation frames (pool frames) must be appended in the end of the task, in the GT job
        validation_frames = set(f.name for f in task_meta.frames[-validation_frames_count:])
        if frame_selection_method == "manual":
            assert sorted(validation_frames) == sorted(validation_params["frames"])
            assert sorted(f.name for f in gt_job_metas[0].frames) == sorted(
                validation_params["frames"]
            )

        annotation_job_frame_counts = Counter(
            f.name for f in task_meta.frames[:-validation_frames_count]
        )

        regular_frame_counts = {
            k: v for k, v in annotation_job_frame_counts.items() if k not in validation_frames
        }
        # regular frames must not repeat
        assert regular_frame_counts == {
            f.name: 1 for f in image_files if f.name not in validation_frames
        }

        # only validation frames can repeat
        assert set(fn for fn, count in annotation_job_frame_counts.items() if count != 1).issubset(
            validation_frames
        )

        if frame_selection_method == "random_uniform":
            # Test distribution
            validation_frame_counts = {
                f: annotation_job_frame_counts.get(f, 0) + 1 for f in validation_frames
            }
            assert max(validation_frame_counts.values()) <= 1 + min(
                validation_frame_counts.values()
            )

        # each job must have the specified number of validation frames
        for job_meta in annotation_job_metas:
            assert (
                len(set(f.name for f in job_meta.frames if f.name in validation_frames))
                == validation_per_job_count
            )

    @pytest.mark.parametrize("random_seed", [1, 2, 5])
    def test_can_create_task_with_honeypots_random_seed_guarantees_the_same_layout(
        self, fxt_test_name, random_seed: int
    ):
        base_segment_size = 4
        total_frame_count = 15
        validation_frames_count = 5
        validation_per_job_count = 2

        image_files = generate_image_files(total_frame_count)

        validation_params = {
            "mode": "gt_pool",
            "frame_selection_method": "random_uniform",
            "frame_count": validation_frames_count,
            "frames_per_job_count": validation_per_job_count,
            "random_seed": random_seed,
        }

        task_params = {
            "name": fxt_test_name,
            "labels": [{"name": "a"}],
            "segment_size": base_segment_size,
        }

        data_params = {
            "image_quality": 70,
            "client_files": image_files,
            "sorting_method": "random",
            "validation_params": validation_params,
        }

        def _create_task():
            with make_api_client(self._USERNAME) as api_client:
                task_id, _ = create_task(
                    self._USERNAME, spec=deepcopy(task_params), data=deepcopy(data_params)
                )
                task_meta = json.loads(api_client.tasks_api.retrieve_data_meta(task_id)[1].data)
                task_validation_layout = json.loads(
                    api_client.tasks_api.retrieve_validation_layout(task_id)[1].data
                )
                return task_meta, task_validation_layout

        task1_meta, task1_validation_layout = _create_task()
        task2_meta, task2_validation_layout = _create_task()

        assert (
            DeepDiff(
                task1_meta,
                task2_meta,
                ignore_order=False,
                exclude_regex_paths=[r"root\['chunks_updated_date'\]"],  # must be different
            )
            == {}
        )
        assert DeepDiff(task1_validation_layout, task2_validation_layout, ignore_order=False) == {}

    @parametrize(
        "frame_selection_method, method_params",
        [
            *tuple(product(["random_uniform"], [{"frame_count"}, {"frame_share"}])),
            *tuple(
                product(["random_per_job"], [{"frames_per_job_count"}, {"frames_per_job_share"}])
            ),
            ("manual", {}),
        ],
        idgen=lambda **args: "-".join([args["frame_selection_method"], *args["method_params"]]),
    )
    def test_can_create_task_with_gt_job_from_images(
        self,
        request: pytest.FixtureRequest,
        frame_selection_method: str,
        method_params: set[str],
    ):
        segment_size = 4
        total_frame_count = 15
        resulting_task_size = total_frame_count

        image_files = generate_image_files(total_frame_count)

        validation_params = {"mode": "gt", "frame_selection_method": frame_selection_method}

        if "random" in frame_selection_method:
            validation_params["random_seed"] = 42

        if frame_selection_method == "random_uniform":
            validation_frames_count = 5

            for method_param in method_params:
                if method_param == "frame_count":
                    validation_params[method_param] = validation_frames_count
                elif method_param == "frame_share":
                    validation_params[method_param] = validation_frames_count / total_frame_count
                else:
                    assert False
        elif frame_selection_method == "random_per_job":
            validation_per_job_count = 2
            validation_frames_count = validation_per_job_count * math.ceil(
                total_frame_count / segment_size
            )

            for method_param in method_params:
                if method_param == "frames_per_job_count":
                    validation_params[method_param] = validation_per_job_count
                elif method_param == "frames_per_job_share":
                    validation_params[method_param] = validation_per_job_count / segment_size
                else:
                    assert False
        elif frame_selection_method == "manual":
            validation_frames_count = 5

            rng = np.random.Generator(np.random.MT19937(seed=42))
            validation_params["frames"] = rng.choice(
                [f.name for f in image_files], validation_frames_count, replace=False
            ).tolist()
        else:
            assert False

        task_params = {
            "name": request.node.name,
            "labels": [{"name": "a"}],
            "segment_size": segment_size,
        }

        data_params = {
            "image_quality": 70,
            "client_files": image_files,
            "validation_params": validation_params,
        }

        task_id, _ = create_task(self._USERNAME, spec=task_params, data=data_params)

        with make_api_client(self._USERNAME) as api_client:
            (task, _) = api_client.tasks_api.retrieve(task_id)
            (task_meta, _) = api_client.tasks_api.retrieve_data_meta(task_id)
            annotation_job_metas = [
                api_client.jobs_api.retrieve_data_meta(job.id)[0]
                for job in get_paginated_collection(
                    api_client.jobs_api.list_endpoint, task_id=task_id, type="annotation"
                )
            ]
            gt_job_metas = [
                api_client.jobs_api.retrieve_data_meta(job.id)[0]
                for job in get_paginated_collection(
                    api_client.jobs_api.list_endpoint, task_id=task_id, type="ground_truth"
                )
            ]

            assert len(gt_job_metas) == 1

            if frame_selection_method in ("random_uniform", "manual"):
                assert gt_job_metas[0].size == validation_frames_count
            elif frame_selection_method == "random_per_job":
                assert gt_job_metas[0].size == (
                    resulting_task_size // segment_size * validation_per_job_count
                    + min(resulting_task_size % segment_size, validation_per_job_count)
                )
            else:
                assert False

        assert task.segment_size == segment_size
        assert task.size == resulting_task_size
        assert task_meta.size == resulting_task_size

        validation_frames = [
            gt_job_metas[0].frames[rel_frame_id].name
            for rel_frame_id, abs_frame_id in enumerate(
                range(
                    gt_job_metas[0].start_frame,
                    gt_job_metas[0].stop_frame + 1,
                    int((gt_job_metas[0].frame_filter or "step=1").split("=")[1]),
                )
            )
            if abs_frame_id in gt_job_metas[0].included_frames
        ]
        if frame_selection_method == "manual":
            assert sorted(validation_params["frames"]) == sorted(validation_frames)

        assert len(validation_frames) == validation_frames_count

        # frames must not repeat
        assert sorted(f.name for f in image_files) == sorted(f.name for f in task_meta.frames)

        if frame_selection_method == "random_per_job":
            # each job must have the specified number of validation frames
            for job_meta in annotation_job_metas:
                assert (
                    len([f.name for f in job_meta.frames if f.name in validation_frames])
                    == validation_per_job_count
                )

    @parametrize(
        "frame_selection_method, method_params",
        [
            *tuple(product(["random_uniform"], [{"frame_count"}, {"frame_share"}])),
            *tuple(
                product(["random_per_job"], [{"frames_per_job_count"}, {"frames_per_job_share"}])
            ),
        ],
        idgen=lambda **args: "-".join([args["frame_selection_method"], *args["method_params"]]),
    )
    def test_can_create_task_with_gt_job_from_video(
        self,
        request: pytest.FixtureRequest,
        frame_selection_method: str,
        method_params: set[str],
    ):
        segment_size = 4
        total_frame_count = 15
        resulting_task_size = total_frame_count

        video_file = generate_video_file(total_frame_count)

        validation_params = {"mode": "gt", "frame_selection_method": frame_selection_method}

        if "random" in frame_selection_method:
            validation_params["random_seed"] = 42

        if frame_selection_method == "random_uniform":
            validation_frames_count = 5

            for method_param in method_params:
                if method_param == "frame_count":
                    validation_params[method_param] = validation_frames_count
                elif method_param == "frame_share":
                    validation_params[method_param] = validation_frames_count / total_frame_count
                else:
                    assert False
        elif frame_selection_method == "random_per_job":
            validation_per_job_count = 2

            for method_param in method_params:
                if method_param == "frames_per_job_count":
                    validation_params[method_param] = validation_per_job_count
                elif method_param == "frames_per_job_share":
                    validation_params[method_param] = validation_per_job_count / segment_size
                else:
                    assert False

        task_params = {
            "name": request.node.name,
            "labels": [{"name": "a"}],
            "segment_size": segment_size,
        }

        data_params = {
            "image_quality": 70,
            "client_files": [video_file],
            "validation_params": validation_params,
        }

        task_id, _ = create_task(self._USERNAME, spec=task_params, data=data_params)

        with make_api_client(self._USERNAME) as api_client:
            (task, _) = api_client.tasks_api.retrieve(task_id)
            (task_meta, _) = api_client.tasks_api.retrieve_data_meta(task_id)
            annotation_job_metas = [
                api_client.jobs_api.retrieve_data_meta(job.id)[0]
                for job in get_paginated_collection(
                    api_client.jobs_api.list_endpoint, task_id=task_id, type="annotation"
                )
            ]
            gt_job_metas = [
                api_client.jobs_api.retrieve_data_meta(job.id)[0]
                for job in get_paginated_collection(
                    api_client.jobs_api.list_endpoint, task_id=task_id, type="ground_truth"
                )
            ]

            assert len(gt_job_metas) == 1

            if frame_selection_method == "random_uniform":
                assert gt_job_metas[0].size == validation_frames_count
            elif frame_selection_method == "random_per_job":
                assert gt_job_metas[0].size == (
                    resulting_task_size // segment_size * validation_per_job_count
                    + min(resulting_task_size % segment_size, validation_per_job_count)
                )
            else:
                assert False

        assert task.segment_size == segment_size
        assert task.size == resulting_task_size
        assert task_meta.size == resulting_task_size

        frame_step = parse_frame_step(gt_job_metas[0].frame_filter)
        validation_frames = [
            abs_frame_id
            for abs_frame_id in range(
                gt_job_metas[0].start_frame,
                gt_job_metas[0].stop_frame + 1,
                frame_step,
            )
            if abs_frame_id in gt_job_metas[0].included_frames
        ]

        if frame_selection_method == "random_per_job":
            # each job must have the specified number of validation frames
            for job_meta in annotation_job_metas:
                assert (
                    len(
                        set(
                            range(job_meta.start_frame, job_meta.stop_frame + 1, frame_step)
                        ).intersection(validation_frames)
                    )
                    == validation_per_job_count
                )
        else:
            assert len(validation_frames) == validation_frames_count

    @pytest.mark.with_external_services
    @pytest.mark.parametrize("cloud_storage_id", [2])
    @pytest.mark.parametrize(
        "validation_mode",
        [
            models.ValidationMode("gt"),
            models.ValidationMode("gt_pool"),
        ],
    )
    def test_can_create_task_with_validation_and_cloud_data(
        self,
        cloud_storage_id: int,
        validation_mode: models.ValidationMode,
        request: pytest.FixtureRequest,
        admin_user: str,
        cloud_storages: Iterable,
    ):
        cloud_storage = cloud_storages[cloud_storage_id]
        server_files = [f"test/sub_0/img_{i}.jpeg" for i in range(3)]
        validation_frames = ["test/sub_0/img_1.jpeg"]

        (task_id, _) = self._create_task_with_cloud_data(
            request,
            cloud_storage,
            use_manifest=False,
            server_files=server_files,
            sorting_method=models.SortingMethod(
                "random"
            ),  # only random sorting can be used with gt_pool
            data_spec_kwargs={
                "validation_params": models.DataRequestValidationParams._from_openapi_data(
                    mode=validation_mode,
                    frames=validation_frames,
                    frame_selection_method=models.FrameSelectionMethod("manual"),
                    frames_per_job_count=1,
                )
            },
            task_spec_kwargs={
                # in case of gt_pool: each regular job will contain 1 regular and 1 validation frames,
                # (number of validation frames is not included into segment_size)
                "segment_size": 1,
            },
        )

        with make_api_client(admin_user) as api_client:
            # check that GT job was created
            (paginated_jobs, _) = api_client.jobs_api.list(task_id=task_id, type="ground_truth")
            assert 1 == len(paginated_jobs["results"])

            (paginated_jobs, _) = api_client.jobs_api.list(task_id=task_id, type="annotation")
            jobs_count = (
                len(server_files) - len(validation_frames)
                if validation_mode == models.ValidationMode("gt_pool")
                else len(server_files)
            )
            assert jobs_count == len(paginated_jobs["results"])
            # check that the returned meta of images corresponds to the chunk data
            # Note: meta is based on the order of images from database
            # while chunk with CS data is based on the order of images in a manifest
            for job in paginated_jobs["results"]:
                (job_meta, _) = api_client.jobs_api.retrieve_data_meta(job["id"])
                (_, response) = api_client.jobs_api.retrieve_data(
                    job["id"], type="chunk", quality="compressed", index=0
                )
                chunk_file = io.BytesIO(response.data)
                assert zipfile.is_zipfile(chunk_file)

                with zipfile.ZipFile(chunk_file, "r") as chunk_archive:
                    chunk_images = {
                        int(os.path.splitext(name)[0]): np.array(
                            Image.open(io.BytesIO(chunk_archive.read(name)))
                        )
                        for name in chunk_archive.namelist()
                    }
                    chunk_images = dict(sorted(chunk_images.items(), key=lambda e: e[0]))

                    for img, img_meta in zip(chunk_images.values(), job_meta.frames):
                        assert (img.shape[0], img.shape[1]) == (img_meta.height, img_meta.width)

    def test_can_create_task_with_consensus(self, request: pytest.FixtureRequest):
        segment_size = 2
        regular_job_count = 2
        replication = 2
        images = generate_image_files(segment_size * regular_job_count)
        resulting_task_size = len(images)

        task_params = {
            "name": request.node.name,
            "labels": [{"name": "a"}],
            "segment_size": segment_size,
            "consensus_replicas": replication,
        }

        data_params = {
            "image_quality": 70,
            "client_files": images,
        }

        task_id, _ = create_task(self._USERNAME, spec=task_params, data=data_params)

        with make_api_client(self._USERNAME) as api_client:
            (task, _) = api_client.tasks_api.retrieve(task_id)
            (task_meta, _) = api_client.tasks_api.retrieve_data_meta(task_id)
            jobs = get_paginated_collection(api_client.jobs_api.list_endpoint, task_id=task_id)

            annotation_job_metas = {
                job.id: json.loads(api_client.jobs_api.retrieve_data_meta(job.id)[1].data)
                for job in jobs
                if job.type == "annotation"
            }
            consensus_job_metas = {
                job.id: json.loads(api_client.jobs_api.retrieve_data_meta(job.id)[1].data)
                for job in jobs
                if job.type == "consensus_replica"
            }

        assert task.segment_size == segment_size
        assert task.size == resulting_task_size
        assert task_meta.size == resulting_task_size

        assert len(jobs) == regular_job_count * (1 + replication)
        assert len(annotation_job_metas) == regular_job_count
        assert len(consensus_job_metas) == regular_job_count * replication

        for annotation_job in (j for j in jobs if j.type == "annotation"):
            assert annotation_job_metas[annotation_job.id]["size"] == segment_size

            job_replicas = [j for j in jobs if j.parent_job_id == annotation_job.id]
            assert len(job_replicas) == replication

            for replica in job_replicas:
                assert (
                    DeepDiff(
                        consensus_job_metas[replica.id], annotation_job_metas[annotation_job.id]
                    )
                    == {}
                )


class _SourceDataType(Enum):
    images = "images"
    video = "video"


class _TaskSpec(models.ITaskWriteRequest, models.IDataRequest, metaclass=ABCMeta):
    size: int
    frame_step: int
    source_data_type: _SourceDataType

    @abstractmethod
    def read_frame(self, i: int) -> Image.Image: ...


@attrs.define
class _TaskSpecBase(_TaskSpec):
    _params: Union[dict, models.TaskWriteRequest]
    _data_params: Union[dict, models.DataRequest]
    size: int = attrs.field(kw_only=True)

    @property
    def frame_step(self) -> int:
        return parse_frame_step(getattr(self, "frame_filter", ""))

    def __getattr__(self, k: str) -> Any:
        notfound = object()

        for params in [self._params, self._data_params]:
            if isinstance(params, dict):
                v = params.get(k, notfound)
            else:
                v = getattr(params, k, notfound)

            if v is not notfound:
                return v

        raise AttributeError(k)


@attrs.define
class _ImagesTaskSpec(_TaskSpecBase):
    source_data_type: ClassVar[_SourceDataType] = _SourceDataType.images

    _get_frame: Callable[[int], bytes] = attrs.field(kw_only=True)

    def read_frame(self, i: int) -> Image.Image:
        return Image.open(io.BytesIO(self._get_frame(i)))


@attrs.define
class _VideoTaskSpec(_TaskSpecBase):
    source_data_type: ClassVar[_SourceDataType] = _SourceDataType.video

    _get_video_file: Callable[[], io.IOBase] = attrs.field(kw_only=True)

    def read_frame(self, i: int) -> Image.Image:
        with closing(read_video_file(self._get_video_file())) as reader:
            for _ in range(i + 1):
                frame = next(reader)

            return frame


class _TestTasksBase:
    _USERNAME = "admin1"

    def _image_task_fxt_base(
        self,
        request: pytest.FixtureRequest,
        *,
        frame_count: Optional[int] = 10,
        image_files: Optional[Sequence[io.BytesIO]] = None,
        start_frame: Optional[int] = None,
        stop_frame: Optional[int] = None,
        step: Optional[int] = None,
        segment_size: Optional[int] = None,
<<<<<<< HEAD
        server_files: Optional[Sequence[str]] = None,
        cloud_storage_id: Optional[int] = None,
=======
        job_replication: Optional[int] = None,
>>>>>>> 2ca90b05
        **data_kwargs,
    ) -> Generator[tuple[_ImagesTaskSpec, int], None, None]:
        task_params = {
            "name": f"{request.node.name}[{request.fixturename}]",
            "labels": [{"name": "a"}],
            **({"segment_size": segment_size} if segment_size else {}),
            **({"consensus_replicas": job_replication} if job_replication else {}),
        }

        assert bool(image_files) ^ bool(
            frame_count
        ), "Expected only one of 'image_files' and 'frame_count'"
        if not image_files:
            image_files = generate_image_files(frame_count)
        elif not frame_count:
            frame_count = len(image_files)

        images_data = [f.getvalue() for f in image_files]

        resulting_task_size = len(
            range(start_frame or 0, (stop_frame or len(images_data) - 1) + 1, step or 1)
        )

        data_params = {
            "image_quality": 70,
            "sorting_method": "natural",
            "chunk_size": max(1, (segment_size or resulting_task_size) // 2),
            **(
                {
                    "server_files": server_files,
                    "cloud_storage_id": cloud_storage_id,
                }
                if server_files
                else {"client_files": image_files}
            ),
        }
        data_params.update(data_kwargs)

        if start_frame is not None:
            data_params["start_frame"] = start_frame

        if stop_frame is not None:
            data_params["stop_frame"] = stop_frame

        if step is not None:
            data_params["frame_filter"] = f"step={step}"

        def get_frame(i: int) -> bytes:
            return images_data[i]

        task_id, _ = create_task(self._USERNAME, spec=task_params, data=data_params)
        yield _ImagesTaskSpec(
            models.TaskWriteRequest._from_openapi_data(**task_params),
            models.DataRequest._from_openapi_data(**data_params),
            get_frame=get_frame,
            size=resulting_task_size,
        ), task_id

    @pytest.fixture(scope="class")
    def fxt_uploaded_images_task(
        self, request: pytest.FixtureRequest
    ) -> Generator[tuple[_TaskSpec, int], None, None]:
        yield from self._image_task_fxt_base(request=request)

    @pytest.fixture(scope="class")
    def fxt_uploaded_images_task_with_segments(
        self, request: pytest.FixtureRequest
    ) -> Generator[tuple[_TaskSpec, int], None, None]:
        yield from self._image_task_fxt_base(request=request, segment_size=4)

    @fixture(scope="class")
    @parametrize("step", [2, 5])
    @parametrize("stop_frame", [15, 26])
    @parametrize("start_frame", [3, 7])
    def fxt_uploaded_images_task_with_segments_start_stop_step(
        self, request: pytest.FixtureRequest, start_frame: int, stop_frame: Optional[int], step: int
    ) -> Generator[tuple[_TaskSpec, int], None, None]:
        yield from self._image_task_fxt_base(
            request=request,
            frame_count=30,
            segment_size=4,
            start_frame=start_frame,
            stop_frame=stop_frame,
            step=step,
        )

<<<<<<< HEAD
    def _image_task_with_honeypots_and_segments_base(
=======
    @pytest.fixture(scope="class")
    def fxt_uploaded_images_task_with_segments_and_consensus(
        self, request: pytest.FixtureRequest
    ) -> Generator[tuple[_TaskSpec, int], None, None]:
        yield from self._uploaded_images_task_fxt_base(
            request=request, segment_size=4, job_replication=2
        )

    def _uploaded_images_task_with_honeypots_and_segments_base(
>>>>>>> 2ca90b05
        self,
        request: pytest.FixtureRequest,
        *,
        start_frame: Optional[int] = None,
        step: Optional[int] = None,
        random_seed: int = 42,
        image_files: Optional[Sequence[io.BytesIO]] = None,
        server_files: Optional[Sequence[str]] = None,
        cloud_storage_id: Optional[int] = None,
        **kwargs,
    ) -> Generator[tuple[_TaskSpec, int], None, None]:
        validation_params = models.DataRequestValidationParams._from_openapi_data(
            mode="gt_pool",
            frame_selection_method="random_uniform",
            random_seed=random_seed,
            frame_count=5,
            frames_per_job_count=2,
        )

        used_frames_count = 15
        total_frame_count = (start_frame or 0) + used_frames_count * (step or 1)
        base_segment_size = 4
        regular_frame_count = used_frames_count - validation_params.frame_count
        final_segment_size = base_segment_size + validation_params.frames_per_job_count
        final_task_size = (
            regular_frame_count
            + validation_params.frames_per_job_count
            * math.ceil(regular_frame_count / base_segment_size)
            + validation_params.frame_count
        )

        if image_files:
            if len(image_files) != total_frame_count:
                raise ValueError(
                    f"If provided, image_files must contain {total_frame_count} images"
                )
        else:
            image_files = generate_image_files(total_frame_count)

        with closing(
            self._image_task_fxt_base(
                request=request,
                frame_count=None,
                image_files=image_files,
                segment_size=base_segment_size,
                sorting_method="random",
                start_frame=start_frame,
                step=step,
                validation_params=validation_params,
                server_files=server_files,
                cloud_storage_id=cloud_storage_id,
                **kwargs,
            )
        ) as task_gen:
            for task_spec, task_id in task_gen:
                # Get the actual frame order after the task is created
                with make_api_client(self._USERNAME) as api_client:
                    (task_meta, _) = api_client.tasks_api.retrieve_data_meta(task_id)
                    frame_map = [
                        next(i for i, f in enumerate(image_files) if f.name == frame_info.name)
                        for frame_info in task_meta.frames
                    ]

                _get_frame = task_spec._get_frame
                task_spec._get_frame = lambda i: _get_frame(frame_map[i])

                task_spec.size = final_task_size
                task_spec._params.segment_size = final_segment_size

                # These parameters are not applicable to the resulting task,
                # they are only effective during task creation
                if start_frame or step:
                    task_spec._data_params.start_frame = 0
                    task_spec._data_params.stop_frame = task_spec.size
                    task_spec._data_params.frame_filter = ""

                yield task_spec, task_id

    @fixture(scope="class")
    def fxt_uploaded_images_task_with_honeypots_and_segments(
        self, request: pytest.FixtureRequest
    ) -> Generator[tuple[_TaskSpec, int], None, None]:
        yield from self._image_task_with_honeypots_and_segments_base(request)

    @fixture(scope="class")
    @parametrize("start_frame, step", [(2, 3)])
    def fxt_uploaded_images_task_with_honeypots_and_segments_start_step(
        self, request: pytest.FixtureRequest, start_frame: Optional[int], step: Optional[int]
    ) -> Generator[tuple[_TaskSpec, int], None, None]:
        yield from self._image_task_with_honeypots_and_segments_base(
            request, start_frame=start_frame, step=step
        )

    def _images_task_with_honeypots_and_changed_real_frames_base(
        self, request: pytest.FixtureRequest, **kwargs
    ):
        with closing(
            self._image_task_with_honeypots_and_segments_base(
                request, start_frame=2, step=3, **kwargs
            )
        ) as gen_iter:
            task_spec, task_id = next(gen_iter)

            with make_api_client(self._USERNAME) as api_client:
                validation_layout, _ = api_client.tasks_api.retrieve_validation_layout(task_id)
                validation_frames = validation_layout.validation_frames

                new_honeypot_real_frames = [
                    validation_frames[(validation_frames.index(f) + 1) % len(validation_frames)]
                    for f in validation_layout.honeypot_real_frames
                ]
                api_client.tasks_api.partial_update_validation_layout(
                    task_id,
                    patched_task_validation_layout_write_request=(
                        models.PatchedTaskValidationLayoutWriteRequest(
                            frame_selection_method="manual",
                            honeypot_real_frames=new_honeypot_real_frames,
                        )
                    ),
                )

                # Get the new frame order
                frame_map = dict(zip(validation_layout.honeypot_frames, new_honeypot_real_frames))

                _get_frame = task_spec._get_frame
                task_spec._get_frame = lambda i: _get_frame(frame_map.get(i, i))

            yield task_spec, task_id

    @fixture(scope="class")
    @parametrize("random_seed", [1, 2, 5])
    def fxt_uploaded_images_task_with_honeypots_and_changed_real_frames(
        self, request: pytest.FixtureRequest, random_seed: int
    ) -> Generator[tuple[_TaskSpec, int], None, None]:
        yield from self._images_task_with_honeypots_and_changed_real_frames_base(
            request, random_seed=random_seed
        )

    @fixture(scope="class")
    @parametrize(
        "cloud_storage_id",
        [pytest.param(2, marks=[pytest.mark.with_external_services, pytest.mark.timeout(60)])],
    )
    def fxt_cloud_images_task_with_honeypots_and_changed_real_frames(
        self, request: pytest.FixtureRequest, cloud_storages, cloud_storage_id: int
    ) -> Generator[tuple[_TaskSpec, int], None, None]:
        cloud_storage = cloud_storages[cloud_storage_id]
        s3_client = s3.make_client(bucket=cloud_storage["resource"])

        image_files = generate_image_files(47)

        for image in image_files:
            image.name = f"test/{image.name}"
            image.seek(0)

            s3_client.create_file(data=image, filename=image.name)
            request.addfinalizer(partial(s3_client.remove_file, filename=image.name))

        server_files = [f.name for f in image_files]

        for image in image_files:
            image.seek(0)

        yield from self._images_task_with_honeypots_and_changed_real_frames_base(
            request,
            image_files=image_files,
            server_files=server_files,
            cloud_storage_id=cloud_storage_id,
            # FIXME: random sorting with frame filter and cloud images (and, optionally, honeypots)
            # doesn't work with static cache
            # https://github.com/cvat-ai/cvat/issues/9021
            use_cache=True,
        )

    def _uploaded_images_task_with_gt_and_segments_base(
        self,
        request: pytest.FixtureRequest,
        *,
        start_frame: Optional[int] = None,
        step: Optional[int] = None,
        frame_selection_method: str = "random_uniform",
        job_replication: Optional[int] = None,
    ) -> Generator[tuple[_TaskSpec, int], None, None]:
        used_frames_count = 16
        total_frame_count = (start_frame or 0) + used_frames_count * (step or 1)
        segment_size = 5
        image_files = generate_image_files(total_frame_count)

        validation_params_kwargs = {"frame_selection_method": frame_selection_method}

        if "random" in frame_selection_method:
            validation_params_kwargs["random_seed"] = 42

        if frame_selection_method == "random_uniform":
            validation_frames_count = 10
            validation_params_kwargs["frame_count"] = validation_frames_count
        elif frame_selection_method == "random_per_job":
            frames_per_job_count = 3
            validation_params_kwargs["frames_per_job_count"] = frames_per_job_count
            validation_frames_count = used_frames_count // segment_size + min(
                used_frames_count % segment_size, frames_per_job_count
            )
        elif frame_selection_method == "manual":
            validation_frames_count = 10

            valid_frame_ids = range(
                (start_frame or 0), (start_frame or 0) + used_frames_count * (step or 1), step or 1
            )
            rng = np.random.Generator(np.random.MT19937(seed=42))
            validation_params_kwargs["frames"] = rng.choice(
                [f.name for i, f in enumerate(image_files) if i in valid_frame_ids],
                validation_frames_count,
                replace=False,
            ).tolist()
        else:
            raise NotImplementedError

        validation_params = models.DataRequestValidationParams._from_openapi_data(
            mode="gt",
            **validation_params_kwargs,
        )

        yield from self._image_task_fxt_base(
            request=request,
            frame_count=None,
            image_files=image_files,
            segment_size=segment_size,
            sorting_method="natural",
            start_frame=start_frame,
            step=step,
            validation_params=validation_params,
            job_replication=job_replication,
        )

    @pytest.fixture(scope="class")
    def fxt_uploaded_images_task_with_gt_and_segments_and_consensus(
        self, request: pytest.FixtureRequest
    ) -> Generator[tuple[_TaskSpec, int], None, None]:
        yield from self._uploaded_images_task_with_gt_and_segments_base(
            request=request, job_replication=2
        )

    @fixture(scope="class")
    @parametrize("start_frame, step", [(2, 3)])
    @parametrize("frame_selection_method", ["random_uniform", "random_per_job", "manual"])
    def fxt_uploaded_images_task_with_gt_and_segments_start_step(
        self,
        request: pytest.FixtureRequest,
        start_frame: Optional[int],
        step: Optional[int],
        frame_selection_method: str,
    ) -> Generator[tuple[_TaskSpec, int], None, None]:
        yield from self._uploaded_images_task_with_gt_and_segments_base(
            request,
            start_frame=start_frame,
            step=step,
            frame_selection_method=frame_selection_method,
        )

    def _uploaded_video_task_fxt_base(
        self,
        request: pytest.FixtureRequest,
        *,
        frame_count: int = 10,
        segment_size: Optional[int] = None,
        start_frame: Optional[int] = None,
        stop_frame: Optional[int] = None,
        step: Optional[int] = None,
    ) -> Generator[tuple[_VideoTaskSpec, int], None, None]:
        task_params = {
            "name": f"{request.node.name}[{request.fixturename}]",
            "labels": [{"name": "a"}],
        }
        if segment_size:
            task_params["segment_size"] = segment_size

        resulting_task_size = len(
            range(start_frame or 0, (stop_frame or frame_count - 1) + 1, step or 1)
        )

        video_file = generate_video_file(frame_count)
        video_data = video_file.getvalue()
        data_params = {
            "image_quality": 70,
            "client_files": [video_file],
            "chunk_size": max(1, (segment_size or resulting_task_size) // 2),
        }

        if start_frame is not None:
            data_params["start_frame"] = start_frame

        if stop_frame is not None:
            data_params["stop_frame"] = stop_frame

        if step is not None:
            data_params["frame_filter"] = f"step={step}"

        def get_video_file() -> io.BytesIO:
            return io.BytesIO(video_data)

        task_id, _ = create_task(self._USERNAME, spec=task_params, data=data_params)
        yield _VideoTaskSpec(
            models.TaskWriteRequest._from_openapi_data(**task_params),
            models.DataRequest._from_openapi_data(**data_params),
            get_video_file=get_video_file,
            size=resulting_task_size,
        ), task_id

    @pytest.fixture(scope="class")
    def fxt_uploaded_video_task(
        self,
        request: pytest.FixtureRequest,
    ) -> Generator[tuple[_TaskSpec, int], None, None]:
        yield from self._uploaded_video_task_fxt_base(request=request)

    @pytest.fixture(scope="class")
    def fxt_uploaded_video_task_with_segments(
        self, request: pytest.FixtureRequest
    ) -> Generator[tuple[_TaskSpec, int], None, None]:
        yield from self._uploaded_video_task_fxt_base(request=request, segment_size=4)

    @fixture(scope="class")
    @parametrize("step", [2, 5])
    @parametrize("stop_frame", [15, 26])
    @parametrize("start_frame", [3, 7])
    def fxt_uploaded_video_task_with_segments_start_stop_step(
        self, request: pytest.FixtureRequest, start_frame: int, stop_frame: Optional[int], step: int
    ) -> Generator[tuple[_TaskSpec, int], None, None]:
        yield from self._uploaded_video_task_fxt_base(
            request=request,
            frame_count=30,
            segment_size=4,
            start_frame=start_frame,
            stop_frame=stop_frame,
            step=step,
        )

    def _compute_annotation_segment_params(self, task_spec: _TaskSpec) -> list[tuple[int, int]]:
        segment_params = []
        frame_step = task_spec.frame_step
        segment_size = getattr(task_spec, "segment_size", 0) or task_spec.size * frame_step
        start_frame = getattr(task_spec, "start_frame", 0)
        stop_frame = getattr(task_spec, "stop_frame", None) or (
            start_frame + (task_spec.size - 1) * frame_step
        )
        end_frame = calc_end_frame(start_frame, stop_frame, frame_step)

        validation_params = getattr(task_spec, "validation_params", None)
        if validation_params and validation_params.mode.value == "gt_pool":
            end_frame = min(
                end_frame, (task_spec.size - validation_params.frame_count) * frame_step
            )
            segment_size = min(segment_size, end_frame - 1)

        overlap = min(
            (
                getattr(task_spec, "overlap", None) or 0
                if task_spec.source_data_type == _SourceDataType.images
                else 5
            ),
            segment_size // 2,
        )
        segment_start = start_frame
        while segment_start < end_frame:
            if start_frame < segment_start:
                segment_start -= overlap * frame_step

            segment_end = segment_start + frame_step * segment_size

            segment_params.append((segment_start, min(segment_end, end_frame) - frame_step))
            segment_start = segment_end

        return segment_params

    @staticmethod
    def _compare_images(
        expected: Image.Image, actual: Image.Image, *, must_be_identical: bool = True
    ):
        expected_pixels = np.array(expected)
        chunk_frame_pixels = np.array(actual)
        assert expected_pixels.shape == chunk_frame_pixels.shape

        if not must_be_identical:
            # video chunks can have slightly changed colors, due to codec specifics
            # compressed images can also be distorted
            assert np.allclose(chunk_frame_pixels, expected_pixels, atol=2)
        else:
            assert np.array_equal(chunk_frame_pixels, expected_pixels)

    def _get_job_abs_frame_set(self, job_meta: models.DataMetaRead) -> Sequence[int]:
        if job_meta.included_frames:
            return job_meta.included_frames
        else:
            return range(
                job_meta.start_frame,
                job_meta.stop_frame + 1,
                parse_frame_step(job_meta.frame_filter),
            )

    _tasks_with_honeypots_cases = [
        fixture_ref("fxt_uploaded_images_task_with_honeypots_and_segments"),
        fixture_ref("fxt_uploaded_images_task_with_honeypots_and_segments_start_step"),
        fixture_ref("fxt_uploaded_images_task_with_honeypots_and_changed_real_frames"),
        fixture_ref("fxt_cloud_images_task_with_honeypots_and_changed_real_frames"),
    ]

    _tasks_with_simple_gt_job_cases = [
        fixture_ref("fxt_uploaded_images_task_with_gt_and_segments_start_step"),
        fixture_ref("fxt_uploaded_images_task_with_gt_and_segments_and_consensus"),
    ]

    _tasks_with_consensus_cases = [
        fixture_ref("fxt_uploaded_images_task_with_segments_and_consensus"),
        fixture_ref("fxt_uploaded_images_task_with_gt_and_segments_and_consensus"),
    ]

    # Keep in mind that these fixtures are generated eagerly
    # (before each depending test or group of tests),
    # e.g. a failing task creation in one the fixtures will fail all the depending tests cases.
    _all_task_cases = unique(
        [
            fixture_ref("fxt_uploaded_images_task"),
            fixture_ref("fxt_uploaded_images_task_with_segments"),
            fixture_ref("fxt_uploaded_images_task_with_segments_start_stop_step"),
            fixture_ref("fxt_uploaded_video_task"),
            fixture_ref("fxt_uploaded_video_task_with_segments"),
            fixture_ref("fxt_uploaded_video_task_with_segments_start_stop_step"),
        ]
        + _tasks_with_honeypots_cases
        + _tasks_with_simple_gt_job_cases
        + _tasks_with_consensus_cases,
        key=lambda fxt_ref: fxt_ref.fixture,
    )


@pytest.mark.usefixtures("restore_db_per_class")
@pytest.mark.usefixtures("restore_cvat_data_per_class")
@pytest.mark.usefixtures("restore_redis_ondisk_per_function")
@pytest.mark.usefixtures("restore_redis_ondisk_after_class")
@pytest.mark.usefixtures("restore_redis_inmem_per_function")
class TestTaskData(_TestTasksBase):
    @parametrize("task_spec, task_id", _TestTasksBase._all_task_cases)
    def test_can_get_task_meta(self, task_spec: _TaskSpec, task_id: int):
        with make_api_client(self._USERNAME) as api_client:
            (task_meta, _) = api_client.tasks_api.retrieve_data_meta(task_id)

            assert task_meta.size == task_spec.size
            assert task_meta.start_frame == getattr(task_spec, "start_frame", 0)
            assert task_meta.stop_frame == getattr(task_spec, "stop_frame", None) or task_spec.size
            assert task_meta.frame_filter == getattr(task_spec, "frame_filter", "")

            task_frame_set = set(
                range(task_meta.start_frame, task_meta.stop_frame + 1, task_spec.frame_step)
            )
            assert len(task_frame_set) == task_meta.size

            if getattr(task_spec, "chunk_size", None):
                assert task_meta.chunk_size == task_spec.chunk_size

            if task_spec.source_data_type == _SourceDataType.video:
                assert len(task_meta.frames) == 1
            else:
                assert len(task_meta.frames) == task_meta.size

    @pytest.mark.timeout(
        # This test has to check all the task frames availability, it can make many requests
        timeout=300
    )
    @parametrize("task_spec, task_id", _TestTasksBase._all_task_cases)
    def test_can_get_task_frames(self, task_spec: _TaskSpec, task_id: int):
        with make_api_client(self._USERNAME) as api_client:
            (task_meta, _) = api_client.tasks_api.retrieve_data_meta(task_id)

            for quality, abs_frame_id in product(
                ["original", "compressed"],
                range(task_meta.start_frame, task_meta.stop_frame + 1, task_spec.frame_step),
            ):
                rel_frame_id = (
                    abs_frame_id - getattr(task_spec, "start_frame", 0)
                ) // task_spec.frame_step
                (_, response) = api_client.tasks_api.retrieve_data(
                    task_id,
                    type="frame",
                    quality=quality,
                    number=rel_frame_id,
                    _parse_response=False,
                )

                if task_spec.source_data_type == _SourceDataType.video:
                    frame_size = (task_meta.frames[0].width, task_meta.frames[0].height)
                else:
                    frame_size = (
                        task_meta.frames[rel_frame_id].width,
                        task_meta.frames[rel_frame_id].height,
                    )

                frame = Image.open(io.BytesIO(response.data))
                assert frame_size == frame.size

                self._compare_images(
                    task_spec.read_frame(abs_frame_id),
                    frame,
                    must_be_identical=(
                        task_spec.source_data_type == _SourceDataType.images
                        and quality == "original"
                    ),
                )

    @pytest.mark.timeout(
        # This test has to check all the task chunks availability, it can make many requests
        timeout=300
    )
    @parametrize("task_spec, task_id", _TestTasksBase._all_task_cases)
    def test_can_get_task_chunks(self, task_spec: _TaskSpec, task_id: int):
        with make_api_client(self._USERNAME) as api_client:
            (task, _) = api_client.tasks_api.retrieve(task_id)
            (task_meta, _) = api_client.tasks_api.retrieve_data_meta(task_id)

            if task_spec.source_data_type == _SourceDataType.images:
                assert task.data_original_chunk_type == "imageset"
                assert task.data_compressed_chunk_type == "imageset"
            elif task_spec.source_data_type == _SourceDataType.video:
                assert task.data_original_chunk_type == "video"

                if getattr(task_spec, "use_zip_chunks", False):
                    assert task.data_compressed_chunk_type == "imageset"
                else:
                    assert task.data_compressed_chunk_type == "video"
            else:
                assert False

            task_abs_frames = range(
                task_meta.start_frame, task_meta.stop_frame + 1, task_spec.frame_step
            )
            task_chunk_frames = [
                (chunk_number, list(chunk_frames))
                for chunk_number, chunk_frames in groupby(
                    task_abs_frames,
                    key=lambda abs_frame: (
                        (abs_frame - task_meta.start_frame) // task_spec.frame_step
                    )
                    // task_meta.chunk_size,
                )
            ]
            for quality, (chunk_id, expected_chunk_frame_ids) in product(
                ["original", "compressed"], task_chunk_frames
            ):
                (_, response) = api_client.tasks_api.retrieve_data(
                    task_id, type="chunk", quality=quality, number=chunk_id, _parse_response=False
                )

                chunk_file = io.BytesIO(response.data)
                if zipfile.is_zipfile(chunk_file):
                    with zipfile.ZipFile(chunk_file, "r") as chunk_archive:
                        chunk_images = {
                            int(os.path.splitext(name)[0]): np.array(
                                Image.open(io.BytesIO(chunk_archive.read(name)))
                            )
                            for name in chunk_archive.namelist()
                        }
                        chunk_images = dict(sorted(chunk_images.items(), key=lambda e: e[0]))
                else:
                    chunk_images = dict(enumerate(read_video_file(chunk_file)))

                assert sorted(chunk_images.keys()) == list(range(len(expected_chunk_frame_ids)))

                for chunk_frame, abs_frame_id in zip(chunk_images, expected_chunk_frame_ids):
                    self._compare_images(
                        task_spec.read_frame(abs_frame_id),
                        chunk_images[chunk_frame],
                        must_be_identical=(
                            task_spec.source_data_type == _SourceDataType.images
                            and quality == "original"
                        ),
                    )

    @pytest.mark.timeout(
        # This test has to check all the task meta availability, it can make many requests
        timeout=300
    )
    @parametrize("task_spec, task_id", _TestTasksBase._all_task_cases)
    def test_can_get_annotation_job_meta(self, task_spec: _TaskSpec, task_id: int):
        segment_params = self._compute_annotation_segment_params(task_spec)

        with make_api_client(self._USERNAME) as api_client:
            jobs = sorted(
                get_paginated_collection(
                    api_client.jobs_api.list_endpoint, task_id=task_id, type="annotation"
                ),
                key=lambda j: j.start_frame,
            )
            assert len(jobs) == len(segment_params)

            for (segment_start, segment_stop), job in zip(segment_params, jobs):
                (job_meta, _) = api_client.jobs_api.retrieve_data_meta(job.id)

                assert (job_meta.start_frame, job_meta.stop_frame) == (segment_start, segment_stop)
                assert job_meta.frame_filter == getattr(task_spec, "frame_filter", "")

                segment_size = math.ceil((segment_stop - segment_start + 1) / task_spec.frame_step)
                assert job_meta.size == segment_size

                job_abs_frame_set = self._get_job_abs_frame_set(job_meta)
                assert len(job_abs_frame_set) == job_meta.size
                assert set(job_abs_frame_set).issubset(
                    range(
                        job_meta.start_frame,
                        job_meta.stop_frame + 1,
                        parse_frame_step(job_meta.frame_filter),
                    )
                )

                if getattr(task_spec, "chunk_size", None):
                    assert job_meta.chunk_size == task_spec.chunk_size

                if task_spec.source_data_type == _SourceDataType.video:
                    assert len(job_meta.frames) == 1
                else:
                    assert len(job_meta.frames) == job_meta.size

    @parametrize("task_spec, task_id", _TestTasksBase._tasks_with_simple_gt_job_cases)
    def test_can_get_simple_gt_job_meta(self, task_spec: _TaskSpec, task_id: int):
        with make_api_client(self._USERNAME) as api_client:
            jobs = sorted(
                get_paginated_collection(
                    api_client.jobs_api.list_endpoint, task_id=task_id, type="ground_truth"
                ),
                key=lambda j: j.start_frame,
            )
            assert len(jobs) == 1

            gt_job = jobs[0]
            (job_meta, _) = api_client.jobs_api.retrieve_data_meta(gt_job.id)

            task_start_frame = getattr(task_spec, "start_frame", 0)
            assert (job_meta.start_frame, job_meta.stop_frame) == (
                task_start_frame,
                task_start_frame + (task_spec.size - 1) * task_spec.frame_step,
            )
            assert job_meta.frame_filter == getattr(task_spec, "frame_filter", "")

            frame_selection_method = task_spec.validation_params.frame_selection_method.value
            if frame_selection_method == "random_uniform":
                validation_frames_count = task_spec.validation_params.frame_count
            elif frame_selection_method == "random_per_job":
                frames_per_job_count = task_spec.validation_params.frames_per_job_count
                validation_frames_count = (
                    task_spec.size // task_spec.segment_size * frames_per_job_count
                    + min(task_spec.size % task_spec.segment_size, frames_per_job_count)
                )
            elif frame_selection_method == "manual":
                validation_frames_count = len(task_spec.validation_params.frames)
            else:
                raise NotImplementedError(frame_selection_method)

            assert job_meta.size == validation_frames_count

            job_abs_frame_set = self._get_job_abs_frame_set(job_meta)
            assert len(job_abs_frame_set) == job_meta.size
            assert set(job_abs_frame_set).issubset(
                range(
                    job_meta.start_frame,
                    job_meta.stop_frame + 1,
                    parse_frame_step(job_meta.frame_filter),
                )
            )

            if getattr(task_spec, "chunk_size", None):
                assert job_meta.chunk_size == task_spec.chunk_size

            if task_spec.source_data_type == _SourceDataType.video:
                assert len(job_meta.frames) == 1
            else:
                # there are placeholders on the non-included places
                assert len(job_meta.frames) == task_spec.size

    @parametrize("task_spec, task_id", _TestTasksBase._tasks_with_honeypots_cases)
    def test_can_get_honeypot_gt_job_meta(self, task_spec: _TaskSpec, task_id: int):
        with make_api_client(self._USERNAME) as api_client:
            gt_jobs = get_paginated_collection(
                api_client.jobs_api.list_endpoint, task_id=task_id, type="ground_truth"
            )
            assert len(gt_jobs) == 1

            gt_job = gt_jobs[0]
            segment_start = task_spec.size - task_spec.validation_params.frame_count
            segment_stop = task_spec.size - 1

            (job_meta, _) = api_client.jobs_api.retrieve_data_meta(gt_job.id)

            assert (job_meta.start_frame, job_meta.stop_frame) == (segment_start, segment_stop)
            assert job_meta.frame_filter == getattr(task_spec, "frame_filter", "")

            segment_size = math.ceil((segment_stop - segment_start + 1) / task_spec.frame_step)
            assert job_meta.size == segment_size

            task_frame_set = set(
                range(job_meta.start_frame, job_meta.stop_frame + 1, task_spec.frame_step)
            )
            assert len(task_frame_set) == job_meta.size

            if getattr(task_spec, "chunk_size", None):
                assert job_meta.chunk_size == task_spec.chunk_size

            if task_spec.source_data_type == _SourceDataType.video:
                assert len(job_meta.frames) == 1
            else:
                assert len(job_meta.frames) == job_meta.size

    @pytest.mark.timeout(
        # This test has to check the job meta for all jobs, it can make many requests
        timeout=300
    )
    @parametrize("task_spec, task_id", _TestTasksBase._tasks_with_consensus_cases)
    def test_can_get_consensus_replica_job_meta(self, task_spec: _TaskSpec, task_id: int):
        with make_api_client(self._USERNAME) as api_client:
            jobs = sorted(
                get_paginated_collection(api_client.jobs_api.list_endpoint, task_id=task_id),
                key=lambda j: j.start_frame,
            )

            # Only annotation jobs can have replicas
            annotation_jobs = [j for j in jobs if j.type == "annotation"]
            assert (
                len([j for j in jobs if j.type == "consensus_replica"])
                == len(annotation_jobs) * task_spec.consensus_replicas
            )

            for job in annotation_jobs:
                annotation_job_meta = json.loads(
                    api_client.jobs_api.retrieve_data_meta(job.id)[1].data
                )

                replicas = [
                    j for j in jobs if j.type == "consensus_replica" if j.parent_job_id == job.id
                ]
                assert len(replicas) == task_spec.consensus_replicas

                for replica_job in replicas:
                    replica_job_meta = json.loads(
                        api_client.jobs_api.retrieve_data_meta(replica_job.id)[1].data
                    )
                    assert DeepDiff(annotation_job_meta, replica_job_meta) == {}

    @pytest.mark.timeout(
        # This test has to check all the job frames availability, it can make many requests
        timeout=300
    )
    @parametrize("task_spec, task_id", _TestTasksBase._all_task_cases)
    def test_can_get_job_frames(self, task_spec: _TaskSpec, task_id: int):
        with make_api_client(self._USERNAME) as api_client:
            jobs = sorted(
                get_paginated_collection(api_client.jobs_api.list_endpoint, task_id=task_id),
                key=lambda j: j.start_frame,
            )
            for job in jobs:
                (job_meta, _) = api_client.jobs_api.retrieve_data_meta(job.id)
                job_abs_frames = self._get_job_abs_frame_set(job_meta)

                for quality, (frame_pos, abs_frame_id) in product(
                    ["original", "compressed"],
                    enumerate(job_abs_frames),
                ):
                    rel_frame_id = (
                        abs_frame_id - getattr(task_spec, "start_frame", 0)
                    ) // task_spec.frame_step
                    (_, response) = api_client.jobs_api.retrieve_data(
                        job.id,
                        type="frame",
                        quality=quality,
                        number=rel_frame_id,
                        _parse_response=False,
                    )

                    if task_spec.source_data_type == _SourceDataType.video:
                        frame_size = (job_meta.frames[0].width, job_meta.frames[0].height)
                    else:
                        frame_size = (
                            job_meta.frames[frame_pos].width,
                            job_meta.frames[frame_pos].height,
                        )

                    frame = Image.open(io.BytesIO(response.data))
                    assert frame_size == frame.size

                    self._compare_images(
                        task_spec.read_frame(abs_frame_id),
                        frame,
                        must_be_identical=(
                            task_spec.source_data_type == _SourceDataType.images
                            and quality == "original"
                        ),
                    )

    @pytest.mark.timeout(
        # This test has to check all the job chunks availability, it can make many requests
        timeout=300
    )
    @parametrize("task_spec, task_id", _TestTasksBase._all_task_cases)
    @parametrize("indexing", ["absolute", "relative"])
    def test_can_get_job_chunks(self, task_spec: _TaskSpec, task_id: int, indexing: str):
        _placeholder_image = Image.fromarray(np.zeros((1, 1, 3), dtype=np.uint8))

        with make_api_client(self._USERNAME) as api_client:
            jobs = sorted(
                get_paginated_collection(api_client.jobs_api.list_endpoint, task_id=task_id),
                key=lambda j: j.start_frame,
            )

            (task_meta, _) = api_client.tasks_api.retrieve_data_meta(task_id)

            for job in jobs:
                (job_meta, _) = api_client.jobs_api.retrieve_data_meta(job.id)

                if job_meta.included_frames:
                    assert len(job_meta.included_frames) == job_meta.size

                if task_spec.source_data_type == _SourceDataType.images:
                    assert job.data_original_chunk_type == "imageset"
                    assert job.data_compressed_chunk_type == "imageset"
                elif task_spec.source_data_type == _SourceDataType.video:
                    assert job.data_original_chunk_type == "video"

                    if getattr(task_spec, "use_zip_chunks", False):
                        assert job.data_compressed_chunk_type == "imageset"
                    else:
                        assert job.data_compressed_chunk_type == "video"
                else:
                    assert False

                if indexing == "absolute":
                    chunk_count = math.ceil(task_meta.size / task_meta.chunk_size)

                    def get_task_chunk_abs_frame_ids(chunk_id: int) -> Sequence[int]:
                        return range(
                            task_meta.start_frame
                            + chunk_id * task_meta.chunk_size * task_spec.frame_step,
                            task_meta.start_frame
                            + min((chunk_id + 1) * task_meta.chunk_size, task_meta.size)
                            * task_spec.frame_step,
                            task_spec.frame_step,
                        )

                    def get_job_frame_ids() -> Sequence[int]:
                        return range(
                            job_meta.start_frame, job_meta.stop_frame + 1, task_spec.frame_step
                        )

                    def get_expected_chunk_abs_frame_ids(chunk_id: int):
                        return sorted(
                            set(get_task_chunk_abs_frame_ids(chunk_id)) & set(get_job_frame_ids())
                        )

                    job_chunk_ids = (
                        task_chunk_id
                        for task_chunk_id in range(chunk_count)
                        if get_expected_chunk_abs_frame_ids(task_chunk_id)
                    )
                else:
                    chunk_count = math.ceil(job_meta.size / job_meta.chunk_size)
                    job_chunk_ids = range(chunk_count)

                    def get_expected_chunk_abs_frame_ids(chunk_id: int):
                        job_abs_frames = self._get_job_abs_frame_set(job_meta)
                        return job_abs_frames[
                            chunk_id * job_meta.chunk_size : (chunk_id + 1) * job_meta.chunk_size
                        ]

                for quality, chunk_id in product(["original", "compressed"], job_chunk_ids):
                    expected_chunk_abs_frame_ids = get_expected_chunk_abs_frame_ids(chunk_id)

                    kwargs = {}
                    if indexing == "absolute":
                        kwargs["number"] = chunk_id
                    elif indexing == "relative":
                        kwargs["index"] = chunk_id
                    else:
                        assert False

                    (_, response) = api_client.jobs_api.retrieve_data(
                        job.id,
                        type="chunk",
                        quality=quality,
                        **kwargs,
                        _parse_response=False,
                    )

                    chunk_file = io.BytesIO(response.data)
                    if zipfile.is_zipfile(chunk_file):
                        with zipfile.ZipFile(chunk_file, "r") as chunk_archive:
                            chunk_images = {
                                int(os.path.splitext(name)[0]): np.array(
                                    Image.open(io.BytesIO(chunk_archive.read(name)))
                                )
                                for name in chunk_archive.namelist()
                            }
                            chunk_images = dict(sorted(chunk_images.items(), key=lambda e: e[0]))
                    else:
                        chunk_images = dict(enumerate(read_video_file(chunk_file)))

                    assert sorted(chunk_images.keys()) == list(
                        range(len(expected_chunk_abs_frame_ids))
                    )

                    for chunk_frame, abs_frame_id in zip(
                        chunk_images, expected_chunk_abs_frame_ids
                    ):
                        if (
                            indexing == "absolute"
                            and job_meta.included_frames
                            and abs_frame_id not in job_meta.included_frames
                        ):
                            expected_image = _placeholder_image
                        else:
                            expected_image = task_spec.read_frame(abs_frame_id)

                        self._compare_images(
                            expected_image,
                            chunk_images[chunk_frame],
                            must_be_identical=(
                                task_spec.source_data_type == _SourceDataType.images
                                and quality == "original"
                            ),
                        )


@pytest.mark.usefixtures("restore_db_per_function")
class TestPatchTaskLabel:
    def _get_task_labels(self, pid, user, **kwargs) -> list[models.Label]:
        kwargs.setdefault("return_json", True)
        with make_api_client(user) as api_client:
            return get_paginated_collection(
                api_client.labels_api.list_endpoint, task_id=pid, **kwargs
            )

    def test_can_delete_label(self, tasks_wlc, labels, admin_user):
        task = [t for t in tasks_wlc if t["project_id"] is None and t["labels"]["count"] > 0][0]
        label = deepcopy([l for l in labels if l.get("task_id") == task["id"]][0])
        label_payload = {"id": label["id"], "deleted": True}

        prev_lc = get_method(admin_user, "labels", task_id=task["id"]).json()["count"]
        response = patch_method(admin_user, f'tasks/{task["id"]}', {"labels": [label_payload]})
        curr_lc = get_method(admin_user, "labels", task_id=task["id"]).json()["count"]
        assert response.status_code == HTTPStatus.OK, response.content
        assert curr_lc == prev_lc - 1

    def test_can_delete_skeleton_label(self, tasks, labels, admin_user):
        task = next(
            t
            for t in tasks
            if any(
                label
                for label in labels
                if label.get("task_id") == t["id"]
                if label["type"] == "skeleton"
            )
        )
        task_labels = deepcopy([l for l in labels if l.get("task_id") == task["id"]])
        label = next(l for l in task_labels if l["type"] == "skeleton")
        task_labels.remove(label)
        label_payload = {"id": label["id"], "deleted": True}

        prev_lc = get_method(admin_user, "labels", task_id=task["id"]).json()["count"]
        response = patch_method(admin_user, f'tasks/{task["id"]}', {"labels": [label_payload]})
        curr_lc = get_method(admin_user, "labels", task_id=task["id"]).json()["count"]
        assert response.status_code == HTTPStatus.OK
        assert curr_lc == prev_lc - 1

        resulting_labels = self._get_task_labels(task["id"], admin_user)
        assert DeepDiff(resulting_labels, task_labels, ignore_order=True) == {}

    def test_can_rename_label(self, tasks_wlc, labels, admin_user):
        task = [t for t in tasks_wlc if t["project_id"] is None and t["labels"]["count"] > 0][0]
        task_labels = deepcopy([l for l in labels if l.get("task_id") == task["id"]])
        task_labels[0].update({"name": "new name"})

        response = patch_method(admin_user, f'tasks/{task["id"]}', {"labels": [task_labels[0]]})
        assert response.status_code == HTTPStatus.OK

        resulting_labels = self._get_task_labels(task["id"], admin_user)
        assert DeepDiff(resulting_labels, task_labels, ignore_order=True) == {}

    def test_cannot_rename_label_to_duplicate_name(self, tasks_wlc, labels, admin_user):
        task = [t for t in tasks_wlc if t["project_id"] is None and t["labels"]["count"] > 1][0]
        task_labels = deepcopy([l for l in labels if l.get("task_id") == task["id"]])
        task_labels[0].update({"name": task_labels[1]["name"]})

        label_payload = {"id": task_labels[0]["id"], "name": task_labels[0]["name"]}

        response = patch_method(admin_user, f'tasks/{task["id"]}', {"labels": [label_payload]})
        assert response.status_code == HTTPStatus.BAD_REQUEST
        assert "All label names must be unique" in response.text

    def test_cannot_add_foreign_label(self, tasks, labels, admin_user):
        task = [t for t in tasks if t["project_id"] is None][0]
        new_label = deepcopy(
            [
                l
                for l in labels
                if l.get("task_id") != task["id"]
                if not l.get("project_id") or l.get("project_id") != task.get("project_id")
            ][0]
        )

        response = patch_method(admin_user, f'tasks/{task["id"]}', {"labels": [new_label]})
        assert response.status_code == HTTPStatus.NOT_FOUND
        assert f"Not found label with id #{new_label['id']} to change" in response.text

    def test_admin_can_add_label(self, tasks, admin_user):
        task = [t for t in tasks if t["project_id"] is None][0]
        new_label = {"name": "new name"}

        prev_lc = get_method(admin_user, "labels", task_id=task["id"]).json()["count"]
        response = patch_method(admin_user, f'tasks/{task["id"]}', {"labels": [new_label]})
        curr_lc = get_method(admin_user, "labels", task_id=task["id"]).json()["count"]
        assert response.status_code == HTTPStatus.OK
        assert curr_lc == prev_lc + 1

    @pytest.mark.parametrize("role", ["maintainer", "owner"])
    def test_non_task_staff_privileged_org_members_can_add_label(
        self,
        find_users,
        tasks,
        is_task_staff,
        is_org_member,
        role,
    ):
        users = find_users(role=role, exclude_privilege="admin")

        user, task = next(
            (user, task)
            for user, task in product(users, tasks)
            if not is_task_staff(user["id"], task["id"])
            and task["organization"]
            and is_org_member(user["id"], task["organization"] and task["project_id"] is None)
        )

        new_label = {"name": "new name"}
        prev_lc = get_method(user["username"], "labels", task_id=task["id"]).json()["count"]

        response = patch_method(
            user["username"],
            f'tasks/{task["id"]}',
            {"labels": [new_label]},
        )
        curr_lc = get_method(user["username"], "labels", task_id=task["id"]).json()["count"]
        assert response.status_code == HTTPStatus.OK
        assert curr_lc == prev_lc + 1

    @pytest.mark.parametrize("role", ["supervisor", "worker"])
    def test_non_task_staff_org_members_cannot_add_label(
        self,
        find_users,
        tasks,
        is_task_staff,
        is_org_member,
        role,
    ):
        users = find_users(exclude_privilege="admin")

        user, task = next(
            (user, task)
            for user, task in product(users, tasks)
            if not is_task_staff(user["id"], task["id"])
            and task["organization"]
            and is_org_member(user["id"], task["organization"], role=role)
        )

        new_label = {"name": "new name"}
        response = patch_method(
            user["username"],
            f'tasks/{task["id"]}',
            {"labels": [new_label]},
        )
        assert response.status_code == HTTPStatus.FORBIDDEN

    # TODO: add supervisor too, but this leads to a test-side problem with DB restoring
    @pytest.mark.parametrize("role", ["worker"])
    def test_task_staff_org_members_can_add_label(
        self, find_users, tasks, is_task_staff, is_org_member, labels, role
    ):
        users = find_users(role=role, exclude_privilege="admin")

        user, task = next(
            (user, task)
            for user, task in product(users, tasks)
            if is_task_staff(user["id"], task["id"])
            and task["organization"]
            and is_org_member(user["id"], task["organization"])
            and any(label.get("task_id") == task["id"] for label in labels)
        )

        prev_lc = get_method(user["username"], "labels", task_id=task["id"]).json()["count"]
        new_label = {"name": "new name"}
        response = patch_method(
            user["username"],
            f'tasks/{task["id"]}',
            {"labels": [new_label]},
        )
        curr_lc = get_method(user["username"], "labels", task_id=task["id"]).json()["count"]
        assert response.status_code == HTTPStatus.OK
        assert curr_lc == prev_lc + 1

    def test_admin_can_add_skeleton(self, tasks, admin_user):
        task = [t for t in tasks if t["project_id"] is None][0]
        new_skeleton = {
            "name": "new skeleton",
            "type": "skeleton",
            "sublabels": [
                {
                    "name": "1",
                    "type": "points",
                }
            ],
            "svg": '<circle r="1.5" stroke="black" fill="#b3b3b3" cx="48.794559478759766" '
            'cy="36.98698806762695" stroke-width="0.1" data-type="element node" '
            'data-element-id="1" data-node-id="1" data-label-name="597501"></circle>',
        }

        prev_lc = get_method(admin_user, "labels", task_id=task["id"]).json()["count"]
        response = patch_method(admin_user, f'tasks/{task["id"]}', {"labels": [new_skeleton]})
        curr_lc = get_method(admin_user, "labels", task_id=task["id"]).json()["count"]
        assert response.status_code == HTTPStatus.OK
        assert curr_lc == prev_lc + 1


@pytest.mark.usefixtures("restore_db_per_function")
@pytest.mark.usefixtures("restore_cvat_data_per_function")
@pytest.mark.usefixtures("restore_redis_ondisk_per_function")
@pytest.mark.usefixtures("restore_redis_inmem_per_function")
class TestWorkWithTask:
    _USERNAME = "admin1"

    @pytest.mark.with_external_services
    @pytest.mark.parametrize(
        "cloud_storage_id, manifest",
        [(1, "manifest.jsonl")],  # public bucket
    )
    def test_work_with_task_containing_non_stable_cloud_storage_files(
        self, cloud_storage_id, manifest, cloud_storages, request
    ):
        image_name = "image_case_65_1.png"
        cloud_storage_content = [image_name, manifest]

        task_spec = {
            "name": f"Task with mythical file from cloud storage {cloud_storage_id}",
            "labels": [{"name": "car"}],
        }

        data_spec = {
            "image_quality": 75,
            "use_cache": True,
            "cloud_storage_id": cloud_storage_id,
            "server_files": cloud_storage_content,
        }

        task_id, _ = create_task(self._USERNAME, task_spec, data_spec)

        # save image from the "public" bucket and remove it temporary
        bucket_name = cloud_storages[cloud_storage_id]["resource"]
        s3_client = s3.make_client(bucket=bucket_name)

        image = s3_client.download_fileobj(image_name)
        s3_client.remove_file(image_name)
        request.addfinalizer(partial(s3_client.create_file, filename=image_name, data=image))

        with make_api_client(self._USERNAME) as api_client:
            try:
                api_client.tasks_api.retrieve_data(
                    task_id, number=0, quality="original", type="frame"
                )
                raise AssertionError("Frame should not exist")
            except AssertionError:
                raise
            except Exception as ex:
                assert ex.status == HTTPStatus.NOT_FOUND
                assert image_name in ex.body


@pytest.mark.usefixtures("restore_redis_inmem_per_function")
@pytest.mark.usefixtures("restore_redis_ondisk_per_class")
@pytest.mark.usefixtures("restore_redis_ondisk_after_class")
class TestTaskBackups:
    @pytest.fixture(autouse=True)
    def setup(
        self,
        restore_db_per_function,
        restore_cvat_data_per_function,
        tmp_path: Path,
        admin_user: str,
    ):
        self.tmp_dir = tmp_path

        self.user = admin_user

        with make_sdk_client(self.user) as client:
            self.client = client

    @pytest.mark.parametrize("api_version", product((1, 2), repeat=2))
    @pytest.mark.parametrize(
        "local_download", (True, pytest.param(False, marks=pytest.mark.with_external_services))
    )
    def test_can_export_backup_with_both_api_versions(
        self, filter_tasks, api_version: tuple[int], local_download: bool
    ):
        task = filter_tasks(
            **{("exclude_" if local_download else "") + "target_storage__location": "cloud_storage"}
        )[0]
        backup = export_task_backup(self.user, api_version, id=task["id"])

        if local_download:
            assert zipfile.is_zipfile(io.BytesIO(backup))
        else:
            assert backup is None

    def _test_can_export_backup(self, task_id: int):
        task = self.client.tasks.retrieve(task_id)

        filename = self.tmp_dir / f"task_{task.id}_backup.zip"
        task.download_backup(filename)

        assert filename.is_file()
        assert filename.stat().st_size > 0

    @pytest.mark.parametrize("mode", ["annotation", "interpolation"])
    def test_can_export_backup(self, tasks, mode):
        task_id = next(t for t in tasks if t["mode"] == mode and not t["validation_mode"])["id"]
        self._test_can_export_backup(task_id)

    def test_can_export_backup_for_consensus_task(self, tasks):
        task_id = next(t for t in tasks if t["consensus_enabled"])["id"]
        self._test_can_export_backup(task_id)

    def test_can_export_backup_for_honeypot_task(self, tasks):
        task_id = next(t for t in tasks if t["validation_mode"] == "gt_pool")["id"]
        self._test_can_export_backup(task_id)

    def test_cannot_export_backup_for_task_without_data(self, tasks):
        task_id = next(t for t in tasks if t["jobs"]["count"] == 0)["id"]

        with pytest.raises(ApiException) as exc:
            self._test_can_export_backup(task_id)

            assert exc.status == HTTPStatus.BAD_REQUEST
            assert "Backup of a task without data is not allowed" == exc.body.encode()

    @pytest.mark.parametrize("mode", ["annotation", "interpolation"])
    def test_can_import_backup(self, tasks, mode):
        task_id = next(t for t in tasks if t["mode"] == mode)["id"]
        self._test_can_restore_task_from_backup(task_id)

    def test_can_import_backup_with_honeypot_task(self, tasks):
        task_id = next(t for t in tasks if t["validation_mode"] == "gt_pool")["id"]
        self._test_can_restore_task_from_backup(task_id)

    def test_can_import_backup_with_consensus_task(self, tasks):
        task_id = next(t for t in tasks if t["consensus_enabled"])["id"]
        self._test_can_restore_task_from_backup(task_id)

    @pytest.mark.parametrize("mode", ["annotation", "interpolation"])
    def test_can_import_backup_for_task_in_nondefault_state(self, tasks, mode):
        # Reproduces the problem with empty 'mode' in a restored task,
        # described in the reproduction steps https://github.com/cvat-ai/cvat/issues/5668

        task_json = next(t for t in tasks if t["mode"] == mode and t["jobs"]["count"])

        task = self.client.tasks.retrieve(task_json["id"])
        jobs = task.get_jobs()
        for j in jobs:
            j.update({"stage": "validation"})

        self._test_can_restore_task_from_backup(task_json["id"])

    def test_can_import_backup_with_gt_job(self, tasks, jobs, job_has_annotations):
        gt_job = next(
            j
            for j in jobs
            if j["type"] == "ground_truth"
            if job_has_annotations(j["id"])
            if tasks[j["task_id"]]["validation_mode"] == "gt"
            if tasks[j["task_id"]]["size"]
        )
        task = tasks[gt_job["task_id"]]

        self._test_can_restore_task_from_backup(task["id"])

    def _test_can_restore_task_from_backup(self, task_id: int):
        old_task = self.client.tasks.retrieve(task_id)
        (_, response) = self.client.api_client.tasks_api.retrieve(task_id)
        task_json = json.loads(response.data)

        filename = self.tmp_dir / f"task_{old_task.id}_backup.zip"
        old_task.download_backup(filename)

        new_task = self.client.tasks.create_from_backup(filename)

        old_meta = json.loads(old_task.api.retrieve_data_meta(old_task.id)[1].data)
        new_meta = json.loads(new_task.api.retrieve_data_meta(new_task.id)[1].data)
        assert (
            DeepDiff(
                old_meta,
                new_meta,
                ignore_order=True,
                exclude_regex_paths=[r"root\['chunks_updated_date'\]"],  # must be different
            )
            == {}
        )

        old_jobs = sorted(old_task.get_jobs(), key=lambda j: (j.start_frame, j.type))
        new_jobs = sorted(new_task.get_jobs(), key=lambda j: (j.start_frame, j.type))
        assert len(old_jobs) == len(new_jobs)

        for old_job, new_job in zip(old_jobs, new_jobs):
            old_job_meta = json.loads(old_job.api.retrieve_data_meta(old_job.id)[1].data)
            new_job_meta = json.loads(new_job.api.retrieve_data_meta(new_job.id)[1].data)
            assert (
                DeepDiff(
                    old_job_meta,
                    new_job_meta,
                    ignore_order=True,
                    exclude_regex_paths=[r"root\['chunks_updated_date'\]"],  # must be different
                )
                == {}
            )

            old_job_annotations = json.loads(old_job.api.retrieve_annotations(old_job.id)[1].data)
            new_job_annotations = json.loads(new_job.api.retrieve_annotations(new_job.id)[1].data)
            assert compare_annotations(old_job_annotations, new_job_annotations) == {}

        (_, response) = self.client.api_client.tasks_api.retrieve(new_task.id)
        restored_task_json = json.loads(response.data)

        assert restored_task_json["assignee"] is None
        assert restored_task_json["owner"]["username"] == self.user
        assert restored_task_json["id"] != task_json["id"]
        assert restored_task_json["data"] != task_json["data"]
        assert restored_task_json["organization"] is None
        assert restored_task_json["data_compressed_chunk_type"] in ["imageset", "video"]
        if task_json["jobs"]["count"] == 1:
            assert restored_task_json["overlap"] == 0
        else:
            assert restored_task_json["overlap"] == task_json["overlap"]
        assert restored_task_json["jobs"]["completed"] == 0
        assert restored_task_json["jobs"]["validation"] == 0
        assert restored_task_json["source_storage"] is None
        assert restored_task_json["target_storage"] is None
        assert restored_task_json["project_id"] is None

        assert (
            DeepDiff(
                task_json,
                restored_task_json,
                ignore_order=True,
                exclude_regex_paths=[
                    r"root\['id'\]",  # id, must be different
                    r"root\['created_date'\]",  # must be different
                    r"root\['updated_date'\]",  # must be different
                    r"root\['assignee'\]",  # id, depends on the situation
                    r"root\['owner'\]",  # id, depends on the situation
                    r"root\['data'\]",  # id, must be different
                    r"root\['organization'\]",  # depends on the task setup
                    r"root\['project_id'\]",  # should be dropped
                    r"root(\['.*'\])*\['url'\]",  # depends on the task id
                    r"root\['data_compressed_chunk_type'\]",  # depends on the server configuration
                    r"root\['source_storage'\]",  # should be dropped
                    r"root\['target_storage'\]",  # should be dropped
                    r"root\['jobs'\]\['completed'\]",  # job statuses should be renewed
                    r"root\['jobs'\]\['validation'\]",  # job statuses should be renewed
                    r"root\['status'\]",  # task status should be renewed
                    # depends on the actual job configuration,
                    # unlike to what is obtained from the regular task creation,
                    # where the requested number is recorded
                    r"root\['overlap'\]",
                ],
            )
            == {}
        )

        old_task_annotations = json.loads(old_task.api.retrieve_annotations(old_task.id)[1].data)
        new_task_annotations = json.loads(new_task.api.retrieve_annotations(new_task.id)[1].data)
        assert compare_annotations(old_task_annotations, new_task_annotations) == {}


@pytest.mark.usefixtures("restore_db_per_function")
class TestWorkWithSimpleGtJobTasks:
    @fixture
    def fxt_task_with_gt_job(
        self, tasks, jobs, job_has_annotations
    ) -> Generator[dict[str, Any], None, None]:
        gt_job = next(
            j
            for j in jobs
            if j["type"] == "ground_truth"
            if job_has_annotations(j["id"])
            if tasks[j["task_id"]]["validation_mode"] == "gt"
            if tasks[j["task_id"]]["size"]
        )

        task = tasks[gt_job["task_id"]]

        annotation_jobs = sorted(
            [j for j in jobs if j["task_id"] == task["id"] if j["id"] != gt_job["id"]],
            key=lambda j: j["start_frame"],
        )

        yield task, gt_job, annotation_jobs

    @parametrize("task, gt_job, annotation_jobs", [fixture_ref(fxt_task_with_gt_job)])
    def test_gt_job_annotations_are_not_present_in_task_annotation_export(
        self, tmp_path, admin_user, task, gt_job, annotation_jobs
    ):
        with make_sdk_client(admin_user) as client:
            for j in annotation_jobs:
                client.jobs.retrieve(j["id"]).remove_annotations()

            task_obj = client.tasks.retrieve(task["id"])
            task_raw_annotations = task_obj.get_annotations()

            # It's quite hard to parse the dataset files, just import the data back instead
            dataset_format = "CVAT for images 1.1"

            dataset_file = tmp_path / "dataset.zip"
            task_obj.export_dataset(dataset_format, dataset_file, include_images=True)
            task_obj.import_annotations("CVAT 1.1", dataset_file)
            task_dataset_file_annotations = task_obj.get_annotations()

            annotations_file = tmp_path / "annotations.zip"
            task_obj.export_dataset(dataset_format, annotations_file, include_images=False)
            task_obj.import_annotations("CVAT 1.1", annotations_file)
            task_annotations_file_annotations = task_obj.get_annotations()

        for annotation_source in [
            task_raw_annotations,
            task_dataset_file_annotations,
            task_annotations_file_annotations,
        ]:
            assert not annotation_source.tags
            assert not annotation_source.shapes
            assert not annotation_source.tracks

    @parametrize("task, gt_job, annotation_jobs", [fixture_ref(fxt_task_with_gt_job)])
    def test_can_exclude_and_restore_gt_frames_via_gt_job_meta(
        self, admin_user, task, gt_job, annotation_jobs
    ):
        with make_api_client(admin_user) as api_client:
            task_meta, _ = api_client.tasks_api.retrieve_data_meta(task["id"])
            gt_job_meta, _ = api_client.jobs_api.retrieve_data_meta(gt_job["id"])
            frame_step = parse_frame_step(task_meta.frame_filter)

            for deleted_gt_frames in [
                [i]
                for i in range(gt_job_meta["start_frame"], gt_job["stop_frame"] + 1)
                if gt_job_meta.start_frame + i * frame_step in gt_job_meta.included_frames
            ] + [[]]:
                updated_gt_job_meta, _ = api_client.jobs_api.partial_update_data_meta(
                    gt_job["id"],
                    patched_job_data_meta_write_request=models.PatchedJobDataMetaWriteRequest(
                        deleted_frames=deleted_gt_frames
                    ),
                )

                assert updated_gt_job_meta.deleted_frames == deleted_gt_frames

                # the excluded GT frames must be excluded only from the GT job
                updated_task_meta, _ = api_client.tasks_api.retrieve_data_meta(task["id"])
                assert updated_task_meta.deleted_frames == []

                for j in annotation_jobs:
                    updated_job_meta, _ = api_client.jobs_api.retrieve_data_meta(j["id"])
                    assert updated_job_meta.deleted_frames == []

    @parametrize("task, gt_job, annotation_jobs", [fixture_ref(fxt_task_with_gt_job)])
    def test_can_delete_gt_frames_by_changing_job_meta_in_owning_annotation_job(
        self, admin_user, task, gt_job, annotation_jobs
    ):
        with make_api_client(admin_user) as api_client:
            task_meta, _ = api_client.tasks_api.retrieve_data_meta(task["id"])
            gt_job_meta, _ = api_client.jobs_api.retrieve_data_meta(gt_job["id"])
            frame_step = parse_frame_step(task_meta.frame_filter)

            gt_frames = [
                (f - gt_job_meta.start_frame) // frame_step for f in gt_job_meta.included_frames
            ]
            deleted_gt_frame = gt_frames[0]

            annotation_job = next(
                j
                for j in annotation_jobs
                if j["start_frame"] <= deleted_gt_frame <= j["stop_frame"]
            )
            api_client.jobs_api.partial_update_data_meta(
                annotation_job["id"],
                patched_job_data_meta_write_request=models.PatchedJobDataMetaWriteRequest(
                    deleted_frames=[deleted_gt_frame]
                ),
            )

            # in this case deleted frames are deleted everywhere
            updated_gt_job_meta, _ = api_client.jobs_api.retrieve_data_meta(gt_job["id"])
            assert updated_gt_job_meta.deleted_frames == [deleted_gt_frame]

            updated_task_meta, _ = api_client.tasks_api.retrieve_data_meta(task["id"])
            assert updated_task_meta.deleted_frames == [deleted_gt_frame]


@pytest.mark.usefixtures("restore_db_per_function")
class TestWorkWithHoneypotTasks:
    @fixture
    def fxt_task_with_honeypots(
        self, tasks, jobs, job_has_annotations
    ) -> Generator[dict[str, Any], None, None]:
        gt_job = next(
            j
            for j in jobs
            if j["type"] == "ground_truth"
            if j["frame_count"] >= 4
            if job_has_annotations(j["id"])
            if tasks[j["task_id"]]["validation_mode"] == "gt_pool"
            if tasks[j["task_id"]]["size"]
        )

        task = tasks[gt_job["task_id"]]

        annotation_jobs = sorted(
            [j for j in jobs if j["task_id"] == task["id"] if j["id"] != gt_job["id"]],
            key=lambda j: j["start_frame"],
        )

        yield task, gt_job, annotation_jobs

    @parametrize("task, gt_job, annotation_jobs", [fixture_ref(fxt_task_with_honeypots)])
    def test_gt_job_annotations_are_present_in_task_annotation_export(
        self, tmp_path, admin_user, task, gt_job, annotation_jobs
    ):
        with make_sdk_client(admin_user) as client:
            for j in annotation_jobs:
                client.jobs.retrieve(j["id"]).remove_annotations()

            task_obj = client.tasks.retrieve(task["id"])
            task_raw_annotations = json.loads(task_obj.api.retrieve_annotations(task["id"])[1].data)

            # It's quite hard to parse the dataset files, just import the data back instead
            dataset_format = "CVAT for images 1.1"

            dataset_file = tmp_path / "dataset.zip"
            task_obj.export_dataset(dataset_format, dataset_file, include_images=True)
            task_obj.import_annotations("CVAT 1.1", dataset_file)
            task_dataset_file_annotations = json.loads(
                task_obj.api.retrieve_annotations(task["id"])[1].data
            )

            annotations_file = tmp_path / "annotations.zip"
            task_obj.export_dataset(dataset_format, annotations_file, include_images=False)
            task_obj.import_annotations("CVAT 1.1", annotations_file)
            task_annotations_file_annotations = json.loads(
                task_obj.api.retrieve_annotations(task["id"])[1].data
            )

        # there will be other annotations after uploading into a honeypot task,
        # we need to compare only the validation frames in this test
        validation_frames = range(gt_job["start_frame"], gt_job["stop_frame"] + 1)
        for anns in [
            task_raw_annotations,
            task_dataset_file_annotations,
            task_annotations_file_annotations,
        ]:
            anns["tags"] = [t for t in anns["tags"] if t["frame"] in validation_frames]
            anns["shapes"] = [t for t in anns["shapes"] if t["frame"] in validation_frames]

        assert task_raw_annotations["tags"] or task_raw_annotations["shapes"]
        assert not task_raw_annotations["tracks"]  # tracks are prohibited in such tasks
        assert compare_annotations(task_raw_annotations, task_dataset_file_annotations) == {}
        assert compare_annotations(task_raw_annotations, task_annotations_file_annotations) == {}

    @parametrize("task, gt_job, annotation_jobs", [fixture_ref(fxt_task_with_honeypots)])
    @pytest.mark.parametrize("dataset_format", ["CVAT for images 1.1", "Datumaro 1.0"])
    def test_placeholder_frames_are_not_present_in_task_annotation_export(
        self, tmp_path, admin_user, task, gt_job, annotation_jobs, dataset_format
    ):
        with make_sdk_client(admin_user) as client:
            for j in annotation_jobs:
                client.jobs.retrieve(j["id"]).remove_annotations()

            task_obj = client.tasks.retrieve(task["id"])

            dataset_file = tmp_path / "dataset.zip"
            task_obj.export_dataset(dataset_format, dataset_file, include_images=True)

            task_meta = task_obj.get_meta()

        task_frame_names = [frame.name for frame in task_meta.frames]
        gt_frame_ids = range(gt_job["start_frame"], gt_job["stop_frame"] + 1)
        gt_frame_names = [task_frame_names[i] for i in gt_frame_ids]

        frame_step = parse_frame_step(task_meta.frame_filter)
        expected_frames = [
            (task_meta.start_frame + frame * frame_step, name)
            for frame, name in enumerate(task_frame_names)
            if frame in gt_frame_ids or name not in gt_frame_names
        ]

        with zipfile.ZipFile(dataset_file, "r") as archive:
            if dataset_format == "CVAT for images 1.1":
                annotations = archive.read("annotations.xml").decode()
                matches = re.findall(r'<image id="(\d+)" name="([^"]+)"', annotations, re.MULTILINE)
                assert sorted((int(match[0]), match[1]) for match in matches) == sorted(
                    expected_frames
                )
            elif dataset_format == "Datumaro 1.0":
                with archive.open("annotations/default.json", "r") as annotation_file:
                    annotations = json.load(annotation_file)

                assert sorted(
                    (int(item["attr"]["frame"]), item["id"]) for item in annotations["items"]
                ) == sorted((frame, os.path.splitext(name)[0]) for frame, name in expected_frames)
            else:
                assert False

    @parametrize("task, gt_job, annotation_jobs", [fixture_ref(fxt_task_with_honeypots)])
    @parametrize("method", ["gt_job_meta", "task_validation_layout"])
    def test_can_exclude_and_restore_gt_frames(
        self, admin_user, task, gt_job, annotation_jobs, method: str
    ):
        with make_api_client(admin_user) as api_client:
            task_meta, _ = api_client.tasks_api.retrieve_data_meta(task["id"])
            task_frames = [f.name for f in task_meta.frames]

            for deleted_gt_frames in [
                [v] for v in range(gt_job["start_frame"], gt_job["stop_frame"] + 1)[:2]
            ] + [[]]:
                if method == "gt_job_meta":
                    api_client.jobs_api.partial_update_data_meta(
                        gt_job["id"],
                        patched_job_data_meta_write_request=models.PatchedJobDataMetaWriteRequest(
                            deleted_frames=deleted_gt_frames
                        ),
                    )
                elif method == "task_validation_layout":
                    api_client.tasks_api.partial_update_validation_layout(
                        task["id"],
                        patched_task_validation_layout_write_request=(
                            models.PatchedTaskValidationLayoutWriteRequest(
                                disabled_frames=deleted_gt_frames
                            )
                        ),
                    )
                else:
                    assert False

                updated_validation_layout, _ = api_client.tasks_api.retrieve_validation_layout(
                    task["id"]
                )
                assert updated_validation_layout.disabled_frames == deleted_gt_frames

                updated_gt_job_meta, _ = api_client.jobs_api.retrieve_data_meta(gt_job["id"])
                assert updated_gt_job_meta.deleted_frames == deleted_gt_frames

                # the excluded GT frames must be excluded from all the jobs with the same frame
                deleted_frame_names = [task_frames[i] for i in deleted_gt_frames]
                updated_task_meta, _ = api_client.tasks_api.retrieve_data_meta(task["id"])
                assert (
                    sorted(i for i, f in enumerate(task_frames) if f in deleted_frame_names)
                    == updated_task_meta.deleted_frames
                )

                for j in annotation_jobs:
                    deleted_job_frames = [
                        i
                        for i in updated_task_meta.deleted_frames
                        if j["start_frame"] <= i <= j["stop_frame"]
                    ]

                    updated_job_meta, _ = api_client.jobs_api.retrieve_data_meta(j["id"])
                    assert deleted_job_frames == updated_job_meta.deleted_frames

    @parametrize("task, gt_job, annotation_jobs", [fixture_ref(fxt_task_with_honeypots)])
    def test_can_delete_honeypot_frames_by_changing_job_meta_in_annotation_job(
        self, admin_user, task, gt_job, annotation_jobs
    ):
        with make_api_client(admin_user) as api_client:
            task_meta, _ = api_client.tasks_api.retrieve_data_meta(task["id"])

            task_frame_names = [frame.name for frame in task_meta.frames]
            gt_frame_ids = range(gt_job["start_frame"], gt_job["stop_frame"] + 1)
            gt_frame_names = [task_frame_names[i] for i in gt_frame_ids]

            honeypot_frame_ids = [
                i for i, f in enumerate(task_meta.frames) if f.name in gt_frame_names
            ]
            deleted_honeypot_frame = honeypot_frame_ids[0]

            annotation_job_with_honeypot = next(
                j
                for j in annotation_jobs
                if j["start_frame"] <= deleted_honeypot_frame <= j["stop_frame"]
            )
            api_client.jobs_api.partial_update_data_meta(
                annotation_job_with_honeypot["id"],
                patched_job_data_meta_write_request=models.PatchedJobDataMetaWriteRequest(
                    deleted_frames=[deleted_honeypot_frame]
                ),
            )

            updated_gt_job_meta, _ = api_client.jobs_api.retrieve_data_meta(gt_job["id"])
            assert updated_gt_job_meta.deleted_frames == []  # must not be affected

            updated_task_meta, _ = api_client.tasks_api.retrieve_data_meta(task["id"])
            assert updated_task_meta.deleted_frames == [deleted_honeypot_frame]  # must be affected

    @parametrize("task, gt_job, annotation_jobs", [fixture_ref(fxt_task_with_honeypots)])
    def test_can_restore_gt_frames_via_task_meta_only_if_all_frames_are_restored(
        self, admin_user, task, gt_job, annotation_jobs
    ):
        assert gt_job["stop_frame"] - gt_job["start_frame"] + 1 >= 2

        with make_api_client(admin_user) as api_client:
            api_client.jobs_api.partial_update_data_meta(
                gt_job["id"],
                patched_job_data_meta_write_request=models.PatchedJobDataMetaWriteRequest(
                    deleted_frames=[gt_job["start_frame"]]
                ),
            )

            _, response = api_client.tasks_api.partial_update_data_meta(
                task["id"],
                patched_data_meta_write_request=models.PatchedDataMetaWriteRequest(
                    deleted_frames=[gt_job["start_frame"], gt_job["start_frame"] + 1]
                ),
                _parse_response=False,
                _check_status=False,
            )
            assert response.status == HTTPStatus.BAD_REQUEST
            assert b"GT frames can only be deleted" in response.data

            updated_task_meta, _ = api_client.tasks_api.partial_update_data_meta(
                task["id"],
                patched_data_meta_write_request=models.PatchedDataMetaWriteRequest(
                    deleted_frames=[]
                ),
            )
            assert updated_task_meta.deleted_frames == []

    @parametrize("task, gt_job, annotation_jobs", [fixture_ref(fxt_task_with_honeypots)])
    @parametrize("frame_selection_method", ["manual", "random_uniform"])
    def test_can_change_honeypot_frames_in_task(
        self, admin_user, task, gt_job, annotation_jobs, frame_selection_method: str
    ):
        assert gt_job["stop_frame"] - gt_job["start_frame"] + 1 >= 2

        with make_api_client(admin_user) as api_client:
            gt_frame_set = range(gt_job["start_frame"], gt_job["stop_frame"] + 1)
            old_validation_layout = json.loads(
                api_client.tasks_api.retrieve_validation_layout(task["id"])[1].data
            )

            api_client.tasks_api.partial_update_validation_layout(
                task["id"],
                patched_task_validation_layout_write_request=models.PatchedTaskValidationLayoutWriteRequest(
                    frame_selection_method="manual",
                    honeypot_real_frames=old_validation_layout["honeypot_count"]
                    * [gt_frame_set[0]],
                ),
            )

            params = {"frame_selection_method": frame_selection_method}

            if frame_selection_method == "manual":
                requested_honeypot_real_frames = [
                    gt_frame_set[(old_real_frame + 1) % len(gt_frame_set)]
                    for old_real_frame in old_validation_layout["honeypot_real_frames"]
                ]

                params["honeypot_real_frames"] = requested_honeypot_real_frames

            new_validation_layout = json.loads(
                api_client.tasks_api.partial_update_validation_layout(
                    task["id"],
                    patched_task_validation_layout_write_request=(
                        models.PatchedTaskValidationLayoutWriteRequest(**params)
                    ),
                )[1].data
            )

            new_honeypot_real_frames = new_validation_layout["honeypot_real_frames"]

            assert old_validation_layout["honeypot_count"] == len(new_honeypot_real_frames)
            assert all(f in gt_frame_set for f in new_honeypot_real_frames)

            if frame_selection_method == "manual":
                assert new_honeypot_real_frames == requested_honeypot_real_frames
            elif frame_selection_method == "random_uniform":
                # Test distribution
                validation_frame_counts = count_frame_uses(
                    new_honeypot_real_frames,
                    included_frames=new_validation_layout["validation_frames"],
                )
                assert max(validation_frame_counts.values()) <= 1 + min(
                    validation_frame_counts.values()
                )

            assert (
                DeepDiff(
                    old_validation_layout,
                    new_validation_layout,
                    exclude_regex_paths=[r"root\['honeypot_real_frames'\]\[\d+\]"],
                )
                == {}
            )

    @parametrize("task, gt_job, annotation_jobs", [fixture_ref(fxt_task_with_honeypots)])
    @parametrize("frame_selection_method", ["manual", "random_uniform"])
    def test_can_change_honeypot_frames_in_task_can_only_select_from_active_validation_frames(
        self, admin_user, task, gt_job, annotation_jobs, frame_selection_method: str
    ):
        assert gt_job["stop_frame"] - gt_job["start_frame"] + 1 >= 2

        with make_api_client(admin_user) as api_client:
            old_validation_layout = json.loads(
                api_client.tasks_api.retrieve_validation_layout(task["id"])[1].data
            )

            honeypots_per_job = old_validation_layout["frames_per_job_count"]

            gt_frame_set = range(gt_job["start_frame"], gt_job["stop_frame"] + 1)
            active_gt_set = gt_frame_set[:honeypots_per_job]

            api_client.tasks_api.partial_update_validation_layout(
                task["id"],
                patched_task_validation_layout_write_request=models.PatchedTaskValidationLayoutWriteRequest(
                    disabled_frames=[f for f in gt_frame_set if f not in active_gt_set],
                    frame_selection_method="manual",
                    honeypot_real_frames=old_validation_layout["honeypot_count"]
                    * [active_gt_set[0]],
                ),
            )

            params = {"frame_selection_method": frame_selection_method}

            if frame_selection_method == "manual":
                requested_honeypot_real_frames = [
                    active_gt_set[(old_real_frame + 1) % len(active_gt_set)]
                    for old_real_frame in old_validation_layout["honeypot_real_frames"]
                ]

                params["honeypot_real_frames"] = requested_honeypot_real_frames

                _, response = api_client.tasks_api.partial_update_validation_layout(
                    task["id"],
                    patched_task_validation_layout_write_request=(
                        models.PatchedTaskValidationLayoutWriteRequest(
                            frame_selection_method="manual",
                            honeypot_real_frames=[
                                next(f for f in gt_frame_set if f not in active_gt_set)
                            ]
                            * old_validation_layout["honeypot_count"],
                        )
                    ),
                    _parse_response=False,
                    _check_status=False,
                )
                assert response.status == HTTPStatus.BAD_REQUEST
                assert b"are disabled. Restore them" in response.data

            new_validation_layout = json.loads(
                api_client.tasks_api.partial_update_validation_layout(
                    task["id"],
                    patched_task_validation_layout_write_request=(
                        models.PatchedTaskValidationLayoutWriteRequest(**params)
                    ),
                )[1].data
            )

            new_honeypot_real_frames = new_validation_layout["honeypot_real_frames"]

            assert old_validation_layout["honeypot_count"] == len(new_honeypot_real_frames)
            assert all([f in active_gt_set for f in new_honeypot_real_frames])

            if frame_selection_method == "manual":
                assert new_honeypot_real_frames == requested_honeypot_real_frames
            else:
                assert all(
                    [
                        honeypots_per_job
                        == len(
                            set(
                                new_honeypot_real_frames[
                                    j * honeypots_per_job : (j + 1) * honeypots_per_job
                                ]
                            )
                        )
                        for j in range(len(annotation_jobs))
                    ]
                ), new_honeypot_real_frames

                # Test distribution
                validation_frame_counts = count_frame_uses(
                    new_honeypot_real_frames, included_frames=active_gt_set
                )
                assert max(validation_frame_counts.values()) <= 1 + min(
                    validation_frame_counts.values()
                )

    @parametrize("task, gt_job, annotation_jobs", [fixture_ref(fxt_task_with_honeypots)])
    @parametrize("frame_selection_method", ["manual", "random_uniform"])
    def test_can_restore_and_change_honeypot_frames_in_task_in_the_same_request(
        self, admin_user, task, gt_job, annotation_jobs, frame_selection_method: str
    ):
        assert gt_job["stop_frame"] - gt_job["start_frame"] + 1 >= 2

        with make_api_client(admin_user) as api_client:
            old_validation_layout = json.loads(
                api_client.tasks_api.retrieve_validation_layout(task["id"])[1].data
            )

            honeypots_per_job = old_validation_layout["frames_per_job_count"]

            gt_frame_set = range(gt_job["start_frame"], gt_job["stop_frame"] + 1)
            active_gt_set = gt_frame_set[:honeypots_per_job]

            api_client.tasks_api.partial_update_validation_layout(
                task["id"],
                patched_task_validation_layout_write_request=models.PatchedTaskValidationLayoutWriteRequest(
                    disabled_frames=[f for f in gt_frame_set if f not in active_gt_set],
                    frame_selection_method="manual",
                    honeypot_real_frames=old_validation_layout["honeypot_count"]
                    * [active_gt_set[0]],
                ),
            )

            active_gt_set = gt_frame_set

            params = {
                "frame_selection_method": frame_selection_method,
                "disabled_frames": [],  # restore all validation frames
            }

            if frame_selection_method == "manual":
                requested_honeypot_real_frames = [
                    active_gt_set[(old_real_frame + 1) % len(active_gt_set)]
                    for old_real_frame in old_validation_layout["honeypot_real_frames"]
                ]

                params["honeypot_real_frames"] = requested_honeypot_real_frames

            new_validation_layout = json.loads(
                api_client.tasks_api.partial_update_validation_layout(
                    task["id"],
                    patched_task_validation_layout_write_request=(
                        models.PatchedTaskValidationLayoutWriteRequest(**params)
                    ),
                )[1].data
            )

            new_honeypot_real_frames = new_validation_layout["honeypot_real_frames"]

            assert old_validation_layout["honeypot_count"] == len(new_honeypot_real_frames)
            assert sorted(new_validation_layout["disabled_frames"]) == sorted(
                params["disabled_frames"]
            )

            if frame_selection_method == "manual":
                assert new_honeypot_real_frames == requested_honeypot_real_frames
            else:
                assert all(
                    [
                        honeypots_per_job
                        == len(
                            set(
                                new_honeypot_real_frames[
                                    j * honeypots_per_job : (j + 1) * honeypots_per_job
                                ]
                            )
                        )
                    ]
                    for j in range(len(annotation_jobs))
                ), new_honeypot_real_frames

                # Test distribution
                validation_frame_counts = count_frame_uses(
                    new_honeypot_real_frames, included_frames=active_gt_set
                )
                assert max(validation_frame_counts.values()) <= 1 + min(
                    validation_frame_counts.values()
                )

    @parametrize("task, gt_job, annotation_jobs", [fixture_ref(fxt_task_with_honeypots)])
    @parametrize("frame_selection_method", ["manual", "random_uniform"])
    def test_can_change_honeypot_frames_in_annotation_jobs(
        self, admin_user, task, gt_job, annotation_jobs, frame_selection_method: str
    ):
        _MAX_RANDOM_ATTEMPTS = 20  # This test can have random outcomes, it's expected

        assert gt_job["stop_frame"] - gt_job["start_frame"] + 1 >= 2

        with make_api_client(admin_user) as api_client:
            gt_frame_set = range(gt_job["start_frame"], gt_job["stop_frame"] + 1)

            for annotation_job in annotation_jobs:
                old_validation_layout = json.loads(
                    api_client.jobs_api.retrieve_validation_layout(annotation_job["id"])[1].data
                )
                old_job_meta, _ = api_client.jobs_api.retrieve_data_meta(annotation_job["id"])

                params = {"frame_selection_method": frame_selection_method}

                if frame_selection_method == "manual":
                    requested_honeypot_real_frames = [
                        gt_frame_set[(gt_frame_set.index(old_real_frame) + 1) % len(gt_frame_set)]
                        for old_real_frame in old_validation_layout["honeypot_real_frames"]
                    ]

                    params["honeypot_real_frames"] = requested_honeypot_real_frames

                attempt = 0
                while attempt < _MAX_RANDOM_ATTEMPTS:
                    new_validation_layout = json.loads(
                        api_client.jobs_api.partial_update_validation_layout(
                            annotation_job["id"],
                            patched_job_validation_layout_write_request=(
                                models.PatchedJobValidationLayoutWriteRequest(**params)
                            ),
                        )[1].data
                    )

                    new_honeypot_real_frames = new_validation_layout["honeypot_real_frames"]

                    if (
                        frame_selection_method == "random_uniform"
                        and new_honeypot_real_frames
                        == old_validation_layout["honeypot_real_frames"]
                    ):
                        attempt += 1
                        # The test is fully random, it's possible to get no changes in the updated
                        # honeypots. Passing a random seed has little sense in this endpoint,
                        # so we retry several times in such a case instead.
                    else:
                        break

                if attempt >= _MAX_RANDOM_ATTEMPTS and frame_selection_method == "random_uniform":
                    # The situation is unlikely if everything works, so we consider it a fail
                    pytest.fail(f"too many attempts ({attempt}) with random honeypot updating")

                assert old_validation_layout["honeypot_count"] == len(new_honeypot_real_frames)
                assert all(f in gt_frame_set for f in new_honeypot_real_frames)

                if frame_selection_method == "manual":
                    assert new_honeypot_real_frames == requested_honeypot_real_frames

                assert (
                    DeepDiff(
                        old_validation_layout,
                        new_validation_layout,
                        exclude_regex_paths=[r"root\['honeypot_real_frames'\]\[\d+\]"],
                    )
                    == {}
                )

                new_job_meta, _ = api_client.jobs_api.retrieve_data_meta(annotation_job["id"])
                assert new_job_meta.chunks_updated_date > old_job_meta.chunks_updated_date


@pytest.mark.usefixtures("restore_db_per_function")
class TestWorkWithConsensusTasks:
    @pytest.mark.parametrize("task_id", [30])
    def test_replica_annotations_are_not_present_in_task_annotations(
        self, admin_user, jobs, annotations, task_id: int
    ):
        task_jobs = [j for j in jobs if j["task_id"] == task_id]
        consensus_jobs = [j for j in task_jobs if j["type"] == "consensus_replica"]

        # Ensure there are annotations in replicas
        assert any(
            len(annotations["job"][str(j["id"])]["tags"])
            + len(annotations["job"][str(j["id"])]["shapes"])
            + len(annotations["job"][str(j["id"])]["tracks"])
            for j in consensus_jobs
        )

        with make_api_client(admin_user) as api_client:
            for annotation_job in task_jobs:
                if annotation_job["type"] != "consensus_replica":
                    api_client.jobs_api.destroy_annotations(annotation_job["id"])

            updated_task_annotations, _ = api_client.tasks_api.retrieve_annotations(task_id)
            assert not updated_task_annotations.tags
            assert not updated_task_annotations.shapes
            assert not updated_task_annotations.tracks

            for consensus_job in consensus_jobs:
                job_annotations = annotations["job"][str(consensus_job["id"])]
                updated_job_annotations, _ = api_client.jobs_api.retrieve_annotations(
                    consensus_job["id"]
                )

                assert len(job_annotations["tags"]) == len(updated_job_annotations.tags)
                assert len(job_annotations["shapes"]) == len(updated_job_annotations.shapes)
                assert len(job_annotations["tracks"]) == len(updated_job_annotations.tracks)


@pytest.mark.usefixtures("restore_db_per_class")
class TestGetTaskPreview:
    def _test_task_preview_200(self, username, task_id, **kwargs):
        with make_api_client(username) as api_client:
            (_, response) = api_client.tasks_api.retrieve_preview(task_id, **kwargs)

            assert response.status == HTTPStatus.OK
            (width, height) = Image.open(io.BytesIO(response.data)).size
            assert width > 0 and height > 0

    def _test_task_preview_403(self, username, task_id):
        with make_api_client(username) as api_client:
            (_, response) = api_client.tasks_api.retrieve_preview(
                task_id, _parse_response=False, _check_status=False
            )
            assert response.status == HTTPStatus.FORBIDDEN

    def _test_assigned_users_to_see_task_preview(self, tasks, users, is_task_staff, **kwargs):
        for task in tasks:
            staff_users = [user for user in users if is_task_staff(user["id"], task["id"])]
            assert len(staff_users)

            for user in staff_users:
                self._test_task_preview_200(user["username"], task["id"], **kwargs)

    def _test_assigned_users_cannot_see_task_preview(self, tasks, users, is_task_staff, **kwargs):
        for task in tasks:
            not_staff_users = [user for user in users if not is_task_staff(user["id"], task["id"])]
            assert len(not_staff_users)

            for user in not_staff_users:
                self._test_task_preview_403(user["username"], task["id"], **kwargs)

    @pytest.mark.parametrize("project_id, groups", [(1, "user")])
    def test_task_assigned_to_see_task_preview(
        self, project_id, groups, users, tasks, find_users, is_task_staff
    ):
        users = find_users(privilege=groups)
        tasks = list(filter(lambda x: x["project_id"] == project_id and x["assignee"], tasks))
        assert len(tasks)

        self._test_assigned_users_to_see_task_preview(tasks, users, is_task_staff)

    @pytest.mark.parametrize("org, project_id, role", [({"id": 2, "slug": "org2"}, 2, "worker")])
    def test_org_task_assigneed_to_see_task_preview(
        self, org, project_id, role, users, tasks, find_users, is_task_staff
    ):
        users = find_users(org=org["id"], role=role)
        tasks = list(filter(lambda x: x["project_id"] == project_id and x["assignee"], tasks))
        assert len(tasks)

        self._test_assigned_users_to_see_task_preview(tasks, users, is_task_staff)

    @pytest.mark.parametrize("project_id, groups", [(1, "user")])
    def test_task_unassigned_cannot_see_task_preview(
        self, project_id, groups, users, tasks, find_users, is_task_staff
    ):
        users = find_users(privilege=groups)
        tasks = list(filter(lambda x: x["project_id"] == project_id and x["assignee"], tasks))
        assert len(tasks)

        self._test_assigned_users_cannot_see_task_preview(tasks, users, is_task_staff)


@pytest.mark.usefixtures("restore_redis_ondisk_per_function")
@pytest.mark.usefixtures("restore_redis_ondisk_after_class")
class TestUnequalJobs:
    @pytest.fixture(autouse=True)
    def setup(self, restore_db_per_function, tmp_path: Path, admin_user: str):
        self.tmp_dir = tmp_path

        self.user = admin_user

        with make_sdk_client(self.user) as client:
            self.client = client

    @pytest.fixture
    def fxt_task_with_unequal_jobs(self):
        task_spec = {
            "name": f"test file-job mapping",
            "labels": [{"name": "car"}],
        }

        files = generate_image_files(7)
        filenames = [osp.basename(f.name) for f in files]
        for file_data in files:
            with open(self.tmp_dir / file_data.name, "wb") as f:
                f.write(file_data.getvalue())

        expected_segments = [
            filenames[0:1],
            filenames[1:5][::-1],  # a reversed fragment
            filenames[5:7],
        ]

        data_spec = {
            "job_file_mapping": expected_segments,
        }

        yield self.client.tasks.create_from_data(
            spec=task_spec,
            resource_type=ResourceType.LOCAL,
            resources=[self.tmp_dir / fn for fn in filenames],
            data_params=data_spec,
        )

    def test_can_export(self, fxt_task_with_unequal_jobs: Task):
        task = fxt_task_with_unequal_jobs

        filename = self.tmp_dir / f"task_{task.id}_coco.zip"
        task.export_dataset("COCO 1.0", filename)

        assert filename.is_file()
        assert filename.stat().st_size > 0

    def test_can_import_annotations(self, fxt_task_with_unequal_jobs: Task):
        task = fxt_task_with_unequal_jobs

        format_name = "COCO 1.0"
        filename = self.tmp_dir / f"task_{task.id}_coco.zip"
        task.export_dataset(format_name, filename)

        task.import_annotations(format_name, filename)

    def test_can_dump_backup(self, fxt_task_with_unequal_jobs: Task):
        task = fxt_task_with_unequal_jobs

        filename = self.tmp_dir / f"task_{task.id}_backup.zip"
        task.download_backup(filename)

        assert filename.is_file()
        assert filename.stat().st_size > 0

    def test_can_import_backup(self, fxt_task_with_unequal_jobs: Task):
        task = fxt_task_with_unequal_jobs

        filename = self.tmp_dir / f"task_{task.id}_backup.zip"
        task.download_backup(filename)

        restored_task = self.client.tasks.create_from_backup(filename)

        old_jobs = task.get_jobs()
        new_jobs = restored_task.get_jobs()
        assert len(old_jobs) == len(new_jobs)

        for old_job, new_job in zip(old_jobs, new_jobs):
            assert old_job.start_frame == new_job.start_frame
            assert old_job.stop_frame == new_job.stop_frame


@pytest.mark.usefixtures("restore_db_per_function")
class TestPatchTask:
    @pytest.mark.parametrize("task_id, project_id, user", [(19, 12, "admin1")])
    def test_move_task_to_project_with_attributes(self, task_id, project_id, user):
        response = get_method(user, f"tasks/{task_id}/annotations")
        assert response.status_code == HTTPStatus.OK
        annotations = response.json()

        response = patch_method(user, f"tasks/{task_id}", {"project_id": project_id})
        assert response.status_code == HTTPStatus.OK

        response = get_method(user, f"tasks/{task_id}")
        assert response.status_code == HTTPStatus.OK
        assert response.json().get("project_id") == project_id

        response = get_method(user, f"tasks/{task_id}/annotations")
        assert response.status_code == HTTPStatus.OK
        assert (
            DeepDiff(
                annotations,
                response.json(),
                ignore_order=True,
                exclude_regex_paths=[
                    r"root\['\w+'\]\[\d+\]\['label_id'\]",
                    r"root\['\w+'\]\[\d+\]\['attributes'\]\[\d+\]\['spec_id'\]",
                ],
            )
            == {}
        )

    @pytest.mark.parametrize("task_id, project_id, user", [(20, 13, "admin1")])
    def test_move_task_from_one_project_to_another_with_attributes(self, task_id, project_id, user):
        response = get_method(user, f"tasks/{task_id}/annotations")
        assert response.status_code == HTTPStatus.OK
        annotations = response.json()

        response = patch_method(user, f"tasks/{task_id}", {"project_id": project_id})
        assert response.status_code == HTTPStatus.OK

        response = get_method(user, f"tasks/{task_id}")
        assert response.status_code == HTTPStatus.OK
        assert response.json().get("project_id") == project_id

        response = get_method(user, f"tasks/{task_id}/annotations")
        assert response.status_code == HTTPStatus.OK
        assert compare_annotations(annotations, response.json()) == {}

    @pytest.mark.with_external_services
    @pytest.mark.parametrize(
        "storage_id",
        [
            1,  # public bucket
            2,  # private bucket
        ],
    )
    @pytest.mark.parametrize("field", ["source_storage", "target_storage"])
    def test_user_cannot_update_task_with_cloud_storage_without_access(
        self, storage_id, field, regular_lonely_user
    ):
        user = regular_lonely_user

        task_spec = {
            "name": f"Task with files from foreign cloud storage {storage_id}",
            "labels": [
                {
                    "name": "car",
                }
            ],
        }
        data_spec = {
            "image_quality": 75,
            "use_cache": True,
            "server_files": ["images/image_1.jpg"],
        }
        (task_id, _) = create_task(user, task_spec, data_spec)

        updated_fields = {
            field: {
                "location": "cloud_storage",
                "cloud_storage_id": storage_id,
            }
        }

        with make_api_client(user) as api_client:
            (_, response) = api_client.tasks_api.partial_update(
                task_id,
                patched_task_write_request=updated_fields,
                _parse_response=False,
                _check_status=False,
            )
        assert response.status == HTTPStatus.FORBIDDEN

    def test_malefactor_cannot_obtain_task_details_via_empty_partial_update_request(
        self, regular_lonely_user, tasks
    ):
        task = next(iter(tasks))

        with make_api_client(regular_lonely_user) as api_client:
            with pytest.raises(ForbiddenException):
                api_client.tasks_api.partial_update(task["id"])

    @pytest.mark.parametrize("has_old_assignee", [False, True])
    @pytest.mark.parametrize("new_assignee", [None, "same", "different"])
    def test_can_update_assignee_updated_date_on_assignee_updates(
        self, admin_user, tasks, users, has_old_assignee, new_assignee
    ):
        task = next(t for t in tasks if bool(t.get("assignee")) == has_old_assignee)

        old_assignee_id = (task.get("assignee") or {}).get("id")

        new_assignee_id = None
        if new_assignee == "same":
            new_assignee_id = old_assignee_id
        elif new_assignee == "different":
            new_assignee_id = next(u for u in users if u["id"] != old_assignee_id)["id"]

        with make_api_client(admin_user) as api_client:
            (updated_task, _) = api_client.tasks_api.partial_update(
                task["id"], patched_task_write_request={"assignee_id": new_assignee_id}
            )

            op = operator.eq if new_assignee_id == old_assignee_id else operator.ne

            if isinstance(updated_task.assignee_updated_date, datetime):
                assert op(
                    str(updated_task.assignee_updated_date.isoformat()).replace("+00:00", "Z"),
                    task["assignee_updated_date"],
                )
            else:
                assert op(updated_task.assignee_updated_date, task["assignee_updated_date"])

    @staticmethod
    def _test_patch_linked_storage(
        user: str, task_id: int, *, expected_status: HTTPStatus = HTTPStatus.OK
    ) -> None:
        with make_api_client(user) as api_client:
            for associated_storage in ("source_storage", "target_storage"):
                patch_data = {
                    associated_storage: {
                        "location": "local",
                    }
                }
                (_, response) = api_client.tasks_api.partial_update(
                    task_id,
                    patched_task_write_request=patch_data,
                    _check_status=False,
                    _parse_response=False,
                )
                assert response.status == expected_status, response.status

    @pytest.mark.parametrize(
        "role, is_allow",
        [
            ("owner", True),
            ("maintainer", True),
            ("supervisor", False),
            ("worker", False),
        ],
    )
    def test_update_task_linked_storage_by_org_roles(
        self,
        role: str,
        is_allow: bool,
        tasks,
        find_users,
    ):
        username, task_id = next(
            (
                (user["username"], task["id"])
                for user in find_users(role=role, exclude_privilege="admin")
                for task in tasks
                if task["organization"] == user["org"]
                and not task["project_id"]
                and task["owner"]["id"] != user["id"]
            )
        )

        self._test_patch_linked_storage(
            username,
            task_id,
            expected_status=HTTPStatus.OK if is_allow else HTTPStatus.FORBIDDEN,
        )

    @pytest.mark.parametrize("org", (True, False))
    @pytest.mark.parametrize(
        "is_task_owner, is_task_assignee, is_project_owner, is_project_assignee",
        [tuple(i == j for j in range(4)) for i in range(5)],
    )
    def test_update_task_linked_storage_by_assignee_or_owner(
        self,
        org: bool,
        is_task_owner: bool,
        is_task_assignee: bool,
        is_project_owner: bool,
        is_project_assignee: bool,
        tasks,
        find_users,
        projects,
    ):
        is_allow = is_task_owner or is_project_owner
        has_project = is_project_owner or is_project_assignee

        username: Optional[str] = None
        task_id: Optional[int] = None

        filtered_users = (
            (find_users(role="worker") + find_users(role="supervisor"))
            if org
            else find_users(org=None)
        )

        for task in tasks:
            if task_id is not None:
                break

            if (
                org
                and not task["organization"]
                or not org
                and task["organization"]
                or has_project
                and task["project_id"] is None
                or not has_project
                and task["project_id"]
            ):
                continue

            for user in filtered_users:
                if org and task["organization"] != user["org"]:
                    continue

                is_user_task_owner = task["owner"]["id"] == user["id"]
                is_user_task_assignee = (task["assignee"] or {}).get("id") == user["id"]
                project = projects[task["project_id"]] if task["project_id"] else None
                is_user_project_owner = (project or {}).get("owner", {}).get("id") == user["id"]
                is_user_project_assignee = ((project or {}).get("assignee") or {}).get(
                    "id"
                ) == user["id"]

                if (
                    is_task_owner
                    and is_user_task_owner
                    or is_task_assignee
                    and is_user_task_assignee
                    or is_project_owner
                    and is_user_project_owner
                    or is_project_assignee
                    and is_user_project_assignee
                    or (
                        not any(
                            [
                                is_task_owner,
                                is_task_assignee,
                                is_project_owner,
                                is_project_assignee,
                                is_user_task_owner,
                                is_user_task_assignee,
                                is_user_project_owner,
                                is_project_assignee,
                            ]
                        )
                    )
                ):
                    task_id = task["id"]
                    username = user["username"]
                    break

        assert task_id is not None

        self._test_patch_linked_storage(
            username,
            task_id,
            expected_status=HTTPStatus.OK if is_allow else HTTPStatus.FORBIDDEN,
        )


@pytest.mark.usefixtures("restore_db_per_function")
def test_can_report_correct_completed_jobs_count(tasks_wlc, jobs_wlc, admin_user):
    # Reproduces https://github.com/cvat-ai/cvat/issues/6098
    task = next(
        t
        for t in tasks_wlc
        if t["jobs"]["count"] > 1 and t["jobs"]["completed"] == 0 and t["labels"]["count"] > 1
    )
    task_jobs = [j for j in jobs_wlc if j["task_id"] == task["id"]]

    with make_api_client(admin_user) as api_client:
        api_client.jobs_api.partial_update(
            task_jobs[0]["id"],
            patched_job_write_request=dict(stage="acceptance", state="completed"),
        )

        task, _ = api_client.tasks_api.retrieve(task["id"])
        assert task.jobs.completed == 1


class TestImportTaskAnnotations:
    @pytest.fixture(autouse=True)
    def setup(self, restore_db_per_function, tmp_path: Path, admin_user: str):
        self.tmp_dir = tmp_path
        self.user = admin_user
        self.export_format = "CVAT for images 1.1"
        self.import_format = "CVAT 1.1"

        with make_sdk_client(self.user) as client:
            self.client = client

    def _check_annotations(self, task_id):
        with make_api_client(self.user) as api_client:
            (_, response) = api_client.tasks_api.retrieve_annotations(id=task_id)
            assert response.status == HTTPStatus.OK
            annotations = json.loads(response.data)["shapes"]
            assert len(annotations) > 0

    def _delete_annotations(self, task_id):
        with make_api_client(self.user) as api_client:
            (_, response) = api_client.tasks_api.destroy_annotations(id=task_id)
            assert response.status == HTTPStatus.NO_CONTENT

    @pytest.mark.skip("Fails sometimes, needs to be fixed")
    @pytest.mark.timeout(70)
    @pytest.mark.parametrize("successful_upload", [True, False])
    def test_can_import_annotations_after_previous_unclear_import(
        self, successful_upload: bool, tasks_with_shapes
    ):
        task_id = tasks_with_shapes[0]["id"]
        self._check_annotations(task_id)

        with NamedTemporaryFile() as f:
            filename = self.tmp_dir / f"task_{task_id}_{Path(f.name).name}_coco.zip"

        task = self.client.tasks.retrieve(task_id)
        task.export_dataset(self.export_format, filename, include_images=False)

        self._delete_annotations(task_id)

        params = {"format": self.import_format, "filename": filename.name}
        url = self.client.api_map.make_endpoint_url(
            self.client.api_client.tasks_api.create_annotations_endpoint.path
        ).format(id=task_id)
        uploader = Uploader(self.client)

        if successful_upload:
            # define time required to upload file with annotations
            start_time = time()
            task.import_annotations(self.import_format, filename)
            required_time = ceil(time() - start_time) * 2
            self._delete_annotations(task_id)

            response = uploader.upload_file(
                url, filename, meta=params, query_params=params, logger=self.client.logger.debug
            )
            rq_id = json.loads(response.data)["rq_id"]
            assert rq_id
        else:
            required_time = 60
            uploader._tus_start_upload(url, query_params=params)
            uploader._upload_file_data_with_tus(
                url,
                filename,
                meta=params,
                logger=self.client.logger.debug,
                pbar=NullProgressReporter(),
            )

        sleep(required_time)
        if successful_upload:
            self._check_annotations(task_id)
            self._delete_annotations(task_id)
        task.import_annotations(self.import_format, filename)
        self._check_annotations(task_id)

    @pytest.mark.skip("Fails sometimes, needs to be fixed")
    @pytest.mark.timeout(70)
    def test_check_import_cache_after_previous_interrupted_upload(self, tasks_with_shapes, request):
        task_id = tasks_with_shapes[0]["id"]
        with NamedTemporaryFile() as f:
            filename = self.tmp_dir / f"task_{task_id}_{Path(f.name).name}_coco.zip"
        task = self.client.tasks.retrieve(task_id)
        task.export_dataset(self.export_format, filename, include_images=False)

        params = {"format": self.import_format, "filename": filename.name}
        url = self.client.api_map.make_endpoint_url(
            self.client.api_client.tasks_api.create_annotations_endpoint.path
        ).format(id=task_id)

        uploader = Uploader(self.client)
        uploader._tus_start_upload(url, query_params=params)
        uploader._upload_file_data_with_tus(
            url,
            filename,
            meta=params,
            logger=self.client.logger.debug,
            pbar=NullProgressReporter(),
        )
        number_of_files = 1
        sleep(30)  # wait when the cleaning job from rq worker will be started
        command = ["/bin/bash", "-c", f"ls data/tasks/{task_id}/tmp | wc -l"]
        for _ in range(12):
            sleep(2)
            result, _ = container_exec_cvat(request, command)
            number_of_files = int(result)
            if not number_of_files:
                break
        assert not number_of_files

    def test_import_annotations_after_deleting_related_cloud_storage(
        self, admin_user: str, tasks_with_shapes
    ):
        related_field = "source_storage"

        task = next(
            t
            for t in tasks_with_shapes
            if t[related_field] and t[related_field]["location"] == "cloud_storage"
        )
        task_id = task["id"]
        cloud_storage_id = task["source_storage"]["cloud_storage_id"]

        # generate temporary destination
        with NamedTemporaryFile(dir=self.tmp_dir, suffix=f"task_{task_id}.zip") as f:
            file_path = Path(f.name)

        task = self.client.tasks.retrieve(task_id)
        self._check_annotations(task_id)

        with make_api_client(admin_user) as api_client:
            _, response = api_client.cloudstorages_api.destroy(cloud_storage_id)
            assert response.status == HTTPStatus.NO_CONTENT

        task = self.client.tasks.retrieve(task_id)
        assert not getattr(task, related_field)

        task.export_dataset(self.export_format, file_path, include_images=False)
        self._delete_annotations(task_id)
        task.import_annotations(self.import_format, file_path)
        self._check_annotations(task_id)

    @pytest.mark.parametrize("dimension", ["2d", "3d"])
    def test_can_import_datumaro_json(self, admin_user, tasks, dimension):
        task = next(
            t
            for t in tasks
            if t.get("size")
            if t["dimension"] == dimension and t.get("validation_mode") != "gt_pool"
        )

        with make_api_client(admin_user) as api_client:
            original_annotations = json.loads(
                api_client.tasks_api.retrieve_annotations(task["id"])[1].data
            )

            dataset_archive = io.BytesIO(
                export_dataset(
                    api_client.tasks_api,
                    api_version=2,
                    id=task["id"],
                    format=DATUMARO_FORMAT_FOR_DIMENSION[dimension],
                    save_images=False,
                )
            )

        with zipfile.ZipFile(dataset_archive) as zip_file:
            annotations = zip_file.read("annotations/default.json")

        with TemporaryDirectory() as tempdir:
            annotations_path = Path(tempdir) / "annotations.json"
            annotations_path.write_bytes(annotations)
            self.client.tasks.retrieve(task["id"]).import_annotations(
                DATUMARO_FORMAT_FOR_DIMENSION[dimension], annotations_path
            )

        with make_api_client(admin_user) as api_client:
            updated_annotations = json.loads(
                api_client.tasks_api.retrieve_annotations(task["id"])[1].data
            )

        assert compare_annotations(original_annotations, updated_annotations) == {}

    @pytest.mark.parametrize(
        "format_name",
        [
            "COCO 1.0",
            "COCO Keypoints 1.0",
            "CVAT 1.1",
            "LabelMe 3.0",
            "MOT 1.1",
            "MOTS PNG 1.0",
            "PASCAL VOC 1.1",
            "Segmentation mask 1.1",
            "YOLO 1.1",
            "WiderFace 1.0",
            "VGGFace2 1.0",
            "Market-1501 1.0",
            "Kitti Raw Format 1.0",
            "Sly Point Cloud Format 1.0",
            "KITTI 1.0",
            "LFW 1.0",
            "Cityscapes 1.0",
            "Open Images V6 1.0",
            "Datumaro 1.0",
            "Datumaro 3D 1.0",
            "Ultralytics YOLO Oriented Bounding Boxes 1.0",
            "Ultralytics YOLO Detection 1.0",
            "Ultralytics YOLO Pose 1.0",
            "Ultralytics YOLO Segmentation 1.0",
        ],
    )
    def test_check_import_error_on_wrong_file_structure(self, tasks_with_shapes, format_name):
        task_id = tasks_with_shapes[0]["id"]

        source_archive_path = self.tmp_dir / "incorrect_archive.zip"

        incorrect_files = ["incorrect_file1.txt", "incorrect_file2.txt"]
        for file in incorrect_files:
            with open(self.tmp_dir / file, "w") as f:
                f.write("Some text")

        zip_file = zipfile.ZipFile(source_archive_path, mode="a")
        for path in incorrect_files:
            zip_file.write(self.tmp_dir / path, path)
        task = self.client.tasks.retrieve(task_id)

        with pytest.raises(exceptions.ApiException) as capture:
            task.import_annotations(format_name, source_archive_path)

            assert b"Check [format docs]" in capture.value.body
            assert b"Dataset must contain a file:" in capture.value.body


@pytest.mark.usefixtures("restore_redis_inmem_per_function")
class TestImportWithComplexFilenames:
    @pytest.fixture(
        autouse=True,
        scope="class",
        # classmethod way may not work in some versions
        # https://github.com/cvat-ai/cvat/actions/runs/5336023573/jobs/9670573955?pr=6350
        name="TestImportWithComplexFilenames.setup_class",
    )
    @classmethod
    def setup_class(
        cls, restore_db_per_class, tmp_path_factory: pytest.TempPathFactory, admin_user: str
    ):
        cls.tmp_dir = tmp_path_factory.mktemp(cls.__class__.__name__)
        cls.user = admin_user
        cls.format_name = "PASCAL VOC 1.1"

        with make_sdk_client(cls.user) as client:
            cls.client = client

        cls._init_tasks()

    @classmethod
    def _create_task_with_annotations(cls, filenames: list[str]):
        images = generate_image_files(len(filenames), filenames=filenames)

        source_archive_path = cls.tmp_dir / "source_data.zip"
        with zipfile.ZipFile(source_archive_path, "w") as zip_file:
            for image in images:
                zip_file.writestr(image.name, image.getvalue())

        task = cls.client.tasks.create_from_data(
            {
                "name": "test_images_with_dots",
                "labels": [{"name": "cat"}, {"name": "dog"}],
            },
            resources=[source_archive_path],
        )

        labels = task.get_labels()
        task.set_annotations(
            models.LabeledDataRequest(
                shapes=[
                    models.LabeledShapeRequest(
                        frame=frame_id,
                        label_id=labels[0].id,
                        type="rectangle",
                        points=[1, 1, 2, 2],
                    )
                    for frame_id in range(len(filenames))
                ],
            )
        )

        return task

    @classmethod
    def _init_tasks(cls):
        cls.flat_filenames = [
            "filename0.jpg",
            "file.name1.jpg",
            "fi.le.na.me.2.jpg",
            ".filename3.jpg",
            "..filename..4.jpg",
            "..filename..5.png..jpg",
        ]

        cls.nested_filenames = [
            f"{prefix}/{fn}"
            for prefix, fn in zip(
                [
                    "ab/cd",
                    "ab/cd",
                    "ab",
                    "ab",
                    "cd/ef",
                    "cd/ef",
                    "cd",
                    "",
                ],
                cls.flat_filenames,
            )
        ]

        cls.data = {}
        for (kind, filenames), prefix in product(
            [("flat", cls.flat_filenames), ("nested", cls.nested_filenames)], ["", "pre/fix"]
        ):
            key = kind
            if prefix:
                key += "_prefixed"

            task = cls._create_task_with_annotations(
                [f"{prefix}/{fn}" if prefix else fn for fn in filenames]
            )

            dataset_file = cls.tmp_dir / f"{key}_dataset.zip"
            task.export_dataset(cls.format_name, dataset_file, include_images=False)

            cls.data[key] = (task, dataset_file)

    @pytest.mark.skip("Fails sometimes, needs to be fixed")
    @pytest.mark.parametrize(
        "task_kind, annotation_kind, expect_success",
        [
            ("flat", "flat", True),
            ("flat", "flat_prefixed", False),
            ("flat", "nested", False),
            ("flat", "nested_prefixed", False),
            ("flat_prefixed", "flat", True),  # allow this for better UX
            ("flat_prefixed", "flat_prefixed", True),
            ("flat_prefixed", "nested", False),
            ("flat_prefixed", "nested_prefixed", False),
            ("nested", "flat", False),
            ("nested", "flat_prefixed", False),
            ("nested", "nested", True),
            ("nested", "nested_prefixed", False),
            ("nested_prefixed", "flat", False),
            ("nested_prefixed", "flat_prefixed", False),
            ("nested_prefixed", "nested", True),  # allow this for better UX
            ("nested_prefixed", "nested_prefixed", True),
        ],
    )
    def test_import_annotations(self, task_kind, annotation_kind, expect_success):
        # Tests for regressions about https://github.com/cvat-ai/cvat/issues/6319
        #
        # X annotations must be importable to X prefixed cases
        # with and without dots in filenames.
        #
        # Nested structures can potentially be matched to flat ones and vise-versa,
        # but it's not supported now, as it may lead to some errors in matching.

        task: Task = self.data[task_kind][0]
        dataset_file = self.data[annotation_kind][1]

        if expect_success:
            task.import_annotations(self.format_name, dataset_file)

            assert set(s.frame for s in task.get_annotations().shapes) == set(
                range(len(self.flat_filenames))
            )
        else:
            with pytest.raises(exceptions.ApiException) as capture:
                task.import_annotations(self.format_name, dataset_file)

            assert b"Could not match item id" in capture.value.body

    def delete_annotation_and_import_annotations(
        self, task_id, annotations, format_name, dataset_file
    ):
        task = self.client.tasks.retrieve(task_id)
        labels = task.get_labels()
        sublabels = labels[0].sublabels

        # if the annotations shapes label_id does not exist, the put it in the task
        for shape in annotations["shapes"]:
            if "label_id" not in shape:
                shape["label_id"] = labels[0].id

        for track in annotations["tracks"]:
            if "label_id" not in track:
                track["label_id"] = labels[0].id
            for element_idx, element in enumerate(track["elements"]):
                if "label_id" not in element:
                    element["label_id"] = sublabels[element_idx].id

        response = put_method(
            "admin1", f"tasks/{task_id}/annotations", annotations, action="create"
        )
        assert response.status_code == 200, f"Cannot update task's annotations: {response.content}"

        task.export_dataset(format_name, dataset_file, include_images=False)

        # get the original annotations
        response = get_method("admin1", f"tasks/{task.id}/annotations")
        assert response.status_code == 200, f"Cannot get task's annotations: {response.content}"
        original_annotations = response.json()

        # import the annotations
        task.import_annotations(format_name, dataset_file)

        response = get_method("admin1", f"tasks/{task.id}/annotations")
        assert response.status_code == 200, f"Cannot get task's annotations: {response.content}"
        imported_annotations = response.json()

        return original_annotations, imported_annotations

    def compare_original_and_import_annotations(self, original_annotations, imported_annotations):
        assert compare_annotations(original_annotations, imported_annotations) == {}

    @pytest.mark.parametrize("format_name", ["Datumaro 1.0", "COCO 1.0", "PASCAL VOC 1.1"])
    def test_export_and_import_tracked_format_with_outside_true(self, format_name):
        task_id = 14
        dataset_file = self.tmp_dir / (format_name + "outside_true_source_data.zip")
        annotations = {
            "shapes": [],
            "tracks": [
                {
                    "frame": 0,
                    "group": 0,
                    "shapes": [
                        {
                            "type": "rectangle",
                            "frame": 0,
                            "points": [1.0, 2.0, 3.0, 2.0],
                            "keyframe": True,
                        },
                        {
                            "type": "rectangle",
                            "frame": 3,
                            "points": [1.0, 2.0, 3.0, 2.0],
                            "keyframe": True,
                            "outside": True,
                        },
                    ],
                    "elements": [],
                }
            ],
        }

        original_annotations, imported_annotations = self.delete_annotation_and_import_annotations(
            task_id, annotations, format_name, dataset_file
        )

        self.compare_original_and_import_annotations(original_annotations, imported_annotations)

        # check if frame 3 is imported correctly with outside = True
        assert imported_annotations["tracks"][0]["shapes"][1]["outside"]

    @pytest.mark.parametrize("format_name", ["Datumaro 1.0", "COCO 1.0", "PASCAL VOC 1.1"])
    def test_export_and_import_tracked_format_with_intermediate_keyframe(self, format_name):
        task_id = 14
        dataset_file = self.tmp_dir / (format_name + "intermediate_keyframe_source_data.zip")
        annotations = {
            "shapes": [],
            "tracks": [
                {
                    "frame": 0,
                    "group": 0,
                    "shapes": [
                        {
                            "type": "rectangle",
                            "frame": 0,
                            "points": [1.0, 2.0, 3.0, 2.0],
                            "keyframe": True,
                        },
                        {
                            "type": "rectangle",
                            "frame": 3,
                            "points": [1.0, 2.0, 3.0, 2.0],
                            "keyframe": True,
                        },
                    ],
                    "elements": [],
                }
            ],
        }

        original_annotations, imported_annotations = self.delete_annotation_and_import_annotations(
            task_id, annotations, format_name, dataset_file
        )

        self.compare_original_and_import_annotations(original_annotations, imported_annotations)

        # check that all the keyframe is imported correctly
        assert len(imported_annotations["tracks"][0]["shapes"]) == 2

    @pytest.mark.parametrize("format_name", ["Datumaro 1.0", "COCO 1.0", "PASCAL VOC 1.1"])
    def test_export_and_import_tracked_format_with_outside_without_keyframe(self, format_name):
        task_id = 14
        dataset_file = self.tmp_dir / (format_name + "outside_without_keyframe_source_data.zip")
        annotations = {
            "shapes": [],
            "tracks": [
                {
                    "frame": 0,
                    "group": 0,
                    "shapes": [
                        {
                            "type": "rectangle",
                            "frame": 0,
                            "points": [1.0, 2.0, 3.0, 2.0],
                            "keyframe": True,
                        },
                        {
                            "type": "rectangle",
                            "frame": 3,
                            "points": [1.0, 2.0, 3.0, 2.0],
                            "outside": True,
                        },
                    ],
                    "elements": [],
                }
            ],
        }

        original_annotations, imported_annotations = self.delete_annotation_and_import_annotations(
            task_id, annotations, format_name, dataset_file
        )

        self.compare_original_and_import_annotations(original_annotations, imported_annotations)

        # check that all the keyframe is imported correctly
        assert len(imported_annotations["tracks"][0]["shapes"]) == 2

        # check that frame 3 is imported correctly with outside = True
        assert imported_annotations["tracks"][0]["shapes"][1]["outside"]

    @pytest.mark.parametrize("format_name", ["Datumaro 1.0", "COCO 1.0", "PASCAL VOC 1.1"])
    def test_export_and_import_tracked_format_with_no_keyframe(self, format_name):
        task_id = 14
        dataset_file = self.tmp_dir / (format_name + "no_keyframe_source_data.zip")
        annotations = {
            "shapes": [],
            "tracks": [
                {
                    "frame": 0,
                    "group": 0,
                    "shapes": [
                        {
                            "type": "rectangle",
                            "frame": 0,
                            "points": [1.0, 2.0, 3.0, 2.0],
                        },
                    ],
                    "elements": [],
                }
            ],
        }

        original_annotations, imported_annotations = self.delete_annotation_and_import_annotations(
            task_id, annotations, format_name, dataset_file
        )

        self.compare_original_and_import_annotations(original_annotations, imported_annotations)

        # check if first frame is imported correctly with keyframe = True
        assert len(imported_annotations["tracks"][0]["shapes"]) == 1

    @pytest.mark.parametrize("format_name", ["Datumaro 1.0", "COCO 1.0", "PASCAL VOC 1.1"])
    def test_export_and_import_tracked_format_with_one_outside(self, format_name):
        task_id = 14
        dataset_file = self.tmp_dir / (format_name + "one_outside_source_data.zip")
        annotations = {
            "shapes": [],
            "tracks": [
                {
                    "frame": 0,
                    "group": 0,
                    "shapes": [
                        {
                            "type": "rectangle",
                            "frame": 3,
                            "points": [1.0, 2.0, 3.0, 2.0],
                            "outside": True,
                        },
                    ],
                    "elements": [],
                }
            ],
        }

        original_annotations, imported_annotations = self.delete_annotation_and_import_annotations(
            task_id, annotations, format_name, dataset_file
        )

        self.compare_original_and_import_annotations(original_annotations, imported_annotations)

        # only outside=True shape is imported, means there is no visible shape
        assert len(imported_annotations["tracks"]) == 0

    @pytest.mark.parametrize("format_name", ["Datumaro 1.0", "COCO 1.0", "PASCAL VOC 1.1"])
    def test_export_and_import_tracked_format_with_gap(self, format_name):
        task_id = 14
        dataset_file = self.tmp_dir / (format_name + "with_gap_source_data.zip")
        annotations = {
            "shapes": [],
            "tracks": [
                {
                    "frame": 0,
                    "group": 0,
                    "shapes": [
                        {
                            "type": "rectangle",
                            "frame": 0,
                            "points": [1.0, 2.0, 3.0, 2.0],
                            "keyframe": True,
                        },
                        {
                            "type": "rectangle",
                            "frame": 2,
                            "points": [1.0, 2.0, 3.0, 2.0],
                            "outside": True,
                        },
                        {
                            "type": "rectangle",
                            "frame": 4,
                            "points": [1.0, 2.0, 3.0, 2.0],
                            "keyframe": True,
                        },
                        {
                            "type": "rectangle",
                            "frame": 5,
                            "points": [1.0, 2.0, 3.0, 2.0],
                            "outside": True,
                        },
                        {
                            "type": "rectangle",
                            "frame": 6,
                            "points": [1.0, 2.0, 3.0, 2.0],
                            "keyframe": True,
                        },
                    ],
                    "elements": [],
                }
            ],
        }

        original_annotations, imported_annotations = self.delete_annotation_and_import_annotations(
            task_id, annotations, format_name, dataset_file
        )

        self.compare_original_and_import_annotations(original_annotations, imported_annotations)

        # check that all the keyframe is imported correctly
        assert len(imported_annotations["tracks"][0]["shapes"]) == 5

        outside_count = sum(
            1 for shape in imported_annotations["tracks"][0]["shapes"] if shape["outside"]
        )
        assert outside_count == 2, "Outside shapes are not imported correctly"

    def test_export_and_import_coco_keypoints_with_outside_true(self):
        task_id = 14
        format_name = "COCO Keypoints 1.0"
        dataset_file = self.tmp_dir / (format_name + "outside_true_source_data.zip")
        annotations = {
            "shapes": [],
            "tracks": [
                {
                    "frame": 0,
                    "group": 0,
                    "shapes": [
                        {"type": "skeleton", "frame": 0, "points": [], "keyframe": True},
                        {
                            "type": "skeleton",
                            "frame": 3,
                            "points": [],
                            "keyframe": True,
                            "outside": True,
                        },
                    ],
                    "elements": [
                        {
                            "frame": 0,
                            "group": 0,
                            "shapes": [
                                {
                                    "type": "points",
                                    "frame": 0,
                                    "points": [1.0, 2.0],
                                    "keyframe": True,
                                },
                                {
                                    "type": "points",
                                    "frame": 3,
                                    "points": [1.0, 2.0],
                                    "keyframe": True,
                                    "outside": True,
                                },
                            ],
                        },
                    ],
                }
            ],
        }

        original_annotations, imported_annotations = self.delete_annotation_and_import_annotations(
            task_id, annotations, format_name, dataset_file
        )

        self.compare_original_and_import_annotations(original_annotations, imported_annotations)

        # check if frame 3 is imported correctly with outside = True
        assert imported_annotations["tracks"][0]["shapes"][1]["outside"]

    def test_export_and_import_coco_keypoints_with_intermediate_keyframe(self):
        task_id = 14
        format_name = "COCO Keypoints 1.0"
        dataset_file = self.tmp_dir / (format_name + "intermediate_keyframe_source_data.zip")
        annotations = {
            "shapes": [],
            "tracks": [
                {
                    "frame": 0,
                    "group": 0,
                    "shapes": [
                        {"type": "skeleton", "frame": 0, "points": [], "keyframe": True},
                        {
                            "type": "skeleton",
                            "frame": 3,
                            "points": [],
                            "keyframe": True,
                        },
                    ],
                    "elements": [
                        {
                            "frame": 0,
                            "group": 0,
                            "shapes": [
                                {
                                    "type": "points",
                                    "frame": 0,
                                    "points": [1.0, 2.0],
                                    "keyframe": True,
                                },
                                {
                                    "type": "points",
                                    "frame": 3,
                                    "points": [1.0, 2.0],
                                    "keyframe": True,
                                },
                            ],
                        },
                    ],
                }
            ],
        }

        original_annotations, imported_annotations = self.delete_annotation_and_import_annotations(
            task_id, annotations, format_name, dataset_file
        )

        self.compare_original_and_import_annotations(original_annotations, imported_annotations)

        # check that all the keyframe is imported correctly
        assert len(imported_annotations["tracks"][0]["shapes"]) == 2

    def test_export_and_import_coco_keypoints_with_outside_without_keyframe(self):
        task_id = 14
        format_name = "COCO Keypoints 1.0"
        dataset_file = self.tmp_dir / (format_name + "outside_without_keyframe_source_data.zip")
        annotations = {
            "shapes": [],
            "tracks": [
                {
                    "frame": 0,
                    "group": 0,
                    "shapes": [
                        {"type": "skeleton", "frame": 0, "points": [], "keyframe": True},
                        {
                            "type": "skeleton",
                            "frame": 3,
                            "points": [],
                            "outside": True,
                        },
                    ],
                    "elements": [
                        {
                            "frame": 0,
                            "group": 0,
                            "shapes": [
                                {
                                    "type": "points",
                                    "frame": 0,
                                    "points": [1.0, 2.0],
                                    "keyframe": True,
                                },
                                {
                                    "type": "points",
                                    "frame": 3,
                                    "points": [1.0, 2.0],
                                    "outside": True,
                                },
                            ],
                        },
                    ],
                }
            ],
        }

        original_annotations, imported_annotations = self.delete_annotation_and_import_annotations(
            task_id, annotations, format_name, dataset_file
        )

        self.compare_original_and_import_annotations(original_annotations, imported_annotations)

        # check that all the keyframe is imported correctly
        assert len(imported_annotations["tracks"][0]["shapes"]) == 2

        # check that frame 3 is imported correctly with outside = True
        assert imported_annotations["tracks"][0]["shapes"][1]["outside"]

    def test_export_and_import_coco_keypoints_with_no_keyframe(self):
        task_id = 14
        format_name = "COCO Keypoints 1.0"
        dataset_file = self.tmp_dir / (format_name + "with_no_keyframe_source_data.zip")
        annotations = {
            "shapes": [],
            "tracks": [
                {
                    "frame": 0,
                    "group": 0,
                    "shapes": [
                        {"type": "skeleton", "frame": 0, "points": []},
                    ],
                    "elements": [
                        {
                            "frame": 0,
                            "group": 0,
                            "shapes": [
                                {
                                    "type": "points",
                                    "frame": 0,
                                    "points": [1.0, 2.0],
                                },
                            ],
                        },
                    ],
                }
            ],
        }

        original_annotations, imported_annotations = self.delete_annotation_and_import_annotations(
            task_id, annotations, format_name, dataset_file
        )

        self.compare_original_and_import_annotations(original_annotations, imported_annotations)

        # check if first frame is imported correctly with keyframe = True
        assert len(imported_annotations["tracks"][0]["shapes"]) == 1

    def test_export_and_import_coco_keypoints_with_one_outside(self):
        task_id = 14
        format_name = "COCO Keypoints 1.0"
        dataset_file = self.tmp_dir / (format_name + "with_one_outside_source_data.zip")
        annotations = {
            "shapes": [],
            "tracks": [
                {
                    "frame": 0,
                    "group": 0,
                    "shapes": [
                        {"type": "skeleton", "frame": 3, "points": [], "outside": True},
                    ],
                    "elements": [
                        {
                            "frame": 0,
                            "group": 0,
                            "shapes": [
                                {
                                    "type": "points",
                                    "frame": 3,
                                    "points": [1.0, 2.0],
                                    "outside": True,
                                },
                            ],
                        },
                    ],
                }
            ],
        }

        original_annotations, imported_annotations = self.delete_annotation_and_import_annotations(
            task_id, annotations, format_name, dataset_file
        )

        self.compare_original_and_import_annotations(original_annotations, imported_annotations)

        # only outside=True shape is imported, means there is no visible shape
        assert len(imported_annotations["tracks"]) == 0

    def test_export_and_import_coco_keypoints_with_gap(self):
        task_id = 14
        format_name = "COCO Keypoints 1.0"
        dataset_file = self.tmp_dir / (format_name + "with_gap_source_data.zip")
        annotations = {
            "shapes": [],
            "tracks": [
                {
                    "frame": 0,
                    "group": 0,
                    "shapes": [
                        {"type": "skeleton", "frame": 0, "points": [], "keyframe": True},
                        {"type": "skeleton", "frame": 2, "points": [], "outside": True},
                        {"type": "skeleton", "frame": 4, "points": [], "keyframe": True},
                        {"type": "skeleton", "frame": 5, "points": [], "outside": True},
                        {"type": "skeleton", "frame": 6, "points": [], "keyframe": True},
                    ],
                    "elements": [
                        {
                            "frame": 0,
                            "group": 0,
                            "shapes": [
                                {
                                    "type": "points",
                                    "frame": 0,
                                    "points": [1.0, 2.0],
                                    "keyframe": True,
                                },
                                {
                                    "type": "points",
                                    "frame": 2,
                                    "points": [1.0, 2.0],
                                    "outside": True,
                                },
                                {
                                    "type": "points",
                                    "frame": 4,
                                    "points": [1.0, 2.0],
                                    "keyframe": True,
                                },
                                {
                                    "type": "points",
                                    "frame": 5,
                                    "points": [1.0, 2.0],
                                    "outside": True,
                                },
                                {
                                    "type": "points",
                                    "frame": 6,
                                    "points": [1.0, 2.0],
                                    "keyframe": True,
                                },
                            ],
                        },
                    ],
                }
            ],
        }

        original_annotations, imported_annotations = self.delete_annotation_and_import_annotations(
            task_id, annotations, format_name, dataset_file
        )

        self.compare_original_and_import_annotations(original_annotations, imported_annotations)

        # check if all the keyframes are imported correctly
        assert len(imported_annotations["tracks"][0]["shapes"]) == 5

        outside_count = sum(
            1 for shape in imported_annotations["tracks"][0]["shapes"] if shape["outside"]
        )
        assert outside_count == 2, "Outside shapes are not imported correctly"

    def test_export_and_import_complex_coco_keypoints_annotations(self):
        task_id = 14
        format_name = "COCO Keypoints 1.0"
        dataset_file = self.tmp_dir / (format_name + "complex_annotations_source_data.zip")
        annotations = {
            "shapes": [],
            "tracks": [
                {
                    "frame": 0,
                    "group": 0,
                    "shapes": [
                        {"type": "skeleton", "outside": False, "frame": 0},
                        {"type": "skeleton", "outside": False, "frame": 1},
                        {"type": "skeleton", "outside": False, "frame": 2},
                        {"type": "skeleton", "outside": False, "frame": 4},
                        {"type": "skeleton", "outside": False, "frame": 5},
                    ],
                    "attributes": [],
                    "elements": [
                        {
                            "frame": 0,
                            "group": 0,
                            "shapes": [
                                {
                                    "type": "points",
                                    "outside": False,
                                    "points": [256.67, 719.25],
                                    "frame": 0,
                                },
                                {
                                    "type": "points",
                                    "outside": False,
                                    "points": [256.67, 719.25],
                                    "frame": 1,
                                },
                                {
                                    "type": "points",
                                    "outside": True,
                                    "points": [256.67, 719.25],
                                    "frame": 2,
                                },
                                {
                                    "type": "points",
                                    "outside": False,
                                    "points": [256.67, 719.25],
                                    "frame": 4,
                                },
                                {
                                    "type": "points",
                                    "outside": False,
                                    "points": [256.67, 719.25],
                                    "frame": 5,
                                },
                            ],
                        },
                        {
                            "frame": 0,
                            "group": 0,
                            "shapes": [
                                {
                                    "type": "points",
                                    "outside": False,
                                    "points": [318.25, 842.06],
                                    "frame": 0,
                                },
                                {
                                    "type": "points",
                                    "outside": True,
                                    "points": [318.25, 842.06],
                                    "frame": 1,
                                },
                                {
                                    "type": "points",
                                    "outside": False,
                                    "points": [318.25, 842.06],
                                    "frame": 2,
                                },
                                {
                                    "type": "points",
                                    "outside": True,
                                    "points": [318.25, 842.06],
                                    "frame": 4,
                                },
                            ],
                        },
                        {
                            "frame": 0,
                            "group": 0,
                            "shapes": [
                                {
                                    "type": "points",
                                    "outside": False,
                                    "points": [199.2, 798.71],
                                    "frame": 0,
                                },
                                {
                                    "type": "points",
                                    "outside": False,
                                    "points": [199.2, 798.71],
                                    "frame": 1,
                                },
                                {
                                    "type": "points",
                                    "outside": True,
                                    "points": [199.2, 798.71],
                                    "frame": 2,
                                },
                                {
                                    "type": "points",
                                    "outside": False,
                                    "points": [199.2, 798.71],
                                    "frame": 4,
                                },
                                {
                                    "type": "points",
                                    "outside": True,
                                    "points": [199.2, 798.71],
                                    "frame": 5,
                                },
                            ],
                        },
                    ],
                },
                {
                    "frame": 0,
                    "group": 0,
                    "shapes": [
                        {"type": "skeleton", "outside": False, "frame": 0},
                        {"type": "skeleton", "outside": True, "frame": 1},
                        {"type": "skeleton", "outside": False, "frame": 3},
                        {"type": "skeleton", "outside": False, "frame": 4},
                        {"type": "skeleton", "outside": False, "frame": 5},
                    ],
                    "attributes": [],
                    "elements": [
                        {
                            "frame": 0,
                            "group": 0,
                            "shapes": [
                                {
                                    "type": "points",
                                    "outside": False,
                                    "points": [416.16, 244.31],
                                    "frame": 0,
                                },
                                {
                                    "type": "points",
                                    "outside": True,
                                    "points": [416.16, 244.31],
                                    "frame": 1,
                                },
                                {
                                    "type": "points",
                                    "outside": False,
                                    "points": [416.16, 244.31],
                                    "frame": 3,
                                },
                                {
                                    "type": "points",
                                    "outside": False,
                                    "points": [416.16, 244.31],
                                    "frame": 4,
                                },
                                {
                                    "type": "points",
                                    "outside": False,
                                    "points": [416.16, 244.31],
                                    "frame": 5,
                                },
                            ],
                        },
                        {
                            "frame": 0,
                            "group": 0,
                            "shapes": [
                                {
                                    "type": "points",
                                    "outside": False,
                                    "points": [486.17, 379.65],
                                    "frame": 0,
                                },
                                {
                                    "type": "points",
                                    "outside": True,
                                    "points": [486.17, 379.65],
                                    "frame": 1,
                                },
                                {
                                    "type": "points",
                                    "outside": True,
                                    "points": [486.17, 379.65],
                                    "frame": 3,
                                },
                                {
                                    "type": "points",
                                    "outside": False,
                                    "points": [486.17, 379.65],
                                    "frame": 4,
                                },
                                {
                                    "type": "points",
                                    "outside": False,
                                    "points": [486.17, 379.65],
                                    "frame": 5,
                                },
                            ],
                        },
                        {
                            "frame": 0,
                            "group": 0,
                            "shapes": [
                                {
                                    "type": "points",
                                    "outside": False,
                                    "points": [350.83, 331.88],
                                    "frame": 0,
                                },
                                {
                                    "type": "points",
                                    "outside": True,
                                    "points": [350.83, 331.88],
                                    "frame": 1,
                                },
                                {
                                    "type": "points",
                                    "outside": True,
                                    "points": [350.83, 331.88],
                                    "frame": 3,
                                },
                                {
                                    "type": "points",
                                    "outside": False,
                                    "points": [350.83, 331.88],
                                    "frame": 5,
                                },
                            ],
                        },
                    ],
                },
            ],
        }

        original_annotations, imported_annotations = self.delete_annotation_and_import_annotations(
            task_id, annotations, format_name, dataset_file
        )

        self.compare_original_and_import_annotations(original_annotations, imported_annotations)

        def check_element_outside_count(track_idx, element_idx, expected_count):
            outside_count = sum(
                1
                for shape in imported_annotations["tracks"][0]["elements"][element_idx]["shapes"]
                if shape["outside"]
            )
            assert (
                outside_count == expected_count
            ), f"Outside shapes for track[{track_idx}]element[{element_idx}] are not imported correctly"

        # check track[0] elements outside count
        check_element_outside_count(0, 0, 1)
        check_element_outside_count(0, 1, 2)
        check_element_outside_count(0, 2, 2)

        # check track[1] elements outside count
        check_element_outside_count(1, 0, 1)
        check_element_outside_count(1, 1, 2)
        check_element_outside_count(1, 2, 2)


@pytest.mark.usefixtures("restore_db_per_class")
@pytest.mark.usefixtures("restore_redis_ondisk_per_function")
@pytest.mark.usefixtures("restore_redis_ondisk_after_class")
@pytest.mark.usefixtures("restore_redis_inmem_per_function")
class TestPatchExportFrames(_TestTasksBase):
    @fixture(scope="class")
    @parametrize("media_type", [_SourceDataType.images, _SourceDataType.video])
    @parametrize("step", [5])
    @parametrize("frame_count", [20])
    @parametrize("start_frame", [None, 3])
    def fxt_uploaded_media_task(
        self,
        request: pytest.FixtureRequest,
        media_type: _SourceDataType,
        step: int,
        frame_count: int,
        start_frame: Optional[int],
    ) -> Generator[tuple[_TaskSpec, Task, str], None, None]:
        args = dict(request=request, frame_count=frame_count, step=step, start_frame=start_frame)

        if media_type == _SourceDataType.images:
            (spec, task_id) = next(self._image_task_fxt_base(**args))
        else:
            (spec, task_id) = next(self._uploaded_video_task_fxt_base(**args))

        with make_sdk_client(self._USERNAME) as client:
            task = client.tasks.retrieve(task_id)

            yield (spec, task, f"CVAT for {media_type.value} 1.1")

    @pytest.mark.usefixtures("restore_redis_ondisk_per_function")
    @parametrize("spec, task, format_name", [fixture_ref(fxt_uploaded_media_task)])
    def test_export_with_non_default_frame_step(
        self, tmp_path: Path, spec: _TaskSpec, task: Task, format_name: str
    ):

        dataset_file = tmp_path / "dataset.zip"
        task.export_dataset(format_name, dataset_file, include_images=True)

        def get_img_index(zinfo: zipfile.ZipInfo) -> int:
            name = PurePosixPath(zinfo.filename)
            if name.suffix.lower() not in (".png", ".jpg", ".jpeg"):
                return -1
            return int(name.stem.rsplit("_", maxsplit=1)[-1])

        # get frames and sort them
        with zipfile.ZipFile(dataset_file) as dataset:
            frames = np.array(
                [png_idx for png_idx in map(get_img_index, dataset.filelist) if png_idx != -1]
            )
            frames.sort()

        task_meta = task.get_meta()
        (src_start_frame, src_stop_frame, src_frame_step) = (
            task_meta["start_frame"],
            task_meta["stop_frame"],
            spec.frame_step,
        )
        src_end_frame = calc_end_frame(src_start_frame, src_stop_frame, src_frame_step)
        assert len(frames) == spec.size == task_meta["size"], "Some frames were lost"
        assert np.all(
            frames == np.arange(src_start_frame, src_end_frame, src_frame_step)
        ), "Some frames are wrong"<|MERGE_RESOLUTION|>--- conflicted
+++ resolved
@@ -2817,12 +2817,9 @@
         stop_frame: Optional[int] = None,
         step: Optional[int] = None,
         segment_size: Optional[int] = None,
-<<<<<<< HEAD
         server_files: Optional[Sequence[str]] = None,
         cloud_storage_id: Optional[int] = None,
-=======
         job_replication: Optional[int] = None,
->>>>>>> 2ca90b05
         **data_kwargs,
     ) -> Generator[tuple[_ImagesTaskSpec, int], None, None]:
         task_params = {
@@ -2909,19 +2906,15 @@
             step=step,
         )
 
-<<<<<<< HEAD
-    def _image_task_with_honeypots_and_segments_base(
-=======
     @pytest.fixture(scope="class")
     def fxt_uploaded_images_task_with_segments_and_consensus(
         self, request: pytest.FixtureRequest
     ) -> Generator[tuple[_TaskSpec, int], None, None]:
-        yield from self._uploaded_images_task_fxt_base(
+        yield from self._image_task_fxt_base(
             request=request, segment_size=4, job_replication=2
         )
 
-    def _uploaded_images_task_with_honeypots_and_segments_base(
->>>>>>> 2ca90b05
+    def _image_task_with_honeypots_and_segments_base(
         self,
         request: pytest.FixtureRequest,
         *,
