--- conflicted
+++ resolved
@@ -897,13 +897,8 @@
             "server_files": cloud_storage_content,
         }
 
-<<<<<<< HEAD
-        create_task(self._USERNAME, task_spec, data_spec, org=org)
-=======
         kwargs = {"org": org} if org else {}
-        _test_create_task(
-            self._USERNAME, task_spec, data_spec, content_type="application/json", **kwargs
-        )
+        create_task(self._USERNAME, task_spec, data_spec, **kwargs)
 
     @pytest.mark.with_external_services
     @pytest.mark.parametrize("cloud_storage_id", [2])
@@ -1000,10 +995,7 @@
         if server_files_exclude:
             data_spec["server_files_exclude"] = server_files_exclude
 
-        task_id, _ = _test_create_task(
-            self._USERNAME, task_spec, data_spec, content_type="application/json", org=org
-        )
->>>>>>> 04a1f0b3
+        task_id, _ = create_task(self._USERNAME, task_spec, data_spec, org=org)
 
         with make_api_client(self._USERNAME) as api_client:
             (task, response) = api_client.tasks_api.retrieve(task_id)
@@ -1167,13 +1159,7 @@
             data_spec["server_files"] = [f"test/sub/{manifest}" if sub_dir else manifest]
 
         if task_size:
-<<<<<<< HEAD
-            task_id, _ = create_task(self._USERNAME, task_spec, data_spec, org=org)
-=======
-            task_id, _ = _test_create_task(
-                self._USERNAME, task_spec, data_spec, content_type="application/json"
-            )
->>>>>>> 04a1f0b3
+            task_id, _ = create_task(self._USERNAME, task_spec, data_spec)
 
             with make_api_client(self._USERNAME) as api_client:
                 (task, response) = api_client.tasks_api.retrieve(task_id)
@@ -1466,13 +1452,7 @@
             "server_files": cloud_storage_content,
         }
 
-<<<<<<< HEAD
-        task_id, _ = create_task(self._USERNAME, task_spec, data_spec, org=org)
-=======
-        task_id, _ = _test_create_task(
-            self._USERNAME, task_spec, data_spec, content_type="application/json"
-        )
->>>>>>> 04a1f0b3
+        task_id, _ = create_task(self._USERNAME, task_spec, data_spec)
 
         # save image from the "public" bucket and remove it temporary
 
