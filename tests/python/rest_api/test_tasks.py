--- conflicted
+++ resolved
@@ -918,32 +918,6 @@
                 format=export_format,
             )
             with zipfile.ZipFile(io.BytesIO(dataset)) as zip_file:
-                subset_path = subset_path_template.format(subset=subset_name or default_subset_name)
-                assert any(
-                    subset_path in path for path in zip_file.namelist()
-                ), f"No {subset_path} in {zip_file.namelist()}"
-
-    @pytest.mark.parametrize(
-        "export_format, default_subset_name, subset_path_template",
-        [
-            ("Datumaro 1.0", "", "images/{subset}"),
-            ("YOLO 1.1", "train", "obj_{subset}_data"),
-        ],
-    )
-    def test_uses_subset_name(
-        self, tasks, admin_user, export_format, default_subset_name, subset_path_template
-    ):
-        group_key_func = itemgetter("subset")
-        subsets_and_tasks = [
-            (subset, next(group))
-            for subset, group in itertools.groupby(
-                sorted(tasks, key=group_key_func),
-                key=group_key_func,
-            )
-        ]
-        for subset_name, task in subsets_and_tasks:
-            response = self._test_export_task(admin_user, tid=task["id"], format=export_format)
-            with zipfile.ZipFile(io.BytesIO(response.data)) as zip_file:
                 subset_path = subset_path_template.format(subset=subset_name or default_subset_name)
                 assert any(
                     subset_path in path for path in zip_file.namelist()
@@ -2337,11 +2311,7 @@
                 assert image_name in ex.body
 
 
-<<<<<<< HEAD
-@pytest.mark.usefixtures("restore_db_per_function")
-=======
 @pytest.mark.usefixtures("restore_redis_inmem_per_function")
->>>>>>> 671829de
 class TestTaskBackups:
     def _make_client(self) -> Client:
         return Client(BASE_URL, config=Config(status_check_period=0.01))
